name: Build & Test using Conda

on:
  push:
    tags:
      - '*'
    branches:
      - 'public/build/**-runci'
  pull_request:
  workflow_dispatch:
    # Allow to run manually

concurrency:
  # Cancel previous runs of this workflow for the same branch
  group: ${{ github.workflow }}-${{ github.ref }}
  cancel-in-progress: true

jobs:
  test:
    name: Conda
    runs-on: ${{ matrix.os }}

    strategy:
      fail-fast: false
      matrix:
        # On pushes to tags or branches, test the whole matrix.
        os: >-
          ${{ github.event_name == 'pull_request'
                && fromJson('["ubuntu-latest", "macos-latest"]')
                || fromJson('["ubuntu-latest", "macos-latest", "macos-13"]') }}
<<<<<<< HEAD
        python: ['3.11', '3.12', '3.13']
=======
        python: ['3.11', '3.12']
>>>>>>> dc99dc84
        # Optional environment is disabled for now as its not yet working
        # environment: [environment, environment-optional]
        conda-env: [environment]

    steps:
      - uses: actions/checkout@v4

      - name: Merge CI fixes from sagemath/sage
        run: |
          .ci/merge-fixes.sh
        env:
          GH_TOKEN: ${{ github.token }}
          SAGE_CI_FIXES_FROM_REPOSITORIES: ${{ vars.SAGE_CI_FIXES_FROM_REPOSITORIES }}

      - name: Cache conda packages
        uses: actions/cache@v4
        with:
          path: ~/conda_pkgs_dir
          key:
            ${{ runner.os }}-conda-${{ hashFiles('environment-3.11.yml') }}

      - name: Setup Conda environment
        uses: conda-incubator/setup-miniconda@v3
        with:
          python-version: ${{ matrix.python }}
          miniforge-version: latest
          use-mamba: true
          channels: conda-forge
          channel-priority: true
          activate-environment: sage-dev
          environment-file: ${{ matrix.conda-env }}-${{ matrix.python }}-${{ startsWith(matrix.os, 'macos') && (startsWith(runner.arch, 'ARM') && 'macos' || 'macos-x86_64') || 'linux' }}.yml

      - name: Print Conda environment
        shell: bash -l {0}
        run: |
          conda info
          conda list

      - name: Bootstrap
        shell: bash -l {0}
        continue-on-error: true
        run: |
          ./bootstrap

      - name: Build
        shell: bash -l {0}
        run: |
          # Use --no-deps and pip check below to verify that all necessary dependencies are installed via conda.
          pip install --no-build-isolation --no-deps --config-settings editable_mode=compat -v -v -e ./src
        env:
          SAGE_NUM_THREADS: 5

      - name: Verify dependencies
        if: success() || failure()
        shell: bash -l {0}
        run: pip check

      - name: Test
        if: success() || failure()
        shell: bash -l {0}
        run: ./sage -t --all --baseline-stats-path=.github/workflows/ci-conda-known-test-failures.json -p0

      - name: Print logs
        if: always()
        run: |
          for file in $(find . -type f -name "*.log"); do
              echo "::group::$file"
              cat "$file"
              echo "::endgroup::"
          done<|MERGE_RESOLUTION|>--- conflicted
+++ resolved
@@ -26,13 +26,9 @@
         # On pushes to tags or branches, test the whole matrix.
         os: >-
           ${{ github.event_name == 'pull_request'
-                && fromJson('["ubuntu-latest", "macos-latest"]')
+                && fromJson('["ubuntu-latest", "macos-latest", "macos-latest"]')
                 || fromJson('["ubuntu-latest", "macos-latest", "macos-13"]') }}
-<<<<<<< HEAD
         python: ['3.11', '3.12', '3.13']
-=======
-        python: ['3.11', '3.12']
->>>>>>> dc99dc84
         # Optional environment is disabled for now as its not yet working
         # environment: [environment, environment-optional]
         conda-env: [environment]
