--- conflicted
+++ resolved
@@ -24,10 +24,7 @@
           # Reuse built SAGE_LOCAL contained in the Docker image 
           ./bootstrap
           ./configure --enable-build-as-root --prefix=/sage/local --with-sage-venv --enable-download-from-upstream-url
-<<<<<<< HEAD
-=======
           make furo
->>>>>>> 038aa561
 
       - name: Build
         run: make doc-html
