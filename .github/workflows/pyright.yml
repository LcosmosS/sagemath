name: Static type check

on:
  merge_group:
  push:
    branches:
      - master
      - develop
  pull_request:
  workflow_dispatch:
    # Allow to run manually

concurrency:
  # Cancel previous runs of this workflow for the same branch
  group: ${{ github.workflow }}-${{ github.ref }}
  cancel-in-progress: true

jobs:
  pyright:
    runs-on: ubuntu-latest
    steps:
      - name: Checkout
        uses: actions/checkout@v4

      - name: Merge CI fixes from sagemath/sage
        run: |
<<<<<<< HEAD
          git config --global --add safe.directory "$GITHUB_WORKSPACE"
          .github/workflows/merge-fixes.sh

      - name: Add prebuilt tree as a worktree
        id: worktree
        run: |
          set -ex
          .github/workflows/retrofit-worktree.sh worktree-image /sage

      - name: Incremental build (sagelib deps)
        id: incremental
        run: |
          # Now re-bootstrap and build. The build is incremental because we were careful with the timestamps.
          # pyright does not need a built sagelib; it only needs
          # the libraries from which sagelib imports.
          ./bootstrap && make sagelib-build-deps
        working-directory: ./worktree-image
=======
          .ci/merge-fixes.sh
>>>>>>> 7d830638
        env:
          GH_TOKEN: ${{ github.token }}

      - name: Cache conda packages
        uses: actions/cache@v4
        with:
          path: ~/conda_pkgs_dir
          key:
            ${{ runner.os }}-conda-${{ hashFiles('environment-3.11-linux.yml') }}

      - name: Setup Conda environment
        uses: conda-incubator/setup-miniconda@v3
        with:
          python-version: 3.11
          miniforge-version: latest
          use-mamba: true
          channels: conda-forge
          channel-priority: true
          activate-environment: sage-dev
          environment-file: environment-3.11-linux.yml

        # No need to build sagelib; pyright only needs the libraries from which sagelib imports

      - name: Static code check with pyright
        uses: jakebailey/pyright-action@v2.3.2
        with:
          version: 1.1.332
          annotate: "errors"
        env:
          # To avoid out of memory errors
          NODE_OPTIONS: --max-old-space-size=8192<|MERGE_RESOLUTION|>--- conflicted
+++ resolved
@@ -24,27 +24,7 @@
 
       - name: Merge CI fixes from sagemath/sage
         run: |
-<<<<<<< HEAD
-          git config --global --add safe.directory "$GITHUB_WORKSPACE"
           .github/workflows/merge-fixes.sh
-
-      - name: Add prebuilt tree as a worktree
-        id: worktree
-        run: |
-          set -ex
-          .github/workflows/retrofit-worktree.sh worktree-image /sage
-
-      - name: Incremental build (sagelib deps)
-        id: incremental
-        run: |
-          # Now re-bootstrap and build. The build is incremental because we were careful with the timestamps.
-          # pyright does not need a built sagelib; it only needs
-          # the libraries from which sagelib imports.
-          ./bootstrap && make sagelib-build-deps
-        working-directory: ./worktree-image
-=======
-          .ci/merge-fixes.sh
->>>>>>> 7d830638
         env:
           GH_TOKEN: ${{ github.token }}
 
