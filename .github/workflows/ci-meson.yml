name: Build & Test using Meson

on:
  push:
    branches:
      - master
      - develop
  pull_request:
  workflow_dispatch:
    # Allow to run manually

concurrency:
  # Cancel previous runs of this workflow for the same branch
  group: ${{ github.workflow }}-${{ github.ref }}
  cancel-in-progress: true

jobs:
  test:
    name: Conda (${{ matrix.os }}, Python ${{ matrix.python }})
    runs-on: ${{ matrix.os }}-latest

    strategy:
      fail-fast: false
      matrix:
        os: [ubuntu]
        python: ['3.11', '3.12']

    steps:
      - uses: actions/checkout@v4

      - name: Merge CI fixes from sagemath/sage
        run: |
          .ci/merge-fixes.sh
        env:
          GH_TOKEN: ${{ github.token }}

      - name: Cache conda packages
        uses: actions/cache@v4
        with:
          path: ~/conda_pkgs_dir
          key:
            ${{ runner.os }}-conda-${{ hashFiles('environment-3.11-linux.yml') }}

      - name: Compiler cache
        uses: hendrikmuhs/ccache-action@v1.2
        with:
          key: ${{ runner.os }}-meson-${{ matrix.python }}

      - name: Setup Conda environment
        uses: conda-incubator/setup-miniconda@v3
        with:
          python-version: ${{ matrix.python }}
          miniforge-version: latest
          use-mamba: true
          channels: conda-forge
          channel-priority: true
          activate-environment: sage-dev
          environment-file: environment-${{ matrix.python }}-${{ startsWith(matrix.os, 'macos') && (startsWith(runner.arch, 'ARM') && 'macos' || 'macos-x86_64') || 'linux' }}.yml

      - name: Print Conda environment
        shell: bash -l {0}
        run: |
          conda info
          conda list

      - name: Build
        shell: bash -l {0}
        run: |
          export PATH="/usr/lib/ccache:/usr/local/opt/ccache/libexec:$PATH"
          export CC="ccache $CC"
          export CXX="ccache $CXX"
          # Use --no-deps and pip check below to verify that all necessary dependencies are installed via conda
          pip install --no-build-isolation --no-deps --config-settings=builddir=builddir . -v

      - name: Check update-meson
        # this step must be after build, because meson.build creates a number of __init__.py files
        # that is needed to make tools/update-meson.py run correctly
        shell: bash -l {0}
        run: |
          python3 tools/update-meson.py
          if ! ./tools/test-git-no-uncommitted-changes; then
            git add --intent-to-add .  # also show newly created files in git diff
            git status
            git diff
            false
          fi

      - name: Verify dependencies
        shell: bash -l {0}
        run: pip check

      - name: Test
        shell: bash -l {0}
        run: |
          # We don't install sage_setup, so don't try to test it
          rm -R ./src/sage_setup/
<<<<<<< HEAD
          pip install coverage pytest-xdist pytest-github-actions-annotate-failures pytest-isolate
          pytest --doctest-ignore-import-errors --doctest -rfEs -s src
=======
          ./sage -t --all -p4 --format github
>>>>>>> 9cd86e95

      - name: Upload log
        uses: actions/upload-artifact@v4.5.0
        if: failure()
        with:
          name: ${{ runner.os }}-meson-${{ matrix.python }}-log
          path: builddir/meson-logs/<|MERGE_RESOLUTION|>--- conflicted
+++ resolved
@@ -94,12 +94,8 @@
         run: |
           # We don't install sage_setup, so don't try to test it
           rm -R ./src/sage_setup/
-<<<<<<< HEAD
           pip install coverage pytest-xdist pytest-github-actions-annotate-failures pytest-isolate
           pytest --doctest-ignore-import-errors --doctest -rfEs -s src
-=======
-          ./sage -t --all -p4 --format github
->>>>>>> 9cd86e95
 
       - name: Upload log
         uses: actions/upload-artifact@v4.5.0
