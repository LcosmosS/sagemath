name: Build & Test using Meson

on:
  push:
    branches:
      - master
      - develop
  pull_request:
  workflow_dispatch:
    # Allow to run manually

concurrency:
  # Cancel previous runs of this workflow for the same branch
  group: ${{ github.workflow }}-${{ github.ref }}
  cancel-in-progress: true

jobs:
  test:
    name: Conda (${{ matrix.os }}, Python ${{ matrix.python }}${{ matrix.editable && ', editable' || '' }})
    runs-on: ${{ matrix.os }}-latest

    strategy:
      fail-fast: false
      matrix:
<<<<<<< HEAD
        os: [ubuntu, windows]
=======
        os: [ubuntu, macos]
>>>>>>> 276aa66a
        python: ['3.11', '3.12']
        editable:
          ${{ fromJson(github.event_name == 'pull_request' && '[false]' || '[false, true]') }}
        include:
          # one additional editable run in pull_request, this has no effect if not pull_request
          - os: ubuntu
            python: 3.12
            editable: true
          - os: windows
            python: '3.13'

    steps:
      - uses: actions/checkout@v4

      - name: Merge CI fixes from sagemath/sage
        run: |
          .ci/merge-fixes.sh
        env:
          GH_TOKEN: ${{ github.token }}

      - name: Cache conda packages
        uses: actions/cache@v4
        with:
          path: ~/conda_pkgs_dir
          key:
            ${{ runner.os }}-conda-${{ hashFiles('environment-3.11-linux.yml') }}
      
      - name: Setup MSVC environment
        if: runner.os == 'windows'
        uses: ilammy/msvc-dev-cmd@v1

      - name: Remove Git link.exe
        if: runner.os == 'windows'
        # It conflicts with the vs linker 
        # So we delete it, following the advice on https://github.com/ilammy/msvc-dev-cmd?tab=readme-ov-file#name-conflicts-with-shell-bash 
        run: rm -f "C:/Program Files/Git/usr/bin/link.exe"
        shell: bash

      - name: Compiler cache
        uses: hendrikmuhs/ccache-action@v1.2
        with:
          key: ${{ runner.os }}-meson-${{ matrix.python }}

      - name: Setup Conda environment
        uses: conda-incubator/setup-miniconda@v3
        with:
          python-version: ${{ matrix.python }}
          # Disabled for now due to
          # https://github.com/conda-incubator/setup-miniconda/issues/379
          # miniforge-version: latest
          use-mamba: true
          channels: conda-forge
          channel-priority: true
          activate-environment: sage-dev
          environment-file: environment-${{ matrix.python }}-${{ startsWith(matrix.os, 'macos') && (startsWith(runner.arch, 'ARM') && 'macos' || 'macos-x86_64') || startsWith(matrix.os, 'ubuntu') && 'linux' || 'win' }}.yml

      - name: Print Conda environment
        shell: bash -l {0}
        run: |
          conda info
          conda list

      - name: Build
        shell: bash -l {0}
        run: |
          if [[ "$RUNNER_OS" != "Windows" ]]; then
            export PATH="/usr/lib/ccache:/usr/local/opt/ccache/libexec:$PATH"
            export CC="ccache $CC"
            export CXX="ccache $CXX"
          else
            export LIB="$LIB;$CONDA_PREFIX\\Library\\lib"
            export INCLUDE="$INCLUDE;$CONDA_PREFIX\\Library\\include"
          fi

          # Use --no-deps and pip check below to verify that all necessary dependencies are installed via conda
          pip install --no-build-isolation --no-deps --config-settings=builddir=builddir ${{ matrix.editable && '--editable' || '' }} . -v

      - name: Check update-meson
        # this step must be after build, because meson.build creates a number of __init__.py files
        # that is needed to make tools/update-meson.py run correctly
        shell: bash -l {0}
        run: |
          python tools/update-meson.py
          if ! ./tools/test-git-no-uncommitted-changes; then
            git add --intent-to-add .  # also show newly created files in git diff
            git status
            git diff
            false
          fi

      - name: Verify dependencies
        shell: bash -l {0}
        run: pip check

      - name: Test
        shell: bash -l {0}
        run: |
          # We don't install sage_setup, so don't try to test it
          # If editable then deleting the directory will cause sage to detect rebuild, which will cause ninja to fail
          # so we don't delete the directory in this case
          ${{ matrix.editable && 'true' || 'rm -R ./src/sage_setup/' }}
          if [[ "$RUNNER_OS" == "Windows" ]]; then
            # Ignore errors on Windows, for now
            pytest --doctest-ignore-import-errors --doctest -rfEs -s src || true
          else
            ./sage -t --all -p4 --format github
          fi

      - name: Upload log
        uses: actions/upload-artifact@v4.5.0
        if: failure()
        with:
          name: ${{ runner.os }}-meson-${{ matrix.python }}${{ matrix.editable && '-editable' || '' }}-log
          path: builddir/meson-logs/<|MERGE_RESOLUTION|>--- conflicted
+++ resolved
@@ -22,11 +22,7 @@
     strategy:
       fail-fast: false
       matrix:
-<<<<<<< HEAD
-        os: [ubuntu, windows]
-=======
-        os: [ubuntu, macos]
->>>>>>> 276aa66a
+        os: [ubuntu, macos, windows]
         python: ['3.11', '3.12']
         editable:
           ${{ fromJson(github.event_name == 'pull_request' && '[false]' || '[false, true]') }}
