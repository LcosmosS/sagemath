--- conflicted
+++ resolved
@@ -81,16 +81,12 @@
         run: |
           # We don't install sage_setup, so don't try to test it
           rm -R ./src/sage_setup/
-<<<<<<< HEAD
           pip install coverage pytest-xdist pytest-github-actions-annotate-failures pytest-isolate
           pytest --doctest-ignore-import-errors --doctest -rfEs -s src
-=======
-          ./sage -t --all -p4
 
       - name: Upload log
         uses: actions/upload-artifact@v4.5.0
         if: failure()
         with:
           name: ${{ runner.os }}-meson-${{ matrix.python }}-log
-          path: builddir/meson-logs/
->>>>>>> 1be0a589
+          path: builddir/meson-logs/