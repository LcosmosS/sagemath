--- conflicted
+++ resolved
@@ -77,47 +77,36 @@
       - name: Build
         shell: bash -l {0}
         run: |
-<<<<<<< HEAD
           if [[ "$RUNNER_OS" != "Windows" ]]; then
             export PATH="/usr/lib/ccache:/usr/local/opt/ccache/libexec:$PATH"
             export CC="ccache $CC"
             export CXX="ccache $CXX"
-            pip install --no-build-isolation --config-settings=builddir=builddir . -v
           else
             export LIB="$LIB;$CONDA_PREFIX\\Library\\lib"
-            pip install --no-build-isolation --config-settings=builddir=builddir . -v
           fi
-=======
-          export PATH="/usr/lib/ccache:/usr/local/opt/ccache/libexec:$PATH"
-          export CC="ccache $CC"
-          export CXX="ccache $CXX"
+
           # Use --no-deps and pip check below to verify that all necessary dependencies are installed via conda
           pip install --no-build-isolation --no-deps --config-settings=builddir=builddir . -v
 
       - name: Verify dependencies
         shell: bash -l {0}
         run: pip check
->>>>>>> 1be0a589
 
       - name: Test
         shell: bash -l {0}
         run: |
           # We don't install sage_setup, so don't try to test it
           rm -R ./src/sage_setup/
-<<<<<<< HEAD
           if [[ "$RUNNER_OS" == "Windows" ]]; then
             # Ignore errors on Windows, for now
             pytest --doctest-ignore-import-errors --doctest -rfEs -s src || true
           else
             ./sage -t --all -p4
           fi
-=======
-          ./sage -t --all -p4
 
       - name: Upload log
         uses: actions/upload-artifact@v4.5.0
         if: failure()
         with:
           name: ${{ runner.os }}-meson-${{ matrix.python }}-log
-          path: builddir/meson-logs/
->>>>>>> 1be0a589
+          path: builddir/meson-logs/