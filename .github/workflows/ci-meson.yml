name: Build & Test using Meson

on:
  push:
    branches:
      - master
      - develop
  pull_request:
  workflow_dispatch:
    # Allow to run manually

concurrency:
  # Cancel previous runs of this workflow for the same branch
  group: ${{ github.workflow }}-${{ github.ref }}
  cancel-in-progress: true

permissions:
  contents: read

jobs:
  test:
    name: Conda (${{ matrix.os }}, Python ${{ matrix.python }}, ${{ matrix.tests }}${{ matrix.editable && ', editable' || '' }})
    runs-on: ${{ matrix.os }}-latest

    strategy:
      fail-fast: false
      matrix:
<<<<<<< HEAD
        os: ['ubuntu']
=======
        os: [ubuntu, macos]
>>>>>>> 276aa66a
        python: ['3.11', '3.12']
        tests: ['all']
        editable:
          ${{ fromJson(github.event_name == 'pull_request' && '[false]' || '[false, true]') }}
        include:
          - os: 'ubuntu'
            python: '3.12'
            tests: 'new'
          # one additional editable run in pull_request, this has no effect if not pull_request
          - os: 'ubuntu'
            python: 3.12
            editable: true
            tests: 'all'

    steps:
      - uses: actions/checkout@v4

      - name: Merge CI fixes from sagemath/sage
        run: |
          .ci/merge-fixes.sh
        env:
          GH_TOKEN: ${{ github.token }}

      - name: Mark new files as uncommited
        if: matrix.tests == 'new' 
        run: |
          # List remotes (for debugging)
          git remote -v
          # Reset the branch to develop
          git fetch origin develop
          git reset --soft origin/develop
          # Show uncommitted changes
          git status

      - name: Cache conda packages
        uses: actions/cache@v4
        with:
          path: ~/conda_pkgs_dir
          key:
            ${{ runner.os }}-conda-${{ hashFiles('environment-3.11-linux.yml') }}

      - name: Compiler cache
        uses: hendrikmuhs/ccache-action@v1.2
        with:
          key: ${{ runner.os }}-meson-${{ matrix.python }}

      - name: Setup Conda environment
        uses: conda-incubator/setup-miniconda@v3
        with:
          python-version: ${{ matrix.python }}
          miniforge-version: latest
          use-mamba: true
          channels: conda-forge
          channel-priority: true
          activate-environment: sage-dev
          environment-file: environment-${{ matrix.python }}-${{ startsWith(matrix.os, 'macos') && (startsWith(runner.arch, 'ARM') && 'macos' || 'macos-x86_64') || 'linux' }}.yml

      - name: Print Conda environment
        shell: bash -l {0}
        run: |
          conda info
          conda list

      - name: Build
        shell: bash -l {0}
        run: |
          export PATH="/usr/lib/ccache:/usr/local/opt/ccache/libexec:$PATH"
          export CC="ccache $CC"
          export CXX="ccache $CXX"
          # Use --no-deps and pip check below to verify that all necessary dependencies are installed via conda
          pip install --no-build-isolation --no-deps --config-settings=builddir=builddir ${{ matrix.editable && '--editable' || '' }} . -v

      - name: Check update-meson
        # this step must be after build, because meson.build creates a number of __init__.py files
        # that is needed to make tools/update-meson.py run correctly
        shell: bash -l {0}
        if: matrix.tests == 'all'
        run: |
          python3 tools/update-meson.py
          if ! ./tools/test-git-no-uncommitted-changes; then
            git add --intent-to-add .  # also show newly created files in git diff
            git status
            git diff
            false
          fi

      - name: Verify dependencies
        shell: bash -l {0}
        run: pip check

      - name: Test
        shell: bash -l {0}
        run: |
          # We don't install sage_setup, so don't try to test it
          # If editable then deleting the directory will cause sage to detect rebuild, which will cause ninja to fail
          # so we don't delete the directory in this case
          ${{ matrix.editable && 'true' || 'rm -R ./src/sage_setup/' }}
          ./sage -t --${{ matrix.tests }} -p4 --format github

      - name: Check that all modules can be imported
        shell: bash -l {0}
        run: |
          # Increase the length of the lines in the "short summary"
          export COLUMNS=120
          # The following command checks that all modules can be imported.
          # The output also includes a long list of modules together with the number of tests in each module.
          # This can be ignored.
          pytest -qq --doctest --collect-only || true

      - name: Upload log
        uses: actions/upload-artifact@v4.5.0
        if: failure()
        with:
          name: ${{ runner.os }}-meson-${{ matrix.python }}${{ matrix.editable && '-editable' || '' }}-log
          path: builddir/meson-logs/<|MERGE_RESOLUTION|>--- conflicted
+++ resolved
@@ -25,11 +25,7 @@
     strategy:
       fail-fast: false
       matrix:
-<<<<<<< HEAD
-        os: ['ubuntu']
-=======
-        os: [ubuntu, macos]
->>>>>>> 276aa66a
+        os: ['ubuntu', 'macos']
         python: ['3.11', '3.12']
         tests: ['all']
         editable:
