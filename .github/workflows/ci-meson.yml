--- conflicted
+++ resolved
@@ -19,11 +19,7 @@
 
 jobs:
   test:
-<<<<<<< HEAD
-    name: Conda (${{ matrix.os }}, Python ${{ matrix.python }}, ${{ matrix.tests }})
-=======
-    name: Conda (${{ matrix.os }}, Python ${{ matrix.python }}${{ matrix.editable && ', editable' || '' }})
->>>>>>> 7d830638
+    name: Conda (${{ matrix.os }}, Python ${{ matrix.python }}, ${{ matrix.tests }})${{ matrix.editable && ', editable' || '' }})
     runs-on: ${{ matrix.os }}-latest
 
     strategy:
@@ -31,21 +27,17 @@
       matrix:
         os: ['ubuntu']
         python: ['3.11', '3.12']
-<<<<<<< HEAD
         tests: ['all']
+        editable:
+          ${{ fromJson(github.event_name == 'pull_request' && '[false]' || '[false, true]') }}
         include:
           - os: 'ubuntu'
             python: '3.12'
             tests: 'new'
-=======
-        editable:
-          ${{ fromJson(github.event_name == 'pull_request' && '[false]' || '[false, true]') }}
-        include:
           # one additional editable run in pull_request, this has no effect if not pull_request
           - os: ubuntu
             python: 3.12
             editable: true
->>>>>>> 7d830638
 
     steps:
       - uses: actions/checkout@v4
@@ -127,8 +119,9 @@
         shell: bash -l {0}
         run: |
           # We don't install sage_setup, so don't try to test it
-<<<<<<< HEAD
-          rm -R ./src/sage_setup/
+          # If editable then deleting the directory will cause sage to detect rebuild, which will cause ninja to fail
+          # so we don't delete the directory in this case
+          ${{ matrix.editable && 'true' || 'rm -R ./src/sage_setup/' }}
           ./sage -t --${{ matrix.tests }} -p4 --format github
 
       - name: Check that all modules can be imported
@@ -140,12 +133,6 @@
           # The output also includes a long list of modules together with the number of tests in each module.
           # This can be ignored.
           pytest -qq --doctest --collect-only || true
-=======
-          # If editable then deleting the directory will cause sage to detect rebuild, which will cause ninja to fail
-          # so we don't delete the directory in this case
-          ${{ matrix.editable && 'true' || 'rm -R ./src/sage_setup/' }}
-          ./sage -t --all -p4 --format github
->>>>>>> 7d830638
 
       - name: Upload log
         uses: actions/upload-artifact@v4.5.0
