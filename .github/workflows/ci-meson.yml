--- conflicted
+++ resolved
@@ -92,11 +92,6 @@
       - name: Test
         shell: bash -l {0}
         run: |
-<<<<<<< HEAD
-          ./sage -t --all -p4
-=======
-          # We don't install sage_setup, so don't try to test it
-          rm -R ./src/sage_setup/
           ./sage -t --all -p4 --format github
 
       - name: Upload log
@@ -104,5 +99,4 @@
         if: failure()
         with:
           name: ${{ runner.os }}-meson-${{ matrix.python }}-log
-          path: builddir/meson-logs/
->>>>>>> 7ef54335
+          path: builddir/meson-logs/