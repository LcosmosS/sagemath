name: Build & Test

on:
  pull_request:
  merge_group:
  push:
    branches:
      - master
      - develop
    # Ignore pushes on tags to prevent two uploads of codecov reports
    tags-ignore: ['**']
  workflow_dispatch:
    # Allow to run manually
    inputs:
      platform:
        description: 'Platform'
        required: true
        default: 'ubuntu-focal'
      packages:
        description: 'Platform'
        required: true
        default: 'standard'
      docker_tag:
        description: 'Docker tag'
        required: true
        default: 'dev'

concurrency:
  # Cancel previous runs of this workflow for the same branch
  group: ${{ github.workflow }}-${{ github.ref }}
  cancel-in-progress: true

jobs:
  build:
    uses: ./.github/workflows/docker.yml
    with:
      # Build incrementally from published Docker image
      incremental: true
      free_disk_space: true
      from_docker_repository: ghcr.io/sagemath/sage/
      from_docker_target: "with-targets"
      from_docker_tag: "dev"
      docker_targets: "with-targets"
      targets: "SAGE_CHECK=no build pypi-wheels"
      tox_system_factors: >-
        ["${{ github.event.inputs.platform || 'ubuntu-focal' }}"]
      tox_packages_factors: >-
          ["${{ github.event.inputs.packages || 'standard' }}"]
      docker_push_repository: ghcr.io/${{ github.repository }}/
      image_artifact: image

  test-modularized:
    runs-on: ubuntu-latest
    needs: [build]
    strategy:
      fail-fast: false
      matrix:
        distribution: ${{ fromJson('["sagemath_categories", "sagemath_modules"]') }}
    env:
      IMAGE_ARTIFACT_NAME: image-commit-${{ github.sha }}-tox-docker-ubuntu-focal-standard
    steps:
      - name: Download image artifact
        uses: actions/download-artifact@v3
        with:
<<<<<<< HEAD
          name: ${{ env.IMAGE_ARTIFACT_NAME }}
      - name: Load image
        run: docker load --input image.tar.gz
      - name: Test
        run: docker run ghcr.io/${{ github.repository }}/sage-ubuntu-focal-standard-with-targets:${{ github.sha }} "make -j2 V=0 tox && make -j2 ${{ matrix.distribution }}-check"

  test-new:
    needs: [build]
    runs-on: ubuntu-latest
    container: ghcr.io/${{ github.repository }}/sage-${{ github.event.inputs.platform || 'ubuntu-focal' }}-${{ github.event.inputs.packages || 'packages' }}-with-targets:${{ github.sha }}
    steps:
=======
          path: upstream
          name: upstream

      - name: Apply CI fixes from sagemath/sage
        # After applying the fixes, make sure all changes are marked as uncommitted changes.
        run: |
          if [ -r upstream/ci_fixes.patch ]; then
            (cd worktree-image && git commit -q -m "current changes" --allow-empty -a && git am; git reset --quiet old; git add -N .) < upstream/ci_fixes.patch
          fi

      - name: Incremental build
        id: incremental
        run: |
          # Now re-bootstrap and build. The build is incremental because we were careful with the timestamps.
          ./bootstrap && make build
        working-directory: ./worktree-image
        env:
          MAKE: make -j2 --output-sync=recurse
          SAGE_NUM_THREADS: 2

      - name: Build modularized distributions
        if: always() && steps.worktree.outcome == 'success'
        run: make V=0 tox && make SAGE_CHECK=no pypi-wheels
        working-directory: ./worktree-image
        env:
          MAKE: make -j2 --output-sync=recurse
          SAGE_NUM_THREADS: 2

      - name: Static code check with pyright
        if: always() && steps.worktree.outcome == 'success'
        uses: jakebailey/pyright-action@v1
        with:
          version: 1.1.332
          # Many warnings issued by pyright are not yet helpful because there is not yet enough type information.
          no-comments: true
          working-directory: ./worktree-image
        env:
          # To avoid out of memory errors
          NODE_OPTIONS: --max-old-space-size=8192
      
      - name: Static code check with pyright (annotated)
        if: always() && steps.worktree.outcome == 'success'
        uses: jakebailey/pyright-action@v1
        with:
          version: 1.1.332
          # Issue errors
          no-comments: false
          level: error
          working-directory: ./worktree-image
        env:
          # To avoid out of memory errors
          NODE_OPTIONS: --max-old-space-size=8192

      - name: Clean (fallback to non-incremental)
        id: clean
        if: always() && steps.worktree.outcome == 'success' && steps.incremental.outcome != 'success'
        run: |
          set -ex
          ./bootstrap && make doc-clean doc-uninstall sagelib-clean && git clean -fx src/sage && ./config.status
        working-directory: ./worktree-image
        env:
          MAKE: make -j2
          SAGE_NUM_THREADS: 2

      - name: Build
        # This step is needed because building the modularized distributions installs some optional packages,
        # so the editable install of sagelib needs to build the corresponding optional extension modules.
        id: build
        if: always() && (steps.incremental.outcome == 'success' || steps.clean.outcome == 'success')
        run: |
          make build
        working-directory: ./worktree-image
        env:
          MAKE: make -j2 --output-sync=recurse
          SAGE_NUM_THREADS: 2

      # Testing

>>>>>>> 1f0c2a2d
      - name: Test changed files (sage -t --new)
        if: always() && steps.build.outcome == 'success'
        run: |
          # We run tests with "sage -t --new"; this only tests the uncommitted changes.
          ./sage -t --new -p2
        working-directory: ./worktree-image
        env:
          MAKE: make -j2 --output-sync=recurse
          SAGE_NUM_THREADS: 2

  test:
    needs: [build]
    runs-on: ubuntu-latest
    container: ghcr.io/${{ github.repository }}/sage-${{ github.event.inputs.platform || 'ubuntu-focal' }}-${{ github.event.inputs.packages || 'packages' }}-with-targets:${{ github.sha }}
    steps:
      - name: Pytest
        if: contains(github.ref, 'pytest')
        run: |
          ../sage -python -m pip install coverage pytest-xdist
          ../sage -python -m coverage run -m pytest -c tox.ini --doctest-modules || true
        working-directory: ./worktree-image/src
        env:
          # Increase the length of the lines in the "short summary"
          COLUMNS: 120

      - name: Test all files (sage -t --all --long)
        run: |
          ../sage -python -m pip install coverage
          ../sage -python -m coverage run ./bin/sage-runtests --all --long -p2 --random-seed=286735480429121101562228604801325644303
        working-directory: ./worktree-image/src

      - name: Prepare coverage results
        run: |
          ./venv/bin/python3 -m coverage combine src/.coverage/
          ./venv/bin/python3 -m coverage xml
          find . -name *coverage*
        working-directory: ./worktree-image

      - name: Upload coverage to codecov
        uses: codecov/codecov-action@v3
        with:
          files: ./worktree-image/coverage.xml<|MERGE_RESOLUTION|>--- conflicted
+++ resolved
@@ -62,19 +62,6 @@
       - name: Download image artifact
         uses: actions/download-artifact@v3
         with:
-<<<<<<< HEAD
-          name: ${{ env.IMAGE_ARTIFACT_NAME }}
-      - name: Load image
-        run: docker load --input image.tar.gz
-      - name: Test
-        run: docker run ghcr.io/${{ github.repository }}/sage-ubuntu-focal-standard-with-targets:${{ github.sha }} "make -j2 V=0 tox && make -j2 ${{ matrix.distribution }}-check"
-
-  test-new:
-    needs: [build]
-    runs-on: ubuntu-latest
-    container: ghcr.io/${{ github.repository }}/sage-${{ github.event.inputs.platform || 'ubuntu-focal' }}-${{ github.event.inputs.packages || 'packages' }}-with-targets:${{ github.sha }}
-    steps:
-=======
           path: upstream
           name: upstream
 
@@ -153,7 +140,11 @@
 
       # Testing
 
->>>>>>> 1f0c2a2d
+  test-new:
+    needs: [build]
+    runs-on: ubuntu-latest
+    container: ghcr.io/${{ github.repository }}/sage-${{ github.event.inputs.platform || 'ubuntu-focal' }}-${{ github.event.inputs.packages || 'packages' }}-with-targets:${{ github.sha }}
+    steps:
       - name: Test changed files (sage -t --new)
         if: always() && steps.build.outcome == 'success'
         run: |
