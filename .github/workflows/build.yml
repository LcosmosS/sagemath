--- conflicted
+++ resolved
@@ -15,11 +15,7 @@
       platform:
         description: 'Platform'
         required: true
-<<<<<<< HEAD
-        default: 'ubuntu-jammy-maximal'
-=======
-        default: 'ubuntu-noble-standard'
->>>>>>> 1884ebc8
+        default: 'ubuntu-noble-maximal'
       docker_tag:
         description: 'Docker tag'
         required: true
@@ -72,13 +68,8 @@
 
 env:
   # Adapted from docker.yml
-<<<<<<< HEAD
-  TOX_ENV:                "docker-${{ github.event.inputs.platform || 'ubuntu-jammy-maximal' }}-incremental"
-  BUILD_IMAGE:            "localhost:5000/${{ github.repository }}/sage-${{ github.event.inputs.platform || 'ubuntu-jammy-maximal' }}-with-targets:ci"
-=======
-  TOX_ENV:                "docker-${{ github.event.inputs.platform || 'ubuntu-noble-standard' }}-incremental"
-  BUILD_IMAGE:            "localhost:5000/${{ github.repository }}/sage-${{ github.event.inputs.platform || 'ubuntu-noble-standard' }}-with-targets:ci"
->>>>>>> 1884ebc8
+  TOX_ENV:                "docker-${{ github.event.inputs.platform || 'ubuntu-noble-maximal' }}-incremental"
+  BUILD_IMAGE:            "localhost:5000/${{ github.repository }}/sage-${{ github.event.inputs.platform || 'ubuntu-noble-maximal' }}-with-targets:ci"
   FROM_DOCKER_REPOSITORY: "ghcr.io/sagemath/sage/"
   FROM_DOCKER_TARGET:     "with-targets"
   FROM_DOCKER_TAG:        ${{ github.event.inputs.docker_tag || 'dev'}}
