name: Build & Test

on:
  pull_request:
  merge_group:
  push:
    branches:
      - master
      - develop
    # Ignore pushes on tags to prevent two uploads of codecov reports
    tags-ignore: ['**']
  workflow_dispatch:
    # Allow to run manually
    inputs:
      platform:
        description: 'Platform'
        required: true
        default: 'ubuntu-jammy-standard'
      docker_tag:
        description: 'Docker tag'
        required: true
        default: 'dev'

concurrency:
  # Cancel previous runs of this workflow for the same branch
  group: ${{ github.workflow }}-${{ github.ref }}
  cancel-in-progress: true

env:
  # Adapted from docker.yml
  TOX_ENV:                "docker-${{ github.event.inputs.platform || 'ubuntu-focal-standard' }}-incremental"
  BUILD_IMAGE:            "localhost:5000/${{ github.repository }}/sage-${{ github.event.inputs.platform || 'ubuntu-focal-standard' }}-with-targets:ci"
  FROM_DOCKER_REPOSITORY: "ghcr.io/sagemath/sage/"
  FROM_DOCKER_TARGET:     "with-targets"
  FROM_DOCKER_TAG:        ${{ github.event.inputs.docker_tag || 'dev'}}
  EXTRA_CONFIGURE_ARGS:   --enable-fat-binary

jobs:
  build:
    runs-on: ubuntu-latest
    services:
      # https://docs.docker.com/build/ci/github-actions/local-registry/
      registry:
        image: registry:2
        ports:
          - 5000:5000
    steps:
      - name: Maximize build disk space
        uses: easimon/maximize-build-space@v10
        with:
          # need space in /var for Docker images
          root-reserve-mb:      30000
          remove-dotnet:        true
          remove-android:       true
          remove-haskell:       true
          remove-codeql:        true
          remove-docker-images: true
      - name: Checkout
        id: checkout
        uses: actions/checkout@v4
      - name: Install test prerequisites
        # From docker.yml
        run: |
          sudo DEBIAN_FRONTEND=noninteractive apt-get update
          sudo DEBIAN_FRONTEND=noninteractive apt-get install tox
          sudo apt-get clean
          df -h
      - name: Merge CI fixes from sagemath/sage
        # From docker.yml
        # This step needs to happen after the commit sha is put in DOCKER_TAG
        # so that multi-stage builds can work correctly.
        run: |
          mkdir -p upstream
          .ci/merge-fixes.sh 2>&1 | tee upstream/ci_fixes.log
        env:
          GH_TOKEN: ${{ github.token }}
          SAGE_CI_FIXES_FROM_REPOSITORIES: ${{ vars.SAGE_CI_FIXES_FROM_REPOSITORIES }}

<<<<<<< HEAD
      # Building
=======
  build:
    runs-on: ubuntu-latest
    container: ghcr.io/sagemath/sage/sage-${{ github.event.inputs.platform || 'ubuntu-jammy-standard' }}-with-targets:${{ github.event.inputs.docker_tag || 'dev'}}
    needs: [get_ci_fixes]
    steps:
      - name: Checkout
        id: checkout
        uses: actions/checkout@v4
>>>>>>> bce57749

      - name: Generate Dockerfile
        # From docker.yml
        run: |
          tox -e ${{ env.TOX_ENV }}
          cp .tox/${{ env.TOX_ENV }}/Dockerfile .
        env:
          # Only generate the Dockerfile, do not run 'docker build' here
          DOCKER_TARGETS: ""

      - name: Set up Docker Buildx
        uses: docker/setup-buildx-action@v3
        with:
          driver-opts: network=host

      - name: Build Docker image
        id: image
        uses: docker/build-push-action@v5
        with:
          # push and load may not be set together at the moment
          push:       true
          load:       false
          context:    .
          tags:       ${{ env.BUILD_IMAGE }}
          target:     with-targets
          cache-from: type=gha
          cache-to:   type=gha,mode=max
          build-args: |
            NUMPROC=6
            USE_MAKEFLAGS=-k V=0 SAGE_NUM_THREADS=4 --output-sync=recurse
            TARGETS_PRE=build/make/Makefile
            TARGETS=ci-build-with-fallback

      - name: Start container
        run: |
          docker run --name BUILD -dit \
                     --mount type=bind,src=$(pwd),dst=$(pwd) \
                     --workdir $(pwd) \
                     ${{ env.BUILD_IMAGE }} /bin/sh

      # Testing

      - name: Check that all modules can be imported
        run: |
          # Increase the length of the lines in the "short summary"
          export COLUMNS=120
          # The following command checks that all modules can be imported.
          # The output also includes a long list of modules together with the number of tests in each module.
          # This can be ignored.
          ./sage -python -m pip install pytest-xdist
          ./sage -python -m pytest -c tox.ini -qq --doctest --collect-only || true
        shell: sh .ci/docker-exec-script.sh BUILD /sage {0}

      - name: Test changed files (sage -t --new)
        run: |
          export MAKE="make -j2 --output-sync=recurse" SAGE_NUM_THREADS=4
          # We run tests with "sage -t --new"; this only tests the uncommitted changes.
          ./sage -t --new -p4
        shell: sh .ci/docker-exec-script.sh BUILD /sage {0}

  mod:
    runs-on: ubuntu-latest
    needs: [build]
    services:
      # https://docs.docker.com/build/ci/github-actions/local-registry/
      registry:
        image: registry:2
        ports:
          - 5000:5000
    strategy:
      fail-fast: false
      matrix:
        targets:
          - sagemath_categories-check
    steps:
      - name: Maximize build disk space
        uses: easimon/maximize-build-space@v10
        with:
          # need space in /var for Docker images
          root-reserve-mb:      30000
          remove-dotnet:        true
          remove-android:       true
          remove-haskell:       true
          remove-codeql:        true
          remove-docker-images: true
      - name: Checkout
        id: checkout
        uses: actions/checkout@v4
      - name: Install test prerequisites
        # From docker.yml
        run: |
          sudo DEBIAN_FRONTEND=noninteractive apt-get update
          sudo DEBIAN_FRONTEND=noninteractive apt-get install tox
          sudo apt-get clean
          df -h
      - name: Merge CI fixes from sagemath/sage
        # From docker.yml
        # This step needs to happen after the commit sha is put in DOCKER_TAG
        # so that multi-stage builds can work correctly.
        run: |
          .ci/merge-fixes.sh
        env:
          GH_TOKEN: ${{ github.token }}

      # Building

      - name: Generate Dockerfile
        # From docker.yml
        run: |
          tox -e ${{ env.TOX_ENV }}
          cp .tox/${{ env.TOX_ENV }}/Dockerfile .
        env:
          # Only generate the Dockerfile, do not run 'docker build' here
          DOCKER_TARGETS: ""

      - name: Set up Docker Buildx
        uses: docker/setup-buildx-action@v3
        with:
          driver-opts: network=host

      - name: Build Docker image
        id: image
        uses: docker/build-push-action@v5
        with:
          push:       true
          load:       false
          context:    .
          tags:       ${{ env.BUILD_IMAGE }}
          target:     with-targets
          cache-from: type=gha
          cache-to:   type=gha,mode=max
          build-args: |
            NUMPROC=6
            USE_MAKEFLAGS=-k V=0 SAGE_NUM_THREADS=4 --output-sync=recurse
            TARGETS_PRE=build/make/Makefile
            TARGETS=ci-build-with-fallback

      - name: Start container
        run: |
          docker run --name BUILD -dit \
                     --mount type=bind,src=$(pwd),dst=$(pwd) \
                     --workdir $(pwd) \
                     ${{ env.BUILD_IMAGE }} /bin/sh

      # Testing

      - name: Test modularized distributions
        run: |
          export MAKE="make -j2 --output-sync=recurse" SAGE_NUM_THREADS=4
          make V=0 tox-ensure && make ${{ matrix.targets }}
        shell: sh .ci/docker-exec-script.sh BUILD /sage {0}

  test-long:
    runs-on: ubuntu-latest
    needs: [build]
    services:
      # https://docs.docker.com/build/ci/github-actions/local-registry/
      registry:
        image: registry:2
        ports:
          - 5000:5000
    steps:
      - name: Maximize build disk space
        uses: easimon/maximize-build-space@v10
        with:
          # need space in /var for Docker images
          root-reserve-mb:      30000
          remove-dotnet:        true
          remove-android:       true
          remove-haskell:       true
          remove-codeql:        true
          remove-docker-images: true
      - name: Checkout
        id: checkout
        uses: actions/checkout@v4
      - name: Install test prerequisites
        # From docker.yml
        run: |
          sudo DEBIAN_FRONTEND=noninteractive apt-get update
          sudo DEBIAN_FRONTEND=noninteractive apt-get install tox
          sudo apt-get clean
          df -h
      - name: Merge CI fixes from sagemath/sage
        # From docker.yml
        # This step needs to happen after the commit sha is put in DOCKER_TAG
        # so that multi-stage builds can work correctly.
        run: |
          .ci/merge-fixes.sh
        env:
          GH_TOKEN: ${{ github.token }}

      # Building

      - name: Generate Dockerfile
        # From docker.yml
        run: |
          tox -e ${{ env.TOX_ENV }}
          cp .tox/${{ env.TOX_ENV }}/Dockerfile .
        env:
          # Only generate the Dockerfile, do not run 'docker build' here
          DOCKER_TARGETS: ""

      - name: Set up Docker Buildx
        uses: docker/setup-buildx-action@v3
        with:
          driver-opts: network=host

      - name: Build Docker image
        id: image
        uses: docker/build-push-action@v5
        with:
          push:       true
          load:       false
          context:    .
          tags:       ${{ env.BUILD_IMAGE }}
          target:     with-targets
          cache-from: type=gha
          cache-to:   type=gha,mode=max
          build-args: |
            NUMPROC=6
            USE_MAKEFLAGS=-k V=0 SAGE_NUM_THREADS=4 --output-sync=recurse
            TARGETS_PRE=build/make/Makefile
            TARGETS=ci-build-with-fallback

      - name: Start container
        id: container
        run: |
          docker run --name BUILD -dit \
                     --mount type=bind,src=$(pwd),dst=$(pwd) \
                     --workdir $(pwd) \
                     ${{ env.BUILD_IMAGE }} /bin/sh

      # Testing

      - name: Test all files (sage -t --all --long)
        run: |
          ./sage -python -m pip install coverage
          ./sage -python -m coverage run --rcfile=src/tox.ini src/bin/sage-runtests --all --long -p4 --format github --random-seed=286735480429121101562228604801325644303
        shell: sh .ci/docker-exec-script.sh BUILD /sage {0}

      - name: Copy coverage results
        if: (success() || failure()) && steps.container.outcome == 'success'
        run: |
          ./sage -python -m coverage combine --rcfile=src/tox.ini
          ./sage -python -m coverage xml --rcfile=src/tox.ini
          mkdir -p coverage-report
          mv coverage.xml coverage-report/
        shell: sh .ci/docker-exec-script.sh BUILD /sage {0}

      - name: Upload coverage to codecov
        if: (success() || failure()) && steps.container.outcome == 'success'
        uses: codecov/codecov-action@v3
        with:
          directory: ./coverage-report<|MERGE_RESOLUTION|>--- conflicted
+++ resolved
@@ -28,8 +28,8 @@
 
 env:
   # Adapted from docker.yml
-  TOX_ENV:                "docker-${{ github.event.inputs.platform || 'ubuntu-focal-standard' }}-incremental"
-  BUILD_IMAGE:            "localhost:5000/${{ github.repository }}/sage-${{ github.event.inputs.platform || 'ubuntu-focal-standard' }}-with-targets:ci"
+  TOX_ENV:                "docker-${{ github.event.inputs.platform || 'ubuntu-jammy-standard' }}-incremental"
+  BUILD_IMAGE:            "localhost:5000/${{ github.repository }}/sage-${{ github.event.inputs.platform || 'ubuntu-jammy-standard' }}-with-targets:ci"
   FROM_DOCKER_REPOSITORY: "ghcr.io/sagemath/sage/"
   FROM_DOCKER_TARGET:     "with-targets"
   FROM_DOCKER_TAG:        ${{ github.event.inputs.docker_tag || 'dev'}}
@@ -76,18 +76,7 @@
           GH_TOKEN: ${{ github.token }}
           SAGE_CI_FIXES_FROM_REPOSITORIES: ${{ vars.SAGE_CI_FIXES_FROM_REPOSITORIES }}
 
-<<<<<<< HEAD
       # Building
-=======
-  build:
-    runs-on: ubuntu-latest
-    container: ghcr.io/sagemath/sage/sage-${{ github.event.inputs.platform || 'ubuntu-jammy-standard' }}-with-targets:${{ github.event.inputs.docker_tag || 'dev'}}
-    needs: [get_ci_fixes]
-    steps:
-      - name: Checkout
-        id: checkout
-        uses: actions/checkout@v4
->>>>>>> bce57749
 
       - name: Generate Dockerfile
         # From docker.yml
