--- conflicted
+++ resolved
@@ -493,14 +493,8 @@
       - name: Generate Dockerfile
         # From docker.yml
         run: |
-<<<<<<< HEAD
-          ../sage -python -m pip install -r requirements/test-requirements.txt
-          ../sage -python -m coverage run -m pytest -c tox.ini --doctest || true
-        working-directory: ./worktree-image/src
-=======
           tox -e ${{ env.TOX_ENV }}
           cp .tox/${{ env.TOX_ENV }}/Dockerfile .
->>>>>>> 49e68c67
         env:
           # Only generate the Dockerfile, do not run 'docker build' here
           DOCKER_TARGETS: ""
@@ -531,11 +525,6 @@
         id: container
         if: (success() || failure())
         run: |
-<<<<<<< HEAD
-          ./sage -python -m pip install -r requirements/test-requirements.txt
-          ./sage -python -m coverage run --rcfile=src/tox.ini src/bin/sage-runtests --all --long -p2 --format github --random-seed=286735480429121101562228604801325644303
-        working-directory: ./worktree-image
-=======
           docker run --name BUILD -dit \
                      --mount type=bind,src=$(pwd),dst=$(pwd) \
                      --workdir $(pwd) \
@@ -549,7 +538,6 @@
         with:
           path: .coverage
           pattern: coverage-*
->>>>>>> 49e68c67
 
       - name: Coverage report
         if: (success() || failure()) && steps.container.outcome == 'success'
@@ -558,7 +546,7 @@
           rm -rf /sage/.coverage
           ln -s $(pwd)/.coverage /sage/
           cd /sage
-          ./sage -python -m pip install coverage
+          ./sage -python -m pip install -r requirements/test-requirements.txt
           ./sage -python -m coverage combine --rcfile=src/tox.ini .coverage/coverage-*/.coverage
           ./sage -python -m coverage xml --rcfile=src/tox.ini --omit="/tmp/*"
           mkdir -p .coverage/coverage-report
