name: Build & Test

on:
  pull_request:
  merge_group:
  push:
    branches:
      - master
      - develop
    # Ignore pushes on tags to prevent two uploads of codecov reports
    tags-ignore: ['**']
  workflow_dispatch:
    # Allow to run manually
    inputs:
      platform:
        description: 'Platform'
        required: true
        default: 'ubuntu-focal'
      packages:
        description: 'Platform'
        required: true
        default: 'standard'
      docker_tag:
        description: 'Docker tag'
        required: true
        default: 'dev'

concurrency:
  # Cancel previous runs of this workflow for the same branch
  group: ${{ github.workflow }}-${{ github.ref }}
  cancel-in-progress: true

env:
  # Adapted from docker.yml
  TOX_ENV:                "docker-${{ github.event.inputs.platform || 'ubuntu-focal-standard' }}-incremental"
  BUILD_IMAGE:            "localhost:5000/${{ github.repository }}/sage-${{ github.event.inputs.platform || 'ubuntu-focal-standard' }}-with-targets:ci"
  FROM_DOCKER_REPOSITORY: "ghcr.io/sagemath/sage/"
  FROM_DOCKER_TARGET:     "with-targets"
  FROM_DOCKER_TAG:        ${{ github.event.inputs.docker_tag || 'dev'}}
  EXTRA_CONFIGURE_ARGS:   --enable-fat-binary

jobs:
  build:
    runs-on: ubuntu-latest
    services:
      # https://docs.docker.com/build/ci/github-actions/local-registry/
      registry:
        image: registry:2
        ports:
          - 5000:5000
    steps:
      - name: Maximize build disk space
        uses: easimon/maximize-build-space@v8
        with:
          # need space in /var for Docker images
          root-reserve-mb:      40000
          remove-dotnet:        true
          remove-android:       true
          remove-haskell:       true
          remove-codeql:        true
          remove-docker-images: true
      - name: Checkout
        id: checkout
        uses: actions/checkout@v4
      - name: Install test prerequisites
        # From docker.yml
        run: |
          sudo DEBIAN_FRONTEND=noninteractive apt-get update
          sudo DEBIAN_FRONTEND=noninteractive apt-get install tox
          sudo apt-get clean
          df -h
      - name: Merge CI fixes from sagemath/sage
        # From docker.yml
        # This step needs to happen after the commit sha is put in DOCKER_TAG
        # so that multi-stage builds can work correctly.
        run: |
          .ci/merge-fixes.sh
        env:
          GH_TOKEN: ${{ github.token }}
          SAGE_CI_FIXES_FROM_REPOSITORIES: ${{ vars.SAGE_CI_FIXES_FROM_REPOSITORIES }}

      # Building

      - name: Generate Dockerfile
        # From docker.yml
        run: |
          tox -e ${{ env.TOX_ENV }}
          cp .tox/${{ env.TOX_ENV }}/Dockerfile .
        env:
          # Only generate the Dockerfile, do not run 'docker build' here
          DOCKER_TARGETS: ""

      - name: Set up Docker Buildx
        uses: docker/setup-buildx-action@v3
        with:
          driver-opts: network=host

      - name: Build Docker image
        id: image
        uses: docker/build-push-action@v5
        with:
          # push and load may not be set together at the moment
          push:       true
          load:       false
          context:    .
          tags:       ${{ env.BUILD_IMAGE }}
          target:     with-targets
          cache-from: type=gha
          cache-to:   type=gha,mode=max
          build-args: |
            NUMPROC=4
            USE_MAKEFLAGS=-k V=0 SAGE_NUM_THREADS=3 --output-sync=recurse
            TARGETS_PRE=build/make/Makefile
            TARGETS=ci-build-with-fallback

      - name: Start container
        run: |
          docker run --name BUILD -dit \
                     --mount type=bind,src=$(pwd),dst=$(pwd) \
                     --workdir $(pwd) \
                     ${{ env.BUILD_IMAGE }} /bin/sh
<<<<<<< HEAD

      # Testing

  test-new:
    needs: [build]
    runs-on: ubuntu-latest
    container: ghcr.io/${{ github.repository }}/sage-${{ github.event.inputs.platform || 'ubuntu-focal' }}-${{ github.event.inputs.packages || 'packages' }}-with-targets:${{ github.sha }}
    steps:
      - name: Test changed files (sage -t --new)
        run: |
          export MAKE="make -j2 --output-sync=recurse" SAGE_NUM_THREADS=2
          # We run tests with "sage -t --new"; this only tests the uncommitted changes.
<<<<<<< HEAD
          ./sage -t --new -p2 --format github
        shell: sh .ci/docker-exec-script.sh BUILD /sage {0}

  mod:
    runs-on: ubuntu-latest
    needs: [build]
    services:
      # https://docs.docker.com/build/ci/github-actions/local-registry/
      registry:
        image: registry:2
        ports:
          - 5000:5000
    strategy:
      fail-fast: false
      matrix:
        targets:
          - sagemath_categories-check
    steps:
      - name: Maximize build disk space
        uses: easimon/maximize-build-space@v8
        with:
          # need space in /var for Docker images
          root-reserve-mb:      40000
          remove-dotnet:        true
          remove-android:       true
          remove-haskell:       true
          remove-codeql:        true
          remove-docker-images: true
      - name: Checkout
        id: checkout
        uses: actions/checkout@v4
      - name: Install test prerequisites
        # From docker.yml
        run: |
=======

      # Testing

      - name: Check that all modules can be imported
        run: |
          # Increase the length of the lines in the "short summary"
          export COLUMNS=120
          # The following command checks that all modules can be imported.
          # The output also includes a long list of modules together with the number of tests in each module.
          # This can be ignored.
          ./sage -python -m pip install pytest-xdist
          ./sage -python -m pytest -c tox.ini -qq --doctest --collect-only || true
        shell: sh .ci/docker-exec-script.sh BUILD /sage {0}

      - name: Test changed files (sage -t --new)
        run: |
          export MAKE="make -j2 --output-sync=recurse" SAGE_NUM_THREADS=2
          # We run tests with "sage -t --new"; this only tests the uncommitted changes.
          ./sage -t --new -p2 --format github
        shell: sh .ci/docker-exec-script.sh BUILD /sage {0}

  mod:
    runs-on: ubuntu-latest
    needs: [build]
    services:
      # https://docs.docker.com/build/ci/github-actions/local-registry/
      registry:
        image: registry:2
        ports:
          - 5000:5000
    strategy:
      fail-fast: false
      matrix:
        targets:
          - sagemath_categories-check
    steps:
      - name: Maximize build disk space
        uses: easimon/maximize-build-space@v8
        with:
          # need space in /var for Docker images
          root-reserve-mb:      40000
          remove-dotnet:        true
          remove-android:       true
          remove-haskell:       true
          remove-codeql:        true
          remove-docker-images: true
      - name: Checkout
        id: checkout
        uses: actions/checkout@v4
      - name: Install test prerequisites
        # From docker.yml
        run: |
>>>>>>> 5eef0441
          sudo DEBIAN_FRONTEND=noninteractive apt-get update
          sudo DEBIAN_FRONTEND=noninteractive apt-get install tox
          sudo apt-get clean
          df -h
      - name: Merge CI fixes from sagemath/sage
        # From docker.yml
        # This step needs to happen after the commit sha is put in DOCKER_TAG
        # so that multi-stage builds can work correctly.
        run: |
          .ci/merge-fixes.sh
<<<<<<< HEAD
=======
          ./sage -t --new -p2
        working-directory: ./worktree-image
>>>>>>> doctester-github-annotations--prod
        env:
          GH_TOKEN: ${{ github.token }}

      # Building

=======
        env:
          GH_TOKEN: ${{ github.token }}

      # Building

>>>>>>> 5eef0441
      - name: Generate Dockerfile
        # From docker.yml
        run: |
          tox -e ${{ env.TOX_ENV }}
          cp .tox/${{ env.TOX_ENV }}/Dockerfile .
        env:
          # Only generate the Dockerfile, do not run 'docker build' here
          DOCKER_TARGETS: ""

      - name: Set up Docker Buildx
        uses: docker/setup-buildx-action@v3
        with:
          driver-opts: network=host

      - name: Build Docker image
        id: image
        uses: docker/build-push-action@v5
        with:
          push:       true
          load:       false
          context:    .
          tags:       ${{ env.BUILD_IMAGE }}
          target:     with-targets
          cache-from: type=gha
          cache-to:   type=gha,mode=max
          build-args: |
            NUMPROC=4
            USE_MAKEFLAGS=-k V=0 SAGE_NUM_THREADS=3 --output-sync=recurse
            TARGETS_PRE=build/make/Makefile
            TARGETS=ci-build-with-fallback

      - name: Start container
        run: |
          docker run --name BUILD -dit \
                     --mount type=bind,src=$(pwd),dst=$(pwd) \
                     --workdir $(pwd) \
                     ${{ env.BUILD_IMAGE }} /bin/sh

      # Testing

      - name: Test modularized distributions
        run: |
<<<<<<< HEAD
<<<<<<< HEAD
=======
>>>>>>> 5eef0441
          export MAKE="make -j2 --output-sync=recurse" SAGE_NUM_THREADS=2
          make V=0 tox-ensure && make ${{ matrix.targets }}
        shell: sh .ci/docker-exec-script.sh BUILD /sage {0}

  test-long:
    runs-on: ubuntu-latest
    needs: [build]
    services:
      # https://docs.docker.com/build/ci/github-actions/local-registry/
      registry:
        image: registry:2
        ports:
          - 5000:5000
    steps:
      - name: Maximize build disk space
        uses: easimon/maximize-build-space@v8
        with:
          # need space in /var for Docker images
          root-reserve-mb:      40000
          remove-dotnet:        true
          remove-android:       true
          remove-haskell:       true
          remove-codeql:        true
          remove-docker-images: true
      - name: Checkout
        id: checkout
        uses: actions/checkout@v4
      - name: Install test prerequisites
        # From docker.yml
<<<<<<< HEAD
        run: |
          sudo DEBIAN_FRONTEND=noninteractive apt-get update
          sudo DEBIAN_FRONTEND=noninteractive apt-get install tox
          sudo apt-get clean
          df -h
      - name: Merge CI fixes from sagemath/sage
        # From docker.yml
        # This step needs to happen after the commit sha is put in DOCKER_TAG
        # so that multi-stage builds can work correctly.
        run: |
          .ci/merge-fixes.sh
=======
          ./sage -python -m pip install coverage pytest-xdist
          ./sage -python -m coverage run --rcfile=src/tox.ini -m pytest -c src/tox.ini --doctest-modules || true
        working-directory: ./worktree-image
>>>>>>> doctester-github-annotations--prod
=======
        run: |
          sudo DEBIAN_FRONTEND=noninteractive apt-get update
          sudo DEBIAN_FRONTEND=noninteractive apt-get install tox
          sudo apt-get clean
          df -h
      - name: Merge CI fixes from sagemath/sage
        # From docker.yml
        # This step needs to happen after the commit sha is put in DOCKER_TAG
        # so that multi-stage builds can work correctly.
        run: |
          .ci/merge-fixes.sh
>>>>>>> 5eef0441
        env:
          GH_TOKEN: ${{ github.token }}

      # Building

      - name: Generate Dockerfile
        # From docker.yml
        run: |
          tox -e ${{ env.TOX_ENV }}
          cp .tox/${{ env.TOX_ENV }}/Dockerfile .
        env:
          # Only generate the Dockerfile, do not run 'docker build' here
          DOCKER_TARGETS: ""

      - name: Set up Docker Buildx
        uses: docker/setup-buildx-action@v3
        with:
          driver-opts: network=host

      - name: Build Docker image
        id: image
        uses: docker/build-push-action@v5
        with:
          push:       true
          load:       false
          context:    .
          tags:       ${{ env.BUILD_IMAGE }}
          target:     with-targets
          cache-from: type=gha
          cache-to:   type=gha,mode=max
          build-args: |
            NUMPROC=4
            USE_MAKEFLAGS=-k V=0 SAGE_NUM_THREADS=3 --output-sync=recurse
            TARGETS_PRE=build/make/Makefile
            TARGETS=ci-build-with-fallback

      - name: Start container
        id: container
        run: |
          docker run --name BUILD -dit \
                     --mount type=bind,src=$(pwd),dst=$(pwd) \
                     --workdir $(pwd) \
                     ${{ env.BUILD_IMAGE }} /bin/sh

      # Testing

      - name: Test all files (sage -t --all --long)
        run: |
          ./sage -python -m pip install coverage
          ./sage -python -m coverage run --rcfile=src/tox.ini src/bin/sage-runtests --all --long -p2 --format github --random-seed=286735480429121101562228604801325644303
        shell: sh .ci/docker-exec-script.sh BUILD /sage {0}

      - name: Copy coverage results
        if: (success() || failure()) && steps.container.outcome == 'success'
        run: |
          ./sage -python -m coverage combine --rcfile=src/tox.ini
          ./sage -python -m coverage xml --rcfile=src/tox.ini
          mkdir -p coverage-report
          mv coverage.xml coverage-report/
        shell: sh .ci/docker-exec-script.sh BUILD /sage {0}

      - name: Upload coverage to codecov
        if: (success() || failure()) && steps.container.outcome == 'success'
        uses: codecov/codecov-action@v3
        with:
          directory: ./coverage-report<|MERGE_RESOLUTION|>--- conflicted
+++ resolved
@@ -119,20 +119,24 @@
                      --mount type=bind,src=$(pwd),dst=$(pwd) \
                      --workdir $(pwd) \
                      ${{ env.BUILD_IMAGE }} /bin/sh
-<<<<<<< HEAD
 
       # Testing
 
-  test-new:
-    needs: [build]
-    runs-on: ubuntu-latest
-    container: ghcr.io/${{ github.repository }}/sage-${{ github.event.inputs.platform || 'ubuntu-focal' }}-${{ github.event.inputs.packages || 'packages' }}-with-targets:${{ github.sha }}
-    steps:
+      - name: Check that all modules can be imported
+        run: |
+          # Increase the length of the lines in the "short summary"
+          export COLUMNS=120
+          # The following command checks that all modules can be imported.
+          # The output also includes a long list of modules together with the number of tests in each module.
+          # This can be ignored.
+          ./sage -python -m pip install pytest-xdist
+          ./sage -python -m pytest -c tox.ini -qq --doctest --collect-only || true
+        shell: sh .ci/docker-exec-script.sh BUILD /sage {0}
+
       - name: Test changed files (sage -t --new)
         run: |
           export MAKE="make -j2 --output-sync=recurse" SAGE_NUM_THREADS=2
           # We run tests with "sage -t --new"; this only tests the uncommitted changes.
-<<<<<<< HEAD
           ./sage -t --new -p2 --format github
         shell: sh .ci/docker-exec-script.sh BUILD /sage {0}
 
@@ -167,60 +171,6 @@
       - name: Install test prerequisites
         # From docker.yml
         run: |
-=======
-
-      # Testing
-
-      - name: Check that all modules can be imported
-        run: |
-          # Increase the length of the lines in the "short summary"
-          export COLUMNS=120
-          # The following command checks that all modules can be imported.
-          # The output also includes a long list of modules together with the number of tests in each module.
-          # This can be ignored.
-          ./sage -python -m pip install pytest-xdist
-          ./sage -python -m pytest -c tox.ini -qq --doctest --collect-only || true
-        shell: sh .ci/docker-exec-script.sh BUILD /sage {0}
-
-      - name: Test changed files (sage -t --new)
-        run: |
-          export MAKE="make -j2 --output-sync=recurse" SAGE_NUM_THREADS=2
-          # We run tests with "sage -t --new"; this only tests the uncommitted changes.
-          ./sage -t --new -p2 --format github
-        shell: sh .ci/docker-exec-script.sh BUILD /sage {0}
-
-  mod:
-    runs-on: ubuntu-latest
-    needs: [build]
-    services:
-      # https://docs.docker.com/build/ci/github-actions/local-registry/
-      registry:
-        image: registry:2
-        ports:
-          - 5000:5000
-    strategy:
-      fail-fast: false
-      matrix:
-        targets:
-          - sagemath_categories-check
-    steps:
-      - name: Maximize build disk space
-        uses: easimon/maximize-build-space@v8
-        with:
-          # need space in /var for Docker images
-          root-reserve-mb:      40000
-          remove-dotnet:        true
-          remove-android:       true
-          remove-haskell:       true
-          remove-codeql:        true
-          remove-docker-images: true
-      - name: Checkout
-        id: checkout
-        uses: actions/checkout@v4
-      - name: Install test prerequisites
-        # From docker.yml
-        run: |
->>>>>>> 5eef0441
           sudo DEBIAN_FRONTEND=noninteractive apt-get update
           sudo DEBIAN_FRONTEND=noninteractive apt-get install tox
           sudo apt-get clean
@@ -231,23 +181,11 @@
         # so that multi-stage builds can work correctly.
         run: |
           .ci/merge-fixes.sh
-<<<<<<< HEAD
-=======
-          ./sage -t --new -p2
-        working-directory: ./worktree-image
->>>>>>> doctester-github-annotations--prod
         env:
           GH_TOKEN: ${{ github.token }}
 
       # Building
 
-=======
-        env:
-          GH_TOKEN: ${{ github.token }}
-
-      # Building
-
->>>>>>> 5eef0441
       - name: Generate Dockerfile
         # From docker.yml
         run: |
@@ -290,10 +228,6 @@
 
       - name: Test modularized distributions
         run: |
-<<<<<<< HEAD
-<<<<<<< HEAD
-=======
->>>>>>> 5eef0441
           export MAKE="make -j2 --output-sync=recurse" SAGE_NUM_THREADS=2
           make V=0 tox-ensure && make ${{ matrix.targets }}
         shell: sh .ci/docker-exec-script.sh BUILD /sage {0}
@@ -323,7 +257,6 @@
         uses: actions/checkout@v4
       - name: Install test prerequisites
         # From docker.yml
-<<<<<<< HEAD
         run: |
           sudo DEBIAN_FRONTEND=noninteractive apt-get update
           sudo DEBIAN_FRONTEND=noninteractive apt-get install tox
@@ -335,24 +268,6 @@
         # so that multi-stage builds can work correctly.
         run: |
           .ci/merge-fixes.sh
-=======
-          ./sage -python -m pip install coverage pytest-xdist
-          ./sage -python -m coverage run --rcfile=src/tox.ini -m pytest -c src/tox.ini --doctest-modules || true
-        working-directory: ./worktree-image
->>>>>>> doctester-github-annotations--prod
-=======
-        run: |
-          sudo DEBIAN_FRONTEND=noninteractive apt-get update
-          sudo DEBIAN_FRONTEND=noninteractive apt-get install tox
-          sudo apt-get clean
-          df -h
-      - name: Merge CI fixes from sagemath/sage
-        # From docker.yml
-        # This step needs to happen after the commit sha is put in DOCKER_TAG
-        # so that multi-stage builds can work correctly.
-        run: |
-          .ci/merge-fixes.sh
->>>>>>> 5eef0441
         env:
           GH_TOKEN: ${{ github.token }}
 
