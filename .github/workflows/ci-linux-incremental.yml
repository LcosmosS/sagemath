name: CI Linux incremental

## This GitHub Actions workflow runs SAGE_ROOT/tox.ini with select environments,
## whenever a GitHub pull request is opened or synchronized in a repository
## where GitHub Actions are enabled.
##
## It builds and checks some sage spkgs as defined in TARGETS.
##
## A job succeeds if there is no error.
##
## The build is run with "make V=0", so the build logs of individual packages are suppressed.
##
## At the end, all package build logs that contain an error are printed out.
##
## After all jobs have finished (or are canceled) and a short delay,
## tar files of all logs are made available as "build artifacts".

on:
  pull_request:
    paths:
      - 'build/pkgs/**'
      - '!build/pkgs/sage_conf/**'
      - '!build/pkgs/sage_docbuild/**'
      - '!build/pkgs/sage_setup/**'
      - '!build/pkgs/sage_sws2rst/**'
      - '!build/pkgs/sagelib/**'
      - '!build/pkgs/sagemath_*/**'
  workflow_dispatch:

concurrency:
  # Cancel previous runs of this workflow for the same branch
  group: ${{ github.workflow }}-${{ github.ref }}
  cancel-in-progress: true

permissions:
  packages: write

jobs:

  changed_files:
    runs-on: ubuntu-latest
    name: List changed packages
    outputs:
      build_targets:     ${{ steps.build-targets.outputs.build_targets }}
    steps:
      - uses: actions/checkout@v4
      - name: Get all packages that have changed
        id: changed-files
        uses: tj-actions/changed-files@v44
        with:
          files_yaml: |
            configures:
              - 'build/pkgs/*/spkg-configure.m4'
            pkgs:
              - 'build/pkgs/**'
              - 'pkgs/**'
      - name: Determine targets to build
        id: build-targets
        run: |
          uninstall_targets=$(echo $(for a in '' ${{ steps.changed-files.outputs.configures_all_changed_files }}; do echo $a | sed -E 's,build/pkgs/([a-z0-9][_.a-z0-9]*)/spkg-configure[.]m4 *,\1-uninstall,'; done | sort -u))
          build_targets=$(echo $(for a in '' ${{ steps.changed-files.outputs.pkgs_all_changed_files }}; do SPKG=$(echo $a | sed -E 's,-,_,g;s,(build/)?pkgs/([a-z0-9][-_.a-z0-9]*)/[^ ]* *,\2,;'); if [ -f "build/pkgs/$SPKG/checksums.ini" -o -f "build/pkgs/$SPKG/requirements.txt" -o -f "build/pkgs/$SPKG/spkg-install" ]; then echo "$SPKG-ensure"; fi; done | sort -u))
          if [ -n "$uninstall_targets" ]; then
              echo "build_targets=$uninstall_targets reconfigure $build_targets ci-build-with-fallback" >> $GITHUB_OUTPUT
          else
              echo "build_targets=$build_targets ci-build-with-fallback" >> $GITHUB_OUTPUT
          fi
          cat $GITHUB_OUTPUT
      - uses: actions/checkout@v4
        with:
          ref: ${{ github.base_ref }}
          path: worktree-base
        if: github.base_ref && steps.changed-files.outputs.pkgs_all_changed_files
      - name: Compute metrics
        run: |
          export PATH=build/bin:$PATH
          if [ -d worktree-base ]; then
            (echo "# $GITHUB_BASE_REF"; SAGE_ROOT=worktree-base sage-package metrics :all:) > base-metrics.txt
            (echo "# $GITHUB_REF"; sage-package metrics :all:) > metrics.txt
            diff --color=always --width=100 --side-by-side --left-column base-metrics.txt metrics.txt || true
          else
            sage-package metrics :all:
          fi

  test:
    needs: [changed_files]
    uses: ./.github/workflows/docker.yml
    with:
      # Build incrementally from published Docker image
      incremental: true
      free_disk_space: true
      from_docker_repository: ghcr.io/sagemath/sage/
      from_docker_target: "with-targets"
      from_docker_tag: "dev"
      docker_targets: "with-targets"
      targets: "${{needs.changed_files.outputs.build_targets}} doc-html ptest-nodoc"
      tox_system_factors: >-
        ["ubuntu-focal",
         "ubuntu-noble",
         "debian-bullseye",
         "debian-bookworm",
         "fedora-30",
<<<<<<< HEAD
         "fedora-38",
         "fedora-39",
=======
         "fedora-40",
>>>>>>> 2bd68c99
         "gentoo-python3.11",
         "debian-bullseye-i386"]
      tox_packages_factors: >-
          ["standard",
           "minimal"]
      docker_push_repository: ghcr.io/${{ github.repository }}/
      max_parallel: 8

  site:
    needs: [changed_files]
    uses: ./.github/workflows/docker.yml
    with:
      # Build incrementally from published Docker image
      incremental: true
      free_disk_space: true
      from_docker_repository: ghcr.io/sagemath/sage/
      from_docker_target: "with-targets"
      from_docker_tag: "dev"
      docker_targets: "with-targets"
      targets: "${{needs.changed_files.outputs.build_targets}} doc-html ptest-nodoc"
      # Only test systems with a usable system python (>= 3.9)
      # with only a small number of test failures as of 10.2.rc0
      tox_system_factors: >-
        ["gentoo-python3.11",
         "archlinux-latest"]
      tox_packages_factors: >-
          ["standard-sitepackages"]
      docker_push_repository: ghcr.io/${{ github.repository }}/<|MERGE_RESOLUTION|>--- conflicted
+++ resolved
@@ -99,12 +99,7 @@
          "debian-bullseye",
          "debian-bookworm",
          "fedora-30",
-<<<<<<< HEAD
-         "fedora-38",
-         "fedora-39",
-=======
          "fedora-40",
->>>>>>> 2bd68c99
          "gentoo-python3.11",
          "debian-bullseye-i386"]
       tox_packages_factors: >-
