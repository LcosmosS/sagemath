name: CI Linux

on:
  push:
    tags:
      - '*'
  # TODO: Remove this before merging
  pull_request:
  workflow_dispatch:
    # Allow to run manually

jobs:
<<<<<<< HEAD
  build:
    runs-on: ubuntu-latest
    strategy:
      fail-fast: false
      matrix:
        container:
          #- ubuntu:trusty # TODO: Upgrade Python to 3.9
          #- ubuntu:xenial # TODO: Upgrade Python to 3.9
          #- ubuntu:bionic # TODO: Upgrade Python to 3.9
          #- ubuntu:focal # TODO: Cannot find gap although installed
          - ubuntu:jammy
          - ubuntu:lunar
          - ubuntu:mantic
          #- debian:buster # TODO: Upgrade Python to 3.9
          #- debian:bullseye # TODO: outdated singular
          - debian:bookworm
          #- debian:trixie # libbrial-dev is not available (has been removed?)
          - debian:sid
          - debian:experimental
          #- linuxmintd/mint20.1-amd64 # TODO: Cannot find gap although installed
          #- linuxmintd/mint20.2-amd64 # TODO: Cannot find gap although installed
          #- linuxmintd/mint20.3-amd64 # TODO: Cannot find gap although installed
          - linuxmintd/mint21-amd64
          - linuxmintd/mint21.1-amd64
          - linuxmintd/mint21.2-amd64
          #- fedora:30 # TODO: Upgrade Python to 3.9
          #- fedora:31 # TODO: Upgrade Python to 3.9
          #- fedora:32 # TODO: Upgrade Python to 3.9
          #- fedora:33 # TODO: outdated singular
          - fedora:34
          - fedora:35
          - fedora:36
          - fedora:37
          - fedora:38
          #- fedora:39 # TODO: Could not build wheels for gmpy2 (python 3.12)
          #- centos:centos7 # TODO: Upgrade Python to 3.9
          #- quay.io/centos/centos:stream8 # TODO: Upgrade Python to 3.9
          #- quay.io/centos/centos:stream9 # TODO (cypari): Figure out how to install pari
          #- almalinux:8 # TODO: Upgrade Python to 3.9
          #- almalinux:9 # TODO (cypari): Figure out how to install pari
          #- sheerluck/sage-on-gentoo-stage4: TODO: dependency (python?) installation takes ages
          - archlinux
          #- opensuse/leap:15.3 # TODO: Preinstall git in image
          #- opensuse/leap:15.4 # TODO: Preinstall git in image
          #- opensuse/leap:15.5 # TODO: Preinstall git in image
          #- opensuse/tumbleweed # TODO (cypari): gphelp is broken?
          #- i386/ubuntu:bionic # TODO: Preinstall node in image
          #- i386/debian:bullseye # TODO: Preinstall node in image
    container:
      image: ${{ matrix.container }}

    env:
      # For debian compatibility
      PIP_BREAK_SYSTEM_PACKAGES: 1

    steps:
      - name: Checkout code
        # cannot use v4 yet because of https://github.com/actions/checkout/issues/1487
        uses: actions/checkout@v3

      - name: Install dependencies
        run: |
          SYSTEM=$(build/bin/sage-guess-package-system)
          INSTALL_PYTHON=$(python3 -c 'import sys; print(sys.version_info < (3, 9))' || echo 'True')
          eval $(build/bin/sage-print-system-package-command $SYSTEM update)
          # We cannot use the setup python action because it doesn't support all containers
          # https://github.com/actions/setup-python/issues/527
          if [ $INSTALL_PYTHON = 'True' ]; then
            eval $(build/bin/sage-print-system-package-command $SYSTEM --yes --ignore-missing install python-pip python3-pip python3-venv)
          fi
          eval $(build/bin/sage-print-system-package-command $SYSTEM --yes --ignore-missing install $(build/bin/sage-get-system-packages $SYSTEM $(build/bin/sage-package list :standard:)))
                    
          # Create a virtual environment (some systems do not allow to install packages globally)
          python3 -m venv ../venv
          . ../venv/bin/activate
          echo PATH=$PATH >> $GITHUB_ENV # Make it so venv is inherited for other steps
          python3 -m pip install --upgrade pip

          # Needed to download and install fplll and lrcalc below
          eval $(build/bin/sage-print-system-package-command $SYSTEM --yes --ignore-missing install git wget)

          # Needed for primecountpy
          eval $(build/bin/sage-print-system-package-command $SYSTEM --yes --ignore-missing install $(build/bin/sage-get-system-packages $SYSTEM primecount))

          # Arch Linux docker image does not install info files, so remove the entry to Maxima's help files from pacman
          # see https://github.com/sagemath/sage/pull/36391 for details
          if [ $SYSTEM = 'archlinux' ]; then
            sed -i '/^NoExtract/d' /etc/pacman.conf;
          fi

          # Needed for lrcalc
          python3 -m pip install --upgrade setuptools wheel
          if [ ${{ matrix.container }} = "ubuntu:jammy" ] || [ ${{ matrix.container }} = "ubuntu:lunar" ] || [ ${{ matrix.container }} = "ubuntu:mantic" ] || [ ${{ matrix.container }} = "debian:bookworm" ] || [ ${{ matrix.container }} = "debian:sid" ] || [ ${{ matrix.container }} = "debian:experimental" ] || [ ${{ matrix.container }} = "linuxmintd/mint21-amd64" ] || [ ${{ matrix.container }} = "linuxmintd/mint21.1-amd64" ] || [ ${{ matrix.container }} = "linuxmintd/mint21.2-amd64" ] || [ ${{ matrix.container }} = "fedora:34" ] || [ ${{ matrix.container }} = "fedora:35" ] || [ ${{ matrix.container }} = "fedora:38" ]; then
            wget math.rutgers.edu/~asbuch/lrcalc/lrcalc-2.1.tar.gz \
            && tar zxvf lrcalc-2.1.tar.gz \
            && cd lrcalc-2.1 \
            && ./configure \
            && make \
            && make install
          fi

          # Needed for fpylll
          if [ ${{ matrix.container }} = "ubuntu:jammy" ] || [ ${{ matrix.container }} = "linuxmintd/mint21-amd64" ] || [ ${{ matrix.container }} = "linuxmintd/mint21.1-amd64" ] || [ ${{ matrix.container }} = "linuxmintd/mint21.2-amd64" ] || [ ${{ matrix.container }} = "fedora:34" ] || [ ${{ matrix.container }} = "fedora:35" ] || [ ${{ matrix.container }} = "fedora:36" ] || [ ${{ matrix.container }} = "fedora:37" ]; then
            FPLLL_VERSION=5.4.5
            wget https://github.com/fplll/fplll/releases/download/${FPLLL_VERSION}/fplll-${FPLLL_VERSION}.tar.gz \
            && tar -xf fplll-${FPLLL_VERSION}.tar.gz \
            && cd fplll-${FPLLL_VERSION} \
            && ./configure \
            && make \
            && make install
          fi
        env:
          PARI_VERSION: pari-2.15.4

      - name: Build
        run: |
          . ../venv/bin/activate
          # Disable build isolation following the advice of https://mesonbuild.com/meson-python/how-to-guides/editable-installs.html#build-dependencies
          python3 -m pip install 'meson>=1.3.1' 'meson-python' 'cython>=3.0.0,!=3.0.3' 'numpy>=1.19' 'cypari2 >=2.1.1' 'cysignals>=1.10.2' 'gmpy2>=2.1.0' 'memory_allocator' 'jinja2 >=3.0'
          # Build manually using plain meson instead of using pip because of issues with subprojects
          # https://github.com/mesonbuild/meson-python/issues/598
          # python3 -m pip install --no-build-isolation . -v
          python3 -m pip install -r requirements/requirements.txt
          python3 -m pip install -r requirements/test-requirements.txt
          meson setup builddir -Dpython.install_env=auto
          meson compile -C builddir --verbose
          meson install -C builddir --no-rebuild 

      - name: Test
        run: |
          . ../venv/bin/activate
          ./sage -t --all -p4 || true

      - name: Meson Log
        if: ${{ failure()  }}
        run: |
          cat builddir/meson-logs/meson-log.txt
        
=======

  # standard (without ptest) for the default platform (used by build.yml etc.)
  default:
    uses: ./.github/workflows/docker.yml
    with:
      # Build from scratch
      free_disk_space: true
      docker_targets: "with-system-packages configured with-targets-pre with-targets"
      # FIXME: duplicated from env.TARGETS
      targets_pre: all-sage-local
      targets: build doc-html
      targets_optional: ptest
      tox_system_factors: >-
        ["ubuntu-jammy"]
      tox_packages_factors: >-
        ["standard"]
      docker_push_repository: ghcr.io/${{ github.repository }}/

  # All platforms. This duplicates the default platform, but why not,
  # it makes it more robust regarding random timeouts.

  standard:
    if: ${{ success() || failure() }}
    uses: ./.github/workflows/docker.yml
    with:
      # Build from scratch
      free_disk_space: true
      docker_targets: "with-system-packages configured with-targets-pre with-targets with-targets-optional"
      # FIXME: duplicated from env.TARGETS
      targets_pre: all-sage-local
      targets: build doc-html
      targets_optional: ptest
      tox_packages_factors: >-
          ["standard"]
      docker_push_repository: ghcr.io/${{ github.repository }}/
      # Make sure that all "standard" jobs can start simultaneously,
      # so that runners are available by the time that "default" starts.
      max_parallel: 50

  standard-constraints_pkgs-norequirements:
    if: ${{ success() || failure() }}
    needs: [standard]
    uses: ./.github/workflows/docker.yml
    with:
      # Build incrementally from previous stage (pre)
      incremental: true
      free_disk_space: true
      from_docker_repository: ghcr.io/${{ github.repository }}/
      from_docker_target: "with-targets-pre"
      docker_targets: "with-targets-pre"
      targets_pre: all-sage-local python3-ensure tox-ensure sagelib-tox-sagepython-constraints_pkgs-norequirements
      tox_packages_factors: >-
          ["standard"]
      max_parallel: 15

  standard-sitepackages:
    if: ${{ success() || failure() }}
    needs: [standard]
    uses: ./.github/workflows/docker.yml
    with:
      # Build incrementally from previous stage (pre)
      incremental: true
      free_disk_space: true
      from_docker_repository: ghcr.io/${{ github.repository }}/
      from_docker_target: "with-targets-pre"
      docker_targets: "with-targets with-targets-optional"
      # FIXME: duplicated from env.TARGETS
      targets: build doc-html
      targets_optional: ptest
      tox_packages_factors: >-
        ["standard-sitepackages"]
      # Only test systems with a usable system python (>= 3.9)
      tox_system_factors: >-
        ["ubuntu-jammy",
         "ubuntu-lunar",
         "ubuntu-mantic",
         "debian-bookworm",
         "debian-trixie",
         "debian-sid",
         "linuxmint-21.1",
         "linuxmint-21.2",
         "fedora-40",
         "centos-stream-9-python3.9",
         "almalinux-8-python3.9",
         "gentoo-python3.10",
         "gentoo-python3.11",
         "archlinux-latest",
         "opensuse-15.5-gcc_11-python3.11",
         "opensuse-tumbleweed-python3.10",
         "opensuse-tumbleweed"]
      docker_push_repository: ghcr.io/${{ github.repository }}/
      max_parallel: 8

  minimal:
    if: ${{ success() || failure() }}
    uses: ./.github/workflows/docker.yml
    with:
      # Build from scratch
      free_disk_space: true
      docker_targets: "with-system-packages configured with-targets-pre with-targets with-targets-optional"
      # FIXME: duplicated from env.TARGETS
      targets_pre: all-sage-local
      targets: build doc-html
      targets_optional: ptest
      tox_packages_factors: >-
          ["minimal"]
      docker_push_repository: ghcr.io/${{ github.repository }}/
      # Reduced from 30 because it may run in parallel with 'standard' and 'standard-sitepackages' above.
      # Calibrated for clogging the job pipeline until the "default" job has finished.
      max_parallel: 24

  maximal-pre:
    if: ${{ success() || failure() }}
    needs: [minimal]
    uses: ./.github/workflows/docker.yml
    with:
      free_disk_space: true
      # Build from scratch
      docker_targets: "with-system-packages configured with-targets-pre"
      # FIXME: duplicated from env.TARGETS
      targets_pre: all-sage-local
      tox_packages_factors: >-
          ["maximal"]
      docker_push_repository: ghcr.io/${{ github.repository }}/

  optional:
    if: ${{ success() || failure() }}
    needs: [maximal-pre]
    uses: ./.github/workflows/docker.yml
    with:
      incremental: true
      free_disk_space: true
      from_docker_repository: ghcr.io/${{ github.repository }}/
      from_docker_target: "with-targets-pre"
      tox_packages_factors: >-
          ["maximal"]
      docker_targets: "with-targets-optional"
      # We remove packages starting with _, in particular package _develop
      targets_optional: '$(echo $(export PATH=build/bin:$PATH && sage-package list :optional: --has-file "spkg-install.in|spkg-install|requirements.txt" --no-file "huge|has_nonfree_dependencies" | grep -v sagemath_doc | grep -v ^_))'

  experimental:
    if: ${{ success() || failure() }}
    needs: [optional]
    uses: ./.github/workflows/docker.yml
    with:
      incremental: true
      free_disk_space: true
      from_docker_repository: ghcr.io/${{ github.repository }}/
      from_docker_target: "with-targets-pre"
      tox_packages_factors: >-
          ["maximal"]
      docker_targets: "with-targets-optional"
      targets_optional: '$(echo $(export PATH=build/bin:$PATH && sage-package list :experimental: --has-file "spkg-install.in|spkg-install|requirements.txt" --no-file "huge|has_nonfree_dependencies" | grep -v sagemath_doc))'
>>>>>>> b9e396a7
<|MERGE_RESOLUTION|>--- conflicted
+++ resolved
@@ -10,7 +10,6 @@
     # Allow to run manually
 
 jobs:
-<<<<<<< HEAD
   build:
     runs-on: ubuntu-latest
     strategy:
@@ -46,6 +45,7 @@
           - fedora:37
           - fedora:38
           #- fedora:39 # TODO: Could not build wheels for gmpy2 (python 3.12)
+          - fedora:40
           #- centos:centos7 # TODO: Upgrade Python to 3.9
           #- quay.io/centos/centos:stream8 # TODO: Upgrade Python to 3.9
           #- quay.io/centos/centos:stream9 # TODO (cypari): Figure out how to install pari
@@ -148,159 +148,4 @@
         if: ${{ failure()  }}
         run: |
           cat builddir/meson-logs/meson-log.txt
-        
-=======
-
-  # standard (without ptest) for the default platform (used by build.yml etc.)
-  default:
-    uses: ./.github/workflows/docker.yml
-    with:
-      # Build from scratch
-      free_disk_space: true
-      docker_targets: "with-system-packages configured with-targets-pre with-targets"
-      # FIXME: duplicated from env.TARGETS
-      targets_pre: all-sage-local
-      targets: build doc-html
-      targets_optional: ptest
-      tox_system_factors: >-
-        ["ubuntu-jammy"]
-      tox_packages_factors: >-
-        ["standard"]
-      docker_push_repository: ghcr.io/${{ github.repository }}/
-
-  # All platforms. This duplicates the default platform, but why not,
-  # it makes it more robust regarding random timeouts.
-
-  standard:
-    if: ${{ success() || failure() }}
-    uses: ./.github/workflows/docker.yml
-    with:
-      # Build from scratch
-      free_disk_space: true
-      docker_targets: "with-system-packages configured with-targets-pre with-targets with-targets-optional"
-      # FIXME: duplicated from env.TARGETS
-      targets_pre: all-sage-local
-      targets: build doc-html
-      targets_optional: ptest
-      tox_packages_factors: >-
-          ["standard"]
-      docker_push_repository: ghcr.io/${{ github.repository }}/
-      # Make sure that all "standard" jobs can start simultaneously,
-      # so that runners are available by the time that "default" starts.
-      max_parallel: 50
-
-  standard-constraints_pkgs-norequirements:
-    if: ${{ success() || failure() }}
-    needs: [standard]
-    uses: ./.github/workflows/docker.yml
-    with:
-      # Build incrementally from previous stage (pre)
-      incremental: true
-      free_disk_space: true
-      from_docker_repository: ghcr.io/${{ github.repository }}/
-      from_docker_target: "with-targets-pre"
-      docker_targets: "with-targets-pre"
-      targets_pre: all-sage-local python3-ensure tox-ensure sagelib-tox-sagepython-constraints_pkgs-norequirements
-      tox_packages_factors: >-
-          ["standard"]
-      max_parallel: 15
-
-  standard-sitepackages:
-    if: ${{ success() || failure() }}
-    needs: [standard]
-    uses: ./.github/workflows/docker.yml
-    with:
-      # Build incrementally from previous stage (pre)
-      incremental: true
-      free_disk_space: true
-      from_docker_repository: ghcr.io/${{ github.repository }}/
-      from_docker_target: "with-targets-pre"
-      docker_targets: "with-targets with-targets-optional"
-      # FIXME: duplicated from env.TARGETS
-      targets: build doc-html
-      targets_optional: ptest
-      tox_packages_factors: >-
-        ["standard-sitepackages"]
-      # Only test systems with a usable system python (>= 3.9)
-      tox_system_factors: >-
-        ["ubuntu-jammy",
-         "ubuntu-lunar",
-         "ubuntu-mantic",
-         "debian-bookworm",
-         "debian-trixie",
-         "debian-sid",
-         "linuxmint-21.1",
-         "linuxmint-21.2",
-         "fedora-40",
-         "centos-stream-9-python3.9",
-         "almalinux-8-python3.9",
-         "gentoo-python3.10",
-         "gentoo-python3.11",
-         "archlinux-latest",
-         "opensuse-15.5-gcc_11-python3.11",
-         "opensuse-tumbleweed-python3.10",
-         "opensuse-tumbleweed"]
-      docker_push_repository: ghcr.io/${{ github.repository }}/
-      max_parallel: 8
-
-  minimal:
-    if: ${{ success() || failure() }}
-    uses: ./.github/workflows/docker.yml
-    with:
-      # Build from scratch
-      free_disk_space: true
-      docker_targets: "with-system-packages configured with-targets-pre with-targets with-targets-optional"
-      # FIXME: duplicated from env.TARGETS
-      targets_pre: all-sage-local
-      targets: build doc-html
-      targets_optional: ptest
-      tox_packages_factors: >-
-          ["minimal"]
-      docker_push_repository: ghcr.io/${{ github.repository }}/
-      # Reduced from 30 because it may run in parallel with 'standard' and 'standard-sitepackages' above.
-      # Calibrated for clogging the job pipeline until the "default" job has finished.
-      max_parallel: 24
-
-  maximal-pre:
-    if: ${{ success() || failure() }}
-    needs: [minimal]
-    uses: ./.github/workflows/docker.yml
-    with:
-      free_disk_space: true
-      # Build from scratch
-      docker_targets: "with-system-packages configured with-targets-pre"
-      # FIXME: duplicated from env.TARGETS
-      targets_pre: all-sage-local
-      tox_packages_factors: >-
-          ["maximal"]
-      docker_push_repository: ghcr.io/${{ github.repository }}/
-
-  optional:
-    if: ${{ success() || failure() }}
-    needs: [maximal-pre]
-    uses: ./.github/workflows/docker.yml
-    with:
-      incremental: true
-      free_disk_space: true
-      from_docker_repository: ghcr.io/${{ github.repository }}/
-      from_docker_target: "with-targets-pre"
-      tox_packages_factors: >-
-          ["maximal"]
-      docker_targets: "with-targets-optional"
-      # We remove packages starting with _, in particular package _develop
-      targets_optional: '$(echo $(export PATH=build/bin:$PATH && sage-package list :optional: --has-file "spkg-install.in|spkg-install|requirements.txt" --no-file "huge|has_nonfree_dependencies" | grep -v sagemath_doc | grep -v ^_))'
-
-  experimental:
-    if: ${{ success() || failure() }}
-    needs: [optional]
-    uses: ./.github/workflows/docker.yml
-    with:
-      incremental: true
-      free_disk_space: true
-      from_docker_repository: ghcr.io/${{ github.repository }}/
-      from_docker_target: "with-targets-pre"
-      tox_packages_factors: >-
-          ["maximal"]
-      docker_targets: "with-targets-optional"
-      targets_optional: '$(echo $(export PATH=build/bin:$PATH && sage-package list :experimental: --has-file "spkg-install.in|spkg-install|requirements.txt" --no-file "huge|has_nonfree_dependencies" | grep -v sagemath_doc))'
->>>>>>> b9e396a7
+        