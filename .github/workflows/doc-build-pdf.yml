--- conflicted
+++ resolved
@@ -63,10 +63,7 @@
           .ci/merge-fixes.sh
         env:
           GH_TOKEN: ${{ github.token }}
-<<<<<<< HEAD
-=======
           SAGE_CI_FIXES_FROM_REPOSITORIES: ${{ vars.SAGE_CI_FIXES_FROM_REPOSITORIES }}
->>>>>>> 292020cf
 
       # Building
 
