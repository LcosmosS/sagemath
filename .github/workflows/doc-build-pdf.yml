--- conflicted
+++ resolved
@@ -70,18 +70,11 @@
       - name: Generate Dockerfile
         # From docker.yml
         run: |
-<<<<<<< HEAD
           tox -e ${{ env.TOX_ENV }}
           cp .tox/${{ env.TOX_ENV }}/Dockerfile .
         env:
           # Only generate the Dockerfile, do not run 'docker build' here
           DOCKER_TARGETS: ""
-=======
-          export PATH="build/bin:$PATH"
-          eval $(sage-print-system-package-command auto update)
-          eval $(sage-print-system-package-command auto --yes --no-install-recommends install zip)
-          eval $(sage-print-system-package-command auto --spkg --yes --no-install-recommends install git texlive texlive_luatex free_fonts xindy)
->>>>>>> e249befd
 
       - name: Set up Docker Buildx
         uses: docker/setup-buildx-action@v3
@@ -120,7 +113,7 @@
           export PATH="build/bin:$PATH"
           eval $(sage-print-system-package-command auto update)
           eval $(sage-print-system-package-command auto --yes --no-install-recommends install zip)
-          eval $(sage-print-system-package-command auto --spkg --yes --no-install-recommends install git texlive)
+          eval $(sage-print-system-package-command auto --spkg --yes --no-install-recommends install git texlive texlive_luatex free_fonts xindy)
         shell: sh .ci/docker-exec-script.sh BUILD /sage {0}
 
       - name: Build docs (PDF)
