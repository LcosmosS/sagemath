# Run a specific environemnt:
#   tox -e docker-fedora-31
# Run all in parallel:
#   tox -p auto
# with local squid:
#   EXTRA_DOCKER_BUILD_ARGS="--build-arg http_proxy=http://host.docker.internal:3128 --build-arg https_proxy=http://host.docker.internal:3128" tox -p auto
[tox]
### Test that the system packages listed in debian.txt/fedora.txt files of standard spkg exist
### and satisfy the requirements tested by spkg-configure.m4, then compile a few packages.
###
envlist =
    ##### Delegation to src/tox.ini #####
<<<<<<< HEAD
    doctest, coverage, startuptime, pycodestyle,
=======
    doctest, coverage, startuptime, pycodestyle, relint,
>>>>>>> 7cf9efed
    ##### Sage-the-distribution tests #####
    check_configure,
    ##### Sage-the-distribution portability tests #####
    {
    {
    ### "docker" toxenvs copy sources from the source tree subject to the exclusions in
    ### the file ".dockerignore".  This should work out of non-clean source trees, and all
    ### "docker" toxenvs can be run in parallel.
    docker-{ubuntu-{trusty,xenial,bionic,latest,eoan,rolling,focal,devel},
            debian-{jessie,stretch,buster,bullseye,sid},
            linuxmint-{17,18,19,19.1,19.2,19.3},
            fedora-{26,27,28,29,30,31,32},
            centos-{7,8},
            arch-latest,
            conda-forge,conda-anaconda3
            }
           -{# https://github.com/docker-library/official-images#architectures-other-than-amd64
             # architectures officially supported by Docker, Inc. for running Docker
             amd64,arm32v6,arm32v7,arm64v8,
             # windows-amd64  #  https://hub.docker.com/u/winamd64/
             # Other architectures built by official images:
             # (but not officially supported by Docker, Inc.)
             arm32v5,ppc64le,s390x,i386},
    ### "local" targets should be run from a source tree that is freshly checked out
    ### (for example, by 'git worktree add ...') or has been cleaned by 'make bdist-clean' --
    ### because they build within the source tree (because we have no VPATH support).
    ### Only one "local" target can be run at a time.
    ### However, "local" targets install in a separate prefix (SAGE_LOCAL=.tox/TOXENV/local)
    ### rather than "local/" and also place log files into .tox/TOXENV/log, where TOXENV
    ### is the name of the environment.
    #
    # The "local-homebrew" toxenvs create an "isolated" homebrew installation (not in /usr/local).
    # (However, many configure scripts still look for stuff in /usr/local.)
    #
    # By default, it runs "make build" (after bootstrapping and configuring)
    # with SAGE_CHECK=yes and SAGE_CHECK_PACKAGES set to a good default,
    # and V=0 so that screen output is limited.
    #
    #   $ tox -e local-homebrew-macos-standard
    #
    # The value of MAKE is picked up from the environment, so you can do:
    #
    #   $ MAKE="make -j8" tox -e local-homebrew-macos-standard
    #
    # Build targets can be passed as positional arguments (separated from tox options by "--"):
    #
    #   $ tox -e local-homebrew-macos-standard -- ppl
    #   $ tox -e local-homebrew-macos-standard -- build ptest
    #
    # Also make variables can be passed as positional arguments; for example, to run the
    # test suite:
    #
    #   $ tox -e local-homebrew-macos-standard -- SAGE_CHECK=no build ptest SAGE_NUM_THREADS=4
    #
    # Or to rebuild a package with verbose output:
    #
    #   $ tox -e local-homebrew-macos-standard -- ppl-clean ppl V=1
    #
    # The variant "local-homebrew-macos-usrlocal" uses the global installation in /usr/local
    # instead.  It may install packages or update packages.  It will not remove packages.
    # Use at your own risk.
    #
    local-homebrew-macos
   }
   -{###
     ### Package factors:
     ###
     minimal,      # Install a minimal set of system packages that supports bootstrapping and compiling Sage.
     standard,     # Install all known system packages equivalent to standard packages that have spkg-configure.m4
     maximal       # Install all known system packages equivalent to standard/optional packages that have spkg-configure.m4
    },
   ###
   ### The "local-direct" toxenv passes the whole environment on to the sage build.
   ### Whatever is in PATH etc. will be used.
   ###
   local-direct
   }
   -{###
     ### Configuration factors:
     ###
     python3_spkg
    }

skipsdist = true

[testenv]
passenv =
                  EXTRA_CONFIGURE_ARGS
                  TARGETS_PRE
                  TARGETS_OPTIONAL
    docker:       EXTRA_DOCKER_BUILD_ARGS
                  # Use DOCKER_BUILDKIT=1 for new version
    docker:       DOCKER_BUILDKIT
                  # Set for example to "with-system-packages configured with-targets-pre with-targets"
                  # to tag intermediate images.
    docker:       DOCKER_TARGETS
                  # If set, we use this prefix and push to it
    docker:       DOCKER_PUSH_REPOSITORY
    local:        MAKE
    local-direct: *

setenv =
    # By default, we bootstrap using autotools and do not allow downloads of the configure tarball.
    BOOTSTRAP=./bootstrap
    # For https downloads from upstream_url listed in checksums.ini, do not
    # check certificates, to avoid problems on Docker images with outdated
    # certificates and with system python3 on macOS (#29418)
    SAGE_DOWNLOAD_FILE_OPTIONS=--no-check-certificate
    # Set this to 'force' instead of 'yes' to make it an error if an spkg with spkg-configure and system package
    # is not recognized.
    WITH_SYSTEM_SPKG=yes
    # Set this to 'yes' instead of 'no' to ignore missing system packages - by installing them one by one
    # and ignoring errors.  We use that to take care of old versions of distributions.
    IGNORE_MISSING_SYSTEM_PACKAGES=no
    # What system packages should be installed. Default: All standard packages with spkg-configure.
    # These are bash extglob patterns.
    TYPE_PATTERN=standard
    minimal: TYPE_PATTERN=minimal
    maximal: TYPE_PATTERN=@(standard|optional)
    #
    # default tag is "latest"
    #
    docker:           BASE_TAG=latest
    #
    # https://hub.docker.com/_/ubuntu?tab=description
    # as of 2020-08, latest=rolling=focal=20.04, groovy=devel=20.10
    #
    ubuntu:         SYSTEM=debian
    ubuntu:         BASE_IMAGE=ubuntu
    ubuntu-trusty:    BASE_TAG=trusty
    ubuntu-trusty:                             IGNORE_MISSING_SYSTEM_PACKAGES=yes
    ubuntu-xenial:    BASE_TAG=xenial
    ubuntu-xenial:                             IGNORE_MISSING_SYSTEM_PACKAGES=yes
    ubuntu-bionic:    BASE_TAG=bionic
    ubuntu-bionic:                             IGNORE_MISSING_SYSTEM_PACKAGES=yes
    ubuntu-eoan:      BASE_TAG=eoan
    ubuntu-focal:     BASE_TAG=focal
    ubuntu-groovy:    BASE_TAG=groovy
    #
    # https://hub.docker.com/_/debian
    #
    debian:         SYSTEM=debian
    debian:         BASE_IMAGE=debian
    debian-jessie:    BASE_TAG=jessie
    debian-jessie:                             IGNORE_MISSING_SYSTEM_PACKAGES=yes
    debian-stretch:   BASE_TAG=stretch
    debian-stretch:                            IGNORE_MISSING_SYSTEM_PACKAGES=yes
    debian-buster:    BASE_TAG=buster
    debian-bullseye:  BASE_TAG=bullseye
    debian-sid:       BASE_TAG=sid
    #
    # https://hub.docker.com/u/linuxmintd
    #
    linuxmint:      SYSTEM=debian
    linuxmint:                                 IGNORE_MISSING_SYSTEM_PACKAGES=yes
    linuxmint-17:   BASE_IMAGE=linuxmintd/mint17
    linuxmint-18:   BASE_IMAGE=linuxmintd/mint18
    linuxmint-19:   BASE_IMAGE=linuxmintd/mint19
    linuxmint-19.1: BASE_IMAGE=linuxmintd/mint19.1
    linuxmint-19.2: BASE_IMAGE=linuxmintd/mint19.2
    linuxmint-19.3: BASE_IMAGE=linuxmintd/mint19.3
    #
    # https://hub.docker.com/_/fedora
    # as of 2020-08, latest=32, rawhide=33
    fedora:         SYSTEM=fedora
    fedora:         BASE_IMAGE=fedora
    fedora-26:        BASE_TAG=26
    fedora-26:                                 IGNORE_MISSING_SYSTEM_PACKAGES=yes
    fedora-27:        BASE_TAG=27
    fedora-27:                                 IGNORE_MISSING_SYSTEM_PACKAGES=yes
    fedora-28:        BASE_TAG=28
    fedora-28:                                 IGNORE_MISSING_SYSTEM_PACKAGES=yes
    fedora-29:        BASE_TAG=29
    fedora-29:                                 IGNORE_MISSING_SYSTEM_PACKAGES=yes
    fedora-30:        BASE_TAG=30
    fedora-31:        BASE_TAG=31
    fedora-32:        BASE_TAG=32
    fedora-33:        BASE_TAG=33
    #
    # https://hub.docker.com/_/centos
    # centos-6 only has autoconf 2.63 -- too old for bootstrap; download configure tarball instead.
    #
    centos:         SYSTEM=fedora
    centos:         BASE_IMAGE=centos
    centos:                                    IGNORE_MISSING_SYSTEM_PACKAGES=yes
    centos-6:         BASE_TAG=centos6
    centos-6:           BOOTSTRAP=./bootstrap -D
    centos-7:         BASE_TAG=centos7
    centos-8:         BASE_TAG=centos8
    #
    # https://hub.docker.com/r/sheerluck/sage-on-gentoo-stage4/tags
    #
    gentoo:      SYSTEM=gentoo
    gentoo:      BASE_IMAGE=sheerluck/sage-on-gentoo-stage4
    gentoo-python3.7: BASE_TAG=latest-py37
    #
    # https://hub.docker.com/_/archlinux/
    #
    archlinux:      SYSTEM=arch
    archlinux:      BASE_IMAGE=archlinux
    #
    # https://hub.docker.com/r/vbatts/slackware
    #
    slackware:      SYSTEM=slackware
    slackware:      BASE_IMAGE=vbatts/slackware
    slackware-14.2:  BASE_TAG=14.2
    #
    # https://hub.docker.com/r/voidlinux/
    #
    voidlinux:      SYSTEM=void
    voidlinux:      BASE_IMAGE=voidlinux/masterdir-x86_64-musl
    voidlinux:        BASE_TAG=20200104
    #
    # https://hub.docker.com/r/continuumio
    #
    conda:            SYSTEM=conda
    conda-forge:        BASE_IMAGE=continuumio/miniconda3
    conda-forge:                                                CONDARC=condarc.yml
    conda-anaconda3:    BASE_IMAGE=continuumio/anaconda3
    conda-anaconda3:                                            CONDARC=/dev/null
    conda-anaconda3:                                                                  IGNORE_MISSING_SYSTEM_PACKAGES=yes
    #
    # https://hub.docker.com/r/nixos/nix/
    #
    nixos:            SYSTEM=nix
    nixos:            BASE_IMAGE=nixos/nix
    #
    # Other architectures:
    #
    # Many docker images for another architecture are named the same, in the arch prefix.
    # All work for Docker on Mac; but only i386 works for Linux Docker.
    #
    arm32v5:          ARCH_IMAGE_PREFIX=arm32v5/
    arm32v6:          ARCH_IMAGE_PREFIX=arm32v6/
    arm32v7:          ARCH_IMAGE_PREFIX=arm32v7/
    arm64v8:          ARCH_IMAGE_PREFIX=arm64v8/
    i386:             ARCH_IMAGE_PREFIX=i386/
    ppc64le:          ARCH_IMAGE_PREFIX=ppc64le/
    s390x:            ARCH_IMAGE_PREFIX=s390x/
    #
    # For Linux Docker, we need to work with known multiarch images.
    # https://www.ecliptik.com/Cross-Building-and-Running-Multi-Arch-Docker-Images/
    # (or we would need to change our tests from "docker build" to "docker run")
    #
    # https://hub.docker.com/r/multiarch/ubuntu-core:
    # multiarch/ubuntu-core:arm64-bionic, multiarch/ubuntu-core:armhf-bionic
    ubuntu-arm64:     BASE_IMAGE=ubuntu-core
    ubuntu-arm64:     ARCH_IMAGE_PREFIX=multiarch/
    ubuntu-arm64:       ARCH_TAG_PREFIX=arm64-
    ubuntu-armhf:     BASE_IMAGE=ubuntu-core
    ubuntu-armhf:     ARCH_IMAGE_PREFIX=multiarch/
    ubuntu-armhf:       ARCH_TAG_PREFIX=armhf-
    #
    # https://hub.docker.com/u/raspbian
    #
    raspbian:         SYSTEM=debian
    raspbian:         ARCH_IMAGE_PREFIX=
    raspbian:                                  IGNORE_MISSING_SYSTEM_PACKAGES=yes
    raspbian-jessie:  BASE_IMAGE=raspbian/jessie
    raspbian-stretch: BASE_IMAGE=raspbian/stretch
    # As of 2020-06, there is no raspbian/buster image, so we dist-upgrade from stretch.
    # https://www.raspberrypi.org/blog/buster-the-new-version-of-raspbian/
    raspbian-buster:  BASE_IMAGE=raspbian/stretch
    raspbian-buster:      DIST_UPGRADE=s/stretch/buster/g
    #
    # https://hub.docker.com/u/linuxmintd
    #
    linuxmint:        ARCH_IMAGE_PREFIX=
    linuxmint:        ARCH_IMAGE_SUFFIX=-amd64
    linuxmint-i386:   ARCH_IMAGE_SUFFIX=-i386
    #
    # manylinux.
    # https://github.com/pypa/manylinux
    #
    # There are manylinux-1, manylinux-2010, and manylinux-2014.
    # manylinux-1 is too old - it only has python2.4, which is not supported by
    # sage_bootstrap.
    # Our default is manylinux-2014.
    #
    # Default arch is x86_64.  Use -i686 for 32-bit build.  manylinux-2014 supports more archs.
    #
    manylinux:        SYSTEM=fedora
    manylinux:        IGNORE_MISSING_SYSTEM_PACKAGES=yes
    # temporarily because we do not have autotools, we have to patch the downloaded
    # configure tarball.  The sed command can be removed once the relaxed version check
    # in build/pkgs/xz/spkg-configure.m4 has been included in a release.
    manylinux:        BOOTSTRAP=./bootstrap -D && sed -i.bak s/5[.]0[.]0/4.999.0/ configure
    manylinux:          BASE_IMAGE=quay.io/pypa/manylinux2014
    manylinux-1:        BASE_IMAGE=quay.io/pypa/manylinux1
    manylinux-2010:     BASE_IMAGE=quay.io/pypa/manylinux2010
    manylinux-2014:     BASE_IMAGE=quay.io/pypa/manylinux2014
    manylinux:            ARCH_IMAGE_PREFIX=
    manylinux:              ARCH_IMAGE_SUFFIX=_x86_64
    manylinux-i686:         ARCH_IMAGE_SUFFIX=_i686
    manylinux-2014-aarch64: ARCH_IMAGE_SUFFIX=_aarch64
    manylinux-2014-ppc64le: ARCH_IMAGE_SUFFIX=_ppc64le
    manylinux-2014-s390x:   ARCH_IMAGE_SUFFIX=_s390x
    #
    # Resulting full image:tag name
    #
    docker:           FULL_BASE_IMAGE_AND_TAG={env:ARCH_IMAGE_PREFIX:}{env:BASE_IMAGE}{env:ARCH_IMAGE_SUFFIX:}:{env:ARCH_TAG_PREFIX:}{env:BASE_TAG}{env:ARCH_TAG_SUFFIX:}
    #
    docker-nobootstrap: BOOTSTRAP=./bootstrap -D
    ###
    ### "local" envs
    ###
    homebrew:         SYSTEM=homebrew
    local:            HOME={envdir}
    local:            SHARED_CACHE_DIR={toxworkdir}/Caches
    local:            SETENV=:
    local-nobootstrap: BOOTSTRAP=:
    local-!direct:    PATH=/usr/bin:/bin:/usr/sbin:/sbin
    # brew caches downloaded files in ${HOME}/Library/Caches. We share it between different toxenvs.
    local-homebrew:   HOMEBREW={envdir}/homebrew
    local-homebrew-usrlocal:  HOMEBREW=/usr/local
    local-homebrew:   PATH={env:HOMEBREW}/bin:/usr/bin:/bin:/usr/sbin:/sbin
    local-homebrew-nokegonly:    BOOTSTRAP=ACLOCAL_PATH="$HOMEBREW/opt/gettext/share/aclocal:$ACLOCAL_PATH" PATH="$HOMEBREW/opt/gettext/bin/:$PATH" ./bootstrap
    local-homebrew-!nokegonly:   SETENV=. .homebrew-build-env
    #
    local-conda:      CONDA_PREFIX={envdir}/conda
    local-conda:      PATH={env:CONDA_PREFIX}/bin:/usr/bin:/bin:/usr/sbin:/sbin
    local-conda:      CONDA_PKGS_DIRS={env:SHARED_CACHE_DIR}/conda_pkgs
    local-conda:      CONDA_OS=$(uname | sed 's/^Darwin/MacOSX/;')
    local-conda-forge:     CONDA_INSTALLER_URL_BASE=https://github.com/conda-forge/miniforge/releases/latest/download/
    local-conda-forge:         CONDA_INSTALLER_FILE=Miniforge3-{env:CONDA_OS}-x86_64.sh
    local-conda:      SETENV=. {env:CONDA_PREFIX}/bin/activate
    #
    # Configuration factors
    #
    #  - python
    #
    python3:                  CONFIG_CONFIGURE_ARGS_1=
    python3_spkg:             CONFIG_CONFIGURE_ARGS_1=--without-system-python3
    macos-python3_xcode:      CONFIG_CONFIGURE_ARGS_1=--with-python=3 PYTHON3=/usr/bin/python3
    # Must manually download and install from https://www.python.org/ftp/python/3.7.7/python-3.7.7-macosx10.9.pkg
    macos-python3_pythonorg:  CONFIG_CONFIGURE_ARGS_1=--with-python=3 PYTHON3=/Library/Frameworks/Python.framework/Versions/3.7/bin/python3
    # https://github.com/pypa/manylinux
    manylinux-standard:       CONFIG_CONFIGURE_ARGS_1=--with-system-python3=force PYTHON3=/opt/python/cp38-cp38/bin/python3
    manylinux-python3.6:      CONFIG_CONFIGURE_ARGS_1=--with-system-python3=force PYTHON3=/opt/python/cp36-cp36m/bin/python3
    manylinux-python3.7:      CONFIG_CONFIGURE_ARGS_1=--with-system-python3=force PYTHON3=/opt/python/cp37-cp37m/bin/python3
    manylinux-python3.8:      CONFIG_CONFIGURE_ARGS_1=--with-system-python3=force PYTHON3=/opt/python/cp38-cp38/bin/python3
    manylinux-python3.9:      CONFIG_CONFIGURE_ARGS_1=--with-system-python3=force PYTHON3=/opt/python/cp39-cp39/bin/python3
    #
    #  - toolchain
    #
    gcc_spkg:                 CONFIG_CONFIGURE_ARGS_2=--without-system-gcc
    gcc_9:                    CONFIG_CONFIGURE_ARGS_2=CC=gcc-9 CXX=g++-9 FC=gfortran-9
    #
    # Resulting full configuration args, including EXTRA_CONFIGURE_ARGS from the user environment
    #
                      CONFIGURE_ARGS={env:CONFIG_CONFIGURE_ARGS_1:} {env:CONFIG_CONFIGURE_ARGS_2:} {env:EXTRA_CONFIGURE_ARGS:}

# environment will be skipped if regular expression does not match against the sys.platform string
platform =
    local-macos:   darwin

whitelist_externals =
                   bash
    docker:        docker
    homebrew:      brew

#commands_pre =
commands =

    #
    # All "local" environments
    #
    local:         bash -c 'if [ ! -d {env:HOME}/Library/Caches ]; then mkdir -p {env:SHARED_CACHE_DIR} && mkdir -p {env:HOME}/Library && ln -sf {toxworkdir}/Caches {env:HOME}/Library/; fi'
    #
    # local-homebrew
    #
    # https://docs.brew.sh/Installation
    homebrew:      bash -c 'if [ ! -x {env:HOMEBREW}/bin/brew ]; then mkdir -p {env:HOMEBREW} && cd {env:HOMEBREW} && curl -L https://github.com/Homebrew/brew/tarball/master | tar xz --strip 1 ; fi'
    # homebrew-minimal: Minimal for bootstrapping and build.
    # gettext and pkg-config are needed so that their aclocal macros are available.
    homebrew:      bash -c 'PACKAGES=`sed "s/#.*//;" build/pkgs/homebrew*.txt`; {env:HOMEBREW}/bin/brew install $PACKAGES; {env:HOMEBREW}/bin/brew upgrade $PACKAGES'
    # -standard and -maximal are for now the same. This should be fixed when refactoring write-dockerfile.
    homebrew-standard:   bash -c 'PACKAGES=`sed "s/#.*//;" build/pkgs/*/distros/homebrew.txt`; {env:HOMEBREW}/bin/brew install $PACKAGES; {env:HOMEBREW}/bin/brew upgrade $PACKAGES'
    homebrew-maximal:    bash -c 'PACKAGES=`sed "s/#.*//;" build/pkgs/*/distros/homebrew.txt`; {env:HOMEBREW}/bin/brew install $PACKAGES; {env:HOMEBREW}/bin/brew upgrade $PACKAGES'
    #
    # local-conda
    #
    # https://docs.anaconda.com/anaconda/install/silent-mode/
    # https://docs.anaconda.com/anaconda/user-guide/tasks/shared-pkg-cache/
    # https://www.anaconda.com/conda-configuration-engine-power-users/
    local-conda:   bash -c 'mkdir -p {env:SHARED_CACHE_DIR}/conda_pkgs {env:CONDA_PREFIX}'
    local-conda:   bash -c 'echo >  {env:CONDA_PREFIX}/.condarc "pkgs_dirs:"'
    local-conda:   bash -c 'echo >> {env:CONDA_PREFIX}/.condarc "  - {env:SHARED_CACHE_DIR}/conda_pkgs"'
    local-conda:   bash -c 'cat {env:CONDARC} >> {env:CONDA_PREFIX}/.condarc'
    local-conda:   bash -c 'if [ ! -x {env:CONDA_PREFIX}/bin/conda ]; then curl -L {env:CONDA_INSTALLER_URL_BASE}{env:CONDA_INSTALLER_FILE} -C - -o {env:SHARED_CACHE_DIR}/{env:CONDA_INSTALLER_FILE} && bash {env:SHARED_CACHE_DIR}/{env:CONDA_INSTALLER_FILE} -b -f -p {env:CONDA_PREFIX}; fi'
    local-conda:   bash -c '{env:SETENV} && {env:CONDA_PREFIX}/bin/conda update -n base --yes conda'
    local-conda:   bash -c 'PACKAGES=`sed "s/#.*//;" build/pkgs/conda*.txt`; {env:SETENV} && {env:CONDA_PREFIX}/bin/conda install --yes --quiet $PACKAGES'
    # -standard and -maximal are for now the same. This should be fixed when refactoring write-dockerfile.
    local-conda-standard:  bash -c 'PACKAGES=`sed "s/#.*//;" build/pkgs/*/distros/conda.txt`; {env:SETENV} && {env:CONDA_PREFIX}/bin/conda install --yes --quiet $PACKAGES'
    local-conda-maximal:   bash -c 'PACKAGES=`sed "s/#.*//;" build/pkgs/*/distros/conda.txt`; {env:SETENV} && {env:CONDA_PREFIX}/bin/conda install --yes --quiet $PACKAGES'
    #
    # All "local" environments
    #
    # Install symbolic links "config.log" and "logs" in SAGE_ROOT so that log files are written into the tox log directory.
    local:         bash -c 'touch {envlogdir}/config.log; ln -sf {envlogdir}/config.log .; if [ ! -d logs -o -L logs ]; then rm -f logs; ln -sf {envlogdir} logs; fi'
    # Install a symbolic link "prefix" in SAGE_ROOT for convenient inspection; it is not used in the build.
    local:         bash -c 'if [ ! -d prefix -o -L prefix ]; then rm -f prefix; ln -sf {envdir}/local prefix; fi'

##commands =
    docker:        bash -c 'build/bin/write-dockerfile.sh {env:SYSTEM} "{env:TYPE_PATTERN:}" {env:WITH_SYSTEM_SPKG} {env:IGNORE_MISSING_SYSTEM_PACKAGES} > {envdir}/Dockerfile'
    # From https://hub.docker.com/r/multiarch/ubuntu-core/
    # configure binfmt-support on the Docker host (works locally or remotely, i.e: using boot2docker)
    docker-{arm64,armhf}:  docker run --rm --privileged multiarch/qemu-user-static:register --reset
    docker:        bash -c 'for docker_target in {env:DOCKER_TARGETS:with-targets}; do \
    docker:            BUILD_TAG={env:DOCKER_PUSH_REPOSITORY:}sage-{envname}-$docker_target:$(git describe --dirty --always); \
    docker:            docker build . -f {envdir}/Dockerfile \
    docker:              --target $docker_target \
    docker:              --tag $BUILD_TAG \
    docker:              --build-arg EXTRA_CONFIGURE_ARGS="{env:CONFIGURE_ARGS}" \
    docker:              --build-arg BASE_IMAGE={env:FULL_BASE_IMAGE_AND_TAG} \
    docker-conda:        --build-arg USE_CONDARC="{env:CONDARC}" \
    docker:              --build-arg BOOTSTRAP="{env:BOOTSTRAP}" \
    docker:              --build-arg TARGETS_PRE="$(if test -n "$TARGETS_PRE"; then echo $TARGETS_PRE; else echo {posargs:sagelib-build-deps}; fi)" \
    docker:              --build-arg TARGETS="{posargs:build}" \
    docker:              --build-arg TARGETS_OPTIONAL="{env:TARGETS_OPTIONAL:ptest}" \
    docker:              {env:EXTRA_DOCKER_BUILD_ARGS:}; status=$?; \
    docker:            if [ $status != 0 ]; then BUILD_TAG="$BUILD_TAG-failed"; docker commit $(docker ps -l -q) $BUILD_TAG; fi; \
    docker:            echo $BUILD_TAG >> {envdir}/Dockertags; \
    docker:            if [ x"{env:DOCKER_PUSH_REPOSITORY:}" != x ]; then echo Pushing $BUILD_TAG; docker push $BUILD_TAG || echo "(ignoring errors)"; fi; \
    docker:            if [ $status != 0 ]; then exit $status; fi; \
    docker:        done'
    # pathpy checksuite needs tox. #28728: gap fails its test suite.
    # linbox/cysignals testsuites fail.  ppl takes very long.
    local:         bash -c 'export PATH={env:PATH} && {env:SETENV} && {env:BOOTSTRAP} && ./configure --prefix={envdir}/local {env:CONFIGURE_ARGS} && make -k V=0 base-toolchain && make -k V=0 SAGE_SPKG="sage-spkg -y -o" SAGE_CHECK=warn SAGE_CHECK_PACKAGES="!cython,!r,!python3,!nose,!pathpy,!gap,!cysignals,!linbox,!git,!ppl,!cmake,!networkx,!symengine_py" {env:TARGETS_PRE:} {posargs:build} && (make -k V=0 SAGE_SPKG="sage-spkg -y -o" SAGE_CHECK=warn SAGE_CHECK_PACKAGES="!cython,!r,!python3,!nose,!pathpy,!gap,!cysignals,!linbox,!git,!ppl,!cmake" {env:TARGETS_OPTIONAL:} || echo "(error ignored)" ) '

[testenv:check_configure]
## Test that configure behaves properly
whitelist_externals =
    bash
commands =
    ./bootstrap
    bash -c 'test -z "$(./configure --quiet 2>&1)" || (echo >&2 Error: "configure --quiet" is not quiet; exit 1)'

###### Delegation to src/tox.ini ######
[sage_src]
passenv =
    HOME
envdir   = {toxworkdir}/src
whitelist_externals = tox
commands = tox -c {toxinidir}/src/tox.ini -e {envname} {posargs}

[testenv:doctest]
description =
    run the Sage doctester (same as "sage -t")
passenv  = {[sage_src]passenv}
envdir   = {[sage_src]envdir}
commands = {[sage_src]commands}
whitelist_externals = {[sage_src]whitelist_externals}

[testenv:coverage]
description =
    give information about doctest coverage of files (same as "sage --coverage[all]")
passenv  = {[sage_src]passenv}
envdir   = {[sage_src]envdir}
commands = {[sage_src]commands}
whitelist_externals = {[sage_src]whitelist_externals}

[testenv:startuptime]
description =
    display how long each component of Sage takes to start up (same as "sage --startuptime")
passenv  = {[sage_src]passenv}
envdir   = {[sage_src]envdir}
commands = {[sage_src]commands}
whitelist_externals = {[sage_src]whitelist_externals}

[testenv:pycodestyle]
description =
    check against the Python style conventions of PEP8
passenv  = {[sage_src]passenv}
envdir   = {[sage_src]envdir}
commands = {[sage_src]commands}
<<<<<<< HEAD
=======
whitelist_externals = {[sage_src]whitelist_externals}

[testenv:relint]
description =
    check whether some forbidden patterns appear - similar to patchbot plugins
passenv  = {[sage_src]passenv}
envdir   = {[sage_src]envdir}
commands = {[sage_src]commands}
>>>>>>> 7cf9efed
whitelist_externals = {[sage_src]whitelist_externals}<|MERGE_RESOLUTION|>--- conflicted
+++ resolved
@@ -10,11 +10,7 @@
 ###
 envlist =
     ##### Delegation to src/tox.ini #####
-<<<<<<< HEAD
-    doctest, coverage, startuptime, pycodestyle,
-=======
     doctest, coverage, startuptime, pycodestyle, relint,
->>>>>>> 7cf9efed
     ##### Sage-the-distribution tests #####
     check_configure,
     ##### Sage-the-distribution portability tests #####
@@ -491,8 +487,6 @@
 passenv  = {[sage_src]passenv}
 envdir   = {[sage_src]envdir}
 commands = {[sage_src]commands}
-<<<<<<< HEAD
-=======
 whitelist_externals = {[sage_src]whitelist_externals}
 
 [testenv:relint]
@@ -501,5 +495,4 @@
 passenv  = {[sage_src]passenv}
 envdir   = {[sage_src]envdir}
 commands = {[sage_src]commands}
->>>>>>> 7cf9efed
 whitelist_externals = {[sage_src]whitelist_externals}