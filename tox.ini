--- conflicted
+++ resolved
@@ -493,12 +493,8 @@
     # linbox/cysignals testsuites fail.  ppl takes very long.
     local:         bash -c 'export PATH={env:PATH} && {env:SETENV} && \
     local:             case "{env:SKIP_BOOTSTRAP:}" in 1|y*|Y*);; *) {env:BOOTSTRAP} ;; esac && \
-<<<<<<< HEAD
     local:             {env:SETENV_CONFIGURE} && \
-    local:             case "{env:SKIP_CONFIGURE:}" in 1|y*|Y*);; *) ./configure --prefix={envdir}/local {env:CONFIGURE_ARGS} ;; esac && \
-=======
     local:             case "{env:SKIP_CONFIGURE:}" in 1|y*|Y*);; *) ./configure --prefix={env:PREFIX:{envdir}/local} {env:CONFIGURE_ARGS} ;; esac && \
->>>>>>> fbca269f
     local:             case "{posargs:}" in \
     local:                 bash)    bash -i; exit ;; \
     local:                 config*) ;; \
