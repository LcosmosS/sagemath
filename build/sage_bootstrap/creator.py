# -*- coding: utf-8 -*-
"""
Package Creator
"""

# ****************************************************************************
#       Copyright (C) 2015-2016 Volker Braun <vbraun.name@gmail.com>
#                     2020-2024 Matthias Koeppe
#
# This program is free software: you can redistribute it and/or modify
# it under the terms of the GNU General Public License as published by
# the Free Software Foundation, either version 2 of the License, or
# (at your option) any later version.
#                  https://www.gnu.org/licenses/
# ****************************************************************************

import os

import logging
log = logging.getLogger()

from sage_bootstrap.env import SAGE_ROOT


class PackageCreator(object):

    def __init__(self, package_name):
        self.package_name = package_name
        self.path = os.path.join(SAGE_ROOT, 'build', 'pkgs', package_name)
        try:
            os.mkdir(self.path)
        except OSError:
            pass

    def set_version(self, version):
        """
        Write the version to ``package-version.txt``
        """
        with open(os.path.join(self.path, 'package-version.txt'), 'w+') as f:
            f.write(version)
            f.write('\n')

    def set_type(self, pkg_type):
        """
        Write the package type to ``type``
        """
        with open(os.path.join(self.path, 'type'), 'w+') as f:
            f.write(pkg_type)
            f.write('\n')

    def set_tarball(self, tarball, upstream_url):
        """
        Write the tarball name pattern to ``checksums.ini``
        """
        with open(os.path.join(self.path, 'checksums.ini'), 'w+') as f:
            f.write('tarball={0}'.format(tarball))
            f.write('\n')
            if upstream_url:
                f.write('upstream_url={0}'.format(upstream_url))
            f.write('\n')

    def set_description(self, description, license, upstream_contact):
        """
        Write the ``SPKG.rst`` file
        """
        with open(os.path.join(self.path, 'SPKG.rst'), 'w+') as f:
            def heading(title, char='-'):
                return '{0}\n{1}\n\n'.format(title, char * len(title))
            if description:
                title = '{0}: {1}'.format(self.package_name, description)
            else:
                title = self.package_name
            f.write(heading(title, '='))
            f.write(heading('Description'))
            if description:
                f.write('{0}\n\n'.format(description))
            f.write(heading('License'))
            if license:
                f.write('{0}\n\n'.format(license))
            f.write(heading('Upstream Contact'))
            if upstream_contact:
                f.write('{0}\n\n'.format(upstream_contact))

    def _remove_files(self, files):
        """
        Remove ``files`` from the package directory if they exist.
        """
        for file in files:
            try:
                os.remove(os.path.join(self.path, file))
            except OSError:
                pass

    def set_python_data_and_scripts(self, pypi_package_name=None, source='normal', dependencies=None):
        """
        Write the files ``dependencies``, ``dependencies_build``, and other files for Python packages.

        If ``source`` is ``"normal"``, write the files ``spkg-install.in`` and
        ``install-requires.txt``.

        If ``source`` is ``"wheel"``, write the file ``install-requires.txt``.

        If ``source`` is ``"pip"``, write the file ``requirements.txt``.

        Remove existing files that belong to other source types.
        """
        if pypi_package_name is None:
            pypi_package_name = self.package_name
        with open(os.path.join(self.path, 'dependencies_build'), 'w+') as f:
            if source == 'wheel':
                f.write(' | pip $(PYTHON)\n\n')
            else:
                f.write(' | $(PYTHON_TOOLCHAIN) $(PYTHON)\n\n')
            f.write('----------\nAll lines of this file are ignored except the first.\n')
        with open(os.path.join(self.path, 'dependencies'), 'w+') as f:
<<<<<<< HEAD
            if dependencies:
                dependencies = ' '.join(dependencies)
            else:
                dependencies = ''
            if source == 'wheel':
                dependencies_order_only = 'pip $(PYTHON)'
            else:
                dependencies_order_only = '$(PYTHON_TOOLCHAIN) $(PYTHON)'
            f.write(dependencies + ' | ' + dependencies_order_only + '\n\n')
=======
            f.write('# No dependencies\n\n')
>>>>>>> baa56065
            f.write('----------\nAll lines of this file are ignored except the first.\n')
        if source == 'normal':
            with open(os.path.join(self.path, 'spkg-install.in'), 'w+') as f:
                f.write('cd src\nsdh_pip_install .\n')
            with open(os.path.join(self.path, 'install-requires.txt'), 'w+') as f:
                f.write('{0}\n'.format(pypi_package_name))
            # Remove this file, which would mark the package as a pip package.
            self._remove_files(['requirements.txt'])
        elif source == 'wheel':
            with open(os.path.join(self.path, 'install-requires.txt'), 'w+') as f:
                f.write('{0}\n'.format(pypi_package_name))
            # Remove this file, which would mark the package as a pip package.
            self._remove_files(['requirements.txt'])
            if pypi_package_name != 'pip':
                # 'pip' should be the only wheel package that has a custom spkg-install.in script.
                # Remove the script for all other wheel packages, to avoid errors when
                # switching from normal to wheel packages.
                self._remove_files(['spkg-build.in', 'spkg-install.in', 'spkg-install'])
        elif source == 'pip':
            with open(os.path.join(self.path, 'requirements.txt'), 'w+') as f:
                f.write('{0}\n'.format(pypi_package_name))
            self._remove_files(['checksums.ini', 'spkg-build.in', 'spkg-install.in', 'spkg-install', 'install-requires.txt'])
        elif source == 'script':
            self._remove_files(['checksums.ini', 'requirements.txt'])
        else:
            raise ValueError('package source must be one of normal, script, pip, or wheel')<|MERGE_RESOLUTION|>--- conflicted
+++ resolved
@@ -113,19 +113,11 @@
                 f.write(' | $(PYTHON_TOOLCHAIN) $(PYTHON)\n\n')
             f.write('----------\nAll lines of this file are ignored except the first.\n')
         with open(os.path.join(self.path, 'dependencies'), 'w+') as f:
-<<<<<<< HEAD
             if dependencies:
                 dependencies = ' '.join(dependencies)
             else:
                 dependencies = ''
-            if source == 'wheel':
-                dependencies_order_only = 'pip $(PYTHON)'
-            else:
-                dependencies_order_only = '$(PYTHON_TOOLCHAIN) $(PYTHON)'
-            f.write(dependencies + ' | ' + dependencies_order_only + '\n\n')
-=======
-            f.write('# No dependencies\n\n')
->>>>>>> baa56065
+            f.write(dependencies + '\n\n')
             f.write('----------\nAll lines of this file are ignored except the first.\n')
         if source == 'normal':
             with open(os.path.join(self.path, 'spkg-install.in'), 'w+') as f:
