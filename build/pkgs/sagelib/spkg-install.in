--- conflicted
+++ resolved
@@ -74,20 +74,9 @@
     # Likewise, we should remove the egg-link that may have been installed previously.
     (cd "$SITEPACKAGESDIR" && rm -f sagemath-standard.egg-link)
 
-<<<<<<< HEAD
-    if [ "$SAGE_WHEELS" = yes ]; then
-        # Use --no-build-isolation to avoid rebuilds because of dependencies:
-        # Compiling sage/interfaces/sagespawn.pyx because it depends on /private/var/folders/38/wnh4gf1552g_crsjnv2vmmww0000gp/T/pip-build-env-609n5985/overlay/lib/python3.10/site-packages/Cython/Includes/posix/unistd.pxd
-        sdh_pip_install --no-build-isolation -Csetup-args="--native-file=$(pwd)/sage-cython-native-file.ini" .
-    else
-        SAGE_OPTIONAL_PACKAGES_WITH_EXTENSIONS+="mcqd,tdlib,coxeter3,sirocco,meataxe,bliss,brial"
-        python3 -u setup.py --no-user-cfg build install || exit 1
-    fi
-=======
     # Use --no-build-isolation to avoid rebuilds because of dependencies:
     # Compiling sage/interfaces/sagespawn.pyx because it depends on /private/var/folders/38/wnh4gf1552g_crsjnv2vmmww0000gp/T/pip-build-env-609n5985/overlay/lib/python3.10/site-packages/Cython/Includes/posix/unistd.pxd
-    sdh_pip_install --no-build-isolation .
->>>>>>> dd10cfdb
+    sdh_pip_install --no-build-isolation -Csetup-args="--native-file=$(pwd)/sage-cython-native-file.ini" .
 fi
 
 # Remove (potentially invalid) star import caches.
