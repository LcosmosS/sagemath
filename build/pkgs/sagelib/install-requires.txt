# This file is updated on every release by the sage-update-version script
<<<<<<< HEAD
sagelib ~= 10.1b3
=======
sagemath-standard ~= 10.1b2
>>>>>>> 7c04f441
<|MERGE_RESOLUTION|>--- conflicted
+++ resolved
@@ -1,6 +1,2 @@
 # This file is updated on every release by the sage-update-version script
-<<<<<<< HEAD
-sagelib ~= 10.1b3
-=======
-sagemath-standard ~= 10.1b2
->>>>>>> 7c04f441
+sagemath-standard ~= 10.1b3