--- conflicted
+++ resolved
@@ -1,6 +1,2 @@
 # This file is updated on every release by the sage-update-version script
-<<<<<<< HEAD
-sagemath-standard ~= 10.1b7
-=======
-sagemath-standard ~= 10.1b8
->>>>>>> d511be0c
+sagemath-standard ~= 10.1b8