--- conflicted
+++ resolved
@@ -1,6 +1,2 @@
 # This file is updated on every release by the sage-update-version script
-<<<<<<< HEAD
-sagelib ~= 10.0b0
-=======
-sagelib ~= 10.0b1
->>>>>>> d905cc3b
+sagelib ~= 10.0b1