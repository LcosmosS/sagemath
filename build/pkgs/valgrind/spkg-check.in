cd src

<<<<<<< HEAD
$MAKE regtest
if [ $? -ne 0 ]; then
    echo >&2 "Error testing Valgrind"
    exit 1
fi
=======
$MAKE regtest
>>>>>>> 9b213a42
<|MERGE_RESOLUTION|>--- conflicted
+++ resolved
@@ -1,11 +1,3 @@
 cd src
 
-<<<<<<< HEAD
-$MAKE regtest
-if [ $? -ne 0 ]; then
-    echo >&2 "Error testing Valgrind"
-    exit 1
-fi
-=======
-$MAKE regtest
->>>>>>> 9b213a42
+$MAKE regtest