dnl MANIFEST.in is generated from this file by SAGE_ROOT/bootstrap via m4.
prune sage

include VERSION.txt

graft sage/categories
# Exclude what is already shipped in sagemath-objects
exclude sage/categories/action.*
exclude sage/categories/algebra_functor.*
exclude sage/categories/basic.*
exclude sage/categories/cartesian_product.*
exclude sage/categories/category*.*
exclude sage/categories/covariant_functorial_construction.*
exclude sage/categories/facade_sets.*
exclude sage/categories/functor.*
exclude sage/categories/homset.*
exclude sage/categories/homsets.*
exclude sage/categories/map.*
exclude sage/categories/morphism.*
exclude sage/categories/isomorphic_objects.*
exclude sage/categories/objects.*
exclude sage/categories/primer.*
exclude sage/categories/pushout.*
exclude sage/categories/quotients.*
exclude sage/categories/realizations.*
exclude sage/categories/sets_cat.*
exclude sage/categories/sets_with_partial_maps.*
exclude sage/categories/subobjects.*
exclude sage/categories/subquotients.*
exclude sage/categories/with_realizations.*

include sage/geometry/abc.p*

# Interfaces
include sage/interfaces/all.p*
include sage/interfaces/abc.p*
include sage/interfaces/process.p*                      # needed for sage.parallel
include sage/interfaces/tab_completion.p*
include sage/misc/object_multiplexer.p*
include sage/misc/multireplace.p*
include sage/interfaces/sagespawn.p*
include sage/interfaces/quit.p*
include sage/interfaces/cleaner.p*
include sage/interfaces/expect.p*
include sage/interfaces/interface.p*
include sage/interfaces/sage0.p*

graft sage/parallel

graft sage/typeset                     # dep of sage.categories.tensor

include sage/groups/generic.p*
include sage/groups/groups_catalog.p*

include sage/monoids/monoid.p*

include sage/rings/ring.*
include sage/rings/quotient_ring*.p*
include sage/rings/homset.p*
include sage/rings/ideal*.p*
include sage/rings/noncommutative_ideals.p*
include sage/rings/localization.p*
include sage/rings/morphism.p*

include sage/rings/abc.*
include sage/rings/integer*.p*
exclude sage/rings/integer_fake.pxd     # in sagemath-objects
include sage/rings/rational*.*
include sage/rings/infinity.*
include sage/rings/factorint.p*
include sage/rings/sum_of_squares.p*
include sage/rings/generic.p*

include sage/misc/allocator.*
include sage/misc/latex*.*
include sage/misc/html.p*
include sage/misc/mathml.p*
include sage/misc/table.p*
include sage/misc/map_threaded.p*
include sage/misc/mrange.p*
include sage/misc/defaults.p*
include sage/misc/converting_dict.p*
include sage/misc/parser.p*
include sage/misc/method_decorator.p*
include sage/misc/random_testing.p*
include sage/misc/rest_index_of_methods.p*
include sage/misc/callable_dict.p*
include sage/misc/search.p*
include sage/misc/stopgap.p*

## Data structures
include sage/misc/binary_tree.p*
graft sage/data_structures               # bitset needed by sage.graphs and sage.geometry.polyhedron
exclude sage/data_structures/bounded_integer_sequences.*   # depends on flint
exclude sage/data_structures/stream.*
graft sage/groups/perm_gps/partn_ref  # but not partn_ref2, which depends on GAP
exclude sage/groups/perm_gps/partn_ref/refinement_graphs.p*    # sagemath-graphs
exclude sage/groups/perm_gps/partn_ref/refinement_matrices.p*  # sagemath-modules
exclude sage/groups/perm_gps/partn_ref/refinement_binary.p*    # sagemath-modules


# These might later go to a separate distribution sagemath-functions (> sagemath-objects);
# but sage.functions currently depends on basic rings (QQ etc)
graft sage/arith
# Exclude what is included in sagemath-objects already
exclude sage/arith/long.p*
exclude sage/arith/numerical_approx.p*
exclude sage/arith/power.p*

include sage/calculus/functional.p*
include sage/calculus/functions.p*
include sage/misc/derivative.p*
include sage/misc/functional.p*
include sage/symbolic/symbols.p*
include sage/symbolic/function.p*
graft sage/functions


include sage/rings/finite_rings/element_base.*
include sage/rings/finite_rings/stdint.*
include sage/rings/finite_rings/finite_field_base.p*
include sage/rings/finite_rings/finite_field_constructor.p*
include sage/rings/finite_rings/finite_field_prime_modn.p*
include sage/rings/finite_rings/residue_field.p*
include sage/rings/finite_rings/hom_finite_field.p*
include sage/rings/finite_rings/hom_prime_finite_field.p*
include sage/rings/finite_rings/homset.p*
include sage/rings/fast_arith.*
include sage/rings/finite_rings/integer_mod_limits.h
include sage/rings/finite_rings/integer_mod.p*
include sage/rings/finite_rings/integer_mod_ring.p*
include sage/rings/finite_rings/conway_polynomials.p*
include sage/rings/finite_rings/galois_group.p*
include sage/rings/algebraic_closure_finite_field.p*

include sage/rings/number_field/number_field_base.p*
include sage/rings/number_field/number_field_element_base.p*
include sage/rings/number_field/number_field_ideal.p*
include sage/rings/real_double.p*

include sage/rings/real_lazy.p*

include sage/rings/fraction_field.p*
include sage/rings/fraction_field_element.p*
include sage/rings/qqbar_decorators.p*

include sage/rings/padics/padic_generic.p*
include sage/rings/padics/local_generic.p*
include sage/rings/padics/local_generic_element.p*
include sage/rings/padics/precision_error.p*
include sage/rings/padics/misc.p*

include sage/rings/polynomial/polynomial_ring.p*
include sage/rings/polynomial/polynomial_ring_constructor.p*
include sage/rings/polynomial/polynomial_ring_homomorphism.p*
include sage/rings/polynomial/polynomial_quotient_ring.p*
include sage/rings/polynomial/polynomial_singular_interface.p*
include sage/rings/polynomial/multi_polynomial_ring.p*
include sage/rings/polynomial/multi_polynomial_ring_base.p*
include sage/rings/polynomial/multi_polynomial_sequence.p*
include sage/rings/polynomial/multi_polynomial_ideal.p*
include sage/rings/polynomial/infinite_polynomial_*.p*
include sage/rings/polynomial/commutative_polynomial.p*
include sage/rings/polynomial/polynomial_compiled.p*
include sage/rings/polynomial/polynomial_element.p*
include sage/rings/polynomial/polynomial_element_generic.p*
include sage/rings/polynomial/polynomial_fateman.p*
include sage/rings/polynomial/polynomial_quotient_ring_element.p*
include sage/rings/polynomial/multi_polynomial.p*
include sage/rings/polynomial/multi_polynomial_element.p*
include sage/rings/polynomial/polydict.p*
include sage/rings/polynomial/term_order.p*
include sage/rings/polynomial/flatten.p*
include sage/rings/polynomial/cyclotomic.p*
include sage/rings/polynomial/laurent_polynomial_ring*.p*
include sage/rings/polynomial/laurent_polynomial_ideal.p*
include sage/rings/polynomial/laurent_polynomial.p*                     # but not laurent_polynomial_mpair, which needs Matrix
include sage/rings/polynomial/ideal.p*
include sage/rings/polynomial/toy*.p*
include sage/rings/polynomial/symmetric_*.p*
## include sage/rings/polynomial/ore*.p*                                   # need for sage.categories.drinfeld_modules

include sage/rings/continued_fraction*.p*

graft sage/rings/function_field
exclude sage/rings/function_field/*_polymod.*                           # needs Singular
exclude sage/rings/function_field/derivations*.*                        # module elements
exclude sage/rings/function_field/differential.*                        # module elements
exclude sage/rings/function_field/divisor.*                             # module elements
exclude sage/rings/function_field/hermite_form_polynomial.*             # cimports Matrix
exclude sage/rings/function_field/valuation*.*                          # ??
<<<<<<< HEAD
=======
exclude sage/rings/function_field/khuri_makdisi.p*
>>>>>>> 8ab839e7
prune sage/rings/function_field/drinfeld_modules                        # needs ore_polynomial etc.

include sage/rings/power_series_mpoly.p*
include sage/rings/power_series_poly.p*
include sage/rings/power_series_ring_element.p*
include sage/rings/power_series_ring.p*
include sage/rings/multi_power_series_ring.py
include sage/rings/multi_power_series_ring_element.py
include sage/rings/laurent_series_ring*.p*
include sage/rings/puiseux_series_ring*.p*

graft sage/rings/semirings

include sage/rings/tests.p*
include sage/rings/big_oh.p*

include sage/ext/fast_*.p*

include sage/combinat/integer_vector.p*
graft sage/combinat/integer_lists
include sage/combinat/backtrack.p*
include sage/combinat/combinat.p*
include sage/combinat/combinat_cython.p*
include sage/combinat/combination.p*
include sage/combinat/combinatorial_map.p*
include sage/combinat/composition.p*
include sage/combinat/permutation.p*
include sage/combinat/permutation_cython.p*
include sage/combinat/ranker.py                                         # for sage.sets.finite_set_map_cy
include sage/combinat/subset.p*
include sage/combinat/tools.p*
include sage/combinat/tuple.p*
# leave out partition - has complicated deps
# leave out integer_vector_weighted - needs combinat.words.word
include sage/combinat/subsets_hereditary.p*
include sage/combinat/subsets_pairwise.p*
include sage/combinat/dlx.p*
include sage/combinat/matrices/dancing_links.p*
include sage/combinat/matrices/dancing_links_c.h
include sage/combinat/matrices/dlxcpp.p*

# see src/sage/schemes/generic/notes/imports.txt
graft sage/schemes/generic
graft sage/schemes/affine
graft sage/schemes/projective
graft sage/schemes/product_projective

graft sage/sets
exclude sage/sets/pythonclass.*                                 # sagemath-objects

include sage/numerical/backends/generic*backend.p*

## These two should probably go to sagemath-combinat instead.
# include sage/data_structures/stream.p*
# include sage/rings/lazy_series*.p*

global-exclude *.c
global-exclude *.cpp

global-exclude all__sagemath_*.*
global-include all__sagemath_categories.py

global-exclude __pycache__
global-exclude *.py[co]
global-exclude *.bak
global-exclude *.so
global-exclude *~
prune .tox
prune build
prune dist<|MERGE_RESOLUTION|>--- conflicted
+++ resolved
@@ -189,10 +189,7 @@
 exclude sage/rings/function_field/divisor.*                             # module elements
 exclude sage/rings/function_field/hermite_form_polynomial.*             # cimports Matrix
 exclude sage/rings/function_field/valuation*.*                          # ??
-<<<<<<< HEAD
-=======
 exclude sage/rings/function_field/khuri_makdisi.p*
->>>>>>> 8ab839e7
 prune sage/rings/function_field/drinfeld_modules                        # needs ore_polynomial etc.
 
 include sage/rings/power_series_mpoly.p*
