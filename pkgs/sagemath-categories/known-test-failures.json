--- conflicted
+++ resolved
@@ -681,18 +681,8 @@
     "sage.combinat.integer_lists.invlex": {
         "ntests": 304
     },
-<<<<<<< HEAD
     "sage.combinat.integer_lists.lists": {
         "ntests": 56
-=======
-    "sage.doctest.check_tolerance": {
-        "failed": true,
-        "ntests": 19
-    },
-    "sage.doctest.control": {
-        "failed": true,
-        "ntests": 230
->>>>>>> 7726cd9e
     },
     "sage.combinat.integer_lists.nn": {
         "ntests": 5
@@ -769,6 +759,10 @@
     "sage.data_structures.mutable_poset": {
         "ntests": 441
     },
+    "sage.doctest.check_tolerance": {
+        "failed": true,
+        "ntests": 19
+    },
     "sage.doctest.control": {
         "ntests": 2
     },
@@ -788,11 +782,7 @@
     },
     "sage.doctest.parsing": {
         "failed": true,
-<<<<<<< HEAD
         "ntests": 303
-=======
-        "ntests": 275
->>>>>>> 7726cd9e
     },
     "sage.doctest.reporting": {
         "ntests": 124
