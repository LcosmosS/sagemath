--- conflicted
+++ resolved
@@ -9,7 +9,6 @@
 include sage/misc/sage_input.py
 include sage/misc/sage_eval.py
 
-<<<<<<< HEAD
 include sage/misc/explain_pickle.py
 include sage/misc/trace.py
 include sage/misc/profiler.py
@@ -19,13 +18,11 @@
 
 include sage/misc/cython.py
 include sage/misc/inline_fortran.py
-=======
 # expect_objects from sage.interfaces.quit is needed to compute the
 # CPU time used by each doctest. We include sage.interfaces.cleaner
 # because it is conditionally imported by sage.interfaces.quit.
 include sage/interfaces/quit.py
 include sage/interfaces/cleaner.py
->>>>>>> 1b3f398d
 
 include VERSION.txt
 
