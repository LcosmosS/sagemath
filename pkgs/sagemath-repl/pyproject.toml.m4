include(`sage_spkg_versions_toml.m4')dnl' -*- conf-toml -*-
[build-system]
# Minimum requirements for the build system to execute.
requires = [
<<<<<<< HEAD
    SPKG_INSTALL_REQUIRES_setuptools_wheel
=======
    SPKG_INSTALL_REQUIRES_setuptools
    SPKG_INSTALL_REQUIRES_wheel
>>>>>>> b75b14bf
]
build-backend = "setuptools.build_meta"

[project]
name = "sagemath-repl"
description = "Sage: Open Source Mathematics Software: IPython kernel, Sage preparser, doctester"
dependencies = [
    SPKG_INSTALL_REQUIRES_sagemath_objects
    SPKG_INSTALL_REQUIRES_sagemath_environment
    SPKG_INSTALL_REQUIRES_ipykernel
    SPKG_INSTALL_REQUIRES_ipython
    SPKG_INSTALL_REQUIRES_ipywidgets
]
dynamic = ["version"]
include(`pyproject_toml_metadata.m4')dnl'

[project.readme]
file = "README.rst"
content-type = "text/x-rst"

[tool.setuptools]
py-modules = [
    "sage.all__sagemath_repl",
    "sage.misc.all__sagemath_repl",
    "sage.misc.banner",
    "sage.misc.sagedoc",
    "sage.misc.sage_input",
    "sage.misc.sage_eval",
    "sage.misc.explain_pickle",
    "sage.misc.trace",
    "sage.misc.profiler",
    "sage.misc.dev_tools",
    "sage.misc.edit_module",
    "sage.misc.pager",
    "sage.misc.cython",
    "sage.misc.inline_fortran",
]
packages = [
    "sage.doctest",
    "sage.repl",
    "sage.repl.display",
    "sage.repl.ipython_kernel",
    "sage.repl.rich_output",
    "sage.tests",
]
script-files = [
    # Other scripts that should be in the path also for OS packaging of sage:
    "bin/sage-eval",
    # Included because it is useful for doctesting/coverage testing user scripts too:
    "bin/sage-runtests",
    "bin/sage-fixdoctests",
    "bin/sage-coverage",
    # Helper scripts invoked by sage script
    # (they would actually belong to something like libexec)
    "bin/sage-cachegrind",
    "bin/sage-callgrind",
    "bin/sage-massif",
    "bin/sage-omega",
    "bin/sage-valgrind",
    "bin/sage-cleaner",
    # Uncategorized scripts in alphabetical order
    "bin/sage-inline-fortran",
    "bin/sage-ipynb2rst",
    "bin/sage-ipython",
    "bin/sage-notebook",
    "bin/sage-preparse",
    "bin/sage-run",
    "bin/sage-run-cython",
    "bin/sage-startuptime.py",
]
include-package-data = false

[tool.setuptools.dynamic]
version = {file = ["VERSION.txt"]}

[tool.setuptools.package-data]
"sage.doctest" = ["tests/*"]
"sage.repl.rich_output" = ["example*"]<|MERGE_RESOLUTION|>--- conflicted
+++ resolved
@@ -2,12 +2,7 @@
 [build-system]
 # Minimum requirements for the build system to execute.
 requires = [
-<<<<<<< HEAD
-    SPKG_INSTALL_REQUIRES_setuptools_wheel
-=======
     SPKG_INSTALL_REQUIRES_setuptools
-    SPKG_INSTALL_REQUIRES_wheel
->>>>>>> b75b14bf
 ]
 build-backend = "setuptools.build_meta"
 
