# To build and test in the tox environment:
#
# ./sage -sh -c '(cd pkgs/sagemath-environment && tox -v -v -e sagepython)'
#
# To test interactively:
#
# pkgs/sagemath-environment/.tox/sagepython/bin/python
#
[tox]
envlist =
    sagepython-norequirements
<<<<<<< HEAD
=======

isolated_build = True
>>>>>>> 1fe31c8b

[testenv]
deps =
    !norequirements: -rrequirements.txt

passenv =
<<<<<<< HEAD
    # Variables set by .homebrew-build-env
                             CPATH
                             LIBRARY_PATH
                             PKG_CONFIG_PATH
    # Parallel build
                             SAGE_NUM_THREADS
    # SAGE_VENV only for finding the wheels
    sagewheels:              SAGE_VENV
=======
    # Parallel build
                             SAGE_NUM_THREADS
                             SAGE_NUM_THREADS_PARALLEL
    # SAGE_VENV only for referring to the basepython or finding the wheels
    sagepython, sagewheels:  SAGE_VENV
>>>>>>> 1fe31c8b
    # Location of the wheels
    sagewheels:              SAGE_SPKG_WHEELS

setenv =
    # Sage scripts such as sage-runtests like to use $HOME/.sage
<<<<<<< HEAD
    HOME={envdir}
=======
                             HOME={envdir}
>>>>>>> 1fe31c8b
    # We supply pip options by environment variables so that they
    # apply both to the installation of the dependencies and of the package
    sagewheels:              PIP_FIND_LINKS=file://{env:SAGE_SPKG_WHEELS:{env:SAGE_VENV:{toxinidir}/../../../../venv}/var/lib/sage/wheels}
    nopypi:                  PIP_NO_INDEX=true

whitelist_externals =
    bash

commands =
    # Beware of the treacherous non-src layout. "./sage/" shadows the installed sage package.
    {envpython} -c 'import sys; "" in sys.path and sys.path.remove(""); from sage.features.all import all_features; print(sorted(all_features(), key=lambda x: x.name)); import sage.misc.package'

[testenv:sagepython]
basepython = {env:SAGE_VENV}/bin/python3

[testenv:sagepython-sagewheels-nopypi]
basepython = {env:SAGE_VENV}/bin/python3

[testenv:sagepython-sagewheels-nopypi-norequirements]
basepython = {env:SAGE_VENV}/bin/python3

[testenv:sagepython-sagewheels]
basepython = {env:SAGE_VENV}/bin/python3

[testenv:sagepython-norequirements]
basepython = {env:SAGE_VENV}/bin/python3<|MERGE_RESOLUTION|>--- conflicted
+++ resolved
@@ -9,43 +9,25 @@
 [tox]
 envlist =
     sagepython-norequirements
-<<<<<<< HEAD
-=======
 
 isolated_build = True
->>>>>>> 1fe31c8b
 
 [testenv]
 deps =
     !norequirements: -rrequirements.txt
 
 passenv =
-<<<<<<< HEAD
-    # Variables set by .homebrew-build-env
-                             CPATH
-                             LIBRARY_PATH
-                             PKG_CONFIG_PATH
-    # Parallel build
-                             SAGE_NUM_THREADS
-    # SAGE_VENV only for finding the wheels
-    sagewheels:              SAGE_VENV
-=======
     # Parallel build
                              SAGE_NUM_THREADS
                              SAGE_NUM_THREADS_PARALLEL
     # SAGE_VENV only for referring to the basepython or finding the wheels
     sagepython, sagewheels:  SAGE_VENV
->>>>>>> 1fe31c8b
     # Location of the wheels
     sagewheels:              SAGE_SPKG_WHEELS
 
 setenv =
     # Sage scripts such as sage-runtests like to use $HOME/.sage
-<<<<<<< HEAD
-    HOME={envdir}
-=======
                              HOME={envdir}
->>>>>>> 1fe31c8b
     # We supply pip options by environment variables so that they
     # apply both to the installation of the dependencies and of the package
     sagewheels:              PIP_FIND_LINKS=file://{env:SAGE_SPKG_WHEELS:{env:SAGE_VENV:{toxinidir}/../../../../venv}/var/lib/sage/wheels}
