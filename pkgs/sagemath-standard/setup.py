--- conflicted
+++ resolved
@@ -89,21 +89,13 @@
                       for pkg in optional_packages_with_extensions
                       if is_package_installed_and_updated(pkg)]
     log.warn('distributions = {0}'.format(distributions))
-    from sage_setup.find import find_python_sources, is_package_or_namespace_package_dir
+    from sage_setup.find import find_python_sources
     python_packages, python_modules, cython_modules = find_python_sources(
         SAGE_SRC, ['sage'], distributions=distributions)
 
     log.debug('python_packages = {0}'.format(python_packages))
     print("Discovered Python/Cython sources, time: %.2f seconds." % (time.time() - t))
 
-<<<<<<< HEAD
-    import Cython.Build.Dependencies
-    import Cython.Build.Cythonize
-    import Cython.Utils
-    Cython.Utils.is_package_dir = Cython.Build.Cythonize.is_package_dir = Cython.Build.Dependencies.is_package_dir = is_package_or_namespace_package_dir
-
-=======
->>>>>>> 39aa2f1e
 #########################################################
 ### Distutils
 #########################################################
