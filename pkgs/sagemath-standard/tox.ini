# All tests require an installation of the non-Python components of the Sage distribution
# in SAGE_LOCAL.
#
# See envlist below for different environments.
#
# To build and test in the tox environment using the concrete Python dependencies specified
# by requirements.txt, using the wheels built and stored by the Sage distribution:
# (Using 'sage -sh' in combination with 'sagepython-...' tox environments
#  ensures that we use the same Python as the one that we built the wheels
#  for. This can also be done ensured manually by using the tox environment py38-sagewheels etc.)
#
# Afterwards, to test interactively:
#
#   pkgs/sagemath-standard/.tox/ENVIRONMENT/bin/python
#   pkgs/sagemath-standard/.tox/ENVIRONMENT/bin/sage
#
[tox]
envlist =
    #
    # SUPPORTED ENVIRONMENTS:
    #
    # Build dependencies according to requirements.txt (all versions fixed).
    # Use ONLY the wheels built and stored by the Sage distribution (no PyPI):
    #
    #   ./sage -sh -c '(cd pkgs/sagemath-standard && tox -v -v -v -e sagepython-sagewheels-nopypi)'
    #
    sagepython-sagewheels-nopypi,
    #
    # Build and test without using the concrete dependencies specified by requirements.txt,
    # using the dependencies declared in pyproject.toml and setup.cfg (install-requires) only:
    # Still use ONLY the wheels built and stored by the Sage distribution (no PyPI).
    #
    #   ./sage -sh -c '(cd pkgs/sagemath-standard && tox -v -v -v -e sagepython-sagewheels-nopypi-norequirements)'
    #
    sagepython-sagewheels-nopypi-norequirements,
    #
    # EXPERIMENTAL ENVIRONMENTS:
    #
    # Build dependencies according to requirements.txt (all versions fixed).
    # Use the wheels built and stored by the Sage distribution,
    # and additionally allow packages from PyPI.
    # Because all versions are fixed, we "should" end up using the prebuilt wheels.
    #
    #   ./sage -sh -c '(cd pkgs/sagemath-standard && tox -v -v -v -e sagepython-sagewheels)'
    #
    sagepython-sagewheels,
    #
    # Likewise, but using pipenv using Pipfile-dist (= SAGE_ROOT/Pipfile).
    # This also fixes the concrete dependencies (at least for some packages).
    #
    sagepython-sagewheels-pipenv-dist,
    #
    # Build using the dependencies declared in pyproject.toml and setup.cfg (install-requires) only.
    # Use the wheels built and stored by the Sage distribution,
    # and additionally allow packages from PyPI.
    #
    # Because the version ranges will allow for packages to come in from PyPI (in source or wheel form),
    # this is likely to fail because we do not have control over the configuration of these packages.
    #
    sagepython-sagewheels-norequirements,
    #
    # Likewise, but using pipenv
    #
    sagepython-sagewheels-pipenv

requires =
    # Auto-provision a modern tox.
    # [pkgenv] added in 4.2 - https://tox.wiki/en/latest/upgrading.html#packaging-configuration-and-inheritance
    tox>=4.2

[pkgenv]
# Environment in which to build the sdist.
# https://tox.wiki/en/latest/upgrading.html#packaging-environments
passenv =
    # Variables set by .homebrew-build-env
                             CPATH
                             LIBRARY_PATH
                             PKG_CONFIG_PATH
    # Parallel build
                             SAGE_NUM_THREADS
                             SAGE_NUM_THREADS_PARALLEL
    # SAGE_VENV only for referring to the basepython or finding the wheels
    sagepython, sagewheels:  SAGE_VENV
    # Location of the wheels
    sagewheels:              SAGE_SPKG_WHEELS

setenv =
    # We supply pip options by environment variables so that they
    # apply both to the installation of the dependencies and of the package
    sagewheels:              PIP_FIND_LINKS=file://{env:SAGE_SPKG_WHEELS:{env:SAGE_VENV:{toxinidir}/../../../../venv}/var/lib/sage/wheels}
    nopypi:                  PIP_NO_INDEX=true
    # No build isolation for PEP 517 packages - use what is already in the environment
    # Note that this pip env "NO" variable uses inverted logic:
    # PIP_NO_BUILD_ISOLATION=False means don't use build isolation.
    # See  https://github.com/conda/conda-build/blob/8f1b3517fd0c816ec78b6dadf4a912b849ecd58a/conda_build/build.py#L2574
    nobuildisolation:        PIP_NO_BUILD_ISOLATION=false
    # Do not write or use Pipfile.lock -- we cannot seem to set its location,
    # so we cannot isolate it in the tox environment.
    pipenv:                  PIPENV_SKIP_LOCK=true

[testenv]
deps =
    pipenv:                  pipenv
    !pipenv-!norequirements: -rrequirements.txt
    ## Needed for fpylll
    norequirements:          Cython
    norequirements:          cysignals

sitepackages =
    sitepackages:            True
    !sitepackages:           False

extras = test

passenv =                    {[pkgenv]passenv}
<<<<<<< HEAD

setenv =                     {[pkgenv]setenv}
    # Sage scripts such as sage-runtests like to use $HOME/.sage
                             HOME={envdir}

allowlist_externals =
    bash
=======

setenv =                     {[pkgenv]setenv}
    # Sage scripts such as sage-runtests like to use $HOME/.sage
                             HOME={envdir}

allowlist_externals =
    bash

# Beware of the treacherous non-src layout. "./sage/" shadows the installed sage package.
# So we change to another directory when running commands.
change_dir = {env_tmp_dir}
>>>>>>> da81fa00

commands =
    python -c 'import sage.all; print(sage.all.__file__)'

    # We check that the "sage" script invokes the correct Python.
    sage -c 'import sys; print("sys.path =", sys.path); import sage.all; print(sage.all.__file__)'

    sage -t -p --initial --installed

[testenv:.tox]
# Allow access to PyPI for auto-provisioning a suitable tox version
passenv =
setenv =                     PIP_NO_INDEX=false

[testenv:.pkg-sagepython]
# Environment in which to build the sdist.
# inherits from [pkgenv] - https://tox.wiki/en/latest/upgrading.html#packaging-environments
basepython = {env:SAGE_VENV}/bin/python3

[testenv:.pkg-sagepython-sagewheels-nopypi]
passenv =                    {[pkgenv]passenv}
                             SAGE_VENV
                             SAGE_SPKG_WHEELS

setenv =                     {[pkgenv]setenv}
                             PIP_FIND_LINKS=file://{env:SAGE_SPKG_WHEELS:{env:SAGE_VENV:{toxinidir}/../../../../venv}/var/lib/sage/wheels}
                             PIP_NO_INDEX=true

basepython = {env:SAGE_VENV}/bin/python3

[testenv:.tox]
# Allow access to PyPI for auto-provisioning a suitable tox version
passenv =
setenv =                     PIP_NO_INDEX=false

[testenv:.pkg-sagepython]
# Environment in which to build the sdist.
# inherits from [pkgenv] - https://tox.wiki/en/latest/upgrading.html#packaging-environments
basepython = {env:SAGE_VENV}/bin/python3

[testenv:.pkg-sagepython-sagewheels-nopypi]
passenv =                    {[pkgenv]passenv}
                             SAGE_VENV
                             SAGE_SPKG_WHEELS

setenv =                     {[pkgenv]setenv}
                             PIP_FIND_LINKS=file://{env:SAGE_SPKG_WHEELS:{env:SAGE_VENV:{toxinidir}/../../../../venv}/var/lib/sage/wheels}
                             PIP_NO_INDEX=true

basepython = {env:SAGE_VENV}/bin/python3

[testenv:sagepython]
basepython = {env:SAGE_VENV}/bin/python3
package_env = .pkg-sagepython

[testenv:sagepython-sagewheels-nopypi]
basepython = {env:SAGE_VENV}/bin/python3
package_env = .pkg-sagepython-sagewheels-nopypi

[testenv:sagepython-sagewheels-nopypi-norequirements]
basepython = {env:SAGE_VENV}/bin/python3
package_env = .pkg-sagepython-sagewheels-nopypi

[testenv:sagepython-sagewheels]
basepython = {env:SAGE_VENV}/bin/python3
package_env = .pkg-sagepython

[testenv:sagepython-sagewheels-pipenv-dist]
basepython = {env:SAGE_VENV}/bin/python3
package_env = .pkg-sagepython

[testenv:sagepython-sagewheels-norequirements]
basepython = {env:SAGE_VENV}/bin/python3
package_env = .pkg-sagepython

[testenv:sagepython-sagewheels-pipenv]
basepython = {env:SAGE_VENV}/bin/python3
package_env = .pkg-sagepython<|MERGE_RESOLUTION|>--- conflicted
+++ resolved
@@ -113,15 +113,6 @@
 extras = test
 
 passenv =                    {[pkgenv]passenv}
-<<<<<<< HEAD
-
-setenv =                     {[pkgenv]setenv}
-    # Sage scripts such as sage-runtests like to use $HOME/.sage
-                             HOME={envdir}
-
-allowlist_externals =
-    bash
-=======
 
 setenv =                     {[pkgenv]setenv}
     # Sage scripts such as sage-runtests like to use $HOME/.sage
@@ -133,7 +124,6 @@
 # Beware of the treacherous non-src layout. "./sage/" shadows the installed sage package.
 # So we change to another directory when running commands.
 change_dir = {env_tmp_dir}
->>>>>>> da81fa00
 
 commands =
     python -c 'import sage.all; print(sage.all.__file__)'
@@ -142,27 +132,6 @@
     sage -c 'import sys; print("sys.path =", sys.path); import sage.all; print(sage.all.__file__)'
 
     sage -t -p --initial --installed
-
-[testenv:.tox]
-# Allow access to PyPI for auto-provisioning a suitable tox version
-passenv =
-setenv =                     PIP_NO_INDEX=false
-
-[testenv:.pkg-sagepython]
-# Environment in which to build the sdist.
-# inherits from [pkgenv] - https://tox.wiki/en/latest/upgrading.html#packaging-environments
-basepython = {env:SAGE_VENV}/bin/python3
-
-[testenv:.pkg-sagepython-sagewheels-nopypi]
-passenv =                    {[pkgenv]passenv}
-                             SAGE_VENV
-                             SAGE_SPKG_WHEELS
-
-setenv =                     {[pkgenv]setenv}
-                             PIP_FIND_LINKS=file://{env:SAGE_SPKG_WHEELS:{env:SAGE_VENV:{toxinidir}/../../../../venv}/var/lib/sage/wheels}
-                             PIP_NO_INDEX=true
-
-basepython = {env:SAGE_VENV}/bin/python3
 
 [testenv:.tox]
 # Allow access to PyPI for auto-provisioning a suitable tox version
