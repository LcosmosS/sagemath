--- conflicted
+++ resolved
@@ -209,7 +209,6 @@
     )
 
 
-<<<<<<< HEAD
 # Monkey patch exception printing to replace the full qualified name of the exception by its short name
 # TODO: Remove this hack once migration to pytest is complete
 import traceback
@@ -260,9 +259,6 @@
 
 doctest.DocTestRunner.run = doctest_run
 
-
-=======
->>>>>>> f48da11b
 @pytest.fixture(autouse=True, scope="session")
 def add_imports(doctest_namespace: dict[str, Any]):
     """
