--- conflicted
+++ resolved
@@ -314,15 +314,9 @@
 def output_filename(filename):
     if len(args.filename) == 2 and not args.overwrite and not args.no_overwrite:
         if args.filename[0] == filename:
-<<<<<<< HEAD
-            print("sage-fixdoctests: When passing two filenames, the second one is taken as an output filename; "
-                  "this is deprecated. To pass two input filenames, use the option --overwrite.")
-            return args.filename[1]
-=======
             return args.filename[1]
         else:
             return None
->>>>>>> 37b9baa4
         return filename + ".fixed"
     if args.no_overwrite:
         return filename + ".fixed"
@@ -346,13 +340,6 @@
            print(f'Doctester exited with error status {status}')
            sys.exit(status)
     # Run the doctester, putting the output of the test into sage's temporary directory
-<<<<<<< HEAD
-    input_args = " ".join(shlex.quote(f) for f in args.filename)
-    cmdline = f'{shlex.quote(executable)} -t -p {environment_args}{long_args}{probe_args}{lib_args}{input_args}'
-    print(f'Running "{cmdline}"')
-    os.system(f'{cmdline} > {shlex.quote(doc_file)}')
-
-=======
     if len(args.filename) == 2 and not args.overwrite and not args.no_overwrite:
         print("sage-fixdoctests: When passing two filenames, the second one is taken as an output filename; "
               "this is deprecated. To pass two input filenames, use the option --overwrite.")
@@ -365,7 +352,6 @@
     print(f'Running "{cmdline}"')
     os.system(f'{cmdline} > {shlex.quote(doc_file)}')
 
->>>>>>> 37b9baa4
     with open(doc_file, 'r') as doc:
         doc_out = doc.read()
 
@@ -384,13 +370,8 @@
     return m.group(1)
 
 def expanded_filename_args():
-<<<<<<< HEAD
-    DD = DocTestDefaults(optional='all')
-    DC = DocTestController(DD, args.filename)
-=======
     DD = DocTestDefaults(optional='all', warn_long=10000)
     DC = DocTestController(DD, input_filenames)
->>>>>>> 37b9baa4
     DC.add_files()
     DC.expand_files_into_sources()
     for source in DC.sources:
@@ -444,22 +425,8 @@
                 persistent_optional_tags = {}
 
         if src_in_lines != shallow_copy_of_src_in_lines:
-<<<<<<< HEAD
-            output = output_filename(input)
-            with open(output, 'w') as test_output:
-                for line in src_in_lines:
-                    if line is None:
-                        continue
-                    test_output.write(line)
-                    test_output.write('\n')
-
-            # Show summary of changes
-            if input != output:
-                print("The fixed doctests have been saved as '{0}'.".format(output))
-=======
             if (output := output_filename(input)) is None:
                 print(f"Not saving modifications made in '{input}'")
->>>>>>> 37b9baa4
             else:
                 with open(output, 'w') as test_output:
                     for line in src_in_lines:
