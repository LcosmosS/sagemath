--- conflicted
+++ resolved
@@ -135,11 +135,8 @@
   version: '>=20231211',
 )
 # Cannot be found via pkg-config
-<<<<<<< HEAD
 ec = cc.find_library('ec', required: not is_windows, disabler: true)
 ecm = cc.find_library('ecm', required: not is_windows, disabler: true)
-# Cannot be found via pkg-config
-ppl = cc.find_library('ppl', required: not is_windows, disabler: true)
 gmpxx = dependency('gmpxx', required: not is_windows, disabler: true)
 fflas = dependency(
   'fflas-ffpack',
@@ -147,19 +144,12 @@
   disabler: true,
   version: '>=2.5.0',
 )
-fplll = dependency('fplll', required: not is_windows, disabler: true)
 givaro = dependency(
   'givaro',
   required: not is_windows,
   disabler: true,
   version: '>=4.2.0',
 )
-=======
-ecm = cc.find_library('ecm')
-gmpxx = dependency('gmpxx')
-fflas = dependency('fflas-ffpack', version: '>=2.5.0')
-givaro = dependency('givaro', version: '>=4.2.0')
->>>>>>> 7d830638
 linbox = dependency('linbox', required: false, version: '>=1.7.0')
 if not linbox.found()
   linbox = cc.find_library('linbox', required: not is_windows, disabler: true)
