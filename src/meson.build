# Compilers
cc = meson.get_compiler('c')
cpp = meson.get_compiler('cpp')
cython = meson.get_compiler('cython')

# Setup dependencies that are needed by many modules
inc_numpy = run_command(
  py,
  [
    '-c',
    '''
import numpy
print(numpy.get_include())
    '''.strip(),
  ],
  check: true,
).stdout().strip()
numpy = declare_dependency(include_directories: inc_numpy)

inc_cysignals = run_command(
  py,
  [
    '-c',
    '''
import cysignals
print(cysignals.__file__.replace('__init__.py', ''))
    '''.strip(),
  ],
  check: true,
).stdout().strip()
cysignals = declare_dependency(include_directories: inc_cysignals)

inc_gmpy2 = run_command(
  py,
  [
    '-c',
    '''
import gmpy2
print(gmpy2.__file__.replace('__init__.py', ''))
    '''.strip(),
  ],
  check: true,
).stdout().strip()
gmpy2 = declare_dependency(include_directories: inc_gmpy2)
gmp = dependency('gmp')

if is_windows
  # Not yet available on Windows
  cypari2 = disabler()
else
  inc_cypari2 = run_command(
    py,
    [
      '-c',
      '''
import cypari2
print(cypari2.__file__.replace('__init__.py', ''))
<<<<<<< HEAD
      '''.strip(),
    ],
    check: true,
  ).stdout().strip()
  cypari2 = declare_dependency(include_directories: inc_cypari2)
endif
pari = cc.find_library('pari', required: not is_windows, disabler: true)
=======
    '''.strip(),
  ],
  check: true,
).stdout().strip()
cypari2 = declare_dependency(include_directories: inc_cypari2)
# Cannot be found via pkg-config
pari = cc.find_library('pari')
>>>>>>> 1be0a589

mpfr = dependency('mpfr')

if is_windows
  # Flint on conda currently actives FLINT_USES_PTHREAD, which is not available under msvc
  # https://github.com/conda-forge/libflint-feedstock/issues/38
  flint = disabler()
else
  flint = dependency('flint', version: '>=3.0.0')
  if flint.version().version_compare('<3.1')
    # In older versions of flint, pkg-config file is broken, so we manually use find_library
    # This has been fixed in flint v3.1: https://github.com/flintlib/flint/pull/1647
    flint = cc.find_library('flint')
  endif
endif

blas_order = []
if host_machine.system() == 'darwin'
  blas_order += 'accelerate'
endif
if host_machine.cpu_family() == 'x86_64'
  blas_order += 'mkl'
endif
# pkg-config uses a lower-case name while CMake uses a capitalized name, so try
# that too to make the fallback detection with CMake work
blas_order += ['cblas', 'openblas', 'OpenBLAS', 'flexiblas', 'blis', 'blas']
blas = dependency(blas_order)
<<<<<<< HEAD
gsl = dependency('gsl', version: '>=2.5', required: true)
gd = dependency('gdlib', required: false)
if not gd.found()
  # Doesn't have a pkg-config file on some systems (https://github.com/conda-forge/libgd-feedstock/issues/55)
  gd = cc.find_library('gd')
endif
# Only some platforms have a standalone math library (https://mesonbuild.com/howtox.html#add-math-library-lm-portably)
m = cc.find_library('m', required: false)
if is_windows
  # Compilation errors on Windows (https://github.com/conda-forge/m4ri-feedstock/issues/15)
  m4ri = disabler()
else
  m4ri = dependency('m4ri', version: '>=20140914')
endif

m4rie = cc.find_library('m4rie', required: not is_windows, disabler: true)
mtx = cc.find_library('mtx', required: false, disabler: true, has_headers: ['meataxe.h'])
png = dependency('libpng', required: false)
if not png.found()
  png = dependency('libpng16')
endif
zlib = dependency('zlib')
# Cannot be found via pkg-config
ec = cc.find_library('ec', required: not is_windows, disabler: true)
ecm = cc.find_library('ecm', required: not is_windows, disabler: true)
ppl = cc.find_library('ppl', required: not is_windows, disabler: true)
gmpxx = cc.find_library('gmpxx', required: not is_windows, disabler: true)
fflas = dependency('fflas-ffpack', required: not is_windows, disabler: true)
fplll = dependency('fplll', required: not is_windows, disabler: true)
givaro = cc.find_library('givaro', required: not is_windows, disabler: true)
linbox = dependency('linbox', required: false)
=======
gsl = dependency('gsl', version: '>=2.5')
gd = dependency('gdlib', required: false, version: '>=2.1')
if not gd.found()
  gd = cc.find_library('gd', required: true)
endif
# Only some platforms have a standalone math library (https://mesonbuild.com/howtox.html#add-math-library-lm-portably)
m = cc.find_library('m', required: false)
m4ri = dependency('m4ri', version: '>=20140914')
m4rie = dependency('m4rie', required: false)
if not m4rie.found()
  # For some reason, m4rie is not found via pkg-config on some systems (eg Conda)
  m4rie = cc.find_library('m4rie')
endif
# Cannot be found via pkg-config
mtx = cc.find_library('mtx', required: false, disabler: true)
png = dependency(['libpng', 'png', 'png16'], version: '>=1.2')
zlib = dependency('zlib', version: '>=1.2.11')
# We actually want >= 20231212, but the version number is not updated in the pkgconfig
# https://github.com/conda-forge/eclib-feedstock/issues/48
ec = dependency('eclib', version: '>=20231211')
# Cannot be found via pkg-config
ecm = cc.find_library('ecm')
# Cannot be found via pkg-config
ppl = cc.find_library('ppl')
gmpxx = dependency('gmpxx')
fflas = dependency('fflas-ffpack', version: '>=2.5.0')
fplll = dependency('fplll')
givaro = dependency('givaro', version: '>=4.2.0')
linbox = dependency('linbox', required: false, version: '>=1.7.0')
>>>>>>> 1be0a589
if not linbox.found()
  linbox = cc.find_library('linbox', required: not is_windows, disabler: true)
endif
mpc = cc.find_library('mpc')
<<<<<<< HEAD
mpfi = cc.find_library('mpfi', required: not is_windows, disabler: true)
# Cannot be found via pkg-config (pkg-config file will be added in 4.13)
# Test for common.h header that was added in 4.12 as a indirect version check
gap = cc.find_library(
  'gap',
  has_headers: ['gap/common.h'],
  required: not is_windows,
  disabler: true,
)
singular = dependency('Singular', required: not is_windows, disabler: true)
singular_factory = disabler()
if singular.found()
  singular_factory = singular
else
  singular_proj = subproject('singular')
  singular_factory = singular_proj.get_variable('factory_dep')
endif
maxima = find_program('maxima', required: not is_windows, disabler: true)
=======
mpfi = cc.find_library('mpfi')

gap = dependency('libgap', version: '>=4.13.0', required: false)
if not gap.found()
  # Fallback in case pkg-config info is not available
  # Test for common.h header that was added in 4.12 as a indirect version check
  gap = cc.find_library('gap', has_headers: ['gap/common.h'])
endif
singular = dependency('Singular')
maxima = find_program('maxima', required: true)
>>>>>>> 1be0a589
# Cannot be found via pkg-config
ntl = cc.find_library('ntl', required: not is_windows, disabler: true)

# Meson currently ignores include_directories for Cython modules, so we
# have to add them manually.
# https://github.com/mesonbuild/meson/issues/9562
add_project_arguments('-I', meson.current_source_dir(), language: 'cython')
add_project_arguments('-I', meson.current_build_dir(), language: 'cython')

# Add global compiler flags
add_project_arguments('-X auto_pickle=False', language: 'cython')
add_project_arguments('-X autotestdict=False', language: 'cython')
add_project_arguments('-X binding=False', language: 'cython')
add_project_arguments('-X c_api_binop_methods=True', language: 'cython')
add_project_arguments('-X cdivision=True', language: 'cython')
add_project_arguments('-X cpow=True', language: 'cython')
add_project_arguments('-X embedsignature=True', language: 'cython')
add_project_arguments('--embed-positions', language: 'cython')
add_project_arguments('-X fast_getattr=True', language: 'cython')
#add_project_arguments('-X language_level="3"', language : 'cython')
add_project_arguments('-X legacy_implicit_noexcept=True', language: 'cython')
add_project_arguments(
  '-X preliminary_late_includes_cy28=True',
  language: 'cython',
)

inc_cpython = include_directories('sage/cpython')
inc_rings = include_directories('sage/rings')
inc_rings_finite = include_directories('sage/rings/finite_rings')
inc_flint = include_directories('sage/libs/flint')
inc_gsl = include_directories('sage/libs/gsl')
inc_ntl = include_directories('sage/libs/ntl')
inc_arb = include_directories('sage/libs/arb')
inc_data_structures = include_directories('sage/data_structures')
inc_ext = include_directories('sage/ext')
inc_partn_ref2 = include_directories('sage/groups/perm_gps/partn_ref2')
inc_src = include_directories('.')

# Submodules
subdir('sage')<|MERGE_RESOLUTION|>--- conflicted
+++ resolved
@@ -55,23 +55,14 @@
       '''
 import cypari2
 print(cypari2.__file__.replace('__init__.py', ''))
-<<<<<<< HEAD
       '''.strip(),
     ],
     check: true,
   ).stdout().strip()
   cypari2 = declare_dependency(include_directories: inc_cypari2)
 endif
+# Cannot be found via pkg-config
 pari = cc.find_library('pari', required: not is_windows, disabler: true)
-=======
-    '''.strip(),
-  ],
-  check: true,
-).stdout().strip()
-cypari2 = declare_dependency(include_directories: inc_cypari2)
-# Cannot be found via pkg-config
-pari = cc.find_library('pari')
->>>>>>> 1be0a589
 
 mpfr = dependency('mpfr')
 
@@ -99,12 +90,16 @@
 # that too to make the fallback detection with CMake work
 blas_order += ['cblas', 'openblas', 'OpenBLAS', 'flexiblas', 'blis', 'blas']
 blas = dependency(blas_order)
-<<<<<<< HEAD
-gsl = dependency('gsl', version: '>=2.5', required: true)
-gd = dependency('gdlib', required: false)
+if is_windows
+  # pkg-config file is wrong on Windows (https://github.com/conda-forge/gsl-feedstock/issues/63)
+  gsl = cc.find_library('gsl', required: false, disabler: true)
+else
+  gsl = dependency('gsl', version: '>=2.5')
+endif
+gd = dependency('gdlib', required: false, version: '>=2.1')
 if not gd.found()
   # Doesn't have a pkg-config file on some systems (https://github.com/conda-forge/libgd-feedstock/issues/55)
-  gd = cc.find_library('gd')
+  gd = cc.find_library('gd', required: not is_windows, disabler: true)
 endif
 # Only some platforms have a standalone math library (https://mesonbuild.com/howtox.html#add-math-library-lm-portably)
 m = cc.find_library('m', required: false)
@@ -114,68 +109,45 @@
 else
   m4ri = dependency('m4ri', version: '>=20140914')
 endif
-
-m4rie = cc.find_library('m4rie', required: not is_windows, disabler: true)
-mtx = cc.find_library('mtx', required: false, disabler: true, has_headers: ['meataxe.h'])
-png = dependency('libpng', required: false)
-if not png.found()
-  png = dependency('libpng16')
-endif
-zlib = dependency('zlib')
-# Cannot be found via pkg-config
-ec = cc.find_library('ec', required: not is_windows, disabler: true)
-ecm = cc.find_library('ecm', required: not is_windows, disabler: true)
-ppl = cc.find_library('ppl', required: not is_windows, disabler: true)
-gmpxx = cc.find_library('gmpxx', required: not is_windows, disabler: true)
-fflas = dependency('fflas-ffpack', required: not is_windows, disabler: true)
-fplll = dependency('fplll', required: not is_windows, disabler: true)
-givaro = cc.find_library('givaro', required: not is_windows, disabler: true)
-linbox = dependency('linbox', required: false)
-=======
-gsl = dependency('gsl', version: '>=2.5')
-gd = dependency('gdlib', required: false, version: '>=2.1')
-if not gd.found()
-  gd = cc.find_library('gd', required: true)
-endif
-# Only some platforms have a standalone math library (https://mesonbuild.com/howtox.html#add-math-library-lm-portably)
-m = cc.find_library('m', required: false)
-m4ri = dependency('m4ri', version: '>=20140914')
 m4rie = dependency('m4rie', required: false)
 if not m4rie.found()
   # For some reason, m4rie is not found via pkg-config on some systems (eg Conda)
-  m4rie = cc.find_library('m4rie')
+  m4rie = cc.find_library('m4rie', required: not is_windows, disabler: true)
 endif
 # Cannot be found via pkg-config
-mtx = cc.find_library('mtx', required: false, disabler: true)
+mtx = cc.find_library('mtx', required: false, disabler: true, has_headers: ['meataxe.h'])
 png = dependency(['libpng', 'png', 'png16'], version: '>=1.2')
 zlib = dependency('zlib', version: '>=1.2.11')
 # We actually want >= 20231212, but the version number is not updated in the pkgconfig
 # https://github.com/conda-forge/eclib-feedstock/issues/48
-ec = dependency('eclib', version: '>=20231211')
+ec = dependency('eclib', required: not is_windows, disabler: true, version: '>=20231211')
 # Cannot be found via pkg-config
-ecm = cc.find_library('ecm')
+ec = cc.find_library('ec', required: not is_windows, disabler: true)
+ecm = cc.find_library('ecm', required: not is_windows, disabler: true)
 # Cannot be found via pkg-config
-ppl = cc.find_library('ppl')
-gmpxx = dependency('gmpxx')
-fflas = dependency('fflas-ffpack', version: '>=2.5.0')
-fplll = dependency('fplll')
-givaro = dependency('givaro', version: '>=4.2.0')
+ppl = cc.find_library('ppl', required: not is_windows, disabler: true)
+gmpxx = dependency('gmpxx', required: not is_windows, disabler: true)
+fflas = dependency('fflas-ffpack', required: not is_windows, disabler: true, version: '>=2.5.0')
+fplll = dependency('fplll', required: not is_windows, disabler: true)
+givaro = dependency('givaro', required: not is_windows, disabler: true, version: '>=4.2.0')
 linbox = dependency('linbox', required: false, version: '>=1.7.0')
->>>>>>> 1be0a589
 if not linbox.found()
   linbox = cc.find_library('linbox', required: not is_windows, disabler: true)
 endif
-mpc = cc.find_library('mpc')
-<<<<<<< HEAD
+mpc = cc.find_library('mpc', required: not is_windows, disabler: true)
 mpfi = cc.find_library('mpfi', required: not is_windows, disabler: true)
-# Cannot be found via pkg-config (pkg-config file will be added in 4.13)
-# Test for common.h header that was added in 4.12 as a indirect version check
-gap = cc.find_library(
+
+gap = dependency('libgap', version: '>=4.13.0', required: false)
+if not gap.found()
+  # Fallback in case pkg-config info is not available
+  # Test for common.h header that was added in 4.12 as a indirect version check
+  gap = cc.find_library(
   'gap',
   has_headers: ['gap/common.h'],
   required: not is_windows,
   disabler: true,
 )
+endif
 singular = dependency('Singular', required: not is_windows, disabler: true)
 singular_factory = disabler()
 if singular.found()
@@ -185,18 +157,6 @@
   singular_factory = singular_proj.get_variable('factory_dep')
 endif
 maxima = find_program('maxima', required: not is_windows, disabler: true)
-=======
-mpfi = cc.find_library('mpfi')
-
-gap = dependency('libgap', version: '>=4.13.0', required: false)
-if not gap.found()
-  # Fallback in case pkg-config info is not available
-  # Test for common.h header that was added in 4.12 as a indirect version check
-  gap = cc.find_library('gap', has_headers: ['gap/common.h'])
-endif
-singular = dependency('Singular')
-maxima = find_program('maxima', required: true)
->>>>>>> 1be0a589
 # Cannot be found via pkg-config
 ntl = cc.find_library('ntl', required: not is_windows, disabler: true)
 
