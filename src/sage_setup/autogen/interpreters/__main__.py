<<<<<<< HEAD
from __future__ import absolute_import, print_function

import argparse
import os
=======
# Usage: python -m sage_setup.autogen.interpreters <output_dir>

import argparse
>>>>>>> 272582be

from . import rebuild

parser = argparse.ArgumentParser()
<<<<<<< HEAD
parser.add_argument("output_dir")
args = parser.parse_args()

output_dir = args.output_dir
if not output_dir:
    from sage.env import SAGE_SRC
    output_dir = os.path.join(SAGE_SRC, "sage", "ext", "interpreters")


rebuild(output_dir)
=======
parser.add_argument("output_dir", help="Output directory")
args = parser.parse_args()

rebuild(args.output_dir)
>>>>>>> 272582be
<|MERGE_RESOLUTION|>--- conflicted
+++ resolved
@@ -1,31 +1,11 @@
-<<<<<<< HEAD
-from __future__ import absolute_import, print_function
-
-import argparse
-import os
-=======
 # Usage: python -m sage_setup.autogen.interpreters <output_dir>
 
 import argparse
->>>>>>> 272582be
 
 from . import rebuild
 
 parser = argparse.ArgumentParser()
-<<<<<<< HEAD
-parser.add_argument("output_dir")
-args = parser.parse_args()
-
-output_dir = args.output_dir
-if not output_dir:
-    from sage.env import SAGE_SRC
-    output_dir = os.path.join(SAGE_SRC, "sage", "ext", "interpreters")
-
-
-rebuild(output_dir)
-=======
 parser.add_argument("output_dir", help="Output directory")
 args = parser.parse_args()
 
-rebuild(args.output_dir)
->>>>>>> 272582be
+rebuild(args.output_dir)