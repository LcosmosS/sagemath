#*****************************************************************************
#       Copyright (C) 2009 Carl Witty <Carl.Witty@gmail.com>
#       Copyright (C) 2015 Jeroen Demeyer <jdemeyer@cage.ugent.be>
#
# This program is free software: you can redistribute it and/or modify
# it under the terms of the GNU General Public License as published by
# the Free Software Foundation, either version 2 of the License, or
# (at your option) any later version.
#                  http://www.gnu.org/licenses/
#*****************************************************************************

from __future__ import print_function, absolute_import

from .base import StackInterpreter
from ..instructions import (params_gen, instr_infix, instr_funcall_2args,
                            instr_unary, InstrSpec)
from ..memory import MemoryChunkConstants
from ..storage import ty_double, ty_python
from ..utils import reindent_lines as ri


class RDFInterpreter(StackInterpreter):
    r"""
    A subclass of StackInterpreter, specifying an interpreter over
    machine-floating-point values (C doubles).  This is used for
    both domain=RDF and domain=float; currently the only difference
    between the two is the type of the value returned from the
    wrapper (they use the same wrapper and interpreter).
    """

    name = 'rdf'

    def __init__(self):
        r"""
        Initialize an RDFInterpreter.

        EXAMPLES::

            sage: from sage_setup.autogen.interpreters import *
            sage: from sage_setup.autogen.interpreters.specs.rdf import *
            sage: interp = RDFInterpreter()
            sage: interp.name
            'rdf'
            sage: interp.extra_class_members
            'cdef object _domain\n'
            sage: interp.extra_members_initialize
            "self._domain = args['domain']\n"
            sage: interp.adjust_retval
            'self._domain'
            sage: interp.mc_py_constants
            {MC:py_constants}
            sage: interp.chunks
            [{MC:args}, {MC:constants}, {MC:py_constants}, {MC:stack}, {MC:code}]
            sage: interp.pg('A[D]', 'S')
            ([({MC:args}, {MC:code}, None)], [({MC:stack}, None, None)])
            sage: instrs = dict([(ins.name, ins) for ins in interp.instr_descs])
            sage: instrs['add']
            add: SS->S = 'o0 = i0 + i1;'
            sage: instrs['py_call']
            py_call: *->S = '\nPyObject *py_arg...goto error;\n}\n'

        Make sure that pow behaves reasonably::

<<<<<<< HEAD
            sage: var('x,y')                                                            # optional - sage.symbolic
            (x, y)
            sage: ff = fast_callable(x^y, vars=[x,y], domain=RDF)                       # optional - sage.symbolic
            sage: ff(1.5, 3)                                                            # optional - sage.symbolic
=======
            sage: from sage.ext.fast_callable import ExpressionTreeBuilder
            sage: etb = ExpressionTreeBuilder(vars=('x','y'))
            sage: x = etb.var('x')
            sage: y = etb.var('y')
            sage: ff = fast_callable(x^y, domain=RDF)
            sage: ff(1.5, 3)
>>>>>>> 853d0709
            3.375
            sage: ff(-2, 3)                                                             # optional - sage.symbolic
            -8.0
            sage: ff(-2, 1/3)                                                           # optional - sage.symbolic
            Traceback (most recent call last):
            ...
            ValueError: negative number to a fractional power not real
        """

        super(RDFInterpreter, self).__init__(ty_double)
        self.mc_py_constants = MemoryChunkConstants('py_constants', ty_python)
        # This is a randomly chosen number.  Whenever this number is
        # returned, the wrapper has to check whether an exception actually
        # happened, so if an expression evaluates to this number execution
        # is slightly slower.  Hopefully that won't happen too often :)
        self.err_return = '-1094648009105371'
        self.chunks = [self.mc_args, self.mc_constants, self.mc_py_constants,
                       self.mc_stack,
                       self.mc_code]
        pg = params_gen(A=self.mc_args, C=self.mc_constants, D=self.mc_code,
                        S=self.mc_stack, P=self.mc_py_constants)
        self.pg = pg
        self.c_header = '#include <gsl/gsl_math.h>'
        self.pyx_header = 'cimport sage.libs.gsl.math  # Add dependency on GSL'
        instrs = [
            InstrSpec('load_arg', pg('A[D]', 'S'),
                       code='o0 = i0;'),
            InstrSpec('load_const', pg('C[D]', 'S'),
                       code='o0 = i0;'),
            InstrSpec('return', pg('S', ''),
                       code='return i0;'),
            InstrSpec('py_call', pg('P[D]S@D', 'S'),
                       uses_error_handler=True,
                       code=ri(0, """
                           PyObject *py_args = PyTuple_New(n_i1);
                           if (py_args == NULL) goto error;
                           int i;
                           for (i = 0; i < n_i1; i++) {
                             PyObject *arg = PyFloat_FromDouble(i1[i]);
                             if (arg == NULL) {
                               Py_DECREF(py_args);
                               goto error;
                             }
                             PyTuple_SET_ITEM(py_args, i, arg);
                           }
                           PyObject *result = PyObject_CallObject(i0, py_args);
                           Py_DECREF(py_args);
                           if (result == NULL) goto error;
                           /* If result is not a float, then this will turn it into a float first. */
                           o0 = PyFloat_AsDouble(result);
                           Py_DECREF(result);
                           if (o0 == -1 && PyErr_Occurred()) {
                             goto error;
                           }
                           """)),
            InstrSpec('pow', pg('SS', 'S'),
                       uses_error_handler=True,
                       code=ri(0, """
                           /* See python's pow in floatobject.c */
                           if (i0 == 0) o0 = 1.0;
                           else {
                             if (i0 < 0 && i1 != floor(i1)) {
                                 PyErr_SetString(PyExc_ValueError, "negative number to a fractional power not real");
                                 goto error;
                             }
                             o0 = pow(i0, i1);
                           }
                           """))
            ]
        for (name, op) in [('add', '+'), ('sub', '-'),
                           ('mul', '*'), ('div', '/')]:
            instrs.append(instr_infix(name, pg('SS', 'S'), op))
        instrs.append(instr_funcall_2args('ipow', pg('SD', 'S'), 'gsl_pow_int'))
        for (name, op) in [('neg', '-i0'), ('invert', '1/i0'),
                           ('abs', 'fabs(i0)')]:
            instrs.append(instr_unary(name, pg('S', 'S'), op))
        for name in ['sqrt', 'ceil', 'floor', 'sin', 'cos', 'tan',
                     'asin', 'acos', 'atan', 'sinh', 'cosh', 'tanh',
                     'asinh', 'acosh', 'atanh', 'exp', 'log']:
            instrs.append(instr_unary(name, pg('S',  'S'), "%s(i0)" % name))
        self.instr_descs = instrs
        self._set_opcodes()
        # supported for exponents that fit in an int
        self.ipow_range = (int(-2**31), int(2**31-1))
        self.extra_class_members = "cdef object _domain\n"
        self.extra_members_initialize = "self._domain = args['domain']\n"
        self.adjust_retval = 'self._domain'<|MERGE_RESOLUTION|>--- conflicted
+++ resolved
@@ -61,23 +61,16 @@
 
         Make sure that pow behaves reasonably::
 
-<<<<<<< HEAD
-            sage: var('x,y')                                                            # optional - sage.symbolic
-            (x, y)
-            sage: ff = fast_callable(x^y, vars=[x,y], domain=RDF)                       # optional - sage.symbolic
-            sage: ff(1.5, 3)                                                            # optional - sage.symbolic
-=======
             sage: from sage.ext.fast_callable import ExpressionTreeBuilder
             sage: etb = ExpressionTreeBuilder(vars=('x','y'))
             sage: x = etb.var('x')
             sage: y = etb.var('y')
             sage: ff = fast_callable(x^y, domain=RDF)
             sage: ff(1.5, 3)
->>>>>>> 853d0709
             3.375
-            sage: ff(-2, 3)                                                             # optional - sage.symbolic
+            sage: ff(-2, 3)
             -8.0
-            sage: ff(-2, 1/3)                                                           # optional - sage.symbolic
+            sage: ff(-2, 1/3)
             Traceback (most recent call last):
             ...
             ValueError: negative number to a fractional power not real
