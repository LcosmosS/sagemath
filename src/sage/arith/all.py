# sage_setup: distribution = sagemath-categories
from sage.misc.lazy_import import lazy_import

from sage.arith.misc import (algdep, bernoulli, is_prime, is_prime_power,
                             is_pseudoprime, is_pseudoprime_power,
                             prime_powers, primes_first_n, eratosthenes, primes,
                             next_prime_power, next_probable_prime, next_prime,
                             previous_prime, previous_prime_power, random_prime,
                             divisors, sigma, gcd, GCD, xlcm, xgcd, xkcd,
                             inverse_mod, get_gcd, get_inverse_mod, power_mod,
                             rational_reconstruction, mqrr_rational_reconstruction,
                             trial_division, factor, prime_divisors, odd_part, prime_to_m_part,
                             is_square, is_squarefree, euler_phi, carmichael_lambda, crt, CRT,
                             CRT_list, CRT_basis, CRT_vectors, multinomial, multinomial_coefficients,
                             binomial, factorial, kronecker_symbol, kronecker, legendre_symbol,
                             primitive_root, nth_prime, quadratic_residues, moebius,
                             continuant, number_of_divisors, hilbert_symbol, hilbert_conductor,
                             hilbert_conductor_inverse, falling_factorial, rising_factorial,
                             integer_ceil, integer_floor,
                             two_squares, three_squares, four_squares, sum_of_k_squares,
                             subfactorial, is_power_of_two, differences,
                             sort_complex_numbers_for_display,
                             fundamental_discriminant, squarefree_divisors,
                             radical, binomial_coefficients, jacobi_symbol,
                             dedekind_sum,
                             prime_factors, prime_range, valuation)
<<<<<<< HEAD

# These will be overridden by sage.functions.all
from .misc import (integer_ceil as ceil,
                   integer_floor as floor)

lazy_import("sage.arith.misc", ("Sigma", "Moebius", "Euler_Phi"), deprecation=30322)
=======
>>>>>>> df9dd716

from sage.arith.functions import lcm
LCM = lcm

from sage.arith.srange import xsrange, srange, ellipsis_iter, ellipsis_range
sxrange = xsrange

σ = sigma
del lazy_import<|MERGE_RESOLUTION|>--- conflicted
+++ resolved
@@ -24,15 +24,10 @@
                              radical, binomial_coefficients, jacobi_symbol,
                              dedekind_sum,
                              prime_factors, prime_range, valuation)
-<<<<<<< HEAD
 
 # These will be overridden by sage.functions.all
 from .misc import (integer_ceil as ceil,
                    integer_floor as floor)
-
-lazy_import("sage.arith.misc", ("Sigma", "Moebius", "Euler_Phi"), deprecation=30322)
-=======
->>>>>>> df9dd716
 
 from sage.arith.functions import lcm
 LCM = lcm
