--- conflicted
+++ resolved
@@ -2,8 +2,4 @@
 # The presence of this file ensures that sage_setup for sagemath-objects
 # considers this directory as a namespace package
 
-<<<<<<< HEAD
-from sage.arith.power    import generic_power as power
-=======
-from sage.arith.power import generic_power as power
->>>>>>> 2bad7721
+from sage.arith.power import generic_power as power