--- conflicted
+++ resolved
@@ -1192,17 +1192,13 @@
 
         EXAMPLES::
 
-<<<<<<< HEAD
-            sage: import numpy                                                          # needs numpy
-=======
             sage: # needs numpy
             sage: import numpy
->>>>>>> 6695becb
             sage: from sage.symbolic.ring import NumpyToSRMorphism
-            sage: f = NumpyToSRMorphism(numpy.float64)                                  # needs numpy
-            sage: f(numpy.float64('2.0'))                                               # needs numpy
+            sage: f = NumpyToSRMorphism(numpy.float64)
+            sage: f(numpy.float64('2.0'))
             2.0
-            sage: _.parent()                                                            # needs numpy
+            sage: _.parent()
             Symbolic Ring
 
             sage: NumpyToSRMorphism(str)                                                # needs numpy
@@ -1232,32 +1228,17 @@
         This should be called when coercing or converting a NumPy
         float or complex to the Symbolic Ring::
 
-<<<<<<< HEAD
-            sage: import numpy                                                          # needs numpy
-            sage: SR(numpy.int32('1')).pyobject().parent()                              # needs numpy
-=======
             sage: # needs numpy
             sage: import numpy
             sage: SR(numpy.int32('1')).pyobject().parent()
->>>>>>> 6695becb
             Integer Ring
-            sage: SR(numpy.int64('-2')).pyobject().parent()                             # needs numpy
+            sage: SR(numpy.int64('-2')).pyobject().parent()
             Integer Ring
-<<<<<<< HEAD
-
-            sage: SR(numpy.float16('1')).pyobject().parent()                            # needs numpy
-=======
             sage: SR(numpy.float16('1')).pyobject().parent()
->>>>>>> 6695becb
             Real Double Field
-            sage: SR(numpy.float64('2.0')).pyobject().parent()                          # needs numpy
+            sage: SR(numpy.float64('2.0')).pyobject().parent()
             Real Double Field
-<<<<<<< HEAD
-
-            sage: SR(numpy.complex64(1jr)).pyobject().parent()                          # needs numpy
-=======
             sage: SR(numpy.complex64(1jr)).pyobject().parent()
->>>>>>> 6695becb
             Complex Double Field
         """
         return new_Expression_from_pyobject(self.codomain(), self._intermediate_ring(a), True)
