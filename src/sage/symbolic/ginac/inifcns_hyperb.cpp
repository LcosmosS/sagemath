/** @file inifcns_hyperb.cpp
 *
 *  Implementation of hyperbolic functions.
 *
 *  (C) 2016 Ralf Stephan <ralf@ark.in-berlin.de>
 */

/*
 *  GiNaC Copyright (C) 1999-2008 Johannes Gutenberg University Mainz, Germany
 *
 *  This program is free software; you can redistribute it and/or modify
 *  it under the terms of the GNU General Public License as published by
 *  the Free Software Foundation; either version 2 of the License, or
 *  (at your option) any later version.
 *
 *  This program is distributed in the hope that it will be useful,
 *  but WITHOUT ANY WARRANTY; without even the implied warranty of
 *  MERCHANTABILITY or FITNESS FOR A PARTICULAR PURPOSE.  See the
 *  GNU General Public License for more details.
 *
 *  You should have received a copy of the GNU General Public License
 *  along with this program; if not, write to the Free Software
 *  Foundation, Inc., 51 Franklin Street, Fifth Floor, Boston, MA  02110-1301  USA
 */

#include "inifcns.h"
#include "ex.h"
#include "constant.h"
#include "infinity.h"
#include "numeric.h"
#include "mul.h"
#include "power.h"
#include "operators.h"
#include "relational.h"
#include "symbol.h"
#include "pseries.h"
#include "utils.h"

#include <vector>
#include <stdexcept>
#include <sstream>
#include <string>
#include <memory>

namespace GiNaC {


/* In Sage all the area hyperbolic functions are printed with "arc" instead
   of "a" at the beginning.   This is for consistency with other
   computer algebra systems.   These print methods are registered
   below with each of the corresponding inverse trig function. */


//////////
// hyperbolic sine (trigonometric function)
//////////

static ex sinh_evalf(const ex & x, PyObject* parent)
{
	if (is_exactly_a<numeric>(x))
		return sinh(ex_to<numeric>(x));
	
	return sinh(x).hold();
}

static ex sinh_eval(const ex & x)
{
	if (is_exactly_a<numeric>(x)) {

		// sinh(0) -> 0
		if (x.is_zero())
			return _ex0;        

		// sinh(float) -> float
		if (!x.info(info_flags::crational))
			return sinh(ex_to<numeric>(x));

		// sinh() is odd
		if (x.info(info_flags::negative))
			return -sinh(-x);
	}

	// sinh(oo) -> oo
	// sinh(-oo) -> -oo
	// sinh(UnsignedInfinity) -> error
	if (x.info(info_flags::infinity)) {
		if (x.is_equal(UnsignedInfinity))
			throw (std::runtime_error("sinh_eval(): sinh(unsigned_infinity) encountered"));
		return x;
	}
	
        ex xoverpi = x/Pi;
	if (is_exactly_a<numeric>(xoverpi) &&
		ex_to<numeric>(xoverpi).real().is_zero())  // sinh(I*x) -> I*sin(x)
		return I*sin(x/I);
	
	if (is_exactly_a<function>(x)) {
		const ex &t = x.op(0);

		// sinh(asinh(x)) -> x
		if (is_ex_the_function(x, asinh))
			return t;

		// sinh(acosh(x)) -> sqrt(x-1) * sqrt(x+1)
		if (is_ex_the_function(x, acosh))
			return sqrt(t-_ex1)*sqrt(t+_ex1);

		// sinh(atanh(x)) -> x/sqrt(1-x^2)
		if (is_ex_the_function(x, atanh))
			return t*power(_ex1-power(t,_ex2),_ex_1_2);
	}
	
	return sinh(x).hold();
}

static ex sinh_deriv(const ex & x, unsigned deriv_param)
{
	GINAC_ASSERT(deriv_param==0);
	
	// d/dx sinh(x) -> cosh(x)
	return cosh(x);
}

static ex sinh_real_part(const ex & x)
{
	return sinh(GiNaC::real_part(x))*cos(GiNaC::imag_part(x));
}

static ex sinh_imag_part(const ex & x)
{
	return cosh(GiNaC::real_part(x))*sin(GiNaC::imag_part(x));
}

static ex sinh_conjugate(const ex & x)
{
	// conjugate(sinh(x))==sinh(conjugate(x))
	return sinh(x.conjugate());
}

REGISTER_FUNCTION(sinh, eval_func(sinh_eval).
                        evalf_func(sinh_evalf).
                        derivative_func(sinh_deriv).
                        real_part_func(sinh_real_part).
                        imag_part_func(sinh_imag_part).
			conjugate_func(sinh_conjugate).
		        latex_name("\\sinh"));

//////////
// hyperbolic cosine (trigonometric function)
//////////

static ex cosh_evalf(const ex & x, PyObject* parent)
{
	if (is_exactly_a<numeric>(x))
		return cosh(ex_to<numeric>(x));
	
	return cosh(x).hold();
}

static ex cosh_eval(const ex & x)
{
	if (is_exactly_a<numeric>(x)) {

		// cosh(0) -> 1
		if (x.is_zero())
			return _ex1;

		// cosh(float) -> float
		if (!x.info(info_flags::crational))
			return cosh(ex_to<numeric>(x));

		// cosh() is even
		if (x.info(info_flags::negative))
			return cosh(-x);
	}
	
	// cosh(oo) -> oo
	// cosh(-oo) -> oo
	// cosh(UnsignedInfinity) -> error
	if (x.info(info_flags::infinity)) {
		if (x.is_equal(UnsignedInfinity))
			throw (std::runtime_error("cosh_eval(): cosh(unsigned_infinity) encountered"));
		return Infinity;
	}

        ex xoverpi = x/Pi;
	if (is_exactly_a<numeric>(xoverpi) &&
		ex_to<numeric>(xoverpi).real().is_zero())  // cosh(I*x) -> cos(x)
		return cos(x/I);
	
	if (is_exactly_a<function>(x)) {
		const ex &t = x.op(0);

		// cosh(acosh(x)) -> x
		if (is_ex_the_function(x, acosh))
			return t;

		// cosh(asinh(x)) -> sqrt(1+x^2)
		if (is_ex_the_function(x, asinh))
			return sqrt(_ex1+power(t,_ex2));

		// cosh(atanh(x)) -> 1/sqrt(1-x^2)
		if (is_ex_the_function(x, atanh))
			return power(_ex1-power(t,_ex2),_ex_1_2);
	}
	
	return cosh(x).hold();
}

static ex cosh_deriv(const ex & x, unsigned deriv_param)
{
	GINAC_ASSERT(deriv_param==0);
	
	// d/dx cosh(x) -> sinh(x)
	return sinh(x);
}

static ex cosh_real_part(const ex & x)
{
	return cosh(GiNaC::real_part(x))*cos(GiNaC::imag_part(x));
}

static ex cosh_imag_part(const ex & x)
{
	return sinh(GiNaC::real_part(x))*sin(GiNaC::imag_part(x));
}

static ex cosh_conjugate(const ex & x)
{
	// conjugate(cosh(x))==cosh(conjugate(x))
	return cosh(x.conjugate());
}

REGISTER_FUNCTION(cosh, eval_func(cosh_eval).
                        evalf_func(cosh_evalf).
                        derivative_func(cosh_deriv).
                        real_part_func(cosh_real_part).
                        imag_part_func(cosh_imag_part).
                        conjugate_func(cosh_conjugate).
                        latex_name("\\cosh"));

//////////
// hyperbolic tangent (trigonometric function)
//////////

static ex tanh_evalf(const ex & x, PyObject* parent)
{
	if (is_exactly_a<numeric>(x))
		return tanh(ex_to<numeric>(x));
	
	return tanh(x).hold();
}

static ex tanh_eval(const ex & x)
{
	if (is_exactly_a<numeric>(x)) {

		// tanh(0) -> 0
		if (x.is_zero())
			return _ex0;

		// tanh(float) -> float
		if (!x.info(info_flags::crational))
			return tanh(ex_to<numeric>(x));

		// tanh() is odd
		if (x.info(info_flags::negative))
			return -tanh(-x);
	}
	
	// tanh(oo) -> 1
	// tanh(-oo) -> -1
	// tanh(UnsignedInfinity) -> error
	if (x.info(info_flags::infinity)) {
		if (x.is_equal(Infinity))
			return _ex1;
		if (x.is_equal(NegInfinity))
			return _ex_1;
		// x is UnsignedInfinity
		throw (std::runtime_error("tanh_eval(): tanh(unsigned_infinity) encountered"));
	}
		
        ex xoverpi = x/Pi;
	if (is_exactly_a<numeric>(xoverpi) &&
		ex_to<numeric>(xoverpi).real().is_zero())  // tanh(I*x) -> I*tan(x);
		return I*tan(x/I);
	
	if (is_exactly_a<function>(x)) {
		const ex &t = x.op(0);

		// tanh(atanh(x)) -> x
		if (is_ex_the_function(x, atanh))
			return t;

		// tanh(asinh(x)) -> x/sqrt(1+x^2)
		if (is_ex_the_function(x, asinh))
			return t*power(_ex1+power(t,_ex2),_ex_1_2);

		// tanh(acosh(x)) -> sqrt(x-1)*sqrt(x+1)/x
		if (is_ex_the_function(x, acosh))
			return sqrt(t-_ex1)*sqrt(t+_ex1)*power(t,_ex_1);
	}
	
	return tanh(x).hold();
}

static ex tanh_deriv(const ex & x, unsigned deriv_param)
{
	GINAC_ASSERT(deriv_param==0);
	
	// d/dx tanh(x) -> 1-tanh(x)^2
	return _ex1-power(tanh(x),_ex2);
}

static ex tanh_series(const ex &x,
                      const relational &rel,
                      int order,
                      unsigned options)
{
	GINAC_ASSERT(is_a<symbol>(rel.lhs()));
	// method:
	// Taylor series where there is no pole falls back to tanh_deriv.
	// On a pole simply expand sinh(x)/cosh(x).
	const ex x_pt = x.subs(rel, subs_options::no_pattern);
	if (!(2*I*x_pt/Pi).info(info_flags::odd))
		throw do_taylor();  // caught by function::series()
	// if we got here we have to care for a simple pole
	return (sinh(x)/cosh(x)).series(rel, order, options);
}

// See http://dlmf.nist.gov/4.35.E36
static ex tanh_real_part(const ex & x)
{
	ex a = mul(real_part(x), _ex2);
	ex b = mul(imag_part(x), _ex2);
	return sinh(a) / (cosh(a) + cos(b));
}

static ex tanh_imag_part(const ex & x)
{
	ex a = mul(real_part(x), _ex2);
	ex b = mul(imag_part(x), _ex2);
	return sin(b) / (cosh(a) + cos(b));
}

static ex tanh_conjugate(const ex & x)
{
	// conjugate(tanh(x))==tanh(conjugate(x))
	return tanh(x.conjugate());
}

REGISTER_FUNCTION(tanh, eval_func(tanh_eval).
                        evalf_func(tanh_evalf).
                        derivative_func(tanh_deriv).
                        series_func(tanh_series).
                        real_part_func(tanh_real_part).
                        imag_part_func(tanh_imag_part).
                        conjugate_func(tanh_conjugate).
                        latex_name("\\tanh"));

//////////
// hyperbolic cotangent (trigonometric function)
//////////

static ex coth_evalf(const ex & x, PyObject* parent)
{
	if (is_exactly_a<numeric>(x))
		return tanh(ex_to<numeric>(x)).inverse();

	return tanh(x).hold();
}

static ex coth_eval(const ex & x)
{
	if (is_exactly_a<numeric>(x)) {

		// coth(0) -> zoo
		if (x.is_zero())
			return UnsignedInfinity;

		// coth(float) -> float
		if (!x.info(info_flags::crational))
			return tanh(ex_to<numeric>(x)).inverse();

		// coth() is odd
		if (x.info(info_flags::negative))
			return -coth(-x);
	}

	// coth(oo) -> 1
	// coth(-oo) -> -1
	// coth(UnsignedInfinity) -> error
	if (x.info(info_flags::infinity)) {
		if (x.is_equal(Infinity))
			return _ex1;
		if (x.is_equal(NegInfinity))
			return _ex_1;
		// x is UnsignedInfinity
		throw (std::runtime_error("tanh_eval(): tanh(unsigned_infinity) encountered"));
	}

        ex xoverpi = x/Pi;
	if (is_exactly_a<numeric>(xoverpi)) {
		numeric nxopi = ex_to<numeric>(xoverpi);
		if (nxopi.real().is_zero()) { // coth(I*x) -> I*cot(x);
                        numeric xoverpiI = (nxopi*2)/I;
			if (not xoverpiI.is_integer())
				return -I*cot(x/I);
			else if (xoverpiI.is_odd())
				return _ex0;
			else
				return UnsignedInfinity;
		}
		else
			return coth(x).hold();
	}

	if (is_exactly_a<function>(x)) {
		const ex &t = x.op(0);

		// coth(acoth(x)) -> x
		if (is_ex_the_function(x, acoth))
			return t;

		// coth(asinh(x)) -> sqrt(1+x^2)/x
		if (is_ex_the_function(x, asinh))
			return power(_ex1+power(t,_ex2),_ex1_2)/t;

		// coth(acosh(x)) -> x/(sqrt(x-1)*sqrt(x+1))
		if (is_ex_the_function(x, acosh))
			return t/sqrt(t-_ex1)/sqrt(t+_ex1);
	}

	return coth(x).hold();
}

static ex coth_deriv(const ex & x, unsigned deriv_param)
{
	GINAC_ASSERT(deriv_param==0);

	// d/dx tanh(x) -> 1-tanh(x)^2
	return -power(sinh(x),_ex_2);
}

static ex coth_series(const ex &x,
                      const relational &rel,
                      int order,
                      unsigned options)
{
	GINAC_ASSERT(is_a<symbol>(rel.lhs()));
	// method:
	// Taylor series where there is no pole falls back to tanh_deriv.
	// On a pole simply expand sinh(x)/cosh(x).
	const ex x_pt = x.subs(rel, subs_options::no_pattern);
	if (!(2*I*x_pt/Pi).info(info_flags::even))
		throw do_taylor();  // caught by function::series()
	// if we got here we have to care for a simple pole
	return (cosh(x)/sinh(x)).series(rel, order, options);
}

static ex coth_real_part(const ex & x)
{
	ex a = real_part(x);
	ex b = imag_part(x);
	return mul(sinh(a), cosh(a)) / (power(sin(b), _ex2) + power(sinh(a), _ex2));
}

static ex coth_imag_part(const ex & x)
{
	ex a = real_part(x);
	ex b = imag_part(x);
	return -mul(sin(b), cos(b)) / (power(sin(b), _ex2) + power(sinh(a), _ex2));
}

static ex coth_conjugate(const ex & x)
{
	return coth(x.conjugate());
}

REGISTER_FUNCTION(coth, eval_func(coth_eval).
                        evalf_func(coth_evalf).
                        derivative_func(coth_deriv).
                        series_func(coth_series).
                        real_part_func(coth_real_part).
                        imag_part_func(coth_imag_part).
                        conjugate_func(coth_conjugate).
                        latex_name("\\coth"));

//////////
// inverse hyperbolic sine (trigonometric function)
//////////

static ex asinh_evalf(const ex & x, PyObject* parent)
{
	if (is_exactly_a<numeric>(x))
		return asinh(ex_to<numeric>(x));
	
	return asinh(x).hold();
}

static ex asinh_eval(const ex & x)
{
	if (is_exactly_a<numeric>(x)) {

		// asinh(0) -> 0
		if (x.is_zero())
			return _ex0;

		// asinh(float) -> float
		if (!x.info(info_flags::crational))
			return asinh(ex_to<numeric>(x));

		// asinh() is odd
		if (x.info(info_flags::negative))
			return -asinh(-x);
	}
	
	// asinh(oo) -> oo
	// asinh(-oo) -> -oo
	// asinh(UnsignedInfinity) -> UnsignedInfinity
	if (x.info(info_flags::infinity)) {
		return x;
	}

	return asinh(x).hold();
}

static ex asinh_deriv(const ex & x, unsigned deriv_param)
{
	GINAC_ASSERT(deriv_param==0);
	
	// d/dx asinh(x) -> 1/sqrt(1+x^2)
	return power(_ex1+power(x,_ex2),_ex_1_2);
}

static ex asinh_conjugate(const ex & x)
{
	// conjugate(asinh(x))==asinh(conjugate(x)) unless on the branch cuts which
	// run along the imaginary axis outside the interval [-I, +I].
	if (x.info(info_flags::real))
		return asinh(x);
	if (is_exactly_a<numeric>(x)) {
		const numeric x_re = ex_to<numeric>(x.real_part());
		const numeric x_im = ex_to<numeric>(x.imag_part());
		if (!x_re.is_zero() ||
		    (x_im > *_num_1_p && x_im < *_num1_p))
			return asinh(x.conjugate());
	}
	return conjugate_function(asinh(x)).hold();
}

REGISTER_FUNCTION(asinh, eval_func(asinh_eval).
                         evalf_func(asinh_evalf).
                         derivative_func(asinh_deriv).
                         conjugate_func(asinh_conjugate).
			 set_name("arcsinh"));

//////////
// inverse hyperbolic cosine (trigonometric function)
//////////

static ex acosh_evalf(const ex & x, PyObject* parent)
{
	if (is_exactly_a<numeric>(x))
		return acosh(ex_to<numeric>(x));
	
	return acosh(x).hold();
}

static ex acosh_eval(const ex & x)
{
	if (is_exactly_a<numeric>(x)) {

		// acosh(0) -> Pi*I/2
		if (x.is_zero())
			return Pi*I*numeric(1,2);

		// acosh(1) -> 0
		if (x.is_equal(_ex1))
			return _ex0;

		// acosh(-1) -> Pi*I
		if (x.is_equal(_ex_1))
			return Pi*I;

		// acosh(float) -> float
		if (!x.info(info_flags::crational))
			return acosh(ex_to<numeric>(x));

		// acosh(-x) -> Pi*I-acosh(x)
		if (x.info(info_flags::negative))
			return Pi*I-acosh(-x);
	}
	
	// acosh(oo) -> oo
	// acosh(-oo) -> oo
	// acosh(UnsignedInfinity) -> oo
	if (x.info(info_flags::infinity)) {
		return Infinity;
	}

	return acosh(x).hold();
}

static ex acosh_deriv(const ex & x, unsigned deriv_param)
{
	GINAC_ASSERT(deriv_param==0);
	
	// d/dx acosh(x) -> 1/(sqrt(x-1)*sqrt(x+1))
	return power(x+_ex_1,_ex_1_2)*power(x+_ex1,_ex_1_2);
}

static ex acosh_conjugate(const ex & x)
{
	// conjugate(acosh(x))==acosh(conjugate(x)) unless on the branch cut
	// which runs along the real axis from +1 to -inf.
	if (is_exactly_a<numeric>(x) &&
	    (!x.imag_part().is_zero() || x > *_num1_p)) {
		return acosh(x.conjugate());
	}
	return conjugate_function(acosh(x)).hold();
}

REGISTER_FUNCTION(acosh, eval_func(acosh_eval).
                         evalf_func(acosh_evalf).
                         derivative_func(acosh_deriv).
                         conjugate_func(acosh_conjugate).
			 set_name("arccosh"));

//////////
// inverse hyperbolic tangent (trigonometric function)
//////////

static ex atanh_evalf(const ex & x, PyObject* parent)
{
	if (is_exactly_a<numeric>(x))
		return atanh(ex_to<numeric>(x));
	
	return atanh(x).hold();
}

static ex atanh_eval(const ex & x)
{
	if (is_exactly_a<numeric>(x)) {

		// atanh(0) -> 0
		if (x.is_zero())
			return _ex0;

		/*
		// atanh({+|-}1) -> throw
		if (x.is_equal(_ex1) || x.is_equal(_ex_1))
			throw (pole_error("atanh_eval(): logarithmic pole",0));
		*/

		// atanh(1) -> oo
		if (x.is_equal(_ex1))
			return Infinity;
		// atahn(-1) -> -oo
		if (x.is_equal(_ex_1))
			return NegInfinity;

		// atanh(float) -> float
		if (!x.info(info_flags::crational))
			return atanh(ex_to<numeric>(x));

		// atanh() is odd
		if (x.info(info_flags::negative))
			return -atanh(-x);
	}
	
	// atanh(oo) -> -i*pi/2
	// atanh(-oo) -> i*pi/2
	// atanh(UnsignedInfinity) -> error
	if (x.info(info_flags::infinity)) {
		if (x.is_equal(Infinity))
			return _ex_1_2*Pi*I;
		if (x.is_equal(NegInfinity))
			return _ex1_2*Pi*I;
		// x is UnsignedInfinity
		throw (std::runtime_error("arctanh_eval(): arctanh(unsigned_infinity) encountered"));
	}
		
	return atanh(x).hold();
}

static ex atanh_deriv(const ex & x, unsigned deriv_param)
{
	GINAC_ASSERT(deriv_param==0);
	
	// d/dx atanh(x) -> 1/(1-x^2)
	return power(_ex1-power(x,_ex2),_ex_1);
}

static ex atanh_series(const ex &arg,
                       const relational &rel,
                       int order,
                       unsigned options)
{
	GINAC_ASSERT(is_a<symbol>(rel.lhs()));
	// method:
	// Taylor series where there is no pole or cut falls back to atanh_deriv.
	// There are two branch cuts, one runnig from 1 up the real axis and one
	// one running from -1 down the real axis.  The points 1 and -1 are poles
	// On the branch cuts and the poles series expand
	//     (log(1+x)-log(1-x))/2
	// instead.
	const ex arg_pt = arg.subs(rel, subs_options::no_pattern);
	if (!(arg_pt).info(info_flags::real))
		throw do_taylor();     // Im(x) != 0
	if ((arg_pt).info(info_flags::real) && abs(arg_pt)<_ex1)
		throw do_taylor();     // Im(x) == 0, but abs(x)<1
	// care for the poles, using the defining formula for atanh()...
	if (arg_pt.is_equal(_ex1) || arg_pt.is_equal(_ex_1))
		return ((log(_ex1+arg)-log(_ex1-arg))*_ex1_2).series(rel, order, options);
	// ...and the branch cuts (the discontinuity at the cut being just I*Pi)
	if (!(options & series_options::suppress_branchcut)) {
 		// method:
 		// This is the branch cut: assemble the primitive series manually and
 		// then add the corresponding complex step function.
 		const symbol &s = ex_to<symbol>(rel.lhs());
 		const ex &point = rel.rhs();
 		const symbol foo;
 		const ex replarg = series(atanh(arg), s==foo, order).subs(foo==point, subs_options::no_pattern);
		ex Order0correction = replarg.op(0)+csgn(I*arg)*Pi*I*_ex1_2;
		if (arg_pt<_ex0)
			Order0correction += log((arg_pt+_ex_1)/(arg_pt+_ex1))*_ex1_2;
		else
			Order0correction += log((arg_pt+_ex1)/(arg_pt+_ex_1))*_ex_1_2;
 		epvector seq;
		seq.push_back(expair(Order0correction, _ex0));
 		seq.push_back(expair(Order(_ex1), order));
 		return series(replarg - pseries(rel, seq), rel, order);
	}
	throw do_taylor();
}

static ex atanh_conjugate(const ex & x)
{
	// conjugate(atanh(x))==atanh(conjugate(x)) unless on the branch cuts which
	// run along the real axis outside the interval [-1, +1].
	if (is_exactly_a<numeric>(x) &&
	    (!x.imag_part().is_zero() || (x > *_num_1_p && x < *_num1_p))) {
		return atanh(x.conjugate());
	}
	return conjugate_function(atanh(x)).hold();
}

REGISTER_FUNCTION(atanh, eval_func(atanh_eval).
                         evalf_func(atanh_evalf).
                         derivative_func(atanh_deriv).
                         series_func(atanh_series).
                         conjugate_func(atanh_conjugate).
			 set_name("arctanh"));

//////////
// inverse hyperbolic cotangent (trigonometric function)
//////////

static ex acoth_evalf(const ex & x, PyObject* parent)
{
        if (is_exactly_a<numeric>(x))
                return atanh(ex_to<numeric>(x).inverse());

        return acoth(x).hold();
}

static ex acoth_eval(const ex & x)
{
        if (is_exactly_a<numeric>(x)) {
                // acoth(1) -> oo
                if (x.is_equal(_ex1))
                        return Infinity;
                // acoth(-1) -> -oo
                if (x.is_equal(_ex_1))
                        return NegInfinity;
                //acoth(float) -> float 
                if (!x.info(info_flags::crational))
                        return atanh(ex_to<numeric>(x).inverse());
                // acoth() is odd
                if (x.info(info_flags::negative))
                        return -acoth(-x);
        }
       
	if (is_exactly_a<function>(x)) {
		const ex &t = x.op(0);

		// acoth(coth(x)) -> x
		if (is_ex_the_function(x, coth))
			return t;
	}

        // acoth(oo) -> 0
        // acoth(-oo) -> 0
        // acoth(UnsignedInfinity) -> 0
        if (x.info(info_flags::infinity)) {
                return _ex0;
                // x is UnsignedInfinity
                //throw (std::runtime_error("arccoth_eval(): arccoth(unsigned_infinity) encountered"));
        }
        
        return acoth(x).hold();
}

static ex acoth_deriv(const ex & x, unsigned deriv_param)
{
        GINAC_ASSERT(deriv_param==0);

        // acoth(x) -> (1/2)*(ln(1 + 1/x) - ln(1 - 1/x))
        // d/dx acoth(x) -> 1/(1-x^2)
        return power(_ex1-power(x, _ex2), _ex_1);
}

static ex acoth_conjugate(const ex & x)
{
        // conjugate(acoth(x))==acoth(conjugate(x)) unless on the branch cuts which
        // run along the real axis inside the interval [-1, +1].
        if (is_exactly_a<numeric>(x) &&
            (!x.imag_part().is_zero() || (x < *_num_1_p && x > *_num1_p))) {
                return acoth(x.conjugate());
        }
        return conjugate_function(acoth(x)).hold();
}

REGISTER_FUNCTION(acoth, eval_func(acoth_eval).
                         evalf_func(acoth_evalf).
                         derivative_func(acoth_deriv).
                         conjugate_func(acoth_conjugate).
                         set_name("arccoth"));

//////////
<<<<<<< HEAD
// inverse hyperbolic Cosecant (trigonometric function)
//////////

static ex acsch_evalf(const ex & x, PyObject* parent)
{
        if (is_exactly_a<numeric>(x))
                return asinh(ex_to<numeric>(x).inverse());

        return acsch(x).hold();
}

static ex acsch_eval(const ex & x)
{
        if (is_exactly_a<numeric>(x)) {
                // acsch(0) -> oo
                if (x.is_zero())
                        return Infinity;
                //acsch(float) -> float 
                if (!x.info(info_flags::crational))
                        return asinh(ex_to<numeric>(x).inverse());
                // acsch(-x) -> acsch(-x)
                if (x.info(info_flags::negative))
                        return -acsch(-x);
        }
       
        // acsch(oo) -> 0
        // acsch(-oo) -> 0
        // acsch(UnsignedInfinity) -> 0
        if (x.info(info_flags::infinity)) {
                return _ex0;
        }
        
        return acsch(x).hold();
}

static ex acsch_deriv(const ex & x, unsigned deriv_param)
{
        GINAC_ASSERT(deriv_param==0);

        // acsch(x) -> ln(1/x + sqrt(1/x^2 + 1))
        // d/dx acsch(x) ->  -1 / [x * sqrt(1 + x^2)];
        return (_ex_1/x)*power(_ex1+power(x, _ex2), _ex_1_2);
}

static ex acsch_conjugate(const ex & x)
{
        // conjugate(acsch(x))==acsch(conjugate(x)) unless on the branch cuts which
        // run along the imaginary axis inside the interval [-I, +I].
        if (x.info(info_flags::real))
		return acsch(x);
	if (is_exactly_a<numeric>(x)) {
		const numeric x_re = ex_to<numeric>(x.real_part());
		const numeric x_im = ex_to<numeric>(x.imag_part());
		if (!x_re.is_zero() ||
		    (x_im < *_num_1_p && x_im > *_num1_p))
			return acsch(x.conjugate());
	}
	return conjugate_function(acsch(x)).hold();
}

REGISTER_FUNCTION(acsch, eval_func(acsch_eval).
                         evalf_func(acsch_evalf).
                         derivative_func(acsch_deriv).
                         conjugate_func(acsch_conjugate).
                         set_name("arccsch"));
=======
// inverse hyperbolic Secant (trigonometric function)
//////////

static ex asech_evalf(const ex & x, PyObject* parent)
{
        if (is_exactly_a<numeric>(x))
                return acosh(ex_to<numeric>(x).inverse());

        return asech(x).hold();
}

static ex asech_eval(const ex & x)
{
        if (is_exactly_a<numeric>(x)) {
                // asech(0) -> oo
                if (x.is_zero())
                        return Infinity;
                // asech(1) -> 0
                if (x.is_equal(_ex1))
                        return _ex0;
                //asech(-1) -> I*Pi
                if (x.is_equal(_ex_1))
                        return Pi*I;
                //asech(float) -> float 
                if (!x.info(info_flags::crational))
                        return acosh(ex_to<numeric>(x).inverse());
                // asech(-x) -> Pi*I-asech(-x)
                if (x.info(info_flags::negative))
                        return Pi*I-asech(-x);
        }
       
        // asech(oo) -> Pi*I/2
        // asech(-oo) -> Pi*I/2
        // asech(UnsignedInfinity) -> error
        if (x.info(info_flags::infinity)) {
                if (x.is_equal(Infinity) || x.is_equal(NegInfinity))
			return Pi*I*numeric(1,2);
                // x is UnsignedInfinity
                throw (std::runtime_error("arcsech_eval(): arcsech(unsigned_infinity) encountered"));
        }
        
        return asech(x).hold();
}

static ex asech_deriv(const ex & x, unsigned deriv_param)
{
        GINAC_ASSERT(deriv_param==0);

        // asech(x) -> ln(1/x + sqrt(1/x^2 - 1))
        // d/dx asech(x) ->  -1 / [x * sqrt(1 - x^2)];
        return (_ex_1/x)*power(_ex1-power(x, _ex2), _ex_1_2);
}

static ex asech_conjugate(const ex & x)
{
        // conjugate(asech(x))==asech(conjugate(x)) unless on the branch cuts which
        // run along the real axis from 0 to -oo and 1 to oo.
        if (is_exactly_a<numeric>(x) &&
            (!x.imag_part().is_zero() || (x < *_num1_p && x > *_num0_p))) {
                return asech(x.conjugate());
        }
        return conjugate_function(asech(x)).hold();
}

REGISTER_FUNCTION(asech, eval_func(asech_eval).
                         evalf_func(asech_evalf).
                         derivative_func(asech_deriv).
                         conjugate_func(asech_conjugate).
                         set_name("arcsech"));
>>>>>>> e062ac97

} // namespace GiNaC<|MERGE_RESOLUTION|>--- conflicted
+++ resolved
@@ -829,7 +829,6 @@
                          set_name("arccoth"));
 
 //////////
-<<<<<<< HEAD
 // inverse hyperbolic Cosecant (trigonometric function)
 //////////
 
@@ -895,7 +894,7 @@
                          derivative_func(acsch_deriv).
                          conjugate_func(acsch_conjugate).
                          set_name("arccsch"));
-=======
+//////////
 // inverse hyperbolic Secant (trigonometric function)
 //////////
 
@@ -965,6 +964,5 @@
                          derivative_func(asech_deriv).
                          conjugate_func(asech_conjugate).
                          set_name("arcsech"));
->>>>>>> e062ac97
 
 } // namespace GiNaC