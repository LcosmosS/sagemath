--- conflicted
+++ resolved
@@ -1,8 +1,5 @@
 # sage_setup: distribution = sagemath-symbolics
-<<<<<<< HEAD
-=======
 
->>>>>>> abbea0f6
 from sage.symbolic.ring import SR
 from sage.symbolic.constants import (pi, e, NaN, golden_ratio, log2, euler_gamma, catalan,
                                      khinchin, twinprime, mertens, glaisher)
