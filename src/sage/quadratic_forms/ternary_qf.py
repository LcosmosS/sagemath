"""
Ternary quadratic form with integer coefficients

AUTHOR:

- Gustavo Rama

Based in code of Gonzalo Tornaria

The form `a*x^2 + b*y^2 + c*z^2 + r*yz + s*xz + t*xy` is stored as a tuple (a, b, c, r, s, t) of integers.

"""

# ****************************************************************************
#       Copyright (C) 2012 Gustavo Rama
#
#  Distributed under the terms of the GNU General Public License (GPL)
#
#    This code is distributed in the hope that it will be useful,
#    but WITHOUT ANY WARRANTY; without even the implied warranty of
#    MERCHANTABILITY or FITNESS FOR A PARTICULAR PURPOSE.  See the GNU
#    General Public License for more details.
#
#  The full text of the GPL is available at:
#
#                  https://www.gnu.org/licenses/
# ****************************************************************************

<<<<<<< HEAD
from sage.arith.misc import GCD as gcd, kronecker as kronecker_symbol
=======
from sage.arith.misc import gcd, kronecker as kronecker_symbol
>>>>>>> 453378ba
from sage.matrix.constructor import matrix, identity_matrix
from sage.misc.prandom import randint
from sage.quadratic_forms.quadratic_form import QuadraticForm
from sage.quadratic_forms.ternary import (_basic_lemma,
                                          _find_a_ternary_qf_by_level_disc,
                                          _find_all_ternary_qf_by_level_disc,
                                          _find_p_neighbor_from_vec,
                                          _find_zeros_mod_p_2,
                                          _find_zeros_mod_p_odd,
                                          _reduced_ternary_form_eisenstein_with_matrix,
                                          _reduced_ternary_form_eisenstein_without_matrix)

from sage.rings.finite_rings.integer_mod import mod
from sage.rings.integer_ring import ZZ
from sage.rings.polynomial.polynomial_ring import polygens
from sage.rings.ring import is_Ring
from sage.structure.element import is_Vector, is_Matrix
from sage.structure.sage_object import SageObject
<<<<<<< HEAD

from .quadratic_form import QuadraticForm
from .ternary import (_basic_lemma,
                      _find_a_ternary_qf_by_level_disc,
                      _find_all_ternary_qf_by_level_disc,
                      _find_p_neighbor_from_vec,
                      _find_zeros_mod_p_2,
                      _find_zeros_mod_p_odd,
                      _reduced_ternary_form_eisenstein_with_matrix,
                      _reduced_ternary_form_eisenstein_without_matrix)
=======
>>>>>>> 453378ba


class TernaryQF(SageObject):
    """
    The ``TernaryQF`` class represents a quadratic form in 3 variables with coefficients in Z.

    INPUT:

        - `v` -- a list or tuple of 6 entries:  [a,b,c,r,s,t]

    OUTPUT:

        - the ternary quadratic form a*x^2 + b*y^2 + c*z^2 + r*y*z + s*x*z + t*x*y.

    EXAMPLES::

        sage: Q = TernaryQF([1, 2, 3, 4, 5, 6])
        sage: Q
        Ternary quadratic form with integer coefficients:
        [1 2 3]
        [4 5 6]
        sage: A = matrix(ZZ, 3, [1, -7, 1, 0, -2, 1, 0, -1, 0])
        sage: Q(A)
        Ternary quadratic form with integer coefficients:
        [1 187 9]
        [-85 8 -31]
        sage: TestSuite(TernaryQF).run()


    """

    __slots__ = ['_a', '_b', '_c', '_r', '_s', '_t', '_automorphisms', '_number_of_automorphisms']

    possible_automorphisms = None

    def __init__(self, v):
        r"""
        Creates the ternary quadratic form `a*x^2 + b*y^2 + c*z^2 + r*y*z + s*x*z + t*x*y.` from the
        tuple v=[a,b,c,r,s,t] over `\ZZ`.

        INPUT:

            - ``v`` -- 6-tuple of integers

        EXAMPLES::

            sage: Q = TernaryQF([1, 2, 3, 4, 5, 6])
            sage: Q
            Ternary quadratic form with integer coefficients:
            [1 2 3]
            [4 5 6]
        """

        if len(v) != 6:
            # Check we have six coefficients
            raise ValueError("Ternary quadratic form must be given by a list of six coefficients")
        self._a, self._b, self._c, self._r, self._s, self._t = [ZZ(x) for x in v]
        self._automorphisms = None
        self._number_of_automorphisms = None

    def coefficients(self):
        """
        Return the list coefficients of the ternary quadratic form.

        EXAMPLES::

            sage: Q = TernaryQF([1, 2, 3, 4, 5, 6])
            sage: Q
            Ternary quadratic form with integer coefficients:
            [1 2 3]
            [4 5 6]
            sage: Q.coefficients()
            (1, 2, 3, 4, 5, 6)

        """
        return self._a, self._b, self._c, self._r, self._s, self._t

    def coefficient(self, n):
        """
        Return the n-th coefficient of the ternary quadratic form, with 0<=n<=5.

        EXAMPLES::

            sage: Q = TernaryQF([1, 2, 3, 4, 5, 6])
            sage: Q
            Ternary quadratic form with integer coefficients:
            [1 2 3]
            [4 5 6]
            sage: Q.coefficient(2)
            3
            sage: Q.coefficient(5)
            6
        """
        return self.coefficients()[n]

    def polynomial(self, names='x,y,z'):
        """
        Return the polynomial associated to the ternary quadratic form.

        EXAMPLES::

            sage: Q = TernaryQF([1, 1, 0, 2, -3, -1])
            sage: Q
            Ternary quadratic form with integer coefficients:
            [1 1 0]
            [2 -3 -1]
            sage: p = Q.polynomial()
            sage: p
            x^2 - x*y + y^2 - 3*x*z + 2*y*z
            sage: p.parent()
            Multivariate Polynomial Ring in x, y, z over Integer Ring

        """
        (x,y,z) = polygens(ZZ,names)
        return self._a * x**2 + self._b* y**2 + self._c * z**2 + self._t * x*y + self._s * x*z + self._r * y*z

    def _repr_(self):
        """
        Display the quadratic form.

        EXAMPLES::

            sage: Q = TernaryQF([1, 1, 0, 2, -3, -1])
            sage: print(Q._repr_())
            Ternary quadratic form with integer coefficients:
            [1 1 0]
            [2 -3 -1]
            sage: Q = TernaryQF([0, 0, 0, 0, 0, 0]); Q
            Ternary quadratic form with integer coefficients:
            [0 0 0]
            [0 0 0]
        """
        rep = 'Ternary quadratic form with integer coefficients:\n'
        rep+= '[' + str(self._a) + ' ' + str(self._b) + ' ' + str(self._c) + ']\n'
        rep+= '[' + str(self._r) + ' ' + str(self._s) + ' ' + str(self._t) + ']'
        return rep

    def __call__(self, v):
        """
        Evaluate this ternary quadratic form Q on a vector of 3 elements, or matrix of elements in Z, with 3 rows. If a vector is given then the output will be an integer Q(`v`), but if a matrix is given the output will be a ternary quadratic form if the matrix has 3 columns, or a quadratic form if not. The quadratic form in matrix notation will be:

        .. MATH::

            Q' = v^t * Q * v.

        EXAMPLES::

            sage: Q = TernaryQF([1, 1, 1, -1, -2, -3])
            sage: Q((1, 1, 1))
            -3
            sage: M = matrix(ZZ, 3, 2, [358, 6, 2, 0, 0, 4])
            sage: Q(M)
            Quadratic form in 2 variables over Integer Ring with coefficients:
            [ 126020 1388 ]
            [ * 4 ]
            sage: M = matrix(ZZ, 3, 3, [1, 3, 0, -1, 4, 2, 1, -1, -1])
            sage: M
            [ 1  3  0]
            [-1  4  2]
            [ 1 -1 -1]
            sage: Q(M)
            Ternary quadratic form with integer coefficients:
            [5 0 7]
            [12 -13 -16]
        """
        if is_Matrix(v):
            # Check that v has 3 rows
            if v.nrows() != 3:
                raise TypeError("the matrix must have 3 rows")
            # Check if v has 3 cols
            if v.ncols() == 3:
                M = v.transpose() * self.matrix() * v
                return TernaryQF([M[0,0]//2, M[1,1]//2, M[2,2]//2, M[1,2], M[0,2], M[0,1]])
            else:
                return QuadraticForm(ZZ, v.transpose() * self.matrix() * v)
        elif (is_Vector(v) or isinstance(v, (list, tuple))):
            # Check that v has length 3
            if not (len(v) == 3):
                raise TypeError("your vector needs to have length 3")
            v0, v1, v2 = v
            a, b, c, r, s, t = self.coefficients()
            return a*v0**2 + b*v1**2 + c*v2**2 + r*v1*v2 + s*v0*v2 + t*v0*v1
        else:
            raise TypeError("presently we can only evaluate a quadratic form on a list, tuple, vector or matrix")

    def quadratic_form(self):
        """
        Return the object QuadraticForm with the same coefficients as Q over ZZ.

        EXAMPLES::

            sage: Q = TernaryQF([1, 2, 3, 1, 1, 1])
            sage: QF1 = Q.quadratic_form()
            sage: QF1
            Quadratic form in 3 variables over Integer Ring with coefficients:
            [ 1 1 1 ]
            [ * 2 1 ]
            [ * * 3 ]
            sage: QF2 = QuadraticForm(ZZ, 3, [1, 1, 1, 2, 1, 3])
            sage: bool(QF1 == QF2)
            True
        """
        return QuadraticForm(ZZ, 3, [self._a, self._t, self._s, self._b, self._r, self._c])

    def matrix(self):
        """
        Return the Hessian matrix associated to the ternary quadratic form.
        That is, if Q is a ternary quadratic form, Q(x,y,z) = a*x^2 + b*y^2 + c*z^2 + r*y*z + s*x*z + t*x*y,
        then the Hessian matrix associated to Q is
        ::

            [2*a t s]
            [t 2*b r]
            [s r 2*c]

        EXAMPLES::

            sage: Q = TernaryQF([1,1,2,0,-1,4])
            sage: Q
            Ternary quadratic form with integer coefficients:
            [1 1 2]
            [0 -1 4]
            sage: M = Q.matrix()
            sage: M
            [ 2  4 -1]
            [ 4  2  0]
            [-1  0  4]
            sage: v = vector((1, 2, 3))
            sage: Q(v)
            28
            sage: (v*M*v.column())[0]//2
            28
        """
        M = matrix(ZZ, 3, [2*self._a, self._t, self._s, self._t, 2*self._b, self._r, self._s, self._r, 2*self._c])
        return M

    def disc(self):
        """
        Return the discriminant of the ternary quadratic form, this is the determinant of the matrix divided by 2.

        EXAMPLES::

            sage: Q = TernaryQF([1, 1, 2, 0, -1, 4])
            sage: Q.disc()
            -25
            sage: Q.matrix().det()
            -50
        """
        return 4*self._a*self._b*self._c + self._r*self._s*self._t - self._a*self._r**2 - self._b*self._s**2 - self._c*self._t**2

    def is_definite(self) -> bool:
        """
        Determine if the ternary quadratic form is definite.

        EXAMPLES::

            sage: Q = TernaryQF([10, 10, 1, -1, 2, 3])
            sage: Q.is_definite()
            True
            sage: (-Q).is_definite()
            True
            sage: Q = TernaryQF([1, 1, 2, -3, 0, -1])
            sage: Q.is_definite()
            False
        """
        d1 = self._a
        if d1 == 0:
            return False
        d2 = 4*self._a*self._b-self._t**2
        if d2 == 0:
            return False
        d3 = self.disc()
        if d3 == 0:
            return False
        if d1 > 0:
            if d2 > 0:
                if d3 > 0:
                    return True
                else:
                    return False
            else:
                return False
        else:
            if d2 > 0:
                if d3 < 0:
                    return True
                else:
                    return False
            else:
                return False

    def is_positive_definite(self) -> bool:
        """
        Determine if the ternary quadratic form is positive definite.

        EXAMPLES::

            sage: Q = TernaryQF([10, 10, 1, -1, 2, 3])
            sage: Q.is_positive_definite()
            True
            sage: (-Q).is_positive_definite()
            False
            sage: Q = TernaryQF([1, 1, 0, 0, 0, 0])
            sage: Q.is_positive_definite()
            False
            sage: Q = TernaryQF([1, 1, 1, -1, -2, -3])
            sage: Q((1,1,1))
            -3
            sage: Q.is_positive_definite()
            False
        """
        d1 = self._a
        if d1 == 0:
            return False
        d2 = 4*self._a*self._b-self._t**2
        if d2 == 0:
            return False
        d3 = self.disc()
        if d3 == 0:
            return False
        if d1 > 0:
            if d2 > 0:
                if d3 > 0:
                    return True
                else:
                    return False
            else:
                return False
        else:
            return False

    def is_negative_definite(self) -> bool:
        """
        Determine if the ternary quadratic form is negative definite.

        EXAMPLES::

            sage: Q = TernaryQF([-8, -9, -10, 1, 9, -3])
            sage: Q.is_negative_definite()
            True
            sage: Q = TernaryQF([-4, -1, 6, -5, 1, -5])
            sage: Q((0, 0, 1))
            6
            sage: Q.is_negative_definite()
            False
        """
        d1 = self._a
        if d1 == 0:
            return False
        d2 = 4*self._a*self._b-self._t**2
        if d2 == 0:
            return False
        d3 = self.disc()
        if d3 == 0:
            return False
        if d1 < 0:
            if d2 > 0:
                if d3 < 0:
                    return True
                else:
                    return False
            else:
                return False
        else:
            return False

    def __neg__(self):
        """
        Return the ternary quadratic form with coefficients negatives of self.

        EXAMPLES::

            sage: Q = TernaryQF([1, 1, 2, -2, 0, -1])
            sage: Q
            Ternary quadratic form with integer coefficients:
            [1 1 2]
            [-2 0 -1]
            sage: -Q
            Ternary quadratic form with integer coefficients:
            [-1 -1 -2]
            [2 0 1]
            sage: Q = TernaryQF([0, 0, 0, 0, 0, 0])
            sage: Q==-Q
            True
        """
        return TernaryQF([-a for a in self.coefficients()])

    def is_primitive(self) -> bool:
        """
        Determine if the ternary quadratic form is primitive.

        This means that the greatest common divisor of the coefficients
        of the form is 1.

        EXAMPLES::

            sage: Q = TernaryQF([1, 2, 3, 4, 5, 6])
            sage: Q.is_primitive()
            True
            sage: Q.content()
            1
            sage: Q = TernaryQF([10, 10, 10, 5, 5, 5])
            sage: Q.content()
            5
            sage: Q.is_primitive()
            False
        """
        return self.content() == 1

    def primitive(self):
        """
        Return the primitive version of the ternary quadratic form.

        EXAMPLES::

            sage: Q = TernaryQF([2, 2, 2, 1, 1, 1])
            sage: Q.is_primitive()
            True
            sage: Q.primitive()
            Ternary quadratic form with integer coefficients:
            [2 2 2]
            [1 1 1]
            sage: Q.primitive() == Q
            True
            sage: Q = TernaryQF([10, 10, 10, 5, 5, 5])
            sage: Q.primitive()
            Ternary quadratic form with integer coefficients:
            [2 2 2]
            [1 1 1]
        """
        l = self.coefficients()
        g = gcd(l)
        return TernaryQF([a//g for a in l])

    def scale_by_factor(self, k):
        """
        Scale the values of the ternary quadratic form by the number c, if c times the content of the ternary quadratic form is an integer it returns a ternary quadratic form, otherwise returns a quadratic form of dimension 3.

        EXAMPLES::

            sage: Q = TernaryQF([2, 2, 4, 0, -2, 8])
            sage: Q
            Ternary quadratic form with integer coefficients:
            [2 2 4]
            [0 -2 8]
            sage: Q.scale_by_factor(5)
            Ternary quadratic form with integer coefficients:
            [10 10 20]
            [0 -10 40]
            sage: Q.scale_by_factor(1/2)
            Ternary quadratic form with integer coefficients:
            [1 1 2]
            [0 -1 4]
            sage: Q.scale_by_factor(1/3)
            Quadratic form in 3 variables over Rational Field with coefficients:
            [ 2/3 8/3 -2/3 ]
            [ * 2/3 0 ]
            [ * * 4/3 ]
        """
        if k*self.content() in ZZ:

            return TernaryQF([ZZ(k*self._a), ZZ(k*self._b), ZZ(k*self._c), ZZ(k*self._r), ZZ(k*self._s), ZZ(k*self._t)])

        else:
            # arreglar con un try?
            R = k.parent()
            if is_Ring(R):

                return QuadraticForm(R, 3, [k*self._a, k*self._t, k*self._s, k*self._b, k*self._r, k*self._c])

            else:
                raise TypeError(f"{k} does not belong to a Ring")

    def reciprocal(self):
        """
        Return the reciprocal quadratic form associated to the given form.

        This is defined as the multiple of the primitive adjoint with the same
        content as the given form.

        EXAMPLES::

            sage: Q = TernaryQF([2, 2, 14, 0, 0, 0])
            sage: Q.reciprocal()
            Ternary quadratic form with integer coefficients:
            [14 14 2]
            [0 0 0]
            sage: Q.content()
            2
            sage: Q.reciprocal().content()
            2
            sage: Q.adjoint().content()
            16
        """
        return self.adjoint().primitive().scale_by_factor(self.content())

    def reciprocal_reduced(self):
        """
        Return the reduced form of the reciprocal form of the given ternary quadratic form.

        EXAMPLES::

            sage: Q = TernaryQF([1, 1, 3, 0, -1, 0])
            sage: Qrr = Q.reciprocal_reduced()
            sage: Qrr
            Ternary quadratic form with integer coefficients:
            [4 11 12]
            [0 -4 0]
            sage: Q.is_eisenstein_reduced()
            True
            sage: Qr = Q.reciprocal()
            sage: Qr.reduced_form_eisenstein(matrix = False) == Qrr
            True
        """
        return self.reciprocal().reduced_form_eisenstein(matrix=False)

    def divisor(self):
        """
        Return the content of the adjoint form associated to the given form.

        EXAMPLES::

            sage: Q = TernaryQF([1, 1, 17, 0, 0, 0])
            sage: Q.divisor()
            4
        """
        A11 = 4*self._b*self._c - self._r**2
        A22 = 4*self._a*self._c - self._s**2
        A33 = 4*self._a*self._b - self._t**2
        A23 = self._s*self._t - 2*self._a*self._r
        A13 = self._r*self._t - 2*self._b*self._s
        A12 = self._r*self._s - 2*self._c*self._t
        m = gcd([A11, A22, A33, 2*A12, 2*A13, 2*A23])
        return m

    def __eq__(self, right) -> bool:
        """
        Determine if two ternary quadratic forms are equal.

        EXAMPLES::

            sage: Q = TernaryQF([1, 2, 3, 1, 2, 3])
            sage: Q == Q
            True
            sage: Q1 = TernaryQF([1, 2, 3, 1, 2, 2])
            sage: Q == Q1
            False
        """
        if not isinstance(right, TernaryQF):
            return False
        return self.coefficients() == right.coefficients()

    def adjoint(self):
        """
        Return the adjoint form associated to the given ternary quadratic
        form.

        That is, the Hessian matrix of the adjoint form is twice the
        classical adjoint matrix of the Hessian matrix of the given form.

        EXAMPLES::

            sage: Q = TernaryQF([1, 1, 17, 0, 0, 1])
            sage: Q.adjoint()
            Ternary quadratic form with integer coefficients:
            [68 68 3]
            [0 0 -68]
            sage: Q.adjoint().matrix() == 2*Q.matrix().adjoint_classical()
            True
        """
        A11 = 4*self._b*self._c - self._r**2
        A22 = 4*self._a*self._c - self._s**2
        A33 = 4*self._a*self._b - self._t**2
        A23 = self._s*self._t - 2*self._a*self._r
        A13 = self._r*self._t - 2*self._b*self._s
        A12 = self._r*self._s - 2*self._c*self._t
        return TernaryQF([A11, A22, A33, 2*A23, 2*A13, 2*A12])

    def content(self):
        """
        Return the greatest common divisor of the coefficients of the given ternary quadratic form.

        EXAMPLES::

            sage: Q = TernaryQF([1, 1, 2, 0, 0, 0])
            sage: Q.content()
            1
            sage: Q = TernaryQF([2, 4, 6, 0, 0, 0])
            sage: Q.content()
            2
            sage: Q.scale_by_factor(100).content()
            200
        """
        return gcd(self.coefficients())

    def omega(self):
        """
        Return the content of the adjoint of the primitive associated
        ternary quadratic form.

        EXAMPLES::

            sage: Q = TernaryQF([4, 11, 12, 0, -4, 0])
            sage: Q.omega()
            176
            sage: Q.primitive().adjoint().content()
            176
        """
        return self.primitive().adjoint().content()

    def delta(self):
        """
        Return the omega of the adjoint of the given ternary quadratic form,
        which is the same as the omega of the reciprocal form.

        EXAMPLES::

            sage: Q = TernaryQF([1, 2, 2, -1, 0, -1])
            sage: Q.delta()
            208
            sage: Q.adjoint().omega()
            208
            sage: Q = TernaryQF([1, -1, 1, 0, 0, 0])
            sage: Q.delta()
            4
            sage: Q.omega()
            4
        """
        return self.adjoint().omega()

    def level(self):
        """
        Return the level of the ternary quadratic form, which is 4 times the discriminant divided by the divisor.

        EXAMPLES::

            sage: Q = TernaryQF([1, 2, 2, -1, 0, -1])
            sage: Q.level()
            52
            sage: 4*Q.disc()/Q.divisor()
            52
        """
        return 4 * self.disc() // self.divisor()

    def is_eisenstein_reduced(self) -> bool:
        """
        Determine if the ternary quadratic form is Eisenstein reduced.

        That is, if we have a ternary quadratic form:
        ::

        [a b c]
        [r s t]

        then

        ::

            1- a<=b<=c;
            2- r, s, and t are all positive or all nonpositive;
            3- a>=|t|; a>=|s|; b>=|r|;
            4- a+b+r+s+t>=0;
            5- a=t implies s<=2*r; a=s implies t<=2*r; b=r implies t<=2*s;
            6- a=-t implies s=0; a=-s implies t=0; b=-r implies t=0;
            7- a+b+r+s+t=0 implies 2*a+2*s+t<=0;
            8- a=b implies |r|<=|s|; b=c implies |s|<=|t|.

        EXAMPLES::

            sage: Q = TernaryQF([1, 1, 1, 0, 0, 0])
            sage: Q.is_eisenstein_reduced()
            True
            sage: Q = TernaryQF([34, 14, 44, 12, 25, -22])
            sage: Q.is_eisenstein_reduced()
            False
        """
        [a,b,c,r,s,t]=[self._a,self._b,self._c,self._r,self._s,self._t]

        # cond 2
        if not (r > 0 and t > 0 and s > 0):
            if not (r <= 0 and s <= 0 and t <= 0):
                return False

        # cond 1 & 4
        if not (a <= b <= c and 0 <= a+b+r+s+t):
            return False

        # cond 3
        if not (a >= abs(s) and a >= abs(t) and b >= abs(r)):
            return False

        # cond 8
        if a == b and abs(r) > abs(s):
            return False
        if b == c and abs(s) > abs(t):
            return False
        if a+b+r+s+t == 0 and 2*a+2*s+t > 0:
            return False

        # cond 6
        # r, s, t <= 0
        if r<=0:
            if a == -t and s != 0:
                return False
            if a == -s and t != 0:
                return False
            if b == -r and t != 0:
                return False

        # cond 7
        # r, s, t > 0
        if a == t and s > 2*r:
            return False
        if a == s and t > 2*r:
            return False
        if b == r and t > 2*s:
            return False

        return True

    def reduced_form_eisenstein(self, matrix=True):
        """
        Return the Eisenstein reduced form equivalent to the given positive ternary quadratic form,
        which is unique.

        EXAMPLES::

            sage: Q = TernaryQF([293, 315, 756, 908, 929, 522])
            sage: Qr, m = Q.reduced_form_eisenstein()
            sage: Qr
            Ternary quadratic form with integer coefficients:
            [1 2 2]
            [-1 0 -1]
            sage: Qr.is_eisenstein_reduced()
            True
            sage: m
            [ -54  137  -38]
            [ -23   58  -16]
            [  47 -119   33]
            sage: m.det()
            1
            sage: Q(m) == Qr
            True
            sage: Q = TernaryQF([12,36,3,14,-7,-19])
            sage: Q.reduced_form_eisenstein(matrix = False)
            Ternary quadratic form with integer coefficients:
            [3 8 20]
            [3 2 1]
        """
        if matrix:
            [v,M] = _reduced_ternary_form_eisenstein_with_matrix(self._a,self._b,self._c,self._r,self._s,self._t)
            return TernaryQF(v), M
        else:
            v = _reduced_ternary_form_eisenstein_without_matrix(self._a,self._b,self._c,self._r,self._s,self._t)
            return TernaryQF(v)

    def pseudorandom_primitive_zero_mod_p(self, p):
        """
        Return a tuple of the form v = (a, b, 1) such that is a zero of the given ternary quadratic
        positive definite form modulo an odd prime p, where p doesn't divides the discriminant of the form.

        EXAMPLES::

             sage: Q = TernaryQF([1, 1, 11, 0, -1, 0])
             sage: Q.disc()
             43
             sage: Q.pseudorandom_primitive_zero_mod_p(3)  # random
             (1, 2, 1)
             sage: Q((1, 2, 1))
             15
             sage: v = Q.pseudorandom_primitive_zero_mod_p(1009)
             sage: Q(v) % 1009
             0
             sage: v[2]
             1
        """
        [a,b,c,r,s,t] = self.coefficients()
        while True:

            r1=randint(0,p-1)
            r2=randint(0,p-1)
            alpha=(b*r1**2+t*r1+a) % p
            if alpha != 0:

                beta=(2*b*r1*r2+t*r2+r*r1+s) % p
                gamma=(b*r2**2+r*r2+c) % p
                disc=beta**2-4*alpha*gamma
                if mod(disc, p).is_square():

                    z=(-beta+mod(disc,p).sqrt().lift())*(2*alpha).inverse_mod(p)
                    # return vector((z,r1*z+r2,1))%p
                    return z % p, (r1*z+r2) % p, 1

    def find_zeros_mod_p(self, p):
        """
        Find the zeros of the given ternary quadratic positive definite form modulo a prime p, where p doesn't divides the discriminant of the form.

        EXAMPLES::

            sage: Q = TernaryQF([4, 7, 8, -4, -1, -3])
            sage: Q.is_positive_definite()
            True
            sage: Q.disc().factor()
            3 * 13 * 19
            sage: Q.find_zeros_mod_p(2)
            [(1, 0, 0), (1, 1, 0), (0, 0, 1)]
            sage: zeros_17 = Q.find_zeros_mod_p(17)
            sage: len(zeros_17)
            18
            sage: [Q(v)%17 for v in zeros_17]
            [0, 0, 0, 0, 0, 0, 0, 0, 0, 0, 0, 0, 0, 0, 0, 0, 0, 0]


        """

        if p==2:

            return _find_zeros_mod_p_2(self._a, self._b, self._c, self._r, self._s, self._t)

        else:

            v = self.pseudorandom_primitive_zero_mod_p(p)
            [a, b, c, r, s, t] = self.coefficients()
            return _find_zeros_mod_p_odd(a, b, c, r, s, t, p, v)

    def find_p_neighbor_from_vec(self, p, v, mat=False):
        """
        Finds the reduced equivalent of the p-neighbor of this ternary quadratic form associated to a given
        vector v satisfying:

        1. Q(v) = 0  mod p

        2. v is a non-singular point of the conic Q(v) = 0 mod p.

        Reference:  Gonzalo Tornaria's Thesis, Thrm 3.5, p34.

        EXAMPLES::

            sage: Q = TernaryQF([1, 3, 3, -2, 0, -1])
            sage: Q
            Ternary quadratic form with integer coefficients:
            [1 3 3]
            [-2 0 -1]
            sage: Q.disc()
            29
            sage: v = (9, 7, 1)
            sage: v in Q.find_zeros_mod_p(11)
            True
            sage: Q11, M = Q.find_p_neighbor_from_vec(11, v, mat = True)
            sage: Q11
            Ternary quadratic form with integer coefficients:
            [1 2 4]
            [-1 -1 0]
            sage: M
            [    -1  -5/11   7/11]
            [     0 -10/11   3/11]
            [     0  -3/11  13/11]
            sage: Q(M) == Q11
            True
        """
        if mat:
            q, M = _find_p_neighbor_from_vec(self._a, self._b, self._c, self._r, self._s, self._t, p, v, mat)
            M = matrix(3, M)
            return TernaryQF(q), M*M.det()
        else:
            return TernaryQF(_find_p_neighbor_from_vec(self._a, self._b, self._c, self._r, self._s, self._t, p, v, mat))

    def find_p_neighbors(self, p, mat=False):
        """
        Find a list with all the reduced equivalent of the p-neighbors of this ternary quadratic form, given by the zeros mod p of the form.
        See find_p_neighbor_from_vec for more information.

        EXAMPLES::

            sage: Q0 = TernaryQF([1, 3, 3, -2, 0, -1])
            sage: Q0
            Ternary quadratic form with integer coefficients:
            [1 3 3]
            [-2 0 -1]
            sage: neig = Q0.find_p_neighbors(5)
            sage: len(neig)
            6
            sage: Q1 = TernaryQF([1, 1, 10, 1, 1, 1])
            sage: Q2 = TernaryQF([1, 2, 4, -1, -1, 0])
            sage: neig.count(Q0)
            2
            sage: neig.count(Q1)
            1
            sage: neig.count(Q2)
            3

        """

        z = self.find_zeros_mod_p(p)
        return [self.find_p_neighbor_from_vec(p, v, mat) for v in z]

    def basic_lemma(self, p):
        """
        Finds a number represented by self and coprime to the prime p.

        EXAMPLES::

            sage: Q = TernaryQF([3, 3, 3, -2, 0, -1])
            sage: Q.basic_lemma(3)
            4
        """

        return _basic_lemma(self._a, self._b, self._c, self._r, self._s, self._t, p)

    def xi(self, p):
        """
        Return the value of the genus characters Xi_p... which may be
        missing one character. We allow -1 as a prime.

        Reference: Dickson's "Studies in the Theory of Numbers"

        EXAMPLES::

            sage: Q1 = TernaryQF([26, 42, 53, -36, -17, -3])
            sage: Q2 = Q1.find_p_neighbors(2)[1]
            sage: Q1.omega()
            3
            sage: Q1.xi(3), Q2.xi(3)
            (-1, -1)
        """
        if p == 4:
            p = -1
        if p == 8:
            p = 2

        if self.omega() % p != 0:
            raise ValueError("not a valid character")

        if p == -1 and self.omega() % 2**4 != 0:
            raise ValueError("not a valid character")

        if p == 2 and self.omega() % 2**5 != 0:
            raise ValueError("not a valid character")

        if (p == -1) or (p == 2):
            return kronecker_symbol(p, self.basic_lemma(2))

        return kronecker_symbol(self.basic_lemma(p), p)

    def xi_rec(self, p):
        """
        Return Xi(p) for the reciprocal form.

        EXAMPLES::

            sage: Q1 = TernaryQF([1, 1, 7, 0, 0, 0])
            sage: Q2 = Q1.find_p_neighbors(3)[0]
            sage: Q1.delta()
            28
            sage: Q1.xi_rec(7), Q2.xi_rec(7)
            (1, 1)
        """
        return self.reciprocal().xi(p)

    def symmetry(self, v):
        """
        Return A the automorphism of the ternary quadratic form such that:

            - A*v = -v.
            - A*u = 0, if u is orthogonal to v.

        where v is a given vector.

        EXAMPLES::

            sage: Q = TernaryQF([4, 5, 8, 5, 2, 2])
            sage: v = vector((1,1,1))
            sage: M = Q.symmetry(v)
            sage: M
            [  7/13 -17/26 -23/26]
            [ -6/13   9/26 -23/26]
            [ -6/13 -17/26   3/26]
            sage: M.det()
            -1
            sage: M*v
            (-1, -1, -1)
            sage: v1 = vector((23, 0, -12))
            sage: v2 = vector((0, 23, -17))
            sage: v1*Q.matrix()*v
            0
            sage: v2*Q.matrix()*v
            0
            sage: M*v1 == v1
            True
            sage: M*v2 == v2
            True


        """

        return identity_matrix(3) - v.column()*matrix(v)*self.matrix()/self(v)

    def automorphism_symmetries(self, A):
        """
        Given the automorphism A, returns two vectors v1, v2 if A is not the identity. Such that the product of the symmetries of the ternary quadratic form given by the two vectors is A.

        EXAMPLES::

            sage: Q = TernaryQF([9, 12, 30, -26, -28, 20])
            sage: A = matrix(ZZ, 3, [9, 10, -10, -6, -7, 6, 2, 2, -3])
            sage: Q(A) == Q
            True
            sage: v1, v2 = Q.automorphism_symmetries(A)
            sage: v1, v2
            ((8, -6, 2), (1, -5/4, -1/4))
            sage: A1 = Q.symmetry(v1)
            sage: A1
            [    9     9   -13]
            [   -6 -23/4  39/4]
            [    2   9/4  -9/4]
            sage: A2 = Q.symmetry(v2)
            sage: A2
            [    1     1     3]
            [    0  -1/4 -15/4]
            [    0  -1/4   1/4]
            sage: A1*A2 == A
            True
            sage: Q.automorphism_symmetries(identity_matrix(ZZ,3))
            []

        """

        if A == identity_matrix(3):
            return []
        else:
            bs = (A - 1).columns()
            for b1 in bs:
                if b1 != 0:
                    break
            A1 = self.symmetry(b1)*A
            bs = (A1 - 1).columns()
            for b2 in bs:
                if b2 != 0:
                    break
            return [b1, b2]

    def automorphism_spin_norm(self, A):
        """
        Return the spin norm of the automorphism A.

        EXAMPLES::

            sage: Q = TernaryQF([9, 12, 30, -26, -28, 20])
            sage: A = matrix(ZZ, 3, [9, 10, -10, -6, -7, 6, 2, 2, -3])
            sage: A.det()
            1
            sage: Q(A) == Q
            True
            sage: Q.automorphism_spin_norm(A)
            7
        """
        if A == identity_matrix(ZZ, 3):
            return 1
        bs = self.automorphism_symmetries(A)
        s = self(bs[0]) * self(bs[1])
        return s.squarefree_part()

    def _border(self, n):
        """
        Auxiliary function to find the automorphisms of a positive definite ternary quadratic form.
        It return a boolean whether the n-condition is true. If Q = TernaryQF([a,b,c,r,s,t]), the conditions are:

        1.  a = t, s = 2r.
        2.  a = s, t = 2r.
        3.  b = r, t = 2s.
        4.  a = -t.
        5.  a = -s.
        6.  b = -r.
        7.  a + b + r + s + t = 0, 2a + 2s + t = 0.
        8.  a = b, r = s.
        9.  b = c, s = t.
        10. r = s, r = 0.
        11. r = t, r = 0.
        12. s = t, s = 0.
        13. r = s, s = t, t = a.
        14. a = s, a = t.
        15. a = b, a + b + r + s + t = 0.
        16. a = b, b = c, a + b + r + s + t = 0.

        EXAMPLES::

            sage: Q01 = TernaryQF([5, 5, 9, 2, 4, 5])
            sage: Q01._border(1)
            True
            sage: Q02 = TernaryQF([6, 7, 8, 2, 6, 4])
            sage: Q02._border(2)
            True
            sage: Q03 = TernaryQF([6, 9, 9, 9, 3, 6])
            sage: Q03._border(3)
            True
            sage: Q04 = TernaryQF([1, 2, 3, -1, 0, -1])
            sage: Q04._border(4)
            True
            sage: Q05 = TernaryQF([2, 3, 5, -1, -2, 0])
            sage: Q05._border(5)
            True
            sage: Q06 = TernaryQF([1, 5, 7, -5, 0, 0])
            sage: Q06._border(6)
            True
            sage: Q07 = TernaryQF([1, 1, 7, -1, -1, 0])
            sage: Q07._border(7)
            True
            sage: Q08 = TernaryQF([2, 2, 5, -1, -1, -1])
            sage: Q08._border(8)
            True
            sage: Q09 = TernaryQF([3, 8, 8, 6, 2, 2])
            sage: Q09._border(9)
            True
            sage: Q10 = TernaryQF([1, 3, 4, 0, 0, 0])
            sage: Q10._border(10)
            True
            sage: Q11 = TernaryQF([3, 5, 8, 0, -1, 0])
            sage: Q11._border(11)
            True
            sage: Q12 = TernaryQF([2, 6, 7, -5, 0, 0])
            sage: Q12._border(12)
            True
            sage: Q13 = TernaryQF([1, 1, 2, 1, 1, 1])
            sage: Q13._border(13)
            True
            sage: Q14 = TernaryQF([1, 3, 4, 3, 1, 1])
            sage: Q14._border(14)
            True
            sage: Q15 = TernaryQF([3, 3, 6, -3, -3, 0])
            sage: Q15._border(15)
            True
            sage: Q16 = TernaryQF([4, 4, 4, -2, -3, -3])
            sage: Q16._border(16)
            True
        """

        a, b, c, r, s, t = self.coefficients()
        if n == 1:
            return (a == t) and (s == 2*r)
        elif n == 2:
            return (a == s) and (t == 2*r)
        elif n == 3:
            return (b == r) and (t == 2*s)
        elif n == 4:
            return (a == -t)
        elif n == 5:
            return (a == -s)
        elif n == 6:
            return (b == -r)
        elif n == 7:
            return (a + b + r + s + t == 0) and (2*a + 2*s + t == 0)
        elif n == 8:
            return (a == b) and (r == s)
        elif n == 9:
            return (b == c) and (s == t)
        elif n == 10:
            return (r == s) and (r == 0)
        elif n == 11:
            return (r == t) and (r == 0)
        elif n == 12:
            return (s == t) and (s == 0)
        elif n == 13:
            return (r == s) and (s == t) and (t == a)
        elif n == 14:
            return (a == s) and (a == t)
        elif n == 15:
            return (a == b) and (a + b + r + s + t == 0)
        elif n == 16:
            return (a == b) and (b == c) and (a + b + r + s + t == 0)

    def _borders(self):
        """
        Return the borders that the ternary quadratic form meet.

        See: TernaryQF._border

        EXAMPLES::

            sage: Q01 = TernaryQF([5, 5, 9, 2, 4, 5])
            sage: Q01._borders()
            (1,)
            sage: Q02 = TernaryQF([6, 7, 8, 2, 6, 4])
            sage: Q02._borders()
            (2,)
            sage: Q03 = TernaryQF([6, 9, 9, 9, 3, 6])
            sage: Q03._borders()
            (3,)
            sage: Q04 = TernaryQF([1, 2, 3, -1, 0, -1])
            sage: Q04._borders()
            (4,)
            sage: Q05 = TernaryQF([2, 3, 5, -1, -2, 0])
            sage: Q05._borders()
            (5,)
            sage: Q06 = TernaryQF([1, 5, 7, -5, 0, 0])
            sage: Q06._borders()
            (6, 12)
            sage: Q07 = TernaryQF([1, 1, 7, -1, -1, 0])
            sage: Q07._borders()
            (5, 6, 7, 8, 15)
            sage: Q08 = TernaryQF([2, 2, 5, -1, -1, -1])
            sage: Q08._borders()
            (8,)
            sage: Q09 = TernaryQF([3, 8, 8, 6, 2, 2])
            sage: Q09._borders()
            (9,)
            sage: Q10 = TernaryQF([1, 3, 4, 0, 0, 0])
            sage: Q10._borders()
            (10, 11, 12)
            sage: Q11 = TernaryQF([3, 5, 8, 0, -1, 0])
            sage: Q11._borders()
            (11,)
            sage: Q12 = TernaryQF([2, 6, 7, -5, 0, 0])
            sage: Q12._borders()
            (12,)
            sage: Q13 = TernaryQF([1, 1, 2, 1, 1, 1])
            sage: Q13._borders()
            (8, 13, 14)
            sage: Q14 = TernaryQF([1, 3, 4, 3, 1, 1])
            sage: Q14._borders()
            (14,)
            sage: Q15 = TernaryQF([3, 3, 6, -3, -3, 0])
            sage: Q15._borders()
            (5, 6, 7, 8, 15)
            sage: Q16 = TernaryQF([4, 4, 4, -2, -3, -3])
            sage: Q16._borders()
            (9, 15, 16)
        """
        return tuple(n for n in range(1, 17) if self._border(n))

    def _automorphisms_reduced_fast(self):
        """
        Return the coefficients of the matrices of the automorphisms of the reduced ternary quadratic form.

        EXAMPLES::

            sage: Q = TernaryQF([1, 1, 7, 0, 0, 0])
            sage: Q.is_eisenstein_reduced()
            True
            sage: auts = Q._automorphisms_reduced_fast()
            sage: len(auts)
            8
            sage: A = matrix(3, auts[randint(0,7)])
            sage: Q(A) == Q
            True
            sage: Q = TernaryQF([3, 4, 5, 3, 3, 2])
            sage: Q._automorphisms_reduced_fast()
            [(1, 0, 0, 0, 1, 0, 0, 0, 1)]


        """

        if self._border(1):
            if self._border(2):
                if self._border(14):
                    if self._border(9):
                        # borders 1, 2, 9, 14
                        return [(1, 0, 0, 0, 1, 0, 0, 0, 1),
                                (-1, -1, -1, 0, 0, 1, 0, 1, 0),
                                (-1, -1, 0, 0, 1, 0, 0, 0, -1),
                                (-1, 0, -1, 0, -1, 0, 0, 0, 1),
                                (-1, 0, 0, 0, 0, -1, 0, -1, 0),
                                (1, 0, 1, 0, 0, -1, 0, 1, 0),
                                (1, 1, 0, 0, 0, 1, 0, -1, 0),
                                (1, 1, 1, 0, -1, 0, 0, 0, -1)]
                    else:
                        # borders 1, 2, 14
                        return [(1, 0, 0, 0, 1, 0, 0, 0, 1),
                                (-1, -1, 0, 0, 1, 0, 0, 0, -1),
                                (-1, 0, -1, 0, -1, 0, 0, 0, 1),
                                (1, 1, 1, 0, -1, 0, 0, 0, -1)]
            else:
                # borders 1
                return [(1, 0, 0, 0, 1, 0, 0, 0, 1),
                        (-1, -1, 0, 0, 1, 0, 0, 0, -1)]

        if self._border(2):
            # borders 2
            return [(1, 0, 0, 0, 1, 0, 0, 0, 1),
                    (-1, 0, -1, 0, -1, 0, 0, 0, 1)]

        if self._border(3):
            # borders 3
            return [(1, 0, 0, 0, 1, 0, 0, 0, 1),
                    (-1, 0, 0, 0, -1, -1, 0, 0, 1)]

        if self._border(4):
            if self._border(10):
                if self._border(8):
                    # borders 4, 8, 10
                    return [(1, 0, 0, 0, 1, 0, 0, 0, 1),
                            (-1, 0, 0, -1, 1, 0, 0, 0, -1),
                            (-1, 0, 0, 0, -1, 0, 0, 0, 1),
                            (-1, 1, 0, -1, 0, 0, 0, 0, 1),
                            (-1, 1, 0, 0, 1, 0, 0, 0, -1),
                            (0, -1, 0, -1, 0, 0, 0, 0, -1),
                            (0, -1, 0, 1, -1, 0, 0, 0, 1),
                            (0, 1, 0, -1, 1, 0, 0, 0, 1),
                            (0, 1, 0, 1, 0, 0, 0, 0, -1),
                            (1, -1, 0, 0, -1, 0, 0, 0, -1),
                            (1, -1, 0, 1, 0, 0, 0, 0, 1),
                            (1, 0, 0, 1, -1, 0, 0, 0, -1)]
                else:
                    # borders 4, 10
                    return [(1, 0, 0, 0, 1, 0, 0, 0, 1),
                            (-1, 0, 0, 0, -1, 0, 0, 0, 1),
                            (-1, 1, 0, 0, 1, 0, 0, 0, -1),
                            (1, -1, 0, 0, -1, 0, 0, 0, -1)]
            else:
                # borders 4
                return [(1, 0, 0, 0, 1, 0, 0, 0, 1),
                        (1, -1, 0, 0, -1, 0, 0, 0, -1)]

        if self._border(5):
            if self._border(6):
                if self._border(7):
                    if self._border(8):
                        if self._border(15):
                            # borders 5, 6, 7, 8, 15
                            return [(1, 0, 0, 0, 1, 0, 0, 0, 1),
                                    (-1, 0, 0, 0, 1, -1, 0, 0, -1),
                                    (-1, 0, 1, 0, -1, 1, 0, 0, 1),
                                    (0, -1, 0, -1, 0, 0, 0, 0, -1),
                                    (0, -1, 1, 1, 0, 0, 0, 0, 1),
                                    (0, 1, -1, 1, 0, -1, 0, 0, -1),
                                    (0, 1, 0, -1, 0, 1, 0, 0, 1),
                                    (1, 0, -1, 0, -1, 0, 0, 0, -1)]
                    else:
                        # borders 5, 6, 7
                        return [(1, 0, 0, 0, 1, 0, 0, 0, 1),
                                (-1, 0, 0, 0, 1, -1, 0, 0, -1),
                                (-1, 0, 1, 0, -1, 1, 0, 0, 1),
                                (1, 0, -1, 0, -1, 0, 0, 0, -1)]
            elif self._border(11):
                # borders 5, 11
                return [(1, 0, 0, 0, 1, 0, 0, 0, 1),
                        (-1, 0, 0, 0, 1, 0, 0, 0, -1),
                        (-1, 0, 1, 0, -1, 0, 0, 0, 1),
                        (1, 0, -1, 0, -1, 0, 0, 0, -1)]
            else:
                # borders 5
                return [(1, 0, 0, 0, 1, 0, 0, 0, 1),
                        (1, 0, -1, 0, -1, 0, 0, 0, -1)]

        if self._border(6):
            if self._border(12):
                if self._border(9):
                    # borders 6, 9, 12
                    return [(1, 0, 0, 0, 1, 0, 0, 0, 1),
                            (-1, 0, 0, 0, -1, 0, 0, -1, 1),
                            (-1, 0, 0, 0, -1, 1, 0, 0, 1),
                            (-1, 0, 0, 0, 0, -1, 0, -1, 0),
                            (-1, 0, 0, 0, 0, 1, 0, 1, 0),
                            (-1, 0, 0, 0, 1, -1, 0, 0, -1),
                            (-1, 0, 0, 0, 1, 0, 0, 1, -1),
                            (1, 0, 0, 0, -1, 0, 0, 0, -1),
                            (1, 0, 0, 0, -1, 1, 0, -1, 0),
                            (1, 0, 0, 0, 0, -1, 0, 1, -1),
                            (1, 0, 0, 0, 0, 1, 0, -1, 1),
                            (1, 0, 0, 0, 1, -1, 0, 1, 0)]
                else:
                    # borders 6, 12
                    return [(1, 0, 0, 0, 1, 0, 0, 0, 1),
                            (-1, 0, 0, 0, -1, 1, 0, 0, 1),
                            (-1, 0, 0, 0, 1, -1, 0, 0, -1),
                            (1, 0, 0, 0, -1, 0, 0, 0, -1)]
            else:
                # borders 6
                return [(1, 0, 0, 0, 1, 0, 0, 0, 1),
                        (-1, 0, 0, 0, 1, -1, 0, 0, -1)]

        if self._border(7):
            if self._border(8) and self._border(15):
                if self._border(16):
                    if self._border(9):
                        # borders 7, 8, 9, 15, 16
                        return [(1, 0, 0, 0, 1, 0, 0, 0, 1),
                                (-1, 0, 0, -1, 0, 1, -1, 1, 0),
                                (-1, 0, 0, 0, 0, -1, 0, -1, 0),
                                (-1, 0, 1, -1, 1, 0, -1, 0, 0),
                                (-1, 0, 1, 0, -1, 1, 0, 0, 1),
                                (-1, 1, 0, -1, 0, 0, -1, 0, 1),
                                (-1, 1, 0, 0, 1, 0, 0, 1, -1),
                                (0, -1, 0, -1, 0, 0, 0, 0, -1),
                                (0, -1, 0, 1, -1, 0, 0, -1, 1),
                                (0, -1, 1, 0, -1, 0, 1, -1, 0),
                                (0, -1, 1, 0, 0, 1, -1, 0, 1),
                                (0, 0, -1, 0, -1, 0, -1, 0, 0),
                                (0, 0, -1, 0, 1, -1, 1, 0, -1),
                                (0, 0, 1, -1, 0, 1, 0, -1, 1),
                                (0, 0, 1, 1, 0, 0, 0, 1, 0),
                                (0, 1, -1, -1, 1, 0, 0, 1, 0),
                                (0, 1, -1, 1, 0, -1, 0, 0, -1),
                                (0, 1, 0, 0, 0, 1, 1, 0, 0),
                                (0, 1, 0, 0, 1, -1, -1, 1, 0),
                                (1, -1, 0, 0, -1, 1, 0, -1, 0),
                                (1, -1, 0, 1, 0, -1, 1, 0, 0),
                                (1, 0, -1, 0, 0, -1, 0, 1, -1),
                                (1, 0, -1, 1, 0, 0, 1, -1, 0),
                                (1, 0, 0, 1, -1, 0, 1, 0, -1)]
                    else:
                        # borders 7, 8, 15, 16
                        return [(1, 0, 0, 0, 1, 0, 0, 0, 1),
                                (-1, 0, 0, -1, 0, 1, -1, 1, 0),
                                (-1, 0, 1, 0, -1, 1, 0, 0, 1),
                                (0, -1, 0, -1, 0, 0, 0, 0, -1),
                                (0, -1, 1, 0, -1, 0, 1, -1, 0),
                                (0, 1, -1, 1, 0, -1, 0, 0, -1),
                                (0, 1, 0, 0, 1, -1, -1, 1, 0),
                                (1, 0, -1, 1, 0, 0, 1, -1, 0)]
                else:
                    # borders 7, 8, 15
                    return [(1, 0, 0, 0, 1, 0, 0, 0, 1),
                            (-1, 0, 1, 0, -1, 1, 0, 0, 1),
                            (0, -1, 0, -1, 0, 0, 0, 0, -1),
                            (0, 1, -1, 1, 0, -1, 0, 0, -1)]
            elif self._border(9):
                # borders 7, 9
                return [(1, 0, 0, 0, 1, 0, 0, 0, 1),
                        (-1, 0, 0, 0, 0, -1, 0, -1, 0),
                        (-1, 0, 1, 0, -1, 1, 0, 0, 1),
                        (-1, 1, 0, 0, 1, 0, 0, 1, -1),
                        (1, -1, 0, 0, -1, 1, 0, -1, 0),
                        (1, 0, -1, 0, 0, -1, 0, 1, -1)]
            else:
                # borders 7
                return [(1, 0, 0, 0, 1, 0, 0, 0, 1),
                        (-1, 0, 1, 0, -1, 1, 0, 0, 1)]

        if self._border(8):
            if self._border(9):
                if self._border(10) and self._border(11) and self._border(12):
                    # borders 8, 9, 10, 11, 12
                    return [(1, 0, 0, 0, 1, 0, 0, 0, 1),
                            (-1, 0, 0, 0, -1, 0, 0, 0, 1),
                            (-1, 0, 0, 0, 0, -1, 0, -1, 0),
                            (-1, 0, 0, 0, 0, 1, 0, 1, 0),
                            (-1, 0, 0, 0, 1, 0, 0, 0, -1),
                            (0, -1, 0, -1, 0, 0, 0, 0, -1),
                            (0, -1, 0, 0, 0, -1, 1, 0, 0),
                            (0, -1, 0, 0, 0, 1, -1, 0, 0),
                            (0, -1, 0, 1, 0, 0, 0, 0, 1),
                            (0, 0, -1, -1, 0, 0, 0, 1, 0),
                            (0, 0, -1, 0, -1, 0, -1, 0, 0),
                            (0, 0, -1, 0, 1, 0, 1, 0, 0),
                            (0, 0, -1, 1, 0, 0, 0, -1, 0),
                            (0, 0, 1, -1, 0, 0, 0, -1, 0),
                            (0, 0, 1, 0, -1, 0, 1, 0, 0),
                            (0, 0, 1, 0, 1, 0, -1, 0, 0),
                            (0, 0, 1, 1, 0, 0, 0, 1, 0),
                            (0, 1, 0, -1, 0, 0, 0, 0, 1),
                            (0, 1, 0, 0, 0, -1, -1, 0, 0),
                            (0, 1, 0, 0, 0, 1, 1, 0, 0),
                            (0, 1, 0, 1, 0, 0, 0, 0, -1),
                            (1, 0, 0, 0, -1, 0, 0, 0, -1),
                            (1, 0, 0, 0, 0, -1, 0, 1, 0),
                            (1, 0, 0, 0, 0, 1, 0, -1, 0)]
                elif self._border(13) and self._border(14):
                    # borders 8, 9, 13, 14
                    return [(1, 0, 0, 0, 1, 0, 0, 0, 1),
                            (-1, -1, -1, 0, 0, 1, 0, 1, 0),
                            (-1, -1, -1, 0, 1, 0, 1, 0, 0),
                            (-1, -1, -1, 1, 0, 0, 0, 0, 1),
                            (-1, 0, 0, 0, -1, 0, 1, 1, 1),
                            (-1, 0, 0, 0, 0, -1, 0, -1, 0),
                            (-1, 0, 0, 1, 1, 1, 0, 0, -1),
                            (0, -1, 0, -1, 0, 0, 0, 0, -1),
                            (0, -1, 0, 0, 0, -1, 1, 1, 1),
                            (0, -1, 0, 1, 1, 1, -1, 0, 0),
                            (0, 0, -1, -1, 0, 0, 1, 1, 1),
                            (0, 0, -1, 0, -1, 0, -1, 0, 0),
                            (0, 0, -1, 1, 1, 1, 0, -1, 0),
                            (0, 0, 1, -1, -1, -1, 1, 0, 0),
                            (0, 0, 1, 0, 1, 0, -1, -1, -1),
                            (0, 0, 1, 1, 0, 0, 0, 1, 0),
                            (0, 1, 0, -1, -1, -1, 0, 0, 1),
                            (0, 1, 0, 0, 0, 1, 1, 0, 0),
                            (0, 1, 0, 1, 0, 0, -1, -1, -1),
                            (1, 0, 0, -1, -1, -1, 0, 1, 0),
                            (1, 0, 0, 0, 0, 1, -1, -1, -1),
                            (1, 1, 1, -1, 0, 0, 0, -1, 0),
                            (1, 1, 1, 0, -1, 0, 0, 0, -1),
                            (1, 1, 1, 0, 0, -1, -1, 0, 0)]
                else:
                    # borders 8, 9
                    return [(1, 0, 0, 0, 1, 0, 0, 0, 1),
                            (-1, 0, 0, 0, 0, -1, 0, -1, 0),
                            (0, -1, 0, -1, 0, 0, 0, 0, -1),
                            (0, 0, -1, 0, -1, 0, -1, 0, 0),
                            (0, 0, 1, 1, 0, 0, 0, 1, 0),
                            (0, 1, 0, 0, 0, 1, 1, 0, 0)]
            elif self._border(10):
                if self._border(11) and self._border(12):
                    # borders 8, 10, 11, 12
                    return [(1, 0, 0, 0, 1, 0, 0, 0, 1),
                            (-1, 0, 0, 0, -1, 0, 0, 0, 1),
                            (-1, 0, 0, 0, 1, 0, 0, 0, -1),
                            (0, -1, 0, -1, 0, 0, 0, 0, -1),
                            (0, -1, 0, 1, 0, 0, 0, 0, 1),
                            (0, 1, 0, -1, 0, 0, 0, 0, 1),
                            (0, 1, 0, 1, 0, 0, 0, 0, -1),
                            (1, 0, 0, 0, -1, 0, 0, 0, -1)]
                else:
                    # borders 8, 10
                    return [(1, 0, 0, 0, 1, 0, 0, 0, 1),
                            (-1, 0, 0, 0, -1, 0, 0, 0, 1),
                            (0, -1, 0, -1, 0, 0, 0, 0, -1),
                            (0, 1, 0, 1, 0, 0, 0, 0, -1)]
            elif self._border(14):
                # borders 8, 13, 14
                return [(1, 0, 0, 0, 1, 0, 0, 0, 1),
                        (-1, -1, -1, 1, 0, 0, 0, 0, 1),
                        (-1, 0, 0, 1, 1, 1, 0, 0, -1),
                        (0, -1, 0, -1, 0, 0, 0, 0, -1),
                        (0, 1, 0, -1, -1, -1, 0, 0, 1),
                        (1, 1, 1, 0, -1, 0, 0, 0, -1)]
            else:
                # borders 8
                return [(1, 0, 0, 0, 1, 0, 0, 0, 1),
                        (0, -1, 0, -1, 0, 0, 0, 0, -1)]

        if self._border(9):
            if self._border(12):
                if self._border(10) and self._border(11):
                    # borders 9, 10, 11, 12
                    return [(1, 0, 0, 0, 1, 0, 0, 0, 1),
                            (-1, 0, 0, 0, -1, 0, 0, 0, 1),
                            (-1, 0, 0, 0, 0, -1, 0, -1, 0),
                            (-1, 0, 0, 0, 0, 1, 0, 1, 0),
                            (-1, 0, 0, 0, 1, 0, 0, 0, -1),
                            (1, 0, 0, 0, -1, 0, 0, 0, -1),
                            (1, 0, 0, 0, 0, -1, 0, 1, 0),
                            (1, 0, 0, 0, 0, 1, 0, -1, 0)]
                else:
                    # borders 9, 12
                    return [(1, 0, 0, 0, 1, 0, 0, 0, 1),
                            (-1, 0, 0, 0, 0, -1, 0, -1, 0),
                            (-1, 0, 0, 0, 0, 1, 0, 1, 0),
                            (1, 0, 0, 0, -1, 0, 0, 0, -1)]
            elif self._border(14):
                if self._border(13):
                    # borders 9, 13, 14
                    return [(1, 0, 0, 0, 1, 0, 0, 0, 1),
                            (-1, -1, -1, 0, 0, 1, 0, 1, 0),
                            (-1, 0, 0, 0, 0, -1, 0, -1, 0),
                            (1, 1, 1, 0, -1, 0, 0, 0, -1)]
                else:
                    # borders 9, 14
                    return [(1, 0, 0, 0, 1, 0, 0, 0, 1),
                            (-1, -1, -1, 0, 0, 1, 0, 1, 0),
                            (-1, 0, 0, 0, 0, -1, 0, -1, 0),
                            (1, 1, 1, 0, -1, 0, 0, 0, -1)]
            elif self._border(15):
                # borders 9, 15, 16
                return [(1, 0, 0, 0, 1, 0, 0, 0, 1),
                        (-1, 0, 0, -1, 0, 1, -1, 1, 0),
                        (-1, 0, 0, 0, 0, -1, 0, -1, 0),
                        (0, -1, 1, 0, -1, 0, 1, -1, 0),
                        (0, -1, 1, 0, 0, 1, -1, 0, 1),
                        (0, 1, -1, -1, 1, 0, 0, 1, 0),
                        (0, 1, -1, 1, 0, -1, 0, 0, -1),
                        (1, 0, 0, 1, -1, 0, 1, 0, -1)]
            else:
                # borders 9
                return [(1, 0, 0, 0, 1, 0, 0, 0, 1),
                        (-1, 0, 0, 0, 0, -1, 0, -1, 0)]

        if self._border(10):
            if self._border(11) and self._border(12):
                # borders 10, 11, 12
                return [(1, 0, 0, 0, 1, 0, 0, 0, 1),
                        (-1, 0, 0, 0, -1, 0, 0, 0, 1),
                        (-1, 0, 0, 0, 1, 0, 0, 0, -1),
                        (1, 0, 0, 0, -1, 0, 0, 0, -1)]
            else:
                # borders 10
                return [(1, 0, 0, 0, 1, 0, 0, 0, 1),
                        (-1, 0, 0, 0, -1, 0, 0, 0, 1)]

        if self._border(11):
            # borders 11
            return [(1, 0, 0, 0, 1, 0, 0, 0, 1),
                    (-1, 0, 0, 0, 1, 0, 0, 0, -1)]

        if self._border(12):
            # border 12
            return [(1, 0, 0, 0, 1, 0, 0, 0, 1),
                    (1, 0, 0, 0, -1, 0, 0, 0, -1)]

        if self._border(13) and self._border(14):
            # border 13, 14
            return [(1, 0, 0, 0, 1, 0, 0, 0, 1),
                    (1, 1, 1, 0, -1, 0, 0, 0, -1)]

        if self._border(14):
            # border 14
            return [(1, 0, 0, 0, 1, 0, 0, 0, 1),
                    (1, 1, 1, 0, -1, 0, 0, 0, -1)]

        if self._border(15):
            if self._border(16):
                # borders 15, 16
                return [(1, 0, 0, 0, 1, 0, 0, 0, 1),
                        (-1, 0, 0, -1, 0, 1, -1, 1, 0),
                        (0, -1, 1, 0, -1, 0, 1, -1, 0),
                        (0, 1, -1, 1, 0, -1, 0, 0, -1)]
            else:
                # borders 15
                return [(1, 0, 0, 0, 1, 0, 0, 0, 1),
                        (0, 1, -1, 1, 0, -1, 0, 0, -1)]

        return [(1, 0, 0, 0, 1, 0, 0, 0, 1)]

    def _automorphisms_reduced_slow(self):
        """
        Return the automorphisms of the reduced ternary quadratic form.
        It searches over all 3x3 matrices with coefficients -1, 0, 1,
        determinant 1 and finite order, because Eisenstein reduced forms
        are Minkowski reduced. See Cassels.

        EXAMPLES::

            sage: Q = TernaryQF([1, 1, 7, 0, 0, 0])
            sage: Q.is_eisenstein_reduced()
            True
            sage: auts = Q._automorphisms_reduced_slow()  # long time (3s on sage.math, 2014)
            sage: len(auts)                               # long time
            8
            sage: A = auts[randint(0,7)]                  # long time
            sage: Q(A) == Q                               # long time
            True
            sage: Q = TernaryQF([3, 4, 5, 3, 3, 2])
            sage: Q._automorphisms_reduced_slow()         # long time
            [
            [1 0 0]
            [0 1 0]
            [0 0 1]
            ]
        """
        from itertools import product
        if TernaryQF.possible_automorphisms is None:
            auts = (matrix(ZZ, 3, 3, m) for m in product([-1, 0, 1], repeat=9))
            auts = [m for m in auts if m.det() == 1]
            auts = [m for m in auts if m**2 in auts]
            auts = [m for m in auts if m**2 in auts]
            auts = [m for m in auts if m**2 in auts]
            TernaryQF.possible_automorphisms = auts
        return [m for m in TernaryQF.possible_automorphisms if self(m) == self]

    def automorphisms(self, slow=True):
        """
        Return a list with the automorphisms of the definite ternary quadratic form.

        EXAMPLES::

            sage: Q = TernaryQF([1, 1, 7, 0, 0, 0])
            sage: auts = Q.automorphisms()
            sage: auts
            [
            [-1  0  0]  [-1  0  0]  [ 0 -1  0]  [ 0 -1  0]  [ 0  1  0]  [ 0  1  0]
            [ 0 -1  0]  [ 0  1  0]  [-1  0  0]  [ 1  0  0]  [-1  0  0]  [ 1  0  0]
            [ 0  0  1], [ 0  0 -1], [ 0  0 -1], [ 0  0  1], [ 0  0  1], [ 0  0 -1],
            [ 1  0  0]  [1 0 0]
            [ 0 -1  0]  [0 1 0]
            [ 0  0 -1], [0 0 1]
            ]
            sage: all(Q == Q(A) for A in auts)
            True
            sage: Q = TernaryQF([3, 4, 5, 3, 3, 2])
            sage: Q.automorphisms(slow = False)
            [
            [1 0 0]
            [0 1 0]
            [0 0 1]
            ]
            sage: Q = TernaryQF([4, 2, 4, 3, -4, -5])
            sage: auts = Q.automorphisms(slow = False)
            sage: auts
            [
            [1 0 0]  [ 2 -1 -1]
            [0 1 0]  [ 3 -2 -1]
            [0 0 1], [ 0  0 -1]
            ]
            sage: A = auts[1]
            sage: Q(A) == Q
            True
            sage: Qr, M_red = Q.reduced_form_eisenstein()
            sage: Qr
            Ternary quadratic form with integer coefficients:
            [1 2 3]
            [-1 0 -1]
            sage: Q(A*M_red) == Qr
            True
        """
        if not self.is_definite():
            raise ValueError("only implemented for definite forms")

        if self._automorphisms is not None:
            return self._automorphisms

        if self.is_positive_definite():
            if self.is_eisenstein_reduced():
                if slow:
                    self._automorphisms = self._automorphisms_reduced_slow()
                else:
                    auts = self._automorphisms_reduced_fast()
                    self._automorphisms = [matrix(ZZ, 3, A) for A in auts]
            else:
                [Qr, M] = self.reduced_form_eisenstein()
                auts = Qr.automorphisms(slow)
                M_inv = M.inverse()
                self._automorphisms = [M*m*M_inv for m in auts]
        else:
            self._automorphisms = (-self).automorphisms()
        return self._automorphisms

    def _number_of_automorphisms_reduced(self):
        """
        Return the number of automorphisms of the reduced definite ternary quadratic form.

        EXAMPLES::

            sage: Q = TernaryQF([1, 1, 7, 0, 0, 0])
            sage: Q._number_of_automorphisms_reduced()
            8
            sage: len(Q.automorphisms(slow = False))
            8
            sage: Q = TernaryQF([3, 4, 5, 3, 3, 2])
            sage: Q._number_of_automorphisms_reduced()
            1
        """
        if self._border(1):
            if self._border(2):
                if self._border(14):
                    if self._border(9):
                        # borders 1, 2, 9, 14
                        return 8
                    else:
                        # borders 1, 2, 14
                        return 4
            else:
                # borders 1
                return 2

        if self._border(2):
            # borders 2
            return 2

        if self._border(3):
            # borders 3
            return 2

        if self._border(4):
            if self._border(10):
                if self._border(8):
                    # borders 4, 8, 10
                    return 12
                else:
                    # borders 4, 10
                    return 4
            else:
                # borders 4
                return 2

        if self._border(5):
            if self._border(6):
                if self._border(7):
                    if self._border(8):
                        if self._border(15):
                            # borders 5, 6, 7, 8, 15
                            return 8
                    else:
                        # borders 5, 6, 7
                        return 4
            elif self._border(11):
                # borders 5, 11
                return 4
            else:
                # borders 5
                return 2

        if self._border(6):
            if self._border(12):
                if self._border(9):
                    # borders 6, 9, 12
                    return 12
                else:
                    # borders 6, 12
                    return 4
            else:
                # borders 6
                return 2

        if self._border(7):
            if self._border(8) and self._border(15):
                if self._border(16):
                    if self._border(9):
                        # borders 7, 8, 9, 15, 16
                        return 24
                    else:
                        # borders 7, 8, 15, 16
                        return 8
                else:
                    # borders 7, 8, 15
                    return 4
            elif self._border(9):
                # borders 7, 9
                return 6
            else:
                # borders 7
                return 2

        if self._border(8):
            if self._border(9):
                if self._border(10) and self._border(11) and self._border(12):
                    # borders 8, 9, 10, 11, 12
                    return 24
                elif self._border(13) and self._border(14):
                    # borders 8, 9, 13, 14
                    return 24
                else:
                    # borders 8, 9
                    return 6
            elif self._border(10):
                if self._border(11) and self._border(12):
                    # borders 8, 10, 11, 12
                    return 8
                else:
                    # borders 8, 10
                    return 4
            elif self._border(14):
                # borders 8, 13, 14
                return 6
            else:
                # borders 8
                return 2

        if self._border(9):
            if self._border(12):
                if self._border(10) and self._border(11):
                    # borders 9, 10, 11, 12
                    return 8
                else:
                    # borders 9, 12
                    return 4
            elif self._border(14):
                if self._border(13):
                    # borders 9, 13, 14
                    return 4
                else:
                    # borders 9, 14
                    return 4
            elif self._border(15):
                # borders 9, 15, 16
                return 8
            else:
                # borders 9
                return 2

        if self._border(10):
            if self._border(11) and self._border(12):
                # borders 10, 11, 12
                return 4
            else:
                # borders 10
                return 2

        if self._border(11):
            # borders 11
            return 2

        if self._border(12):
            # border 12
            return 2

        if self._border(13) and self._border(14):
            # border 13, 14
            return 2

        if self._border(14):
            # border 14
            return 2

        if self._border(15):
            if self._border(16):
                # borders 15, 16
                return 4
            else:
                # borders 15
                return 2

        return 1

    def number_of_automorphisms(self, slow=True):
        """
        Return the number of automorphisms of the definite ternary quadratic form.

        EXAMPLES::

            sage: Q = TernaryQF([1, 1, 7, 0, 0, 0])
            sage: A = matrix(ZZ, 3, [0, 1, 0, -1, 5, 0, -8, -1, 1])
            sage: A.det()
            1
            sage: Q1 = Q(A)
            sage: Q1
            Ternary quadratic form with integer coefficients:
            [449 33 7]
            [-14 -112 102]
            sage: Q1.number_of_automorphisms()
            8
            sage: Q = TernaryQF([-19, -7, -6, -12, 20, 23])
            sage: Q.is_negative_definite()
            True
            sage: Q.number_of_automorphisms(slow = False)
            24
        """
        if not self.is_definite():
            raise ValueError("only implemented for definite forms")

        if self._number_of_automorphisms is not None:
            return self._number_of_automorphisms

        if slow:
            self._number_of_automorphisms = len(self.automorphisms())
        else:
            if self.is_negative_definite():
                self._number_of_automorphisms = (-self).reduced_form_eisenstein(False)._number_of_automorphisms_reduced()
            else:
                self._number_of_automorphisms = self.reduced_form_eisenstein(False)._number_of_automorphisms_reduced()

        return self._number_of_automorphisms


def find_all_ternary_qf_by_level_disc(N, d):
    """
    Find the coefficients of all the reduced ternary quadratic forms given its discriminant d and level N.

    If N|4d and d|N^2, then it may be some forms with that discriminant and level.

    EXAMPLES::

        sage: find_all_ternary_qf_by_level_disc(44, 11)
        [Ternary quadratic form with integer coefficients:
        [1 1 3]
        [0 -1 0], Ternary quadratic form with integer coefficients:
        [1 1 4]
        [1 1 1]]
        sage: find_all_ternary_qf_by_level_disc(44, 11^2 * 16)
        [Ternary quadratic form with integer coefficients:
        [3 15 15]
        [-14 -2 -2], Ternary quadratic form with integer coefficients:
        [4 11 12]
        [0 -4 0]]
        sage: Q = TernaryQF([1, 1, 3, 0, -1, 0])
        sage: Q.is_eisenstein_reduced()
        True
        sage: Q.reciprocal_reduced()
        Ternary quadratic form with integer coefficients:
        [4 11 12]
        [0 -4 0]
        sage: find_all_ternary_qf_by_level_disc(44, 22)
        []
        sage: find_all_ternary_qf_by_level_disc(44, 33)
        Traceback (most recent call last):
        ...
        ValueError: There are no ternary forms of this level and discriminant
    """
    return [TernaryQF(_) for _ in _find_all_ternary_qf_by_level_disc(N, d)]


def find_a_ternary_qf_by_level_disc(N, d):
    """
    Find a reduced ternary quadratic form given its discriminant d and level N.
    If N|4d and d|N^2, then it may be a form with that discriminant and level.

    EXAMPLES::

        sage: Q1 = find_a_ternary_qf_by_level_disc(44, 11)
        sage: Q1
        Ternary quadratic form with integer coefficients:
        [1 1 3]
        [0 -1 0]
        sage: Q2 = find_a_ternary_qf_by_level_disc(44, 11^2 * 16)
        sage: Q2
        Ternary quadratic form with integer coefficients:
        [3 15 15]
        [-14 -2 -2]
        sage: Q1.is_eisenstein_reduced()
        True
        sage: Q1.level()
        44
        sage: Q1.disc()
        11
        sage: find_a_ternary_qf_by_level_disc(44, 22)
        sage: find_a_ternary_qf_by_level_disc(44, 33)
        Traceback (most recent call last):
        ...
        ValueError: There are no ternary forms of this level and discriminant
    """
    q = _find_a_ternary_qf_by_level_disc(N, d)
    if q is not None:
        return TernaryQF(q)<|MERGE_RESOLUTION|>--- conflicted
+++ resolved
@@ -26,11 +26,7 @@
 #                  https://www.gnu.org/licenses/
 # ****************************************************************************
 
-<<<<<<< HEAD
-from sage.arith.misc import GCD as gcd, kronecker as kronecker_symbol
-=======
 from sage.arith.misc import gcd, kronecker as kronecker_symbol
->>>>>>> 453378ba
 from sage.matrix.constructor import matrix, identity_matrix
 from sage.misc.prandom import randint
 from sage.quadratic_forms.quadratic_form import QuadraticForm
@@ -49,19 +45,6 @@
 from sage.rings.ring import is_Ring
 from sage.structure.element import is_Vector, is_Matrix
 from sage.structure.sage_object import SageObject
-<<<<<<< HEAD
-
-from .quadratic_form import QuadraticForm
-from .ternary import (_basic_lemma,
-                      _find_a_ternary_qf_by_level_disc,
-                      _find_all_ternary_qf_by_level_disc,
-                      _find_p_neighbor_from_vec,
-                      _find_zeros_mod_p_2,
-                      _find_zeros_mod_p_odd,
-                      _reduced_ternary_form_eisenstein_with_matrix,
-                      _reduced_ternary_form_eisenstein_without_matrix)
-=======
->>>>>>> 453378ba
 
 
 class TernaryQF(SageObject):
