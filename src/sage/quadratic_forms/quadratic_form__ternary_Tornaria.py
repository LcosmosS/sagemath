"""
Tornaria methods for computing with quadratic forms
"""
# ****************************************************************************
#       Copyright (C) 2007 Gonzalo Tornaria
#
# This program is free software: you can redistribute it and/or modify
# it under the terms of the GNU General Public License as published by
# the Free Software Foundation, either version 2 of the License, or
# (at your option) any later version.
#                  https://www.gnu.org/licenses/
# ****************************************************************************

from sage.arith.misc import (CRT_vectors,
                             factor,
                             gcd,
                             hilbert_symbol,
                             kronecker as kronecker_symbol,
                             prime_to_m_part)
from sage.misc.functional import is_odd
from sage.misc.misc_c import prod
from sage.modules.free_module import FreeModule
from sage.modules.free_module_element import vector
from sage.rings.integer_ring import ZZ


# TO DO -- Add second argument
#  def __call__(self,v,w=None):
#    if w is None:
#        return half(v * self._matrix_() * v)
#    else:
#      return v * self._matrix_() * w


def disc(self):
    r"""
    Return the discriminant of the quadratic form, defined as

    - `(-1)^n {\rm det}(B)` for even dimension `2n`
    - `{\rm det}(B)/2` for odd dimension

    where `2Q(x) = x^t B x`.

    This agrees with the usual discriminant for binary and ternary quadratic forms.

    EXAMPLES::

        sage: DiagonalQuadraticForm(ZZ, [1]).disc()
        1
        sage: DiagonalQuadraticForm(ZZ, [1,1]).disc()
        -4
        sage: DiagonalQuadraticForm(ZZ, [1,1,1]).disc()
        4
        sage: DiagonalQuadraticForm(ZZ, [1,1,1,1]).disc()
        16

    """
    if is_odd(self.dim()):
        # This is not so good for characteristic 2.
        return self.base_ring()(self.det() / 2)
    return (-1)**(self.dim() // 2) * self.det()


def content(self):
    r"""
    Return the GCD of the coefficients of the quadratic form.

    .. warning::

        Only works over Euclidean domains (probably just `\ZZ`).

    EXAMPLES::

        sage: Q = DiagonalQuadraticForm(ZZ, [1, 1])
        sage: Q.matrix().gcd()
        2
        sage: Q.content()
        1
        sage: DiagonalQuadraticForm(ZZ, [1, 1]).is_primitive()
        True
        sage: DiagonalQuadraticForm(ZZ, [2, 4]).is_primitive()
        False
        sage: DiagonalQuadraticForm(ZZ, [2, 4]).primitive()
        Quadratic form in 2 variables over Integer Ring with coefficients:
        [ 1 0 ]
        [ * 2 ]
    """
    return self.gcd()


# in quadratic_form.py
#def is_primitive(self):
#    """
#    Checks if the form is a multiple of another form... only over ZZ for now.
#    """
#    return self.content() == 1


# in quadratic_form.py
#def primitive(self):
#    """
#    Return a primitive quadratic forms in the similarity class of the given form.
#
#    This only works when we have GCDs... so over ZZ.
#    """
#    c=self.content()
#    new_coeffs = [self.base_ring()(a/c)  for a in self.__coeffs]
#    return QuadraticForm(self.base_ring(), self.dim(), new_coeffs)


def adjoint(self):
    """
    This gives the adjoint (integral) quadratic form associated to the
    given form, essentially defined by taking the adjoint of the matrix.

    EXAMPLES::

        sage: Q = QuadraticForm(ZZ, 2, [1,2,5])
        sage: Q.adjoint()
        Quadratic form in 2 variables over Integer Ring with coefficients:
        [ 5 -2 ]
        [ * 1 ]

    ::

        sage: Q = QuadraticForm(ZZ, 3, [1, 0, -1, 2, -1, 5])
        sage: Q.adjoint()
        Quadratic form in 3 variables over Integer Ring with coefficients:
        [ 39 2 8 ]
        [ * 19 4 ]
        [ * * 8 ]

    """
    from sage.quadratic_forms.quadratic_form import QuadraticForm as QuadraticForm

    if is_odd(self.dim()):
        return QuadraticForm(self.matrix().adjoint_classical() * 2)
    return QuadraticForm(self.matrix().adjoint_classical())


def antiadjoint(self):
    """
    This gives an (integral) form such that its adjoint is the given form.

    EXAMPLES::

        sage: Q = QuadraticForm(ZZ, 3, [1, 0, -1, 2, -1, 5])
        sage: Q.adjoint().antiadjoint()
        Quadratic form in 3 variables over Integer Ring with coefficients:
        [ 1 0 -1 ]
        [ * 2 -1 ]
        [ * * 5 ]
        sage: Q.antiadjoint()                                                       # optional - sage.symbolic
        Traceback (most recent call last):
        ...
        ValueError: not an adjoint
    """
    try:
        n = self.dim()
        R = self.base_ring()
        d = R(self.disc()**(ZZ(1)/(n-1)))
        if is_odd(n):
            return self.adjoint().scale_by_factor( R(1) / 4 / d**(n-2) )
        else:
            return self.adjoint().scale_by_factor( R(1) / d**(n-2) )
    except TypeError:
        raise ValueError("not an adjoint")


def is_adjoint(self) -> bool:
    """
    Determine if the given form is the adjoint of another form.

    EXAMPLES::

        sage: Q = QuadraticForm(ZZ, 3, [1, 0, -1, 2, -1, 5])
        sage: Q.is_adjoint()                                                        # optional - sage.symbolic
        False
        sage: Q.adjoint().is_adjoint()
        True
    """
    try:
        self.antiadjoint()
    except ValueError:
        return False
    return True


def reciprocal(self):
    r"""
    This gives the reciprocal quadratic form associated to the given form.
    This is defined as the multiple of the primitive adjoint with the same
    content as the given form.

    EXAMPLES::

        sage: Q = DiagonalQuadraticForm(ZZ, [1,1,37])
        sage: Q.reciprocal()
        Quadratic form in 3 variables over Integer Ring with coefficients:
        [ 37 0 0 ]
        [ * 37 0 ]
        [ * * 1 ]
        sage: Q.reciprocal().reciprocal()
        Quadratic form in 3 variables over Integer Ring with coefficients:
        [ 1 0 0 ]
        [ * 1 0 ]
        [ * * 37 ]
        sage: Q.reciprocal().reciprocal() == Q
        True

    """
    return self.adjoint().primitive() . scale_by_factor( self.content() )


def omega(self):
    r"""
    This is the content of the adjoint of the primitive associated quadratic form.

    Ref: See Dickson's "Studies in Number Theory".

    EXAMPLES::

        sage: Q = DiagonalQuadraticForm(ZZ, [1,1,37])
        sage: Q.omega()
        4

    """
    return self.primitive().adjoint().content()


def delta(self):
    r"""
    This is the omega of the adjoint form,
    which is the same as the omega of the reciprocal form.

    EXAMPLES::

        sage: Q = DiagonalQuadraticForm(ZZ, [1,1,37])
        sage: Q.delta()
        148
    """
    return self.adjoint().omega()


def level__Tornaria(self):
    r"""
    Return the level of the quadratic form,
    defined as

<<<<<<< HEAD
    - level(B)    for even dimension,
    - level(B)/4  for odd dimension,

    where `2Q(x) = x^t * B * x`.
=======
    - level(`B`)    for even dimension,
    - level(`B`)/4  for odd dimension,

    where `2Q(x) = x^t\cdot B\cdot x`.
>>>>>>> 189eb200

    This agrees with the usual level for even dimension...

    EXAMPLES::

        sage: DiagonalQuadraticForm(ZZ, [1]).level__Tornaria()
        1
        sage: DiagonalQuadraticForm(ZZ, [1,1]).level__Tornaria()
        4
        sage: DiagonalQuadraticForm(ZZ, [1,1,1]).level__Tornaria()
        1
        sage: DiagonalQuadraticForm(ZZ, [1,1,1,1]).level__Tornaria()
        4
    """
    return self.base_ring()(abs(self.disc())/self.omega()/self.content()**self.dim())


def discrec(self):
    r"""
    Return the discriminant of the reciprocal form.

    EXAMPLES::

        sage: Q = DiagonalQuadraticForm(ZZ, [1,1,37])
        sage: Q.disc()
        148
        sage: Q.discrec()
        5476
        sage: [4 * 37, 4 * 37^2]
        [148, 5476]
    """
    return self.reciprocal().disc()


# Rational equivalence

def hasse_conductor(self):
    """
    This is the product of all primes where the Hasse invariant equals `-1`

    EXAMPLES::

        sage: Q = QuadraticForm(ZZ, 3, [1, 0, -1, 2, -1, 5])
        sage: Q.hasse_invariant(2)                                                  # optional - sage.libs.pari
        -1
        sage: Q.hasse_invariant(37)                                                 # optional - sage.libs.pari
        -1
        sage: Q.hasse_conductor()                                                   # optional - sage.libs.pari
        74

        sage: DiagonalQuadraticForm(ZZ, [1, 1, 1]).hasse_conductor()                # optional - sage.libs.pari
        1
        sage: QuadraticForm(ZZ, 3, [2, -2, 0, 2, 0, 5]).hasse_conductor()           # optional - sage.libs.pari
        10
    """
    return prod([x[0] for x in factor(2 * self.level())
                 if self.hasse_invariant(x[0]) == -1])


def clifford_invariant(self, p):
    """
    This is the Clifford invariant, i.e. the class in the Brauer group of the
    Clifford algebra for even dimension, of the even Clifford Algebra for odd dimension.

    See Lam (AMS GSM 67) p. 117 for the definition, and p. 119 for the formula
    relating it to the Hasse invariant.

    EXAMPLES:

    For hyperbolic spaces, the Clifford invariant is +1::

        sage: H = QuadraticForm(ZZ, 2, [0, 1, 0])
        sage: H.clifford_invariant(2)                                               # optional - sage.libs.pari
        1
        sage: (H + H).clifford_invariant(2)                                         # optional - sage.libs.pari
        1
        sage: (H + H + H).clifford_invariant(2)                                     # optional - sage.libs.pari
        1
        sage: (H + H + H + H).clifford_invariant(2)                                 # optional - sage.libs.pari
        1
    """
    n = self.dim() % 8
    if n == 1 or n == 2:
        s = 1
    elif n == 3 or n == 4:
        s = hilbert_symbol(-1, -self.disc(), p)
    elif n == 5 or n == 6:
        s = hilbert_symbol(-1, -1, p)
    elif n == 7 or n == 0:
        s = hilbert_symbol(-1, self.disc(), p)
    return s * self.hasse_invariant(p)


def clifford_conductor(self):
    """
    This is the product of all primes where the Clifford invariant is `-1`

    .. NOTE::

        For ternary forms, this is the discriminant of the
        quaternion algebra associated to the quadratic space
        (i.e. the even Clifford algebra).

    EXAMPLES::

        sage: Q = QuadraticForm(ZZ, 3, [1, 0, -1, 2, -1, 5])
        sage: Q.clifford_invariant(2)                                               # optional - sage.libs.pari
        1
        sage: Q.clifford_invariant(37)                                              # optional - sage.libs.pari
        -1
        sage: Q.clifford_conductor()                                                # optional - sage.libs.pari
        37

        sage: DiagonalQuadraticForm(ZZ, [1, 1, 1]).clifford_conductor()             # optional - sage.libs.pari
        2
        sage: QuadraticForm(ZZ, 3, [2, -2, 0, 2, 0, 5]).clifford_conductor()        # optional - sage.libs.pari
        30

    For hyperbolic spaces, the Clifford conductor is 1::

        sage: H = QuadraticForm(ZZ, 2, [0, 1, 0])
        sage: H.clifford_conductor()                                                # optional - sage.libs.pari
        1
        sage: (H + H).clifford_conductor()                                          # optional - sage.libs.pari
        1
        sage: (H + H + H).clifford_conductor()                                      # optional - sage.libs.pari
        1
        sage: (H + H + H + H).clifford_conductor()                                  # optional - sage.libs.pari
        1
    """
    return prod([x[0] for x in factor(2 * self.level())
                 if self.clifford_invariant(x[0]) == -1])


# Genus theory

def basiclemma(self, M):
    """
    Find a number represented by self and coprime to `M`.

    EXAMPLES::

        sage: Q = QuadraticForm(ZZ, 2, [2, 1, 3])
        sage: Q.basiclemma(6)
        71
    """
    a = self(self.basiclemmavec(M))
    assert gcd(a, M) == 1
    return a


def basiclemmavec(self, M):
    """
    Find a vector where the value of the quadratic form is coprime to `M`.

    EXAMPLES::

        sage: Q = QuadraticForm(ZZ, 2, [2, 1, 5])
        sage: Q.basiclemmavec(10)
        (6, 5)
        sage: Q(_)
        227
    """
    V = FreeModule(self.base_ring(), self.dim())
    vec = []
    mod = []
    M0 = abs(M)
    if M0 == 1:
        return V(0)

    for i in range(self.dim()):
        M1 = prime_to_m_part(M0, self[i,i])
        if M1 != 1:
            vec.append(V.gen(i))
            mod.append(M1)
        M0 = M0/M1
        if M0 == 1:
            return tuple(CRT_vectors(vec, mod))

    for i in range(self.dim()):
        for j in range(i):
            M1 = prime_to_m_part(M0, self[i,j])
            if M1 != 1:
                vec.append(V.i + V.j)
                mod.append(M1)
            M0 = M0/M1
            if M0 == 1:
                return tuple(CRT_vectors(vec, mod))

    raise ValueError("not primitive form")


# FIXME: get the rules for validity of characters straight...
# p=2 might be bad!!!
def xi(self, p):
    """
    Return the value of the genus characters Xi_p... which may be missing one character.
    We allow -1 as a prime.

    REFERENCES:

    Dickson's "Studies in the Theory of Numbers"

    EXAMPLES::

        sage: Q1 = QuadraticForm(ZZ, 3, [1, 1, 1, 14, 3, 14])
        sage: Q2 = QuadraticForm(ZZ, 3, [2, -1, 0, 2, 0, 50])
        sage: [Q1.omega(), Q2.omega()]
        [5, 5]
        sage: [Q1.hasse_invariant(5),                   # equivalent over Q_5       # optional - sage.libs.pari
        ....:  Q2.hasse_invariant(5)]
        [1, 1]
        sage: [Q1.xi(5), Q2.xi(5)]                      # not equivalent over Z_5   # optional - sage.libs.pari
        [1, -1]
    """
    if self.dim() == 2 and self.disc() % p:
        raise ValueError("not a valid character")
    if self.dim() >= 3 and self.omega() % p:
        raise ValueError("not a valid character")
    if (p == -1) or (p == 2):
        return kronecker_symbol(p, self.basiclemma(2))
    return kronecker_symbol(self.basiclemma(p), p)


def xi_rec(self,p):
    """
    Return Xi(`p`) for the reciprocal form.

    EXAMPLES::

        sage: Q1 = QuadraticForm(ZZ, 3, [1, 1, 1, 14, 3, 14])
        sage: Q2 = QuadraticForm(ZZ, 3, [2, -1, 0, 2, 0, 50])
        sage: [Q1.clifford_conductor(),                 # equivalent over Q         # optional - sage.libs.pari
        ....:  Q2.clifford_conductor()]
        [3, 3]
        sage: Q1.is_locally_equivalent_to(Q2)           # not in the same genus     # optional - sage.libs.pari
        False
        sage: [Q1.delta(), Q2.delta()]                                              # optional - sage.libs.pari
        [480, 480]
        sage: factor(480)                                                           # optional - sage.libs.pari
        2^5 * 3 * 5
        sage: list(map(Q1.xi_rec, [-1,2,3,5]))                                      # optional - sage.libs.pari
        [-1, -1, -1, 1]
        sage: list(map(Q2.xi_rec, [-1,2,3,5]))                                      # optional - sage.libs.pari
        [-1, -1, -1, -1]
    """
    return self.reciprocal().xi(p)


def lll(self):
    """
    Return an LLL-reduced form of `Q` (using PARI).

    EXAMPLES::

        sage: Q = QuadraticForm(ZZ, 4, range(1,11))
        sage: Q.is_definite()
        True
        sage: Q.lll()
        Quadratic form in 4 variables over Integer Ring with coefficients:
        [ 1 0 1 0 ]
        [ * 4 3 3 ]
        [ * * 6 3 ]
        [ * * * 6 ]
    """
    return self(self.matrix().LLL_gram())


def representation_number_list(self, B):
    """
    Return the vector of representation numbers < B.

    EXAMPLES::

        sage: Q = DiagonalQuadraticForm(ZZ, [1,1,1,1,1,1,1,1])
        sage: Q.representation_number_list(10)                                      # optional - sage.libs.pari
        [1, 16, 112, 448, 1136, 2016, 3136, 5504, 9328, 12112]
    """
    from sage.libs.pari.all import pari

    ans = pari(1).concat(self.__pari__().qfrep(B - 1, 1) * 2)
    return ans.sage()


def representation_vector_list(self, B, maxvectors=10**8):
    """
    Find all vectors `v` where `Q(v) < B`.

    This only works for positive definite quadratic forms.

    EXAMPLES::

        sage: Q = DiagonalQuadraticForm(ZZ, [1, 1])
        sage: Q.representation_vector_list(10)                                      # optional - sage.libs.pari
        [[(0, 0)],
         [(0, 1), (0, -1), (1, 0), (-1, 0)],
         [(1, 1), (-1, -1), (1, -1), (-1, 1)],
         [],
         [(0, 2), (0, -2), (2, 0), (-2, 0)],
         [(1, 2), (-1, -2), (1, -2), (-1, 2), (2, 1), (-2, -1), (2, -1), (-2, 1)],
         [],
         [],
         [(2, 2), (-2, -2), (2, -2), (-2, 2)],
         [(0, 3), (0, -3), (3, 0), (-3, 0)]]
        sage: list(map(len, _))                                                     # optional - sage.libs.pari
        [1, 4, 4, 0, 4, 8, 0, 0, 4, 4]
        sage: Q.representation_number_list(10)                                      # optional - sage.libs.pari
        [1, 4, 4, 0, 4, 8, 0, 0, 4, 4]

    TESTS::

        sage: R = QuadraticForm(ZZ, 2, [-4,-3,0])
        sage: R.representation_vector_list(10)                                      # optional - sage.libs.pari
        Traceback (most recent call last):
        ...
        PariError: domain error in minim0: form is not positive definite
    """
    n, m, vs = self.__pari__().qfminim(2 * (B - 1), maxvectors)

    if n != 2 * len(vs):
        raise RuntimeError("insufficient number of vectors")
    ms = [[] for _ in range(B)]
    ms[0] = [vector([0] * self.dim())]
    for v in vs.sage().columns():
        ms[int(self(v))] += [v, -v]
    return ms


# zeros

def is_zero(self, v, p=0) -> bool:
    r"""
    Determine if the vector `v` is on the conic `Q(x) = 0` (mod `p`).

    EXAMPLES::

        sage: Q1 = QuadraticForm(ZZ, 3, [1, 0, -1, 2, -1, 5])
        sage: Q1.is_zero([0,1,0], 2)
        True
        sage: Q1.is_zero([1,1,1], 2)
        True
        sage: Q1.is_zero([1,1,0], 2)
        False
    """
    norm = self(v)
    if p != 0:
        norm = norm % p
    return norm == 0


def is_zero_nonsingular(self, v, p=0) -> bool:
    """
    Determine if the vector `v` is on the conic `Q(x) = 0` (mod `p`),
    and that this point is non-singular point of the conic.

    EXAMPLES::

        sage: Q1 = QuadraticForm(ZZ, 3, [1, 0, -1, 2, -1, 5])
        sage: Q1.is_zero_nonsingular([1,1,1], 2)
        True
        sage: Q1.is_zero([1, 19, 2], 37)
        True
        sage: Q1.is_zero_nonsingular([1, 19, 2], 37)
        False
    """
    if not self.is_zero(v, p):
        return False
    vm = vector(self.base_ring(), v) * self.matrix()
    if p != 0:
        vm = vm % p
    return (vm != 0)


def is_zero_singular(self, v, p=0) -> bool:
    """
    Determine if the vector `v` is on the conic `Q(x) = 0` (mod `p`),
    and that this point is singular point of the conic.

    EXAMPLES::

        sage: Q1 = QuadraticForm(ZZ, 3, [1, 0, -1, 2, -1, 5])
        sage: Q1.is_zero([1,1,1], 2)
        True
        sage: Q1.is_zero_singular([1,1,1], 2)
        False
        sage: Q1.is_zero_singular([1, 19, 2], 37)
        True
    """
    if not self.is_zero(v, p):
        return False
    vm = vector(self.base_ring(), v) * self.matrix()
    if p != 0:
        vm = vm % p
    return bool(vm == 0)<|MERGE_RESOLUTION|>--- conflicted
+++ resolved
@@ -247,17 +247,10 @@
     Return the level of the quadratic form,
     defined as
 
-<<<<<<< HEAD
-    - level(B)    for even dimension,
-    - level(B)/4  for odd dimension,
-
-    where `2Q(x) = x^t * B * x`.
-=======
     - level(`B`)    for even dimension,
     - level(`B`)/4  for odd dimension,
 
     where `2Q(x) = x^t\cdot B\cdot x`.
->>>>>>> 189eb200
 
     This agrees with the usual level for even dimension...
 
