"""
Conway-Sloane masses
"""
from sage.arith.misc import (fundamental_discriminant,
                             is_prime,
                             kronecker as kronecker_symbol,
                             legendre_symbol,
                             prime_divisors)
<<<<<<< HEAD
from sage.misc.lazy_import import lazy_import
=======
>>>>>>> d2be5193
from sage.misc.misc_c import prod
from sage.quadratic_forms.special_values import gamma__exact, zeta__exact, quadratic_L_function__exact
from sage.rings.integer_ring import ZZ
from sage.rings.rational_field import QQ
<<<<<<< HEAD

lazy_import("sage.symbolic.constants", "pi")
=======
from sage.symbolic.constants import pi
>>>>>>> d2be5193


def parity(self, allow_rescaling_flag=True):
    """
    Return the parity ("even" or "odd") of an integer-valued quadratic
    form over `ZZ`, defined up to similitude/rescaling of the form so that
    its Jordan component of smallest scale is unimodular.  After this
    rescaling, we say a form is even if it only represents even numbers,
    and odd if it represents some odd number.

    If the 'allow_rescaling_flag' is set to False, then we require that
    the quadratic form have a Gram matrix with coefficients in `ZZ`, and
    look at the unimodular Jordan block to determine its parity.  This
    returns an error if the form is not integer-matrix, meaning that it
    has Jordan components at `p=2` which do not have an integer scale.

    We determine the parity by looking for a 1x1 block in the 0-th
    Jordan component, after a possible rescaling.

    INPUT:

        self -- a quadratic form with base_ring `ZZ`, which we may
                require to have integer Gram matrix.

    OUTPUT:

    One of the strings: "even" or "odd"

    EXAMPLES::

        sage: Q = QuadraticForm(ZZ, 3, [4, -2, 0, 2, 3, 2]); Q
        Quadratic form in 3 variables over Integer Ring with coefficients:
        [ 4 -2 0 ]
        [ * 2 3 ]
        [ * * 2 ]
        sage: Q.parity()
        'even'

    ::

        sage: Q = QuadraticForm(ZZ, 3, [4, -2, 0, 2, 3, 1]); Q
        Quadratic form in 3 variables over Integer Ring with coefficients:
        [ 4 -2 0 ]
        [ * 2 3 ]
        [ * * 1 ]
        sage: Q.parity()
        'even'

    ::

        sage: Q = QuadraticForm(ZZ, 3, [4, -2, 0, 2, 2, 2]); Q
        Quadratic form in 3 variables over Integer Ring with coefficients:
        [ 4 -2 0 ]
        [ * 2 2 ]
        [ * * 2 ]
        sage: Q.parity()
        'even'

    ::

        sage: Q = QuadraticForm(ZZ, 3, [4, -2, 0, 2, 2, 1]); Q
        Quadratic form in 3 variables over Integer Ring with coefficients:
        [ 4 -2 0 ]
        [ * 2 2 ]
        [ * * 1 ]
        sage: Q.parity()
        'odd'

    """
    # Deal with 0-dim'l forms
    if self.dim() == 0:
        return "even"

    # Identify the correct Jordan component to use.
    Jordan_list = self.jordan_blocks_by_scale_and_unimodular(2)
    scale_pow_list = [J[0]  for J in Jordan_list]
    min_scale_pow = min(scale_pow_list)
    if allow_rescaling_flag:
        ind = scale_pow_list.index(min_scale_pow)
    else:
        if min_scale_pow < 0:
            raise TypeError("if rescaling is not allowed, then we require our form to have an integral Gram matrix")
        ind = scale_pow_list.index(0)

    # Find the component of scale (power) zero, and then look for an odd dim'l component.
    J0 = Jordan_list[ind]
    Q0 = J0[1]

    # The lattice is even if there is no component of scale (power) 0
    if J0 is None:
        return "even"

    # Look for a 1x1 block in the 0-th Jordan component (which by
    # convention of the local_normal_form routine will appear first).
    if Q0.dim() == 1:
        return "odd"
    elif Q0[0,1] == 0:
        return "odd"
    else:
        return "even"



def is_even(self, allow_rescaling_flag=True):
    """
    Returns true iff after rescaling by some appropriate factor, the
    form represents no odd integers.  For more details, see parity().

    Requires that Q is defined over `ZZ`.

    EXAMPLES::

        sage: Q = QuadraticForm(ZZ, 2, [1, 0, 1])
        sage: Q.is_even()
        False
        sage: Q = QuadraticForm(ZZ, 2, [1, 1, 1])
        sage: Q.is_even()
        True

    """
    return self.parity(allow_rescaling_flag) == "even"


def is_odd(self, allow_rescaling_flag=True):
    """
    Returns true iff after rescaling by some appropriate factor, the
    form represents some odd integers.  For more details, see parity().

    Requires that Q is defined over `ZZ`.

    EXAMPLES::

        sage: Q = QuadraticForm(ZZ, 2, [1, 0, 1])
        sage: Q.is_odd()
        True
        sage: Q = QuadraticForm(ZZ, 2, [1, 1, 1])
        sage: Q.is_odd()
        False

    """
    return self.parity(allow_rescaling_flag) == "odd"



def conway_species_list_at_odd_prime(self, p):
    """
    Returns an integer called the 'species' which determines the type
    of the orthogonal group over the finite field `F_p`.

    This assumes that the given quadratic form is a unimodular Jordan
    block at an odd prime `p`.  When the dimension is odd then this
    number is always positive, otherwise it may be positive or
    negative (or zero, but that is considered positive by convention).

    Note: The species of a zero dim'l form is always 0+, so we
    interpret the return value of zero as positive here! =)

    INPUT:

        a positive prime number

    OUTPUT:

        a list of integers

    EXAMPLES::

        sage: Q = DiagonalQuadraticForm(ZZ, range(1,10))
        sage: Q.conway_species_list_at_odd_prime(3)
        [6, 2, 1]

    ::

        sage: Q = DiagonalQuadraticForm(ZZ, range(1,8))
        sage: Q.conway_species_list_at_odd_prime(3)
        [5, 2]
        sage: Q.conway_species_list_at_odd_prime(5)
        [-6, 1]

    """
    # Sanity Check:
    if not (p > 2 and is_prime(p)):
        raise TypeError("we are assuming that p is an odd positive prime number")

    # Deal with the zero-dim'l form
    if self.dim() == 0:
        return [0]

    # List the (unscaled/unimodular) Jordan blocks by their scale power
    jordan_list = self.jordan_blocks_in_unimodular_list_by_scale_power(p)

    # Make a list of species (including the two zero-dim'l forms missing at either end of the list of Jordan blocks)
    species_list = []
    for tmp_Q in jordan_list:

        # Some useful variables
        n = tmp_Q.dim()
        d = tmp_Q.det()

        # Determine the species
        if (n % 2 != 0):                            # Deal with odd dim'l forms
            species = n
        elif (n % 4 == 2) and (p % 4 == 3):         # Deal with even dim'l forms
            species = (-1) * legendre_symbol(d, p) * n
        else:
            species = legendre_symbol(d, p) * n

        # Append the species to the list
        species_list.append(species)

    # Return the species list
    return species_list



def conway_species_list_at_2(self):
    """
    Returns an integer called the 'species' which determines the type
    of the orthogonal group over the finite field `F_p`.

    This assumes that the given quadratic form is a unimodular Jordan
    block at an odd prime `p`.  When the dimension is odd then this
    number is always positive, otherwise it may be positive or
    negative.

    Note: The species of a zero dim'l form is always 0+, so we
    interpret the return value of zero as positive here! =)

    OUTPUT:

        a list of integers

    EXAMPLES::

        sage: Q = DiagonalQuadraticForm(ZZ, range(1,10))
        sage: Q.conway_species_list_at_2()
        [1, 5, 1, 1, 1, 1]

    ::

        sage: Q = DiagonalQuadraticForm(ZZ, range(1,8))
        sage: Q.conway_species_list_at_2()
        [1, 3, 1, 1, 1]

    """
    # Some useful variables
    n = self.dim()
    d = self.det()

    # Deal with the zero-dim'l form
    if n == 0:
        return 0

    # List the (unscaled/unimodular) Jordan blocks by their scale power
    jordan_list = self.jordan_blocks_in_unimodular_list_by_scale_power(2)

    # Make a list of species (including the two zero-dim'l forms missing at either end of the list of Jordan blocks)
    species_list = []

    if jordan_list[0].parity() == "odd":        # Add an entry for the unlisted "-1" Jordan component as well.
        species_list.append(1)

    for i in range(len(jordan_list)):           # Add an entry for each (listed) Jordan component

        # Make the number 2*t in the C-S Table 1.
        d = jordan_list[i].dim()
        if jordan_list[i].is_even():
            two_t = d
        else:
            two_t = ZZ(2) * ((d-1) // 2)

        # Determine if the form is bound
        if len(jordan_list) == 1:
            is_bound = False
        elif i == 0:
            is_bound = jordan_list[i+1].is_odd()
        elif i == len(jordan_list) - 1:
            is_bound = jordan_list[i-1].is_odd()
        else:
            is_bound = jordan_list[i-1].is_odd() or jordan_list[i+1].is_odd()

        # Determine the species
        octane = jordan_list[i].conway_octane_of_this_unimodular_Jordan_block_at_2()
        if is_bound or (octane == 2) or (octane == 6):
            species = two_t + 1
        elif (octane == 0) or (octane == 1) or (octane == 7):
            species = two_t
        else:
            species = (-1) * two_t

        # Append the species to the list
        species_list.append(species)


    if jordan_list[-1].is_odd():        # Add an entry for the unlisted "s_max + 1" Jordan component as well.
        species_list.append(1)

    # Return the species list
    return species_list




def conway_octane_of_this_unimodular_Jordan_block_at_2(self):
    """
    Determines the 'octane' of this full unimodular Jordan block at
    the prime `p=2`.  This is an invariant defined `(mod 8)`, ad.

    This assumes that the form is given as a block diagonal form with
    unimodular blocks of size <= 2 and the 1x1 blocks are all in the upper
    leftmost position.

    INPUT:

        none

    OUTPUT:

        an integer 0 <= x <= 7

    EXAMPLES::

        sage: Q = DiagonalQuadraticForm(ZZ, [1,3,5,7])
        sage: Q.conway_octane_of_this_unimodular_Jordan_block_at_2()
        0
        sage: Q = DiagonalQuadraticForm(ZZ, [1,5,13])
        sage: Q.conway_octane_of_this_unimodular_Jordan_block_at_2()
        3
        sage: Q = DiagonalQuadraticForm(ZZ, [3,7,13])
        sage: Q.conway_octane_of_this_unimodular_Jordan_block_at_2()
        7

    """
    # Deal with 'even' forms
    if self.parity() == "even":
        d = self.Gram_matrix().det()
        if (d % 8 == 1) or (d % 8 == 7):
            return 0
        else:
            return 4

    # Deal with 'odd' forms by diagonalizing, and then computing the octane.
    n = self.dim()
    u = self[0,0]
    tmp_diag_vec = [None  for i in range(n)]
    tmp_diag_vec[0] = u       # This should be an odd integer!
    ind = 1                  # The next index to diagonalize


    # Use u to diagonalize the form -- WHAT ARE THE POSSIBLE LOCAL NORMAL FORMS?
    while ind < n:

        # Check for a 1x1 block and diagonalize it
        if (ind == (n-1)) or (self[ind, ind+1] == 0):
            tmp_diag_vec[ind] = self[ind, ind]
            ind += 1

        # Diagonalize the 2x2 block
        else:
            B = self[ind, ind+1]
            if (B % 2 != 0):
                raise RuntimeError("we expected the mixed term to be even")

            a = self[ind, ind]
            b = ZZ(B / ZZ(2))
            c = self[ind+1, ind+1]
            tmp_disc = b * b - a * c

            # Perform the diagonalization
            if (tmp_disc % 8 == 1):                # 2xy
                tmp_diag_vec[ind] = 1
                tmp_diag_vec[ind+1] = -1
                ind += 2
            elif(tmp_disc % 8 == 5):               # 2x^2 + 2xy + 2y^2
                tmp_diag_vec[0] = 3*u
                tmp_diag_vec[ind] = -u
                tmp_diag_vec[ind+1] = -u
                ind += 2
                u = tmp_diag_vec[0]
            else:
                raise RuntimeError("this should not happen -- the odd 2x2 blocks have disc 1 or 5 (mod 8)")

    # Compute the octane
    octane = 0
    for a in tmp_diag_vec:
        if a % 4 == 1:
            octane += 1
        elif a % 4 == 3:
            octane += -1
        else:
            raise RuntimeError("the diagonal elements should all be odd")

    # Return its value
    return octane % 8


def conway_diagonal_factor(self, p):
    """
    Computes the diagonal factor of Conway's `p`-mass.

    INPUT:

        `p` -- a prime number > 0

    OUTPUT:

        a rational number > 0

    EXAMPLES::

        sage: Q = DiagonalQuadraticForm(ZZ, range(1,6))
        sage: Q.conway_diagonal_factor(3)
        81/256

    """
     # Get the species list at p
    if p == 2:
        species_list = self.conway_species_list_at_2()
    else:
        species_list = self.conway_species_list_at_odd_prime(p)

    # Evaluate the diagonal factor
    diag_factor = QQ(1)
    for s in species_list:
        if s == 0:
            pass
        elif s % 2 == 1:                   # Note: Here always s > 0.
            diag_factor = diag_factor / (2 * prod([1 - QQ(p)**(-i)  for i in range(2, s, 2)]))
        else:
            diag_factor = diag_factor / (2 * prod([1 - QQ(p)**(-i)  for i in range(2, abs(s), 2)]))
            s_sign = ZZ(s / abs(s))
            diag_factor = diag_factor / (ZZ(1) - s_sign * QQ(p) ** ZZ(-abs(s) / ZZ(2)))

    # Return the diagonal factor
    return diag_factor


def conway_cross_product_doubled_power(self, p):
    """
    Computes twice the power of p which evaluates the 'cross product'
    term in Conway's mass formula.

    INPUT:

        `p` -- a prime number > 0

    OUTPUT:

        a rational number

    EXAMPLES::

        sage: Q = DiagonalQuadraticForm(ZZ, range(1,8))
        sage: Q.conway_cross_product_doubled_power(2)
        18
        sage: Q.conway_cross_product_doubled_power(3)
        10
        sage: Q.conway_cross_product_doubled_power(5)
        6
        sage: Q.conway_cross_product_doubled_power(7)
        6
        sage: Q.conway_cross_product_doubled_power(11)
        0
        sage: Q.conway_cross_product_doubled_power(13)
        0
    """
    doubled_power = 0
    dim_list = [J.dim()  for J in self.jordan_blocks_in_unimodular_list_by_scale_power(p)]
    for i in range(len(dim_list)):
        for j in range(i):
            doubled_power += (i-j) * dim_list[i] * dim_list[j]

    return doubled_power


def conway_type_factor(self):
    """
    This is a special factor only present in the mass formula when `p=2`.

    INPUT:

        none

    OUTPUT:

        a rational number

    EXAMPLES::

        sage: Q = DiagonalQuadraticForm(ZZ, range(1,8))
        sage: Q.conway_type_factor()
        4

    """
    jordan_list = self.jordan_blocks_in_unimodular_list_by_scale_power(2)
    n2 = sum([J.dim()  for J in jordan_list  if J.is_even()])
    n11 = sum([1  for i in range(len(jordan_list) - 1)  if jordan_list[i].is_odd() and jordan_list[i+1].is_odd()])

    return ZZ(2)**(n11 - n2)


def conway_p_mass(self, p):
    """
    Computes Conway's `p`-mass.

    INPUT:

        `p` -- a prime number > 0

    OUTPUT:

        a rational number > 0

    EXAMPLES::

        sage: Q = DiagonalQuadraticForm(ZZ, range(1, 6))
        sage: Q.conway_p_mass(2)
        16/3
        sage: Q.conway_p_mass(3)
        729/256

    """
    # Compute the first two factors of the p-mass
    p_mass = self.conway_diagonal_factor(p) * (p ** (self.conway_cross_product_doubled_power(p) / ZZ(2)))

    # Multiply by the 'type factor' when p = 2
    if p == 2:
        p_mass *= self.conway_type_factor()

    # Return the result
    return p_mass


def conway_standard_p_mass(self, p):
    """
    Computes the standard (generic) Conway-Sloane `p`-mass.

    INPUT:

        `p` -- a prime number > 0

    OUTPUT:

        a rational number > 0

    EXAMPLES::

        sage: Q = DiagonalQuadraticForm(ZZ, [1,1,1])
        sage: Q.conway_standard_p_mass(2)
        2/3

    """
    # Some useful variables
    n = self.dim()
    if n % 2 == 0:
        s = n // 2
    else:
        s = (n+1) // 2

    # Compute the inverse of the generic p-mass
    p_mass_inv = 2 * prod([1-p**(-i)  for i in range(2, 2*s, 2)])
    if n % 2 == 0:
        D = (-1)**s * self.det() * (2**n)   #   We should have something like  D = (-1)**s * self.det() / (2**n), but that's not an integer and here we only care about the square-class.
        #d = self.det()   # Note: No normalizing power of 2 is needed since the power is even.
        #if not ((p == 2) or (d % p == 0)):
        p_mass_inv *= (1 - kronecker_symbol(fundamental_discriminant(D), p) * p**(-s))

    # Return the standard p-mass
    return ZZ(1) / p_mass_inv


def conway_standard_mass(self):
    """
    Returns the infinite product of the standard mass factors.

    INPUT:

        none

    OUTPUT:

        a rational number > 0

    EXAMPLES::

        sage: Q = QuadraticForm(ZZ, 3, [2, -2, 0, 3, -5, 4])
        sage: Q.conway_standard_mass()
        1/6

    ::

        sage: Q = DiagonalQuadraticForm(ZZ, [1,1,1])
        sage: Q.conway_standard_mass()
        1/6

    """
    n = self.dim()
    if n % 2 == 0:
        s = n // 2
    else:
        s = (n+1) // 2

    generic_mass = 2 * pi**((-1) * n * (n+1) / ZZ(4)) \
            * prod([gamma__exact(j / ZZ(2))  for j in range(1, n+1)]) \
            * prod([zeta__exact(2*k)  for k in range(1, s)])

    if n % 2 == 0:
        D = (-1)**s * self.det() * (2**n)   #   We should have something like  D = (-1)**s * self.det() / (2**n), but that's not an integer and here we only care about the square-class.
        generic_mass *= quadratic_L_function__exact(s, D)

    return generic_mass


def conway_mass(self):
    """
    Compute the mass by using the Conway-Sloane mass formula.

    OUTPUT:

    a rational number > 0

    EXAMPLES::

        sage: Q = DiagonalQuadraticForm(ZZ, [1,1,1])
        sage: Q.conway_mass()
        1/48

        sage: Q = DiagonalQuadraticForm(ZZ, [7,1,1])
        sage: Q.conway_mass()
        3/16

        sage: Q = QuadraticForm(ZZ, 3, [7, 2, 2, 2, 0, 2]) + DiagonalQuadraticForm(ZZ, [1])
        sage: Q.conway_mass()
        3/32

        sage: Q = QuadraticForm(Matrix(ZZ,2,[2,1,1,2]))
        sage: Q.conway_mass()
        1/12
    """
    # Try to use the cached result
    try:
        return self.__conway_mass
    except AttributeError:
        # Double the form so it's integer-matrix
        Q = self.scale_by_factor(2)

        # Compute the standard mass
        mass = Q.conway_standard_mass()

        # Adjust the p-masses when p|2d
        d = self.det()
        for p in prime_divisors(2*d):
            mass *= (Q.conway_p_mass(p) / Q.conway_standard_p_mass(p))

        # Cache and return the (simplified) result
        self.__conway_mass = QQ(mass.canonicalize_radical()).abs()
        return self.__conway_mass


#def conway_generic_mass(self):
#    """
#    Computes the generic mass given as
#         2 \pi^{-n(n+1)/4} \prod_{j=1}^{n} \Gamma\(\tfrac{j}{2}\)
#        \zeta(2) \cdots \zeta(2s-2) \zeta_{D}(s)
#    where $n = 2s$ or $2s-1$ depending on the parity of $n$,
#    and $D = (-1)^{s} d$.  We interpret the symbol $\(\frac{D}{p}\)$
#    as 0 if $p\mid 2d$.
#    (Conway and Sloane, Mass formula paper, p??)
#
#    This is possibly equal to
#        2^{-td} * \tau(G) *[\prod_{i=1}^{t} \zeta(1-2i) ]* L(1-t, \chi)
#    where $\dim(Q) = n = 2t$ or $2t+1$, and the last factor is omitted
#    when $n$ is odd.
#    (GHY, Prop 7.4 and 7.5, p121)
#    """
#    RR = RealField(200)
#    n = self.dim()
#    if n % 2 == 0:
#        s = n / 2
#    else:
#        s = (n-1) / 2
#
#    # Form the generic zeta product
#    ans = 2 * RR(pi)^(-n * (n+1) / 4)
#    for j in range(1,n+1):
#        ans *= gamma(RR(j/2))
#    for j in range(2, 2*s, 2):  # j = 2, ..., 2s-2
#        ans *= zeta(RR(j))
#
#    # Extra L-factor for even dimensional forms  -- DO THIS!!!
#    raise NotImplementedError, "This routine is not finished yet... =("
#
#    # Return the answer
#    return ans


#def conway_p_mass_adjustment(self, p):
#    """
#    Computes the adjustment to give the p-mass from the generic mass.
#    """
#    pass<|MERGE_RESOLUTION|>--- conflicted
+++ resolved
@@ -6,20 +6,11 @@
                              kronecker as kronecker_symbol,
                              legendre_symbol,
                              prime_divisors)
-<<<<<<< HEAD
-from sage.misc.lazy_import import lazy_import
-=======
->>>>>>> d2be5193
 from sage.misc.misc_c import prod
 from sage.quadratic_forms.special_values import gamma__exact, zeta__exact, quadratic_L_function__exact
 from sage.rings.integer_ring import ZZ
 from sage.rings.rational_field import QQ
-<<<<<<< HEAD
-
-lazy_import("sage.symbolic.constants", "pi")
-=======
 from sage.symbolic.constants import pi
->>>>>>> d2be5193
 
 
 def parity(self, allow_rescaling_flag=True):
