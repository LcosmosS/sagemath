--- conflicted
+++ resolved
@@ -40,29 +40,7 @@
 from sage.modules.free_module_element import vector
 from sage.quadratic_forms.quadratic_form__evaluate import QFEvaluateVector, QFEvaluateMatrix
 from sage.structure.sage_object import SageObject
-<<<<<<< HEAD
-
-
-def QuadraticForm__constructor(R, n=None, entries=None):
-    """
-    Wrapper for the QuadraticForm class constructor.  This is meant
-    for internal use within the QuadraticForm class code only.  You
-    should instead directly call QuadraticForm().
-
-    EXAMPLES::
-
-        sage: from sage.quadratic_forms.quadratic_form import QuadraticForm__constructor
-        sage: QuadraticForm__constructor(ZZ, 3)   # Makes a generic quadratic form over the integers
-        Quadratic form in 3 variables over Integer Ring with coefficients:
-        [ 0 0 0 ]
-        [ * 0 0 ]
-        [ * * 0 ]
-
-    """
-    return QuadraticForm(R, n, entries)
-=======
 from sage.misc.superseded import deprecation, deprecated_function_alias
->>>>>>> 5b403134
 
 
 def is_QuadraticForm(Q):
