--- conflicted
+++ resolved
@@ -669,14 +669,6 @@
             sage: Q = QuadraticForm(ZZ, 2, [1,0,5])
             sage: Q.list_external_initializations()
             []
-<<<<<<< HEAD
-            sage: T = Q.theta_series()                                                  # needs sage.libs.pari
-            sage: Q.list_external_initializations()                                     # needs sage.libs.pari
-            []
-            sage: Q = QuadraticForm(ZZ, 2, [1,0,5], unsafe_initialization=False,        # needs sage.libs.pari
-            ....:                   number_of_automorphisms=3, determinant=0)
-            sage: Q.list_external_initializations()                                     # needs sage.libs.pari
-=======
 
             sage: # needs sage.libs.pari
             sage: T = Q.theta_series()
@@ -685,7 +677,6 @@
             sage: Q = QuadraticForm(ZZ, 2, [1,0,5], unsafe_initialization=False,
             ....:                   number_of_automorphisms=3, determinant=0)
             sage: Q.list_external_initializations()
->>>>>>> 04ee0c51
             []
 
         ::
