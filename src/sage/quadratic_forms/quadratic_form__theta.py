--- conflicted
+++ resolved
@@ -308,11 +308,7 @@
     """
     from sage.arith.misc import integer_floor as floor
     from sage.misc.functional import sqrt
-<<<<<<< HEAD
     from sage.misc.timing import cputime
-=======
-    from sage.misc.misc import cputime
->>>>>>> 15315e36
     from sage.misc.verbose import verbose
 
     if Q.base_ring() != ZZ:
