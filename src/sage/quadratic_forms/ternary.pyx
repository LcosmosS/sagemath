"""
Helper code for ternary quadratic forms
"""

#*****************************************************************************
#       Copyright (C) 2012 Gustavo Rama
#
# This program is free software: you can redistribute it and/or modify
# it under the terms of the GNU General Public License as published by
# the Free Software Foundation, either version 2 of the License, or
# (at your option) any later version.
#                  http://www.gnu.org/licenses/
#*****************************************************************************

<<<<<<< HEAD
from sage.arith.misc import GCD as gcd, inverse_mod, XGCD as xgcd
=======
from sage.arith.misc import gcd, inverse_mod, xgcd
>>>>>>> 450afbdc
from sage.matrix.constructor import matrix, identity_matrix, diagonal_matrix
from sage.misc.prandom import randint
from sage.modules.free_module_element import vector
from sage.quadratic_forms.extras import extend_to_primitive
from sage.rings.finite_rings.integer_mod import mod
from sage.rings.integer_ring import ZZ


def red_mfact(a,b):
    """
    Auxiliary function for reduction that finds the reduction factor of a, b integers.

    INPUT:

        - a, b integers

    OUTPUT:

        Integer

    EXAMPLES::

        sage: from sage.quadratic_forms.ternary import red_mfact
        sage: red_mfact(0, 3)
        0
        sage: red_mfact(-5, 100)
        9

    """

    if a:
        return (-b + abs(a))//(2*a)
    else:
        return 0


def _reduced_ternary_form_eisenstein_with_matrix(a1, a2, a3, a23, a13, a12):
    """
    Find the coefficients of the equivalent unique reduced ternary form according to the conditions
    of Dickson's "Studies in the Theory of Numbers", pp164-171, and the transformation matrix.
    See TernaryQF.is_eisenstein_reduced for the conditions.

    EXAMPLES::

        sage: from sage.quadratic_forms.ternary import _reduced_ternary_form_eisenstein_with_matrix
        sage: Q = TernaryQF([293, 315, 756, 908, 929, 522])
        sage: qr, M = _reduced_ternary_form_eisenstein_with_matrix(293, 315, 756, 908, 929, 522)
        sage: qr
        (1, 2, 2, -1, 0, -1)
        sage: M
        [ -54  137  -38]
        [ -23   58  -16]
        [  47 -119   33]
        sage: Qr = TernaryQF(qr)
        sage: Qr.is_eisenstein_reduced()
        True
        sage: Q(M) == Qr
        True


    """

    M = identity_matrix(3)

    loop=1

    while loop:


        # adjust
        v=a1+a2+a23+a13+a12
        if (v<0):
            M*=matrix(ZZ,3,[1,0,1,0,1,1,0,0,1])
            a3+=v
            a23+=a12+2*a2
            a13+=a12+2*a1

        # cuadred 12
        m=red_mfact(a1,a12)
        M*=matrix(ZZ,3,[1,m,0,0,1,0,0,0,1])
        t=a1*m
        a12+=t
        a2+=a12*m
        a12+=t
        a23+=a13*m

        # cuadred 23
        m=red_mfact(a2,a23)
        M*=matrix(ZZ,3,[1,0,0,0,1,m,0,0,1])
        t=a2*m
        a23+=t
        a3+=a23*m
        a23+=t
        a13+=a12*m

        # cuadred 13
        m=red_mfact(a1,a13)
        M*=matrix(ZZ,3,[1,0,m,0,1,0,0,0,1])
        t=a1*m
        a13+=t
        a3+=a13*m
        a13+=t
        a23+=a12*m

        # order 12
        if a1 > a2 or (a1 == a2 and abs(a23) > abs(a13)):
            M*=matrix(ZZ,3,[0,-1,0,-1,0,0,0,0,-1])
            [a1,a2]=[a2,a1]
            [a13,a23]=[a23,a13]

        # order 23
        if a2 > a3 or (a2 == a3 and abs(a13) > abs(a12)):
            M*=matrix(ZZ,3,[-1,0,0,0,0,-1,0,-1,0])
            [a2,a3]=[a3,a2]
            [a13,a12]=[a12,a13]

        # order 12
        if a1 > a2 or (a1 == a2 and abs(a23) > abs(a13)):
            M*=matrix(ZZ,3,[0,-1,0,-1,0,0,0,0,-1])
            [a1,a2]=[a2,a1]
            [a13,a23]=[a23,a13]

        # signs
        if (a23*a13*a12>0):
            # a23, a13, a12 positive

            if (a23<0):
                M*=diagonal_matrix([-1,1,1])
                a23=-a23
            if (a13<0):
                M*=diagonal_matrix([1,-1,1])
                a13=-a13
            if (a12<0):
                M*=diagonal_matrix([1,1,-1])
                a12=-a12

        else:
            # a23, a13, a12 nonpositive

            [s1,s2,s3]=[(a23>0),(a13>0),(a12>0)]
            if ((s1+s2+s3)%2):
                if (a23==0):
                    s1=1
                else:
                    if (a13==0):
                        s2=1
                    else:
                        if (a12==0):
                            s3=1
            if s1:
                M*=diagonal_matrix([-1,1,1])
                a23=-a23
            if s2:
                M*=diagonal_matrix([1,-1,1])
                a13=-a13
            if s3:
                M*=diagonal_matrix([1,1,-1])
                a12=-a12

        loop = not (abs(a23) <= a2 and abs(a13) <= a1 and abs(a12) <= a1 and a1+a2+a23+a13+a12>=0)


################
################



    # adj 3
    if a1+a2+a23+a13+a12 == 0 and 2*a1+2*a13+a12 > 0:
        M*=matrix(ZZ,3,[-1,0,1,0,-1,1,0,0,1])
        # a3 += a1+a2+a23+a13+a12
        a23=-2*a2-a23-a12
        a13=-2*a1-a13-a12

    # adj 5.12
    if a1 == -a12 and a13 != 0:
        M*=matrix(ZZ,3,[-1,-1,0,0,-1,0,0,0,1])
        #a2 += a1+a12
        a23=-a23-a13
        a13=-a13
        a12=-a12  # = 2*a1+a12

    # adj 5.13
    if a1 == -a13 and a12 != 0:
        M*=matrix(ZZ,3,[-1,0,-1,0,1,0,0,0,-1])
        # a3 += a1+a13
        a23=-a23-a12
        a13=-a13  # = 2*a1+a13
        a12=-a12

    # adj 5.23
    if a2 == -a23 and a12 != 0:
        M*=matrix(ZZ,3,[1,0,0,0,-1,-1,0,0,-1])
        # a3 += a2+a23
        a23=-a23  # = 2*a2+a23
        a13=-a13-a12
        a12=-a12

    # adj 4.12
    if a1 == a12 and a13 > 2*a23:
        M*=matrix(ZZ,3,[-1,-1,0,0,1,0,0,0,-1])
        # a 2 += a1-a12
        a23 = -a23 + a13
        # a12 = 2*a1 - a12

    # adj 4.13
    if a1 == a13 and a12 > 2*a23:
        M*=matrix(ZZ,3,[-1,0,-1,0,-1,0,0,0,1])
        # a3 += a1-a13
        a23 = -a23 + a12
        # a13 = 2*a1 - a13

    # adj 4.23
    if a2 == a23 and a12 > 2*a13:
        M*=matrix(ZZ,3,[-1,0,0,0,-1,-1,0,0,1])
        # a3 += a2-a23
        # a23 = 2*a2 - a23
        a13 = -a13 + a12

    # order 12
    if a1 == a2 and abs(a23) > abs(a13):
        M*=matrix(ZZ,3,[0,-1,0,-1,0,0,0,0,-1])
        [a1,a2]=[a2,a1]
        [a13,a23]=[a23,a13]

    # order 23
    if a2 == a3 and abs(a13) > abs(a12):
        M*=matrix(ZZ,3,[-1,0,0,0,0,-1,0,-1,0])
        [a13,a12]=[a12,a13]

    # order 12
    if a1 == a2 and abs(a23) > abs(a13):
        M*=matrix(ZZ,3,[0,-1,0,-1,0,0,0,0,-1])
        [a13,a23]=[a23,a13]

    return (a1, a2, a3, a23, a13, a12), M


def _reduced_ternary_form_eisenstein_without_matrix(a1, a2, a3, a23, a13, a12):
    """
    Find the coefficients of the equivalent unique reduced ternary form according to the conditions
    of Dickson's "Studies in the Theory of Numbers", pp164-171.
    See TernaryQF.is_eisenstein_reduced for the conditions.

    EXAMPLES::

        sage: from sage.quadratic_forms.ternary import _reduced_ternary_form_eisenstein_without_matrix
        sage: Q = TernaryQF([293, 315, 756, 908, 929, 522])
        sage: qr = _reduced_ternary_form_eisenstein_without_matrix(293, 315, 756, 908, 929, 522)
        sage: qr
        (1, 2, 2, -1, 0, -1)
        sage: Qr = TernaryQF(qr)
        sage: Qr.is_eisenstein_reduced()
        True

    """

    loop=1

    while loop:

        # adjust
        v=a1+a2+a23+a13+a12
        if (v<0):
            a3+=v
            a23+=a12+2*a2
            a13+=a12+2*a1

        # cuadred 12
        m=red_mfact(a1,a12)
        t=a1*m
        a12+=t
        a2+=a12*m
        a12+=t
        a23+=a13*m

        # cuadred 23
        m=red_mfact(a2,a23)
        t=a2*m
        a23+=t
        a3+=a23*m
        a23+=t
        a13+=a12*m

        # cuadred 13
        m=red_mfact(a1,a13)
        t=a1*m
        a13+=t
        a3+=a13*m
        a13+=t
        a23+=a12*m

        # order 12
        if a1 > a2 or (a1 == a2 and abs(a23) > abs(a13)):
            [a1,a2]=[a2,a1]
            [a13,a23]=[a23,a13]

        # order 23
        if a2 > a3 or (a2 == a3 and abs(a13) > abs(a12)):
            [a2,a3]=[a3,a2]
            [a13,a12]=[a12,a13]

        # order 12
        if a1 > a2 or (a1 == a2 and abs(a23) > abs(a13)):
            [a1,a2]=[a2,a1]
            [a13,a23]=[a23,a13]

        # signs
        if a23*a13*a12 > 0:
            # a23, a13, a12 positive

            if (a23<0):
                a23=-a23
            if (a13<0):
                a13=-a13
            if (a12<0):
                a12=-a12

        else:
            # a23, a13, a12 nonpositive

            [s1,s2,s3]=[(a23>0),(a13>0),(a12>0)]
            if ((s1+s2+s3)%2):
                if (a23==0):
                    s1=1
                else:
                    if (a13==0):
                        s2=1
                    else:
                        if (a12==0):
                            s3=1
            if s1:
                a23=-a23
            if s2:
                a13=-a13
            if s3:
                a12=-a12

        loop = not (abs(a23) <= a2 and abs(a13) <= a1 and abs(a12) <= a1 and a1+a2+a23+a13+a12 >= 0)


################
################



    # adj 3
    if a1+a2+a23+a13+a12 == 0 and 2*a1+2*a13+a12 > 0:
        # a3 += a1+a2+a23+a13+a12
        a23=-2*a2-a23-a12
        a13=-2*a1-a13-a12

    # adj 5.12
    if a1 == -a12 and a13 != 0:
        #a2 += a1+a12
        a23=-a23-a13
        a13=-a13
        a12=-a12  # = 2*a1+a12

    # adj 5.13
    if a1 == -a13 and a12 != 0:
        # a3 += a1+a13
        a23=-a23-a12
        a13=-a13  # = 2*a1+a13
        a12=-a12

    # adj 5.23
    if a2 == -a23 and a12 != 0:
        # a3 += a2+a23
        a23=-a23  # = 2*a2+a23
        a13=-a13-a12
        a12=-a12

    # adj 4.12
    if a1 == a12 and a13 > 2*a23:
        # a 2 += a1-a12
        a23 = -a23 + a13
        # a12 = 2*a1 - a12

    # adj 4.13
    if a1 == a13 and a12 > 2*a23:
        # a3 += a1-a13
        a23 = -a23 + a12
        # a13 = 2*a1 - a13

    # adj 4.23
    if a2 == a23 and a12 > 2*a13:
        # a3 += a2-a23
        # a23 = 2*a2 - a23
        a13 = -a13 + a12

    # order 12
    if a1 == a2 and abs(a23) > abs(a13):
        [a1,a2]=[a2,a1]
        [a13,a23]=[a23,a13]

    # order 23
    if a2 == a3 and abs(a13) > abs(a12):
        [a13,a12]=[a12,a13]

    # order 12
    if a1 == a2 and abs(a23) > abs(a13):
        [a13,a23]=[a23,a13]

    return a1, a2, a3, a23, a13, a12


def primitivize(long long v0, long long v1, long long v2, p):
    """
    Given a 3-tuple v not singular mod p, it returns a primitive 3-tuple version of v mod p.

    EXAMPLES::

        sage: from sage.quadratic_forms.ternary import primitivize
        sage: primitivize(12, 13, 14, 5)
        (3, 2, 1)
        sage: primitivize(12, 13, 15, 5)
        (4, 1, 0)

    """

    if v2%p != 0:
        v2_inv = inverse_mod(v2, p)
        return v2_inv*v0%p, v2_inv*v1%p, 1
    elif v1%p != 0:
        return inverse_mod(v1, p)*v0%p, 1, 0
    else:
        return 1, 0, 0

def evaluate(a, b, c, r, s, t, v):
    """
    Function to evaluate the ternary quadratic form (a, b, c, r, s, t) in a 3-tuple v.

    EXAMPLES::

        sage: from sage.quadratic_forms.ternary import evaluate
        sage: Q = TernaryQF([1, 2, 3, -1, 0, 0])
        sage: v = (1, -1, 19)
        sage: Q(v)
        1105
        sage: evaluate(1, 2, 3, -1, 0, 0, v)
        1105

    """

    return a*v[0]**2+b*v[1]**2+c*v[2]**2+r*v[2]*v[1]+s*v[2]*v[0]+t*v[1]*v[0]

def _find_zeros_mod_p_2(a, b, c, r, s, t):
    """
    Function to find the zeros mod 2 of a ternary quadratic form.

    EXAMPLES::

        sage: Q = TernaryQF([1, 2, 2, -1, 0, 0])
        sage: from sage.quadratic_forms.ternary import _find_zeros_mod_p_2
        sage: zeros = _find_zeros_mod_p_2(1, 2, 2, -1, 0, 0)
        sage: zeros
        [(0, 1, 0), (0, 0, 1), (1, 1, 1)]
        sage: Q((0, 1, 0))
        2
        sage: Q((0, 0, 1))
        2
        sage: Q((1, 1, 1))
        4

    """

    zeros=[]
    v=(1,0,0)
    if evaluate(a,b,c,r,s,t,v)%2==0:
        zeros.append(v)
    for i in range(2):
        v=(i,1,0)
        if evaluate(a,b,c,r,s,t,v)%2==0:
            zeros.append(v)
    for i in range(2):
        for j in range(2):
            v=(i,j,1)
            if evaluate(a,b,c,r,s,t,v)%2==0:
                zeros.append(v)
    return zeros

def pseudorandom_primitive_zero_mod_p(a, b, c, r, s, t, p):
    """
    Find a zero of the form (a, b, 1) of the ternary quadratic form given by the coefficients (a, b, c, r, s, t)
    mod p, where p is a odd prime that doesn't divide the discriminant.

    EXAMPLES::

        sage: Q = TernaryQF([1, 2, 2, -1, 0, 0])
        sage: p = 1009
        sage: from sage.quadratic_forms.ternary import pseudorandom_primitive_zero_mod_p
        sage: v = pseudorandom_primitive_zero_mod_p(1, 2, 2, -1, 0, 0, p)
        sage: v[2]
        1
        sage: Q(v)%p
        0

    """

    #[a,b,c,r,s,t] = Q.coefficients()
    while True:

        r1 = randint(0,p-1)
        r2 = randint(0,p-1)
        alpha = (b*r1**2+t*r1+a)%p
        if alpha != 0:

            beta = (2*b*r1*r2+t*r2+r*r1+s)%p
            gamma = (b*r2**2+r*r2+c)%p
            disc = beta**2-4*alpha*gamma
            if mod(disc,p).is_square():

                z = (-beta+mod(disc,p).sqrt().lift())*(2*alpha).inverse_mod(p)
                #return vector((z,r1*z+r2,1))%p
                return z%p, (r1*z+r2)%p, 1

def _find_zeros_mod_p_odd(long long a, long long b, long long c, long long r, long long s, long long t, long long p, v):
    """
    Find the zeros mod p, where p is an odd prime, of a ternary quadratic form given by its coefficients and a given zero of the form v.

    The prime p does not divide the discriminant of the form.

    EXAMPLES::

        sage: from sage.quadratic_forms.ternary import _find_zeros_mod_p_odd
        sage: Q = TernaryQF([1, 2, 2, -1, 0, 0])
        sage: p = 1009
        sage: v = (817, 974, 1)
        sage: Q(v)%1009
        0
        sage: zeros_1009 = _find_zeros_mod_p_odd(1, 2, 2, -1, 0, 0, 1009, v)
        sage: len(zeros_1009)
        1010
        sage: zeros_1009.sort()
        sage: zeros_1009[0]
        (0, 32, 1)
        sage: Q((0, 32, 1))
        2018

    """

    cdef long long a_i
    cdef long long c_i
    cdef long long a_inf
    cdef long long c_inf
    cdef long long i
    cdef long long l
    cdef long long x0
    cdef long long y0

    zeros=[v]
    x0=v[0]
    y0=v[1]
    more=False
    for i in xrange(p):
        a_i=(a*x0**2+b*i**2-2*b*i*y0+b*y0**2-t*i*x0+t*x0*y0-2*a*x0+t*i-t*y0+s*x0-r*i+r*y0+a+c-s)%p
        #b_i=(-2*b*i**2+2*b*i*y0+t*i*x0+2*a*x0-2*t*i+t*y0+r*i-2*a+s)%p
        if a_i==0:
            w=((x0-1)%p,(y0-i)%p,1)
            if w==v:
                more=True
            else:
                zeros.append(w)
        else:
            c_i=(b*i**2+t*i+a)%p
            l=c_i*ZZ(a_i).inverse_mod(p)
            w = primitivize(l*(x0-1)+1, l*(y0-i)+i, l , p)
            if (w[0]==v[0] and w[1]==v[1] and w[2]==v[2]):
                more=True
            else:
                zeros.append(w)
    if more:
        a_inf=(a*x0**2+b*y0**2+t*x0*y0-2*b*y0-t*x0+s*x0+r*y0+b+c-r)%p
        #b_inf=(2*b*y0+t*x0-2*b+r)%p
        if a_inf==0:
            w=(x0%p,(y0-1)%p,1)
            zeros.append(w)
        else:
            c_inf=b%p
            l=c_inf*ZZ(a_inf).inverse_mod(p)
            w = primitivize(l*x0, l*(y0-1)+1, l, p)
            zeros.append(w)

    return zeros



def _find_zeros_mod_p(a, b, c, r, s, t, p):
    """
    Find the zeros mod `p` of the ternary quadratic form.

    The quadratic form is given by the coefficients (a, b, c, r, s, t),
    and `p` is a prime that does not divide the discriminant of the form.

    EXAMPLES::

        sage: from sage.quadratic_forms.ternary import _find_zeros_mod_p
        sage: Q = TernaryQF([1, 2, 2, -1, 0, 0])
        sage: p = 1009
        sage: zeros_1009 = _find_zeros_mod_p(1, 2, 2, -1, 0, 0, p)
        sage: len(zeros_1009)
        1010
        sage: zeros_1009.sort()
        sage: zeros_1009[0]
        (0, 32, 1)
        sage: Q((0, 32, 1))
        2018
        sage: zeros_2 = _find_zeros_mod_p(1, 2, 2, -1, 0, 0, 2)
        sage: zeros_2
        [(0, 1, 0), (0, 0, 1), (1, 1, 1)]

    """

    if p==2:
        return _find_zeros_mod_p_2(a, b, c, r, s, t)
    else:
        v = pseudorandom_primitive_zero_mod_p(a, b, c, r, s, t, p)
        return _find_zeros_mod_p_odd(a, b, c, r, s, t, p, v)


def _find_all_ternary_qf_by_level_disc(long long N, long long d):
    """
    Find the coefficients of all the reduced ternary quadratic forms given its discriminant d and level N.
    If N|4d and d|N^2, then it may be some forms with that discriminant and level.

    EXAMPLES::

        sage: from sage.quadratic_forms.ternary import _find_all_ternary_qf_by_level_disc
        sage: _find_all_ternary_qf_by_level_disc(44, 11)
        [(1, 1, 3, 0, -1, 0), (1, 1, 4, 1, 1, 1)]
        sage: _find_all_ternary_qf_by_level_disc(44, 11^2 * 16)
        [(3, 15, 15, -14, -2, -2), (4, 11, 12, 0, -4, 0)]
        sage: Q = TernaryQF([1, 1, 3, 0, -1, 0])
        sage: Q.is_eisenstein_reduced()
        True
        sage: Q.reciprocal_reduced()
        Ternary quadratic form with integer coefficients:
        [4 11 12]
        [0 -4 0]
        sage: _find_all_ternary_qf_by_level_disc(44, 22)
        []
        sage: _find_all_ternary_qf_by_level_disc(44, 33)
        Traceback (most recent call last):
        ...
        ValueError: There are no ternary forms of this level and discriminant


    """

    cdef long long a
    cdef long long b
    cdef long long c
    cdef long long r
    cdef long long s
    cdef long long t
    cdef long long m
    cdef long long mu
    cdef long long g
    cdef long long u
    cdef long long v
    cdef long long g1
    cdef long long m_q
    cdef double a_max
    cdef double r_max
    cdef double b_max
    cdef long long stu2
    cdef long long mg



    l=[]

    if (4*d)%N!=0:
        raise ValueError("There are no ternary forms of this level and discriminant")
    else:
        m=4*d//N

    if (N**2)%d!=0:
        raise ValueError("There are no ternary forms of this level and discriminant")
    else:
        mu=N*N//d

    m_2=m%2
    mu_2=mu%2

    a=1
    a_max=(d/2.)**(1/3.)
    while a<=a_max:

        [g,u,v]=xgcd(4*a,m)
        g1=(ZZ(g).squarefree_part()*g).sqrtrem()[0]
        t=0
        while t<=a:

            alpha=max(a,m/4/a)
            b=alpha+((((u*t*t//g)-alpha))%(m//g))
            b_max=(d/2.0/a)**(1/2.)
            while b<=b_max:

                s=0
                beta=g//gcd(g,2*t)
                while s<=a:

                    r = -b+((((2*s*t*u//g)+b))%(m//g))
                    if s*t==0:
                        r_max=0
                    else:
                        r_max=b
                    while r<=r_max:

                        if (d-r*s*t+a*r*r+b*s*s)%(4*a*b-t**2)==0:

                            c=(d-r*s*t+a*r*r+b*s*s)//(4*a*b-t**2)
                            if r <= 0:
                                is_reduced = True
                                if r < -b:
                                    is_reduced = False
                                elif not (b <= c and 0 <= a+b+r-s-t):
                                    is_reduced = False
                                elif a == b and abs(r) > abs(s):
                                    is_reduced = False
                                elif b == c and abs(s) > abs(t):
                                    is_reduced = False
                                elif a+b+r-s-t == 0 and 2*a-2*s-t > 0:
                                    is_reduced = False
                                elif a == t and s != 0:
                                    is_reduced = False
                                elif a == s and t != 0:
                                    is_reduced = False
                                elif b == -r and t != 0:
                                    is_reduced = False
                                if is_reduced:
                                    m_q=gcd((4*b*c-r**2, 4*a*c-s**2, 4*a*b-t**2, 2*s*t-4*a*r, -2*r*t+4*b*s, -2*r*s+4*c*t))
                                    if m_q==m:
                                        l.append((ZZ(a), ZZ(b), ZZ(c), ZZ(r), ZZ(-s), ZZ(-t)))
                            else:
                                is_reduced=True
                                if not (b <= c and 0 <= a+b+r+s+t):
                                    is_reduced = False
                                elif a == b and abs(r) > abs(s):
                                    is_reduced = False
                                elif b == c and abs(s) > abs(t):
                                    is_reduced = False
                                elif a+b+r+s+t == 0 and 2*a+2*s+t > 0:
                                    is_reduced = False
                                elif a == t and s > 2*r:
                                    is_reduced = False
                                elif a == s and t > 2*r:
                                    is_reduced = False
                                elif b == r and t > 2*s:
                                    is_reduced = False
                                if is_reduced:
                                    m_q=gcd((4*b*c-r**2, 4*a*c-s**2, 4*a*b-t**2, 2*s*t-4*a*r, 2*r*t-4*b*s, 2*r*s-4*c*t))
                                    if m_q==m:
                                        l.append((ZZ(a), ZZ(b), ZZ(c), ZZ(r), ZZ(s), ZZ(t)))
                        r+=(m//g)
                    s+=beta
                b+=m//g
            t+=g1

        a+=1
    return l



def _find_a_ternary_qf_by_level_disc(long long N, long long d):
    """
    Find the coefficients of a reduced ternary quadratic form given its discriminant d and level N.
    If N|4d and d|N^2, then it may be a form with that discriminant and level.

    EXAMPLES::

        sage: from sage.quadratic_forms.ternary import _find_a_ternary_qf_by_level_disc
        sage: _find_a_ternary_qf_by_level_disc(44, 11)
        (1, 1, 3, 0, -1, 0)
        sage: _find_a_ternary_qf_by_level_disc(44, 11^2 * 16)
        (3, 15, 15, -14, -2, -2)
        sage: Q = TernaryQF([1, 1, 3, 0, -1, 0])
        sage: Q.is_eisenstein_reduced()
        True
        sage: Q.level()
        44
        sage: Q.disc()
        11
        sage: _find_a_ternary_qf_by_level_disc(44, 22)
        sage: _find_a_ternary_qf_by_level_disc(44, 33)
        Traceback (most recent call last):
        ...
        ValueError: There are no ternary forms of this level and discriminant

    """

    cdef long long a
    cdef long long b
    cdef long long c
    cdef long long r
    cdef long long s
    cdef long long t
    cdef long long m
    cdef long long mu
    cdef long long g
    cdef long long u
    cdef long long v
    cdef long long g1
    cdef long long m_q
    cdef double a_max
    cdef double r_max
    cdef double b_max
    cdef long long stu2
    cdef long long mg

    if (4*d)%N:
        raise ValueError("There are no ternary forms of this level and discriminant")
    else:
        m=4*d//N

    if (N**2)%d:
        raise ValueError("There are no ternary forms of this level and discriminant")
    else:
        mu=N*N//d

    m_2=m%2
    mu_2=mu%2

    a=1
    a_max=(d/2.)**(1/3.)
    while a<=a_max:

        [g,u,v]=xgcd(4*a,m)
        g1=(ZZ(g).squarefree_part()*g).sqrtrem()[0]
        t=0
        while t<=a:

            alpha=max(a,m/4/a)
            b=alpha+((((u*t*t//g)-alpha))%(m//g))
            b_max=(d/2.0/a)**(1/2.)
            while b<=b_max:

                s=0
                beta=g//gcd(g,2*t)
                while s<=a:

                    r = -b+((((2*s*t*u//g)+b))%(m//g))
                    if s*t==0:
                        r_max=0
                    else:
                        r_max=b
                    while r<=r_max:

                        if (d-r*s*t+a*r*r+b*s*s)%(4*a*b-t**2)==0:

                            c=(d-r*s*t+a*r*r+b*s*s)//(4*a*b-t**2)
                            if r <= 0:
                                is_reduced = True
                                if r < -b:
                                    is_reduced = False
                                elif not (b <= c and 0 <= a+b+r-s-t):
                                    is_reduced = False
                                elif a == b and abs(r) > abs(s):
                                    is_reduced = False
                                elif b == c and abs(s) > abs(t):
                                    is_reduced = False
                                elif a+b+r-s-t == 0 and 2*a-2*s-t > 0:
                                    is_reduced = False
                                elif a == t and s != 0:
                                    is_reduced = False
                                elif a == s and t != 0:
                                    is_reduced = False
                                elif b == -r and t != 0:
                                    is_reduced = False
                                if is_reduced:
                                    m_q=gcd((4*b*c-r**2, 4*a*c-s**2, 4*a*b-t**2, 2*s*t-4*a*r, -2*r*t+4*b*s, -2*r*s+4*c*t))
                                    if m_q==m:
                                        return ZZ(a), ZZ(b), ZZ(c), ZZ(r), ZZ(-s), ZZ(-t)
                            else:
                                is_reduced = True
                                if not (b <= c and 0 <= a+b+r+s+t):
                                    is_reduced = False
                                elif a == b and abs(r) > abs(s):
                                    is_reduced = False
                                elif b == c and abs(s) > abs(t):
                                    is_reduced = False
                                elif a+b+r+s+t == 0 and 2*a+2*s+t > 0:
                                    is_reduced = False
                                elif a==t and s > 2*r:
                                    is_reduced = False
                                elif a == s and t>2*r:
                                    is_reduced = False
                                elif b == r and t > 2*s:
                                    is_reduced = False
                                if is_reduced:
                                    m_q=gcd((4*b*c-r**2, 4*a*c-s**2, 4*a*b-t**2, 2*s*t-4*a*r, 2*r*t-4*b*s, 2*r*s-4*c*t))
                                    if m_q==m:
                                        return ZZ(a), ZZ(b), ZZ(c), ZZ(r), ZZ(s), ZZ(t)
                        r+=(m//g)
                    s+=beta
                b+=m//g
            t+=g1

        a+=1



def extend(v):
    """
    Return the coefficients of a matrix M such that M has determinant gcd(v) and the first column is v.

    EXAMPLES::

        sage: from sage.quadratic_forms.ternary import extend
        sage: v = (6, 4, 12)
        sage: m = extend(v)
        sage: M = matrix(3, m)
        sage: M
        [ 6  1  0]
        [ 4  1  0]
        [12  0  1]
        sage: M.det()
        2
        sage: v = (-12, 20, 30)
        sage: m = extend(v)
        sage: M = matrix(3, m)
        sage: M
        [-12   1   0]
        [ 20  -2   1]
        [ 30   0  -7]
        sage: M.det()
        2

    """

    b1 = xgcd(v[0], v[1])
    b2 = xgcd(b1[1], b1[2])
    b3 = xgcd(b1[0], v[2])

    return v[0], -b1[2], -b2[1]*b3[2], v[1], b1[1], -b2[2]*b3[2], v[2], 0, b3[1]


def _find_p_neighbor_from_vec(a, b, c, r, s, t, p, v, mat = False):
    """
    Finds the coefficients of the reduced equivalent of the p-neighbor
    of the ternary quadratic given by Q = (a, b, c, r, s, t)  form associated
    to a given vector v satisfying:

    1. Q(v) = 0  mod p

    2. v is a non-singular point of the conic Q(v) = 0 mod p.

    Reference:  Gonzalo Tornaria's Thesis, Thrm 3.5, p34.

    EXAMPLES::

        sage: from sage.quadratic_forms.ternary import _find_p_neighbor_from_vec
        sage: Q = TernaryQF([1, 3, 3, -2, 0, -1])
        sage: Q
        Ternary quadratic form with integer coefficients:
        [1 3 3]
        [-2 0 -1]
        sage: Q.disc()
        29
        sage: v = (9, 7, 1)
        sage: v in Q.find_zeros_mod_p(11)
        True
        sage: q11, M = _find_p_neighbor_from_vec(1, 3, 3, -2, 0, -1, 11, v, mat = True)
        sage: Q11 = TernaryQF(q11)
        sage: Q11
        Ternary quadratic form with integer coefficients:
        [1 2 4]
        [-1 -1 0]
        sage: M = matrix(3, M)
        sage: M
        [    -1  -5/11   7/11]
        [     0 -10/11   3/11]
        [     0  -3/11  13/11]
        sage: Q(M) == Q11
        True

    """

    v0, w0, u0, v1, w1, u1, v2, w2, u2 = extend(v)

    m00 = 2*a*v0**2 + 2*b*v1**2 + 2*c*v2**2 + 2*r*v1*v2 + 2*s*v0*v2 + 2*t*v0*v1
    m11 = 2*a*w0**2 + 2*b*w1**2 + 2*t*w0*w1
    m22 = 2*a*u0**2 + 2*b*u1**2 + 2*c*u2**2 + 2*r*u1*u2 + 2*s*u0*u2 + 2*t*u0*u1
    m01 = 2*a*v0*w0 + 2*b*v1*w1 + r*v2*w1 + s*v2*w0 + t*v0*w1 + t*v1*w0
    m02 = 2*a*u0*v0 + 2*b*u1*v1 + 2*c*u2*v2 + r*u1*v2 + r*u2*v1 + s*u0*v2 + s*u2*v0 + t*u0*v1 + t*u1*v0
    m12 = 2*a*u0*w0 + 2*b*u1*w1 + r*u2*w1 + s*u2*w0 + t*u0*w1 + t*u1*w0


    if m02%p!=0:

        m0 = (-m00/m02/2) % p**2
        m1 = (-m01/m02) % p

        b00 = m0**2*m22/p**2 + 2*m0*m02/p**2 + m00/p**2
        b11 = m1**2*m22 + 2*m1*m12 + m11
        b22 = m22*p**2
        b01 = m0*m1*m22/p + m0*m12/p + m02*m1/p + m01/p
        b02 = m0*m22 + m02
        b12 = m1*m22*p + m12*p

        if mat:
            q, Mr = _reduced_ternary_form_eisenstein_with_matrix(ZZ(b00/2), ZZ(b11/2), ZZ(b22/2), ZZ(b12), ZZ(b02), ZZ(b01))
            r00, r01, r02, r10, r11, r12, r20, r21, r22 = Mr.list()
            t00 = p*r20*u0 + (m0*u0/p + v0/p)*r00 + (m1*u0 + w0)*r10
            t01 = p*r21*u0 + (m0*u0/p + v0/p)*r01 + (m1*u0 + w0)*r11
            t02 = p*r22*u0 + (m0*u0/p + v0/p)*r02 + (m1*u0 + w0)*r12
            t10 = p*r20*u1 + (m0*u1/p + v1/p)*r00 + (m1*u1 + w1)*r10
            t11 = p*r21*u1 + (m0*u1/p + v1/p)*r01 + (m1*u1 + w1)*r11
            t12 = p*r22*u1 + (m0*u1/p + v1/p)*r02 + (m1*u1 + w1)*r12
            t20 = p*r20*u2 + (m0*u2/p + v2/p)*r00 + (m1*u2 + w2)*r10
            t21 = p*r21*u2 + (m0*u2/p + v2/p)*r01 + (m1*u2 + w2)*r11
            t22 = p*r22*u2 + (m0*u2/p + v2/p)*r02 + (m1*u2 + w2)*r12
            return q, (t00, t01, t02, t10, t11, t12, t20, t21, t22)
        else:
            return _reduced_ternary_form_eisenstein_without_matrix(ZZ(b00/2), ZZ(b11/2), ZZ(b22/2), ZZ(b12), ZZ(b02), ZZ(b01))

    if m01%p!=0:

        m0 = (-m00/m01/2) % p**2
        m1 = (-m02/m01) % p

        b00 = m0**2*m11/p**2 + 2*m0*m01/p**2 + m00/p**2
        b11 = m1**2*m11 + 2*m1*m12 + m22
        b22 = m11*p**2
        b01 = m0*m1*m11/p + m0*m12/p + m01*m1/p + m02/p
        b02 = m0*m11 + m01
        b12 = m1*m11*p + m12*p

        if mat:
            q, Mr = _reduced_ternary_form_eisenstein_with_matrix(ZZ(b00/2), ZZ(b11/2), ZZ(b22/2), ZZ(b12), ZZ(b02), ZZ(b01))
            r00, r01, r02, r10, r11, r12, r20, r21, r22 = Mr.list()
            t00 = p*r20*w0 + (m0*w0/p + v0/p)*r00 + (m1*w0 + u0)*r10
            t01 = p*r21*w0 + (m0*w0/p + v0/p)*r01 + (m1*w0 + u0)*r11
            t02 = p*r22*w0 + (m0*w0/p + v0/p)*r02 + (m1*w0 + u0)*r12
            t10 = p*r20*w1 + (m0*w1/p + v1/p)*r00 + (m1*w1 + u1)*r10
            t11 = p*r21*w1 + (m0*w1/p + v1/p)*r01 + (m1*w1 + u1)*r11
            t12 = p*r22*w1 + (m0*w1/p + v1/p)*r02 + (m1*w1 + u1)*r12
            t20 = p*r20*w2 + (m0*w2/p + v2/p)*r00 + (m1*w2 + u2)*r10
            t21 = p*r21*w2 + (m0*w2/p + v2/p)*r01 + (m1*w2 + u2)*r11
            t22 = p*r22*w2 + (m0*w2/p + v2/p)*r02 + (m1*w2 + u2)*r12
            return q, (t00, t01, t02, t10, t11, t12, t20, t21, t22)
        else:
            return _reduced_ternary_form_eisenstein_without_matrix(ZZ(b00/2), ZZ(b11/2), ZZ(b22/2), ZZ(b12), ZZ(b02), ZZ(b01))


def _basic_lemma_vec(a, b, c, r, s, t, n):
    """
    Find a vector v such that the ternary quadratic form given by (a, b, c, r, s, t) evaluated at v is
    coprime with n a prime or 1.

    EXAMPLES::

        sage: from sage.quadratic_forms.ternary import _basic_lemma_vec
        sage: Q = TernaryQF([5, 2, 3, -1, 0, 0])
        sage: v = _basic_lemma_vec(5, 2, 3, -1, 0, 0, 5)
        sage: v
        (0, 1, 0)
        sage: Q(v)
        2

    """

    if n == 1:
        return 0, 0, 0

    if a%n != 0:
        return 1, 0, 0
    elif b%n != 0:
        return 0, 1, 0
    elif c%n != 0:
        return 0, 0, 1

    if r%n != 0:
        return 0, 1, 1
    elif s%n != 0:
        return 1, 0, 1
    elif t%n != 0:
        return 1, 1, 0

    raise ValueError("not primitive form")

def _basic_lemma(a, b, c, r, s, t, n):
    """
    Finds a number represented by the ternary quadratic form given by the coefficients (a, b, c, r, s, t)
    and coprime to the prime n.

    EXAMPLES::

        sage: from sage.quadratic_forms.ternary import _basic_lemma
        sage: Q = TernaryQF([5, 2, 3, -1, 0, 0])
        sage: _basic_lemma(5, 2, 3, -1, 0, 0, 5)
        2

    """

    if n == 1:
        return 0

    if a%n != 0:
        return a
    elif b%n != 0:
        return b
    elif c%n != 0:
        return c

    if r%n != 0:
        return b + c + r
    elif s%n != 0:
        return a + c + s
    elif t%n != 0:
        return a + b + t

    raise ValueError("not primitive form")<|MERGE_RESOLUTION|>--- conflicted
+++ resolved
@@ -12,11 +12,7 @@
 #                  http://www.gnu.org/licenses/
 #*****************************************************************************
 
-<<<<<<< HEAD
-from sage.arith.misc import GCD as gcd, inverse_mod, XGCD as xgcd
-=======
 from sage.arith.misc import gcd, inverse_mod, xgcd
->>>>>>> 450afbdc
 from sage.matrix.constructor import matrix, identity_matrix, diagonal_matrix
 from sage.misc.prandom import randint
 from sage.modules.free_module_element import vector
