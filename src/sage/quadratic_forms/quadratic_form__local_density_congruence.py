--- conflicted
+++ resolved
@@ -208,15 +208,9 @@
         [ * 10 5 6 ]
         [ * * 15 8 ]
         [ * * * 20 ]
-<<<<<<< HEAD
-        sage: Q.theta_series(20)                                                        # optional - sage.libs.pari
-        1 + 2*q^5 + 2*q^10 + 2*q^14 + 2*q^15 + 2*q^16 + 2*q^18 + O(q^20)
-        sage: Q.local_normal_form(2)                                                    # optional - sage.libs.pari sage.rings.padics
-=======
         sage: Q.theta_series(20)                                                    # optional - sage.libs.pari
         1 + 2*q^5 + 2*q^10 + 2*q^14 + 2*q^15 + 2*q^16 + 2*q^18 + O(q^20)
         sage: Q.local_normal_form(2)                                                # optional - sage.libs.pari sage.rings.padics
->>>>>>> 33899aa9
         Quadratic form in 4 variables over Integer Ring with coefficients:
         [ 0 1 0 0 ]
         [ * 0 0 0 ]
