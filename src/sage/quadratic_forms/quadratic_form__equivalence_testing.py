"""
Equivalence Testing

AUTHORS:

- Anna Haensch (2014-12-01): added test for rational isometry
"""
from sage.arith.misc import (hilbert_symbol,
                             GCD,
                             is_prime,
                             legendre_symbol,
                             prime_divisors,
                             valuation)
from sage.rings.integer_ring import ZZ
from sage.rings.rational_field import QQ


##############################################################################
# Routines to test if two quadratic forms over ZZ are globally equivalent.   #
# (For now, we require both forms to be positive definite.)                  #
##############################################################################

def is_globally_equivalent_to(self, other, return_matrix=False):
    r"""
    Determine if the current quadratic form is equivalent to the
    given form over `\ZZ`.

    If ``return_matrix`` is True, then we return the transformation
    matrix `M` so that ``self(M) == other``.

    INPUT:

    - ``self``, ``other`` -- positive definite integral quadratic forms

    - ``return_matrix`` -- (boolean, default ``False``) return
      the transformation matrix instead of a boolean

    OUTPUT:

    - if ``return_matrix`` is ``False``: a boolean

    - if ``return_matrix`` is ``True``: either ``False`` or the
      transformation matrix

    EXAMPLES::

        sage: Q = DiagonalQuadraticForm(ZZ, [1,1,1,1])
        sage: M = Matrix(ZZ, 4, 4, [1,2,0,0, 0,1,0,0, 0,0,1,0, 0,0,0,1])
        sage: Q1 = Q(M)
        sage: Q.is_globally_equivalent_to(Q1)                                           # needs sage.libs.pari
        True
        sage: MM = Q.is_globally_equivalent_to(Q1, return_matrix=True)                  # needs sage.libs.pari
        sage: Q(MM) == Q1                                                               # needs sage.libs.pari
        True

    ::

        sage: # needs sage.libs.pari
        sage: Q1 = QuadraticForm(ZZ, 3, [1, 0, -1, 2, -1, 5])
        sage: Q2 = QuadraticForm(ZZ, 3, [2, 1, 2, 2, 1, 3])
        sage: Q3 = QuadraticForm(ZZ, 3, [8, 6, 5, 3, 4, 2])
        sage: Q1.is_globally_equivalent_to(Q2)                                          # needs sage.libs.pari
        False
        sage: Q1.is_globally_equivalent_to(Q2, return_matrix=True)                      # needs sage.libs.pari
        False
        sage: Q1.is_globally_equivalent_to(Q3)                                          # needs sage.libs.pari
        True
        sage: M = Q1.is_globally_equivalent_to(Q3, True); M                             # needs sage.libs.pari
        [-1 -1  0]
        [ 1  1  1]
        [-1  0  0]
        sage: Q1(M) == Q3                                                               # needs sage.libs.pari
        True

    ::

        sage: Q = DiagonalQuadraticForm(ZZ, [1, -1])
        sage: Q.is_globally_equivalent_to(Q)                                            # needs sage.libs.pari
        Traceback (most recent call last):
        ...
        ValueError: not a definite form in QuadraticForm.is_globally_equivalent_to()

    ALGORITHM: this uses the PARI function :pari:`qfisom`, implementing
    an algorithm by Plesken and Souvignier.

    TESTS:

    :trac:`27749` is fixed::

        sage: Q = QuadraticForm(ZZ, 2, [2, 3, 5])
        sage: P = QuadraticForm(ZZ, 2, [8, 6, 5])
        sage: Q.is_globally_equivalent_to(P)                                            # needs sage.libs.pari
        False
        sage: P.is_globally_equivalent_to(Q)                                            # needs sage.libs.pari
        False
    """
    from sage.quadratic_forms.quadratic_form import QuadraticForm

    # Check that other is a QuadraticForm
    if not isinstance(other, QuadraticForm):
        raise TypeError("you must compare two quadratic forms, but the argument is not a quadratic form")

    # only for definite forms
    if not self.is_definite() or not other.is_definite():
        raise ValueError("not a definite form in QuadraticForm.is_globally_equivalent_to()")

    mat = other.__pari__().qfisom(self)
    if not mat:
        return False

    if return_matrix:
        return mat.sage()
    else:
        return True


def is_locally_equivalent_to(self, other, check_primes_only=False, force_jordan_equivalence_test=False):
    r"""
    Determine if the current quadratic form (defined over `\ZZ`) is
    locally equivalent to the given form over the real numbers and the
    `p`-adic integers for every prime `p`.

    This works by comparing the local Jordan decompositions at every
    prime, and the dimension and signature at the real place.

    INPUT:

    - ``other`` -- a :class:`QuadraticForm`

    OUTPUT: boolean

    EXAMPLES::

        sage: Q1 = QuadraticForm(ZZ, 3, [1, 0, -1, 2, -1, 5])
        sage: Q2 = QuadraticForm(ZZ, 3, [2, 1, 2, 2, 1, 3])
        sage: Q1.is_globally_equivalent_to(Q2)                                          # needs sage.libs.pari
        False
        sage: Q1.is_locally_equivalent_to(Q2)                                           # needs sage.libs.pari
        True
    """
    # TO IMPLEMENT:
    if self.det() == 0:
        raise NotImplementedError("OOps!  We need to think about whether this still works for degenerate forms...  especially check the signature.")

    # Check that both forms have the same dimension and base ring
    if (self.dim() != other.dim()) or (self.base_ring() != other.base_ring()):
        return False

    # Check that the determinant and level agree
    if (self.det() != other.det()) or (self.level() != other.level()):
        return False

    # -----------------------------------------------------

    # Test equivalence over the real numbers
    if self.signature() != other.signature():
        return False

    # Test equivalence over Z_p for all primes
    if (self.base_ring() == ZZ) and (not force_jordan_equivalence_test):

        # Test equivalence with Conway-Sloane genus symbols (default over ZZ)
        if self.CS_genus_symbol_list() != other.CS_genus_symbol_list():
            return False
    else:
        # Test equivalence via the O'Meara criterion.
        for p in prime_divisors(ZZ(2) * self.det()):
            if not self.has_equivalent_Jordan_decomposition_at_prime(other, p):
                return False

    # All tests have passed!
    return True


def has_equivalent_Jordan_decomposition_at_prime(self, other, p):
    """
    Determine if the given quadratic form has a Jordan decomposition
    equivalent to that of ``self``.

    INPUT:

    - ``other`` -- a :class:`QuadraticForm`

    OUTPUT: boolean

    EXAMPLES::

        sage: Q1 = QuadraticForm(ZZ, 3, [1, 0, -1, 1, 0, 3])
        sage: Q2 = QuadraticForm(ZZ, 3, [1, 0, 0, 2, -2, 6])
        sage: Q3 = QuadraticForm(ZZ, 3, [1, 0, 0, 1, 0, 11])
        sage: [Q1.level(), Q2.level(), Q3.level()]
        [44, 44, 44]
<<<<<<< HEAD
        sage: Q1.has_equivalent_Jordan_decomposition_at_prime(Q2, 2)                    # needs sage.libs.pari
        False
        sage: Q1.has_equivalent_Jordan_decomposition_at_prime(Q2, 11)                   # needs sage.libs.pari
        False
        sage: Q1.has_equivalent_Jordan_decomposition_at_prime(Q3, 2)                    # needs sage.libs.pari
        False
        sage: Q1.has_equivalent_Jordan_decomposition_at_prime(Q3, 11)                   # needs sage.libs.pari
        True
        sage: Q2.has_equivalent_Jordan_decomposition_at_prime(Q3, 2)                    # needs sage.libs.pari
        True
        sage: Q2.has_equivalent_Jordan_decomposition_at_prime(Q3, 11)                   # needs sage.libs.pari
=======

        sage: # needs sage.libs.pari
        sage: Q1.has_equivalent_Jordan_decomposition_at_prime(Q2, 2)
        False
        sage: Q1.has_equivalent_Jordan_decomposition_at_prime(Q2, 11)
        False
        sage: Q1.has_equivalent_Jordan_decomposition_at_prime(Q3, 2)
        False
        sage: Q1.has_equivalent_Jordan_decomposition_at_prime(Q3, 11)
        True
        sage: Q2.has_equivalent_Jordan_decomposition_at_prime(Q3, 2)
        True
        sage: Q2.has_equivalent_Jordan_decomposition_at_prime(Q3, 11)
>>>>>>> 04ee0c51
        False
    """
    # Sanity Checks
    # if not isinstance(other, QuadraticForm):
    if not isinstance(other, type(self)):
        raise TypeError("the first argument must be of type QuadraticForm")
    if not is_prime(p):
        raise TypeError("the second argument must be a prime number")

    # Get the relevant local normal forms quickly
    self_jordan = self.jordan_blocks_by_scale_and_unimodular(p, safe_flag=False)
    other_jordan = other.jordan_blocks_by_scale_and_unimodular(p, safe_flag=False)

    # Check for the same number of Jordan components
    if len(self_jordan) != len(other_jordan):
        return False

    # Deal with odd primes:  Check that the Jordan component scales, dimensions, and discriminants are the same
    if p != 2:
        for i in range(len(self_jordan)):
            if (self_jordan[i][0] != other_jordan[i][0]) \
               or (self_jordan[i][1].dim() != other_jordan[i][1].dim()) \
               or (legendre_symbol(self_jordan[i][1].det() * other_jordan[i][1].det(), p) != 1):
                return False

        # All tests passed for an odd prime.
        return True

    # For p = 2:  Check that all Jordan Invariants are the same.
    elif p == 2:

        # Useful definition
        t = len(self_jordan)          # Define t = Number of Jordan components

        # Check that all Jordan Invariants are the same (scale, dim, and norm)
        for i in range(t):
            if (self_jordan[i][0] != other_jordan[i][0]) \
               or (self_jordan[i][1].dim() != other_jordan[i][1].dim()) \
               or (valuation(GCD(self_jordan[i][1].coefficients()), p) != valuation(GCD(other_jordan[i][1].coefficients()), p)):
                return False

        # Use O'Meara's isometry test 93:29 on p277.
        # ------------------------------------------

        # List of norms, scales, and dimensions for each i
        scale_list = [ZZ(2)**self_jordan[i][0] for i in range(t)]
        norm_list = [ZZ(2)**(self_jordan[i][0] + valuation(GCD(self_jordan[i][1].coefficients()), 2)) for i in range(t)]
        dim_list = [(self_jordan[i][1].dim()) for i in range(t)]

        # List of Hessian determinants and Hasse invariants for each Jordan (sub)chain
        # (Note: This is not the same as O'Meara's Gram determinants, but ratios are the same!)  -- NOT SO GOOD...
        # But it matters in condition (ii), so we multiply all by 2 (instead of dividing by 2 since only square-factors matter, and it's easier.)
        j = 0
        self_chain_det_list = [self_jordan[j][1].Gram_det() * (scale_list[j]**dim_list[j])]
        other_chain_det_list = [other_jordan[j][1].Gram_det() * (scale_list[j]**dim_list[j])]
        self_hasse_chain_list = [self_jordan[j][1].scale_by_factor(ZZ(2)**self_jordan[j][0]).hasse_invariant__OMeara(2)]
        other_hasse_chain_list = [other_jordan[j][1].scale_by_factor(ZZ(2)**other_jordan[j][0]).hasse_invariant__OMeara(2)]

        for j in range(1, t):
            self_chain_det_list.append(self_chain_det_list[j-1] * self_jordan[j][1].Gram_det() * (scale_list[j]**dim_list[j]))
            other_chain_det_list.append(other_chain_det_list[j-1] * other_jordan[j][1].Gram_det() * (scale_list[j]**dim_list[j]))
            self_hasse_chain_list.append(self_hasse_chain_list[j-1]
                                         * hilbert_symbol(self_chain_det_list[j-1], self_jordan[j][1].Gram_det(), 2)
                                         * self_jordan[j][1].hasse_invariant__OMeara(2))
            other_hasse_chain_list.append(other_hasse_chain_list[j-1]
                                          * hilbert_symbol(other_chain_det_list[j-1], other_jordan[j][1].Gram_det(), 2)
                                          * other_jordan[j][1].hasse_invariant__OMeara(2))

        # SANITY CHECK -- check that the scale powers are strictly increasing
        for i in range(1, len(scale_list)):
            if scale_list[i - 1] >= scale_list[i]:
                raise RuntimeError("there is something wrong with the Jordan Decomposition ; the given scales are not strictly increasing")

        # Test O'Meara's two conditions
        for i in range(t - 1):

            # Condition (i): Check that their (unit) ratio is a square (but it suffices to check at most mod 8).
            modulus = norm_list[i] * norm_list[i+1] / (scale_list[i] ** 2)
            if modulus > 8:
                modulus = 8
            if (modulus > 1) and (((self_chain_det_list[i] / other_chain_det_list[i]) % modulus) != 1):
                return False

            # Check O'Meara's condition (ii) when appropriate
            if norm_list[i + 1] % (4 * norm_list[i]) == 0:
                if self_hasse_chain_list[i] * hilbert_symbol(norm_list[i] * other_chain_det_list[i], -self_chain_det_list[i], 2) \
                       != other_hasse_chain_list[i] * hilbert_symbol(norm_list[i], -other_chain_det_list[i], 2):      # Nipp conditions
                    return False

        # All tests passed for the prime 2.
        return True

    else:
        raise TypeError("this should not have happened")


def is_rationally_isometric(self, other, return_matrix=False):
    """
    Determine if two regular quadratic forms over a number field are isometric.

    INPUT:

    - ``other`` -- a quadratic form over a number field

    - ``return_matrix`` -- (boolean, default ``False``) return
      the transformation matrix instead of a boolean; this is currently only implemented for forms over ``QQ``

    OUTPUT:

    - if ``return_matrix`` is ``False``: a boolean

    - if ``return_matrix`` is ``True``: either ``False`` or the
      transformation matrix

    EXAMPLES::

        sage: V = DiagonalQuadraticForm(QQ, [1, 1, 2])
        sage: W = DiagonalQuadraticForm(QQ, [2, 2, 2])
        sage: V.is_rationally_isometric(W)                                              # needs sage.libs.pari
        True

    ::

        sage: # needs sage.rings.number_field
        sage: x = polygen(ZZ, 'x')
        sage: K.<a> = NumberField(x^2 - 3)
        sage: V = QuadraticForm(K, 4, [1, 0, 0, 0, 2*a, 0, 0, a, 0, 2]); V
        Quadratic form in 4 variables over Number Field in a
         with defining polynomial x^2 - 3 with coefficients:
        [ 1 0 0 0 ]
        [ * 2*a 0 0 ]
        [ * * a 0 ]
        [ * * * 2 ]
        sage: W = QuadraticForm(K, 4, [1, 2*a, 4, 6, 3, 10, 2, 1, 2, 5]); W
        Quadratic form in 4 variables over Number Field in a
         with defining polynomial x^2 - 3 with coefficients:
        [ 1 2*a 4 6 ]
        [ * 3 10 2 ]
        [ * * 1 2 ]
        [ * * * 5 ]
        sage: V.is_rationally_isometric(W)
        False

    ::

        sage: # needs sage.rings.number_field
        sage: K.<a> = NumberField(x^4 + 2*x + 6)
        sage: V = DiagonalQuadraticForm(K, [a, 2, 3, 2, 1]); V
        Quadratic form in 5 variables over Number Field in a
         with defining polynomial x^4 + 2*x + 6 with coefficients:
        [ a 0 0 0 0 ]
        [ * 2 0 0 0 ]
        [ * * 3 0 0 ]
        [ * * * 2 0 ]
        [ * * * * 1 ]
        sage: W = DiagonalQuadraticForm(K, [a, a, a, 2, 1]); W
        Quadratic form in 5 variables over Number Field in a
         with defining polynomial x^4 + 2*x + 6 with coefficients:
        [ a 0 0 0 0 ]
        [ * a 0 0 0 ]
        [ * * a 0 0 ]
        [ * * * 2 0 ]
        [ * * * * 1 ]
        sage: V.is_rationally_isometric(W)
        False

    ::

        sage: # needs sage.rings.number_field
        sage: K.<a> = NumberField(x^2 - 3)
        sage: V = DiagonalQuadraticForm(K, [-1, a, -2*a])
        sage: W = DiagonalQuadraticForm(K, [-1, -a, 2*a])
        sage: V.is_rationally_isometric(W)
        True

        sage: # needs sage.rings.number_field
        sage: V = DiagonalQuadraticForm(QQ, [1, 1, 2])
        sage: W = DiagonalQuadraticForm(QQ, [2, 2, 2])
        sage: T = V.is_rationally_isometric(W, True); T
        [   0    0    1]
        [-1/2 -1/2    0]
        [ 1/2 -1/2    0]
        sage: V.Gram_matrix() == T.transpose() * W.Gram_matrix() * T
        True

        sage: T = W.is_rationally_isometric(V, True); T                                 # needs sage.rings.number_field
        [ 0 -1  1]
        [ 0 -1 -1]
        [ 1  0  0]
        sage: W.Gram_matrix() == T.T * V.Gram_matrix() * T                              # needs sage.rings.number_field
        True

    ::

        sage: L = QuadraticForm(QQ, 3, [2, 2, 0, 2, 2, 5])
        sage: M = QuadraticForm(QQ, 3, [2, 2, 0, 3, 2, 3])
        sage: L.is_rationally_isometric(M, True)                                        # needs sage.libs.pari
        False

    ::

        sage: A = DiagonalQuadraticForm(QQ, [1, 5])
        sage: B = QuadraticForm(QQ, 2, [1, 12, 81])
        sage: T = A.is_rationally_isometric(B, True); T                                 # needs sage.libs.pari
        [  1  -2]
        [  0 1/3]
        sage: A.Gram_matrix() == T.T * B.Gram_matrix() * T                              # needs sage.libs.pari
        True

    ::

        sage: C = DiagonalQuadraticForm(QQ, [1, 5, 9])
        sage: D = DiagonalQuadraticForm(QQ, [6, 30, 1])
        sage: T = C.is_rationally_isometric(D, True); T                                 # needs sage.libs.pari
        [   0 -5/6  1/2]
        [   0  1/6  1/2]
        [  -1    0    0]
        sage: C.Gram_matrix() == T.T * D.Gram_matrix() * T                              # needs sage.libs.pari
        True

    ::

        sage: E = DiagonalQuadraticForm(QQ, [1, 1])
        sage: F = QuadraticForm(QQ, 2, [17, 94, 130])
        sage: T = F.is_rationally_isometric(E, True); T                                 # needs sage.libs.pari
        [     -4 -189/17]
        [     -1  -43/17]
        sage: F.Gram_matrix() == T.T * E.Gram_matrix() * T                              # needs sage.libs.pari
        True

    TESTS::

        sage: # needs sage.rings.number_field
        sage: K.<a> = QuadraticField(3)
        sage: V = DiagonalQuadraticForm(K, [1, 2])
        sage: W = DiagonalQuadraticForm(K, [1, 0])
        sage: V.is_rationally_isometric(W)
        Traceback (most recent call last):
        ...
        NotImplementedError: This only tests regular forms

    Forms must have the same base ring otherwise a `TypeError` is raised::

        sage: # needs sage.rings.number_field
        sage: K1.<a> = QuadraticField(5)
        sage: K2.<b> = QuadraticField(7)
        sage: V = DiagonalQuadraticForm(K1, [1, a])
        sage: W = DiagonalQuadraticForm(K2, [1, b])
        sage: V.is_rationally_isometric(W)
        Traceback (most recent call last):
        ...
        TypeError: forms must have the same base ring.

    Forms which have different dimension are not isometric::

        sage: W = DiagonalQuadraticForm(QQ, [1, 2])
        sage: V = DiagonalQuadraticForm(QQ, [1, 1, 1])
        sage: V.is_rationally_isometric(W)
        False

    Forms whose determinants do not differ by a square in the base field are not isometric::

        sage: # needs sage.rings.number_field
        sage: K.<a> = NumberField(x^2 - 3)
        sage: V = DiagonalQuadraticForm(K, [-1, a, -2*a])
        sage: W = DiagonalQuadraticForm(K, [-1, a, 2*a])
        sage: V.is_rationally_isometric(W)
        False

    ::

        sage: # needs sage.rings.number_field
        sage: K.<a> = NumberField(x^5 - x + 2, 'a')
        sage: Q = QuadraticForm(K, 3, [a, 1, 0, -a**2, -a**3, -1])
        sage: m = Q.matrix()
        sage: for _ in range(5):
        ....:     t = random_matrix(ZZ, 3, algorithm='unimodular')
        ....:     m2 = t*m*t.transpose()
        ....:     Q2 = QuadraticForm(K, 3, [m2[i,j] / (2 if i==j else 1)
        ....:                               for i in range(3) for j in range(i,3)])
        ....:     print(Q.is_rationally_isometric(Q2))
        True
        True
        True
        True
        True
    """
    if self.Gram_det() == 0 or other.Gram_det() == 0:
        raise NotImplementedError("This only tests regular forms")

    if self.base_ring() != other.base_ring():
        raise TypeError("forms must have the same base ring.")

    if self.dim() != other.dim():
        return False

    if not (self.Gram_det() * other.Gram_det()).is_square():
        return False

    L1 = self.Gram_det().support()
    L2 = other.Gram_det().support()

    for p in set().union(L1, L2):
        if self.hasse_invariant(p) != other.hasse_invariant(p):
            return False

    if self.base_ring() == QQ:
        if self.signature() != other.signature():
            return False
    else:

        M = self.rational_diagonal_form().Gram_matrix_rational()
        N = other.rational_diagonal_form().Gram_matrix_rational()
        K = self.base_ring()

        Mentries = M.diagonal()
        Nentries = N.diagonal()

        for emb in K.real_embeddings():

            Mpos = 0
            for x in Mentries:
                Mpos += emb(x) >= 0

            Npos = 0
            for x in Nentries:
                Npos += emb(x) >= 0

            if Npos != Mpos:
                return False

    if not return_matrix:
        return True

    # Ensure that both quadratic forms are diagonal.
    Q, q_diagonal_transform = self.rational_diagonal_form(True)
    F, f_diagonal_transform = other.rational_diagonal_form(True)

    # Call the method that does all the work to compute the transformation.
    transform = _diagonal_isometry(Q, F)

    return f_diagonal_transform * transform * q_diagonal_transform.inverse()


def _diagonal_isometry(V, W):
    r"""
    Given two diagonal, rationally equivalent quadratic forms, computes a
    transition matrix mapping from one to the other.

    .. NOTE::

        This function is an auxiliary method of ``isometry``, which is
        the method that should be called as it performs error-checking
        that is not present in this function.

    INPUT:

    - ``V`` -- a diagonal quadratic form
    - ``W`` -- a diagonal quadratic form

    OUTPUT:

    - A matrix ``T`` representing the isometry transformation, such that if
      ``VM`` is the gram matrix of ``V`` and ``WM`` is the gram matrix of
      ``W``, then ``VM == T.transpose() * WM * T`` yields ``True``.

    EXAMPLES::

        sage: from sage.quadratic_forms.quadratic_form__equivalence_testing import _diagonal_isometry

        sage: Q = DiagonalQuadraticForm(QQ, [1, 2, 4])
        sage: F = DiagonalQuadraticForm(QQ, [2, 2, 2])

        sage: T = _diagonal_isometry(Q, F); T                                           # needs sage.libs.pari
        [   0    1    0]
        [-1/2    0    1]
        [ 1/2    0    1]
        sage: Q.Gram_matrix() == T.T * F.Gram_matrix() * T                              # needs sage.libs.pari
        True

        sage: T = _diagonal_isometry(F, Q); T                                           # needs sage.libs.pari
        [   0   -1   -1]
        [   1    0    0]
        [   0 -1/2  1/2]
        sage: F.Gram_matrix() == T.T * Q.Gram_matrix() * T                              # needs sage.libs.pari
        True
    """
    import copy
    from sage.quadratic_forms.quadratic_form import DiagonalQuadraticForm
    from sage.matrix.constructor import Matrix
    from sage.modules.free_module_element import vector

    # We need to modify V and W, so copy them into Q and F respectively.
    Q, F = copy.deepcopy(V), copy.deepcopy(W)
    # Let FM denote the Gram matrix of F.
    FM = F.Gram_matrix()
    n = Q.dim()

    # This matrix represents a new basis for W, where the columns of the
    # matrix are the vectors of the basis. We initialize it to the standard basis.
    change_of_basis_matrix = Matrix.identity(QQ, n)

    # The goal of this loop is to obtain a new basis for W such that the
    # Gram matrix of V with respect to the standard basis equals the Gram matrix
    # of W with respect to the new basis.
    for i in range(n):
        # If the first terms are not equal...
        if Q.Gram_matrix()[0][0] != F.Gram_matrix()[0][0]:
            # Find a vector w in F such that F(w) equals the first term of Q.
            w = F.solve(Q.Gram_matrix()[0][0])
            w = vector(QQ, i * [0] + w.list())

            # We want to extend the basis of W to include the vector w.
            # Find a non-fixed vector in the current basis to replace by w.
            j = i
            # The new set of vectors must still be linearly independent (i.e. the matrix is non-singular).
            while True:
                temp_matrix = Matrix(change_of_basis_matrix)
                temp_matrix.set_column(j, change_of_basis_matrix * w)
                if not temp_matrix.is_singular():
                    break
                j += 1

            change_of_basis_matrix = temp_matrix

            # We want to fix w to be the basis vector at position i, so swap it with whatever is already there.
            col = change_of_basis_matrix.column(i)
            change_of_basis_matrix.set_column(i, change_of_basis_matrix.column(j))
            change_of_basis_matrix.set_column(j, col)

            # Orthogonalize the basis.
            change_of_basis_matrix = _gram_schmidt(change_of_basis_matrix, i, W.bilinear_map)

            # Obtain the diagonal gram matrix of F.
            FM = W(change_of_basis_matrix).Gram_matrix_rational()

        # Now we have that QM[0][0] == FM[0][0] where QM and FM are the Gram matrices
        # of Q and F respectively. We remove the first variable from each form and continue.
        F = DiagonalQuadraticForm(F.base_ring(), FM.diagonal())
        F = F.extract_variables(range(i + 1, F.dim()))
        Q = Q.extract_variables(range(1, Q.dim()))

    return change_of_basis_matrix


def _gram_schmidt(m, fixed_vector_index, inner_product):
    r"""
    Orthogonalize a set of vectors, starting at a fixed vector, with respect to a given
    inner product.

    INPUT:

    - ``m`` -- a square matrix whose columns represent vectors
    - ``fixed_vector_index`` -- any vectors preceding the vector (i.e. to its left)
        at this index are not changed.
    - ``inner_product`` - a function that takes two vector arguments and returns a scalar,
        representing an inner product.

    OUTPUT:

    - A matrix consisting of orthogonal columns with respect to the given inner product

    EXAMPLES::

        sage: from sage.quadratic_forms.quadratic_form__equivalence_testing import _gram_schmidt
        sage: Q = QuadraticForm(QQ, 3, [1, 2, 2, 2, 1, 3]); Q
        Quadratic form in 3 variables over Rational Field with coefficients:
        [ 1 2 2 ]
        [ * 2 1 ]
        [ * * 3 ]
        sage: QM = Q.Gram_matrix(); QM
        [  1   1   1]
        [  1   2 1/2]
        [  1 1/2   3]
        sage: std_basis = matrix.identity(3)
        sage: ortho_basis = _gram_schmidt(std_basis, 0, Q.bilinear_map); ortho_basis
        [   1   -1 -3/2]
        [   0    1  1/2]
        [   0    0    1]
        sage: Q(ortho_basis).Gram_matrix_rational()
        [  1   0   0]
        [  0   1   0]
        [  0   0 7/4]
        sage: v1 = ortho_basis.column(0); v2 = ortho_basis.column(1); v3 = ortho_basis.column(2);
        sage: Q.bilinear_map(v1, v2) == 0
        True
        sage: Q.bilinear_map(v1, v3) == 0
        True
        sage: Q.bilinear_map(v2, v3) == 0
        True
    """
    from sage.matrix.constructor import column_matrix

    n = m.dimensions()[0]
    vectors = [m.column(i) for i in range(n)]

    for i in range(fixed_vector_index, n):
        for j in range(i + 1, n):
            vectors[j] = vectors[j] - (inner_product(vectors[j], vectors[i]) / inner_product(vectors[i], vectors[i])) * vectors[i]

    return column_matrix(vectors)<|MERGE_RESOLUTION|>--- conflicted
+++ resolved
@@ -190,19 +190,6 @@
         sage: Q3 = QuadraticForm(ZZ, 3, [1, 0, 0, 1, 0, 11])
         sage: [Q1.level(), Q2.level(), Q3.level()]
         [44, 44, 44]
-<<<<<<< HEAD
-        sage: Q1.has_equivalent_Jordan_decomposition_at_prime(Q2, 2)                    # needs sage.libs.pari
-        False
-        sage: Q1.has_equivalent_Jordan_decomposition_at_prime(Q2, 11)                   # needs sage.libs.pari
-        False
-        sage: Q1.has_equivalent_Jordan_decomposition_at_prime(Q3, 2)                    # needs sage.libs.pari
-        False
-        sage: Q1.has_equivalent_Jordan_decomposition_at_prime(Q3, 11)                   # needs sage.libs.pari
-        True
-        sage: Q2.has_equivalent_Jordan_decomposition_at_prime(Q3, 2)                    # needs sage.libs.pari
-        True
-        sage: Q2.has_equivalent_Jordan_decomposition_at_prime(Q3, 11)                   # needs sage.libs.pari
-=======
 
         sage: # needs sage.libs.pari
         sage: Q1.has_equivalent_Jordan_decomposition_at_prime(Q2, 2)
@@ -216,7 +203,6 @@
         sage: Q2.has_equivalent_Jordan_decomposition_at_prime(Q3, 2)
         True
         sage: Q2.has_equivalent_Jordan_decomposition_at_prime(Q3, 11)
->>>>>>> 04ee0c51
         False
     """
     # Sanity Checks
