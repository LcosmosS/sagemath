"""
Equivalence Testing

AUTHORS:

- Anna Haensch (2014-12-01): added test for rational isometry
"""
from sage.arith.misc import (hilbert_symbol,
                             GCD,
                             is_prime,
                             legendre_symbol,
                             prime_divisors,
                             valuation)
from sage.rings.integer_ring import ZZ
from sage.rings.rational_field import QQ


##############################################################################
# Routines to test if two quadratic forms over ZZ are globally equivalent.   #
# (For now, we require both forms to be positive definite.)                  #
##############################################################################

def is_globally_equivalent_to(self, other, return_matrix=False):
    r"""
    Determine if the current quadratic form is equivalent to the
    given form over `\ZZ`.

    If ``return_matrix`` is True, then we return the transformation
    matrix `M` so that ``self(M) == other``.

    INPUT:

    - ``self``, ``other`` -- positive definite integral quadratic forms

    - ``return_matrix`` -- (boolean, default ``False``) return
      the transformation matrix instead of a boolean

    OUTPUT:

    - if ``return_matrix`` is ``False``: a boolean

    - if ``return_matrix`` is ``True``: either ``False`` or the
      transformation matrix

    EXAMPLES::

        sage: Q = DiagonalQuadraticForm(ZZ, [1,1,1,1])
        sage: M = Matrix(ZZ, 4, 4, [1,2,0,0, 0,1,0,0, 0,0,1,0, 0,0,0,1])
        sage: Q1 = Q(M)
        sage: Q.is_globally_equivalent_to(Q1)
        True
        sage: MM = Q.is_globally_equivalent_to(Q1, return_matrix=True)
        sage: Q(MM) == Q1
        True

    ::

        sage: Q1 = QuadraticForm(ZZ, 3, [1, 0, -1, 2, -1, 5])
        sage: Q2 = QuadraticForm(ZZ, 3, [2, 1, 2, 2, 1, 3])
        sage: Q3 = QuadraticForm(ZZ, 3, [8, 6, 5, 3, 4, 2])
        sage: Q1.is_globally_equivalent_to(Q2)
        False
        sage: Q1.is_globally_equivalent_to(Q2, return_matrix=True)
        False
        sage: Q1.is_globally_equivalent_to(Q3)
        True
        sage: M = Q1.is_globally_equivalent_to(Q3, True); M
        [-1 -1  0]
        [ 1  1  1]
        [-1  0  0]
        sage: Q1(M) == Q3
        True

    ::

        sage: Q = DiagonalQuadraticForm(ZZ, [1, -1])
        sage: Q.is_globally_equivalent_to(Q)
        Traceback (most recent call last):
        ...
        ValueError: not a definite form in QuadraticForm.is_globally_equivalent_to()

    ALGORITHM: this uses the PARI function :pari:`qfisom`, implementing
    an algorithm by Plesken and Souvignier.

    TESTS:

    :trac:`27749` is fixed::

        sage: Q = QuadraticForm(ZZ, 2, [2, 3, 5])
        sage: P = QuadraticForm(ZZ, 2, [8, 6, 5])
        sage: Q.is_globally_equivalent_to(P)
        False
        sage: P.is_globally_equivalent_to(Q)
        False
    """
    from sage.quadratic_forms.quadratic_form import QuadraticForm

    # Check that other is a QuadraticForm
    if not isinstance(other, QuadraticForm):
        raise TypeError("you must compare two quadratic forms, but the argument is not a quadratic form")

    # only for definite forms
    if not self.is_definite() or not other.is_definite():
        raise ValueError("not a definite form in QuadraticForm.is_globally_equivalent_to()")

    mat = other.__pari__().qfisom(self)
    if not mat:
        return False

    if return_matrix:
        return mat.sage()
    else:
        return True


def is_locally_equivalent_to(self, other, check_primes_only=False, force_jordan_equivalence_test=False):
    r"""
    Determine if the current quadratic form (defined over `\ZZ`) is
    locally equivalent to the given form over the real numbers and the
    `p`-adic integers for every prime `p`.

    This works by comparing the local Jordan decompositions at every
    prime, and the dimension and signature at the real place.

    INPUT:

    - ``other`` -- a :class:`QuadraticForm`

    OUTPUT: boolean

    EXAMPLES::

        sage: Q1 = QuadraticForm(ZZ, 3, [1, 0, -1, 2, -1, 5])
        sage: Q2 = QuadraticForm(ZZ, 3, [2, 1, 2, 2, 1, 3])
        sage: Q1.is_globally_equivalent_to(Q2)
        False
        sage: Q1.is_locally_equivalent_to(Q2)
        True
    """
    # TO IMPLEMENT:
    if self.det() == 0:
        raise NotImplementedError("OOps!  We need to think about whether this still works for degenerate forms...  especially check the signature.")

    # Check that both forms have the same dimension and base ring
    if (self.dim() != other.dim()) or (self.base_ring() != other.base_ring()):
        return False

    # Check that the determinant and level agree
    if (self.det() != other.det()) or (self.level() != other.level()):
        return False

    # -----------------------------------------------------

    # Test equivalence over the real numbers
    if self.signature() != other.signature():
        return False

    # Test equivalence over Z_p for all primes
    if (self.base_ring() == ZZ) and (not force_jordan_equivalence_test):

        # Test equivalence with Conway-Sloane genus symbols (default over ZZ)
        if self.CS_genus_symbol_list() != other.CS_genus_symbol_list():
            return False
    else:
        # Test equivalence via the O'Meara criterion.
        for p in prime_divisors(ZZ(2) * self.det()):
            if not self.has_equivalent_Jordan_decomposition_at_prime(other, p):
                return False

    # All tests have passed!
    return True


def has_equivalent_Jordan_decomposition_at_prime(self, other, p):
    """
    Determine if the given quadratic form has a Jordan decomposition
    equivalent to that of ``self``.

    INPUT:

    - ``other`` -- a :class:`QuadraticForm`

    OUTPUT: boolean

    EXAMPLES::

        sage: Q1 = QuadraticForm(ZZ, 3, [1, 0, -1, 1, 0, 3])
        sage: Q2 = QuadraticForm(ZZ, 3, [1, 0, 0, 2, -2, 6])
        sage: Q3 = QuadraticForm(ZZ, 3, [1, 0, 0, 1, 0, 11])
        sage: [Q1.level(), Q2.level(), Q3.level()]
        [44, 44, 44]
<<<<<<< HEAD
        sage: Q1.has_equivalent_Jordan_decomposition_at_prime(Q2, 2)                    # optional - sage.libs.pari
        False
        sage: Q1.has_equivalent_Jordan_decomposition_at_prime(Q2, 11)                   # optional - sage.libs.pari
        False
        sage: Q1.has_equivalent_Jordan_decomposition_at_prime(Q3, 2)                    # optional - sage.libs.pari
        False
        sage: Q1.has_equivalent_Jordan_decomposition_at_prime(Q3, 11)                   # optional - sage.libs.pari
        True
        sage: Q2.has_equivalent_Jordan_decomposition_at_prime(Q3, 2)                    # optional - sage.libs.pari
        True
        sage: Q2.has_equivalent_Jordan_decomposition_at_prime(Q3, 11)                   # optional - sage.libs.pari
=======
        sage: Q1.has_equivalent_Jordan_decomposition_at_prime(Q2, 2)                # optional - sage.libs.pari
        False
        sage: Q1.has_equivalent_Jordan_decomposition_at_prime(Q2, 11)               # optional - sage.libs.pari
        False
        sage: Q1.has_equivalent_Jordan_decomposition_at_prime(Q3, 2)                # optional - sage.libs.pari
        False
        sage: Q1.has_equivalent_Jordan_decomposition_at_prime(Q3, 11)               # optional - sage.libs.pari
        True
        sage: Q2.has_equivalent_Jordan_decomposition_at_prime(Q3, 2)                # optional - sage.libs.pari
        True
        sage: Q2.has_equivalent_Jordan_decomposition_at_prime(Q3, 11)               # optional - sage.libs.pari
>>>>>>> 189eb200
        False
    """
    # Sanity Checks
    # if not isinstance(other, QuadraticForm):
    if not isinstance(other, type(self)):
        raise TypeError("the first argument must be of type QuadraticForm")
    if not is_prime(p):
        raise TypeError("the second argument must be a prime number")

    # Get the relevant local normal forms quickly
    self_jordan = self.jordan_blocks_by_scale_and_unimodular(p, safe_flag=False)
    other_jordan = other.jordan_blocks_by_scale_and_unimodular(p, safe_flag=False)

    # Check for the same number of Jordan components
    if len(self_jordan) != len(other_jordan):
        return False

    # Deal with odd primes:  Check that the Jordan component scales, dimensions, and discriminants are the same
    if p != 2:
        for i in range(len(self_jordan)):
            if (self_jordan[i][0] != other_jordan[i][0]) \
               or (self_jordan[i][1].dim() != other_jordan[i][1].dim()) \
               or (legendre_symbol(self_jordan[i][1].det() * other_jordan[i][1].det(), p) != 1):
                return False

        # All tests passed for an odd prime.
        return True

    # For p = 2:  Check that all Jordan Invariants are the same.
    elif p == 2:

        # Useful definition
        t = len(self_jordan)          # Define t = Number of Jordan components

        # Check that all Jordan Invariants are the same (scale, dim, and norm)
        for i in range(t):
            if (self_jordan[i][0] != other_jordan[i][0]) \
               or (self_jordan[i][1].dim() != other_jordan[i][1].dim()) \
               or (valuation(GCD(self_jordan[i][1].coefficients()), p) != valuation(GCD(other_jordan[i][1].coefficients()), p)):
                return False

        # Use O'Meara's isometry test 93:29 on p277.
        # ------------------------------------------

        # List of norms, scales, and dimensions for each i
        scale_list = [ZZ(2)**self_jordan[i][0] for i in range(t)]
        norm_list = [ZZ(2)**(self_jordan[i][0] + valuation(GCD(self_jordan[i][1].coefficients()), 2)) for i in range(t)]
        dim_list = [(self_jordan[i][1].dim()) for i in range(t)]

        # List of Hessian determinants and Hasse invariants for each Jordan (sub)chain
        # (Note: This is not the same as O'Meara's Gram determinants, but ratios are the same!)  -- NOT SO GOOD...
        # But it matters in condition (ii), so we multiply all by 2 (instead of dividing by 2 since only square-factors matter, and it's easier.)
        j = 0
        self_chain_det_list = [self_jordan[j][1].Gram_det() * (scale_list[j]**dim_list[j])]
        other_chain_det_list = [other_jordan[j][1].Gram_det() * (scale_list[j]**dim_list[j])]
        self_hasse_chain_list = [self_jordan[j][1].scale_by_factor(ZZ(2)**self_jordan[j][0]).hasse_invariant__OMeara(2)]
        other_hasse_chain_list = [other_jordan[j][1].scale_by_factor(ZZ(2)**other_jordan[j][0]).hasse_invariant__OMeara(2)]

        for j in range(1, t):
            self_chain_det_list.append(self_chain_det_list[j-1] * self_jordan[j][1].Gram_det() * (scale_list[j]**dim_list[j]))
            other_chain_det_list.append(other_chain_det_list[j-1] * other_jordan[j][1].Gram_det() * (scale_list[j]**dim_list[j]))
            self_hasse_chain_list.append(self_hasse_chain_list[j-1]
                                         * hilbert_symbol(self_chain_det_list[j-1], self_jordan[j][1].Gram_det(), 2)
                                         * self_jordan[j][1].hasse_invariant__OMeara(2))
            other_hasse_chain_list.append(other_hasse_chain_list[j-1]
                                          * hilbert_symbol(other_chain_det_list[j-1], other_jordan[j][1].Gram_det(), 2)
                                          * other_jordan[j][1].hasse_invariant__OMeara(2))

        # SANITY CHECK -- check that the scale powers are strictly increasing
        for i in range(1, len(scale_list)):
            if scale_list[i - 1] >= scale_list[i]:
                raise RuntimeError("there is something wrong with the Jordan Decomposition ; the given scales are not strictly increasing")

        # Test O'Meara's two conditions
        for i in range(t - 1):

            # Condition (i): Check that their (unit) ratio is a square (but it suffices to check at most mod 8).
            modulus = norm_list[i] * norm_list[i+1] / (scale_list[i] ** 2)
            if modulus > 8:
                modulus = 8
            if (modulus > 1) and (((self_chain_det_list[i] / other_chain_det_list[i]) % modulus) != 1):
                return False

            # Check O'Meara's condition (ii) when appropriate
            if norm_list[i + 1] % (4 * norm_list[i]) == 0:
                if self_hasse_chain_list[i] * hilbert_symbol(norm_list[i] * other_chain_det_list[i], -self_chain_det_list[i], 2) \
                       != other_hasse_chain_list[i] * hilbert_symbol(norm_list[i], -other_chain_det_list[i], 2):      # Nipp conditions
                    return False

        # All tests passed for the prime 2.
        return True

    else:
        raise TypeError("this should not have happened")


def is_rationally_isometric(self, other, return_matrix=False):
    """
    Determine if two regular quadratic forms over a number field are isometric.

    INPUT:

    - ``other`` -- a quadratic form over a number field

    - ``return_matrix`` -- (boolean, default ``False``) return
      the transformation matrix instead of a boolean; this is currently only implemented for forms over ``QQ``

    OUTPUT:

    - if ``return_matrix`` is ``False``: a boolean

    - if ``return_matrix`` is ``True``: either ``False`` or the
      transformation matrix

    EXAMPLES::

        sage: V = DiagonalQuadraticForm(QQ, [1, 1, 2])
        sage: W = DiagonalQuadraticForm(QQ, [2, 2, 2])
<<<<<<< HEAD
        sage: V.is_rationally_isometric(W)                                              # optional - sage.libs.pari
=======
        sage: V.is_rationally_isometric(W)                                          # optional - sage.libs.pari
>>>>>>> 189eb200
        True

    ::

<<<<<<< HEAD
        sage: K.<a> = NumberField(x^2 - 3)                                              # optional - sage.rings.number_field
        sage: V = QuadraticForm(K, 4, [1, 0, 0, 0, 2*a, 0, 0, a, 0, 2]); V              # optional - sage.rings.number_field
=======
        sage: K.<a> = NumberField(x^2 - 3)                                          # optional - sage.rings.number_field
        sage: V = QuadraticForm(K, 4, [1, 0, 0, 0, 2*a, 0, 0, a, 0, 2]); V          # optional - sage.rings.number_field
>>>>>>> 189eb200
        Quadratic form in 4 variables over Number Field in a
         with defining polynomial x^2 - 3 with coefficients:
        [ 1 0 0 0 ]
        [ * 2*a 0 0 ]
        [ * * a 0 ]
        [ * * * 2 ]
<<<<<<< HEAD
        sage: W = QuadraticForm(K, 4, [1, 2*a, 4, 6, 3, 10, 2, 1, 2, 5]); W             # optional - sage.rings.number_field
=======
        sage: W = QuadraticForm(K, 4, [1, 2*a, 4, 6, 3, 10, 2, 1, 2, 5]); W         # optional - sage.rings.number_field
>>>>>>> 189eb200
        Quadratic form in 4 variables over Number Field in a
         with defining polynomial x^2 - 3 with coefficients:
        [ 1 2*a 4 6 ]
        [ * 3 10 2 ]
        [ * * 1 2 ]
        [ * * * 5 ]
<<<<<<< HEAD
        sage: V.is_rationally_isometric(W)                                              # optional - sage.rings.number_field
=======
        sage: V.is_rationally_isometric(W)                                          # optional - sage.rings.number_field
>>>>>>> 189eb200
        False

    ::

<<<<<<< HEAD
        sage: K.<a> = NumberField(x^4 + 2*x + 6)                                        # optional - sage.rings.number_field
        sage: V = DiagonalQuadraticForm(K, [a, 2, 3, 2, 1]); V                          # optional - sage.rings.number_field
=======
        sage: K.<a> = NumberField(x^4 + 2*x + 6)                                    # optional - sage.rings.number_field
        sage: V = DiagonalQuadraticForm(K, [a, 2, 3, 2, 1]); V                      # optional - sage.rings.number_field
>>>>>>> 189eb200
        Quadratic form in 5 variables over Number Field in a
         with defining polynomial x^4 + 2*x + 6 with coefficients:
        [ a 0 0 0 0 ]
        [ * 2 0 0 0 ]
        [ * * 3 0 0 ]
        [ * * * 2 0 ]
        [ * * * * 1 ]
<<<<<<< HEAD
        sage: W = DiagonalQuadraticForm(K, [a, a, a, 2, 1]); W                          # optional - sage.rings.number_field
        Quadratic form in 5 variables over Number Field in a
         with defining polynomial x^4 + 2*x + 6 with   coefficients:
=======
        sage: W = DiagonalQuadraticForm(K, [a, a, a, 2, 1]); W                      # optional - sage.rings.number_field
        Quadratic form in 5 variables over Number Field in a
         with defining polynomial x^4 + 2*x + 6 with coefficients:
>>>>>>> 189eb200
        [ a 0 0 0 0 ]
        [ * a 0 0 0 ]
        [ * * a 0 0 ]
        [ * * * 2 0 ]
        [ * * * * 1 ]
<<<<<<< HEAD
        sage: V.is_rationally_isometric(W)                                              # optional - sage.rings.number_field
=======
        sage: V.is_rationally_isometric(W)                                          # optional - sage.rings.number_field
>>>>>>> 189eb200
        False

    ::

<<<<<<< HEAD
        sage: K.<a> = NumberField(x^2 - 3)                                              # optional - sage.rings.number_field
        sage: V = DiagonalQuadraticForm(K, [-1, a, -2*a])                               # optional - sage.rings.number_field
        sage: W = DiagonalQuadraticForm(K, [-1, -a, 2*a])                               # optional - sage.rings.number_field
        sage: V.is_rationally_isometric(W)                                              # optional - sage.rings.number_field
        True

        sage: V = DiagonalQuadraticForm(QQ, [1, 1, 2])                                  # optional - sage.rings.number_field
        sage: W = DiagonalQuadraticForm(QQ, [2, 2, 2])                                  # optional - sage.rings.number_field
        sage: T = V.is_rationally_isometric(W, True); T                                 # optional - sage.rings.number_field
        [   0    0    1]
        [-1/2 -1/2    0]
        [ 1/2 -1/2    0]
        sage: V.Gram_matrix() == T.transpose() * W.Gram_matrix() * T                    # optional - sage.rings.number_field
        True

        sage: T = W.is_rationally_isometric(V, True); T                                 # optional - sage.rings.number_field
        [ 0 -1  1]
        [ 0 -1 -1]
        [ 1  0  0]
        sage: W.Gram_matrix() == T.T * V.Gram_matrix() * T                              # optional - sage.rings.number_field
=======
        sage: K.<a> = NumberField(x^2 - 3)                                          # optional - sage.rings.number_field
        sage: V = DiagonalQuadraticForm(K, [-1, a, -2*a])                           # optional - sage.rings.number_field
        sage: W = DiagonalQuadraticForm(K, [-1, -a, 2*a])                           # optional - sage.rings.number_field
        sage: V.is_rationally_isometric(W)                                          # optional - sage.rings.number_field
        True

        sage: V = DiagonalQuadraticForm(QQ, [1, 1, 2])                              # optional - sage.rings.number_field
        sage: W = DiagonalQuadraticForm(QQ, [2, 2, 2])                              # optional - sage.rings.number_field
        sage: T = V.is_rationally_isometric(W, True); T                             # optional - sage.rings.number_field
        [   0    0    1]
        [-1/2 -1/2    0]
        [ 1/2 -1/2    0]
        sage: V.Gram_matrix() == T.transpose() * W.Gram_matrix() * T                # optional - sage.rings.number_field
        True

        sage: T = W.is_rationally_isometric(V, True); T                             # optional - sage.rings.number_field
        [ 0 -1  1]
        [ 0 -1 -1]
        [ 1  0  0]
        sage: W.Gram_matrix() == T.T * V.Gram_matrix() * T                          # optional - sage.rings.number_field
>>>>>>> 189eb200
        True

    ::

        sage: L = QuadraticForm(QQ, 3, [2, 2, 0, 2, 2, 5])
        sage: M = QuadraticForm(QQ, 3, [2, 2, 0, 3, 2, 3])
<<<<<<< HEAD
        sage: L.is_rationally_isometric(M, True)                                        # optional - sage.libs.pari
=======
        sage: L.is_rationally_isometric(M, True)                                    # optional - sage.libs.pari
>>>>>>> 189eb200
        False

    ::

        sage: A = DiagonalQuadraticForm(QQ, [1, 5])
        sage: B = QuadraticForm(QQ, 2, [1, 12, 81])
<<<<<<< HEAD
        sage: T = A.is_rationally_isometric(B, True); T                                 # optional - sage.libs.pari
        [  1  -2]
        [  0 1/3]
        sage: A.Gram_matrix() == T.T * B.Gram_matrix() * T                              # optional - sage.libs.pari
=======
        sage: T = A.is_rationally_isometric(B, True); T                             # optional - sage.libs.pari
        [  1  -2]
        [  0 1/3]
        sage: A.Gram_matrix() == T.T * B.Gram_matrix() * T                          # optional - sage.libs.pari
>>>>>>> 189eb200
        True

    ::

        sage: C = DiagonalQuadraticForm(QQ, [1, 5, 9])
        sage: D = DiagonalQuadraticForm(QQ, [6, 30, 1])
<<<<<<< HEAD
        sage: T = C.is_rationally_isometric(D, True); T                                 # optional - sage.libs.pari
        [   0 -5/6  1/2]
        [   0  1/6  1/2]
        [  -1    0    0]
        sage: C.Gram_matrix() == T.T * D.Gram_matrix() * T                              # optional - sage.libs.pari
=======
        sage: T = C.is_rationally_isometric(D, True); T                             # optional - sage.libs.pari
        [   0 -5/6  1/2]
        [   0  1/6  1/2]
        [  -1    0    0]
        sage: C.Gram_matrix() == T.T * D.Gram_matrix() * T                          # optional - sage.libs.pari
>>>>>>> 189eb200
        True

    ::

        sage: E = DiagonalQuadraticForm(QQ, [1, 1])
        sage: F = QuadraticForm(QQ, 2, [17, 94, 130])
<<<<<<< HEAD
        sage: T = F.is_rationally_isometric(E, True); T                                 # optional - sage.libs.pari
        [     -4 -189/17]
        [     -1  -43/17]
        sage: F.Gram_matrix() == T.T * E.Gram_matrix() * T                              # optional - sage.libs.pari
=======
        sage: T = F.is_rationally_isometric(E, True); T                             # optional - sage.libs.pari
        [     -4 -189/17]
        [     -1  -43/17]
        sage: F.Gram_matrix() == T.T * E.Gram_matrix() * T                          # optional - sage.libs.pari
>>>>>>> 189eb200
        True

    TESTS::

<<<<<<< HEAD
        sage: K.<a> = QuadraticField(3)                                                 # optional - sage.rings.number_field
        sage: V = DiagonalQuadraticForm(K, [1, 2])                                      # optional - sage.rings.number_field
        sage: W = DiagonalQuadraticForm(K, [1, 0])                                      # optional - sage.rings.number_field
        sage: V.is_rationally_isometric(W)                                              # optional - sage.rings.number_field
=======
        sage: K.<a> = QuadraticField(3)                                             # optional - sage.rings.number_field
        sage: V = DiagonalQuadraticForm(K, [1, 2])                                  # optional - sage.rings.number_field
        sage: W = DiagonalQuadraticForm(K, [1, 0])                                  # optional - sage.rings.number_field
        sage: V.is_rationally_isometric(W)                                          # optional - sage.rings.number_field
>>>>>>> 189eb200
        Traceback (most recent call last):
        ...
        NotImplementedError: This only tests regular forms

    Forms must have the same base ring otherwise a `TypeError` is raised::

<<<<<<< HEAD
        sage: K1.<a> = QuadraticField(5)                                                # optional - sage.rings.number_field
        sage: K2.<b> = QuadraticField(7)                                                # optional - sage.rings.number_field
        sage: V = DiagonalQuadraticForm(K1, [1, a])                                     # optional - sage.rings.number_field
        sage: W = DiagonalQuadraticForm(K2, [1, b])                                     # optional - sage.rings.number_field
        sage: V.is_rationally_isometric(W)                                              # optional - sage.rings.number_field
=======
        sage: K1.<a> = QuadraticField(5)                                            # optional - sage.rings.number_field
        sage: K2.<b> = QuadraticField(7)                                            # optional - sage.rings.number_field
        sage: V = DiagonalQuadraticForm(K1, [1, a])                                 # optional - sage.rings.number_field
        sage: W = DiagonalQuadraticForm(K2, [1, b])                                 # optional - sage.rings.number_field
        sage: V.is_rationally_isometric(W)                                          # optional - sage.rings.number_field
>>>>>>> 189eb200
        Traceback (most recent call last):
        ...
        TypeError: forms must have the same base ring.

    Forms which have different dimension are not isometric::

        sage: W = DiagonalQuadraticForm(QQ, [1, 2])
        sage: V = DiagonalQuadraticForm(QQ, [1, 1, 1])
        sage: V.is_rationally_isometric(W)
        False

    Forms whose determinants do not differ by a square in the base field are not isometric::

<<<<<<< HEAD
        sage: K.<a> = NumberField(x^2 - 3)                                              # optional - sage.rings.number_field
        sage: V = DiagonalQuadraticForm(K, [-1, a, -2*a])                               # optional - sage.rings.number_field
        sage: W = DiagonalQuadraticForm(K, [-1, a, 2*a])                                # optional - sage.rings.number_field
        sage: V.is_rationally_isometric(W)                                              # optional - sage.rings.number_field
=======
        sage: K.<a> = NumberField(x^2 - 3)                                          # optional - sage.rings.number_field
        sage: V = DiagonalQuadraticForm(K, [-1, a, -2*a])                           # optional - sage.rings.number_field
        sage: W = DiagonalQuadraticForm(K, [-1, a, 2*a])                            # optional - sage.rings.number_field
        sage: V.is_rationally_isometric(W)                                          # optional - sage.rings.number_field
>>>>>>> 189eb200
        False

    ::

<<<<<<< HEAD
        sage: K.<a> = NumberField(x^5 - x + 2, 'a')                                     # optional - sage.rings.number_field
        sage: Q = QuadraticForm(K, 3, [a, 1, 0, -a**2, -a**3, -1])                      # optional - sage.rings.number_field
        sage: m = Q.matrix()                                                            # optional - sage.rings.number_field
        sage: for _ in range(5):                                                        # optional - sage.rings.number_field
=======
        sage: K.<a> = NumberField(x^5 - x + 2, 'a')                                 # optional - sage.rings.number_field
        sage: Q = QuadraticForm(K, 3, [a, 1, 0, -a**2, -a**3, -1])                  # optional - sage.rings.number_field
        sage: m = Q.matrix()                                                        # optional - sage.rings.number_field
        sage: for _ in range(5):                                                    # optional - sage.rings.number_field
>>>>>>> 189eb200
        ....:     t = random_matrix(ZZ, 3, algorithm='unimodular')
        ....:     m2 = t*m*t.transpose()
        ....:     Q2 = QuadraticForm(K, 3, [m2[i,j] / (2 if i==j else 1)
        ....:                               for i in range(3) for j in range(i,3)])
        ....:     print(Q.is_rationally_isometric(Q2))
        True
        True
        True
        True
        True
    """
    if self.Gram_det() == 0 or other.Gram_det() == 0:
        raise NotImplementedError("This only tests regular forms")

    if self.base_ring() != other.base_ring():
        raise TypeError("forms must have the same base ring.")

    if self.dim() != other.dim():
        return False

    if not (self.Gram_det() * other.Gram_det()).is_square():
        return False

    L1 = self.Gram_det().support()
    L2 = other.Gram_det().support()

    for p in set().union(L1, L2):
        if self.hasse_invariant(p) != other.hasse_invariant(p):
            return False

    if self.base_ring() == QQ:
        if self.signature() != other.signature():
            return False
    else:

        M = self.rational_diagonal_form().Gram_matrix_rational()
        N = other.rational_diagonal_form().Gram_matrix_rational()
        K = self.base_ring()

        Mentries = M.diagonal()
        Nentries = N.diagonal()

        for emb in K.real_embeddings():

            Mpos = 0
            for x in Mentries:
                Mpos += emb(x) >= 0

            Npos = 0
            for x in Nentries:
                Npos += emb(x) >= 0

            if Npos != Mpos:
                return False

    if not return_matrix:
        return True

    # Ensure that both quadratic forms are diagonal.
    Q, q_diagonal_transform = self.rational_diagonal_form(True)
    F, f_diagonal_transform = other.rational_diagonal_form(True)

    # Call the method that does all the work to compute the transformation.
    transform = _diagonal_isometry(Q, F)

    return f_diagonal_transform * transform * q_diagonal_transform.inverse()


def _diagonal_isometry(V, W):
    r"""
    Given two diagonal, rationally equivalent quadratic forms, computes a
    transition matrix mapping from one to the other.

    .. NOTE::

        This function is an auxiliary method of ``isometry``, which is
        the method that should be called as it performs error-checking
        that is not present in this function.

    INPUT:

    - ``V`` -- a diagonal quadratic form
    - ``W`` -- a diagonal quadratic form

    OUTPUT:

    - A matrix ``T`` representing the isometry transformation, such that if
      ``VM`` is the gram matrix of ``V`` and ``WM`` is the gram matrix of
      ``W``, then ``VM == T.transpose() * WM * T`` yields ``True``.

    EXAMPLES::

        sage: from sage.quadratic_forms.quadratic_form__equivalence_testing import _diagonal_isometry

        sage: Q = DiagonalQuadraticForm(QQ, [1, 2, 4])
        sage: F = DiagonalQuadraticForm(QQ, [2, 2, 2])

<<<<<<< HEAD
        sage: T = _diagonal_isometry(Q, F); T                                           # optional - sage.libs.pari
        [   0    1    0]
        [-1/2    0    1]
        [ 1/2    0    1]
        sage: Q.Gram_matrix() == T.T * F.Gram_matrix() * T                              # optional - sage.libs.pari
        True

        sage: T = _diagonal_isometry(F, Q); T                                           # optional - sage.libs.pari
        [   0   -1   -1]
        [   1    0    0]
        [   0 -1/2  1/2]
        sage: F.Gram_matrix() == T.T * Q.Gram_matrix() * T                              # optional - sage.libs.pari
=======
        sage: T = _diagonal_isometry(Q, F); T                                       # optional - sage.libs.pari
        [   0    1    0]
        [-1/2    0    1]
        [ 1/2    0    1]
        sage: Q.Gram_matrix() == T.T * F.Gram_matrix() * T                          # optional - sage.libs.pari
        True

        sage: T = _diagonal_isometry(F, Q); T                                       # optional - sage.libs.pari
        [   0   -1   -1]
        [   1    0    0]
        [   0 -1/2  1/2]
        sage: F.Gram_matrix() == T.T * Q.Gram_matrix() * T                          # optional - sage.libs.pari
>>>>>>> 189eb200
        True
    """
    import copy
    from sage.quadratic_forms.quadratic_form import DiagonalQuadraticForm
    from sage.matrix.constructor import Matrix
    from sage.modules.free_module_element import vector

    # We need to modify V and W, so copy them into Q and F respectively.
    Q, F = copy.deepcopy(V), copy.deepcopy(W)
    # Let FM denote the Gram matrix of F.
    FM = F.Gram_matrix()
    n = Q.dim()

    # This matrix represents a new basis for W, where the columns of the
    # matrix are the vectors of the basis. We initialize it to the standard basis.
    change_of_basis_matrix = Matrix.identity(QQ, n)

    # The goal of this loop is to obtain a new basis for W such that the
    # Gram matrix of V with respect to the standard basis equals the Gram matrix
    # of W with respect to the new basis.
    for i in range(n):
        # If the first terms are not equal...
        if Q.Gram_matrix()[0][0] != F.Gram_matrix()[0][0]:
            # Find a vector w in F such that F(w) equals the first term of Q.
            w = F.solve(Q.Gram_matrix()[0][0])
            w = vector(QQ, i * [0] + w.list())

            # We want to extend the basis of W to include the vector w.
            # Find a non-fixed vector in the current basis to replace by w.
            j = i
            # The new set of vectors must still be linearly independent (i.e. the matrix is non-singular).
            while True:
                temp_matrix = Matrix(change_of_basis_matrix)
                temp_matrix.set_column(j, change_of_basis_matrix * w)
                if not temp_matrix.is_singular():
                    break
                j += 1

            change_of_basis_matrix = temp_matrix

            # We want to fix w to be the basis vector at position i, so swap it with whatever is already there.
            col = change_of_basis_matrix.column(i)
            change_of_basis_matrix.set_column(i, change_of_basis_matrix.column(j))
            change_of_basis_matrix.set_column(j, col)

            # Orthogonalize the basis.
            change_of_basis_matrix = _gram_schmidt(change_of_basis_matrix, i, W.bilinear_map)

            # Obtain the diagonal gram matrix of F.
            FM = W(change_of_basis_matrix).Gram_matrix_rational()

        # Now we have that QM[0][0] == FM[0][0] where QM and FM are the Gram matrices
        # of Q and F respectively. We remove the first variable from each form and continue.
        F = DiagonalQuadraticForm(F.base_ring(), FM.diagonal())
        F = F.extract_variables(range(i + 1, F.dim()))
        Q = Q.extract_variables(range(1, Q.dim()))

    return change_of_basis_matrix


def _gram_schmidt(m, fixed_vector_index, inner_product):
    r"""
    Orthogonalize a set of vectors, starting at a fixed vector, with respect to a given
    inner product.

    INPUT:

    - ``m`` -- a square matrix whose columns represent vectors
    - ``fixed_vector_index`` -- any vectors preceding the vector (i.e. to its left)
        at this index are not changed.
    - ``inner_product`` - a function that takes two vector arguments and returns a scalar,
        representing an inner product.

    OUTPUT:

    - A matrix consisting of orthogonal columns with respect to the given inner product

    EXAMPLES::

        sage: from sage.quadratic_forms.quadratic_form__equivalence_testing import _gram_schmidt
        sage: Q = QuadraticForm(QQ, 3, [1, 2, 2, 2, 1, 3]); Q
        Quadratic form in 3 variables over Rational Field with coefficients:
        [ 1 2 2 ]
        [ * 2 1 ]
        [ * * 3 ]
        sage: QM = Q.Gram_matrix(); QM
        [  1   1   1]
        [  1   2 1/2]
        [  1 1/2   3]
        sage: std_basis = matrix.identity(3)
        sage: ortho_basis = _gram_schmidt(std_basis, 0, Q.bilinear_map); ortho_basis
        [   1   -1 -3/2]
        [   0    1  1/2]
        [   0    0    1]
        sage: Q(ortho_basis).Gram_matrix_rational()
        [  1   0   0]
        [  0   1   0]
        [  0   0 7/4]
        sage: v1 = ortho_basis.column(0); v2 = ortho_basis.column(1); v3 = ortho_basis.column(2);
        sage: Q.bilinear_map(v1, v2) == 0
        True
        sage: Q.bilinear_map(v1, v3) == 0
        True
        sage: Q.bilinear_map(v2, v3) == 0
        True
    """
    from sage.matrix.constructor import column_matrix

    n = m.dimensions()[0]
    vectors = [m.column(i) for i in range(n)]

    for i in range(fixed_vector_index, n):
        for j in range(i + 1, n):
            vectors[j] = vectors[j] - (inner_product(vectors[j], vectors[i]) / inner_product(vectors[i], vectors[i])) * vectors[i]

    return column_matrix(vectors)<|MERGE_RESOLUTION|>--- conflicted
+++ resolved
@@ -189,19 +189,6 @@
         sage: Q3 = QuadraticForm(ZZ, 3, [1, 0, 0, 1, 0, 11])
         sage: [Q1.level(), Q2.level(), Q3.level()]
         [44, 44, 44]
-<<<<<<< HEAD
-        sage: Q1.has_equivalent_Jordan_decomposition_at_prime(Q2, 2)                    # optional - sage.libs.pari
-        False
-        sage: Q1.has_equivalent_Jordan_decomposition_at_prime(Q2, 11)                   # optional - sage.libs.pari
-        False
-        sage: Q1.has_equivalent_Jordan_decomposition_at_prime(Q3, 2)                    # optional - sage.libs.pari
-        False
-        sage: Q1.has_equivalent_Jordan_decomposition_at_prime(Q3, 11)                   # optional - sage.libs.pari
-        True
-        sage: Q2.has_equivalent_Jordan_decomposition_at_prime(Q3, 2)                    # optional - sage.libs.pari
-        True
-        sage: Q2.has_equivalent_Jordan_decomposition_at_prime(Q3, 11)                   # optional - sage.libs.pari
-=======
         sage: Q1.has_equivalent_Jordan_decomposition_at_prime(Q2, 2)                # optional - sage.libs.pari
         False
         sage: Q1.has_equivalent_Jordan_decomposition_at_prime(Q2, 11)               # optional - sage.libs.pari
@@ -213,7 +200,6 @@
         sage: Q2.has_equivalent_Jordan_decomposition_at_prime(Q3, 2)                # optional - sage.libs.pari
         True
         sage: Q2.has_equivalent_Jordan_decomposition_at_prime(Q3, 11)               # optional - sage.libs.pari
->>>>>>> 189eb200
         False
     """
     # Sanity Checks
@@ -332,55 +318,33 @@
 
         sage: V = DiagonalQuadraticForm(QQ, [1, 1, 2])
         sage: W = DiagonalQuadraticForm(QQ, [2, 2, 2])
-<<<<<<< HEAD
-        sage: V.is_rationally_isometric(W)                                              # optional - sage.libs.pari
-=======
         sage: V.is_rationally_isometric(W)                                          # optional - sage.libs.pari
->>>>>>> 189eb200
-        True
-
-    ::
-
-<<<<<<< HEAD
-        sage: K.<a> = NumberField(x^2 - 3)                                              # optional - sage.rings.number_field
-        sage: V = QuadraticForm(K, 4, [1, 0, 0, 0, 2*a, 0, 0, a, 0, 2]); V              # optional - sage.rings.number_field
-=======
+        True
+
+    ::
+
         sage: K.<a> = NumberField(x^2 - 3)                                          # optional - sage.rings.number_field
         sage: V = QuadraticForm(K, 4, [1, 0, 0, 0, 2*a, 0, 0, a, 0, 2]); V          # optional - sage.rings.number_field
->>>>>>> 189eb200
         Quadratic form in 4 variables over Number Field in a
          with defining polynomial x^2 - 3 with coefficients:
         [ 1 0 0 0 ]
         [ * 2*a 0 0 ]
         [ * * a 0 ]
         [ * * * 2 ]
-<<<<<<< HEAD
-        sage: W = QuadraticForm(K, 4, [1, 2*a, 4, 6, 3, 10, 2, 1, 2, 5]); W             # optional - sage.rings.number_field
-=======
         sage: W = QuadraticForm(K, 4, [1, 2*a, 4, 6, 3, 10, 2, 1, 2, 5]); W         # optional - sage.rings.number_field
->>>>>>> 189eb200
         Quadratic form in 4 variables over Number Field in a
          with defining polynomial x^2 - 3 with coefficients:
         [ 1 2*a 4 6 ]
         [ * 3 10 2 ]
         [ * * 1 2 ]
         [ * * * 5 ]
-<<<<<<< HEAD
-        sage: V.is_rationally_isometric(W)                                              # optional - sage.rings.number_field
-=======
         sage: V.is_rationally_isometric(W)                                          # optional - sage.rings.number_field
->>>>>>> 189eb200
-        False
-
-    ::
-
-<<<<<<< HEAD
-        sage: K.<a> = NumberField(x^4 + 2*x + 6)                                        # optional - sage.rings.number_field
-        sage: V = DiagonalQuadraticForm(K, [a, 2, 3, 2, 1]); V                          # optional - sage.rings.number_field
-=======
+        False
+
+    ::
+
         sage: K.<a> = NumberField(x^4 + 2*x + 6)                                    # optional - sage.rings.number_field
         sage: V = DiagonalQuadraticForm(K, [a, 2, 3, 2, 1]); V                      # optional - sage.rings.number_field
->>>>>>> 189eb200
         Quadratic form in 5 variables over Number Field in a
          with defining polynomial x^4 + 2*x + 6 with coefficients:
         [ a 0 0 0 0 ]
@@ -388,51 +352,19 @@
         [ * * 3 0 0 ]
         [ * * * 2 0 ]
         [ * * * * 1 ]
-<<<<<<< HEAD
-        sage: W = DiagonalQuadraticForm(K, [a, a, a, 2, 1]); W                          # optional - sage.rings.number_field
-        Quadratic form in 5 variables over Number Field in a
-         with defining polynomial x^4 + 2*x + 6 with   coefficients:
-=======
         sage: W = DiagonalQuadraticForm(K, [a, a, a, 2, 1]); W                      # optional - sage.rings.number_field
         Quadratic form in 5 variables over Number Field in a
          with defining polynomial x^4 + 2*x + 6 with coefficients:
->>>>>>> 189eb200
         [ a 0 0 0 0 ]
         [ * a 0 0 0 ]
         [ * * a 0 0 ]
         [ * * * 2 0 ]
         [ * * * * 1 ]
-<<<<<<< HEAD
-        sage: V.is_rationally_isometric(W)                                              # optional - sage.rings.number_field
-=======
         sage: V.is_rationally_isometric(W)                                          # optional - sage.rings.number_field
->>>>>>> 189eb200
-        False
-
-    ::
-
-<<<<<<< HEAD
-        sage: K.<a> = NumberField(x^2 - 3)                                              # optional - sage.rings.number_field
-        sage: V = DiagonalQuadraticForm(K, [-1, a, -2*a])                               # optional - sage.rings.number_field
-        sage: W = DiagonalQuadraticForm(K, [-1, -a, 2*a])                               # optional - sage.rings.number_field
-        sage: V.is_rationally_isometric(W)                                              # optional - sage.rings.number_field
-        True
-
-        sage: V = DiagonalQuadraticForm(QQ, [1, 1, 2])                                  # optional - sage.rings.number_field
-        sage: W = DiagonalQuadraticForm(QQ, [2, 2, 2])                                  # optional - sage.rings.number_field
-        sage: T = V.is_rationally_isometric(W, True); T                                 # optional - sage.rings.number_field
-        [   0    0    1]
-        [-1/2 -1/2    0]
-        [ 1/2 -1/2    0]
-        sage: V.Gram_matrix() == T.transpose() * W.Gram_matrix() * T                    # optional - sage.rings.number_field
-        True
-
-        sage: T = W.is_rationally_isometric(V, True); T                                 # optional - sage.rings.number_field
-        [ 0 -1  1]
-        [ 0 -1 -1]
-        [ 1  0  0]
-        sage: W.Gram_matrix() == T.T * V.Gram_matrix() * T                              # optional - sage.rings.number_field
-=======
+        False
+
+    ::
+
         sage: K.<a> = NumberField(x^2 - 3)                                          # optional - sage.rings.number_field
         sage: V = DiagonalQuadraticForm(K, [-1, a, -2*a])                           # optional - sage.rings.number_field
         sage: W = DiagonalQuadraticForm(K, [-1, -a, 2*a])                           # optional - sage.rings.number_field
@@ -453,105 +385,63 @@
         [ 0 -1 -1]
         [ 1  0  0]
         sage: W.Gram_matrix() == T.T * V.Gram_matrix() * T                          # optional - sage.rings.number_field
->>>>>>> 189eb200
         True
 
     ::
 
         sage: L = QuadraticForm(QQ, 3, [2, 2, 0, 2, 2, 5])
         sage: M = QuadraticForm(QQ, 3, [2, 2, 0, 3, 2, 3])
-<<<<<<< HEAD
-        sage: L.is_rationally_isometric(M, True)                                        # optional - sage.libs.pari
-=======
         sage: L.is_rationally_isometric(M, True)                                    # optional - sage.libs.pari
->>>>>>> 189eb200
         False
 
     ::
 
         sage: A = DiagonalQuadraticForm(QQ, [1, 5])
         sage: B = QuadraticForm(QQ, 2, [1, 12, 81])
-<<<<<<< HEAD
-        sage: T = A.is_rationally_isometric(B, True); T                                 # optional - sage.libs.pari
-        [  1  -2]
-        [  0 1/3]
-        sage: A.Gram_matrix() == T.T * B.Gram_matrix() * T                              # optional - sage.libs.pari
-=======
         sage: T = A.is_rationally_isometric(B, True); T                             # optional - sage.libs.pari
         [  1  -2]
         [  0 1/3]
         sage: A.Gram_matrix() == T.T * B.Gram_matrix() * T                          # optional - sage.libs.pari
->>>>>>> 189eb200
         True
 
     ::
 
         sage: C = DiagonalQuadraticForm(QQ, [1, 5, 9])
         sage: D = DiagonalQuadraticForm(QQ, [6, 30, 1])
-<<<<<<< HEAD
-        sage: T = C.is_rationally_isometric(D, True); T                                 # optional - sage.libs.pari
-        [   0 -5/6  1/2]
-        [   0  1/6  1/2]
-        [  -1    0    0]
-        sage: C.Gram_matrix() == T.T * D.Gram_matrix() * T                              # optional - sage.libs.pari
-=======
         sage: T = C.is_rationally_isometric(D, True); T                             # optional - sage.libs.pari
         [   0 -5/6  1/2]
         [   0  1/6  1/2]
         [  -1    0    0]
         sage: C.Gram_matrix() == T.T * D.Gram_matrix() * T                          # optional - sage.libs.pari
->>>>>>> 189eb200
         True
 
     ::
 
         sage: E = DiagonalQuadraticForm(QQ, [1, 1])
         sage: F = QuadraticForm(QQ, 2, [17, 94, 130])
-<<<<<<< HEAD
-        sage: T = F.is_rationally_isometric(E, True); T                                 # optional - sage.libs.pari
-        [     -4 -189/17]
-        [     -1  -43/17]
-        sage: F.Gram_matrix() == T.T * E.Gram_matrix() * T                              # optional - sage.libs.pari
-=======
         sage: T = F.is_rationally_isometric(E, True); T                             # optional - sage.libs.pari
         [     -4 -189/17]
         [     -1  -43/17]
         sage: F.Gram_matrix() == T.T * E.Gram_matrix() * T                          # optional - sage.libs.pari
->>>>>>> 189eb200
         True
 
     TESTS::
 
-<<<<<<< HEAD
-        sage: K.<a> = QuadraticField(3)                                                 # optional - sage.rings.number_field
-        sage: V = DiagonalQuadraticForm(K, [1, 2])                                      # optional - sage.rings.number_field
-        sage: W = DiagonalQuadraticForm(K, [1, 0])                                      # optional - sage.rings.number_field
-        sage: V.is_rationally_isometric(W)                                              # optional - sage.rings.number_field
-=======
         sage: K.<a> = QuadraticField(3)                                             # optional - sage.rings.number_field
         sage: V = DiagonalQuadraticForm(K, [1, 2])                                  # optional - sage.rings.number_field
         sage: W = DiagonalQuadraticForm(K, [1, 0])                                  # optional - sage.rings.number_field
         sage: V.is_rationally_isometric(W)                                          # optional - sage.rings.number_field
->>>>>>> 189eb200
         Traceback (most recent call last):
         ...
         NotImplementedError: This only tests regular forms
 
     Forms must have the same base ring otherwise a `TypeError` is raised::
 
-<<<<<<< HEAD
-        sage: K1.<a> = QuadraticField(5)                                                # optional - sage.rings.number_field
-        sage: K2.<b> = QuadraticField(7)                                                # optional - sage.rings.number_field
-        sage: V = DiagonalQuadraticForm(K1, [1, a])                                     # optional - sage.rings.number_field
-        sage: W = DiagonalQuadraticForm(K2, [1, b])                                     # optional - sage.rings.number_field
-        sage: V.is_rationally_isometric(W)                                              # optional - sage.rings.number_field
-=======
         sage: K1.<a> = QuadraticField(5)                                            # optional - sage.rings.number_field
         sage: K2.<b> = QuadraticField(7)                                            # optional - sage.rings.number_field
         sage: V = DiagonalQuadraticForm(K1, [1, a])                                 # optional - sage.rings.number_field
         sage: W = DiagonalQuadraticForm(K2, [1, b])                                 # optional - sage.rings.number_field
         sage: V.is_rationally_isometric(W)                                          # optional - sage.rings.number_field
->>>>>>> 189eb200
         Traceback (most recent call last):
         ...
         TypeError: forms must have the same base ring.
@@ -565,32 +455,18 @@
 
     Forms whose determinants do not differ by a square in the base field are not isometric::
 
-<<<<<<< HEAD
-        sage: K.<a> = NumberField(x^2 - 3)                                              # optional - sage.rings.number_field
-        sage: V = DiagonalQuadraticForm(K, [-1, a, -2*a])                               # optional - sage.rings.number_field
-        sage: W = DiagonalQuadraticForm(K, [-1, a, 2*a])                                # optional - sage.rings.number_field
-        sage: V.is_rationally_isometric(W)                                              # optional - sage.rings.number_field
-=======
         sage: K.<a> = NumberField(x^2 - 3)                                          # optional - sage.rings.number_field
         sage: V = DiagonalQuadraticForm(K, [-1, a, -2*a])                           # optional - sage.rings.number_field
         sage: W = DiagonalQuadraticForm(K, [-1, a, 2*a])                            # optional - sage.rings.number_field
         sage: V.is_rationally_isometric(W)                                          # optional - sage.rings.number_field
->>>>>>> 189eb200
-        False
-
-    ::
-
-<<<<<<< HEAD
-        sage: K.<a> = NumberField(x^5 - x + 2, 'a')                                     # optional - sage.rings.number_field
-        sage: Q = QuadraticForm(K, 3, [a, 1, 0, -a**2, -a**3, -1])                      # optional - sage.rings.number_field
-        sage: m = Q.matrix()                                                            # optional - sage.rings.number_field
-        sage: for _ in range(5):                                                        # optional - sage.rings.number_field
-=======
+        False
+
+    ::
+
         sage: K.<a> = NumberField(x^5 - x + 2, 'a')                                 # optional - sage.rings.number_field
         sage: Q = QuadraticForm(K, 3, [a, 1, 0, -a**2, -a**3, -1])                  # optional - sage.rings.number_field
         sage: m = Q.matrix()                                                        # optional - sage.rings.number_field
         sage: for _ in range(5):                                                    # optional - sage.rings.number_field
->>>>>>> 189eb200
         ....:     t = random_matrix(ZZ, 3, algorithm='unimodular')
         ....:     m2 = t*m*t.transpose()
         ....:     Q2 = QuadraticForm(K, 3, [m2[i,j] / (2 if i==j else 1)
@@ -688,20 +564,6 @@
         sage: Q = DiagonalQuadraticForm(QQ, [1, 2, 4])
         sage: F = DiagonalQuadraticForm(QQ, [2, 2, 2])
 
-<<<<<<< HEAD
-        sage: T = _diagonal_isometry(Q, F); T                                           # optional - sage.libs.pari
-        [   0    1    0]
-        [-1/2    0    1]
-        [ 1/2    0    1]
-        sage: Q.Gram_matrix() == T.T * F.Gram_matrix() * T                              # optional - sage.libs.pari
-        True
-
-        sage: T = _diagonal_isometry(F, Q); T                                           # optional - sage.libs.pari
-        [   0   -1   -1]
-        [   1    0    0]
-        [   0 -1/2  1/2]
-        sage: F.Gram_matrix() == T.T * Q.Gram_matrix() * T                              # optional - sage.libs.pari
-=======
         sage: T = _diagonal_isometry(Q, F); T                                       # optional - sage.libs.pari
         [   0    1    0]
         [-1/2    0    1]
@@ -714,7 +576,6 @@
         [   1    0    0]
         [   0 -1/2  1/2]
         sage: F.Gram_matrix() == T.T * Q.Gram_matrix() * T                          # optional - sage.libs.pari
->>>>>>> 189eb200
         True
     """
     import copy
