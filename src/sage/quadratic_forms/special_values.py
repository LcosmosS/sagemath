r"""
Routines for computing special values of `L`-functions

- :func:`gamma__exact` -- Exact values of the `\Gamma` function at integers and half-integers
- :func:`zeta__exact` -- Exact values of the Riemann `\zeta` function at critical values
- :func:`quadratic_L_function__exact` -- Exact values of the Dirichlet L-functions of quadratic characters at critical values
- :func:`quadratic_L_function__numerical` -- Numerical values of the Dirichlet L-functions of quadratic characters in the domain of convergence
"""

import sage.rings.abc

from sage.arith.misc import (bernoulli,
                             factorial,
                             fundamental_discriminant,
                             kronecker as kronecker_symbol)
from sage.misc.functional import denominator
from sage.rings.infinity import infinity
from sage.rings.integer_ring import ZZ
from sage.rings.polynomial.polynomial_ring_constructor import PolynomialRing
from sage.rings.rational_field import QQ


# ---------------- The Gamma Function  ------------------

def gamma__exact(n):
    r"""
    Evaluates the exact value of the `\Gamma` function at an integer or
    half-integer argument.

    EXAMPLES::

        sage: gamma__exact(4)
        6
        sage: gamma__exact(3)
        2
        sage: gamma__exact(2)
        1
        sage: gamma__exact(1)
        1

        sage: gamma__exact(1/2)                                                         # optional - sage.symbolic
        sqrt(pi)
        sage: gamma__exact(3/2)                                                         # optional - sage.symbolic
        1/2*sqrt(pi)
        sage: gamma__exact(5/2)                                                         # optional - sage.symbolic
        3/4*sqrt(pi)
        sage: gamma__exact(7/2)                                                         # optional - sage.symbolic
        15/8*sqrt(pi)

        sage: gamma__exact(-1/2)                                                        # optional - sage.symbolic
        -2*sqrt(pi)
        sage: gamma__exact(-3/2)                                                        # optional - sage.symbolic
        4/3*sqrt(pi)
        sage: gamma__exact(-5/2)                                                        # optional - sage.symbolic
        -8/15*sqrt(pi)
        sage: gamma__exact(-7/2)                                                        # optional - sage.symbolic
        16/105*sqrt(pi)

    TESTS::

        sage: gamma__exact(1/3)
        Traceback (most recent call last):
        ...
        TypeError: you must give an integer or half-integer argument
    """
    n = QQ(n)

    if denominator(n) == 1:
        if n <= 0:
            return infinity
        return factorial(n - 1)

    if denominator(n) == 2:
        # now n = 1/2 + an integer
        from sage.misc.functional import sqrt
        from sage.symbolic.constants import pi

        ans = QQ.one()
        while n != QQ((1, 2)):
            if n < 0:
                ans /= n
                n += 1
            else:
                n += -1
                ans *= n

        ans *= sqrt(pi)
        return ans

    raise TypeError("you must give an integer or half-integer argument")

# ------------- The Riemann Zeta Function  --------------

def zeta__exact(n):
    r"""
    Return the exact value of the Riemann Zeta function

    The argument must be a critical value, namely either positive even
    or negative odd.

    See for example [Iwa1972]_, p13, Special value of `\zeta(2k)`

    EXAMPLES:

    Let us test the accuracy for negative special values::

        sage: RR = RealField(100)
        sage: for i in range(1,10):
        ....:     print("zeta({}): {}".format(1-2*i, RR(zeta__exact(1-2*i)) - zeta(RR(1-2*i))))
        zeta(-1): 0.00000000000000000000000000000
        zeta(-3): 0.00000000000000000000000000000
        zeta(-5): 0.00000000000000000000000000000
        zeta(-7): 0.00000000000000000000000000000
        zeta(-9): 0.00000000000000000000000000000
        zeta(-11): 0.00000000000000000000000000000
        zeta(-13): 0.00000000000000000000000000000
        zeta(-15): 0.00000000000000000000000000000
        zeta(-17): 0.00000000000000000000000000000

    Let us test the accuracy for positive special values::

        sage: all(abs(RR(zeta__exact(2*i)) - zeta(RR(2*i))) < 10**(-28) for i in range(1,10))
        True

    TESTS::

        sage: zeta__exact(4)                                                            # optional - sage.symbolic
        1/90*pi^4
        sage: zeta__exact(-3)
        1/120
        sage: zeta__exact(0)
        -1/2
        sage: zeta__exact(5)
        Traceback (most recent call last):
        ...
        TypeError: n must be a critical value (i.e. even > 0 or odd < 0)

    REFERENCES:

    - [Iwa1972]_
    - [IR1990]_
    - [Was1997]_
    """
    if n < 0:
        return bernoulli(1-n)/(n-1)
    elif n > 1:
        if (n % 2 == 0):
            from sage.symbolic.constants import pi

            return ZZ(-1)**(n//2 + 1) * ZZ(2)**(n-1) * pi**n * bernoulli(n) / factorial(n)
        else:
            raise TypeError("n must be a critical value (i.e. even > 0 or odd < 0)")
    elif n == 1:
        return infinity
    elif n == 0:
        return QQ((-1, 2))

# ---------- Dirichlet L-functions with quadratic characters ----------

def QuadraticBernoulliNumber(k, d):
    r"""
    Compute `k`-th Bernoulli number for the primitive
    quadratic character associated to `\chi(x) = \left(\frac{d}{x}\right)`.

    EXAMPLES:

    Let us create a list of some odd negative fundamental discriminants::

<<<<<<< HEAD
        sage: test_set = [d for d in srange(-163, -3, 4) if d.is_fundamental_discriminant()]        # optional - sage.libs.pari
=======
        sage: test_set = [d for d in srange(-163, -3, 4)                                # optional - sage.libs.pari
        ....:             if d.is_fundamental_discriminant()]
>>>>>>> 189eb200

    In general, we have `B_{1, \chi_d} = -2 h/w` for odd negative fundamental
    discriminants::

<<<<<<< HEAD
        sage: all(QuadraticBernoulliNumber(1, d) == -len(BinaryQF_reduced_representatives(d))       # optional - sage.libs.pari
=======
        sage: all(QuadraticBernoulliNumber(1, d)                                        # optional - sage.libs.pari
        ....:       == -len(BinaryQF_reduced_representatives(d))
>>>>>>> 189eb200
        ....:     for d in test_set)
        True

    REFERENCES:

    - [Iwa1972]_, pp 7-16.
    """
    from sage.combinat.combinat import bernoulli_polynomial

    # Ensure the character is primitive
    d1 = fundamental_discriminant(d)
    f = abs(d1)

    # Make the (usual) k-th Bernoulli polynomial
    x =  PolynomialRing(QQ, 'x').gen()
    bp = bernoulli_polynomial(x, k)

    # Make the k-th quadratic Bernoulli number
    total = sum([kronecker_symbol(d1, i) * bp(i/f)  for i in range(f)])
    total *= (f ** (k-1))

    return total


def quadratic_L_function__exact(n, d):
    r"""
    Return the exact value of a quadratic twist of the Riemann Zeta function
    by `\chi_d(x) = \left(\frac{d}{x}\right)`.

    The input `n` must be a critical value.

    EXAMPLES::

        sage: quadratic_L_function__exact(1, -4)                                        # optional - sage.libs.pari sage.symbolic
        1/4*pi
        sage: quadratic_L_function__exact(-4, -4)                                       # optional - sage.libs.pari
        5/2
        sage: quadratic_L_function__exact(2, 1)                                         # optional - sage.libs.pari sage.symbolic
        1/6*pi^2

    TESTS::

        sage: quadratic_L_function__exact(2, -4)                                        # optional - sage.libs.pari
        Traceback (most recent call last):
        ...
        TypeError: n must be a critical value (i.e. odd > 0 or even <= 0)

    REFERENCES:

    - [Iwa1972]_, pp 16-17, Special values of `L(1-n, \chi)` and `L(n, \chi)`
    - [IR1990]_
    - [Was1997]_
    """
    if n <= 0:
        return QuadraticBernoulliNumber(1-n,d)/(n-1)
    elif n >= 1:
        # Compute the kind of critical values (p10)
        if kronecker_symbol(fundamental_discriminant(d), -1) == 1:
            delta = 0
        else:
            delta = 1

        # Compute the positive special values (p17)
        if ((n - delta) % 2 == 0):
            from sage.misc.functional import sqrt
            from sage.symbolic.constants import I, pi
            from sage.symbolic.ring import SR

            f = abs(fundamental_discriminant(d))
            if delta == 0:
                GS = sqrt(f)
            else:
                GS = I * sqrt(f)
            ans = SR(ZZ(-1)**(1+(n-delta)/2))
            ans *= (2*pi/f)**n
            ans *= GS     # Evaluate the Gauss sum here! =0
            ans *= QQ.one()/(2 * I**delta)
            ans *= QuadraticBernoulliNumber(n,d)/factorial(n)
            return ans
        else:
            if delta == 0:
                raise TypeError("n must be a critical value (i.e. even > 0 or odd < 0)")
            if delta == 1:
                raise TypeError("n must be a critical value (i.e. odd > 0 or even <= 0)")


def quadratic_L_function__numerical(n, d, num_terms=1000):
    """
    Evaluate the Dirichlet L-function (for quadratic character) numerically
    (in a very naive way).

    EXAMPLES:

    First, let us test several values for a given character::

        sage: RR = RealField(100)
        sage: for i in range(5):
        ....:     print("L({}, (-4/.)): {}".format(1+2*i,
        ....:             RR(quadratic_L_function__exact(1+2*i, -4))
        ....:                - quadratic_L_function__numerical(RR(1+2*i), -4, 10000)))
        L(1, (-4/.)): 0.000049999999500000024999996962707
        L(3, (-4/.)): 4.99999970000003...e-13
        L(5, (-4/.)): 4.99999922759382...e-21
        L(7, (-4/.)): ...e-29
        L(9, (-4/.)): ...e-29

    This procedure fails for negative special values, as the Dirichlet
    series does not converge here::

        sage: quadratic_L_function__numerical(-3, -4, 10000)
        Traceback (most recent call last):
        ...
        ValueError: the Dirichlet series does not converge here

    Test for several characters that the result agrees with the exact
    value, to a given accuracy ::

        sage: for d in range(-20,0):  # long time (2s on sage.math 2014)
        ....:     if abs(RR(quadratic_L_function__numerical(1, d, 10000)
        ....:                - quadratic_L_function__exact(1, d))) > 0.001:
        ....:         print("We have a problem at d = {}: exact = {}, numerical = {}".format(d,
        ....:                   RR(quadratic_L_function__exact(1, d)),
        ....:                   RR(quadratic_L_function__numerical(1, d))))
    """
    # Set the correct precision if it is given (for n).
    if isinstance(n.parent(), sage.rings.abc.RealField):
        R = n.parent()
    else:
        from sage.rings.real_mpfr import RealField
        R = RealField()

    if n < 0:
        raise ValueError('the Dirichlet series does not converge here')

    d1 = fundamental_discriminant(d)
    ans = R.zero()
    for i in range(1,num_terms):
        ans += R(kronecker_symbol(d1,i) / R(i)**n)
    return ans<|MERGE_RESOLUTION|>--- conflicted
+++ resolved
@@ -166,22 +166,14 @@
 
     Let us create a list of some odd negative fundamental discriminants::
 
-<<<<<<< HEAD
-        sage: test_set = [d for d in srange(-163, -3, 4) if d.is_fundamental_discriminant()]        # optional - sage.libs.pari
-=======
         sage: test_set = [d for d in srange(-163, -3, 4)                                # optional - sage.libs.pari
         ....:             if d.is_fundamental_discriminant()]
->>>>>>> 189eb200
 
     In general, we have `B_{1, \chi_d} = -2 h/w` for odd negative fundamental
     discriminants::
 
-<<<<<<< HEAD
-        sage: all(QuadraticBernoulliNumber(1, d) == -len(BinaryQF_reduced_representatives(d))       # optional - sage.libs.pari
-=======
         sage: all(QuadraticBernoulliNumber(1, d)                                        # optional - sage.libs.pari
         ....:       == -len(BinaryQF_reduced_representatives(d))
->>>>>>> 189eb200
         ....:     for d in test_set)
         True
 
