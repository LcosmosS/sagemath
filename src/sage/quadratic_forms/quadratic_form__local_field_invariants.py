"""
Local Field Invariants

This contains routines to compute local (p-adic) invariants of
quadratic forms over the rationals.
"""

#*****************************************************************************
#       Copyright (C) 2007 William Stein and Jonathan Hanke
#       Copyright (C) 2015 Jeroen Demeyer <jdemeyer@cage.ugent.be>
#
# This program is free software: you can redistribute it and/or modify
# it under the terms of the GNU General Public License as published by
# the Free Software Foundation, either version 2 of the License, or
# (at your option) any later version.
#                  http://www.gnu.org/licenses/
#*****************************************************************************

###########################################################################
# TO DO: Add routines for hasse invariants at all places, anisotropic
# places, is_semi_definite, and support for number fields.
###########################################################################

from copy import deepcopy

from sage.arith.misc import hilbert_symbol, prime_divisors
from sage.matrix.matrix_space import MatrixSpace
from sage.misc.cachefunc import cached_method
from sage.rings.integer_ring import ZZ
from sage.rings.rational_field import QQ


def rational_diagonal_form(self, return_matrix=False):
    """
    Return a diagonal form equivalent to the given quadratic from
    over the fraction field of its defining ring.

    INPUT:

    - ``return_matrix`` -- (boolean, default: False) also return the
      transformation matrix

    OUTPUT: either the diagonal quadratic form `D` (if ``return_matrix`` is false)
    or the pair `(D, T)` (if ``return_matrix`` is true) where

    - `D` -- the diagonalized form of this quadratic form

    - `T` -- transformation matrix. This is such that
      ``T.transpose() * self.matrix() * T`` gives ``D.matrix()``.

    Both `D` and `T` are defined over the fraction field of the
    base ring of the given form.

    EXAMPLES::

        sage: Q = QuadraticForm(ZZ, 2, [0,1,-1])
        sage: Q
        Quadratic form in 2 variables over Integer Ring with coefficients:
        [ 0 1 ]
        [ * -1 ]
        sage: Q.rational_diagonal_form()
        Quadratic form in 2 variables over Rational Field with coefficients:
        [ 1/4 0 ]
        [ * -1 ]

    If we start with a diagonal form, we get back the same form defined
    over the fraction field::

        sage: Q = DiagonalQuadraticForm(ZZ, [1,3,5,7])
        sage: Q.rational_diagonal_form()
        Quadratic form in 4 variables over Rational Field with coefficients:
        [ 1 0 0 0 ]
        [ * 3 0 0 ]
        [ * * 5 0 ]
        [ * * * 7 ]

    In the following example, we check the consistency of the
    transformation matrix::

        sage: Q = QuadraticForm(ZZ, 4, range(10))
        sage: D, T = Q.rational_diagonal_form(return_matrix=True)
        sage: D
        Quadratic form in 4 variables over Rational Field with coefficients:
        [ -1/16 0 0 0 ]
        [ * 4 0 0 ]
        [ * * 13 0 ]
        [ * * * 563/52 ]
        sage: T
        [     1      0     11 149/26]
        [  -1/8      1     -2 -10/13]
        [     0      0      1 -29/26]
        [     0      0      0      1]
        sage: T.transpose() * Q.matrix() * T
        [  -1/8      0      0      0]
        [     0      8      0      0]
        [     0      0     26      0]
        [     0      0      0 563/26]
        sage: D.matrix()
        [  -1/8      0      0      0]
        [     0      8      0      0]
        [     0      0     26      0]
        [     0      0      0 563/26]

    ::

        sage: Q1 = QuadraticForm(ZZ, 4, [1, 1, 0, 0, 1, 0, 0, 1, 0, 18])
        sage: Q1
        Quadratic form in 4 variables over Integer Ring with coefficients:
        [ 1 1 0 0 ]
        [ * 1 0 0 ]
        [ * * 1 0 ]
        [ * * * 18 ]
        sage: Q1.rational_diagonal_form(return_matrix=True)
        (
        Quadratic form in 4 variables over Rational Field with coefficients:
        [ 1 0 0 0 ]
        [ * 3/4 0 0 ]
        [ * * 1 0 ]
        [ * * * 18 ]                                                         ,
        <BLANKLINE>
        [   1 -1/2    0    0]
        [   0    1    0    0]
        [   0    0    1    0]
        [   0    0    0    1]
        )

    PARI returns a singular transformation matrix for this case::

        sage: Q = QuadraticForm(QQ, 2, [1/2, 1, 1/2])
        sage: Q.rational_diagonal_form()
        Quadratic form in 2 variables over Rational Field with coefficients:
        [ 1/2 0 ]
        [ * 0 ]

    This example cannot be computed by PARI::

        sage: Q = QuadraticForm(RIF, 4, range(10))
        sage: Q.__pari__()
        Traceback (most recent call last):
        ...
        TypeError
        sage: Q.rational_diagonal_form()
        Quadratic form in 4 variables over Real Interval Field with 53 bits of precision
        with coefficients:
        [ 5 0.?e-14 0.?e-13 0.?e-13 ]
        [ * -0.05000000000000? 0.?e-12 0.?e-12 ]
        [ * * 13.00000000000? 0.?e-10 ]
        [ * * * 10.8269230769? ]

    TESTS:

    Changing the output quadratic form does not affect the caching::

        sage: Q, T = Q1.rational_diagonal_form(return_matrix=True)
        sage: Q[0,0] = 13
        sage: Q1.rational_diagonal_form()
        Quadratic form in 4 variables over Rational Field with coefficients:
        [ 1 0 0 0 ]
        [ * 3/4 0 0 ]
        [ * * 1 0 ]
        [ * * * 18 ]

    The transformation matrix is immutable::

        sage: T[0,0] = 13
        Traceback (most recent call last):
        ...
        ValueError: matrix is immutable; please change a copy instead (i.e., use copy(M) to change a copy of M).
    """
    Q, T = self._rational_diagonal_form_and_transformation()
    T.set_immutable()

    # Quadratic forms do not support immutability, so we need to make
    # a copy to be safe.
    Q = deepcopy(Q)

    if return_matrix:
        return Q, T
    else:
        return Q


@cached_method
def _rational_diagonal_form_and_transformation(self):
    """
    Return a diagonal form equivalent to the given quadratic from and
    the corresponding transformation matrix. This is over the fraction
    field of the base ring of the given quadratic form.

    OUTPUT: a tuple `(D,T)` where

    - `D` -- the diagonalized form of this quadratic form

    - `T` -- transformation matrix. This is such that
      ``T.transpose() * self.matrix() * T`` gives ``D.matrix()``.

    Both `D` and `T` are defined over the fraction field of the
    base ring of the given form.

    EXAMPLES::

        sage: Q = QuadraticForm(ZZ, 4, [1, 1, 0, 0, 1, 0, 0, 1, 0, 18])
        sage: Q
        Quadratic form in 4 variables over Integer Ring with coefficients:
        [ 1 1 0 0 ]
        [ * 1 0 0 ]
        [ * * 1 0 ]
        [ * * * 18 ]
        sage: Q._rational_diagonal_form_and_transformation()
        (
        Quadratic form in 4 variables over Rational Field with coefficients:
        [ 1 0 0 0 ]
        [ * 3/4 0 0 ]
        [ * * 1 0 ]
        [ * * * 18 ]                                                         ,
        <BLANKLINE>
        [   1 -1/2    0    0]
        [   0    1    0    0]
        [   0    0    1    0]
        [   0    0    0    1]
        )
    """
    n = self.dim()
    K = self.base_ring().fraction_field()
    Q = self.change_ring(K)
    MS = MatrixSpace(K, n, n)

    try:
        # Try PARI if the type is supported
        pariself = self.__pari__()
        # Check that conversion back works
        MS(pariself.sage())
    except Exception:
        pass
    else:
        R = pariself.qfgaussred()
        # Diagonal matrix
        D = MS()
        for i in range(n):
            D[i,i] = R[i,i]
        Q = Q.parent()(D)
        # Transformation matrix (inverted)
        T = MS(R.sage())
        for i in range(n):
            T[i,i] = K.one()
        try:
            return Q, ~T
        except ZeroDivisionError:
            # Singular case is not fully supported by PARI
            pass

    # General case if conversion to/from PARI failed
    T = MS(1)

    # Clear the entries one row at a time.
    for i in range(n):

        # Deal with rows where the diagonal entry is zero.
        if Q[i,i] == 0:

            # Look for a non-zero entry and use it to make the diagonal non-zero (if it exists)
            for j in range(i+1, n):
                if Q[i,j] != 0:
                    temp = MS(1)
                    if Q[i,j] + Q[j,j] == 0:
                        temp[j, i] = -1
                    else:
                        temp[j, i] = 1

                    # Apply the transformation
                    Q = Q(temp)
                    T = T * temp
                    break

        # Create a matrix which deals with off-diagonal entries (all at once for each row)
        temp = MS(1)
        for j in range(i+1, n):
            if Q[i,j] != 0:
                temp[i,j] = -Q[i,j] / (Q[i,i] * 2)    # This should only occur when Q[i,i] != 0, which the above step guarantees.

        Q = Q(temp)
        T = T * temp

    return Q, T


def signature_vector(self):
    r"""
    Return the triple `(p, n, z)` of integers where

    - `p` = number of positive eigenvalues
    - `n` = number of negative eigenvalues
    - `z` = number of zero eigenvalues

    for the symmetric matrix associated to `Q`.

    OUTPUT: a triple of integers `\geq 0`

    EXAMPLES::

        sage: Q = DiagonalQuadraticForm(ZZ, [1,0,0,-4])
        sage: Q.signature_vector()
        (1, 1, 2)

    ::

        sage: Q = DiagonalQuadraticForm(ZZ, [1,2,-3,-4])
        sage: Q.signature_vector()
        (2, 2, 0)

    ::

        sage: Q = QuadraticForm(ZZ, 4, range(10)); Q
        Quadratic form in 4 variables over Integer Ring with coefficients:
        [ 0 1 2 3 ]
        [ * 4 5 6 ]
        [ * * 7 8 ]
        [ * * * 9 ]
        sage: Q.signature_vector()
        (3, 1, 0)

    """
    diag = self.rational_diagonal_form()
    p = 0
    n = 0
    z = 0
    for i in range(diag.dim()):
        if diag[i,i] > 0:
            p += 1
        elif diag[i,i] < 0:
            n += 1
        else:
            z += 1

    return (p, n, z)


def signature(self):
    """
    Return the signature of the quadratic form, defined as:

       number of positive eigenvalues `-` number of negative eigenvalues

    of the matrix of the quadratic form.

    OUTPUT: an integer

    EXAMPLES::

        sage: Q = DiagonalQuadraticForm(ZZ, [1,0,0,-4,3,11,3])
        sage: Q.signature()
        3

    ::

        sage: Q = DiagonalQuadraticForm(ZZ, [1,2,-3,-4])
        sage: Q.signature()
        0

    ::

        sage: Q = QuadraticForm(ZZ, 4, range(10)); Q
        Quadratic form in 4 variables over Integer Ring with coefficients:
        [ 0 1 2 3 ]
        [ * 4 5 6 ]
        [ * * 7 8 ]
        [ * * * 9 ]
        sage: Q.signature()
        2

    """
    (p, n, z) = self.signature_vector()
    return p - n


def hasse_invariant(self, p):
    r"""
    Compute the Hasse invariant at a prime `p` or at infinity, as given on p55 of
    Cassels's book.  If `Q` is diagonal with coefficients `a_i`, then the
    (Cassels) Hasse invariant is given by

    .. MATH::

        c_p = \prod_{i < j} (a_i, a_j)_p

    where `(a,b)_p` is the Hilbert symbol at `p`.  The underlying
    quadratic form must be non-degenerate over `\QQ_p` for this to make
    sense.

    .. WARNING::

        This is different from the O'Meara Hasse invariant, which
        allows `i \leq j` in the product.  That is given by the method
        :meth:`hasse_invariant__OMeara`.

    .. NOTE::

        We should really rename this ``hasse_invariant__Cassels``, and
        set :meth:`hasse_invariant` as a front-end to it.

    INPUT:

    - ``p`` -- a prime number > 0 or `-1` for the infinite place

    OUTPUT: `1` or `-1`

    EXAMPLES::

        sage: Q = QuadraticForm(ZZ, 2, [1,2,3])
        sage: Q.rational_diagonal_form()
        Quadratic form in 2 variables over Rational Field with coefficients:
        [ 1 0 ]
        [ * 2 ]
<<<<<<< HEAD
        sage: [Q.hasse_invariant(p) for p in prime_range(20)]                           # optional - sage.libs.pari
        [1, 1, 1, 1, 1, 1, 1, 1]
        sage: [Q.hasse_invariant__OMeara(p) for p in prime_range(20)]                   # optional - sage.libs.pari
=======
        sage: [Q.hasse_invariant(p) for p in prime_range(20)]                       # optional - sage.libs.pari
        [1, 1, 1, 1, 1, 1, 1, 1]
        sage: [Q.hasse_invariant__OMeara(p) for p in prime_range(20)]               # optional - sage.libs.pari
>>>>>>> 33899aa9
        [1, 1, 1, 1, 1, 1, 1, 1]

    ::

        sage: Q = DiagonalQuadraticForm(ZZ, [1,-1])
<<<<<<< HEAD
        sage: [Q.hasse_invariant(p) for p in prime_range(20)]                           # optional - sage.libs.pari
        [1, 1, 1, 1, 1, 1, 1, 1]
        sage: [Q.hasse_invariant__OMeara(p) for p in prime_range(20)]                   # optional - sage.libs.pari
=======
        sage: [Q.hasse_invariant(p) for p in prime_range(20)]                       # optional - sage.libs.pari
        [1, 1, 1, 1, 1, 1, 1, 1]
        sage: [Q.hasse_invariant__OMeara(p) for p in prime_range(20)]               # optional - sage.libs.pari
>>>>>>> 33899aa9
        [-1, 1, 1, 1, 1, 1, 1, 1]

    ::

        sage: Q = DiagonalQuadraticForm(ZZ, [1,-1,5])
<<<<<<< HEAD
        sage: [Q.hasse_invariant(p) for p in prime_range(20)]                           # optional - sage.libs.pari
        [1, 1, 1, 1, 1, 1, 1, 1]
        sage: [Q.hasse_invariant__OMeara(p) for p in prime_range(20)]                   # optional - sage.libs.pari
=======
        sage: [Q.hasse_invariant(p) for p in prime_range(20)]                       # optional - sage.libs.pari
        [1, 1, 1, 1, 1, 1, 1, 1]
        sage: [Q.hasse_invariant__OMeara(p) for p in prime_range(20)]               # optional - sage.libs.pari
>>>>>>> 33899aa9
        [-1, 1, 1, 1, 1, 1, 1, 1]

    ::

<<<<<<< HEAD
        sage: K.<a> = NumberField(x^2 - 23)                                             # optional - sage.rings.number_field
        sage: Q = DiagonalQuadraticForm(K, [-a, a + 2])                                 # optional - sage.rings.number_field
        sage: [Q.hasse_invariant(p) for p in K.primes_above(19)]                        # optional - sage.rings.number_field
=======
        sage: K.<a> = NumberField(x^2 - 23)                                         # optional - sage.rings.number_field
        sage: Q = DiagonalQuadraticForm(K, [-a, a + 2])                             # optional - sage.rings.number_field
        sage: [Q.hasse_invariant(p) for p in K.primes_above(19)]                    # optional - sage.rings.number_field
>>>>>>> 33899aa9
        [-1, 1]
    """
    # TO DO: Need to deal with the case n=1 separately somewhere!

    Diag = self.rational_diagonal_form()
    R = Diag.base_ring()

    hasse_temp = 1
    n = Diag.dim()

    if R == QQ:
        for j in range(n-1):
            for k in range(j+1, n):
                hasse_temp = hasse_temp * hilbert_symbol(Diag[j,j], Diag[k,k], p)

    else:
        for j in range(n-1):
            for k in range(j+1, n):
                hasse_temp = hasse_temp * R.hilbert_symbol(Diag[j,j], Diag[k,k], p)

    return hasse_temp


def hasse_invariant__OMeara(self, p):
    r"""
    Compute the O'Meara Hasse invariant at a prime `p`.

    This is defined on
    p167 of O'Meara's book. If `Q` is diagonal with coefficients `a_i`,
    then the (Cassels) Hasse invariant is given by

    .. MATH::

        c_p = \prod_{i <= j} (a_i, a_j)_p

    where `(a,b)_p` is the Hilbert symbol at `p`.

    .. WARNING::

        This is different from the (Cassels) Hasse invariant, which
        only allows `i < j` in the product.  That is given by the method
        hasse_invariant(p).

    INPUT:

    - ``p`` -- a prime number > 0 or `-1` for the infinite place

    OUTPUT: `1` or `-1`

    EXAMPLES::

        sage: Q = QuadraticForm(ZZ, 2, [1,2,3])
        sage: Q.rational_diagonal_form()
        Quadratic form in 2 variables over Rational Field with coefficients:
        [ 1 0 ]
        [ * 2 ]
<<<<<<< HEAD
        sage: [Q.hasse_invariant(p) for p in prime_range(20)]                           # optional - sage.libs.pari
        [1, 1, 1, 1, 1, 1, 1, 1]
        sage: [Q.hasse_invariant__OMeara(p) for p in prime_range(20)]                   # optional - sage.libs.pari
=======
        sage: [Q.hasse_invariant(p) for p in prime_range(20)]                       # optional - sage.libs.pari
        [1, 1, 1, 1, 1, 1, 1, 1]
        sage: [Q.hasse_invariant__OMeara(p) for p in prime_range(20)]               # optional - sage.libs.pari
>>>>>>> 33899aa9
        [1, 1, 1, 1, 1, 1, 1, 1]

    ::

        sage: Q = DiagonalQuadraticForm(ZZ, [1,-1])
<<<<<<< HEAD
        sage: [Q.hasse_invariant(p) for p in prime_range(20)]                           # optional - sage.libs.pari
        [1, 1, 1, 1, 1, 1, 1, 1]
        sage: [Q.hasse_invariant__OMeara(p) for p in prime_range(20)]                   # optional - sage.libs.pari
=======
        sage: [Q.hasse_invariant(p) for p in prime_range(20)]                       # optional - sage.libs.pari
        [1, 1, 1, 1, 1, 1, 1, 1]
        sage: [Q.hasse_invariant__OMeara(p) for p in prime_range(20)]               # optional - sage.libs.pari
>>>>>>> 33899aa9
        [-1, 1, 1, 1, 1, 1, 1, 1]

    ::

        sage: Q = DiagonalQuadraticForm(ZZ,[1,-1,-1])
<<<<<<< HEAD
        sage: [Q.hasse_invariant(p) for p in prime_range(20)]                           # optional - sage.libs.pari
        [-1, 1, 1, 1, 1, 1, 1, 1]
        sage: [Q.hasse_invariant__OMeara(p) for p in prime_range(20)]                   # optional - sage.libs.pari
=======
        sage: [Q.hasse_invariant(p) for p in prime_range(20)]                       # optional - sage.libs.pari
        [-1, 1, 1, 1, 1, 1, 1, 1]
        sage: [Q.hasse_invariant__OMeara(p) for p in prime_range(20)]               # optional - sage.libs.pari
>>>>>>> 33899aa9
        [-1, 1, 1, 1, 1, 1, 1, 1]

    ::

<<<<<<< HEAD
        sage: K.<a> = NumberField(x^2 - 23)                                             # optional - sage.rings.number_field
        sage: Q = DiagonalQuadraticForm(K, [-a, a + 2])                                 # optional - sage.rings.number_field
        sage: [Q.hasse_invariant__OMeara(p) for p in K.primes_above(19)]                # optional - sage.rings.number_field
=======
        sage: K.<a> = NumberField(x^2 - 23)                                         # optional - sage.rings.number_field
        sage: Q = DiagonalQuadraticForm(K, [-a, a + 2])                             # optional - sage.rings.number_field
        sage: [Q.hasse_invariant__OMeara(p) for p in K.primes_above(19)]            # optional - sage.rings.number_field
>>>>>>> 33899aa9
        [1, 1]
    """
    # TO DO: Need to deal with the case n=1 separately somewhere!

    Diag = self.rational_diagonal_form()
    R = Diag.base_ring()

    hasse_temp = 1
    n = Diag.dim()
    if R == QQ:
        for j in range(n):
            for k in range(j, n):
                hasse_temp = hasse_temp * hilbert_symbol(Diag[j,j], Diag[k,k], p)

    else:
        for j in range(n):
            for k in range(j, n):
                hasse_temp = hasse_temp * R.hilbert_symbol(Diag[j,j], Diag[k,k], p)

    return hasse_temp


def is_hyperbolic(self, p):
    r"""
    Check if the quadratic form is a sum of hyperbolic planes over
    the `p`-adic numbers `\QQ_p` or over the real numbers `\RR`.

    REFERENCES:

    This criterion follows from Cassels's "Rational Quadratic Forms":

    - local invariants for hyperbolic plane (Lemma 2.4, p58)
    - direct sum formulas (Lemma 2.3, p58)

    INPUT:

    - ``p`` -- a prime number > 0 or `-1` for the infinite place

    OUTPUT: boolean

    EXAMPLES::

        sage: Q = DiagonalQuadraticForm(ZZ, [1,1])
<<<<<<< HEAD
        sage: Q.is_hyperbolic(-1)                                                       # optional - sage.libs.pari
        False
        sage: Q.is_hyperbolic(2)                                                        # optional - sage.libs.pari
        False
        sage: Q.is_hyperbolic(3)                                                        # optional - sage.libs.pari
        False
        sage: Q.is_hyperbolic(5)     # Here -1 is a square, so it's true.               # optional - sage.libs.pari
        True
        sage: Q.is_hyperbolic(7)                                                        # optional - sage.libs.pari
        False
        sage: Q.is_hyperbolic(13)    # Here -1 is a square, so it's true.               # optional - sage.libs.pari
=======
        sage: Q.is_hyperbolic(-1)                                                   # optional - sage.libs.pari
        False
        sage: Q.is_hyperbolic(2)                                                    # optional - sage.libs.pari
        False
        sage: Q.is_hyperbolic(3)                                                    # optional - sage.libs.pari
        False
        sage: Q.is_hyperbolic(5)     # Here -1 is a square, so it's true.           # optional - sage.libs.pari
        True
        sage: Q.is_hyperbolic(7)                                                    # optional - sage.libs.pari
        False
        sage: Q.is_hyperbolic(13)    # Here -1 is a square, so it's true.           # optional - sage.libs.pari
>>>>>>> 33899aa9
        True
    """
    # False for odd-dim'l forms
    if self.dim() % 2:
        return False

    # True for the zero form
    if not self.dim():
        return True

    # Compare local invariants
    # Note: since the dimension is even, the extra powers of 2 in
    #        self.det() := Det(2*Q) don't affect the answer!
    m = ZZ(self.dim() // 2)
    if p == -1:
        return self.signature() == 0

    if p == 2:
        return (QQ(self.det() * (-1) ** m).is_padic_square(p) and
                self.hasse_invariant(p) ==
                (-1) ** m.binomial(2))  # here -1 is hilbert_symbol(-1,-1,2)

    return (QQ(self.det() * (-1) ** m).is_padic_square(p) and
            self.hasse_invariant(p) == 1)


def is_anisotropic(self, p):
    r"""
    Check if the quadratic form is anisotropic over the `p`-adic numbers `\QQ_p` or `\RR`.

    INPUT:

    - ``p`` -- a prime number > 0 or `-1` for the infinite place

    OUTPUT: boolean

    EXAMPLES::

        sage: Q = DiagonalQuadraticForm(ZZ, [1,1])
<<<<<<< HEAD
        sage: Q.is_anisotropic(2)                                                       # optional - sage.libs.pari
        True
        sage: Q.is_anisotropic(3)                                                       # optional - sage.libs.pari
        True
        sage: Q.is_anisotropic(5)                                                       # optional - sage.libs.pari
=======
        sage: Q.is_anisotropic(2)                                                   # optional - sage.libs.pari
        True
        sage: Q.is_anisotropic(3)                                                   # optional - sage.libs.pari
        True
        sage: Q.is_anisotropic(5)                                                   # optional - sage.libs.pari
>>>>>>> 33899aa9
        False

    ::

        sage: Q = DiagonalQuadraticForm(ZZ, [1,-1])
<<<<<<< HEAD
        sage: Q.is_anisotropic(2)                                                       # optional - sage.libs.pari
        False
        sage: Q.is_anisotropic(3)                                                       # optional - sage.libs.pari
        False
        sage: Q.is_anisotropic(5)                                                       # optional - sage.libs.pari
=======
        sage: Q.is_anisotropic(2)                                                   # optional - sage.libs.pari
        False
        sage: Q.is_anisotropic(3)                                                   # optional - sage.libs.pari
        False
        sage: Q.is_anisotropic(5)                                                   # optional - sage.libs.pari
>>>>>>> 33899aa9
        False

    ::

<<<<<<< HEAD
        sage: [DiagonalQuadraticForm(ZZ, [1, -least_quadratic_nonresidue(p)]).is_anisotropic(p)     # optional - sage.libs.pari
=======
        sage: [DiagonalQuadraticForm(ZZ,                                            # optional - sage.libs.pari
        ....:                        [1, -least_quadratic_nonresidue(p)]).is_anisotropic(p)
>>>>>>> 33899aa9
        ....:  for p in prime_range(3, 30)]
        [True, True, True, True, True, True, True, True, True]

    ::

<<<<<<< HEAD
        sage: [DiagonalQuadraticForm(ZZ, [1, -least_quadratic_nonresidue(p),                        # optional - sage.libs.pari
=======
        sage: [DiagonalQuadraticForm(ZZ, [1, -least_quadratic_nonresidue(p),        # optional - sage.libs.pari
>>>>>>> 33899aa9
        ....:                             p, -p*least_quadratic_nonresidue(p)]).is_anisotropic(p)
        ....:  for p in prime_range(3, 30)]
        [True, True, True, True, True, True, True, True, True]
    """
    # TO DO: Should check that p is prime
    if p == -1:
        return self.is_definite()

    n = self.dim()
    D = self.det()

    if n >= 5:
        return False

    if n == 4:
        return (QQ(D).is_padic_square(p) and
                (self.hasse_invariant(p) == - hilbert_symbol(-1, -1, p)))

    if n == 3:
        return self.hasse_invariant(p) != hilbert_symbol(-1, -D, p)

    if n == 2:
        return not QQ(-D).is_padic_square(p)

    if n == 1:
        return self[0, 0] != 0

    raise NotImplementedError("we have not established a convention for 0-dim'l quadratic forms")


def is_isotropic(self, p):
    r"""
    Checks if `Q` is isotropic over the `p`-adic numbers `\QQ_p` or `\RR`.

    INPUT:

    - ``p`` -- a prime number > 0 or `-1` for the infinite place

    OUTPUT: boolean

    EXAMPLES::

        sage: Q = DiagonalQuadraticForm(ZZ, [1,1])
<<<<<<< HEAD
        sage: Q.is_isotropic(2)                                                         # optional - sage.libs.pari
        False
        sage: Q.is_isotropic(3)                                                         # optional - sage.libs.pari
        False
        sage: Q.is_isotropic(5)                                                         # optional - sage.libs.pari
=======
        sage: Q.is_isotropic(2)                                                     # optional - sage.libs.pari
        False
        sage: Q.is_isotropic(3)                                                     # optional - sage.libs.pari
        False
        sage: Q.is_isotropic(5)                                                     # optional - sage.libs.pari
>>>>>>> 33899aa9
        True

    ::

        sage: Q = DiagonalQuadraticForm(ZZ, [1,-1])
<<<<<<< HEAD
        sage: Q.is_isotropic(2)                                                         # optional - sage.libs.pari
        True
        sage: Q.is_isotropic(3)                                                         # optional - sage.libs.pari
        True
        sage: Q.is_isotropic(5)                                                         # optional - sage.libs.pari
=======
        sage: Q.is_isotropic(2)                                                     # optional - sage.libs.pari
        True
        sage: Q.is_isotropic(3)                                                     # optional - sage.libs.pari
        True
        sage: Q.is_isotropic(5)                                                     # optional - sage.libs.pari
>>>>>>> 33899aa9
        True

    ::

<<<<<<< HEAD
        sage: [DiagonalQuadraticForm(ZZ, [1, -least_quadratic_nonresidue(p)]).is_isotropic(p)   # optional - sage.libs.pari
=======
        sage: [DiagonalQuadraticForm(ZZ,                                            # optional - sage.libs.pari
        ....:                        [1, -least_quadratic_nonresidue(p)]).is_isotropic(p)
>>>>>>> 33899aa9
        ....:  for p in prime_range(3, 30)]
        [False, False, False, False, False, False, False, False, False]

    ::

<<<<<<< HEAD
        sage: [DiagonalQuadraticForm(ZZ, [1, -least_quadratic_nonresidue(p),                    # optional - sage.libs.pari
=======
        sage: [DiagonalQuadraticForm(ZZ, [1, -least_quadratic_nonresidue(p),        # optional - sage.libs.pari
>>>>>>> 33899aa9
        ....:                             p, -p*least_quadratic_nonresidue(p)]).is_isotropic(p)
        ....:  for p in prime_range(3, 30)]
        [False, False, False, False, False, False, False, False, False]

    """
    return not self.is_anisotropic(p)


def anisotropic_primes(self):
    """
    Return a list with all of the anisotropic primes of the quadratic form.

    The infinite place is denoted by `-1`.

    EXAMPLES::

        sage: Q = DiagonalQuadraticForm(ZZ, [1,1,1])
<<<<<<< HEAD
        sage: Q.anisotropic_primes()                                                    # optional - sage.libs.pari
        [2, -1]

        sage: Q = DiagonalQuadraticForm(ZZ, [1,1,1,1])
        sage: Q.anisotropic_primes()                                                    # optional - sage.libs.pari
        [2, -1]

        sage: Q = DiagonalQuadraticForm(ZZ, [1,1,1,1,1])
        sage: Q.anisotropic_primes()                                                    # optional - sage.libs.pari
=======
        sage: Q.anisotropic_primes()                                                # optional - sage.libs.pari
        [2, -1]

        sage: Q = DiagonalQuadraticForm(ZZ, [1,1,1,1])
        sage: Q.anisotropic_primes()                                                # optional - sage.libs.pari
        [2, -1]

        sage: Q = DiagonalQuadraticForm(ZZ, [1,1,1,1,1])
        sage: Q.anisotropic_primes()                                                # optional - sage.libs.pari
>>>>>>> 33899aa9
        [-1]
    """
    # Look at all prime divisors of 2 * Det(Q) to find the
    # anisotropic primes...
    possible_primes = prime_divisors(2 * self.det()) + [-1]
    return [p for p in possible_primes if self.is_anisotropic(p)]


def compute_definiteness(self):
    """
    Compute whether the given quadratic form is positive-definite,
    negative-definite, indefinite, degenerate, or the zero form.

    This caches one of the following strings in ``self.__definiteness_string``:
    "pos_def", "neg_def", "indef", "zero", "degenerate".  It is called
    from all routines like: :meth:`is_positive_definite`, :meth:`is_negative_definite`,
    :meth:`is_indefinite`, etc.

    .. NOTE::

        A degenerate form is considered neither definite nor indefinite.

    .. NOTE:

        The zero-dimensional form is considered both positive definite and negative definite.

    OUTPUT: boolean

    EXAMPLES::

        sage: Q = DiagonalQuadraticForm(ZZ, [1,1,1,1,1])
        sage: Q.compute_definiteness()
        sage: Q.is_positive_definite()
        True
        sage: Q.is_negative_definite()
        False
        sage: Q.is_indefinite()
        False
        sage: Q.is_definite()
        True

    ::

        sage: Q = DiagonalQuadraticForm(ZZ, [])
        sage: Q.compute_definiteness()
        sage: Q.is_positive_definite()
        True
        sage: Q.is_negative_definite()
        True
        sage: Q.is_indefinite()
        False
        sage: Q.is_definite()
        True

    ::

        sage: Q = DiagonalQuadraticForm(ZZ, [1,0,-1])
        sage: Q.compute_definiteness()
        sage: Q.is_positive_definite()
        False
        sage: Q.is_negative_definite()
        False
        sage: Q.is_indefinite()
        False
        sage: Q.is_definite()
        False

    """
    # Sanity Check
    from sage.rings.real_mpfr import RR

    if not ((self.base_ring() == ZZ) or (self.base_ring() == QQ) or (self.base_ring() == RR)):
        raise NotImplementedError("we can only check definiteness over ZZ, QQ, and RR for now")

    # Some useful variables
    n = self.dim()

    # Deal with the zero-diml form
    if n == 0:
        self.__definiteness_string = "zero"
        return

    sig_pos, sig_neg, sig_zer = self.signature_vector()

    # Determine and cache the definiteness string
    if sig_zer > 0:
        self.__definiteness_string = "degenerate"
        return
    elif sig_neg == n:
        self.__definiteness_string = "neg_def"
        return
    elif sig_pos == n:
        self.__definiteness_string = "pos_def"
        return
    else:
        self.__definiteness_string = "indefinite"
        return


def compute_definiteness_string_by_determinants(self):
    """
    Compute the (positive) definiteness of a quadratic form by looking
    at the signs of all of its upper-left subdeterminants.  See also
    :meth:`compute_definiteness` for more documentation.

    OUTPUT: string describing the definiteness

    EXAMPLES::

        sage: Q = DiagonalQuadraticForm(ZZ, [1,1,1,1,1])
        sage: Q.compute_definiteness_string_by_determinants()
        'pos_def'

    ::

        sage: Q = DiagonalQuadraticForm(ZZ, [])
        sage: Q.compute_definiteness_string_by_determinants()
        'zero'

    ::

        sage: Q = DiagonalQuadraticForm(ZZ, [1,0,-1])
        sage: Q.compute_definiteness_string_by_determinants()
        'degenerate'

    ::

        sage: Q = DiagonalQuadraticForm(ZZ, [1,-1])
        sage: Q.compute_definiteness_string_by_determinants()
        'indefinite'

    ::

        sage: Q = DiagonalQuadraticForm(ZZ, [-1,-1])
        sage: Q.compute_definiteness_string_by_determinants()
        'neg_def'
    """
    # Sanity Check
    from sage.rings.real_mpfr import RR

    if not ((self.base_ring() == ZZ) or (self.base_ring() == QQ) or (self.base_ring() == RR)):
        raise NotImplementedError("we can only check definiteness over ZZ, QQ, and RR for now")

    from sage.functions.all import sgn

    # Some useful variables
    n = self.dim()
    M = self.matrix()

    # Deal with the zero-diml form
    if n == 0:
        return "zero"

    # Deal with degenerate forms
    if self.det() == 0:
        return "degenerate"

    # Check the sign of the ratios of consecutive determinants of the upper triangular r x r submatrices
    first_coeff = self[0,0]
    for r in range(1,n+1):
        I = list(range(r))
        new_det = M.matrix_from_rows_and_columns(I, I).det()

        # Check for a (non-degenerate) zero -- so it's indefinite
        if new_det == 0:
            return "indefinite"

        # Check for a change of signs in the upper r x r submatrix -- so it's indefinite
        if sgn(first_coeff)**r != sgn(new_det):
            return "indefinite"

    # Here all ratios of determinants have the correct sign, so the matrix is (pos or neg) definite.
    return "pos_def" if first_coeff > 0 else "neg_def"


def is_positive_definite(self):
    """
    Determines if the given quadratic form is positive-definite.

    .. NOTE::

        A degenerate form is considered neither definite nor indefinite.

    .. NOTE::

        The zero-dimensional form is considered both positive definite and negative definite.

    OUTPUT: boolean -- True or False

    EXAMPLES::

        sage: Q = DiagonalQuadraticForm(ZZ, [1,3,5])
        sage: Q.is_positive_definite()
        True

    ::

        sage: Q = DiagonalQuadraticForm(ZZ, [1,-3,5])
        sage: Q.is_positive_definite()
        False
    """
    # Try to use the cached value
    try:
        def_str = self.__definiteness_string
    except AttributeError:
        self.compute_definiteness()
        def_str = self.__definiteness_string

    # Return the answer
    return (def_str == "pos_def") or (def_str == "zero")


def is_negative_definite(self):
    """
    Determines if the given quadratic form is negative-definite.

    .. NOTE::

        A degenerate form is considered neither definite nor indefinite.

    .. NOTE::

        The zero-dimensional form is considered both positive definite and negative definite.

    OUTPUT: boolean -- True or False

    EXAMPLES::

        sage: Q = DiagonalQuadraticForm(ZZ, [-1,-3,-5])
        sage: Q.is_negative_definite()
        True

    ::

        sage: Q = DiagonalQuadraticForm(ZZ, [1,-3,5])
        sage: Q.is_negative_definite()
        False
    """
    # Try to use the cached value
    try:
        def_str = self.__definiteness_string
    except AttributeError:
        self.compute_definiteness()
        def_str = self.__definiteness_string

    # Return the answer
    return (def_str == "neg_def") or (def_str == "zero")


def is_indefinite(self):
    """
    Determines if the given quadratic form is indefinite.

    .. NOTE::

        A degenerate form is considered neither definite nor indefinite.

    .. NOTE::

        The zero-dimensional form is not considered indefinite.

    OUTPUT: boolean -- True or False

    EXAMPLES::

        sage: Q = DiagonalQuadraticForm(ZZ, [-1,-3,-5])
        sage: Q.is_indefinite()
        False

    ::

        sage: Q = DiagonalQuadraticForm(ZZ, [1,-3,5])
        sage: Q.is_indefinite()
        True

    """
    # Try to use the cached value
    try:
        def_str = self.__definiteness_string
    except AttributeError:
        self.compute_definiteness()
        def_str = self.__definiteness_string

    # Return the answer
    return def_str == "indefinite"


def is_definite(self):
    """
    Determines if the given quadratic form is (positive or negative) definite.

    .. NOTE::

        A degenerate form is considered neither definite nor indefinite.

    .. NOTE::

        The zero-dimensional form is considered indefinite.

    OUTPUT: boolean -- True or False

    EXAMPLES::

        sage: Q = DiagonalQuadraticForm(ZZ, [-1,-3,-5])
        sage: Q.is_definite()
        True

        sage: Q = DiagonalQuadraticForm(ZZ, [1,-3,5])
        sage: Q.is_definite()
        False
    """
    # Try to use the cached value
    try:
        def_str = self.__definiteness_string
    except AttributeError:
        self.compute_definiteness()
        def_str = self.__definiteness_string

    # Return the answer
    return (def_str == "pos_def") or (def_str == "neg_def") or (def_str == "zero")<|MERGE_RESOLUTION|>--- conflicted
+++ resolved
@@ -411,56 +411,32 @@
         Quadratic form in 2 variables over Rational Field with coefficients:
         [ 1 0 ]
         [ * 2 ]
-<<<<<<< HEAD
-        sage: [Q.hasse_invariant(p) for p in prime_range(20)]                           # optional - sage.libs.pari
-        [1, 1, 1, 1, 1, 1, 1, 1]
-        sage: [Q.hasse_invariant__OMeara(p) for p in prime_range(20)]                   # optional - sage.libs.pari
-=======
         sage: [Q.hasse_invariant(p) for p in prime_range(20)]                       # optional - sage.libs.pari
         [1, 1, 1, 1, 1, 1, 1, 1]
         sage: [Q.hasse_invariant__OMeara(p) for p in prime_range(20)]               # optional - sage.libs.pari
->>>>>>> 33899aa9
         [1, 1, 1, 1, 1, 1, 1, 1]
 
     ::
 
         sage: Q = DiagonalQuadraticForm(ZZ, [1,-1])
-<<<<<<< HEAD
-        sage: [Q.hasse_invariant(p) for p in prime_range(20)]                           # optional - sage.libs.pari
-        [1, 1, 1, 1, 1, 1, 1, 1]
-        sage: [Q.hasse_invariant__OMeara(p) for p in prime_range(20)]                   # optional - sage.libs.pari
-=======
         sage: [Q.hasse_invariant(p) for p in prime_range(20)]                       # optional - sage.libs.pari
         [1, 1, 1, 1, 1, 1, 1, 1]
         sage: [Q.hasse_invariant__OMeara(p) for p in prime_range(20)]               # optional - sage.libs.pari
->>>>>>> 33899aa9
         [-1, 1, 1, 1, 1, 1, 1, 1]
 
     ::
 
         sage: Q = DiagonalQuadraticForm(ZZ, [1,-1,5])
-<<<<<<< HEAD
-        sage: [Q.hasse_invariant(p) for p in prime_range(20)]                           # optional - sage.libs.pari
-        [1, 1, 1, 1, 1, 1, 1, 1]
-        sage: [Q.hasse_invariant__OMeara(p) for p in prime_range(20)]                   # optional - sage.libs.pari
-=======
         sage: [Q.hasse_invariant(p) for p in prime_range(20)]                       # optional - sage.libs.pari
         [1, 1, 1, 1, 1, 1, 1, 1]
         sage: [Q.hasse_invariant__OMeara(p) for p in prime_range(20)]               # optional - sage.libs.pari
->>>>>>> 33899aa9
         [-1, 1, 1, 1, 1, 1, 1, 1]
 
     ::
 
-<<<<<<< HEAD
-        sage: K.<a> = NumberField(x^2 - 23)                                             # optional - sage.rings.number_field
-        sage: Q = DiagonalQuadraticForm(K, [-a, a + 2])                                 # optional - sage.rings.number_field
-        sage: [Q.hasse_invariant(p) for p in K.primes_above(19)]                        # optional - sage.rings.number_field
-=======
         sage: K.<a> = NumberField(x^2 - 23)                                         # optional - sage.rings.number_field
         sage: Q = DiagonalQuadraticForm(K, [-a, a + 2])                             # optional - sage.rings.number_field
         sage: [Q.hasse_invariant(p) for p in K.primes_above(19)]                    # optional - sage.rings.number_field
->>>>>>> 33899aa9
         [-1, 1]
     """
     # TO DO: Need to deal with the case n=1 separately somewhere!
@@ -517,56 +493,32 @@
         Quadratic form in 2 variables over Rational Field with coefficients:
         [ 1 0 ]
         [ * 2 ]
-<<<<<<< HEAD
-        sage: [Q.hasse_invariant(p) for p in prime_range(20)]                           # optional - sage.libs.pari
-        [1, 1, 1, 1, 1, 1, 1, 1]
-        sage: [Q.hasse_invariant__OMeara(p) for p in prime_range(20)]                   # optional - sage.libs.pari
-=======
         sage: [Q.hasse_invariant(p) for p in prime_range(20)]                       # optional - sage.libs.pari
         [1, 1, 1, 1, 1, 1, 1, 1]
         sage: [Q.hasse_invariant__OMeara(p) for p in prime_range(20)]               # optional - sage.libs.pari
->>>>>>> 33899aa9
         [1, 1, 1, 1, 1, 1, 1, 1]
 
     ::
 
         sage: Q = DiagonalQuadraticForm(ZZ, [1,-1])
-<<<<<<< HEAD
-        sage: [Q.hasse_invariant(p) for p in prime_range(20)]                           # optional - sage.libs.pari
-        [1, 1, 1, 1, 1, 1, 1, 1]
-        sage: [Q.hasse_invariant__OMeara(p) for p in prime_range(20)]                   # optional - sage.libs.pari
-=======
         sage: [Q.hasse_invariant(p) for p in prime_range(20)]                       # optional - sage.libs.pari
         [1, 1, 1, 1, 1, 1, 1, 1]
         sage: [Q.hasse_invariant__OMeara(p) for p in prime_range(20)]               # optional - sage.libs.pari
->>>>>>> 33899aa9
         [-1, 1, 1, 1, 1, 1, 1, 1]
 
     ::
 
         sage: Q = DiagonalQuadraticForm(ZZ,[1,-1,-1])
-<<<<<<< HEAD
-        sage: [Q.hasse_invariant(p) for p in prime_range(20)]                           # optional - sage.libs.pari
-        [-1, 1, 1, 1, 1, 1, 1, 1]
-        sage: [Q.hasse_invariant__OMeara(p) for p in prime_range(20)]                   # optional - sage.libs.pari
-=======
         sage: [Q.hasse_invariant(p) for p in prime_range(20)]                       # optional - sage.libs.pari
         [-1, 1, 1, 1, 1, 1, 1, 1]
         sage: [Q.hasse_invariant__OMeara(p) for p in prime_range(20)]               # optional - sage.libs.pari
->>>>>>> 33899aa9
         [-1, 1, 1, 1, 1, 1, 1, 1]
 
     ::
 
-<<<<<<< HEAD
-        sage: K.<a> = NumberField(x^2 - 23)                                             # optional - sage.rings.number_field
-        sage: Q = DiagonalQuadraticForm(K, [-a, a + 2])                                 # optional - sage.rings.number_field
-        sage: [Q.hasse_invariant__OMeara(p) for p in K.primes_above(19)]                # optional - sage.rings.number_field
-=======
         sage: K.<a> = NumberField(x^2 - 23)                                         # optional - sage.rings.number_field
         sage: Q = DiagonalQuadraticForm(K, [-a, a + 2])                             # optional - sage.rings.number_field
         sage: [Q.hasse_invariant__OMeara(p) for p in K.primes_above(19)]            # optional - sage.rings.number_field
->>>>>>> 33899aa9
         [1, 1]
     """
     # TO DO: Need to deal with the case n=1 separately somewhere!
@@ -610,19 +562,6 @@
     EXAMPLES::
 
         sage: Q = DiagonalQuadraticForm(ZZ, [1,1])
-<<<<<<< HEAD
-        sage: Q.is_hyperbolic(-1)                                                       # optional - sage.libs.pari
-        False
-        sage: Q.is_hyperbolic(2)                                                        # optional - sage.libs.pari
-        False
-        sage: Q.is_hyperbolic(3)                                                        # optional - sage.libs.pari
-        False
-        sage: Q.is_hyperbolic(5)     # Here -1 is a square, so it's true.               # optional - sage.libs.pari
-        True
-        sage: Q.is_hyperbolic(7)                                                        # optional - sage.libs.pari
-        False
-        sage: Q.is_hyperbolic(13)    # Here -1 is a square, so it's true.               # optional - sage.libs.pari
-=======
         sage: Q.is_hyperbolic(-1)                                                   # optional - sage.libs.pari
         False
         sage: Q.is_hyperbolic(2)                                                    # optional - sage.libs.pari
@@ -634,7 +573,6 @@
         sage: Q.is_hyperbolic(7)                                                    # optional - sage.libs.pari
         False
         sage: Q.is_hyperbolic(13)    # Here -1 is a square, so it's true.           # optional - sage.libs.pari
->>>>>>> 33899aa9
         True
     """
     # False for odd-dim'l forms
@@ -674,57 +612,33 @@
     EXAMPLES::
 
         sage: Q = DiagonalQuadraticForm(ZZ, [1,1])
-<<<<<<< HEAD
-        sage: Q.is_anisotropic(2)                                                       # optional - sage.libs.pari
-        True
-        sage: Q.is_anisotropic(3)                                                       # optional - sage.libs.pari
-        True
-        sage: Q.is_anisotropic(5)                                                       # optional - sage.libs.pari
-=======
         sage: Q.is_anisotropic(2)                                                   # optional - sage.libs.pari
         True
         sage: Q.is_anisotropic(3)                                                   # optional - sage.libs.pari
         True
         sage: Q.is_anisotropic(5)                                                   # optional - sage.libs.pari
->>>>>>> 33899aa9
         False
 
     ::
 
         sage: Q = DiagonalQuadraticForm(ZZ, [1,-1])
-<<<<<<< HEAD
-        sage: Q.is_anisotropic(2)                                                       # optional - sage.libs.pari
-        False
-        sage: Q.is_anisotropic(3)                                                       # optional - sage.libs.pari
-        False
-        sage: Q.is_anisotropic(5)                                                       # optional - sage.libs.pari
-=======
         sage: Q.is_anisotropic(2)                                                   # optional - sage.libs.pari
         False
         sage: Q.is_anisotropic(3)                                                   # optional - sage.libs.pari
         False
         sage: Q.is_anisotropic(5)                                                   # optional - sage.libs.pari
->>>>>>> 33899aa9
-        False
-
-    ::
-
-<<<<<<< HEAD
-        sage: [DiagonalQuadraticForm(ZZ, [1, -least_quadratic_nonresidue(p)]).is_anisotropic(p)     # optional - sage.libs.pari
-=======
+        False
+
+    ::
+
         sage: [DiagonalQuadraticForm(ZZ,                                            # optional - sage.libs.pari
         ....:                        [1, -least_quadratic_nonresidue(p)]).is_anisotropic(p)
->>>>>>> 33899aa9
         ....:  for p in prime_range(3, 30)]
         [True, True, True, True, True, True, True, True, True]
 
     ::
 
-<<<<<<< HEAD
-        sage: [DiagonalQuadraticForm(ZZ, [1, -least_quadratic_nonresidue(p),                        # optional - sage.libs.pari
-=======
         sage: [DiagonalQuadraticForm(ZZ, [1, -least_quadratic_nonresidue(p),        # optional - sage.libs.pari
->>>>>>> 33899aa9
         ....:                             p, -p*least_quadratic_nonresidue(p)]).is_anisotropic(p)
         ....:  for p in prime_range(3, 30)]
         [True, True, True, True, True, True, True, True, True]
@@ -768,57 +682,33 @@
     EXAMPLES::
 
         sage: Q = DiagonalQuadraticForm(ZZ, [1,1])
-<<<<<<< HEAD
-        sage: Q.is_isotropic(2)                                                         # optional - sage.libs.pari
-        False
-        sage: Q.is_isotropic(3)                                                         # optional - sage.libs.pari
-        False
-        sage: Q.is_isotropic(5)                                                         # optional - sage.libs.pari
-=======
         sage: Q.is_isotropic(2)                                                     # optional - sage.libs.pari
         False
         sage: Q.is_isotropic(3)                                                     # optional - sage.libs.pari
         False
         sage: Q.is_isotropic(5)                                                     # optional - sage.libs.pari
->>>>>>> 33899aa9
         True
 
     ::
 
         sage: Q = DiagonalQuadraticForm(ZZ, [1,-1])
-<<<<<<< HEAD
-        sage: Q.is_isotropic(2)                                                         # optional - sage.libs.pari
-        True
-        sage: Q.is_isotropic(3)                                                         # optional - sage.libs.pari
-        True
-        sage: Q.is_isotropic(5)                                                         # optional - sage.libs.pari
-=======
         sage: Q.is_isotropic(2)                                                     # optional - sage.libs.pari
         True
         sage: Q.is_isotropic(3)                                                     # optional - sage.libs.pari
         True
         sage: Q.is_isotropic(5)                                                     # optional - sage.libs.pari
->>>>>>> 33899aa9
-        True
-
-    ::
-
-<<<<<<< HEAD
-        sage: [DiagonalQuadraticForm(ZZ, [1, -least_quadratic_nonresidue(p)]).is_isotropic(p)   # optional - sage.libs.pari
-=======
+        True
+
+    ::
+
         sage: [DiagonalQuadraticForm(ZZ,                                            # optional - sage.libs.pari
         ....:                        [1, -least_quadratic_nonresidue(p)]).is_isotropic(p)
->>>>>>> 33899aa9
         ....:  for p in prime_range(3, 30)]
         [False, False, False, False, False, False, False, False, False]
 
     ::
 
-<<<<<<< HEAD
-        sage: [DiagonalQuadraticForm(ZZ, [1, -least_quadratic_nonresidue(p),                    # optional - sage.libs.pari
-=======
         sage: [DiagonalQuadraticForm(ZZ, [1, -least_quadratic_nonresidue(p),        # optional - sage.libs.pari
->>>>>>> 33899aa9
         ....:                             p, -p*least_quadratic_nonresidue(p)]).is_isotropic(p)
         ....:  for p in prime_range(3, 30)]
         [False, False, False, False, False, False, False, False, False]
@@ -836,17 +726,6 @@
     EXAMPLES::
 
         sage: Q = DiagonalQuadraticForm(ZZ, [1,1,1])
-<<<<<<< HEAD
-        sage: Q.anisotropic_primes()                                                    # optional - sage.libs.pari
-        [2, -1]
-
-        sage: Q = DiagonalQuadraticForm(ZZ, [1,1,1,1])
-        sage: Q.anisotropic_primes()                                                    # optional - sage.libs.pari
-        [2, -1]
-
-        sage: Q = DiagonalQuadraticForm(ZZ, [1,1,1,1,1])
-        sage: Q.anisotropic_primes()                                                    # optional - sage.libs.pari
-=======
         sage: Q.anisotropic_primes()                                                # optional - sage.libs.pari
         [2, -1]
 
@@ -856,7 +735,6 @@
 
         sage: Q = DiagonalQuadraticForm(ZZ, [1,1,1,1,1])
         sage: Q.anisotropic_primes()                                                # optional - sage.libs.pari
->>>>>>> 33899aa9
         [-1]
     """
     # Look at all prime divisors of 2 * Det(Q) to find the
