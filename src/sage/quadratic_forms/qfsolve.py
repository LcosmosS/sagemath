# sage.doctest: optional - sage.libs.pari
"""
Solving quadratic equations

Interface to the PARI/GP quadratic forms code of Denis Simon.

AUTHORS:

- Denis Simon (GP code)

- Nick Alexander (Sage interface)

- Jeroen Demeyer (2014-09-23): use PARI instead of GP scripts,
  return vectors instead of tuples (:trac:`16997`).

- Tyler Gaona (2015-11-14): added the `solve` method
"""

#*****************************************************************************
#       Copyright (C) 2008 Nick Alexander
#       Copyright (C) 2014 Jeroen Demeyer
#
# This program is free software: you can redistribute it and/or modify
# it under the terms of the GNU General Public License as published by
# the Free Software Foundation, either version 2 of the License, or
# (at your option) any later version.
#                  http://www.gnu.org/licenses/
#*****************************************************************************

from sage.rings.integer_ring import ZZ
from sage.rings.rational_field import QQ
from sage.rings.integer import Integer
from sage.modules.free_module_element import vector
from sage.matrix.constructor import Matrix


def qfsolve(G):
    r"""
    Find a solution `x = (x_0,...,x_n)` to `x G x^t = 0` for an
    `n \times n`-matrix ``G`` over `\QQ`.

    OUTPUT:

    If a solution exists, return a vector of rational numbers `x`.
    Otherwise, returns `-1` if no solution exists over the reals or a
    prime `p` if no solution exists over the `p`-adic field `\QQ_p`.

    ALGORITHM:

    Uses PARI/GP function :pari:`qfsolve`.

    EXAMPLES::

        sage: from sage.quadratic_forms.qfsolve import qfsolve
        sage: M = Matrix(QQ, [[0, 0, -12], [0, -12, 0], [-12, 0, -1]]); M
        [  0   0 -12]
        [  0 -12   0]
        [-12   0  -1]
        sage: sol = qfsolve(M); sol
        (1, 0, 0)
        sage: sol.parent()
        Vector space of dimension 3 over Rational Field

        sage: M = Matrix(QQ, [[1, 0, 0], [0, 1, 0], [0, 0, 1]])
        sage: ret = qfsolve(M); ret
        -1
        sage: ret.parent()
        Integer Ring

        sage: M = Matrix(QQ, [[1, 0, 0], [0, 1, 0], [0, 0, -7]])
        sage: qfsolve(M)
        7

        sage: M = Matrix(QQ, [[3, 0, 0, 0], [0, 5, 0, 0], [0, 0, -7, 0], [0, 0, 0, -11]])
        sage: qfsolve(M)
        (3, 4, -3, -2)
    """
    ret = G.__pari__().qfsolve()
    if ret.type() == 't_COL':
        return vector(QQ, ret)
    return ZZ(ret)

def qfparam(G, sol):
    r"""
    Parametrize the conic defined by the matrix `G`.

    INPUT:

    - ``G`` -- a `3 \times 3`-matrix over `\QQ`

    - ``sol`` -- a triple of rational numbers providing a solution
<<<<<<< HEAD
      to sol*G*sol^t = 0
=======
      to `x\cdot G\cdot x^t = 0`
>>>>>>> 189eb200

    OUTPUT:

    A triple of polynomials that parametrizes all solutions of
<<<<<<< HEAD
    `x*G*x^t = 0` up to scaling.
=======
    `x\cdot G\cdot x^t = 0` up to scaling.
>>>>>>> 189eb200

    ALGORITHM:

    Uses PARI/GP function :pari:`qfparam`.

    EXAMPLES::

        sage: from sage.quadratic_forms.qfsolve import qfsolve, qfparam
        sage: M = Matrix(QQ, [[0, 0, -12], [0, -12, 0], [-12, 0, -1]]); M
        [  0   0 -12]
        [  0 -12   0]
        [-12   0  -1]
        sage: sol = qfsolve(M)
        sage: ret = qfparam(M, sol); ret
        (-12*t^2 - 1, 24*t, 24)
        sage: ret.parent()
        Ambient free module of rank 3 over the principal ideal domain
         Univariate Polynomial Ring in t over Rational Field
    """
    R = QQ['t']
    mat = G.__pari__().qfparam(sol)
    # Interpret the rows of mat as coefficients of polynomials
    return vector(R, mat.Col())


def solve(self, c=0):
    r"""
    Return a vector `x` such that ``self(x) == c``.

    INPUT:

    - ``c`` -- (default: 0) a rational number

    OUTPUT: A non-zero vector `x` satisfying ``self(x) == c``.

    ALGORITHM:

    Uses PARI's :pari:`qfsolve`. Algorithm described by Jeroen Demeyer; see comments on :trac:`19112`

    EXAMPLES::

        sage: F = DiagonalQuadraticForm(QQ, [1, -1]); F
        Quadratic form in 2 variables over Rational Field with coefficients:
        [ 1 0 ]
        [ * -1 ]
        sage: F.solve()
        (1, 1)
        sage: F.solve(1)
        (1, 0)
        sage: F.solve(2)
        (3/2, -1/2)
        sage: F.solve(3)
        (2, -1)

    ::

        sage: F = DiagonalQuadraticForm(QQ, [1, 1, 1, 1])
        sage: F.solve(7)
        (1, 2, -1, -1)
        sage: F.solve()
        Traceback (most recent call last):
        ...
        ArithmeticError: no solution found (local obstruction at -1)

    ::

        sage: Q = QuadraticForm(QQ, 2, [17, 94, 130])
        sage: x = Q.solve(5); x
        (17, -6)
        sage: Q(x)
        5

        sage: Q.solve(6)
        Traceback (most recent call last):
        ...
        ArithmeticError: no solution found (local obstruction at 3)

        sage: G = DiagonalQuadraticForm(QQ, [5, -3, -2])
        sage: x = G.solve(10); x
        (3/2, -1/2, 1/2)
        sage: G(x)
        10

        sage: F = DiagonalQuadraticForm(QQ, [1, -4])
        sage: x = F.solve(); x
        (2, 1)
        sage: F(x)
        0

    ::

        sage: F = QuadraticForm(QQ, 4, [0, 0, 1, 0, 0, 0, 1, 0, 0, 0]); F
        Quadratic form in 4 variables over Rational Field with coefficients:
        [ 0 0 1 0 ]
        [ * 0 0 1 ]
        [ * * 0 0 ]
        [ * * * 0 ]
        sage: F.solve(23)
        (23, 0, 1, 0)

    Other fields besides the rationals are currently not supported::

        sage: F = DiagonalQuadraticForm(GF(11), [1, 1])
        sage: F.solve()
        Traceback (most recent call last):
        ...
        TypeError: solving quadratic forms is only implemented over QQ
    """
    if self.base_ring() is not QQ:
        raise TypeError("solving quadratic forms is only implemented over QQ")

    M = self.Gram_matrix()

    # If no argument passed for c, we just pass self into qfsolve().
    if not c:
        x = qfsolve(M)
        if isinstance(x, Integer):
            raise ArithmeticError("no solution found (local obstruction at {})".format(x))
        return x

    # If c != 0, define a new quadratic form Q = self - c*z^2
    d = self.dim()
    N = Matrix(self.base_ring(), d+1, d+1)
    for i in range(d):
        for j in range(d):
            N[i,j] = M[i,j]
    N[d,d] = -c

    # Find a solution x to Q(x) = 0, using qfsolve()
    x = qfsolve(N)
    # Raise an error if qfsolve() doesn't find a solution
    if isinstance(x, Integer):
        raise ArithmeticError("no solution found (local obstruction at {})".format(x))

    # Let z be the last term of x, and remove z from x
    z = x[-1]
    x = x[:-1]
    # If z != 0, then Q(x/z) = c
    if z:
        return x * (1/z)

    # Case 2: We found a solution self(x) = 0. Let e be any vector such
    # that B(x,e) != 0, where B is the bilinear form corresponding to self.
    # To find e, just try all unit vectors (0,..0,1,0...0).
    # Let a = (c - self(e))/(2B(x,e)) and let y = e + a*x.
    # Then self(y) = B(e + a*x, e + a*x) = self(e) + 2B(e, a*x)
    #              = self(e) + 2([c - self(e)]/[2B(x,e)]) * B(x,e) = c.
    e = vector([1] + [0] * (d-1))
    i = 0
    while self.bilinear_map(x, e) == 0:
        e[i] = 0
        i += 1
        e[i] = 1

    a = (c - self(e)) / (2 * self.bilinear_map(x, e))
    return e + a*x<|MERGE_RESOLUTION|>--- conflicted
+++ resolved
@@ -89,20 +89,12 @@
     - ``G`` -- a `3 \times 3`-matrix over `\QQ`
 
     - ``sol`` -- a triple of rational numbers providing a solution
-<<<<<<< HEAD
-      to sol*G*sol^t = 0
-=======
       to `x\cdot G\cdot x^t = 0`
->>>>>>> 189eb200
 
     OUTPUT:
 
     A triple of polynomials that parametrizes all solutions of
-<<<<<<< HEAD
-    `x*G*x^t = 0` up to scaling.
-=======
     `x\cdot G\cdot x^t = 0` up to scaling.
->>>>>>> 189eb200
 
     ALGORITHM:
 
