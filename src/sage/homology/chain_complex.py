--- conflicted
+++ resolved
@@ -84,11 +84,7 @@
         '\\Bold{Z}^{3}'
         sage: _latex_module(ZZ, 0)
         '0'
-<<<<<<< HEAD
-        sage: _latex_module(GF(3), 1)                                                   # optional - sage.libs.pari
-=======
         sage: _latex_module(GF(3), 1)                                                   # optional - sage.rings.finite_rings
->>>>>>> 7b24c69f
         '\\Bold{F}_{3}^{1}'
     """
     if m == 0:
@@ -191,19 +187,11 @@
         Chain complex with at most 2 nonzero terms over Integer Ring
 
         sage: m = matrix(ZZ, 2, 2, [0, 1, 0, 0])
-<<<<<<< HEAD
-        sage: D = ChainComplex([m, m], base_ring=GF(2)); D                              # optional - sage.libs.pari
-        Chain complex with at most 3 nonzero terms over Finite Field of size 2
-        sage: D == loads(dumps(D))                                                      # optional - sage.libs.pari
-        True
-        sage: D.differential(0)==m, m.is_immutable(), D.differential(0).is_immutable()  # optional - sage.libs.pari
-=======
         sage: D = ChainComplex([m, m], base_ring=GF(2)); D                              # optional - sage.rings.finite_rings
         Chain complex with at most 3 nonzero terms over Finite Field of size 2
         sage: D == loads(dumps(D))                                                      # optional - sage.rings.finite_rings
         True
         sage: D.differential(0)==m, m.is_immutable(), D.differential(0).is_immutable()  # optional - sage.rings.finite_rings
->>>>>>> 7b24c69f
         (True, False, True)
 
     Note that when a chain complex is defined in Sage, new
@@ -225,20 +213,12 @@
 
         sage: ChainComplex([matrix(QQ, 3, 1), matrix(ZZ, 4, 3)])
         Chain complex with at most 3 nonzero terms over Rational Field
-<<<<<<< HEAD
-        sage: ChainComplex([matrix(GF(125, 'a'), 3, 1), matrix(ZZ, 4, 3)])              # optional - sage.libs.pari
-=======
         sage: ChainComplex([matrix(GF(125, 'a'), 3, 1), matrix(ZZ, 4, 3)])              # optional - sage.rings.finite_rings
->>>>>>> 7b24c69f
         Chain complex with at most 3 nonzero terms over Finite Field in a of size 5^3
 
     If the matrices are defined over incompatible rings, an error results::
 
-<<<<<<< HEAD
-        sage: ChainComplex([matrix(GF(125, 'a'), 3, 1), matrix(QQ, 4, 3)])              # optional - sage.libs.pari
-=======
         sage: ChainComplex([matrix(GF(125, 'a'), 3, 1), matrix(QQ, 4, 3)])              # optional - sage.rings.finite_rings
->>>>>>> 7b24c69f
         Traceback (most recent call last):
         ...
         TypeError: no common canonical parent for objects with parents:
@@ -247,11 +227,7 @@
     If the base ring is given explicitly but is not compatible with
     the matrices, an error results::
 
-<<<<<<< HEAD
-        sage: ChainComplex([matrix(GF(125, 'a'), 3, 1)], base_ring=QQ)                  # optional - sage.libs.pari
-=======
         sage: ChainComplex([matrix(GF(125, 'a'), 3, 1)], base_ring=QQ)                  # optional - sage.rings.finite_rings
->>>>>>> 7b24c69f
         Traceback (most recent call last):
         ...
         TypeError: unable to convert 0 to a rational
@@ -359,14 +335,9 @@
 
         EXAMPLES::
 
-<<<<<<< HEAD
-            sage: C = ChainComplex({0: matrix(ZZ, 2, 3, [3, 0, 0, 0, 0, 0])}, base_ring=GF(7))  # optional - sage.libs.pari
-            sage: C.category()                                                                  # optional - sage.libs.pari
-=======
             sage: C = ChainComplex({0: matrix(ZZ, 2, 3, [3, 0, 0, 0, 0, 0])},           # optional - sage.rings.finite_rings
             ....:                  base_ring=GF(7))
             sage: C.category()                                                          # optional - sage.rings.finite_rings
->>>>>>> 7b24c69f
             Category of chain complexes over Finite Field of size 7
 
         TESTS::
@@ -799,11 +770,7 @@
             [2]
             sage: C.rank(0)
             1
-<<<<<<< HEAD
-            sage: C.rank(0, ring=GF(2))                                                 # optional - sage.libs.pari
-=======
             sage: C.rank(0, ring=GF(2))                                                 # optional - sage.rings.finite_rings
->>>>>>> 7b24c69f
             0
         """
         degree = self.grading_group()(degree)
@@ -1111,20 +1078,12 @@
 
         EXAMPLES::
 
-<<<<<<< HEAD
-            sage: C = ChainComplex({0: matrix(ZZ, 2, 3, [3, 0, 0, 0, 0, 0])}, base_ring=GF(2))  # optional - sage.libs.pari
-            sage: D = ChainComplex({0: matrix(GF(2), 2, 3, [1, 0, 0, 0, 0, 0]),                 # optional - sage.libs.pari
-            ....:                   1: matrix(ZZ, 0, 2),
-            ....:                   3: matrix(ZZ, 0, 0)})  # base_ring determined from the matrices
-            sage: C == D                                                                        # optional - sage.libs.pari
-=======
             sage: C = ChainComplex({0: matrix(ZZ, 2, 3, [3, 0, 0, 0, 0, 0])},           # optional - sage.rings.finite_rings
             ....:                  base_ring=GF(2))
             sage: D = ChainComplex({0: matrix(GF(2), 2, 3, [1, 0, 0, 0, 0, 0]),         # optional - sage.rings.finite_rings
             ....:                   1: matrix(ZZ, 0, 2),
             ....:                   3: matrix(ZZ, 0, 0)})  # base_ring determined from the matrices
             sage: C == D                                                                # optional - sage.rings.finite_rings
->>>>>>> 7b24c69f
             True
         """
         if not isinstance(other, ChainComplex_class) or self.base_ring() != other.base_ring():
@@ -1148,16 +1107,6 @@
 
         EXAMPLES::
 
-<<<<<<< HEAD
-            sage: C = ChainComplex({0: matrix(ZZ, 2, 3, [3, 0, 0, 0, 0, 0])}, base_ring=GF(2))  # optional - sage.libs.pari
-            sage: D = ChainComplex({0: matrix(GF(2), 2, 3, [1, 0, 0, 0, 0, 0]),                 # optional - sage.libs.pari
-            ....:                   1: matrix(ZZ, 0, 2),
-            ....:                   3: matrix(ZZ, 0, 0)})  # base_ring determined from the matrices
-            sage: C != D                                                                        # optional - sage.libs.pari
-            False
-            sage: E = ChainComplex({0: matrix(ZZ, 2, 3, [3, 0, 0, 0, 0, 0])}, base_ring=ZZ)
-            sage: C != E                                                                        # optional - sage.libs.pari
-=======
             sage: C = ChainComplex({0: matrix(ZZ, 2, 3, [3, 0, 0, 0, 0, 0])},           # optional - sage.rings.finite_rings
             ....:                  base_ring=GF(2))
             sage: D = ChainComplex({0: matrix(GF(2), 2, 3, [1, 0, 0, 0, 0, 0]),         # optional - sage.rings.finite_rings
@@ -1168,7 +1117,6 @@
             sage: E = ChainComplex({0: matrix(ZZ, 2, 3, [3, 0, 0, 0, 0, 0])},
             ....:                  base_ring=ZZ)
             sage: C != E                                                                # optional - sage.rings.finite_rings
->>>>>>> 7b24c69f
             True
         """
         return not self == other
@@ -1194,24 +1142,15 @@
 
         EXAMPLES::
 
-<<<<<<< HEAD
-            sage: C = ChainComplex({0: matrix(ZZ, 2, 3, [3, 0, 0, 0, 0, 0])}, base_ring=GF(2))  # optional - sage.libs.pari
-            sage: C._homology_chomp(None, GF(2), False, False)   # optional - CHomP             # optional - sage.libs.pari
-=======
             sage: C = ChainComplex({0: matrix(ZZ, 2, 3, [3, 0, 0, 0, 0, 0])}, base_ring=GF(2))  # optional - sage.rings.finite_rings
             sage: C._homology_chomp(None, GF(2), False, False)   # optional - CHomP             # optional - sage.rings.finite_rings
->>>>>>> 7b24c69f
             doctest:...: DeprecationWarning: the CHomP interface is deprecated; hence so is this function
             See https://github.com/sagemath/sage/issues/33777 for details.
             {0: Vector space of dimension 2 over Finite Field of size 2, 1: Vector space of dimension 1 over Finite Field of size 2}
 
             sage: D = ChainComplex({0: matrix(ZZ,1,0,[]), 1: matrix(ZZ,1,1,[0]),
             ....:   2: matrix(ZZ,0,1,[])})
-<<<<<<< HEAD
-            sage: D._homology_chomp(None, GF(2), False, False)   # optional - CHomP             # optional - sage.libs.pari
-=======
             sage: D._homology_chomp(None, GF(2), False, False)   # optional - CHomP             # optional - sage.rings.finite_rings
->>>>>>> 7b24c69f
             {1: Vector space of dimension 1 over Finite Field of size 2,
             2: Vector space of dimension 1 over Finite Field of size 2}
         """
@@ -1313,11 +1252,7 @@
             sage: C = ChainComplex({0: matrix(ZZ, 2, 3, [3, 0, 0, 0, 0, 0])})
             sage: C.homology()
             {0: Z x Z, 1: Z x C3}
-<<<<<<< HEAD
-            sage: C.homology(deg=1, base_ring=GF(3))                                    # optional - sage.libs.pari
-=======
             sage: C.homology(deg=1, base_ring=GF(3))                                    # optional - sage.rings.finite_rings
->>>>>>> 7b24c69f
             Vector space of dimension 2 over Finite Field of size 3
             sage: D = ChainComplex({0: identity_matrix(ZZ, 4), 4: identity_matrix(ZZ, 30)})
             sage: D.homology()
@@ -1525,13 +1460,8 @@
             sage: C.betti()
             {0: 2, 1: 1}
 
-<<<<<<< HEAD
-            sage: D = ChainComplex({0:matrix(GF(5), [[3, 1],[1, 2]])})                  # optional - sage.libs.pari
-            sage: D.betti()                                                             # optional - sage.libs.pari
-=======
             sage: D = ChainComplex({0: matrix(GF(5), [[3, 1],[1, 2]])})                 # optional - sage.rings.finite_rings
             sage: D.betti()                                                             # optional - sage.rings.finite_rings
->>>>>>> 7b24c69f
             {0: 1, 1: 1}
         """
         if base_ring is None:
@@ -1582,22 +1512,14 @@
             sage: C = ChainComplex({0: matrix(ZZ, 2, 3, [3, 0, 0, 0, 0, 0])})
             sage: C.homology()
             {0: Z x Z, 1: Z x C3}
-<<<<<<< HEAD
-            sage: C.torsion_list(11)                                                    # optional - sage.libs.pari
-=======
             sage: C.torsion_list(11)                                                    # optional - sage.rings.finite_rings
->>>>>>> 7b24c69f
             [(3, [1])]
             sage: C = ChainComplex([matrix(ZZ, 1, 1, [2]), matrix(ZZ, 1, 1), matrix(1, 1, [3])])
             sage: C.homology(1)
             C2
             sage: C.homology(3)
             C3
-<<<<<<< HEAD
-            sage: C.torsion_list(5)                                                     # optional - sage.libs.pari
-=======
             sage: C.torsion_list(5)                                                     # optional - sage.rings.finite_rings
->>>>>>> 7b24c69f
             [(2, [1]), (3, [3])]
         """
         if self.base_ring() != ZZ:
@@ -1642,13 +1564,8 @@
 
             sage: S = simplicial_complexes.Sphere(2)                                    # optional - sage.graphs
             sage: T = simplicial_complexes.Torus()                                      # optional - sage.graphs
-<<<<<<< HEAD
-            sage: C = S.chain_complex(augmented=True,cochain=True)                      # optional - sage.graphs
-            sage: D = T.chain_complex(augmented=True,cochain=True)                      # optional - sage.graphs
-=======
             sage: C = S.chain_complex(augmented=True, cochain=True)                     # optional - sage.graphs
             sage: D = T.chain_complex(augmented=True, cochain=True)                     # optional - sage.graphs
->>>>>>> 7b24c69f
             sage: Hom(C, D)  # indirect doctest                                         # optional - sage.graphs
             Set of Morphisms from Chain complex with at most 4 nonzero terms over
             Integer Ring to Chain complex with at most 4 nonzero terms over Integer
