r"""
Airy functions

This module implements Airy functions and their generalized derivatives. It
supports symbolic functionality through Maxima and numeric evaluation through
mpmath and scipy.

Airy functions are solutions to the differential equation
`f''(x) - x f(x) = 0`.

Four global function symbols are immediately available, please see

- :func:`airy_ai`: for the Airy Ai function

- :func:`airy_ai_prime()<FunctionAiryAiPrime>`: for the first differential
  of the Airy Ai function

- :func:`airy_bi`: for the Airy Bi function

- :func:`airy_bi_prime()<FunctionAiryBiPrime>`: for the first differential
   of the Airy Bi function

AUTHORS:

- Oscar Gerardo Lazo Arjona (2010): initial version

- Douglas McNeil (2012): rewrite

EXAMPLES:

Verify that the Airy functions are solutions to the differential equation::

    sage: diff(airy_ai(x), x, 2) - x * airy_ai(x)                                       # needs sage.symbolic
    0
    sage: diff(airy_bi(x), x, 2) - x * airy_bi(x)                                       # needs sage.symbolic
    0
"""

# ****************************************************************************
#      Copyright (C) 2010 Oscar Gerardo Lazo Arjona <algebraicamente@gmail.com>
#      Copyright (C) 2012 Douglas McNeil <dsm054@gmail.com>
#
#  Distributed under the terms of the GNU General Public License (GPL)
#  as published by the Free Software Foundation; either version 2 of
#  the License, or (at your option) any later version.
#                  https://www.gnu.org/licenses/
# ****************************************************************************

from sage.calculus.functional import derivative
from sage.misc.lazy_import import lazy_import
from sage.rings.integer_ring import ZZ
from sage.structure.element import Expression
from sage.symbolic.function import BuiltinFunction

lazy_import('sage.symbolic.ring', 'SR')

<<<<<<< HEAD
lazy_import('sage.libs.mpmath.sage_utils', 'call', as_='_mpmath_call')
lazy_import('sage.libs.mpmath.all', ['airyai', 'airybi'],
=======
lazy_import('sage.libs.mpmath.utils', 'call', as_='_mpmath_utils_call')
lazy_import('mpmath', ['airyai', 'airybi'],
>>>>>>> 6695becb
            as_=['_mpmath_airyai', '_mpmath_airybi'])


class FunctionAiryAiGeneral(BuiltinFunction):
    def __init__(self):
        r"""
        The generalized derivative of the Airy Ai function

        INPUT:

        - ``alpha`` -- Return the `\alpha`-th order fractional derivative with
          respect to `z`.
          For `\alpha = n = 1,2,3,\ldots` this gives the derivative
          `\operatorname{Ai}^{(n)}(z)`, and for `\alpha = -n = -1,-2,-3,\ldots`
          this gives the `n`-fold iterated integral.

        .. MATH::

            f_0(z) = \operatorname{Ai}(z)

            f_n(z) = \int_0^z f_{n-1}(t) dt

        - ``x`` -- The argument of the function

        EXAMPLES::

            sage: # needs sage.symbolic
            sage: from sage.functions.airy import airy_ai_general
            sage: x, n = var('x n')
            sage: airy_ai_general(-2, x)
            airy_ai(-2, x)
            sage: derivative(airy_ai_general(-2, x), x)
            airy_ai(-1, x)
            sage: airy_ai_general(n, x)
            airy_ai(n, x)
            sage: derivative(airy_ai_general(n, x), x)
            airy_ai(n + 1, x)
        """
        BuiltinFunction.__init__(self, "airy_ai", nargs=2,
                                 latex_name=r"\operatorname{Ai}")

    def _derivative_(self, alpha, x, diff_param=None):
        """
        EXAMPLES::

            sage: from sage.functions.airy import airy_ai_general
            sage: x, n = var('x n')                                                     # needs sage.symbolic
            sage: derivative(airy_ai_general(n, x), x)                                  # needs sage.symbolic
            airy_ai(n + 1, x)
            sage: derivative(airy_ai_general(n, x), n)                                  # needs sage.symbolic
            Traceback (most recent call last):
            ...
            NotImplementedError: cannot differentiate airy_ai
             in the first parameter
        """
        if diff_param == 0:
            raise NotImplementedError("cannot differentiate airy_ai in the"
                                      " first parameter")
        return airy_ai_general(alpha + 1, x)

    def _eval_(self, alpha, x):
        """
        EXAMPLES::

            sage: from sage.functions.airy import airy_ai_general
            sage: x, n = var('x n')                                                     # needs sage.symbolic
            sage: airy_ai_general(-2, 1.0)                                              # needs mpmath
            0.136645379421096
            sage: airy_ai_general(n, 1.0)                                               # needs sage.symbolic
            airy_ai(n, 1.00000000000000)
        """
        if not isinstance(x, Expression) and \
                not isinstance(alpha, Expression):
            if self._is_numerical(x):
                return self._evalf_(alpha, x)
            if alpha == 0:
                return airy_ai_simple(x)
            if alpha == 1:
                return airy_ai_prime(x)
            if alpha == 2:
                return x*airy_ai_simple(x)
        else:
            return None

    def _evalf_(self, alpha, x, parent=None, algorithm=None):
        """
        EXAMPLES::

            sage: from sage.functions.airy import airy_ai_general
            sage: airy_ai_general(-2, 1.0)                                              # needs mpmath
            0.136645379421096
        """
<<<<<<< HEAD
        return _mpmath_call(_mpmath_airyai, x, derivative=alpha,
=======
        return _mpmath_utils_call(_mpmath_airyai, x, derivative=alpha,
>>>>>>> 6695becb
                                  parent=parent)


class FunctionAiryAiSimple(BuiltinFunction):
    def __init__(self):
        """
        The class for the Airy Ai function.

        EXAMPLES::

            sage: from sage.functions.airy import airy_ai_simple
            sage: f = airy_ai_simple(x); f                                              # needs sage.symbolic
            airy_ai(x)
            sage: airy_ai_simple(x)._sympy_()                                           # needs sage.symbolic
            airyai(x)
        """
        BuiltinFunction.__init__(self, 'airy_ai',
                                 latex_name=r"\operatorname{Ai}",
                                 conversions=dict(mathematica='AiryAi',
                                                  maxima='airy_ai',
                                                  sympy='airyai',
                                                  fricas='airyAi',
                                                  giac='Airy_Ai'))

    def _derivative_(self, x, diff_param=None):
        """
        EXAMPLES::

            sage: from sage.functions.airy import airy_ai_simple
            sage: derivative(airy_ai_simple(x), x)                                      # needs sage.symbolic
            airy_ai_prime(x)
        """
        return airy_ai_prime(x)

    def _eval_(self, x):
        """
        EXAMPLES::

            sage: from sage.functions.airy import airy_ai_simple
            sage: airy_ai_simple(0)                                                     # needs sage.symbolic
            1/3*3^(1/3)/gamma(2/3)
            sage: airy_ai_simple(0.0)                                                   # needs mpmath
            0.355028053887817
            sage: airy_ai_simple(I)                                                     # needs sage.symbolic
            airy_ai(I)
            sage: airy_ai_simple(1.0 * I)                                               # needs sage.symbolic
            0.331493305432141 - 0.317449858968444*I
        """
        from .gamma import gamma
        if x == 0:
            r = ZZ(2) / 3
            return 1 / (3 ** (r) * gamma(r))

    def _evalf_(self, x, **kwargs):
        """
        EXAMPLES::

            sage: from sage.functions.airy import airy_ai_simple
            sage: airy_ai_simple(0.0)                                                   # needs mpmath
            0.355028053887817
            sage: airy_ai_simple(1.0 * I)                                               # needs sage.symbolic
            0.331493305432141 - 0.317449858968444*I

        We can use several methods for numerical evaluation::

            sage: # needs sage.symbolic
            sage: airy_ai_simple(3).n(algorithm='mpmath')
            0.00659113935746072
            sage: airy_ai_simple(3).n(algorithm='mpmath', prec=100)
            0.0065911393574607191442574484080
            sage: airy_ai_simple(3).n(algorithm='scipy')  # rel tol 1e-10               # needs scipy
            0.006591139357460719
            sage: airy_ai_simple(I).n(algorithm='scipy')  # rel tol 1e-10
            0.33149330543214117 - 0.3174498589684438*I

        TESTS::

<<<<<<< HEAD
            sage: parent(airy_ai_simple(3).n(algorithm='scipy'))                        # needs sage.symbolic
            Real Field with 53 bits of precision
            sage: airy_ai_simple(3).n(algorithm='scipy', prec=200)                      # needs sage.symbolic
=======
            sage: parent(airy_ai_simple(3).n(algorithm='scipy'))                        # needs scipy sage.rings.real_mpfr sage.symbolic
            Real Field with 53 bits of precision
            sage: airy_ai_simple(3).n(algorithm='scipy', prec=200)                      # needs scipy sage.symbolic
>>>>>>> 6695becb
            Traceback (most recent call last):
            ...
            NotImplementedError: airy_ai not implemented for precision > 53
        """
        algorithm = kwargs.get('algorithm', 'mpmath') or 'mpmath'
        parent = kwargs.get('parent')
        if algorithm == 'scipy':
            if hasattr(parent, 'prec') and parent.prec() > 53:
                raise NotImplementedError("%s not implemented for precision > 53" % self.name())
            from sage.rings.real_mpfr import RR
            from sage.rings.cc import CC
            from sage.functions.other import real, imag
            from scipy.special import airy as airy
            if x in RR:
                y = airy(real(x))[0]
                if parent is None:
                    return RR(y)
            else:
                y = airy(complex(real(x), imag(x)))[0]
                if parent is None:
                    return CC(y)
            return parent(y)
        elif algorithm == 'mpmath':
<<<<<<< HEAD
            return _mpmath_call(_mpmath_airyai, x, parent=parent)
=======
            return _mpmath_utils_call(_mpmath_airyai, x, parent=parent)
>>>>>>> 6695becb
        else:
            raise ValueError("unknown algorithm '%s'" % algorithm)


class FunctionAiryAiPrime(BuiltinFunction):
    def __init__(self):
        """
        The derivative of the Airy Ai function; see :func:`airy_ai`
        for the full documentation.

        EXAMPLES::

            sage: # needs sage.symbolic
            sage: x, n = var('x n')
            sage: airy_ai_prime(x)
            airy_ai_prime(x)
            sage: airy_ai_prime(0)
            -1/3*3^(2/3)/gamma(1/3)
            sage: airy_ai_prime(x)._sympy_()                                            # needs sympy
            airyaiprime(x)
        """
        BuiltinFunction.__init__(self, 'airy_ai_prime',
                                 latex_name=r"\operatorname{Ai}'",
                                 conversions=dict(mathematica='AiryAiPrime',
                                                  maxima='airy_dai',
                                                  sympy='airyaiprime',
                                                  fricas='airyAiPrime'))

    def _derivative_(self, x, diff_param=None):
        """
        EXAMPLES::

           sage: derivative(airy_ai_prime(x), x)                                        # needs sage.symbolic
            x*airy_ai(x)
        """
        return x * airy_ai_simple(x)

    def _eval_(self, x):
        """
        EXAMPLES::

            sage: airy_ai_prime(0)                                                      # needs sage.symbolic
            -1/3*3^(2/3)/gamma(1/3)
            sage: airy_ai_prime(0.0)                                                    # needs mpmath
            -0.258819403792807
        """
        from .gamma import gamma
        if x == 0:
            r = ZZ(1) / 3
            return -1 / (3 ** (r) * gamma(r))

    def _evalf_(self, x, **kwargs):
        """
        EXAMPLES::

            sage: airy_ai_prime(0.0)                                                    # needs mpmath
            -0.258819403792807

        We can use several methods for numerical evaluation::

            sage: # needs sage.symbolic
            sage: airy_ai_prime(4).n(algorithm='mpmath')
            -0.00195864095020418
            sage: airy_ai_prime(4).n(algorithm='mpmath', prec=100)
            -0.0019586409502041789001381409184
            sage: airy_ai_prime(4).n(algorithm='scipy')    # rel tol 1e-10              # needs scipy
            -0.00195864095020418
            sage: airy_ai_prime(I).n(algorithm='scipy')    # rel tol 1e-10              # needs scipy
            -0.43249265984180707 + 0.09804785622924324*I

        TESTS::

<<<<<<< HEAD
            sage: parent(airy_ai_prime(3).n(algorithm='scipy'))                         # needs sage.symbolic
            Real Field with 53 bits of precision
            sage: airy_ai_prime(3).n(algorithm='scipy', prec=200)                       # needs sage.symbolic
=======
            sage: parent(airy_ai_prime(3).n(algorithm='scipy'))                         # needs scipy sage.rings.real_mpfr sage.symbolic
            Real Field with 53 bits of precision
            sage: airy_ai_prime(3).n(algorithm='scipy', prec=200)                       # needs scipy sage.symbolic
>>>>>>> 6695becb
            Traceback (most recent call last):
            ...
            NotImplementedError: airy_ai_prime not implemented
             for precision > 53
        """
        algorithm = kwargs.get('algorithm', 'mpmath') or 'mpmath'
        parent = kwargs.get('parent', None)
        if algorithm == 'scipy':
            if hasattr(parent, 'prec') and parent.prec() > 53:
                raise NotImplementedError("%s not implemented for precision > 53" % self.name())
            from sage.rings.real_mpfr import RR
            from sage.rings.cc import CC
            from sage.functions.other import real, imag
            from scipy.special import airy as airy
            if x in RR:
                y = airy(real(x))[1]
                if parent is None:
                    return RR(y)
            else:
                y = airy(complex(real(x), imag(x)))[1]
                if parent is None:
                    return CC(y)
            return parent(y)
        elif algorithm == 'mpmath':
<<<<<<< HEAD
            return _mpmath_call(_mpmath_airyai, x, derivative=1,
=======
            return _mpmath_utils_call(_mpmath_airyai, x, derivative=1,
>>>>>>> 6695becb
                                     parent=parent)
        else:
            raise ValueError("unknown algorithm '%s'" % algorithm)


airy_ai_general = FunctionAiryAiGeneral()
airy_ai_simple = FunctionAiryAiSimple()
airy_ai_prime = FunctionAiryAiPrime()


def airy_ai(alpha, x=None, hold_derivative=True, **kwds):
    r"""
    The Airy Ai function

    The Airy Ai function `\operatorname{Ai}(x)` is (along with
    `\operatorname{Bi}(x)`) one of the two linearly independent standard
    solutions to the Airy differential equation `f''(x) - x f(x) = 0`. It is
    defined by the initial conditions:

    .. MATH::

        \operatorname{Ai}(0)=\frac{1}{2^{2/3} \Gamma\left(\frac{2}{3}\right)},

        \operatorname{Ai}'(0)=-\frac{1}{2^{1/3}\Gamma\left(\frac{1}{3}\right)}.

    Another way to define the Airy Ai function is:

    .. MATH::

        \operatorname{Ai}(x)=\frac{1}{\pi}\int_0^\infty
        \cos\left(\frac{1}{3}t^3+xt\right) dt.

    INPUT:

    - ``alpha`` -- Return the `\alpha`-th order fractional derivative with
      respect to `z`.
      For `\alpha = n = 1,2,3,\ldots` this gives the derivative
      `\operatorname{Ai}^{(n)}(z)`, and for `\alpha = -n = -1,-2,-3,\ldots`
      this gives the `n`-fold iterated integral.

    .. MATH::

        f_0(z) = \operatorname{Ai}(z)

        f_n(z) = \int_0^z f_{n-1}(t) dt

    - ``x`` -- The argument of the function

    - ``hold_derivative`` -- Whether or not to stop from returning higher
      derivatives in terms of `\operatorname{Ai}(x)` and
      `\operatorname{Ai}'(x)`

    .. SEEALSO:: :func:`airy_bi`

    EXAMPLES::

        sage: n, x = var('n x')                                                         # needs sage.symbolic
        sage: airy_ai(x)                                                                # needs sage.symbolic
        airy_ai(x)

    It can return derivatives or integrals::

        sage: # needs sage.symbolic
        sage: airy_ai(2, x)
        airy_ai(2, x)
        sage: airy_ai(1, x, hold_derivative=False)
        airy_ai_prime(x)
        sage: airy_ai(2, x, hold_derivative=False)
        x*airy_ai(x)
        sage: airy_ai(-2, x, hold_derivative=False)
        airy_ai(-2, x)
        sage: airy_ai(n, x)
        airy_ai(n, x)

    It can be evaluated symbolically or numerically for real or complex
    values::

        sage: airy_ai(0)                                                                # needs sage.symbolic
        1/3*3^(1/3)/gamma(2/3)
        sage: airy_ai(0.0)                                                              # needs mpmath
        0.355028053887817
        sage: airy_ai(I)                                                                # needs sage.symbolic
        airy_ai(I)
        sage: airy_ai(1.0*I)                                                            # needs sage.symbolic
        0.331493305432141 - 0.317449858968444*I

    The functions can be evaluated numerically either using mpmath. which
    can compute the values to arbitrary precision, and scipy::

        sage: airy_ai(2).n(prec=100)                                                    # needs sage.symbolic
        0.034924130423274379135322080792
        sage: airy_ai(2).n(algorithm='mpmath', prec=100)                                # needs sage.symbolic
        0.034924130423274379135322080792
<<<<<<< HEAD
        sage: airy_ai(2).n(algorithm='scipy')  # rel tol 1e-10                          # needs sage.symbolic
=======
        sage: airy_ai(2).n(algorithm='scipy')  # rel tol 1e-10                          # needs scipy sage.symbolic
>>>>>>> 6695becb
        0.03492413042327323

    And the derivatives can be evaluated::

        sage: airy_ai(1, 0)                                                             # needs sage.symbolic
        -1/3*3^(2/3)/gamma(1/3)
        sage: airy_ai(1, 0.0)                                                           # needs mpmath
        -0.258819403792807

    Plots::

        sage: plot(airy_ai(x), (x, -10, 5)) + plot(airy_ai_prime(x),                    # needs sage.plot sage.symbolic
        ....:  (x, -10, 5), color='red')
        Graphics object consisting of 2 graphics primitives

    REFERENCES:

    - Abramowitz, Milton; Stegun, Irene A., eds. (1965), "Chapter 10"

    - :wikipedia:`Airy_function`
    """
    # We catch the case with no alpha
    if x is None:
        x = alpha
        return airy_ai_simple(x, **kwds)

    # We take care of all other cases.
    if alpha not in ZZ and not isinstance(alpha, Expression):
        return airy_ai_general(alpha, x, **kwds)
    if hold_derivative:
        return airy_ai_general(alpha, x, **kwds)
    elif alpha == 0:
        return airy_ai_simple(x, **kwds)
    elif alpha == 1:
        return airy_ai_prime(x, **kwds)
    elif alpha > 1:
        # We use a different variable here because if x is a
        # particular value, we would be differentiating a constant
        # which would return 0. What we want is the value of
        # the derivative at the value and not the derivative of
        # a particular value of the function.
        v = SR.symbol()
        return derivative(airy_ai_simple(v, **kwds), v, alpha).subs({v: x})
    else:
        return airy_ai_general(alpha, x, **kwds)

########################################################################
########################################################################


class FunctionAiryBiGeneral(BuiltinFunction):
    def __init__(self):
        r"""
        The generalized derivative of the Airy Bi function.

        INPUT:

        - ``alpha`` -- Return the `\alpha`-th order fractional derivative with
          respect to `z`.
          For `\alpha = n = 1,2,3,\ldots` this gives the derivative
          `\operatorname{Bi}^{(n)}(z)`, and for `\alpha = -n = -1,-2,-3,\ldots`
          this gives the `n`-fold iterated integral.

        .. MATH::

            f_0(z) = \operatorname{Bi}(z)

            f_n(z) = \int_0^z f_{n-1}(t) dt

        - ``x`` -- The argument of the function

        EXAMPLES::

            sage: # needs sage.symbolic
            sage: from sage.functions.airy import airy_bi_general
            sage: x, n = var('x n')
            sage: airy_bi_general(-2, x)
            airy_bi(-2, x)
            sage: derivative(airy_bi_general(-2, x), x)
            airy_bi(-1, x)
            sage: airy_bi_general(n, x)
            airy_bi(n, x)
            sage: derivative(airy_bi_general(n, x), x)
            airy_bi(n + 1, x)
        """
        BuiltinFunction.__init__(self, "airy_bi", nargs=2,
                                 latex_name=r"\operatorname{Bi}")

    def _derivative_(self, alpha, x, diff_param=None):
        """
        EXAMPLES::

            sage: from sage.functions.airy import airy_bi_general
            sage: x, n = var('x n')                                                     # needs sage.symbolic
            sage: derivative(airy_bi_general(n, x), x)                                  # needs sage.symbolic
            airy_bi(n + 1, x)
            sage: derivative(airy_bi_general(n, x), n)                                  # needs sage.symbolic
            Traceback (most recent call last):
            ...
            NotImplementedError: cannot differentiate airy_bi
             in the first parameter
        """
        if diff_param == 0:
            raise NotImplementedError("cannot differentiate airy_bi in the"
                                      " first parameter")
        return airy_bi_general(alpha + 1, x)

    def _eval_(self, alpha, x):
        """
        EXAMPLES::

            sage: from sage.functions.airy import airy_bi_general
            sage: x, n = var('x n')                                                     # needs sage.symbolic
<<<<<<< HEAD
            sage: airy_bi_general(-2, 1.0)                                              # needs sage.symbolic
=======
            sage: airy_bi_general(-2, 1.0)                                              # needs mpmath
>>>>>>> 6695becb
            0.388621540699059
            sage: airy_bi_general(n, 1.0)                                               # needs sage.symbolic
            airy_bi(n, 1.00000000000000)
        """
        if not isinstance(x, Expression) and \
                not isinstance(alpha, Expression):
            if alpha == 0:
                return airy_bi_simple(x)
            if alpha == 1:
                return airy_bi_prime(x)
            if alpha == 2:
                return x*airy_bi_simple(x)

    def _evalf_(self, alpha, x, **kwargs):
        """
        EXAMPLES::

            sage: from sage.functions.airy import airy_bi_general
<<<<<<< HEAD
            sage: airy_bi_general(-2, 1.0)                                              # needs sage.symbolic
=======
            sage: airy_bi_general(-2, 1.0)                                              # needs mpmath
>>>>>>> 6695becb
            0.388621540699059

        """
        parent = kwargs.get('parent')
        from sage.libs.mpmath import utils as mpmath_utils
<<<<<<< HEAD
        return _mpmath_call(_mpmath_airybi, x, derivative=alpha,
=======
        return _mpmath_utils_call(_mpmath_airybi, x, derivative=alpha,
>>>>>>> 6695becb
                                 parent=parent)


class FunctionAiryBiSimple(BuiltinFunction):
    def __init__(self):
        """
        The class for the Airy Bi function.

        EXAMPLES::

            sage: from sage.functions.airy import airy_bi_simple
            sage: f = airy_bi_simple(x); f                                              # needs sage.symbolic
            airy_bi(x)
            sage: f._sympy_()                                                           # needs sympy sage.symbolic
            airybi(x)
        """
        BuiltinFunction.__init__(self, 'airy_bi',
                                 latex_name=r"\operatorname{Bi}",
                                 conversions=dict(mathematica='AiryBi',
                                                  maxima='airy_bi',
                                                  sympy='airybi',
                                                  fricas='airyBi',
                                                  giac='Airy_Bi'))

    def _derivative_(self, x, diff_param=None):
        """
        EXAMPLES::

            sage: from sage.functions.airy import airy_bi_simple
            sage: derivative(airy_bi_simple(x), x)                                      # needs sage.symbolic
            airy_bi_prime(x)
        """
        return airy_bi_prime(x)

    def _eval_(self, x):
        """
        EXAMPLES::

            sage: from sage.functions.airy import airy_bi_simple
            sage: airy_bi_simple(0)                                                     # needs sage.symbolic
            1/3*3^(5/6)/gamma(2/3)
            sage: airy_bi_simple(0.0)                                                   # needs mpmath
            0.614926627446001
<<<<<<< HEAD
            sage: airy_bi_simple(0).n() == airy_bi(0.0)                                 # needs sage.symbolic
=======
            sage: airy_bi_simple(0).n() == airy_bi(0.0)                                 # needs mpmath sage.symbolic
>>>>>>> 6695becb
            True
            sage: airy_bi_simple(I)                                                     # needs sage.symbolic
            airy_bi(I)
            sage: airy_bi_simple(1.0 * I)                                               # needs sage.symbolic
            0.648858208330395 + 0.344958634768048*I
        """
        from .gamma import gamma
        if x == 0:
            one_sixth = ZZ(1) / 6
            return 1 / (3 ** (one_sixth) * gamma(4 * one_sixth))

    def _evalf_(self, x, **kwargs):
        """
        EXAMPLES::

            sage: from sage.functions.airy import airy_bi_simple
            sage: airy_bi_simple(0.0)                                                   # needs mpmath
            0.614926627446001
            sage: airy_bi_simple(1.0 * I)                                               # needs sage.symbolic
            0.648858208330395 + 0.344958634768048*I

        We can use several methods for numerical evaluation::

            sage: # needs sage.symbolic
<<<<<<< HEAD
            sage: airy_bi_simple(3).n(algorithm='mpmath')
=======
            sage: airy_bi_simple(3).n(algorithm='mpmath')                               # needs mpmath
>>>>>>> 6695becb
            14.0373289637302
            sage: airy_bi_simple(3).n(algorithm='mpmath', prec=100)                     # needs mpmath
            14.037328963730232031740267314
            sage: airy_bi_simple(3).n(algorithm='scipy')  # rel tol 1e-10               # needs scipy
            14.037328963730136
            sage: airy_bi_simple(I).n(algorithm='scipy')  # rel tol 1e-10               # needs scipy
            0.648858208330395 + 0.34495863476804844*I

        TESTS::

<<<<<<< HEAD
            sage: parent(airy_bi_simple(3).n(algorithm='scipy'))                        # needs sage.symbolic
            Real Field with 53 bits of precision
            sage: airy_bi_simple(3).n(algorithm='scipy', prec=200)                      # needs sage.symbolic
=======
            sage: parent(airy_bi_simple(3).n(algorithm='scipy'))                        # needs scipy sage.rings.real_mpfr sage.symbolic
            Real Field with 53 bits of precision
            sage: airy_bi_simple(3).n(algorithm='scipy', prec=200)                      # needs scipy sage.symbolic
>>>>>>> 6695becb
            Traceback (most recent call last):
            ...
            NotImplementedError: airy_bi not implemented for precision > 53
        """
        algorithm = kwargs.get('algorithm', 'mpmath') or 'mpmath'
        parent = kwargs.get('parent', None)
        if algorithm == 'scipy':
            if hasattr(parent, 'prec') and parent.prec() > 53:
                raise NotImplementedError("%s not implemented for precision > 53" % self.name())
            from sage.rings.real_mpfr import RR
            from sage.rings.cc import CC
            from sage.functions.other import real, imag
            from scipy.special import airy as airy
            if x in RR:
                y = airy(real(x))[2]
                if parent is None:
                    return RR(y)
            else:
                y = airy(complex(real(x), imag(x)))[2]
                if parent is None:
                    return CC(y)
            return parent(y)
        elif algorithm == 'mpmath':
            from sage.libs.mpmath import utils as mpmath_utils
<<<<<<< HEAD
            return _mpmath_call(_mpmath_airybi, x, parent=parent)
=======
            return _mpmath_utils_call(_mpmath_airybi, x, parent=parent)
>>>>>>> 6695becb
        else:
            raise ValueError("unknown algorithm '%s'" % algorithm)


class FunctionAiryBiPrime(BuiltinFunction):
    def __init__(self):
        """
        The derivative of the Airy Bi function; see :func:`airy_bi`
        for the full documentation.

        EXAMPLES::

            sage: # needs sage.symbolic
            sage: x, n = var('x n')
            sage: airy_bi_prime(x)
            airy_bi_prime(x)
            sage: airy_bi_prime(0)
            3^(1/6)/gamma(1/3)
            sage: airy_bi_prime(x)._sympy_()                                            # needs sympy
            airybiprime(x)
        """
        BuiltinFunction.__init__(self, 'airy_bi_prime',
                                 latex_name=r"\operatorname{Bi}'",
                                 conversions=dict(mathematica='AiryBiPrime',
                                                  maxima='airy_dbi',
                                                  sympy='airybiprime',
                                                  fricas='airyBiPrime'))

    def _derivative_(self, x, diff_param=None):
        """
        EXAMPLES::

            sage: derivative(airy_bi_prime(x), x)                                       # needs sage.symbolic
            x*airy_bi(x)
        """
        return x * airy_bi_simple(x)

    def _eval_(self, x):
        """
        EXAMPLES::

            sage: airy_bi_prime(0)                                                      # needs sage.symbolic
            3^(1/6)/gamma(1/3)
            sage: airy_bi_prime(0.0)                                                    # needs mpmath
            0.448288357353826
        """
        from .gamma import gamma
        if x == 0:
            one_sixth = ZZ(1) / 6
            return 3 ** (one_sixth) / gamma(2 * one_sixth)

    def _evalf_(self, x, **kwargs):
        """
        EXAMPLES::

            sage: airy_bi_prime(0.0)                                                    # needs mpmath
            0.448288357353826

        We can use several methods for numerical evaluation::

            sage: # needs sage.symbolic
            sage: airy_bi_prime(4).n(algorithm='mpmath')
            161.926683504613
            sage: airy_bi_prime(4).n(algorithm='mpmath', prec=100)
            161.92668350461340184309492429
            sage: airy_bi_prime(4).n(algorithm='scipy')  # rel tol 1e-10                # needs scipy
            161.92668350461398
            sage: airy_bi_prime(I).n(algorithm='scipy')  # rel tol 1e-10
            0.135026646710819 - 0.1288373867812549*I

        TESTS::

<<<<<<< HEAD
            sage: parent(airy_bi_prime(3).n(algorithm='scipy'))                         # needs sage.symbolic
            Real Field with 53 bits of precision
            sage: airy_bi_prime(3).n(algorithm='scipy', prec=200)                       # needs sage.symbolic
=======
            sage: parent(airy_bi_prime(3).n(algorithm='scipy'))                         # needs scipy sage.rings.real_mpfr sage.symbolic
            Real Field with 53 bits of precision
            sage: airy_bi_prime(3).n(algorithm='scipy', prec=200)                       # needs scipy sage.symbolic
>>>>>>> 6695becb
            Traceback (most recent call last):
            ...
            NotImplementedError: airy_bi_prime not implemented
             for precision > 53
        """
        algorithm = kwargs.get('algorithm', 'mpmath') or 'mpmath'
        parent = kwargs.get('parent', None)
        if algorithm == 'scipy':
            if hasattr(parent, 'prec') and parent.prec() > 53:
                raise NotImplementedError("%s not implemented for precision > 53" % self.name())
            from sage.rings.real_mpfr import RR
            from sage.rings.cc import CC
            from sage.functions.other import real, imag
            from scipy.special import airy as airy
            if x in RR:
                y = airy(real(x))[3]
                if parent is None:
                    return RR(y)
            else:
                y = airy(complex(real(x), imag(x)))[3]
                if parent is None:
                    return CC(y)
            return parent(y)
        elif algorithm == 'mpmath':
<<<<<<< HEAD
            return _mpmath_call(_mpmath_airybi, x, derivative=1,
=======
            return _mpmath_utils_call(_mpmath_airybi, x, derivative=1,
>>>>>>> 6695becb
                                     parent=parent)
        else:
            raise ValueError("unknown algorithm '%s'" % algorithm)


airy_bi_general = FunctionAiryBiGeneral()
airy_bi_simple = FunctionAiryBiSimple()
airy_bi_prime = FunctionAiryBiPrime()


def airy_bi(alpha, x=None, hold_derivative=True, **kwds):
    r"""
    The Airy Bi function

    The Airy Bi function `\operatorname{Bi}(x)` is (along with
    `\operatorname{Ai}(x)`) one of the two linearly independent standard
    solutions to the Airy differential equation `f''(x) - x f(x) = 0`. It is
    defined by the initial conditions:

    .. MATH::

        \operatorname{Bi}(0)=\frac{1}{3^{1/6} \Gamma\left(\frac{2}{3}\right)},

        \operatorname{Bi}'(0)=\frac{3^{1/6}}{ \Gamma\left(\frac{1}{3}\right)}.

    Another way to define the Airy Bi function is:

    .. MATH::

        \operatorname{Bi}(x)=\frac{1}{\pi}\int_0^\infty
        \left[ \exp\left( xt -\frac{t^3}{3} \right)
        +\sin\left(xt + \frac{1}{3}t^3\right) \right ] dt.

    INPUT:

    - ``alpha`` -- Return the `\alpha`-th order fractional derivative with
      respect to `z`.
      For `\alpha = n = 1,2,3,\ldots` this gives the derivative
      `\operatorname{Bi}^{(n)}(z)`, and for `\alpha = -n = -1,-2,-3,\ldots`
      this gives the `n`-fold iterated integral.

    .. MATH::

        f_0(z) = \operatorname{Bi}(z)

        f_n(z) = \int_0^z f_{n-1}(t) dt

    - ``x`` -- The argument of the function

    - ``hold_derivative`` -- Whether or not to stop from returning higher
      derivatives in terms of `\operatorname{Bi}(x)` and
      `\operatorname{Bi}'(x)`

    .. SEEALSO:: :func:`airy_ai`

    EXAMPLES::

        sage: n, x = var('n x')                                                         # needs sage.symbolic
        sage: airy_bi(x)                                                                # needs sage.symbolic
        airy_bi(x)

    It can return derivatives or integrals::

        sage: # needs sage.symbolic
        sage: airy_bi(2, x)
        airy_bi(2, x)
        sage: airy_bi(1, x, hold_derivative=False)
        airy_bi_prime(x)
        sage: airy_bi(2, x, hold_derivative=False)
        x*airy_bi(x)
        sage: airy_bi(-2, x, hold_derivative=False)
        airy_bi(-2, x)
        sage: airy_bi(n, x)
        airy_bi(n, x)

    It can be evaluated symbolically or numerically for real or complex
    values::

        sage: airy_bi(0)                                                                # needs sage.symbolic
        1/3*3^(5/6)/gamma(2/3)
        sage: airy_bi(0.0)                                                              # needs mpmath
        0.614926627446001
        sage: airy_bi(I)                                                                # needs sage.symbolic
        airy_bi(I)
        sage: airy_bi(1.0*I)                                                            # needs sage.symbolic
        0.648858208330395 + 0.344958634768048*I

    The functions can be evaluated numerically using mpmath,
    which can compute the values to arbitrary precision, and scipy::

        sage: airy_bi(2).n(prec=100)                                                    # needs sage.symbolic
        3.2980949999782147102806044252
        sage: airy_bi(2).n(algorithm='mpmath', prec=100)                                # needs sage.symbolic
        3.2980949999782147102806044252
<<<<<<< HEAD
        sage: airy_bi(2).n(algorithm='scipy')  # rel tol 1e-10                          # needs sage.symbolic
=======
        sage: airy_bi(2).n(algorithm='scipy')  # rel tol 1e-10                          # needs scipy sage.symbolic
>>>>>>> 6695becb
        3.2980949999782134

    And the derivatives can be evaluated::

        sage: airy_bi(1, 0)                                                             # needs sage.symbolic
        3^(1/6)/gamma(1/3)
        sage: airy_bi(1, 0.0)                                                           # needs mpmath
        0.448288357353826

    Plots::

        sage: plot(airy_bi(x), (x, -10, 5)) + plot(airy_bi_prime(x),                    # needs sage.plot sage.symbolic
        ....:  (x, -10, 5), color='red')
        Graphics object consisting of 2 graphics primitives

    REFERENCES:

    - Abramowitz, Milton; Stegun, Irene A., eds. (1965), "Chapter 10"

    - :wikipedia:`Airy_function`
    """
    # We catch the case with no alpha
    if x is None:
        x = alpha
        return airy_bi_simple(x, **kwds)

    # We take care of all other cases.
    if alpha not in ZZ and not isinstance(alpha, Expression):
        return airy_bi_general(alpha, x, **kwds)
    if hold_derivative:
        return airy_bi_general(alpha, x, **kwds)
    elif alpha == 0:
        return airy_bi_simple(x, **kwds)
    elif alpha == 1:
        return airy_bi_prime(x, **kwds)
    elif alpha > 1:
        # We use a different variable here because if x is a
        # particular value, we would be differentiating a constant
        # which would return 0. What we want is the value of
        # the derivative at the value and not the derivative of
        # a particular value of the function.
        v = SR.symbol()
        return derivative(airy_bi_simple(v, **kwds), v, alpha).subs({v: x})
    else:
        return airy_bi_general(alpha, x, **kwds)<|MERGE_RESOLUTION|>--- conflicted
+++ resolved
@@ -54,13 +54,8 @@
 
 lazy_import('sage.symbolic.ring', 'SR')
 
-<<<<<<< HEAD
 lazy_import('sage.libs.mpmath.sage_utils', 'call', as_='_mpmath_call')
 lazy_import('sage.libs.mpmath.all', ['airyai', 'airybi'],
-=======
-lazy_import('sage.libs.mpmath.utils', 'call', as_='_mpmath_utils_call')
-lazy_import('mpmath', ['airyai', 'airybi'],
->>>>>>> 6695becb
             as_=['_mpmath_airyai', '_mpmath_airybi'])
 
 
@@ -153,11 +148,7 @@
             sage: airy_ai_general(-2, 1.0)                                              # needs mpmath
             0.136645379421096
         """
-<<<<<<< HEAD
         return _mpmath_call(_mpmath_airyai, x, derivative=alpha,
-=======
-        return _mpmath_utils_call(_mpmath_airyai, x, derivative=alpha,
->>>>>>> 6695becb
                                   parent=parent)
 
 
@@ -235,15 +226,9 @@
 
         TESTS::
 
-<<<<<<< HEAD
-            sage: parent(airy_ai_simple(3).n(algorithm='scipy'))                        # needs sage.symbolic
-            Real Field with 53 bits of precision
-            sage: airy_ai_simple(3).n(algorithm='scipy', prec=200)                      # needs sage.symbolic
-=======
             sage: parent(airy_ai_simple(3).n(algorithm='scipy'))                        # needs scipy sage.rings.real_mpfr sage.symbolic
             Real Field with 53 bits of precision
             sage: airy_ai_simple(3).n(algorithm='scipy', prec=200)                      # needs scipy sage.symbolic
->>>>>>> 6695becb
             Traceback (most recent call last):
             ...
             NotImplementedError: airy_ai not implemented for precision > 53
@@ -267,11 +252,7 @@
                     return CC(y)
             return parent(y)
         elif algorithm == 'mpmath':
-<<<<<<< HEAD
             return _mpmath_call(_mpmath_airyai, x, parent=parent)
-=======
-            return _mpmath_utils_call(_mpmath_airyai, x, parent=parent)
->>>>>>> 6695becb
         else:
             raise ValueError("unknown algorithm '%s'" % algorithm)
 
@@ -344,15 +325,9 @@
 
         TESTS::
 
-<<<<<<< HEAD
-            sage: parent(airy_ai_prime(3).n(algorithm='scipy'))                         # needs sage.symbolic
-            Real Field with 53 bits of precision
-            sage: airy_ai_prime(3).n(algorithm='scipy', prec=200)                       # needs sage.symbolic
-=======
             sage: parent(airy_ai_prime(3).n(algorithm='scipy'))                         # needs scipy sage.rings.real_mpfr sage.symbolic
             Real Field with 53 bits of precision
             sage: airy_ai_prime(3).n(algorithm='scipy', prec=200)                       # needs scipy sage.symbolic
->>>>>>> 6695becb
             Traceback (most recent call last):
             ...
             NotImplementedError: airy_ai_prime not implemented
@@ -377,11 +352,7 @@
                     return CC(y)
             return parent(y)
         elif algorithm == 'mpmath':
-<<<<<<< HEAD
             return _mpmath_call(_mpmath_airyai, x, derivative=1,
-=======
-            return _mpmath_utils_call(_mpmath_airyai, x, derivative=1,
->>>>>>> 6695becb
                                      parent=parent)
         else:
             raise ValueError("unknown algorithm '%s'" % algorithm)
@@ -475,11 +446,7 @@
         0.034924130423274379135322080792
         sage: airy_ai(2).n(algorithm='mpmath', prec=100)                                # needs sage.symbolic
         0.034924130423274379135322080792
-<<<<<<< HEAD
-        sage: airy_ai(2).n(algorithm='scipy')  # rel tol 1e-10                          # needs sage.symbolic
-=======
         sage: airy_ai(2).n(algorithm='scipy')  # rel tol 1e-10                          # needs scipy sage.symbolic
->>>>>>> 6695becb
         0.03492413042327323
 
     And the derivatives can be evaluated::
@@ -593,11 +560,7 @@
 
             sage: from sage.functions.airy import airy_bi_general
             sage: x, n = var('x n')                                                     # needs sage.symbolic
-<<<<<<< HEAD
-            sage: airy_bi_general(-2, 1.0)                                              # needs sage.symbolic
-=======
             sage: airy_bi_general(-2, 1.0)                                              # needs mpmath
->>>>>>> 6695becb
             0.388621540699059
             sage: airy_bi_general(n, 1.0)                                               # needs sage.symbolic
             airy_bi(n, 1.00000000000000)
@@ -616,21 +579,13 @@
         EXAMPLES::
 
             sage: from sage.functions.airy import airy_bi_general
-<<<<<<< HEAD
-            sage: airy_bi_general(-2, 1.0)                                              # needs sage.symbolic
-=======
             sage: airy_bi_general(-2, 1.0)                                              # needs mpmath
->>>>>>> 6695becb
             0.388621540699059
 
         """
         parent = kwargs.get('parent')
         from sage.libs.mpmath import utils as mpmath_utils
-<<<<<<< HEAD
         return _mpmath_call(_mpmath_airybi, x, derivative=alpha,
-=======
-        return _mpmath_utils_call(_mpmath_airybi, x, derivative=alpha,
->>>>>>> 6695becb
                                  parent=parent)
 
 
@@ -674,11 +629,7 @@
             1/3*3^(5/6)/gamma(2/3)
             sage: airy_bi_simple(0.0)                                                   # needs mpmath
             0.614926627446001
-<<<<<<< HEAD
-            sage: airy_bi_simple(0).n() == airy_bi(0.0)                                 # needs sage.symbolic
-=======
             sage: airy_bi_simple(0).n() == airy_bi(0.0)                                 # needs mpmath sage.symbolic
->>>>>>> 6695becb
             True
             sage: airy_bi_simple(I)                                                     # needs sage.symbolic
             airy_bi(I)
@@ -703,11 +654,7 @@
         We can use several methods for numerical evaluation::
 
             sage: # needs sage.symbolic
-<<<<<<< HEAD
-            sage: airy_bi_simple(3).n(algorithm='mpmath')
-=======
             sage: airy_bi_simple(3).n(algorithm='mpmath')                               # needs mpmath
->>>>>>> 6695becb
             14.0373289637302
             sage: airy_bi_simple(3).n(algorithm='mpmath', prec=100)                     # needs mpmath
             14.037328963730232031740267314
@@ -718,15 +665,9 @@
 
         TESTS::
 
-<<<<<<< HEAD
-            sage: parent(airy_bi_simple(3).n(algorithm='scipy'))                        # needs sage.symbolic
-            Real Field with 53 bits of precision
-            sage: airy_bi_simple(3).n(algorithm='scipy', prec=200)                      # needs sage.symbolic
-=======
             sage: parent(airy_bi_simple(3).n(algorithm='scipy'))                        # needs scipy sage.rings.real_mpfr sage.symbolic
             Real Field with 53 bits of precision
             sage: airy_bi_simple(3).n(algorithm='scipy', prec=200)                      # needs scipy sage.symbolic
->>>>>>> 6695becb
             Traceback (most recent call last):
             ...
             NotImplementedError: airy_bi not implemented for precision > 53
@@ -751,11 +692,7 @@
             return parent(y)
         elif algorithm == 'mpmath':
             from sage.libs.mpmath import utils as mpmath_utils
-<<<<<<< HEAD
             return _mpmath_call(_mpmath_airybi, x, parent=parent)
-=======
-            return _mpmath_utils_call(_mpmath_airybi, x, parent=parent)
->>>>>>> 6695becb
         else:
             raise ValueError("unknown algorithm '%s'" % algorithm)
 
@@ -828,15 +765,9 @@
 
         TESTS::
 
-<<<<<<< HEAD
-            sage: parent(airy_bi_prime(3).n(algorithm='scipy'))                         # needs sage.symbolic
-            Real Field with 53 bits of precision
-            sage: airy_bi_prime(3).n(algorithm='scipy', prec=200)                       # needs sage.symbolic
-=======
             sage: parent(airy_bi_prime(3).n(algorithm='scipy'))                         # needs scipy sage.rings.real_mpfr sage.symbolic
             Real Field with 53 bits of precision
             sage: airy_bi_prime(3).n(algorithm='scipy', prec=200)                       # needs scipy sage.symbolic
->>>>>>> 6695becb
             Traceback (most recent call last):
             ...
             NotImplementedError: airy_bi_prime not implemented
@@ -861,11 +792,7 @@
                     return CC(y)
             return parent(y)
         elif algorithm == 'mpmath':
-<<<<<<< HEAD
             return _mpmath_call(_mpmath_airybi, x, derivative=1,
-=======
-            return _mpmath_utils_call(_mpmath_airybi, x, derivative=1,
->>>>>>> 6695becb
                                      parent=parent)
         else:
             raise ValueError("unknown algorithm '%s'" % algorithm)
@@ -960,11 +887,7 @@
         3.2980949999782147102806044252
         sage: airy_bi(2).n(algorithm='mpmath', prec=100)                                # needs sage.symbolic
         3.2980949999782147102806044252
-<<<<<<< HEAD
-        sage: airy_bi(2).n(algorithm='scipy')  # rel tol 1e-10                          # needs sage.symbolic
-=======
         sage: airy_bi(2).n(algorithm='scipy')  # rel tol 1e-10                          # needs scipy sage.symbolic
->>>>>>> 6695becb
         3.2980949999782134
 
     And the derivatives can be evaluated::
