--- conflicted
+++ resolved
@@ -17,13 +17,8 @@
 
 lazy_import('sage.symbolic.constants', 'pi')
 
-<<<<<<< HEAD
 lazy_import('sage.libs.mpmath.sage_utils', 'call', as_='_mpmath_call')
 lazy_import('sage.libs.mpmath.all', 'gammainc', as_='_mpmath_gammainc')
-=======
-lazy_import('sage.libs.mpmath.utils', 'call', as_='_mpmath_utils_call')
-lazy_import('mpmath', 'gammainc', as_='_mpmath_gammainc')
->>>>>>> 6695becb
 
 
 class Function_gamma(GinacFunction):
@@ -45,15 +40,9 @@
         EXAMPLES::
 
             sage: from sage.functions.gamma import gamma1
-<<<<<<< HEAD
             sage: gamma1(CDF(0.5, 14))                                                  # needs sage.libs.pari sage.rings.complex_double
             -4.0537030780372815e-10 - 5.773299834553605e-10*I
-            sage: gamma1(CDF(I))                                                        # needs sage.libs.pari sage.rings.complex_double
-=======
-            sage: gamma1(CDF(0.5, 14))                                                  # needs sage.libs.pari
-            -4.0537030780372815e-10 - 5.773299834553605e-10*I
-            sage: gamma1(CDF(I))                                                        # needs sage.libs.pari sage.symbolic
->>>>>>> 6695becb
+            sage: gamma1(CDF(I))                                                        # needs sage.libs.pari sage.rings.complex_double sage.symbolic
             -0.15494982830181067 - 0.49801566811835607*I
 
         Recall that `\Gamma(n)` is `n-1` factorial::
@@ -86,7 +75,7 @@
             gamma(I)
             sage: gamma1(i).n()                                                         # needs sage.symbolic
             -0.154949828301811 - 0.498015668118356*I
-            sage: gamma1(int(5))                                                        # needs sage.rings.complex_double
+            sage: gamma1(int(5))
             24
 
         ::
@@ -149,19 +138,11 @@
             Infinity
             sage: (-1.).gamma()                                                         # needs sage.rings.real_mpfr
             NaN
-<<<<<<< HEAD
             sage: CC(-1).gamma()                                                        # needs sage.libs.pari sage.rings.real_mpfr
-=======
-            sage: CC(-1).gamma()                                                        # needs sage.libs.pari
->>>>>>> 6695becb
             Infinity
             sage: RDF(-1).gamma()                                                       # needs sage.rings.real_mpfr
             NaN
-<<<<<<< HEAD
-            sage: CDF(-1).gamma()                                                       # needs sage.rings.complex_double
-=======
             sage: CDF(-1).gamma()                                                       # needs sage.libs.pari sage.rings.complex_double
->>>>>>> 6695becb
             Infinity
 
         Check if :trac:`8297` is fixed::
@@ -177,17 +158,10 @@
         Check that the implementations roughly agrees (note there might be
         difference of several ulp on more complicated entries)::
 
-<<<<<<< HEAD
-            sage: import sage.libs.mpmath                                               # needs mpmath
-            sage: float(gamma(10.)) == gamma(10.r) == float(gamma(sage.libs.mpmath.all.mpf(10)))    # needs mpmath
-            True
-            sage: float(gamma(8.5)) == gamma(8.5r) == float(gamma(sage.libs.mpmath.all.mpf(8.5)))   # needs mpmath
-=======
             sage: import mpmath                                                         # needs mpmath
             sage: float(gamma(10.)) == gamma(10.r) == float(gamma(mpmath.mpf(10)))      # needs mpmath
             True
             sage: float(gamma(8.5)) == gamma(8.5r) == float(gamma(mpmath.mpf(8.5)))     # needs mpmath
->>>>>>> 6695becb
             True
 
         Check that ``QQbar`` half integers work with the ``pi`` formula::
@@ -231,28 +205,18 @@
         Numerical evaluation happens when appropriate, to the
         appropriate accuracy (see :trac:`10072`)::
 
-<<<<<<< HEAD
-            sage: log_gamma(6)                                                          # needs sage.symbolic
-=======
             sage: # needs sage.symbolic
             sage: log_gamma(6)
->>>>>>> 6695becb
             log(120)
-            sage: log_gamma(6.)                                                         # needs sage.symbolic
+            sage: log_gamma(6.)
             4.78749174278205
-            sage: log_gamma(6).n()                                                      # needs sage.symbolic
+            sage: log_gamma(6).n()
             4.78749174278205
-<<<<<<< HEAD
-            sage: log_gamma(RealField(100)(6))                                          # needs sage.rings.real_mpfr
-            4.7874917427820459942477009345
-            sage: log_gamma(2.4 + I)                                                    # needs sage.symbolic
-=======
             sage: log_gamma(2.4 + I)
->>>>>>> 6695becb
             -0.0308566579348816 + 0.693427705955790*I
-            sage: log_gamma(-3.1)                                                       # needs sage.symbolic
+            sage: log_gamma(-3.1)
             0.400311696703985 - 12.5663706143592*I
-            sage: log_gamma(-1.1) == log(gamma(-1.1))                                   # needs sage.symbolic
+            sage: log_gamma(-1.1) == log(gamma(-1.1))
             False
 
             sage: log_gamma(RealField(100)(6))                                          # needs sage.rings.real_mpfr
@@ -269,18 +233,14 @@
 
         Check that :trac:`12521` is fixed::
 
-<<<<<<< HEAD
-            sage: log_gamma(-2.1)                                                       # needs sage.symbolic
-=======
             sage: # needs sage.symbolic
             sage: log_gamma(-2.1)
->>>>>>> 6695becb
             1.53171380819509 - 9.42477796076938*I
-            sage: log_gamma(CC(-2.1))                                                   # needs sage.rings.real
+            sage: log_gamma(CC(-2.1))
             1.53171380819509 - 9.42477796076938*I
-            sage: log_gamma(-21/10).n()                                                 # needs sage.symbolic
+            sage: log_gamma(-21/10).n()
             1.53171380819509 - 9.42477796076938*I
-            sage: exp(log_gamma(-1.3) + log_gamma(-0.4) -                               # needs sage.symbolic
+            sage: exp(log_gamma(-1.3) + log_gamma(-0.4) -
             ....:     log_gamma(-1.3 - 0.4)).real_part()  # beta(-1.3, -0.4)
             -4.92909641669610
 
@@ -295,13 +255,6 @@
 
         TESTS::
 
-<<<<<<< HEAD
-            sage: log_gamma(-2.1 + I)                                                   # needs sage.symbolic
-            -1.90373724496982 - 7.18482377077183*I
-            sage: log_gamma(pari(6))                                                    # needs sage.libs.pari
-            4.78749174278205
-            sage: log_gamma(x)._sympy_()                                                # needs sympy sage.symbolic
-=======
             sage: log_gamma(pari(6))                                                    # needs sage.libs.pari
             4.78749174278205
 
@@ -309,17 +262,16 @@
             sage: log_gamma(-2.1 + I)
             -1.90373724496982 - 7.18482377077183*I
             sage: log_gamma(x)._sympy_()                                                # needs sympy
->>>>>>> 6695becb
             loggamma(x)
             sage: log_gamma(CC(6))                                                      # needs sage.rings.real_mpfr
             4.78749174278205
             sage: log_gamma(CC(-2.5))                                                   # needs sage.rings.real_mpfr
             -0.0562437164976741 - 9.42477796076938*I
-            sage: log_gamma(RDF(-2.5))                                                  # needs sage.symbolic
+            sage: log_gamma(RDF(-2.5))
             -0.056243716497674054 - 9.42477796076938*I
             sage: log_gamma(CDF(-2.5))                                                  # needs sage.rings.complex_double
             -0.056243716497674054 - 9.42477796076938*I
-            sage: log_gamma(float(-2.5))                                                # needs sage.symbolic
+            sage: log_gamma(float(-2.5))
             (-0.056243716497674054-9.42477796076938j)
             sage: log_gamma(complex(-2.5))                                              # needs sage.rings.complex_double
             (-0.056243716497674054-9.42477796076938j)
@@ -364,20 +316,6 @@
 
         EXAMPLES::
 
-<<<<<<< HEAD
-            sage: gamma_inc(CDF(0,1), 3)                                                # needs sage.rings.complex_double
-            0.0032085749933691158 + 0.012406185811871568*I
-            sage: gamma_inc(RDF(1), 3)                                                  # needs sage.rings.complex_double
-            0.049787068367863944
-            sage: gamma_inc(3, 2)                                                       # needs sage.symbolic
-            gamma(3, 2)
-            sage: gamma_inc(x, 0)                                                       # needs sage.symbolic
-            gamma(x)
-            sage: latex(gamma_inc(3, 2))                                                # needs sage.symbolic
-            \Gamma\left(3, 2\right)
-            sage: loads(dumps((gamma_inc(3, 2))))                                       # needs sage.symbolic
-            gamma(3, 2)
-=======
             sage: gamma_inc(CDF(0,1), 3)                                                # needs sage.libs.pari sage.rings.complex_double
             0.0032085749933691158 + 0.012406185811871568*I
             sage: gamma_inc(RDF(1), 3)                                                  # needs sage.rings.complex_double
@@ -393,15 +331,11 @@
             sage: loads(dumps((gamma_inc(3, 2))))
             gamma(3, 2)
 
->>>>>>> 6695becb
             sage: i = ComplexField(30).0; gamma_inc(2, 1 + i)                           # needs sage.rings.real_mpfr
             0.70709210 - 0.42035364*I
             sage: gamma_inc(2., 5)                                                      # needs sage.rings.complex_double
             0.0404276819945128
-<<<<<<< HEAD
-=======
-
->>>>>>> 6695becb
+
             sage: x, y = var('x,y')                                                     # needs sage.symbolic
             sage: gamma_inc(x,y).diff(x)                                                # needs sage.symbolic
             diff(gamma(x, y), x)
@@ -422,11 +356,7 @@
             sage: gamma(-1, 5)._fricas_()                                       # optional - fricas, needs sage.symbolic
             Gamma(- 1,5)
 
-<<<<<<< HEAD
-            sage: var('t')                                                      # optional - fricas, needs sage.symbolic
-=======
             sage: var('t')                                                              # needs sage.symbolic
->>>>>>> 6695becb
             t
             sage: integrate(-exp(-x)*x^(t-1), x, algorithm="fricas")            # optional - fricas, needs sage.symbolic
             gamma(t, x)
@@ -465,19 +395,6 @@
             1.00000000000000
             sage: gamma_inc(2, 0)                                                       # needs sage.rings.real_mpfr
             1
-<<<<<<< HEAD
-            sage: gamma_inc(1/2, 2)                                                     # needs sage.symbolic
-            -sqrt(pi)*(erf(sqrt(2)) - 1)
-            sage: gamma_inc(1/2, 1)                                                     # needs sage.symbolic
-            -sqrt(pi)*(erf(1) - 1)
-            sage: gamma_inc(1/2, 0)                                                     # needs sage.symbolic
-            sqrt(pi)
-            sage: gamma_inc(x, 0)                                                       # needs sage.symbolic
-            gamma(x)
-            sage: gamma_inc(1, 2)                                                       # needs sage.symbolic
-            e^(-2)
-            sage: gamma_inc(0, 2)                                                       # needs sage.symbolic
-=======
 
             sage: # needs sage.symbolic
             sage: gamma_inc(1/2, 2)
@@ -491,7 +408,6 @@
             sage: gamma_inc(1, 2)
             e^(-2)
             sage: gamma_inc(0, 2)
->>>>>>> 6695becb
             -Ei(-2)
         """
         if y == 0:
@@ -564,11 +480,7 @@
         if algorithm == 'pari':
             v = ComplexField(prec)(x).gamma_inc(y)
         else:
-<<<<<<< HEAD
             v = ComplexField(prec)(_mpmath_call(_mpmath_gammainc, x, y, parent=R))
-=======
-            v = ComplexField(prec)(_mpmath_utils_call(_mpmath_gammainc, x, y, parent=R))
->>>>>>> 6695becb
         if v.is_real():
             return R(v)
         else:
@@ -595,28 +507,20 @@
             -0.1581584032951798 - 0.5104218539302277*I
             sage: gamma_inc_lower(RDF(1), 3)                                            # needs sage.rings.complex_double
             0.950212931632136
-<<<<<<< HEAD
-            sage: gamma_inc_lower(3, 2, hold=True)                                      # needs sage.symbolic
-=======
 
             sage: # needs sage.symbolic
             sage: gamma_inc_lower(3, 2, hold=True)
->>>>>>> 6695becb
             gamma_inc_lower(3, 2)
-            sage: gamma_inc_lower(3, 2)                                                 # needs sage.symbolic
+            sage: gamma_inc_lower(3, 2)
             -10*e^(-2) + 2
-            sage: gamma_inc_lower(x, 0)                                                 # needs sage.symbolic
+            sage: gamma_inc_lower(x, 0)
             0
-            sage: latex(gamma_inc_lower(x, x))                                          # needs sage.symbolic
+            sage: latex(gamma_inc_lower(x, x))
             \gamma\left(x, x\right)
-            sage: loads(dumps((gamma_inc_lower(x, x))))                                 # needs sage.symbolic
+            sage: loads(dumps((gamma_inc_lower(x, x))))
             gamma_inc_lower(x, x)
-<<<<<<< HEAD
-            sage: i = ComplexField(30).0; gamma_inc_lower(2, 1 + i)                     # needs sage.symbolic
-=======
 
             sage: i = ComplexField(30).0; gamma_inc_lower(2, 1 + i)                     # needs sage.rings.real_mpfr
->>>>>>> 6695becb
             0.29290790 + 0.42035364*I
             sage: gamma_inc_lower(2., 5)                                                # needs sage.rings.complex_double
             0.959572318005487
@@ -642,27 +546,6 @@
 
             sage: gamma_inc_lower(2., 0)                                                # needs sage.rings.complex_double
             0.000000000000000
-<<<<<<< HEAD
-            sage: gamma_inc_lower(2, 0)                                                 # needs sage.symbolic
-            0
-            sage: gamma_inc_lower(1/2, 2)                                               # needs sage.symbolic
-            sqrt(pi)*erf(sqrt(2))
-            sage: gamma_inc_lower(1/2, 1)                                               # needs sage.symbolic
-            sqrt(pi)*erf(1)
-            sage: gamma_inc_lower(1/2, 0)                                               # needs sage.symbolic
-            0
-            sage: gamma_inc_lower(x, 0)                                                 # needs sage.symbolic
-            0
-            sage: gamma_inc_lower(1, 2)                                                 # needs sage.symbolic
-            -e^(-2) + 1
-            sage: gamma_inc_lower(0, 2)                                                 # needs sage.symbolic
-            +Infinity
-            sage: gamma_inc_lower(2, 377/79)                                            # needs sage.symbolic
-            -456/79*e^(-377/79) + 1
-            sage: gamma_inc_lower(3, x)                                                 # needs sage.symbolic
-            -(x^2 + 2*x + 2)*e^(-x) + 2
-            sage: gamma_inc_lower(9/2, 37/7)                                            # needs sage.symbolic
-=======
 
             sage: # needs sage.symbolic
             sage: gamma_inc_lower(2, 0)
@@ -684,7 +567,6 @@
             sage: gamma_inc_lower(3, x)
             -(x^2 + 2*x + 2)*e^(-x) + 2
             sage: gamma_inc_lower(9/2, 37/7)
->>>>>>> 6695becb
             -1/38416*sqrt(pi)*(1672946*sqrt(259)*e^(-37/7)/sqrt(pi) - 252105*erf(1/7*sqrt(259)))
         """
         if y == 0:
@@ -706,11 +588,7 @@
             0.646647167633873
             sage: gamma_inc_lower(3, 2).n(200)                                          # needs sage.symbolic
             0.646647167633873081060005050275155...
-<<<<<<< HEAD
-            sage: gamma_inc_lower(0, 2.)                                                # needs sage.symbolic
-=======
             sage: gamma_inc_lower(0, 2.)                                                # needs sage.rings.real_mpfr
->>>>>>> 6695becb
             +infinity
         """
         R = parent or s_parent(x)
@@ -732,11 +610,7 @@
             Cx = ComplexField(prec)(x)
             v = Cx.gamma() - Cx.gamma_inc(y)
         else:
-<<<<<<< HEAD
             v = ComplexField(prec)(_mpmath_call(_mpmath_gammainc, x, 0, y, parent=R))
-=======
-            v = ComplexField(prec)(_mpmath_utils_call(_mpmath_gammainc, x, 0, y, parent=R))
->>>>>>> 6695becb
         return R(v) if v.is_real() else C(v)
 
     def _derivative_(self, x, y, diff_param=None):
@@ -814,15 +688,9 @@
 
     ::
 
-<<<<<<< HEAD
         sage: gamma(CDF(I))                                                             # needs sage.libs.pari sage.rings.complex_double sage.symbolic
         -0.15494982830181067 - 0.49801566811835607*I
         sage: gamma(CDF(0.5, 14))                                                       # needs sage.libs.pari sage.rings.complex_double
-=======
-        sage: gamma(CDF(I))                                                             # needs sage.libs.pari sage.symbolic
-        -0.15494982830181067 - 0.49801566811835607*I
-        sage: gamma(CDF(0.5, 14))                                                       # needs sage.libs.pari
->>>>>>> 6695becb
         -4.0537030780372815e-10 - 5.773299834553605e-10*I
 
     Use ``numerical_approx`` to get higher precision from
@@ -913,11 +781,7 @@
 
             sage: psi(.5)                                                               # needs sage.symbolic
             -1.96351002602142
-<<<<<<< HEAD
-            sage: psi(RealField(100)(.5))                                               # needs sage.rings.real_mpfr
-=======
             sage: psi(RealField(100)(.5))                                               # needs sage.rings.real_mpfr sage.symbolic
->>>>>>> 6695becb
             -1.9635100260214234794409763330
 
         TESTS::
@@ -1207,11 +1071,7 @@
         r"""
         TESTS::
 
-<<<<<<< HEAD
-            sage: RBF(beta(sin(3), sqrt(RBF(2).add_error(1e-8)/3)))  # abs tol 6e-7     # needs sage.libs.flint
-=======
             sage: RBF(beta(sin(3), sqrt(RBF(2).add_error(1e-8)/3)))  # abs tol 6e-7     # needs sage.libs.flint sage.symbolic
->>>>>>> 6695becb
             [7.407662 +/- 6.17e-7]
         """
         return [x, y]
