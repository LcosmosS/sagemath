r"""
Miscellaneous special functions

This module provides easy access to many of Maxima and PARI's
special functions.

Maxima's special functions package (which includes spherical
harmonic functions, spherical Bessel functions (of the 1st and 2nd
kind), and spherical Hankel functions (of the 1st and 2nd kind))
was written by Barton Willis of the University of Nebraska at
Kearney. It is released under the terms of the General Public
License (GPL).

Support for elliptic functions and integrals was written by Raymond
Toy. It is placed under the terms of the General Public License
(GPL) that governs the distribution of Maxima.

Next, we summarize some of the properties of the functions
implemented here.

- **Spherical harmonics**: Laplace's equation in spherical coordinates is:

    .. MATH::

        \frac{1}{r^2} \frac{\partial}{\partial r}
        \left( r^2 \frac{\partial f}{\partial r} \right) +
        \frac{1}{r^2\sin\theta} \frac{\partial}{\partial \theta}
        \left( \sin\theta \frac{\partial f}{\partial \theta} \right) +
        \frac{1}{r^2\sin^2\theta} \frac{\partial^2 f}{\partial \varphi^2} = 0.

  Note that the spherical coordinates `\theta` and `\varphi` are defined here
  as follows: `\theta` is the colatitude or polar angle, ranging from
  `0\leq\theta\leq\pi` and `\varphi` the azimuth or longitude, ranging from
  `0\leq\varphi<2\pi`.

  The general solution which remains finite towards infinity is a linear
  combination of functions of the form

    .. MATH::

        r^{-1-\ell} \cos (m \varphi) P_\ell^m (\cos{\theta} )

   and

    .. MATH::

        r^{-1-\ell} \sin (m \varphi) P_\ell^m (\cos{\theta} )

  where `P_\ell^m` are the associated Legendre polynomials
  (cf. :class:`~sage.functions.orthogonal_polys.Func_assoc_legendre_P`),
  and with integer parameters `\ell \ge 0` and `m` from `0` to `\ell`. Put in
  another way, the solutions with integer parameters `\ell \ge 0` and
  `- \ell\leq m\leq \ell`, can be written as linear combinations of:

    .. MATH::

        U_{\ell,m}(r,\theta , \varphi ) =
        r^{-1-\ell} Y_\ell^m( \theta , \varphi )

  where the functions `Y` are the spherical harmonic functions with
  parameters `\ell`, `m`, which can be written as:

    .. MATH::

        Y_\ell^m( \theta , \varphi ) =
        \sqrt{ \frac{(2\ell+1)}{4\pi} \frac{(\ell-m)!}{(\ell+m)!} }
        \, e^{i m \varphi } \, P_\ell^m ( \cos{\theta} ) .

  The spherical harmonics obey the normalisation condition

    .. MATH::

        \int_{\theta=0}^\pi\int_{\varphi=0}^{2\pi}
        Y_\ell^mY_{\ell'}^{m'*}\,d\Omega =
        \delta_{\ell\ell'}\delta_{mm'}\quad\quad d\Omega =
        \sin\theta\,d\varphi\,d\theta .

- The **incomplete elliptic integrals** (of the first kind, etc.) are:

    .. MATH::

        \begin{array}{c}
        \displaystyle\int_0^\phi \frac{1}{\sqrt{1 - m\sin(x)^2}}\, dx,\\
        \displaystyle\int_0^\phi \sqrt{1 - m\sin(x)^2}\, dx,\\
        \displaystyle\int_0^\phi \frac{\sqrt{1-mt^2}}{\sqrt(1 - t^2)}\, dx,\\
        \displaystyle\int_0^\phi
        \frac{1}{\sqrt{1 - m\sin(x)^2\sqrt{1 - n\sin(x)^2}}}\, dx,
        \end{array}

  and the complete ones are obtained by taking `\phi =\pi/2`.

.. WARNING::

    SciPy's versions are poorly documented and seem less accurate than the
    Maxima and PARI versions. Typically they are limited by hardware floats
    precision.

REFERENCES:

- Abramowitz and Stegun: *Handbook of Mathematical Functions* [AS1964]_

- :wikipedia:`Spherical_harmonics`

- :wikipedia:`Helmholtz_equation`

- `Online Encyclopedia of Special Functions
  <http://algo.inria.fr/esf/index.html>`_

AUTHORS:

- David Joyner (2006-13-06): initial version

- David Joyner (2006-30-10): bug fixes to pari wrappers of Bessel
  functions, hypergeometric_U

- William Stein (2008-02): Impose some sanity checks.

- David Joyner (2008-02-16): optional calls to scipy and replace all ``#random`` by ``...``

- David Joyner (2008-04-23): addition of elliptic integrals

- Eviatar Bach (2013): making elliptic integrals symbolic

- Eric Gourgoulhon (2022): add Condon-Shortley phase to spherical harmonics
"""

# ****************************************************************************
#       Copyright (C) 2006 William Stein <wstein@gmail.com>
#                     2006 David Joyner <wdj@usna.edu>
#
#  Distributed under the terms of the GNU General Public License (GPL)
#
#    This code is distributed in the hope that it will be useful,
#    but WITHOUT ANY WARRANTY; without even the implied warranty of
#    MERCHANTABILITY or FITNESS FOR A PARTICULAR PURPOSE.  See the GNU
#    General Public License for more details.
#
#  The full text of the GPL is available at:
#
#                  https://www.gnu.org/licenses/
# ****************************************************************************

import sage.rings.abc

from sage.misc.functional import sqrt
from sage.misc.lazy_import import lazy_import
from sage.rings.integer import Integer
from sage.rings.integer_ring import ZZ
from sage.symbolic.function import BuiltinFunction

lazy_import('sage.functions.jacobi', 'jacobi_am_f')
lazy_import('sage.functions.log', ['exp'])
lazy_import('sage.functions.trig', ['sin', 'cot'])

lazy_import('sage.misc.latex', 'latex')

lazy_import('sage.symbolic.constants', ['I', 'pi'])

lazy_import('sage.libs.mpmath.utils', 'call', as_='_mpmath_utils_call')
lazy_import('mpmath',
            ['spherharm', 'ellipe', 'ellipf', 'ellipk', 'ellippi'],
            as_=['_mpmath_spherharm', '_mpmath_ellipe', '_mpmath_ellipf',
                 '_mpmath_ellipk', '_mpmath_ellippi'])


class SphericalHarmonic(BuiltinFunction):
    r"""
    Returns the spherical harmonic function `Y_n^m(\theta, \varphi)`.

    For integers `n > -1`, `|m| \leq n`, simplification is done automatically.
    Numeric evaluation is supported for complex `n` and `m`.

    EXAMPLES::

        sage: x, y = var('x, y')                                                        # optional - sage.symbolic
        sage: spherical_harmonic(3, 2, x, y)                                            # optional - sage.symbolic
        1/8*sqrt(30)*sqrt(7)*cos(x)*e^(2*I*y)*sin(x)^2/sqrt(pi)
        sage: spherical_harmonic(3, 2, 1, 2)                                            # optional - sage.symbolic
        1/8*sqrt(30)*sqrt(7)*cos(1)*e^(4*I)*sin(1)^2/sqrt(pi)
        sage: spherical_harmonic(3 + I, 2., 1, 2)                                       # optional - sage.symbolic
        -0.351154337307488 - 0.415562233975369*I
        sage: latex(spherical_harmonic(3, 2, x, y, hold=True))                          # optional - sage.symbolic
        Y_{3}^{2}\left(x, y\right)
        sage: spherical_harmonic(1, 2, x, y)                                            # optional - sage.symbolic
        0

    The degree `n` and the order `m` can be symbolic::

        sage: n, m = var('n m')                                                         # optional - sage.symbolic
        sage: spherical_harmonic(n, m, x, y)                                            # optional - sage.symbolic
        spherical_harmonic(n, m, x, y)
        sage: latex(spherical_harmonic(n, m, x, y))                                     # optional - sage.symbolic
        Y_{n}^{m}\left(x, y\right)
        sage: diff(spherical_harmonic(n, m, x, y), x)                                   # optional - sage.symbolic
        m*cot(x)*spherical_harmonic(n, m, x, y)
         + sqrt(-(m + n + 1)*(m - n))*e^(-I*y)*spherical_harmonic(n, m + 1, x, y)
        sage: diff(spherical_harmonic(n, m, x, y), y)                                   # optional - sage.symbolic
        I*m*spherical_harmonic(n, m, x, y)

    The convention regarding the Condon-Shortley phase `(-1)^m` is the same
    as for SymPy's spherical harmonics and :wikipedia:`Spherical_harmonics`::

        sage: spherical_harmonic(1, 1, x, y)                                            # optional - sage.symbolic
        -1/4*sqrt(3)*sqrt(2)*e^(I*y)*sin(x)/sqrt(pi)
        sage: from sympy import Ynm                                                     # optional - sympy sage.symbolic
        sage: Ynm(1, 1, x, y).expand(func=True)                                         # optional - sympy sage.symbolic
        -sqrt(6)*exp(I*y)*sin(x)/(4*sqrt(pi))
        sage: spherical_harmonic(1, 1, x, y) - Ynm(1, 1, x, y)                          # optional - sympy sage.symbolic
        0

    It also agrees with SciPy's spherical harmonics::

        sage: spherical_harmonic(1, 1, pi/2, pi).n()  # abs tol 1e-14                   # optional - sage.symbolic
        0.345494149471335
        sage: from scipy.special import sph_harm  # NB: arguments x and y are swapped   # optional - scipy
        sage: sph_harm(1, 1, pi.n(), (pi/2).n())  # abs tol 1e-14                       # optional - scipy sage.symbolic
        (0.3454941494713355-4.231083042742082e-17j)

    Note that this convention differs from the one in Maxima, as revealed by
    the sign difference for odd values of `m`::

        sage: maxima.spherical_harmonic(1, 1, x, y).sage()                              # optional - sage.symbolic
        1/2*sqrt(3/2)*e^(I*y)*sin(x)/sqrt(pi)

    It follows that, contrary to Maxima, SageMath uses the same sign convention
    for spherical harmonics as SymPy, SciPy, Mathematica and
    :wikipedia:`Table_of_spherical_harmonics`.

    REFERENCES:

    - :wikipedia:`Spherical_harmonics`

    """
    def __init__(self):
        r"""
        TESTS::

            sage: n, m, theta, phi = var('n m theta phi')                               # optional - sage.symbolic
            sage: spherical_harmonic(n, m, theta, phi)._sympy_()                        # optional - sympy sage.symbolic
            Ynm(n, m, theta, phi)
        """
        BuiltinFunction.__init__(self, 'spherical_harmonic', nargs=4,
                                 conversions=dict(
                                    maple='SphericalY',
                                    mathematica='SphericalHarmonicY',
                                    maxima='spherical_harmonic',
                                    sympy='Ynm'))

    def _eval_(self, n, m, theta, phi, **kwargs):
        r"""
        TESTS::

            sage: x, y = var('x y')                                                     # optional - sage.symbolic
            sage: spherical_harmonic(1, 2, x, y)                                        # optional - sage.symbolic
            0
            sage: spherical_harmonic(1, -2, x, y)                                       # optional - sage.symbolic
            0
            sage: spherical_harmonic(1/2, 2, x, y)                                      # optional - sage.symbolic
            spherical_harmonic(1/2, 2, x, y)
            sage: spherical_harmonic(3, 2, x, y)                                        # optional - sage.symbolic
            1/8*sqrt(30)*sqrt(7)*cos(x)*e^(2*I*y)*sin(x)^2/sqrt(pi)
            sage: spherical_harmonic(3, 2, 1, 2)                                        # optional - sage.symbolic
            1/8*sqrt(30)*sqrt(7)*cos(1)*e^(4*I)*sin(1)^2/sqrt(pi)
            sage: spherical_harmonic(3 + I, 2., 1, 2)
            -0.351154337307488 - 0.415562233975369*I

        Check that :trac:`20939` is fixed::

            sage: ex = spherical_harmonic(3, 2, 1, 2*pi/3)                              # optional - sage.symbolic
            sage: QQbar(ex * sqrt(pi)/cos(1)/sin(1)^2).minpoly()                        # optional - sage.rings.number_field sage.symbolic
            x^4 + 105/32*x^2 + 11025/1024

        Check whether Sage yields correct results compared to Maxima,
        up to the Condon-Shortley phase factor `(-1)^m`
        (see :trac:`25034` and :trac:`33117`)::

            sage: spherical_harmonic(1, 1, pi/3, pi/6).n()  # abs tol 1e-14             # optional - sage.symbolic
            -0.259120612103502 - 0.149603355150537*I
            sage: maxima.spherical_harmonic(1, 1, pi/3, pi/6).n()  # abs tol 1e-14      # optional - sage.symbolic
            0.259120612103502 + 0.149603355150537*I
            sage: spherical_harmonic(1, -1, pi/3, pi/6).n()  # abs tol 1e-14            # optional - sage.symbolic
            0.259120612103502 - 0.149603355150537*I
            sage: maxima.spherical_harmonic(1, -1, pi/3, pi/6).n()  # abs tol 1e-14     # optional - sage.symbolic
            -0.259120612103502 + 0.149603355150537*I

        Check that :trac:`33501` is fixed::

            sage: spherical_harmonic(2, 1, x, y)                                        # optional - sage.symbolic
            -1/4*sqrt(6)*sqrt(5)*cos(x)*e^(I*y)*sin(x)/sqrt(pi)
            sage: spherical_harmonic(5, -3, x, y)                                       # optional - sage.symbolic
            -1/32*(9*sqrt(385)*sin(x)^4 - 8*sqrt(385)*sin(x)^2)*e^(-3*I*y)*sin(x)/sqrt(pi)

        """
        if n in ZZ and m in ZZ and n > -1:
            if abs(m) > n:
                return ZZ(0)
            if m == 0 and theta.is_zero():
                return sqrt((2*n+1)/4/pi)
            from sage.arith.misc import factorial
            from sage.functions.trig import cos
            from sage.functions.orthogonal_polys import gen_legendre_P
            res = (sqrt(factorial(n-m) * (2*n+1) / (4*pi * factorial(n+m)))
                    * gen_legendre_P(n, m, cos(theta))
                    * exp(I*m*phi)).simplify_trig()
            res = res.substitute({sqrt(sin(theta)**2): sin(theta)})
            return res

    def _evalf_(self, n, m, theta, phi, parent, **kwds):
        r"""
        TESTS::

            sage: spherical_harmonic(3 + I, 2, 1, 2).n(100)                             # optional - sage.symbolic
            -0.35115433730748836508201061672 - 0.41556223397536866209990358597*I
            sage: spherical_harmonic(I, I, I, I).n()                                    # optional - sage.symbolic
            7.66678546069894 - 0.265754432549751*I

        Consistency with ``_eval_``::

            sage: d = lambda a, b: abs(spherical_harmonic(a, b, 1., 2.)                 # optional - sage.symbolic
            ....:                      - spherical_harmonic(a, b, 1, 2).n())
            sage: ab = [(0, 0), (1, -1), (1, 0), (1, 1), (3, 2), (3, 3)]
            sage: all(d(a, b) < 1e-14 for a, b in ab)                                   # optional - sage.symbolic
            True

        """
        return _mpmath_utils_call(_mpmath_spherharm, n, m, theta, phi, parent=parent)

    def _derivative_(self, n, m, theta, phi, diff_param):
        r"""
        TESTS::

            sage: n, m, theta, phi = var('n m theta phi')                               # optional - sage.symbolic
            sage: Ynm = spherical_harmonic(n, m, theta, phi)                            # optional - sage.symbolic
            sage: DY_theta = Ynm.diff(theta); DY_theta                                  # optional - sage.symbolic
            m*cot(theta)*spherical_harmonic(n, m, theta, phi)
             + sqrt(-(m + n + 1)*(m - n))*e^(-I*phi)*spherical_harmonic(n, m + 1, theta, phi)
            sage: Ynm.diff(phi)                                                         # optional - sage.symbolic
            I*m*spherical_harmonic(n, m, theta, phi)

        Check that :trac:`33117` is fixed::

            sage: DY_theta.subs({n: 1, m: 0})                                                       # optional - sage.symbolic
            -1/2*sqrt(3)*sin(theta)/sqrt(pi)
            sage: Ynm.subs({n: 1, m: 0}).diff(theta)                                                # optional - sage.symbolic
            -1/2*sqrt(3)*sin(theta)/sqrt(pi)
            sage: bool(DY_theta.subs({n: 1, m: 0}) == Ynm.subs({n: 1, m: 0}).diff(theta))           # optional - sage.symbolic
            True
            sage: bool(DY_theta.subs({n: 1, m: 1}) == Ynm.subs({n: 1, m: 1}).diff(theta))           # optional - sage.symbolic
            True
            sage: bool(DY_theta.subs({n: 1, m: -1}) == Ynm.subs({n: 1, m: -1}).diff(theta))         # optional - sage.symbolic
            True

        """
        if diff_param == 2:
            return (m * cot(theta) * spherical_harmonic(n, m, theta, phi) +
                    sqrt((n - m) * (n + m + 1)) * exp(-I * phi) *
                    spherical_harmonic(n, m + 1, theta, phi))
        if diff_param == 3:
            return I * m * spherical_harmonic(n, m, theta, phi)

        raise ValueError('only derivative with respect to theta or phi'
                         ' supported')

    def _latex_(self):
        r"""
        TESTS::

            sage: latex(spherical_harmonic)                                             # optional - sage.symbolic
            Y_n^m
        """
        return r"Y_n^m"

    def _print_latex_(self, n, m, theta, phi):
        r"""
        TESTS::

            sage: y = var('y')                                                          # optional - sage.symbolic
            sage: latex(spherical_harmonic(3, 2, x, y, hold=True))                      # optional - sage.symbolic
            Y_{3}^{2}\left(x, y\right)
        """
        return r"Y_{{{}}}^{{{}}}\left({}, {}\right)".format(
                 latex(n), latex(m), latex(theta), latex(phi))

spherical_harmonic = SphericalHarmonic()

####### elliptic functions and integrals

def elliptic_j(z, prec=53):
    r"""
    Returns the elliptic modular `j`-function evaluated at `z`.

    INPUT:

    - ``z`` (complex) -- a complex number with positive imaginary part.

    - ``prec`` (default: 53) -- precision in bits for the complex field.

    OUTPUT:

    (complex) The value of `j(z)`.

    ALGORITHM:

    Calls the ``pari`` function ``ellj()``.

    AUTHOR:

    John Cremona

    EXAMPLES::

        sage: elliptic_j(CC(i))                                                         # optional - sage.rings.real_mpfr
        1728.00000000000
        sage: elliptic_j(sqrt(-2.0))
        8000.00000000000
        sage: z = ComplexField(100)(1, sqrt(11))/2                                      # optional - sage.rings.real_mpfr sage.symbolic
        sage: elliptic_j(z)                                                             # optional - sage.rings.real_mpfr sage.symbolic
        -32768.000...
        sage: elliptic_j(z).real().round()                                              # optional - sage.rings.real_mpfr sage.symbolic
        -32768

    ::

        sage: tau = (1 + sqrt(-163))/2                                                  # optional - sage.symbolic
        sage: (-elliptic_j(tau.n(100)).real().round())^(1/3)                            # optional - sage.symbolic
        640320

    This example shows the need for higher precision than the default one of
    the `ComplexField`, see :trac:`28355`::

        sage: -elliptic_j(tau)  # rel tol 1e-2                                          # optional - sage.symbolic
        2.62537412640767e17 - 732.558854258998*I
        sage: -elliptic_j(tau, 75)  # rel tol 1e-2                                      # optional - sage.symbolic
        2.625374126407680000000e17 - 0.0001309913593909879441262*I
        sage: -elliptic_j(tau, 100)  # rel tol 1e-2                                     # optional - sage.symbolic
        2.6253741264076799999999999999e17 - 1.3012822400356887122945119790e-12*I
        sage: (-elliptic_j(tau, 100).real().round())^(1/3)                              # optional - sage.symbolic
        640320
    """
    CC = z.parent()
    if not isinstance(CC, sage.rings.abc.ComplexField):
        from sage.rings.complex_mpfr import ComplexField
        CC = ComplexField(prec)
        try:
            z = CC(z)
        except ValueError:
            raise ValueError("elliptic_j only defined for complex arguments.")
    from sage.libs.pari.all import pari
    return CC(pari(z).ellj())

#### elliptic integrals

class EllipticE(BuiltinFunction):
    r"""
    Return the incomplete elliptic integral of the
    second kind:

    .. MATH::

        E(\varphi\,|\,m)=\int_0^\varphi \sqrt{1 - m\sin(x)^2}\, dx.

    EXAMPLES::

        sage: z = var("z")                                                              # optional - sage.symbolic
        sage: elliptic_e(z, 1)                                                          # optional - sage.symbolic
        elliptic_e(z, 1)
<<<<<<< HEAD
        sage: # this is still wrong: must be abs(sin(z)) + 2*round(z/pi)
        sage: elliptic_e(z, 1).simplify()                                               # optional - sage.symbolic
        2*round(z/pi) + sin(z)
        sage: elliptic_e(z, 0)                                                          # optional - sage.symbolic
=======
        sage: elliptic_e(z, 1).simplify() # not tested - gives wrong answer with maxima < 5.47
        2*round(z/pi) - sin(pi*round(z/pi) - z)
        sage: elliptic_e(z, 0)
>>>>>>> 853d0709
        z
        sage: elliptic_e(0.5, 0.1)  # abs tol 2e-15
        0.498011394498832
        sage: elliptic_e(1/2, 1/10).n(200)                                              # optional - sage.symbolic
        0.4980113944988315331154610406...

    .. SEEALSO::

        - Taking `\varphi = \pi/2` gives
          :func:`elliptic_ec()<sage.functions.special.EllipticEC>`.

        - Taking `\varphi = \operatorname{arc\,sin}(\operatorname{sn}(u,m))`
          gives :func:`elliptic_eu()<sage.functions.special.EllipticEU>`.

    REFERENCES:

    - :wikipedia:`Elliptic_integral#Incomplete_elliptic_integral_of_the_second_kind`

    - :wikipedia:`Jacobi_elliptic_functions`
    """
    def __init__(self):
        r"""
        TESTS::

            sage: loads(dumps(elliptic_e))
            elliptic_e
            sage: elliptic_e(x, x)._sympy_()                                            # optional - sympy sage.symbolic
            elliptic_e(x, x)

        Check that :trac:`34085` is fixed::

            sage: _ = var("x y")                                                        # optional - sage.symbolic
            sage: fricas(elliptic_e(x, y))                                      # optional - fricas  sage.symbolic
            ellipticE(sin(x),y)

        However, the conversion is only correct in the interval
        `[-\pi/2, \pi/2]`::

            sage: fricas(elliptic_e(x, y)).D(x).sage()/elliptic_e(x, y).diff(x) # optional - fricas  sage.symbolic
            cos(x)/sqrt(-sin(x)^2 + 1)

        Numerically::

            sage: f = lambda x, y: elliptic_e(arcsin(x), y).subs(x=x, y=y)      # optional - fricas  sage.symbolic
            sage: g = lambda x, y: fricas.ellipticE(x, y).sage()                # optional - fricas  sage.symbolic
            sage: d = lambda x, y: f(x, y) - g(x, y)                            # optional - fricas  sage.symbolic
            sage: [d(N(-pi/2 + x), y)                           # tol 1e-8      # optional - fricas  sage.symbolic
            ....:  for x in range(1, 3) for y in range(-2, 2)]
            [0.000000000000000,
             0.000000000000000,
             0.000000000000000,
             0.000000000000000,
             5.55111512312578e-17,
             0.000000000000000,
             0.000000000000000,
             0.000000000000000]

        """
        BuiltinFunction.__init__(self, 'elliptic_e', nargs=2,
                                 # Maple conversion left out since it uses
                                 # k instead of m as the second argument
                                 conversions=dict(mathematica='EllipticE',
                                                  maxima='elliptic_e',
                                                  sympy='elliptic_e',
                                                  fricas='((x,y)+->ellipticE(sin(x), y))'))

    def _eval_(self, z, m):
        """
        EXAMPLES::

            sage: z = var("z")                                                          # optional - sage.symbolic
            sage: elliptic_e(0, x)                                                      # optional - sage.symbolic
            0
            sage: elliptic_e(pi/2, x)                                                   # optional - sage.symbolic
            elliptic_ec(x)
            sage: elliptic_e(z, 0)                                                      # optional - sage.symbolic
            z
            sage: elliptic_e(z, 1)                                                      # optional - sage.symbolic
            elliptic_e(z, 1)

        Here arccoth doesn't have 1 in its domain, so we just hold the expression::

            sage: elliptic_e(arccoth(1), x^2*e)                                         # optional - sage.symbolic
            elliptic_e(+Infinity, x^2*e)
        """
        if z == 0:
            return Integer(0)
        elif z == pi / 2:
            return elliptic_ec(m)
        elif m == 0:
            return z

    def _evalf_(self, z, m, parent=None, algorithm=None):
        """
        EXAMPLES::

            sage: elliptic_e(0.5, 0.1)
            0.498011394498832
            sage: elliptic_e(1/2, 1/10).n(200)                                          # optional - sage.symbolic
            0.4980113944988315331154610406...
            sage: elliptic_e(I, I).n()                                                  # optional - sage.symbolic
            -0.189847437084712 + 1.03209769372160*I

        TESTS:

        This gave an error in Maxima (:trac:`15046`)::

            sage: elliptic_e(2.5, 2.5)
            0.535647771608740 + 1.63996015168665*I
        """
        R = parent or parent(z)
        return _mpmath_utils_call(_mpmath_ellipe, z, m, parent=R)

    def _derivative_(self, z, m, diff_param):
        """
        EXAMPLES::

            sage: x, z = var('x,z')                                                     # optional - sage.symbolic
            sage: elliptic_e(z, x).diff(z, 1)                                           # optional - sage.symbolic
            sqrt(-x*sin(z)^2 + 1)
            sage: elliptic_e(z, x).diff(x, 1)                                           # optional - sage.symbolic
            1/2*(elliptic_e(z, x) - elliptic_f(z, x))/x
        """
        if diff_param == 0:
            return sqrt(Integer(1) - m * sin(z) ** Integer(2))
        elif diff_param == 1:
            return (elliptic_e(z, m) - elliptic_f(z, m)) / (Integer(2) * m)

    def _print_latex_(self, z, m):
        r"""
        EXAMPLES::

            sage: latex(elliptic_e(pi, x))                                              # optional - sage.symbolic
            E(\pi\,|\,x)
        """
        return r"E(%s\,|\,%s)" % (latex(z), latex(m))

elliptic_e = EllipticE()


class EllipticEC(BuiltinFunction):
    r"""
    Return the complete elliptic integral of the second kind:

    .. MATH::

        E(m)=\int_0^{\pi/2} \sqrt{1 - m\sin(x)^2}\, dx.

    EXAMPLES::

        sage: elliptic_ec(0.1)
        1.53075763689776
        sage: elliptic_ec(x).diff()                                                     # optional - sage.symbolic
        1/2*(elliptic_ec(x) - elliptic_kc(x))/x

    .. SEEALSO::

        - :func:`elliptic_e()<sage.functions.special.EllipticE>`.

    REFERENCES:

    - :wikipedia:`Elliptic_integral#Complete_elliptic_integral_of_the_second_kind`
    """
    def __init__(self):
        """
        EXAMPLES::

            sage: loads(dumps(elliptic_ec))
            elliptic_ec
            sage: elliptic_ec(x)._sympy_()                                              # optional - sage.symbolic
            elliptic_e(x)

        TESTS::

            sage: fricas(elliptic_ec(x))                                        # optional - fricas  sage.symbolic
            ellipticE(x)

            sage: elliptic_ec(0.5)  # abs tol 1e-8                                      # optional - sage.symbolic
            1.35064388104768
            sage: fricas.ellipticE(0.5).sage()  # abs tol 1e-8                  # optional - fricas  sage.symbolic
            1.3506438810476755025201749
        """
        BuiltinFunction.__init__(self, 'elliptic_ec', nargs=1, latex_name='E',
                                 conversions=dict(mathematica='EllipticE',
                                                  maxima='elliptic_ec',
                                                  sympy='elliptic_e',
                                                  fricas='ellipticE'))

    def _eval_(self, x):
        """
        EXAMPLES::

            sage: elliptic_ec(0)                                                        # optional - sage.symbolic
            1/2*pi
            sage: elliptic_ec(1)                                                        # optional - sage.symbolic
            1
            sage: elliptic_ec(x)                                                        # optional - sage.symbolic
            elliptic_ec(x)
        """
        if x == 0:
            return pi / Integer(2)
        elif x == 1:
            return Integer(1)

    def _evalf_(self, x, parent=None, algorithm=None):
        """
        EXAMPLES::

            sage: elliptic_ec(sqrt(2)/2).n()                                            # optional - sage.symbolic
            1.23742252487318
            sage: elliptic_ec(sqrt(2)/2).n(200)                                         # optional - sage.symbolic
            1.237422524873181672854746084083...
            sage: elliptic_ec(I).n()                                                    # optional - sage.symbolic
            1.63241178144043 - 0.369219492375499*I
        """
        R = parent or parent(x)
        return _mpmath_utils_call(_mpmath_ellipe, x, parent=R)

    def _derivative_(self, x, diff_param):
        """
        EXAMPLES::

            sage: elliptic_ec(x).diff()                                                 # optional - sage.symbolic
            1/2*(elliptic_ec(x) - elliptic_kc(x))/x
        """
        return (elliptic_ec(x) - elliptic_kc(x)) / (Integer(2) * x)


elliptic_ec = EllipticEC()


class EllipticEU(BuiltinFunction):
    r"""
    Return Jacobi's form of the incomplete elliptic integral of the second kind:

    .. MATH::

        E(u,m)=
        \int_0^u \mathrm{dn}(x,m)^2\, dx = \int_0^\tau
        \frac{\sqrt{1-m x^2}}{\sqrt{1-x^2}}\, dx.

    where `\tau = \mathrm{sn}(u, m)`.

    Also, ``elliptic_eu(u, m) = elliptic_e(asin(sn(u,m)),m)``.

    EXAMPLES::

        sage: elliptic_eu(0.5, 0.1)
        0.496054551286597

    .. SEEALSO::

        - :func:`elliptic_e()<sage.functions.special.EllipticE>`.

    REFERENCES:

    - :wikipedia:`Elliptic_integral#Incomplete_elliptic_integral_of_the_second_kind`

    - :wikipedia:`Jacobi_elliptic_functions`
    """
    def __init__(self):
        r"""
        EXAMPLES::

            sage: loads(dumps(elliptic_eu))
            elliptic_eu
        """
        BuiltinFunction.__init__(self, 'elliptic_eu', nargs=2,
                                 conversions=dict(maxima='elliptic_eu'))

    def _eval_(self, u, m):
        """
        EXAMPLES::

            sage: elliptic_eu(1, 1)                                                     # optional - sage.symbolic
            elliptic_eu(1, 1)
        """
        pass

    def _evalf_(self, u, m, parent=None, algorithm=None):
        """
        EXAMPLES::

            sage: elliptic_eu(1, 1).n()                                                 # optional - sage.symbolic
            0.761594155955765
            sage: elliptic_eu(1, 1).n(200)                                              # optional - sage.symbolic
            0.7615941559557648881194582...
        """
        R = parent or parent(u)
        return _mpmath_utils_call(elliptic_eu_f, u, m, parent=R)

    def _derivative_(self, u, m, diff_param):
        """
        EXAMPLES::

            sage: x, m = var('x,m')                                                     # optional - sage.symbolic
            sage: elliptic_eu(x, m).diff(x)                                             # optional - sage.symbolic
            sqrt(-m*jacobi_sn(x, m)^2 + 1)*jacobi_dn(x, m)
            sage: elliptic_eu(x, m).diff(m)                                             # optional - sage.symbolic
            1/2*(elliptic_eu(x, m)
             - elliptic_f(jacobi_am(x, m), m))/m
             - 1/2*(m*jacobi_cn(x, m)*jacobi_sn(x, m)
             - (m - 1)*x
             - elliptic_eu(x, m)*jacobi_dn(x, m))*sqrt(-m*jacobi_sn(x, m)^2 + 1)/((m - 1)*m)
        """
        from sage.functions.jacobi import jacobi, jacobi_am
        if diff_param == 0:
            return (sqrt(-m * jacobi('sn', u, m) ** Integer(2) +
                         Integer(1)) * jacobi('dn', u, m))
        elif diff_param == 1:
            return (Integer(1) / Integer(2) *
                    (elliptic_eu(u, m) - elliptic_f(jacobi_am(u, m), m)) / m -
                    Integer(1) / Integer(2) * sqrt(-m * jacobi('sn', u, m) **
                    Integer(2) + Integer(1)) * (m * jacobi('sn', u, m) *
                    jacobi('cn', u, m) - (m - Integer(1)) * u -
                    elliptic_eu(u, m) * jacobi('dn', u, m)) /
                    ((m - Integer(1)) * m))

    def _print_latex_(self, u, m):
        """
        EXAMPLES::

            sage: latex(elliptic_eu(1, x))                                              # optional - sage.symbolic
            E(1;x)
        """
        return r"E(%s;%s)" % (latex(u), latex(m))

def elliptic_eu_f(u, m):
    r"""
    Internal function for numeric evaluation of ``elliptic_eu``, defined as
    `E\left(\operatorname{am}(u, m)|m\right)`, where `E` is the incomplete
    elliptic integral of the second kind and `\operatorname{am}` is the Jacobi
    amplitude function.

    EXAMPLES::

        sage: from sage.functions.special import elliptic_eu_f
        sage: elliptic_eu_f(0.5, 0.1)                                                   # optional - mpmath
        mpf('0.49605455128659691')
    """
    from sage.libs.mpmath import mp as ctx
    prec = ctx.prec
    try:
        u = ctx.convert(u)
        m = ctx.convert(m)
        ctx.prec += 10
        return ctx.ellipe(jacobi_am_f(u, m), m)
    finally:
        ctx.prec = prec


elliptic_eu = EllipticEU()


class EllipticF(BuiltinFunction):
    r"""
    Return the incomplete elliptic integral of the first kind.

    .. MATH::

        F(\varphi\,|\,m)=\int_0^\varphi \frac{dx}{\sqrt{1 - m\sin(x)^2}},

    Taking `\varphi = \pi/2` gives
    :func:`elliptic_kc()<sage.functions.special.EllipticKC>`.

    EXAMPLES::

        sage: z = var("z")                                                              # optional - sage.symbolic
        sage: elliptic_f(z, 0)                                                          # optional - sage.symbolic
        z
        sage: elliptic_f(z, 1).simplify()                                               # optional - sage.symbolic
        log(tan(1/4*pi + 1/2*z))
        sage: elliptic_f(0.2, 0.1)
        0.200132506747543

    .. SEEALSO::

        - :func:`elliptic_e()<sage.functions.special.EllipticE>`.

    REFERENCES:

    - :wikipedia:`Elliptic_integral#Incomplete_elliptic_integral_of_the_first_kind`
    """
    def __init__(self):
        r"""
        EXAMPLES::

            sage: loads(dumps(elliptic_f))
            elliptic_f
            sage: elliptic_f(x, 2)._sympy_()                                            # optional - sympy sage.symbolic
            elliptic_f(x, 2)

        Check that :trac:`34186` is fixed::

            sage: _ = var("x y")                                                        # optional - sage.symbolic
            sage: fricas(elliptic_f(x, y))                                      # optional - fricas  sage.symbolic
            ellipticF(sin(x),y)

        However, the conversion is only correct in the interval
        `[-\pi/2, \pi/2]`::

            sage: fricas(elliptic_f(x, y)).D(x).sage()/elliptic_f(x, y).diff(x) # optional - fricas  sage.symbolic
            cos(x)/sqrt(-sin(x)^2 + 1)

        Numerically::

            sage: f = lambda x, y: elliptic_f(arcsin(x), y).subs(x=x, y=y)      # optional - fricas  sage.symbolic
            sage: g = lambda x, y: fricas.ellipticF(x, y).sage()                # optional - fricas  sage.symbolic
            sage: d = lambda x, y: f(x, y) - g(x, y)                            # optional - fricas  sage.symbolic
            sage: [d(N(-pi/2 + x), y)                          # tol 1e-8       # optional - fricas  sage.symbolic
            ....:  for x in range(1, 3) for y in range(-2,2)]
            [0.000000000000000,
             0.000000000000000,
             0.000000000000000,
             0.000000000000000,
             5.55111512312578e-17,
             0.000000000000000,
             0.000000000000000,
             0.000000000000000]

        """
        BuiltinFunction.__init__(self, 'elliptic_f', nargs=2,
                                 conversions=dict(mathematica='EllipticF',
                                                  maxima='elliptic_f',
                                                  fricas='((x,y)+->ellipticF(sin(x), y))',
                                                  sympy='elliptic_f'))

    def _eval_(self, z, m):
        """
        EXAMPLES::

            sage: elliptic_f(x, 1)                                                      # optional - sage.symbolic
            elliptic_f(x, 1)
            sage: elliptic_f(x, 0)                                                      # optional - sage.symbolic
            x
            sage: elliptic_f(0, 1)                                                      # optional - sage.symbolic
            0
            sage: elliptic_f(pi/2, x)                                                   # optional - sage.symbolic
            elliptic_kc(x)
        """
        if m == 0:
            return z
        elif z == 0:
            return Integer(0)
        elif z == pi / 2:
            return elliptic_kc(m)

    def _evalf_(self, z, m, parent=None, algorithm=None):
        """
        EXAMPLES::

            sage: elliptic_f(1, 1).n()                                                  # optional - sage.symbolic
            1.22619117088352
            sage: elliptic_f(1, 1).n(200)                                               # optional - sage.symbolic
            1.22619117088351707081306096...
            sage: elliptic_f(I, I).n()                                                  # optional - sage.symbolic
            0.149965060031782 + 0.925097284105771*I
        """
        R = parent or parent(z)
        return _mpmath_utils_call(_mpmath_ellipf, z, m, parent=R)

    def _derivative_(self, z, m, diff_param):
        """
        EXAMPLES::

            sage: x, m = var('x,m')                                                     # optional - sage.symbolic
            sage: elliptic_f(x, m).diff(x)                                              # optional - sage.symbolic
            1/sqrt(-m*sin(x)^2 + 1)
            sage: elliptic_f(x, m).diff(m)                                              # optional - sage.symbolic
            -1/2*elliptic_f(x, m)/m
            + 1/4*sin(2*x)/(sqrt(-m*sin(x)^2 + 1)*(m - 1))
            - 1/2*elliptic_e(x, m)/((m - 1)*m)
        """
        if diff_param == 0:
            return Integer(1) / sqrt(Integer(1) - m * sin(z) ** Integer(2))
        elif diff_param == 1:
            return (elliptic_e(z, m) / (Integer(2) * (Integer(1) - m) * m) -
                    elliptic_f(z, m) / (Integer(2) * m) -
                    (sin(Integer(2) * z) /
                     (Integer(4) * (Integer(1) - m) *
                      sqrt(Integer(1) - m * sin(z) ** Integer(2)))))

    def _print_latex_(self, z, m):
        r"""
        EXAMPLES::

            sage: latex(elliptic_f(x, pi))                                              # optional - sage.symbolic
            F(x\,|\,\pi)
        """
        return r"F(%s\,|\,%s)" % (latex(z), latex(m))


elliptic_f = EllipticF()


class EllipticKC(BuiltinFunction):
    r"""
    Return the complete elliptic integral of the first kind:

    .. MATH::

        K(m)=\int_0^{\pi/2} \frac{dx}{\sqrt{1 - m\sin(x)^2}}.

    EXAMPLES::

        sage: elliptic_kc(0.5)
        1.85407467730137

    .. SEEALSO::

        - :func:`elliptic_f()<sage.functions.special.EllipticF>`.

        - :func:`elliptic_ec()<sage.functions.special.EllipticEC>`.

    REFERENCES:

    - :wikipedia:`Elliptic_integral#Complete_elliptic_integral_of_the_first_kind`

    - :wikipedia:`Elliptic_integral#Incomplete_elliptic_integral_of_the_first_kind`
    """
    def __init__(self):
        """
        EXAMPLES::

            sage: loads(dumps(elliptic_kc))
            elliptic_kc
            sage: elliptic_kc(x)._sympy_()                                              # optional - sage.symbolic
            elliptic_k(x)

        TESTS::

            sage: fricas(elliptic_kc(x))                                        # optional - fricas  sage.symbolic
            ellipticK(x)

            sage: elliptic_kc(0.3)  # abs tol 1e-8
            1.71388944817879
            sage: fricas.ellipticK(0.3).sage()  # abs tol 1e-3                  # optional - fricas  sage.symbolic
            1.7138894481787910555457043
        """
        BuiltinFunction.__init__(self, 'elliptic_kc', nargs=1, latex_name='K',
                                 conversions=dict(mathematica='EllipticK',
                                                  maxima='elliptic_kc',
                                                  sympy='elliptic_k',
                                                  fricas='ellipticK'))

    def _eval_(self, z):
        """
        EXAMPLES::

            sage: elliptic_kc(0)                                                        # optional - sage.symbolic
            1/2*pi
            sage: elliptic_kc(1/2)                                                      # optional - sage.symbolic
            elliptic_kc(1/2)

        TESTS:

        Check if complex numbers in the arguments are converted to maxima
        correctly (see :trac:`7557`)::

            sage: t = jacobi_sn(1.2 + 2*I*elliptic_kc(1 - .5), .5)
            sage: maxima(t)  # abs tol 1e-13                                            # optional - sage.symbolic
            0.88771548861928029 - 1.7301614091485560e-15*%i
            sage: t.n()  # abs tol 1e-13                                                # optional - sage.symbolic
            0.887715488619280 - 1.73016140914856e-15*I
        """
        if z == 0:
            return pi / 2
        else:
            return None

    def _evalf_(self, z, parent=None, algorithm=None):
        """
        EXAMPLES::

            sage: elliptic_kc(1/2).n()                                                  # optional - sage.symbolic
            1.85407467730137
            sage: elliptic_kc(1/2).n(200)                                               # optional - sage.symbolic
            1.85407467730137191843385034...
            sage: elliptic_kc(I).n()                                                    # optional - sage.symbolic
            1.42127228104504 + 0.295380284214777*I
        """
        R = parent or parent(z)
        return _mpmath_utils_call(_mpmath_ellipk, z, parent=R)

    def _derivative_(self, z, diff_param):
        """
        EXAMPLES::

            sage: elliptic_kc(x).diff(x)                                                # optional - sage.symbolic
            -1/2*((x - 1)*elliptic_kc(x)
            + elliptic_ec(x))/((x - 1)*x)
        """
        return ((elliptic_ec(z) - (Integer(1) - z) * elliptic_kc(z)) /
                (Integer(2) * (Integer(1) - z) * z))


elliptic_kc = EllipticKC()


class EllipticPi(BuiltinFunction):
    r"""
    Return the incomplete elliptic integral of the third kind:

    .. MATH::

        \Pi(n, t, m) = \int_0^t \frac{dx}{(1 - n \sin(x)^2)\sqrt{1 - m \sin(x)^2}}.

    INPUT:

    - ``n`` -- a real number, called the "characteristic"

    - ``t`` -- a real number, called the "amplitude"

    - ``m`` -- a real number, called the "parameter"

    EXAMPLES::

        sage: N(elliptic_pi(1, pi/4, 1))                                                # optional - sage.symbolic
        1.14779357469632

    Compare the value computed by Maxima to the definition as a definite integral
    (using GSL)::

        sage: elliptic_pi(0.1, 0.2, 0.3)
        0.200665068220979
        sage: numerical_integral(1/(1-0.1*sin(x)^2)/sqrt(1-0.3*sin(x)^2), 0.0, 0.2)     # optional - sage.symbolic
        (0.2006650682209791, 2.227829789769088e-15)

    REFERENCES:

    - :wikipedia:`Elliptic_integral#Incomplete_elliptic_integral_of_the_third_kind`
    """
    def __init__(self):
        """
        EXAMPLES::

            sage: loads(dumps(elliptic_pi))
            elliptic_pi
            sage: elliptic_pi(x, pi/4, 1)._sympy_()                                     # optional - sympy sage.symbolic
            elliptic_pi(x, pi/4, 1)
        """
        BuiltinFunction.__init__(self, 'elliptic_pi', nargs=3,
                                 conversions=dict(mathematica='EllipticPi',
                                                  maxima='EllipticPi',
                                                  # fricas='ellipticPi', doubt
                                                  sympy='elliptic_pi'))

    def _eval_(self, n, z, m):
        """
        EXAMPLES::

            sage: elliptic_pi(x, x, pi)                                                 # optional - sympy sage.symbolic
            elliptic_pi(x, x, pi)
            sage: elliptic_pi(0, x, pi)                                                 # optional - sympy sage.symbolic
            elliptic_f(x, pi)
        """
        if n == 0:
            return elliptic_f(z, m)

    def _evalf_(self, n, z, m, parent=None, algorithm=None):
        """
        EXAMPLES::

            sage: elliptic_pi(pi, 1/2, 1).n()                                           # optional - sage.symbolic
            0.795062820631931
            sage: elliptic_pi(pi, 1/2, 1).n(200)                                        # optional - sage.symbolic
            0.79506282063193125292514098445...
            sage: elliptic_pi(pi, 1, 1).n()                                             # optional - sage.symbolic
            0.0991592574231369 - 1.30004368185937*I
            sage: elliptic_pi(pi, I, I).n()                                             # optional - sage.symbolic
            0.0542471560940594 + 0.552096453413081*I
        """
        R = parent or parent(z)
        return _mpmath_utils_call(_mpmath_ellippi, n, z, m, parent=R)

    def _derivative_(self, n, z, m, diff_param):
        """
        EXAMPLES::

            sage: n, z, m = var('n,z,m')                                                # optional - sage.symbolic
            sage: elliptic_pi(n, z, m).diff(n)                                          # optional - sage.symbolic
            1/4*(sqrt(-m*sin(z)^2 + 1)*n*sin(2*z)/(n*sin(z)^2 - 1)
            + 2*(m - n)*elliptic_f(z, m)/n
            + 2*(n^2 - m)*elliptic_pi(n, z, m)/n
            + 2*elliptic_e(z, m))/((m - n)*(n - 1))
            sage: elliptic_pi(n, z, m).diff(z)                                          # optional - sage.symbolic
            -1/(sqrt(-m*sin(z)^2 + 1)*(n*sin(z)^2 - 1))
            sage: elliptic_pi(n, z, m).diff(m)                                          # optional - sage.symbolic
            1/4*(m*sin(2*z)/(sqrt(-m*sin(z)^2 + 1)*(m - 1))
            - 2*elliptic_e(z, m)/(m - 1)
            - 2*elliptic_pi(n, z, m))/(m - n)
        """
        if diff_param == 0:
            return ((Integer(1) / (Integer(2) * (m - n) * (n - Integer(1)))) *
                    (elliptic_e(z, m) + ((m - n) / n) * elliptic_f(z, m) +
                    ((n ** Integer(2) - m) / n) * elliptic_pi(n, z, m) -
                    (n * sqrt(Integer(1) - m * sin(z) ** Integer(2)) *
                     sin(Integer(2) * z)) /
                    (Integer(2) * (Integer(1) - n * sin(z) ** Integer(2)))))
        elif diff_param == 1:
            return (Integer(1) /
                    (sqrt(Integer(1) - m * sin(z) ** Integer(Integer(2))) *
                     (Integer(1) - n * sin(z) ** Integer(2))))
        elif diff_param == 2:
            return ((Integer(1) / (Integer(2) * (n - m))) *
                    (elliptic_e(z, m) / (m - Integer(1)) +
                     elliptic_pi(n, z, m) - (m * sin(Integer(2) * z)) /
                     (Integer(2) * (m - Integer(1)) *
                     sqrt(Integer(1) - m * sin(z) ** Integer(2)))))

    def _print_latex_(self, n, z, m):
        r"""
        EXAMPLES::

            sage: latex(elliptic_pi(x, pi, 0))                                          # optional - sage.symbolic
            \Pi(x,\pi,0)
        """
        return r"\Pi(%s,%s,%s)" % (latex(n), latex(z), latex(m))


elliptic_pi = EllipticPi()<|MERGE_RESOLUTION|>--- conflicted
+++ resolved
@@ -464,16 +464,9 @@
         sage: z = var("z")                                                              # optional - sage.symbolic
         sage: elliptic_e(z, 1)                                                          # optional - sage.symbolic
         elliptic_e(z, 1)
-<<<<<<< HEAD
-        sage: # this is still wrong: must be abs(sin(z)) + 2*round(z/pi)
-        sage: elliptic_e(z, 1).simplify()                                               # optional - sage.symbolic
-        2*round(z/pi) + sin(z)
-        sage: elliptic_e(z, 0)                                                          # optional - sage.symbolic
-=======
-        sage: elliptic_e(z, 1).simplify() # not tested - gives wrong answer with maxima < 5.47
+        sage: elliptic_e(z, 1).simplify() # not tested - gives wrong answer with maxima < 5.47  # optional - sage.symbolic
         2*round(z/pi) - sin(pi*round(z/pi) - z)
-        sage: elliptic_e(z, 0)
->>>>>>> 853d0709
+        sage: elliptic_e(z, 0)                                                                  # optional - sage.symbolic
         z
         sage: elliptic_e(0.5, 0.1)  # abs tol 2e-15
         0.498011394498832
