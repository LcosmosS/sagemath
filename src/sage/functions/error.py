--- conflicted
+++ resolved
@@ -266,12 +266,8 @@
 
             sage: gp.set_real_precision(59)  # random                                   # needs sage.libs.pari
             38
-<<<<<<< HEAD
             sage: print(gp.eval("1 - erfc(1)")); print(erf(1).n(200))                   # needs sage.libs.mpmath sage.libs.pari
-=======
-            sage: print(gp.eval("1 - erfc(1)")); print(erf(1).n(200))                   # needs mpmath sage.libs.pari
             0.84270079294971486934122063508260925929606699796630290845994
->>>>>>> a436233a
             0.84270079294971486934122063508260925929606699796630290845994
 
         Check that for an imaginary input, the output is also imaginary, see
