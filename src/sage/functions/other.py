--- conflicted
+++ resolved
@@ -2287,10 +2287,7 @@
         """
         return r"{} \in {}".format(latex(ex), latex(s))
 
-<<<<<<< HEAD
-
-element_of = Function_elementof()
-=======
+
 element_of = Function_elementof()
 
 
@@ -2301,5 +2298,4 @@
 
 
 symbol_table['functions']['equal'] = operator.eq
-symbol_table['functions']['notequal'] = operator.ne
->>>>>>> 60aad6a4
+symbol_table['functions']['notequal'] = operator.ne