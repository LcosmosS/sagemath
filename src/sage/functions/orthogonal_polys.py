--- conflicted
+++ resolved
@@ -248,7 +248,7 @@
 
 .. TODO::
 
-    Implement and Zernike polynomials.
+    Implement Zernike polynomials.
     :wikipedia:`Zernike_polynomials`
 
 REFERENCES:
@@ -471,6 +471,7 @@
             return self._maxima_init_evaled_(*args, **kwds)
 
         return super(OrthogonalFunction,self).__call__(*args, **kwds)
+
 
 class ChebyshevFunction(OrthogonalFunction):
     """
@@ -883,6 +884,7 @@
 
 chebyshev_T = Func_chebyshev_T()
 
+
 class Func_chebyshev_U(ChebyshevFunction):
     """
     Class for the Chebyshev polynomial of the second kind.
@@ -1157,55 +1159,7 @@
 chebyshev_U = Func_chebyshev_U()
 
 
-<<<<<<< HEAD
-def gen_laguerre(n,a,x):
-    """
-    Returns the generalized Laguerre polynomial for integers `n > -1`.
-    Typically, `a = 1/2` or `a = -1/2`.
-
-    REFERENCES:
-
-    - Table on page 789 in [ASHandbook]_.
-
-    EXAMPLES::
-
-        sage: x = PolynomialRing(QQ, 'x').gen()
-        sage: gen_laguerre(2,1,x)
-        1/2*x^2 - 3*x + 3
-        sage: gen_laguerre(2,1/2,x)
-        1/2*x^2 - 5/2*x + 15/8
-        sage: gen_laguerre(2,-1/2,x)
-        1/2*x^2 - 3/2*x + 3/8
-        sage: gen_laguerre(2,0,x)
-        1/2*x^2 - 2*x + 1
-        sage: gen_laguerre(3,0,x)
-        -1/6*x^3 + 3/2*x^2 - 3*x + 1
-
-    Check that :trac:`17192` is fixed::
-
-        sage: x = PolynomialRing(QQ, 'x').gen()
-        sage: gen_laguerre(0,1,x)
-        1
-
-        sage: gen_laguerre(-1,1,x)
-        Traceback (most recent call last):
-        ...
-        ValueError: n must be greater than -1, got n = -1
-
-        sage: gen_laguerre(-7,1,x)
-        Traceback (most recent call last):
-        ...
-        ValueError: n must be greater than -1, got n = -7
-    """
-    if not (n > -1):
-        raise ValueError("n must be greater than -1, got n = {0}".format(n))
-
-    _init()
-    return sage_eval(maxima.eval('gen_laguerre(%s,%s,x)'%(ZZ(n),a)), locals={'x':x})
-
-=======
->>>>>>> 6631c778
-def gen_legendre_P(n,m,x):
+def gen_legendre_P(n, m, x):
     r"""
     Returns the generalized (or associated) Legendre function of the
     first kind.
@@ -1243,7 +1197,8 @@
     else:
         return sqrt(1-x**2)*(((n-m+1)*x*gen_legendre_P(n,m-1,x)-(n+m-1)*gen_legendre_P(n-1,m-1,x))/(1-x**2))
 
-def gen_legendre_Q(n,m,x):
+
+def gen_legendre_Q(n, m, x):
     """
     Returns the generalized (or associated) Legendre function of the
     second kind.
@@ -1282,7 +1237,8 @@
     else:
         return ((n-m+1)*x*gen_legendre_Q(n,m-1,x)-(n+m-1)*gen_legendre_Q(n-1,m-1,x))/sqrt(1-x**2)
 
-def hermite(n,x):
+
+def hermite(n, x):
     """
     Returns the Hermite polynomial for integers `n > -1`.
 
@@ -1331,7 +1287,8 @@
     _init()
     return sage_eval(maxima.eval('hermite(%s,x)'%ZZ(n)), locals={'x':x})
 
-def jacobi_P(n,a,b,x):
+
+def jacobi_P(n, a, b, x):
     r"""
     Returns the Jacobi polynomial `P_n^{(a,b)}(x)` for
     integers `n > -1` and a and b symbolic or `a > -1`
@@ -1374,50 +1331,8 @@
     _init()
     return sage_eval(maxima.eval('jacobi_p(%s,%s,%s,x)'%(ZZ(n),a,b)), locals={'x':x})
 
-<<<<<<< HEAD
-def laguerre(n,x):
-    """
-    Return the Laguerre polynomial for integers `n > -1`.
-
-    REFERENCE:
-
-    - [ASHandbook]_ 22.5.16, page 778 and page 789.
-
-    EXAMPLES::
-
-        sage: x = PolynomialRing(QQ, 'x').gen()
-        sage: laguerre(2,x)
-        1/2*x^2 - 2*x + 1
-        sage: laguerre(3,x)
-        -1/6*x^3 + 3/2*x^2 - 3*x + 1
-        sage: laguerre(2,2)
-        -1
-
-    Check that :trac:`17192` is fixed::
-
-        sage: x = PolynomialRing(QQ, 'x').gen()
-        sage: laguerre(0,x)
-        1
-
-        sage: laguerre(-1,x)
-        Traceback (most recent call last):
-        ...
-        ValueError: n must be greater than -1, got n = -1
-
-        sage: laguerre(-7,x)
-        Traceback (most recent call last):
-        ...
-        ValueError: n must be greater than -1, got n = -7
-    """
-    if not (n > -1):
-        raise ValueError("n must be greater than -1, got n = {0}".format(n))
-
-    _init()
-    return sage_eval(maxima.eval('laguerre(%s,x)'%ZZ(n)), locals={'x':x})
-
-=======
->>>>>>> 6631c778
-def legendre_P(n,x):
+
+def legendre_P(n, x):
     """
     Returns the Legendre polynomial of the first kind.
 
@@ -1443,7 +1358,8 @@
     _init()
     return sage_eval(maxima.eval('legendre_p(%s,x)'%ZZ(n)), locals={'x':x})
 
-def legendre_Q(n,x):
+
+def legendre_Q(n, x):
     """
     Returns the Legendre function of the second kind.
 
@@ -1464,7 +1380,8 @@
     _init()
     return sage_eval(maxima.eval('legendre_q(%s,x)'%ZZ(n)), locals={'x':x})
 
-def ultraspherical(n,a,x):
+
+def ultraspherical(n, a, x):
     """
     Returns the ultraspherical (or Gegenbauer) polynomial for integers
     `n > -1`.
