--- conflicted
+++ resolved
@@ -63,13 +63,8 @@
 
 lazy_import('sage.symbolic.ring', 'SR')
 
-<<<<<<< HEAD
 lazy_import('sage.libs.mpmath.sage_utils', 'call', as_='_mpmath_call')
 lazy_import('sage.libs.mpmath.all',
-=======
-lazy_import('sage.libs.mpmath.utils', 'call', as_='_mpmath_utils_call')
-lazy_import('mpmath',
->>>>>>> 6695becb
             ['chi', 'ci', 'e1', 'ei', 'expint', 'ei', 'li', 'shi', 'si'],
             as_=['_mpmath_chi', '_mpmath_ci', '_mpmath_e1', '_mpmath_ei', '_mpmath_expint',
                  '_mpmath_ei', '_mpmath_li', '_mpmath_shi', '_mpmath_si'])
@@ -121,18 +116,6 @@
 
     Symbolic derivatives and integrals are handled by Sage and Maxima::
 
-<<<<<<< HEAD
-        sage: x = var('x')                                                              # needs sage.symbolic
-        sage: f = exp_integral_e(2,x)                                                   # needs sage.symbolic
-        sage: f.diff(x)                                                                 # needs sage.symbolic
-        -exp_integral_e(1, x)
-
-        sage: f.integrate(x)                                                            # needs sage.symbolic
-        -exp_integral_e(3, x)
-
-        sage: f = exp_integral_e(-1, x)                                                 # needs sage.symbolic
-        sage: f.integrate(x)                                                            # needs sage.symbolic
-=======
         sage: # needs sage.symbolic
         sage: x = var('x')
         sage: f = exp_integral_e(2,x)
@@ -142,7 +125,6 @@
         -exp_integral_e(3, x)
         sage: f = exp_integral_e(-1, x)
         sage: f.integrate(x)
->>>>>>> 6695becb
         Ei(-x) - gamma(-1, x)
 
     Some special values of ``exp_integral_e`` can be simplified.
@@ -243,11 +225,7 @@
             sage: exp_integral_e(1, RealField(100)(1))                                  # needs sage.rings.real_mpfr
             0.21938393439552027367716377546
         """
-<<<<<<< HEAD
         return _mpmath_call(_mpmath_expint, n, z, parent=parent)
-=======
-        return _mpmath_utils_call(_mpmath_expint, n, z, parent=parent)
->>>>>>> 6695becb
 
     def _print_latex_(self, n, z):
         r"""
@@ -268,15 +246,6 @@
 
         EXAMPLES::
 
-<<<<<<< HEAD
-            sage: x = var('x')                                                          # needs sage.symbolic
-            sage: f = exp_integral_e(2, x)                                              # needs sage.symbolic
-            sage: f.diff(x)                                                             # needs sage.symbolic
-            -exp_integral_e(1, x)
-
-            sage: f = exp_integral_e(2, sqrt(x))                                        # needs sage.symbolic
-            sage: f.diff(x)                                                             # needs sage.symbolic
-=======
             sage: # needs sage.symbolic
             sage: x = var('x')
             sage: f = exp_integral_e(2, x)
@@ -284,7 +253,6 @@
             -exp_integral_e(1, x)
             sage: f = exp_integral_e(2, sqrt(x))
             sage: f.diff(x)
->>>>>>> 6695becb
             -1/2*exp_integral_e(1, sqrt(x))/sqrt(x)
         """
         if n in ZZ and n > 0:
@@ -329,21 +297,12 @@
 
     Symbolic derivatives and integrals are handled by Sage and Maxima::
 
-<<<<<<< HEAD
-        sage: x = var('x')                                                              # needs sage.symbolic
-        sage: f = exp_integral_e1(x)                                                    # needs sage.symbolic
-        sage: f.diff(x)                                                                 # needs sage.symbolic
-        -e^(-x)/x
-
-        sage: f.integrate(x)                                                            # needs sage.symbolic
-=======
         sage: # needs sage.symbolic
         sage: x = var('x')
         sage: f = exp_integral_e1(x)
         sage: f.diff(x)
         -e^(-x)/x
         sage: f.integrate(x)
->>>>>>> 6695becb
         -exp_integral_e(2, x)
 
     ALGORITHM:
@@ -378,11 +337,7 @@
             0.55977359477616081174679593931508523522684689031635351524829
 
         """
-<<<<<<< HEAD
         return _mpmath_call(_mpmath_e1, z, parent=parent)
-=======
-        return _mpmath_utils_call(_mpmath_e1, z, parent=parent)
->>>>>>> 6695becb
 
     def _print_latex_(self, z):
         r"""
@@ -403,15 +358,6 @@
 
         EXAMPLES::
 
-<<<<<<< HEAD
-            sage: x = var('x')                                                          # needs sage.symbolic
-            sage: f = exp_integral_e1(x)                                                # needs sage.symbolic
-            sage: f.diff(x)                                                             # needs sage.symbolic
-            -e^(-x)/x
-
-            sage: f = exp_integral_e1(x^2)                                              # needs sage.symbolic
-            sage: f.diff(x)                                                             # needs sage.symbolic
-=======
             sage: # needs sage.symbolic
             sage: x = var('x')
             sage: f = exp_integral_e1(x)
@@ -419,7 +365,6 @@
             -e^(-x)/x
             sage: f = exp_integral_e1(x^2)
             sage: f.diff(x)
->>>>>>> 6695becb
             -2*e^(-x^2)/x
 
         """
@@ -454,32 +399,19 @@
 
     Symbolic derivatives and integrals are handled by Sage and Maxima::
 
-<<<<<<< HEAD
-        sage: x = var('x')                                                              # needs sage.symbolic
-        sage: f = log_integral(x)                                                       # needs sage.symbolic
-        sage: f.diff(x)                                                                 # needs sage.symbolic
-        1/log(x)
-
-        sage: f.integrate(x)                                                            # needs sage.symbolic
-=======
         sage: # needs sage.symbolic
         sage: x = var('x')
         sage: f = log_integral(x)
         sage: f.diff(x)
         1/log(x)
         sage: f.integrate(x)
->>>>>>> 6695becb
         x*log_integral(x) - Ei(2*log(x))
 
     Here is a test from the mpmath documentation. There are
     1,925,320,391,606,803,968,923 many prime numbers less than 1e23. The
     value of ``log_integral(1e23)`` is very close to this::
 
-<<<<<<< HEAD
-        sage: log_integral(1e23)                                                        # needs sage.symbolic
-=======
         sage: log_integral(1e23)                                                        # needs mpmath
->>>>>>> 6695becb
         1.92532039161405e21
 
     ALGORITHM:
@@ -546,21 +478,13 @@
         """
         EXAMPLES::
 
-<<<<<<< HEAD
-            sage: N(log_integral(1e6))                                                  # needs sage.symbolic
-=======
             sage: N(log_integral(1e6))                                                  # needs mpmath
->>>>>>> 6695becb
             78627.5491594622
             sage: log_integral(RealField(200)(1e6))                                     # needs sage.rings.real_mpfr
             78627.549159462181919862910747947261161321874382421767074759
 
         """
-<<<<<<< HEAD
         return _mpmath_call(_mpmath_li, z, parent=parent)
-=======
-        return _mpmath_utils_call(_mpmath_li, z, parent=parent)
->>>>>>> 6695becb
 
     def _derivative_(self, z, diff_param=None):
         r"""
@@ -568,15 +492,6 @@
 
         EXAMPLES::
 
-<<<<<<< HEAD
-            sage: x = var('x')                                                          # needs sage.symbolic
-            sage: f = log_integral(x)                                                   # needs sage.symbolic
-            sage: f.diff(x)                                                             # needs sage.symbolic
-            1/log(x)
-
-            sage: f = log_integral(x^2)                                                 # needs sage.symbolic
-            sage: f.diff(x)                                                             # needs sage.symbolic
-=======
             sage: # needs sage.symbolic
             sage: x = var('x')
             sage: f = log_integral(x)
@@ -584,7 +499,6 @@
             1/log(x)
             sage: f = log_integral(x^2)
             sage: f.diff(x)
->>>>>>> 6695becb
             2*x/log(x^2)
 
         """
@@ -766,11 +680,7 @@
             0.000000000000000
 
         """
-<<<<<<< HEAD
         return _mpmath_call(_mpmath_li, z, offset=True, parent=parent)
-=======
-        return _mpmath_utils_call(_mpmath_li, z, offset=True, parent=parent)
->>>>>>> 6695becb
 
     def _derivative_(self, z, diff_param=None):
         r"""
@@ -778,15 +688,6 @@
 
         EXAMPLES::
 
-<<<<<<< HEAD
-            sage: x = var('x')                                                          # needs sage.symbolic
-            sage: f = log_integral_offset(x)                                            # needs sage.symbolic
-            sage: f.diff(x)                                                             # needs sage.symbolic
-            1/log(x)
-
-            sage: f = log_integral_offset(x^2)                                          # needs sage.symbolic
-            sage: f.diff(x)                                                             # needs sage.symbolic
-=======
             sage: # needs sage.symbolic
             sage: x = var('x')
             sage: f = log_integral_offset(x)
@@ -794,7 +695,6 @@
             1/log(x)
             sage: f = log_integral_offset(x^2)
             sage: f.diff(x)
->>>>>>> 6695becb
             2*x/log(x^2)
         """
         return 1/log(z)
@@ -835,11 +735,7 @@
 
     The limit of `\operatorname{Si}(z)` as `z \to \infty` is `\pi/2`::
 
-<<<<<<< HEAD
-        sage: N(sin_integral(1e23))                                                     # needs sage.symbolic
-=======
         sage: N(sin_integral(1e23))                                                     # needs mpmath
->>>>>>> 6695becb
         1.57079632679490
         sage: N(pi/2)                                                                   # needs sage.symbolic
         1.57079632679490
@@ -863,17 +759,6 @@
 
     Symbolic derivatives and integrals are handled by Sage and Maxima::
 
-<<<<<<< HEAD
-        sage: x = var('x')                                                              # needs sage.symbolic
-        sage: f = sin_integral(x)                                                       # needs sage.symbolic
-        sage: f.diff(x)                                                                 # needs sage.symbolic
-        sin(x)/x
-
-        sage: f.integrate(x)                                                            # needs sage.symbolic
-        x*sin_integral(x) + cos(x)
-
-        sage: integrate(sin(x)/x, x)                                                    # needs sage.symbolic
-=======
         sage: # needs sage.symbolic
         sage: x = var('x')
         sage: f = sin_integral(x)
@@ -882,7 +767,6 @@
         sage: f.integrate(x)
         x*sin_integral(x) + cos(x)
         sage: integrate(sin(x)/x, x)
->>>>>>> 6695becb
         -1/2*I*Ei(I*x) + 1/2*I*Ei(-I*x)
 
 
@@ -987,11 +871,7 @@
             sage: sin_integral(-1e23)                                                   # needs mpmath
             -1.57079632679490
         """
-<<<<<<< HEAD
         return _mpmath_call(_mpmath_si, z, parent=parent)
-=======
-        return _mpmath_utils_call(_mpmath_si, z, parent=parent)
->>>>>>> 6695becb
 
     def _derivative_(self, z, diff_param=None):
         r"""
@@ -1001,15 +881,6 @@
 
         EXAMPLES::
 
-<<<<<<< HEAD
-            sage: x = var('x')                                                          # needs sage.symbolic
-            sage: f = sin_integral(x)                                                   # needs sage.symbolic
-            sage: f.diff(x)                                                             # needs sage.symbolic
-            sin(x)/x
-
-            sage: f = sin_integral(x^2)                                                 # needs sage.symbolic
-            sage: f.diff(x)                                                             # needs sage.symbolic
-=======
             sage: # needs sage.symbolic
             sage: x = var('x')
             sage: f = sin_integral(x)
@@ -1017,7 +888,6 @@
             sin(x)/x
             sage: f = sin_integral(x^2)
             sage: f.diff(x)
->>>>>>> 6695becb
             2*sin(x^2)/x
 
         """
@@ -1047,11 +917,7 @@
         0.119629786008000
         sage: cos_integral(0)                                                           # needs sage.symbolic
         cos_integral(0)
-<<<<<<< HEAD
-        sage: N(cos_integral(0))                                                        # needs sage.symbolic
-=======
         sage: N(cos_integral(0))                                                        # needs mpmath
->>>>>>> 6695becb
         -infinity
 
     Numerical evaluation for real and complex arguments is handled using mpmath::
@@ -1085,21 +951,12 @@
 
     Symbolic derivatives and integrals are handled by Sage and Maxima::
 
-<<<<<<< HEAD
-        sage: x = var('x')                                                              # needs sage.symbolic
-        sage: f = cos_integral(x)                                                       # needs sage.symbolic
-        sage: f.diff(x)                                                                 # needs sage.symbolic
-        cos(x)/x
-
-        sage: f.integrate(x)                                                            # needs sage.symbolic
-=======
         sage: # needs sage.symbolic
         sage: x = var('x')
         sage: f = cos_integral(x)
         sage: f.diff(x)
         cos(x)/x
         sage: f.integrate(x)
->>>>>>> 6695becb
         x*cos_integral(x) - sin(x)
 
     The Nielsen spiral is the parametric plot of (Si(t), Ci(t))::
@@ -1158,11 +1015,7 @@
             0.83786694098020824089467857943 + 1.5707963267948966192313216916*I
 
         """
-<<<<<<< HEAD
         return _mpmath_call(_mpmath_ci, z, parent=parent)
-=======
-        return _mpmath_utils_call(_mpmath_ci, z, parent=parent)
->>>>>>> 6695becb
 
     def _derivative_(self, z, diff_param=None):
         r"""
@@ -1170,15 +1023,6 @@
 
         EXAMPLES::
 
-<<<<<<< HEAD
-            sage: x = var('x')                                                          # needs sage.symbolic
-            sage: f = cos_integral(x)                                                   # needs sage.symbolic
-            sage: f.diff(x)                                                             # needs sage.symbolic
-            cos(x)/x
-
-            sage: f = cos_integral(x^2)                                                 # needs sage.symbolic
-            sage: f.diff(x)                                                             # needs sage.symbolic
-=======
             sage: # needs sage.symbolic
             sage: x = var('x')
             sage: f = cos_integral(x)
@@ -1186,7 +1030,6 @@
             cos(x)/x
             sage: f = cos_integral(x^2)
             sage: f.diff(x)
->>>>>>> 6695becb
             2*cos(x^2)/x
 
         """
@@ -1238,11 +1081,7 @@
 
     The limit `\operatorname{Shi}(z)` as `z \to \infty` is `\infty`::
 
-<<<<<<< HEAD
-        sage: N(sinh_integral(Infinity))                                                # needs sage.symbolic
-=======
         sage: N(sinh_integral(Infinity))                                                # needs mpmath
->>>>>>> 6695becb
         +infinity
 
     Symbolic derivatives and integrals are handled by Sage and Maxima::
@@ -1262,15 +1101,9 @@
 
         sage: integrate(sinh_integral(x), x, 0, 1/2)                                    # needs sage.symbolic
         -cosh(1/2) + 1/2*sinh_integral(1/2) + 1
-<<<<<<< HEAD
-        sage: integrate(sinh_integral(x), x, 0, 1/2).n() # correct                      # needs sage.symbolic
-        0.125872409703453
-        sage: integrate(sinh_integral(x), x, 0, 0.5).n() # fixed in maxima 5.29.1       # needs sage.symbolic
-=======
         sage: integrate(sinh_integral(x), x, 0, 1/2).n()  # correct                     # needs sage.symbolic
         0.125872409703453
         sage: integrate(sinh_integral(x), x, 0, 0.5).n()  # fixed in maxima 5.29.1      # needs sage.symbolic
->>>>>>> 6695becb
         0.125872409703453
 
     ALGORITHM:
@@ -1334,11 +1167,7 @@
             0.94608307036718301494135331382*I
 
         """
-<<<<<<< HEAD
         return _mpmath_call(_mpmath_shi, z, parent=parent)
-=======
-        return _mpmath_utils_call(_mpmath_shi, z, parent=parent)
->>>>>>> 6695becb
 
     def _derivative_(self, z, diff_param=None):
         r"""
@@ -1346,15 +1175,6 @@
 
         EXAMPLES::
 
-<<<<<<< HEAD
-            sage: x = var('x')                                                          # needs sage.symbolic
-            sage: f = sinh_integral(x)                                                  # needs sage.symbolic
-            sage: f.diff(x)                                                             # needs sage.symbolic
-            sinh(x)/x
-
-            sage: f = sinh_integral(ln(x))                                              # needs sage.symbolic
-            sage: f.diff(x)                                                             # needs sage.symbolic
-=======
             sage: # needs sage.symbolic
             sage: x = var('x')
             sage: f = sinh_integral(x)
@@ -1362,7 +1182,6 @@
             sinh(x)/x
             sage: f = sinh_integral(ln(x))
             sage: f.diff(x)
->>>>>>> 6695becb
             1/2*(x^2 - 1)/(x^2*log(x))
 
         """
@@ -1403,11 +1222,7 @@
     Here is an example from the mpmath documentation::
 
         sage: f(x) = cosh_integral(x)                                                   # needs sage.symbolic
-<<<<<<< HEAD
-        sage: find_root(f, 0.1, 1.0)                                                    # needs sage.symbolic
-=======
         sage: find_root(f, 0.1, 1.0)                                                    # needs scipy sage.symbolic
->>>>>>> 6695becb
         0.523822571389...
 
     Compare ``cosh_integral(3.0)`` to the definition of the value using
@@ -1426,30 +1241,17 @@
 
     The limit of `\operatorname{Chi}(z)` as `z \to \infty` is `\infty`::
 
-<<<<<<< HEAD
-        sage: N(cosh_integral(Infinity))                                                # needs sage.symbolic
-=======
         sage: N(cosh_integral(Infinity))                                                # needs mpmath
->>>>>>> 6695becb
         +infinity
 
     Symbolic derivatives and integrals are handled by Sage and Maxima::
 
-<<<<<<< HEAD
-        sage: x = var('x')                                                              # needs sage.symbolic
-        sage: f = cosh_integral(x)                                                      # needs sage.symbolic
-        sage: f.diff(x)                                                                 # needs sage.symbolic
-        cosh(x)/x
-
-        sage: f.integrate(x)                                                            # needs sage.symbolic
-=======
         sage: # needs sage.symbolic
         sage: x = var('x')
         sage: f = cosh_integral(x)
         sage: f.diff(x)
         cosh(x)/x
         sage: f.integrate(x)
->>>>>>> 6695becb
         x*cosh_integral(x) - sinh(x)
 
     ALGORITHM:
@@ -1493,11 +1295,7 @@
             0.33740392290096813466264620389 + 1.5707963267948966192313216916*I
 
         """
-<<<<<<< HEAD
         return _mpmath_call(_mpmath_chi, z, parent=parent)
-=======
-        return _mpmath_utils_call(_mpmath_chi, z, parent=parent)
->>>>>>> 6695becb
 
     def _derivative_(self, z, diff_param=None):
         r"""
@@ -1505,15 +1303,6 @@
 
         EXAMPLES::
 
-<<<<<<< HEAD
-            sage: x = var('x')                                                          # needs sage.symbolic
-            sage: f = cosh_integral(x)                                                  # needs sage.symbolic
-            sage: f.diff(x)                                                             # needs sage.symbolic
-            cosh(x)/x
-
-            sage: f = cosh_integral(ln(x))                                              # needs sage.symbolic
-            sage: f.diff(x)                                                             # needs sage.symbolic
-=======
             sage: # needs sage.symbolic
             sage: x = var('x')
             sage: f = cosh_integral(x)
@@ -1521,7 +1310,6 @@
             cosh(x)/x
             sage: f = cosh_integral(ln(x))
             sage: f.diff(x)
->>>>>>> 6695becb
             1/2*(x^2 + 1)/(x^2*log(x))
 
         """
@@ -1554,29 +1342,18 @@
 
     EXAMPLES::
 
-<<<<<<< HEAD
-        sage: Ei(10)                                                                    # needs sage.symbolic
-=======
         sage: # needs sage.symbolic
         sage: Ei(10)
->>>>>>> 6695becb
         Ei(10)
-        sage: Ei(I)                                                                     # needs sage.symbolic
+        sage: Ei(I)
         Ei(I)
-        sage: Ei(3+I)                                                                   # needs sage.symbolic
+        sage: Ei(3+I)
         Ei(I + 3)
-<<<<<<< HEAD
+        sage: Ei(10r)
+        Ei(10)
+
         sage: Ei(1.3)                                                                   # needs mpmath
         2.72139888023202
-        sage: Ei(10r)                                                                   # needs sage.symbolic
-        Ei(10)
-=======
-        sage: Ei(10r)
-        Ei(10)
-
-        sage: Ei(1.3)                                                                   # needs mpmath
-        2.72139888023202
->>>>>>> 6695becb
         sage: Ei(1.3r)                                                                  # needs mpmath
         2.7213988802320235
 
@@ -1638,11 +1415,7 @@
             sage: Ei(3+I).n()
             7.82313467600158 + 6.09751978399231*I
         """
-<<<<<<< HEAD
         return _mpmath_call(_mpmath_ei, x, parent=parent)
-=======
-        return _mpmath_utils_call(_mpmath_ei, x, parent=parent)
->>>>>>> 6695becb
 
     def _derivative_(self, x, diff_param=None):
         """
@@ -1697,32 +1470,19 @@
 
     EXAMPLES::
 
-<<<<<<< HEAD
-        sage: exponential_integral_1(2)                                                 # needs sage.libs.pari sage.rings.real_mpfr
-=======
-        sage: # needs sage.libs.pari
+        sage: # needs sage.libs.pari sage.rings.real_mpfr
         sage: exponential_integral_1(2)
->>>>>>> 6695becb
         0.0489005107080611
-        sage: exponential_integral_1(2, 4)  # abs tol 1e-18                             # needs sage.libs.pari sage.rings.real_mpfr
+        sage: exponential_integral_1(2, 4)  # abs tol 1e-18
         [0.0489005107080611, 0.00377935240984891, 0.000360082452162659, 0.0000376656228439245]
-<<<<<<< HEAD
-        sage: exponential_integral_1(40, 5)                                             # needs sage.libs.pari sage.rings.real_mpfr
-        [0.000000000000000, 2.22854325868847e-37, 6.33732515501151e-55,
-         2.02336191509997e-72, 6.88522610630764e-90]
-        sage: exponential_integral_1(0)
-        +Infinity
-        sage: r = exponential_integral_1(RealField(150)(1)); r                          # needs sage.libs.pari sage.rings.real_mpfr
-=======
         sage: exponential_integral_1(40, 5)
         [0.000000000000000, 2.22854325868847e-37, 6.33732515501151e-55,
          2.02336191509997e-72, 6.88522610630764e-90]
         sage: r = exponential_integral_1(RealField(150)(1)); r
->>>>>>> 6695becb
         0.21938393439552027367716377546012164903104729
-        sage: parent(r)                                                                 # needs sage.libs.pari sage.rings.real_mpfr
+        sage: parent(r)
         Real Field with 150 bits of precision
-        sage: exponential_integral_1(RealField(150)(100))                               # needs sage.libs.pari sage.rings.real_mpfr
+        sage: exponential_integral_1(RealField(150)(100))
         3.6835977616820321802351926205081189876552201e-46
 
         sage: exponential_integral_1(0)
