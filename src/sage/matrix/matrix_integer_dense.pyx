# sage_setup: distribution = sagemath-linbox
# distutils: extra_compile_args = NTL_CFLAGS M4RI_CFLAGS
# distutils: libraries = iml NTL_LIBRARIES gmp m CBLAS_LIBRARIES
# distutils: library_dirs = NTL_LIBDIR CBLAS_LIBDIR
# distutils: extra_link_args = NTL_LIBEXTRA
# distutils: include_dirs = NTL_INCDIR M4RI_INCDIR CBLAS_INCDIR
"""
Dense matrices over the integer ring

AUTHORS:

- William Stein

- Robert Bradshaw

- Marc Masdeu (August 2014). Implemented using FLINT, see :issue:`16803`.

- Jeroen Demeyer (October 2014): lots of fixes, see :issue:`17090` and
  :issue:`17094`.

- Vincent Delecroix (February 2015): make it faster, see :issue:`17822`.

- Vincent Delecroix (May 2017): removed duplication of entries and
  cleaner linbox interface

EXAMPLES::

    sage: a = matrix(ZZ, 3,3, range(9)); a
    [0 1 2]
    [3 4 5]
    [6 7 8]
    sage: a.det()
    0
    sage: a[0,0] = 10; a.det()
    -30
    sage: a.charpoly()
    x^3 - 22*x^2 + 102*x + 30
    sage: b = -3*a
    sage: a == b
    False
    sage: b < a
    True

TESTS::

    sage: a = matrix(ZZ,2,range(4), sparse=False)
    sage: TestSuite(a).run()
    sage: Matrix(ZZ,0,0).inverse()
    []

"""

#*****************************************************************************
#       Copyright (C) 2006,2007 William Stein
#       Copyright (C) 2014 Marc Masdeu
#       Copyright (C) 2014 Jeroen Demeyer
#       Copyright (C) 2015,2016,2017 Vincent Delecroix
#
# This program is free software: you can redistribute it and/or modify
# it under the terms of the GNU General Public License as published by
# the Free Software Foundation, either version 2 of the License, or
# (at your option) any later version.
#                  http://www.gnu.org/licenses/
#*****************************************************************************

from libc.stdint cimport int64_t
from libc.string cimport strcpy, strlen

from sage.cpython.string cimport char_to_str, str_to_bytes
from sage.ext.stdsage cimport PY_NEW
from cysignals.signals cimport sig_check, sig_on, sig_str, sig_off
from cysignals.memory cimport sig_malloc, sig_free, check_allocarray

from sage.libs.gmp.mpz cimport *

from sage.modules.vector_integer_dense cimport Vector_integer_dense

from sage.misc.timing import cputime
from sage.misc.verbose import verbose, get_verbose

from sage.arith.misc import previous_prime
from sage.arith.long cimport integer_check_long_py
from sage.arith.power cimport generic_power
from sage.structure.element cimport Element
from sage.structure.proof.proof import get_flag as get_proof_flag
from sage.structure.richcmp cimport rich_to_bool
from sage.misc.randstate cimport randstate, current_randstate
from sage.misc.superseded import deprecated_function_alias
from sage.matrix.args cimport SparseEntry, MatrixArgs_init

#########################################################
# PARI C library
from cypari2.gen cimport Gen
from cypari2.stack cimport clear_stack, new_gen
from cypari2.paridecl cimport *
from sage.libs.pari import pari
from sage.libs.pari.convert_gmp cimport INT_to_mpz
from sage.libs.pari.convert_flint cimport (_new_GEN_from_fmpz_mat_t,
           _new_GEN_from_fmpz_mat_t_rotate90, integer_matrix)
from sage.libs.pari.convert_sage_matrix import gen_to_sage_matrix
#########################################################

from sage.arith.multi_modular cimport MultiModularBasis

from sage.libs.flint.fmpz cimport *
from sage.libs.flint.fmpz_mat cimport *

from sage.rings.integer cimport Integer
from sage.rings.rational_field import QQ
from sage.rings.real_double import RDF
from sage.rings.integer_ring import ZZ, IntegerRing_class
from sage.rings.integer_ring cimport IntegerRing_class
from sage.rings.finite_rings.integer_mod_ring import IntegerModRing
from sage.rings.polynomial.polynomial_ring_constructor import PolynomialRing
from sage.rings.polynomial.polynomial_integer_dense_flint cimport Polynomial_integer_dense_flint
from sage.structure.element cimport Element, Vector
from sage.structure.element import is_Vector

from sage.matrix.matrix_modn_dense_float cimport Matrix_modn_dense_template
from sage.matrix.matrix_modn_dense_float cimport Matrix_modn_dense_float
from sage.matrix.matrix_modn_dense_double cimport Matrix_modn_dense_double

from sage.matrix.matrix_mod2_dense import Matrix_mod2_dense
from sage.matrix.matrix_mod2_dense cimport Matrix_mod2_dense
from sage.rings.finite_rings.finite_field_constructor import GF


from sage.matrix.matrix2 import decomp_seq

from sage.matrix.matrix cimport Matrix

cimport sage.structure.element

import sage.matrix.matrix_space as matrix_space

################
# Used for modular HNF
from sage.rings.fast_arith cimport arith_int
cdef arith_int ai = arith_int()

######### linbox interface ##########
from sage.libs.linbox.linbox_flint_interface cimport *

########## iml -- integer matrix library ###########
from sage.libs.iml cimport *

fplll_fp_map = {None: None,
                'fp': 'double',
                'ld': 'long double',
                'xd': 'dpe',
                'rr': 'mpfr'}


cdef inline mpz_t * fmpz_mat_to_mpz_array(fmpz_mat_t m) except? NULL:
    cdef mpz_t * entries = <mpz_t *>check_allocarray(fmpz_mat_nrows(m), sizeof(mpz_t) * fmpz_mat_ncols(m))
    cdef size_t i, j
    cdef size_t k = 0
    sig_on()
    for i in range(fmpz_mat_nrows(m)):
        for j in range(fmpz_mat_ncols(m)):
            mpz_init(entries[k])
            fmpz_get_mpz(entries[k], fmpz_mat_entry(m, i, j))
            k += 1
    sig_off()
    return entries


cdef inline void mpz_array_clear(mpz_t * a, size_t length) noexcept:
    cdef size_t i
    for i in range(length):
        mpz_clear(a[i])
    sig_free(a)

cdef class Matrix_integer_dense(Matrix_dense):
    r"""
    Matrix over the integers, implemented using FLINT.

    On a 32-bit machine, they can have at most `2^{32}-1` rows or
    columns.  On a 64-bit machine, matrices can have at most
    `2^{64}-1` rows or columns.

    EXAMPLES::

        sage: a = MatrixSpace(ZZ,3)(2); a
        [2 0 0]
        [0 2 0]
        [0 0 2]
        sage: a = matrix(ZZ,1,3, [1,2,-3]); a
        [ 1  2 -3]
        sage: a = MatrixSpace(ZZ,2,4)(2); a
        Traceback (most recent call last):
        ...
        TypeError: nonzero scalar matrix must be square

    TESTS:

    Test hashing::

        sage: a = Matrix(ZZ, 2, [1,2,3,4])
        sage: hash(a)
        Traceback (most recent call last):
        ...
        TypeError: mutable matrices are unhashable
        sage: a.set_immutable()
        sage: hash(a)
        1846857684291126914  # 64-bit
        1591707266           # 32-bit
    """
    def __cinit__(self):
        """
        Create and allocate memory for the matrix. Does not actually
        initialize any of the memory.

        EXAMPLES::

            sage: from sage.matrix.matrix_integer_dense import Matrix_integer_dense
            sage: a = Matrix_integer_dense.__new__(Matrix_integer_dense, Mat(ZZ,3), 0,0,0)
            sage: type(a)
            <class 'sage.matrix.matrix_integer_dense.Matrix_integer_dense'>

        TESTS::

            sage: Matrix(ZZ, sys.maxsize, sys.maxsize)
            Traceback (most recent call last):
            ...
            RuntimeError: FLINT exception
        """
        sig_str("FLINT exception")
        fmpz_mat_init(self._matrix, self._nrows, self._ncols)
        sig_off()

    def __dealloc__(self):
        """
        Frees all the memory allocated for this matrix.

        EXAMPLES::

            sage: a = Matrix(ZZ,2,[1,2,3,4])
            sage: del a
        """
        fmpz_mat_clear(self._matrix)

    def __init__(self, parent, entries=None, copy=None, bint coerce=True):
        r"""
        Initialize a dense matrix over the integers.

        INPUT:

        - ``parent`` -- a matrix space over ``ZZ``

        - ``entries`` -- see :func:`matrix`

        - ``copy`` -- ignored (for backwards compatibility)

        - ``coerce`` -- if False, assume without checking that the
          entries are of type :class:`Integer`.

        EXAMPLES:

        The __init__ function is called implicitly in each of the
        examples below to actually fill in the values of the matrix.

        We create a `2 \times 2` and a `1\times 4` matrix::

            sage: matrix(ZZ,2,2,range(4))
            [0 1]
            [2 3]
            sage: Matrix(ZZ,1,4,range(4))
            [0 1 2 3]

        If the number of columns isn't given, it is determined from the
        number of elements in the list.

        ::

            sage: matrix(ZZ,2,range(4))
            [0 1]
            [2 3]
            sage: matrix(ZZ,2,range(6))
            [0 1 2]
            [3 4 5]

        Another way to make a matrix is to create the space of matrices and
        coerce lists into it.

        ::

            sage: A = Mat(ZZ,2); A
            Full MatrixSpace of 2 by 2 dense matrices over Integer Ring
            sage: A(range(4))
            [0 1]
            [2 3]

        Actually it is only necessary that the input can be coerced to a
        list, so the following also works::

            sage: v = reversed(range(4))
            sage: A(v)
            [3 2]
            [1 0]

        Matrices can have many rows or columns (in fact, on a 64-bit
        machine they could have up to `2^64-1` rows or columns)::

            sage: v = matrix(ZZ,1,10^5, range(10^5))
            sage: v.parent()
            Full MatrixSpace of 1 by 100000 dense matrices over Integer Ring
        """
        ma = MatrixArgs_init(parent, entries)
        cdef Integer z
        for t in ma.iter(coerce, True):
            se = <SparseEntry>t
            z = <Integer>se.entry
            fmpz_set_mpz(fmpz_mat_entry(self._matrix, se.i, se.j), z.value)

    cdef set_unsafe(self, Py_ssize_t i, Py_ssize_t j, object x):
        """
        Set position i,j of this matrix to ``x``.

        The object ``x`` must be of type ``Integer``.

        INPUT:

        - ``i`` -- row

        - ``j`` -- column

        - ``x`` -- must be Integer! The value to set self[i,j] to.

        EXAMPLES::

            sage: a = matrix(ZZ,2,3, range(6)); a
            [0 1 2]
            [3 4 5]
            sage: a[0,0] = 10
            sage: a
            [10  1  2]
            [ 3  4  5]
        """
        self.set_unsafe_mpz(i, j, (<Integer>x).value)

    cdef void set_unsafe_mpz(self, Py_ssize_t i, Py_ssize_t j, const mpz_t value) noexcept:
        """
        Set position i,j of this matrix to ``value``.

        INPUT:

        - ``i`` -- row

        - ``j`` -- column

        - ``value`` -- The value to set self[i,j] to. This will make a
          copy of ``value``.

        EXAMPLES::

            sage: a = matrix(ZZ,2,3, range(6)); a
            [0 1 2]
            [3 4 5]
            sage: a[0,0] = 10
            sage: a
            [10  1  2]
            [ 3  4  5]
        """
        fmpz_set_mpz(fmpz_mat_entry(self._matrix,i,j), value)

    cdef void set_unsafe_int(self, Py_ssize_t i, Py_ssize_t j, int value) noexcept:
        """
        Set position i,j of this matrix to ``value``.
        """
        fmpz_set_si(fmpz_mat_entry(self._matrix,i,j), value)

    cdef void set_unsafe_double(self, Py_ssize_t i, Py_ssize_t j, double value) noexcept:
        """
        Set position i,j of this matrix to ``value``.
        """
        fmpz_set_d(fmpz_mat_entry(self._matrix,i,j), value)

    cdef get_unsafe(self, Py_ssize_t i, Py_ssize_t j):
        """
        Return the (i, j) entry of self as a new Integer.

        .. WARNING::

           This is very unsafe; it assumes i and j are in the right
           range.

        EXAMPLES::

            sage: a = MatrixSpace(ZZ,3)(range(9)); a
            [0 1 2]
            [3 4 5]
            [6 7 8]
            sage: a[1,2]
            5
            sage: a[4,7]
            Traceback (most recent call last):
            ...
            IndexError: matrix index out of range
            sage: a[-1,0]
            6
        """
        cdef Integer z = Integer.__new__(Integer)
        self.get_unsafe_mpz(i, j, z.value)
        return z

    cdef inline void get_unsafe_mpz(self, Py_ssize_t i, Py_ssize_t j, mpz_t value) noexcept:
        """
        Copy entry i,j of the matrix ``self`` to ``value``.

        .. WARNING::

           This is very unsafe; it assumes i and j are in the right
           range.

        EXAMPLES::

            sage: a = MatrixSpace(ZZ,3)(range(9)); a
            [0 1 2]
            [3 4 5]
            [6 7 8]
            sage: a[1,2]
            5
            sage: a[4,7]
            Traceback (most recent call last):
            ...
            IndexError: matrix index out of range
            sage: a[-1,0]
            6
        """
        fmpz_get_mpz(value,fmpz_mat_entry(self._matrix, i, j))

    cdef inline int get_unsafe_int(self, Py_ssize_t i, Py_ssize_t j) noexcept:
        """
        Return the (i, j) entry of self as a new Integer.

        .. WARNING::

           This is very unsafe; it assumes i and j are in the right
           range.
        """
        return fmpz_get_si(fmpz_mat_entry(self._matrix, i, j))

    cdef inline double get_unsafe_double(self, Py_ssize_t i, Py_ssize_t j) noexcept:
        """
        Return the (i, j) entry of self as a new Integer.

        .. WARNING::

           This is very unsafe; it assumes i and j are in the right
           range.

        EXAMPLES::

            sage: a = MatrixSpace(ZZ,3)(range(9)); a
            [0 1 2]
            [3 4 5]
            [6 7 8]
            sage: a[1,2]
            5
            sage: a[4,7]
            Traceback (most recent call last):
            ...
            IndexError: matrix index out of range
            sage: a[-1,0]
            6
        """
        return fmpz_get_d(fmpz_mat_entry(self._matrix, i, j))

    cdef bint get_is_zero_unsafe(self, Py_ssize_t i, Py_ssize_t j) except -1:
        """
        Return 1 if the entry (i, j) is zero, otherwise 0.

        .. WARNING::

           This is very unsafe; it assumes i and j are in the right
           range.
        """
        return fmpz_is_zero(fmpz_mat_entry(self._matrix, i,j))

    def _pickle(self):
        """
        EXAMPLES::

            sage: a = matrix(ZZ,2,3,[1,193,15,-2,3,0])
            sage: a._pickle() == (b'1 61 f -2 3 0', 0)
            True

            sage: S = ModularSymbols(250,4,sign=1).cuspidal_submodule().new_subspace().decomposition() # long time
            sage: S == loads(dumps(S)) # long time
            True
        """
        return self._pickle_version0(), 0

    cdef _pickle_version0(self):
        """
        EXAMPLES::

            sage: matrix(ZZ,1,3,[1,193,15])._pickle() == (b'1 61 f', 0)   # indirect doctest
            True

        """
        return str_to_bytes(self._export_as_string(32), 'ascii')

    cpdef _export_as_string(self, int base=10):
        """
        Return space separated string of the entries in this matrix, in the
        given base. This is optimized for speed.

        INPUT:

        - base -- an integer <= 36; (default: 10)

        EXAMPLES::

            sage: m = matrix(ZZ,2,3,[1,2,-3,1,-2,-45])
            sage: m._export_as_string(10)
            '1 2 -3 1 -2 -45'
            sage: m._export_as_string(16)
            '1 2 -3 1 -2 -2d'
        """
        # TODO: *maybe* redo this to use mpz_import and mpz_export
        # from sec 5.14 of the GMP manual. ??
        cdef int i, j, len_so_far, m, n
        cdef char *s
        cdef char *t
        cdef char *tmp

        if self._nrows == 0 or self._ncols == 0:
            data = ''
        else:
            n = self._nrows*self._ncols*10
            s = <char*> sig_malloc(n * sizeof(char))
            t = s
            len_so_far = 0

            sig_on()
            for i from 0 <= i < self._nrows:
                for j from 0 <= j < self._ncols:
                    # mat_entry = fmpz_mat_entry(self._matrix,i,j)
                    m = fmpz_sizeinbase(fmpz_mat_entry(self._matrix,i,j), base)
                    if len_so_far + m + 2 >= n:
                        # copy to new string with double the size
                        n = 2*n + m + 1
                        tmp = <char*> sig_malloc(n * sizeof(char))
                        strcpy(tmp, s)
                        sig_free(s)
                        s = tmp
                        t = s + len_so_far
                    #endif
                    fmpz_get_str(t, base, fmpz_mat_entry(self._matrix,i,j))
                    m = strlen(t)
                    len_so_far = len_so_far + m + 1
                    t = t + m
                    t[0] = <char>32
                    t[1] = <char>0
                    t = t + 1
            sig_off()
            data = char_to_str(s)[:-1]
            sig_free(s)
        return data

    def _unpickle(self, data, int version):
        """
        TESTS::

            sage: b = matrix(ZZ,2,3, [0,0,0, 0, 0, 0])
            sage: s = b'1 61 f -2 3 0'
            sage: t = s.decode()
            sage: b._unpickle(s, 0) == b._unpickle(t, 0)
            True
            sage: b
            [  1 193  15]
            [ -2   3   0]
        """
        if version == 0:
            if isinstance(data, str):
                # old Py2 pickle: old "bytes" object reaches us as a
                # latin1-encoded string.
                data = data.encode('latin1')
            if isinstance(data, bytes):
                self._unpickle_version0(data)
            elif isinstance(data, list):
                self._unpickle_matrix_2x2_version0(data)
            else:
                raise RuntimeError("invalid pickle data")
        else:
            raise RuntimeError("unknown matrix version (=%s)"%version)

    cdef _unpickle_version0(self, data):
        cdef Py_ssize_t i, j, n, k
        data = data.split()
        n = self._nrows * self._ncols
        if len(data) != n:
            raise RuntimeError("invalid pickle data")
        k = 0
        for i from 0 <= i < self._nrows:
            for j from 0 <= j < self._ncols:
                s = data[k]
                k += 1
                if fmpz_set_str(fmpz_mat_entry(self._matrix, i, j), s, 32):
                    raise RuntimeError("invalid pickle data")

    def _unpickle_matrix_2x2_version0(self, data):
        if len(data) != 4 or self._nrows != 2 or self._ncols != 2:
            raise RuntimeError("invalid pickle data")
        self.set_unsafe(0, 0, data[0])
        self.set_unsafe(0, 1, data[1])
        self.set_unsafe(1, 0, data[2])
        self.set_unsafe(1, 1, data[3])

    ########################################################################
    # LEVEL 1 helpers:
    #   These function support the implementation of the level 1 functionality.
    ########################################################################
    cdef Matrix_integer_dense _new(self, Py_ssize_t nrows, Py_ssize_t ncols):
        """
        Return a new matrix over the integers from given parent
        All memory is allocated for this matrix, but its
        entries have not yet been filled in.
        """
        if nrows == self._nrows and ncols == self._ncols:
            P = self._parent
        else:
            P = matrix_space.MatrixSpace(ZZ, nrows, ncols, sparse=False)
        cdef Matrix_integer_dense ans = Matrix_integer_dense.__new__(Matrix_integer_dense, P, None, None, None)
        return ans

    ########################################################################
    # LEVEL 2 functionality
    # x * cdef _add_
    # x * cdef _sub_
    # x * cdef _mul_
    # x * cpdef _richcmp_
    # x * __neg__
    # x * __invert__  -> SEE LEVEL 3 FUNCTIONALITIES
    # x * __copy__
    # x * _multiply_classical
    #   * _list -- list of underlying elements (need not be a copy)
    #   * _dict -- sparse dictionary of underlying elements (need not be a copy)
    ########################################################################

    def __copy__(self):
        r"""
        Return a new copy of this matrix.

        EXAMPLES::

            sage: a = matrix(ZZ,1,3, [1,2,-3]); a
            [ 1  2 -3]
            sage: b = a.__copy__(); b
            [ 1  2 -3]
            sage: b is a
            False
            sage: b == a
            True

            sage: M = MatrixSpace(ZZ,2,3)
            sage: m = M([1,2,3,3,2,1])
            sage: mc = m.__copy__()
            sage: mc == m and mc is not m
            True
        """
        cdef Matrix_integer_dense A
        A = self._new(self._nrows,self._ncols)

        sig_on()
        fmpz_mat_set(A._matrix,self._matrix)
        sig_off()
        if self._subdivisions is not None:
            A.subdivide(*self.subdivisions())
        return A

    def __bool__(self):
        r"""
        Tests whether self is not the zero matrix.

        EXAMPLES::

            sage: a = MatrixSpace(ZZ, 2, 3)(range(6)); a
            [0 1 2]
            [3 4 5]
            sage: bool(a)
            True
            sage: bool(a - a)
            False

        ::

            sage: a = MatrixSpace(ZZ, 0, 3)()
            sage: bool(a)
            False
            sage: a = MatrixSpace(ZZ, 3, 0)()
            sage: bool(a)
            False
            sage: a = MatrixSpace(ZZ, 0, 0)()
            sage: bool(a)
            False
        """
        return not fmpz_mat_is_zero(self._matrix)

    def is_one(self):
        r"""
        Tests whether self is the identity matrix.

        EXAMPLES::

            sage: matrix(2, [1,0,0,1]).is_one()
            True
            sage: matrix(2, [1,1,0,1]).is_one()
            False
            sage: matrix(2, 3, [1,0,0,0,1,0]).is_one()
            False
        """
        return self.is_square() and fmpz_mat_is_one(self._matrix)



    def _multiply_linbox(self, Matrix_integer_dense right):
        """
        Multiply matrices over ZZ using linbox.

        .. WARNING::

           This is very slow right now, i.e., linbox is very slow.

        EXAMPLES::

            sage: A = matrix(ZZ, 2, 3, range(6))
            sage: A * A.transpose()
            [ 5 14]
            [14 50]
            sage: A._multiply_linbox(A.transpose())
            [ 5 14]
            [14 50]

        TESTS:

        This fixes a bug found in :issue:`17094`::

            sage: A = identity_matrix(ZZ, 3)
            sage: A._multiply_linbox(A)
            [1 0 0]
            [0 1 0]
            [0 0 1]
        """
        cdef Matrix_integer_dense ans
        cdef Matrix_integer_dense left = <Matrix_integer_dense> self

        ans = self._new(left._nrows, right._ncols)

        sig_on()
        linbox_fmpz_mat_mul(ans._matrix, left._matrix, right._matrix)
        sig_off()

        return ans

    def _multiply_classical(self, Matrix_integer_dense right):
        """
        EXAMPLES::

            sage: n = 3
            sage: a = MatrixSpace(ZZ,n,n)(range(n^2))
            sage: b = MatrixSpace(ZZ,n,n)(range(1, n^2 + 1))
            sage: a._multiply_classical(b)
            [ 18  21  24]
            [ 54  66  78]
            [ 90 111 132]

        TESTS::

            sage: for _ in range(100):
            ....:     nrows = randint(0, 10)
            ....:     nmid = randint(0, 10)
            ....:     ncols = randint(0, 10)
            ....:     m1 = random_matrix(ZZ, nrows, nmid)
            ....:     m2 = random_matrix(ZZ, nmid, ncols)
            ....:     ans_flint = m1 * m2
            ....:     ans_classical = m1._multiply_classical(m2)
            ....:     ans_linbox = m1._multiply_linbox(m2)
            ....:     if ans_flint != ans_classical:
            ....:         raise RuntimeError("ERROR\nm1=\n{}\nm2=\n{}\nans_flint=\n{}\nans_classical=\n{}".format(
            ....:                 m1.str(), m2.str(), ans_flint.str(), ans_classical.str()))
            ....:     if ans_flint != ans_linbox:
            ....:         raise RuntimeError("ERROR\nm1=\n{}\nm2=\n{}\nans_flint=\n{}\nans_linbox=\n{}".format(
            ....:                 m1.str(), m2.str(), ans_flint.str(), ans_linbox.str()))
        """
        if self._ncols != right._nrows:
            raise IndexError("Number of columns of self must equal number of rows of right.")

        cdef Py_ssize_t i, j, k, nr, nc, snc
        cdef object parent

        nr = self._nrows
        nc = right._ncols
        snc = self._ncols

        if self._nrows == right._nrows:
            # self acts on the space of right
            parent = right.parent()
        if self._ncols == right._ncols:
            # right acts on the space of self
            parent = self.parent()
        else:
            parent = self.matrix_space(nr, nc)

        cdef Matrix_integer_dense M, _right
        _right = right

        M = self._new(parent.nrows(),parent.ncols())

        cdef fmpz_t s
        fmpz_init(s)
        sig_on()
        for i from 0 <= i < nr:
            for j from 0 <= j < nc:
                fmpz_set_si(s,0)   # set s = 0
                for k from 0 <= k < snc:
                    fmpz_addmul(s, fmpz_mat_entry(self._matrix,i,k), fmpz_mat_entry(_right._matrix,k,j))
                fmpz_set(fmpz_mat_entry(M._matrix,i,j),s)
        sig_off()
        fmpz_clear(s)
        return M

    cdef sage.structure.element.Matrix _matrix_times_matrix_(self, sage.structure.element.Matrix right):
        cdef Matrix_integer_dense M

        if self._ncols != right._nrows:
            raise IndexError("Number of columns of self must equal number of rows of right.")

        M = self._new(self._nrows, right._ncols)

        sig_on()
        fmpz_mat_mul(M._matrix, self._matrix, (<Matrix_integer_dense>right)._matrix)
        sig_off()
        return M

    cpdef _lmul_(self, Element right):
        """
        EXAMPLES::

            sage: a = matrix(ZZ, 2, range(6))
            sage: 5 * a
            [ 0  5 10]
            [15 20 25]
        """
        cdef Integer x = Integer(right)
        cdef fmpz_t z
        cdef Matrix_integer_dense M = self._new(self._nrows, self._ncols)

        sig_on()
        fmpz_init_set_readonly(z, x.value)
        fmpz_mat_scalar_mul_fmpz(M._matrix, self._matrix, z)
        fmpz_clear_readonly(z)
        sig_off()
        return M

    cpdef _add_(self, right):
        """
        Add two dense matrices over ZZ.

        EXAMPLES::

            sage: a = MatrixSpace(ZZ,3)(range(9))
            sage: a+a
            [ 0  2  4]
            [ 6  8 10]
            [12 14 16]
            sage: b = MatrixSpace(ZZ,3)(range(9))
            sage: b.swap_rows(1,2)
            sage: a+b
            [ 0  2  4]
            [ 9 11 13]
            [ 9 11 13]
        """
        cdef Matrix_integer_dense M = self._new(self._nrows,self._ncols)

        sig_on()
        fmpz_mat_add(M._matrix,self._matrix,(<Matrix_integer_dense> right)._matrix)
        sig_off()
        return M

    cpdef _sub_(self, right):
        """
        Subtract two dense matrices over ZZ.

        EXAMPLES::

            sage: M = Mat(ZZ,3)
            sage: a = M(range(9)); b = M(reversed(range(9)))
            sage: a - b
            [-8 -6 -4]
            [-2  0  2]
            [ 4  6  8]
        """
        cdef Matrix_integer_dense M = self._new(self._nrows,self._ncols)

        sig_on()
        fmpz_mat_sub(M._matrix,self._matrix,(<Matrix_integer_dense> right)._matrix)
        sig_off()
        return M

    def __pow__(sself, n, dummy):
        r"""
        Return the ``n``-th power of this matrix.

        EXAMPLES::

            sage: M = MatrixSpace(ZZ,3)
            sage: m = M([1, 1, 1, 2, 1, 1, -3, -2, -1])
            sage: m ** 3
            [-3 -2 -1]
            [-3 -2  0]
            [ 2  1 -3]
            sage: m ** -2
            [ 2 -3 -1]
            [-4  4  1]
            [ 1  0  0]
            sage: M(range(9)) ** -1
            Traceback (most recent call last):
            ...
            ZeroDivisionError: matrix must be nonsingular

        TESTS::

            sage: m ** 3 == m ** 3r == (~m) ** (-3) == (~m) ** (-3r)
            True

        The following exponents do not fit in an unsigned long and the
        multiplication method fall back to the generic power implementation in
        :mod:`sage.structure.element`::

            sage: m = M.identity_matrix()
            sage: m ** (2**256)
            [1 0 0]
            [0 1 0]
            [0 0 1]
            sage: m ** (2r**256r)
            [1 0 0]
            [0 1 0]
            [0 0 1]

        In this case, the second argument to ``__pow__`` is a matrix,
        which should raise the correct error::

            sage: M = Matrix(2, 2, range(4))
            sage: None^M
            Traceback (most recent call last):
            ...
            TypeError: Cannot convert NoneType to sage.matrix.matrix_integer_dense.Matrix_integer_dense
            sage: M^M
            Traceback (most recent call last):
            ...
            NotImplementedError: the given exponent is not supported
        """
        cdef Matrix_integer_dense self = <Matrix_integer_dense?>sself

        if dummy is not None:
            raise ValueError
        if self._nrows != self._ncols:
            raise ArithmeticError("self must be a square matrix")

        cdef unsigned long e
        cdef long e_sgn
        cdef int err

        if integer_check_long_py(n, &e_sgn, &err) and not err:
            if e_sgn < 0:
                return (~self) ** (-n)
            e = <unsigned long>e_sgn
        else:
            if not isinstance(n, Integer):
                try:
                    n = Integer(n)
                except TypeError:
                    from sage.structure.element import Expression
                    if isinstance(n, Expression):
                        from sage.matrix.matrix2 import _matrix_power_symbolic
                        return _matrix_power_symbolic(self, n)
                    else:
                        raise NotImplementedError("the given exponent is not supported")
            if mpz_sgn((<Integer>n).value) < 0:
                return (~self) ** (-n)

            if mpz_fits_ulong_p((<Integer>n).value):
                e = mpz_get_ui((<Integer>n).value)
            else:
                # it is very likely that the following will never finish except
                # if self has only eigenvalues 0, 1 or -1.
                return generic_power(self, n)

        if e == 0:
            return self._parent.identity_matrix()
        if e == 1:
            return self

        cdef Matrix_integer_dense M = self._new(self._nrows, self._ncols)
        sig_on()
        fmpz_mat_pow(M._matrix, self._matrix, e)
        sig_off()
        return M

    def __neg__(self):
        r"""
        Return the negative of this matrix.

        TESTS::

            sage: a = matrix(ZZ,2,range(4))
            sage: a.__neg__()
            [ 0 -1]
            [-2 -3]
            sage: -a
            [ 0 -1]
            [-2 -3]
        """
        cdef Matrix_integer_dense M = self._new(self._nrows, self._ncols)
        sig_on()
        fmpz_mat_neg(M._matrix, self._matrix)
        sig_off()
        return M

    cpdef _richcmp_(self, right, int op):
        r"""
        Compare ``self`` with ``right``, examining entries in
        lexicographic (row major) ordering.

        EXAMPLES::

            sage: Matrix(ZZ, [[0, 10], [20, 30]]) == (Matrix(ZZ, [[0, 10], [20, 30]]))
            True
            sage: Matrix(ZZ, [[0, 10], [20, 30]]) < (Matrix(ZZ, [[0, 15], [20, 30]]))
            True
            sage: Matrix(ZZ, [[5, 10], [20, 30]]) > (Matrix(ZZ, [[0, 15], [20, 30]]))
            True
            sage: Matrix(ZZ, [[5, 10], [20, 30]]) <= (Matrix(ZZ, [[0, 10], [25, 30]]))
            False
        """
        cdef Py_ssize_t i, j
        cdef int k

        sig_on()
        for i in range(self._nrows):
            for j in range(self._ncols):
                k = fmpz_cmp(fmpz_mat_entry(self._matrix,i,j),
                             fmpz_mat_entry((<Matrix_integer_dense>right)._matrix,i,j))
                if k:
                    sig_off()
                    if k < 0:
                        return rich_to_bool(op, -1)
                    else:
                        return rich_to_bool(op, 1)
        sig_off()
        return rich_to_bool(op, 0)

    # TODO: Implement better
    cdef _vector_times_matrix_(self, Vector v):
        """
        Return the vector times matrix product.

        INPUT:

        -  ``v`` - a free module element.

        OUTPUT: The vector times matrix product ``v*A``.

        EXAMPLES::

            sage: B = matrix(ZZ,2, [1,2,3,4])
            sage: V = ZZ^2
            sage: w = V([-1,5])
            sage: w*B
            (14, 18)
        """
        cdef Vector_integer_dense w, ans
        cdef Py_ssize_t i, j
        cdef fmpz_t x
        cdef fmpz_t z

        M = self.row_ambient_module()
        w = <Vector_integer_dense> v
        ans = M.zero_vector()

        sig_on()
        fmpz_init(x)
        fmpz_init(z)
        for i from 0 <= i < self._ncols:
            fmpz_set_si(x, 0)
            for j from 0 <= j < self._nrows:
                fmpz_set_mpz(z,w._entries[j])
                fmpz_addmul(x, z, fmpz_mat_entry(self._matrix,j,i))
            fmpz_get_mpz(ans._entries[i], x)
        fmpz_clear(x)
        fmpz_clear(z)
        sig_off()
        return ans

    ########################################################################
    # LEVEL 3 functionality (Optional)
    #    * __deepcopy__
    #  x * __invert__
    #    * Matrix windows -- only if you need strassen for that base
    #    * Other functions (list them here):
    #    * Specialized echelon form
    ########################################################################

    def is_primitive(self):
        r"""
        Test whether the matrix is primitive.

        An integral matrix `A` is primitive if all its entries are non-negative
        and for some positive integer `n` the matrix `A^n` has all its
        entries positive.

        EXAMPLES::

            sage: m = matrix(3, [1,1,0,0,0,1,1,0,0])
            sage: m.is_primitive()
            True
            sage: m**4
            [3 2 1]
            [1 1 1]
            [2 1 1]

            sage: m = matrix(4, [[1,1,0,0],[0,0,1,0],[0,0,0,1],[1,0,0,0]])
            sage: m.is_primitive()
            True
            sage: m**6
            [4 3 2 1]
            [1 1 1 1]
            [2 1 1 1]
            [3 2 1 1]

            sage: m = matrix(4, [[0,1,0,1],[1,0,1,0],[0,1,0,1],[1,0,1,0]])
            sage: m.is_primitive()
            False

        Testing extremal matrices::

            sage: def matrix1(d):
            ....:     m = matrix(d)
            ....:     m[0,0] = 1
            ....:     for i in range(d-1):
            ....:         m[i,i+1] = m[i+1,i] = 1
            ....:     return m
            sage: all(matrix1(d).is_primitive() for d in range(2,20))
            True

            sage: def matrix2(d):
            ....:     m = matrix(d)
            ....:     for i in range(d-1):
            ....:         m[i,i+1] = 1
            ....:     m[d-1,0] = m[d-1,1] = 1
            ....:     return m
            sage: all(matrix2(d).is_primitive() for d in range(2,20))
            True

        Non-primitive families::

            sage: def matrix3(d):
            ....:     m = matrix(d)
            ....:     m[0,0] = 1
            ....:     for i in range(d-1):
            ....:         m[i,i+1] = 1
            ....:     return m
            sage: any(matrix3(d).is_primitive() for d in range(2,20))
            False

        TESTS::

            sage: matrix(1, 2, [1,3]).is_primitive()
            Traceback (most recent call last):
            ...
            ValueError: not a square matrix
        """
        # NOTE: ideally, all computations should be done with 0/1 matrices
        # with the bitwise operations + = OR and * = AND. Instead we do
        # computation over integers and reset positive entries to 1 to
        # avoid coefficient blowup.

        cdef long dim = fmpz_mat_nrows(self._matrix)
        if dim != fmpz_mat_ncols(self._matrix):
            raise ValueError("not a square matrix")

        cdef int s, diag, zero
        cdef size_t i,j, N
        cdef fmpz_mat_t m

        try:
            fmpz_mat_init(m, dim, dim)

            # 1. check that self._matrix is non-negative and set
            #    m as a 0/1 matrix
            zero = 0
            diag = 0
            for i in range(dim):
                for j in range(dim):
                    s = fmpz_sgn(fmpz_mat_entry(self._matrix, i, j))
                    if s == 0:
                        fmpz_zero(fmpz_mat_entry(m, i, j))
                        zero = 1
                    elif s == -1:
                        return False
                    elif s == 1:
                        fmpz_one(fmpz_mat_entry(m, i, j))
                        if i == j:
                            diag = 1
                    else:
                        raise RuntimeError

            # 2. is the matrix already positive?
            if not zero:
                return True

            # 3. try powers up to the given bounds
            #    2 * (dim - 1)  : if one diagonal entry is nonzero
            #    (dim - 1)^2 + 1: otherwise
            fmpz_mat_sqr(m, m)
            if diag:
                N = (dim - 1)
            else:
                N = ((dim - 1) * (dim - 1) + 1) >> 1

            while N:
                zero = False
                for i in range(dim):
                    for j in range(dim):
                        if fmpz_is_zero(fmpz_mat_entry(m, i, j)):
                            zero = True
                        else:
                            fmpz_one(fmpz_mat_entry(m, i, j))
                if zero:
                    fmpz_mat_sqr(m, m)
                    N >>= 1
                else:
                    return True

            for i in range(dim):
                for j in range(dim):
                    if fmpz_is_zero(fmpz_mat_entry(m, i, j)):
                        return False

            return True

        finally:
            fmpz_mat_clear(m)


    def _clear_denom(self):
        """
        INPUT:

        -  ``self`` - a matrix

        OUTPUT:  self, 1

        EXAMPLES::

            sage: a = matrix(ZZ,2,[1,2,3,4])
            sage: a._clear_denom()
            (
            [1 2]
            [3 4], 1
            )
        """
        return self, ZZ(1)

    def charpoly(self, var='x', algorithm=None):
        r"""
        .. NOTE::

            The characteristic polynomial is defined as `\det(xI-A)`.

        INPUT:


        -  ``var`` - a variable name

        -  ``algorithm`` - (optional) either 'generic', 'flint' or 'linbox'.
           Default is set to 'linbox'.

        EXAMPLES::

            sage: A = matrix(ZZ,6, range(36))
            sage: f = A.charpoly(); f
            x^6 - 105*x^5 - 630*x^4
            sage: f(A) == 0
            True
            sage: g = A.charpoly(algorithm='flint')
            sage: f == g
            True
            sage: n=20; A = Mat(ZZ,n)(range(n^2))
            sage: A.charpoly()
            x^20 - 3990*x^19 - 266000*x^18
            sage: A.minpoly()
            x^3 - 3990*x^2 - 266000*x

        On non square matrices, this method raises an ArithmeticError::

            sage: matrix(ZZ, 2, 1).charpoly()
            Traceback (most recent call last):
            ...
            ArithmeticError: only valid for square matrix

        TESTS:

        The cached polynomial should be independent of the ``var``
        argument (:issue:`12292`). We check (indirectly) that the
        second call uses the cached value by noting that its result is
        not cached::

            sage: M = MatrixSpace(ZZ, 2)
            sage: A = M(range(0, 2^2))
            sage: type(A)
            <class 'sage.matrix.matrix_integer_dense.Matrix_integer_dense'>
            sage: A.charpoly('x')
            x^2 - 3*x - 2
            sage: A.charpoly('y')
            y^2 - 3*y - 2
            sage: A._cache['charpoly_linbox']
            x^2 - 3*x - 2

        Test corner cases::

            sage: matrix([5]).charpoly('z', 'flint')
            z - 5
            sage: matrix([5]).charpoly('z', 'linbox')
            z - 5
            sage: matrix([5]).charpoly('z', 'generic')
            z - 5


            sage: matrix([]).charpoly('y', 'flint')
            1
            sage: matrix([]).charpoly('y', 'linbox')
            1
            sage: matrix([]).charpoly('y', 'generic')
            1

            sage: matrix([0]).charpoly('x', 'flint')
            x
            sage: matrix([0]).charpoly('x', 'linbox')
            x
            sage: matrix([0]).charpoly('x', 'generic')
            x

        Consistency on random inputs::

            sage: for _ in range(100):
            ....:     dim = randint(1, 20)
            ....:     m  = random_matrix(ZZ, dim)
            ....:     m._clear_cache(); ans_flint = m.charpoly(algorithm='flint')
            ....:     m._clear_cache(); ans_linbox = m.charpoly(algorithm='linbox')
            ....:     m._clear_cache(); ans_generic = m.charpoly(algorithm='generic')
            ....:     if ans_flint != ans_linbox or ans_flint != ans_generic:
            ....:         raise RuntimeError("ans_flint = {}, ans_linbox = {} and ans_generic = {} for\n{}".format(
            ....:                            ans_flint, ans_linbox, ans_generic, m.str()))
        """
        if self._nrows != self._ncols:
            raise ArithmeticError("only valid for square matrix")

        cdef Polynomial_integer_dense_flint g

        if algorithm is None:
            algorithm = 'linbox'

        cache_key = 'charpoly_%s' % algorithm
        g = self.fetch(cache_key)
        if g is not None:
            return g.change_variable_name(var)

        if algorithm == 'flint':
            g = (<Polynomial_integer_dense_flint> PolynomialRing(ZZ, names=var).gen())._new()
            sig_on()
            fmpz_mat_charpoly(g._poly, self._matrix)
            sig_off()
        elif algorithm == 'linbox':
            g = (<Polynomial_integer_dense_flint> PolynomialRing(ZZ, names=var).gen())._new()
            sig_on()
            linbox_fmpz_mat_charpoly(g._poly, self._matrix)
            sig_off()
        elif algorithm == 'generic':
            g = Matrix_dense.charpoly(self, var)
        else:
            raise ValueError("no algorithm '%s'"%algorithm)

        self.cache(cache_key, g)
        return g

    def minpoly(self, var='x', algorithm=None):
        r"""
        INPUT:


        -  ``var`` - a variable name

        -  ``algorithm`` - (optional) either 'linbox' (default) or 'generic'

        EXAMPLES::

            sage: A = matrix(ZZ, 6, range(36))
            sage: A.minpoly()
            x^3 - 105*x^2 - 630*x

            sage: A = Mat(ZZ, 6)([k^2 for k in range(36)])
            sage: A.minpoly(algorithm='linbox')
            x^4 - 2695*x^3 - 257964*x^2 + 1693440*x
            sage: A.minpoly(algorithm='generic')
            x^4 - 2695*x^3 - 257964*x^2 + 1693440*x

        On non square matrices, this method raises an ArithmeticError::

            sage: matrix(ZZ, 2, 1).minpoly()
            Traceback (most recent call last):
            ...
            ArithmeticError: only valid for square matrix

        TESTS:

        Corner cases::

            sage: matrix([5]).minpoly('z', 'linbox')
            z - 5
            sage: matrix([5]).minpoly('z', 'generic')
            z - 5

            sage: matrix([]).minpoly('y', 'linbox')
            1
            sage: matrix([]).minpoly('y', 'generic')
            1

            sage: matrix(ZZ, 2).minpoly('x', 'linbox')
            x
            sage: matrix(ZZ, 2).minpoly('x', 'generic')
            x

        Consistency on random inputs::

            sage: for _ in range(100):
            ....:     dim = randint(1, 20)
            ....:     m  = random_matrix(ZZ, dim)
            ....:     m._clear_cache(); ans_generic = m.minpoly(algorithm='generic')
            ....:     m._clear_cache(); ans_linbox = m.minpoly(algorithm='linbox')
            ....:     if ans_generic != ans_linbox:
            ....:         raise RuntimeError("ans_generic = {} and ans_linbox = {} for\n{}".format(
            ....:                            ans_generic, ans_linbox, m.str()))
        """
        if self._nrows != self._ncols:
            raise ArithmeticError("only valid for square matrix")

        cdef Polynomial_integer_dense_flint g

        if algorithm is None:
            algorithm = 'linbox'

        key = 'minpoly_%s'%(algorithm)
        g = self.fetch(key)
        if g is not None:
            return g.change_variable_name(var)

        if algorithm == 'linbox':
            g = (<Polynomial_integer_dense_flint> PolynomialRing(ZZ, names=var).gen())._new()
            sig_on()
            linbox_fmpz_mat_minpoly(g._poly, self._matrix)
            sig_off()
        elif algorithm == 'generic':
            g = Matrix_dense.minpoly(self, var)
        else:
            raise ValueError("no algorithm '%s'"%algorithm)

        self.cache(key, g)
        return g

    def height(self):
        """
        Return the height of this matrix, i.e., the max absolute value of
        the entries of the matrix.

        OUTPUT: A nonnegative integer.

        EXAMPLES::

            sage: a = Mat(ZZ,3)(range(9))
            sage: a.height()
            8
            sage: a = Mat(ZZ,2,3)([-17,3,-389,15,-1,0]); a
            [ -17    3 -389]
            [  15   -1    0]
            sage: a.height()
            389
        """
        cdef Integer x = Integer.__new__(Integer)
        self.mpz_height(x.value)
        return x

    cdef int mpz_height(self, mpz_t height) except -1:
        """
        Used to compute the height of this matrix.

        INPUT:

        - ``height`` -- a GMP mpz_t which has been initialized

        OUTPUT: sets the value of height to the height of this matrix,
        i.e., the max absolute value of the entries of the matrix.
        """
        cdef fmpz_t x,h
        cdef Py_ssize_t i,j

        sig_on()
        fmpz_init(h)
        fmpz_init(x)
        for i from 0 <= i < self._nrows:
            for j from 0 <= j < self._ncols:
                fmpz_abs(x, fmpz_mat_entry(self._matrix,i,j))
                if fmpz_cmp(h, x) < 0:
                    fmpz_set(h, x)
        fmpz_get_mpz(height,h)
        fmpz_clear(h)
        fmpz_clear(x)
        sig_off()
        return 0   # no error occurred.

    def _multiply_multi_modular(self, Matrix_integer_dense right):
        """
        Multiply this matrix by ``left`` using a multi modular algorithm.

        EXAMPLES::

            sage: M = Matrix(ZZ, 2, 3, range(5,11))
            sage: N = Matrix(ZZ, 3, 2, range(15,21))
            sage: M._multiply_multi_modular(N)
            [310 328]
            [463 490]
            sage: M._multiply_multi_modular(-N)
            [-310 -328]
            [-463 -490]
        """
        cdef Integer h
        cdef Matrix_integer_dense left = <Matrix_integer_dense>self
        cdef int i, k

        nr = left._nrows
        nc = right._ncols

        cdef Matrix_integer_dense result

        h = left.height() * right.height() * left.ncols()
        verbose('multiplying matrices of height %s and %s'%(left.height(),right.height()))
        mm = MultiModularBasis(h)
        res = left._reduce(mm)
        res_right = right._reduce(mm)
        k = len(mm)
        for i in range(k):  # yes, I could do this with zip, but to conserve memory...
            t = cputime()
            res[i] *= res_right[i]
            verbose('multiplied matrices modulo a prime (%s/%s)'%(i+1,k), t)
        result = left.new_matrix(nr,nc)
        _lift_crt(result, res, mm)  # changes result
        return result

    def _mod_int(self, modulus):
        """
        Reduce the integer matrix modulo a positive integer.

        EXAMPLES::

            sage: M = Matrix(ZZ, 2, [1,2,-2,3])
            sage: M._mod_int(2)
            [1 0]
            [0 1]
            sage: M._mod_int(1000000)
            [     1      2]
            [999998      3]
        """
        cdef mod_int c = modulus
        if int(c) != modulus:
            raise OverflowError
        else:
            return self._mod_int_c(modulus)

    cdef _mod_two(self):
        """
        TESTS:

        Check that bug discovered in :issue:`29839` is fixed::

            sage: M = Matrix(ZZ, [[0,1],[0,1]])
            sage: M._mod_int(2).transpose()
            [0 0]
            [1 1]
        """
        MS = matrix_space.MatrixSpace(GF(2), self._nrows, self._ncols)
        return Matrix_mod2_dense(MS, self, True, True)

    cdef _mod_int_c(self, mod_int p):
        from sage.matrix.matrix_modn_dense_float import MAX_MODULUS as MAX_MODULUS_FLOAT
        from sage.matrix.matrix_modn_dense_double import MAX_MODULUS as MAX_MODULUS_DOUBLE

        cdef Py_ssize_t i, j

        cdef float* res_row_f
        cdef Matrix_modn_dense_float res_f

        cdef double* res_row_d
        cdef Matrix_modn_dense_double res_d

        if p == 2:
            return self._mod_two()
        elif p < MAX_MODULUS_FLOAT:
            res_f = Matrix_modn_dense_float.__new__(Matrix_modn_dense_float,
                                                    matrix_space.MatrixSpace(IntegerModRing(p), self._nrows, self._ncols, sparse=False), None, None, None, zeroed_alloc=False)
            for i from 0 <= i < self._nrows:
                res_row_f = res_f._matrix[i]
                for j from 0 <= j < self._ncols:
                    res_row_f[j] = <float>fmpz_fdiv_ui(fmpz_mat_entry(self._matrix,i,j), p)
            return res_f

        elif p < MAX_MODULUS_DOUBLE:
            res_d = Matrix_modn_dense_double.__new__(Matrix_modn_dense_double,
                                                     matrix_space.MatrixSpace(IntegerModRing(p), self._nrows, self._ncols, sparse=False), None, None, None, zeroed_alloc=False)
            for i from 0 <= i < self._nrows:
                res_row_d = res_d._matrix[i]
                for j from 0 <= j < self._ncols:
                    res_row_d[j] = <double>fmpz_fdiv_ui(fmpz_mat_entry(self._matrix,i,j), p)
            return res_d
        else:
            raise ValueError("p to big.")

    def _reduce(self, moduli):
        from sage.matrix.matrix_modn_dense_float import MAX_MODULUS as MAX_MODULUS_FLOAT
        from sage.matrix.matrix_modn_dense_double import MAX_MODULUS as MAX_MODULUS_DOUBLE

        if isinstance(moduli, (int, Integer)):
            return self._mod_int(moduli)
        elif isinstance(moduli, list):
            moduli = MultiModularBasis(moduli)

        cdef MultiModularBasis mm
        mm = moduli

        res = []
        for p in mm:
            if p < MAX_MODULUS_FLOAT:
                res.append( Matrix_modn_dense_float.__new__(Matrix_modn_dense_float,
                                                            matrix_space.MatrixSpace(IntegerModRing(p), self._nrows, self._ncols, sparse=False),
                                                            None, None, None, zeroed_alloc=False) )
            elif p < MAX_MODULUS_DOUBLE:
                res.append( Matrix_modn_dense_double.__new__(Matrix_modn_dense_double,
                                                             matrix_space.MatrixSpace(IntegerModRing(p), self._nrows, self._ncols, sparse=False),
                                                             None, None, None, zeroed_alloc=False) )
            else:
                raise ValueError("p=%d too big."%p)

        cdef size_t i, k, n
        cdef Py_ssize_t nr, nc
        cdef mpz_t tmp
        mpz_init(tmp)
        n = len(mm)
        nr = self._nrows
        nc = self._ncols

        cdef mod_int *entry_list
        entry_list = <mod_int*>sig_malloc(sizeof(mod_int) * n)
        if entry_list == NULL:
            raise MemoryError("out of memory allocating multi-modular coefficient list")

        sig_on()
        for i from 0 <= i < nr:
            for j from 0 <= j < nc:
                self.get_unsafe_mpz(i,j,tmp)
                mm.mpz_reduce(tmp, entry_list)
                for k from 0 <= k < n:
                    if isinstance(res[k], Matrix_modn_dense_float):
                        (<Matrix_modn_dense_float>res[k])._matrix[i][j] = (<float>entry_list[k])%(<Matrix_modn_dense_float>res[k]).p
                    else:
                        (<Matrix_modn_dense_double>res[k])._matrix[i][j] = (<double>entry_list[k])%(<Matrix_modn_dense_double>res[k]).p
        sig_off()
        mpz_clear(tmp)
        sig_free(entry_list)
        return res

    cpdef _echelon_in_place(self, str algorithm):
        cdef Matrix_integer_dense E
        E = self.echelon_form()
        sig_on()
        fmpz_mat_set(self._matrix,E._matrix)
        sig_off()
        self.clear_cache()

    def _echelon_strassen(self):
        raise NotImplementedError

    def _magma_init_(self, magma):
        """
        EXAMPLES::

            sage: m = matrix(ZZ,2,3,[1,2,-3,1,-2,-45])
            sage: m._magma_init_(magma)
            'Matrix(IntegerRing(),2,3,StringToIntegerSequence("1 2 -3 1 -2 -45"))'
            sage: magma(m)                                               # optional - magma
            [  1   2  -3]
            [  1  -2 -45]
        """
        w = self._export_as_string(base=10)
        return 'Matrix(IntegerRing(),%s,%s,StringToIntegerSequence("%s"))'%(
            self.nrows(), self.ncols(), w)

    def symplectic_form(self):
        r"""
        Find a symplectic basis for ``self`` if ``self`` is an anti-symmetric,
        alternating matrix.

        Return a pair (F, C) such that the rows of C form a symplectic
        basis for ``self`` and ``F = C * self * C.transpose()``.

        Raise a :class:`ValueError` if ``self`` is not anti-symmetric,
        or ``self`` is not alternating.

        Anti-symmetric means that `M = -M^t`. Alternating means
        that the diagonal of `M` is identically zero.

        A symplectic basis is a basis of the form
        `e_1, \ldots, e_j, f_1, \ldots f_j, z_1, \dots, z_k`
        such that

        -  `z_i M v^t = 0` for all vectors `v`

        -  `e_i M {e_j}^t = 0` for all `i, j`

        -  `f_i M {f_j}^t = 0` for all `i, j`

        -  `e_i M {f_i}^t = 1` for all `i`

        -  `e_i M {f_j}^t = 0` for all `i` not equal
            `j`.

        The ordering for the factors `d_{i} | d_{i+1}` and for
        the placement of zeroes was chosen to agree with the output of
        :meth:`smith_form`.

        See the example for a pictorial description of such a basis.

        EXAMPLES::

            sage: E = matrix(ZZ, 5, 5, [0, 14, 0, -8, -2, -14, 0, -3, -11, 4, 0, 3, 0, 0, 0, 8, 11, 0, 0, 8, 2, -4, 0, -8, 0]); E
            [  0  14   0  -8  -2]
            [-14   0  -3 -11   4]
            [  0   3   0   0   0]
            [  8  11   0   0   8]
            [  2  -4   0  -8   0]
            sage: F, C = E.symplectic_form()
            sage: F
            [ 0  0  1  0  0]
            [ 0  0  0  2  0]
            [-1  0  0  0  0]
            [ 0 -2  0  0  0]
            [ 0  0  0  0  0]
            sage: F == C * E * C.transpose()
            True
            sage: E.smith_form()[0]
            [1 0 0 0 0]
            [0 1 0 0 0]
            [0 0 2 0 0]
            [0 0 0 2 0]
            [0 0 0 0 0]
        """
        import sage.matrix.symplectic_basis
        return sage.matrix.symplectic_basis.symplectic_basis_over_ZZ(self)

    hermite_form = echelon_form

    def echelon_form(self, algorithm="default", proof=None, include_zero_rows=True,
                     transformation=False, D=None):
        r"""
        Return the echelon form of this matrix over the integers, also known
        as the hermite normal form (HNF).

        INPUT:

        - ``algorithm`` -- String. The algorithm to use. Valid options are:

          - ``'default'`` -- Let Sage pick an algorithm (default).
            Up to 75 rows or columns with no transformation matrix,
            use pari with flag 0; otherwise, use flint.

          - ``'flint'`` - use flint

          - ``'ntl'`` - use NTL (only works for square matrices of
            full rank!)

          - ``'padic'`` - an asymptotically fast p-adic modular
            algorithm, If your matrix has large coefficients and is
            small, you may also want to try this.

          - ``'pari'`` - use PARI with flag 1

          - ``'pari0'`` - use PARI with flag 0

          - ``'pari1'`` - use PARI with flag 1

          - ``'pari4'`` - use PARI with flag 4 (use heuristic LLL)

        -  ``proof`` - (default: True); if proof=False certain
           determinants are computed using a randomized hybrid p-adic
           multimodular strategy until it stabilizes twice (instead of up to
           the Hadamard bound). It is *incredibly* unlikely that one would
           ever get an incorrect result with proof=False.

        -  ``include_zero_rows`` - (default: True) if False,
           don't include zero rows

        -  ``transformation`` - if given, also compute
           transformation matrix; only valid for flint and padic algorithm

        -  ``D`` - (default: None) if given and the algorithm
           is 'ntl', then D must be a multiple of the determinant and this
           function will use that fact.

        OUTPUT:

        The Hermite normal form (=echelon form over `\ZZ`) of self as
        an immutable matrix.

        EXAMPLES::

            sage: A = MatrixSpace(ZZ,2)([1,2,3,4])
            sage: A.echelon_form()
            [1 0]
            [0 2]
            sage: A = MatrixSpace(ZZ,5)(range(25))
            sage: A.echelon_form()
            [  5   0  -5 -10 -15]
            [  0   1   2   3   4]
            [  0   0   0   0   0]
            [  0   0   0   0   0]
            [  0   0   0   0   0]

        Getting a transformation matrix in the nonsquare case::

            sage: A = matrix(ZZ,5,3,[1..15])
            sage: H, U = A.hermite_form(transformation=True, include_zero_rows=False)
            sage: H
            [1 2 3]
            [0 3 6]
            sage: U
            [  0   0   0   4  -3]
            [  0   0   0  13 -10]
            sage: U*A == H
            True

        TESTS:

        Make sure the zero matrices are handled correctly::

            sage: m = matrix(ZZ,3,3,[0]*9)
            sage: m.echelon_form()
            [0 0 0]
            [0 0 0]
            [0 0 0]
            sage: m = matrix(ZZ,3,1,[0]*3)
            sage: m.echelon_form()
            [0]
            [0]
            [0]
            sage: m = matrix(ZZ,1,3,[0]*3)
            sage: m.echelon_form()
            [0 0 0]

        The ultimate border case!

        ::

            sage: m = matrix(ZZ,0,0,[])
            sage: m.echelon_form()
            []

        .. NOTE::

           If 'ntl' is chosen for a non square matrix this function
           raises a ValueError.

        Special cases: 0 or 1 rows::

            sage: a = matrix(ZZ, 1,2,[0,-1])
            sage: a.hermite_form()
            [0 1]
            sage: a.pivots()
            (1,)
            sage: a = matrix(ZZ, 1,2,[0,0])
            sage: a.hermite_form()
            [0 0]
            sage: a.pivots()
            ()
            sage: a = matrix(ZZ,1,3); a
            [0 0 0]
            sage: a.echelon_form(include_zero_rows=False)
            []
            sage: a.echelon_form(include_zero_rows=True)
            [0 0 0]

        Illustrate using various algorithms.::

            sage: matrix(ZZ,3,[1..9]).hermite_form(algorithm='pari')
            [1 2 3]
            [0 3 6]
            [0 0 0]
            sage: matrix(ZZ,3,[1..9]).hermite_form(algorithm='pari0')
            [1 2 3]
            [0 3 6]
            [0 0 0]
            sage: matrix(ZZ,3,[1..9]).hermite_form(algorithm='pari4')
            [1 2 3]
            [0 3 6]
            [0 0 0]
            sage: matrix(ZZ,3,[1..9]).hermite_form(algorithm='padic')
            [1 2 3]
            [0 3 6]
            [0 0 0]
            sage: matrix(ZZ,3,[1..9]).hermite_form(algorithm='default')
            [1 2 3]
            [0 3 6]
            [0 0 0]

        The 'ntl' algorithm doesn't work on matrices that do not have full rank.::

            sage: matrix(ZZ,3,[1..9]).hermite_form(algorithm='ntl')
            Traceback (most recent call last):
            ...
            ValueError: ntl only computes HNF for square matrices of full rank.
            sage: matrix(ZZ,3,[0] +[2..9]).hermite_form(algorithm='ntl')
            [1 0 0]
            [0 1 0]
            [0 0 3]

        TESTS:

        This example illustrated :issue:`2398`::

            sage: a = matrix([(0, 0, 3), (0, -2, 2), (0, 1, 2), (0, -2, 5)])
            sage: a.hermite_form()
            [0 1 2]
            [0 0 3]
            [0 0 0]
            [0 0 0]

        Check that :issue:`12280` is fixed::

            sage: m = matrix([(-2, 1, 9, 2, -8, 1, -3, -1, -4, -1),
            ....:             (5, -2, 0, 1, 0, 4, -1, 1, -2, 0),
            ....:             (-11, 3, 1, 0, -3, -2, -1, -11, 2, -2),
            ....:             (-1, 1, -1, -2, 1, -1, -1, -1, -1, 7),
            ....:             (-2, -1, -1, 1, 1, -2, 1, 0, 2, -4)]).stack(
            ....:             200 * identity_matrix(ZZ, 10))
            sage: matrix(ZZ,m).hermite_form(algorithm='pari', include_zero_rows=False)
            [  1   0   2   0  13   5   1 166  72  69]
            [  0   1   1   0  20   4  15 195  65 190]
            [  0   0   4   0  24   5  23  22  51 123]
            [  0   0   0   1  23   7  20 105  60 151]
            [  0   0   0   0  40   4   0  80  36  68]
            [  0   0   0   0   0  10   0 100 190 170]
            [  0   0   0   0   0   0  25   0 100 150]
            [  0   0   0   0   0   0   0 200   0   0]
            [  0   0   0   0   0   0   0   0 200   0]
            [  0   0   0   0   0   0   0   0   0 200]
            sage: matrix(ZZ,m).hermite_form(algorithm='padic', include_zero_rows=False)
            [  1   0   2   0  13   5   1 166  72  69]
            [  0   1   1   0  20   4  15 195  65 190]
            [  0   0   4   0  24   5  23  22  51 123]
            [  0   0   0   1  23   7  20 105  60 151]
            [  0   0   0   0  40   4   0  80  36  68]
            [  0   0   0   0   0  10   0 100 190 170]
            [  0   0   0   0   0   0  25   0 100 150]
            [  0   0   0   0   0   0   0 200   0   0]
            [  0   0   0   0   0   0   0   0 200   0]
            [  0   0   0   0   0   0   0   0   0 200]

        Check that the output is correct in corner cases, see :issue:`18613`::

            sage: m = matrix(2, 0)
            sage: m.parent()
            Full MatrixSpace of 2 by 0 dense matrices over Integer Ring
            sage: H, U = m.echelon_form(transformation=True)
            sage: H.parent()
            Full MatrixSpace of 2 by 0 dense matrices over Integer Ring
            sage: H.is_immutable()
            True
            sage: U
            [1 0]
            [0 1]
            sage: H == U * m
            True
            sage: H, U = m.echelon_form(transformation=True,
            ....:                       include_zero_rows=False)
            sage: H.parent()
            Full MatrixSpace of 0 by 0 dense matrices over Integer Ring
            sage: U.parent()
            Full MatrixSpace of 0 by 2 dense matrices over Integer Ring
            sage: H == U * m
            True
            sage: m = random_matrix(ZZ, 15, 15, x=-1000, y=1000, density=0.1)
            sage: m.parent()
            Full MatrixSpace of 15 by 15 dense matrices over Integer Ring
            sage: H, U = m.hermite_form(algorithm="flint",
            ....:                       transformation=True)
            sage: H == U*m
            True
        """
        key = 'hnf-%s-%s'%(include_zero_rows,transformation)
        ans = self.fetch(key)
        if ans is not None:
            return ans

        cdef Matrix_integer_dense H_m, U
        cdef Py_ssize_t nr, nc, n, i, j
        nr = self._nrows
        nc = self._ncols
        n = nr if nr >= nc else nc
        if algorithm == 'default':
            if transformation:
                algorithm = 'flint'
            else:
                if n < 75:
                    algorithm = 'pari0'
                else:
                    algorithm = 'flint'
        proof = get_proof_flag(proof, "linear_algebra")
        pivots = None

        if nr == 0 or nc == 0:
            pivots = ()
            if include_zero_rows:
                H_m = self.new_matrix()
                U = self.matrix_space(nr, nr).one()
            else:
                H_m = self.new_matrix(0, nc)
                U = self.new_matrix(0, nr)
        elif algorithm == "flint":
            H_m = self._new(nr, nc)

            if transformation:
                U = self._new(nr, nr)
                sig_on()
                fmpz_mat_hnf_transform(H_m._matrix, U._matrix, self._matrix)
                sig_off()
            else:
                sig_on()
                fmpz_mat_hnf(H_m._matrix, self._matrix)
                sig_off()
            if not include_zero_rows:
                r = H_m.rank()
                H_m = H_m[:r]
                if transformation:
                    U = U[:r]
        elif algorithm == "padic":
            from sage.matrix import matrix_integer_dense_hnf
            if transformation:
                H_m, U = matrix_integer_dense_hnf.hnf_with_transformation(self, proof=proof)
                if not include_zero_rows:
                    r = H_m.rank()
                    H_m = H_m[:r]
                    U = U[:r]
            else:
                H_m, pivots = matrix_integer_dense_hnf.hnf(self,
                                   include_zero_rows=include_zero_rows, proof=proof)
        elif transformation:
            raise ValueError("transformation matrix only available with p-adic algorithm")
        elif algorithm in ["pari", "pari0", "pari1", "pari4"]:
            flag = int(algorithm[-1]) if algorithm != "pari" else 1
            H_m = self._hnf_pari(flag, include_zero_rows=include_zero_rows)
        elif algorithm == 'ntl':
            if nr != nc:
                raise ValueError("ntl only computes HNF for square matrices of full rank.")

            import sage.libs.ntl.ntl_mat_ZZ
            v =  sage.libs.ntl.ntl_mat_ZZ.ntl_mat_ZZ(self._nrows,self._ncols)
            for i from 0 <= i < self._nrows:
                for j from 0 <= j < self._ncols:
                    v[i,j] = self.get_unsafe(nr-i-1,nc-j-1)

            try:
                w1 = v.HNF(D=D)
            except RuntimeError: # HNF may fail if a nxm matrix has rank < m
                raise ValueError("ntl only computes HNF for square matrices of full rank.")

            if include_zero_rows:
                H_m = self.new_matrix()
            else:
                H_m = self.new_matrix(nrows=w1.nrows())

            nr = w1.nrows()
            nc = w1.ncols()

            for i from 0 <= i < w1.nrows():
                for j from 0 <= j < w1.ncols():
                    H_m[i,j] = w1[nr-i-1,nc-j-1]

        else:
            raise ValueError("algorithm %r not understood" % algorithm)

        H_m.set_immutable()
        if pivots is None:
            from sage.matrix.matrix_integer_dense_hnf import pivots_of_hnf_matrix
            pivots = pivots_of_hnf_matrix(H_m)
        pivots = tuple(pivots)
        rank = len(pivots)
        H_m.cache('pivots', pivots)
        self.cache('pivots', pivots)
        H_m.cache('rank', rank)
        self.cache('rank',rank)
        H_m.cache('in_echelon_form', True)

        if transformation:
            U.set_immutable()
            ans = H_m, U
        else:
            ans = H_m
        self.cache(key, ans)
        return ans

    def _echelonize_ring(self, **kwds):
        r"""
        Echelonize self in place, where the base ring of self is assumed to
        be a ring (not a field).

        EXAMPLES::

            sage: a = matrix(ZZ, 3, 4, [1..12], sparse=False); a
            [ 1  2  3  4]
            [ 5  6  7  8]
            [ 9 10 11 12]
            sage: a._echelonize_ring()
            sage: a
            [ 1  2  3  4]
            [ 0  4  8 12]
            [ 0  0  0  0]
        """
        self.check_mutability()
        cdef Matrix d, a
        cdef Py_ssize_t r, c
        cdef bint transformation = 'transformation' in kwds and kwds['transformation']

        if 'include_zero_rows' in kwds and not kwds['include_zero_rows']:
            raise ValueError("cannot echelonize in place and delete zero rows")
        if transformation:
            d, a = self.echelon_form(**kwds)
        else:
            d = self.echelon_form(**kwds)
        for c from 0 <= c < self.ncols():
            for r from 0 <= r < self.nrows():
                self.set_unsafe(r, c, d.get_unsafe(r,c))
        self.clear_cache()
        self.cache('pivots', d.pivots())
        self.cache('in_echelon_form', True)
        if transformation:
            return a
        else:
            return

    def saturation(self, p=0, proof=None, max_dets=5):
        r"""
        Return a saturation matrix of self, which is a matrix whose rows
        span the saturation of the row span of self. This is not unique.

        The saturation of a `\ZZ` module `M`
        embedded in `\ZZ^n` is a module `S` that
        contains `M` with finite index such that
        `\ZZ^n/S` is torsion free. This function takes the
        row span `M` of self, and finds another matrix of full rank
        with row span the saturation of `M`.

        INPUT:

        -  ``p`` - (default: 0); if nonzero given, saturate
           only at the prime `p`, i.e., return a matrix whose row span
           is a `\ZZ`-module `S` that contains self and
           such that the index of `S` in its saturation is coprime to
           `p`. If `p` is None, return full saturation of
           self.

        -  ``proof`` - (default: use proof.linear_algebra());
           if False, the determinant calculations are done with proof=False.

        -  ``max_dets`` - (default: 5); technical parameter -
           max number of determinant to compute when bounding prime divisor of
           self in its saturation.


        OUTPUT:


        -  ``matrix`` - a matrix over ZZ


        .. NOTE::

           The result is *not* cached.

        ALGORITHM: 1. Replace input by a matrix of full rank got from a
        subset of the rows. 2. Divide out any common factors from rows. 3.
        Check max_dets random dets of submatrices to see if their GCD
        (with p) is 1 - if so matrix is saturated and we're done. 4.
        Finally, use that if A is a matrix of full rank, then
        `hnf(transpose(A))^{-1}*A` is a saturation of A.

        EXAMPLES::

            sage: A = matrix(ZZ, 3, 5, [-51, -1509, -71, -109, -593, -19, -341, 4, 86, 98, 0, -246, -11, 65, 217])
            sage: A.echelon_form()
            [      1       5    2262   20364   56576]
            [      0       6   35653  320873  891313]
            [      0       0   42993  386937 1074825]
            sage: S = A.saturation(); S
            [  -51 -1509   -71  -109  -593]
            [  -19  -341     4    86    98]
            [   35   994    43    51   347]

        Notice that the saturation spans a different module than A.

        ::

            sage: S.echelon_form()
            [ 1  2  0  8 32]
            [ 0  3  0 -2 -6]
            [ 0  0  1  9 25]
            sage: V = A.row_space(); W = S.row_space()
            sage: V.is_submodule(W)
            True
            sage: V.index_in(W)
            85986
            sage: V.index_in_saturation()
            85986

        We illustrate each option::

            sage: S = A.saturation(p=2)
            sage: S = A.saturation(proof=False)
            sage: S = A.saturation(max_dets=2)
        """
        proof = get_proof_flag(proof, "linear_algebra")
        from sage.matrix.matrix_integer_dense_saturation import saturation
        return saturation(self, p=p, proof=proof, max_dets=max_dets)

    def index_in_saturation(self, proof=None):
        """
        Return the index of self in its saturation.

        INPUT:


        -  ``proof`` - (default: use proof.linear_algebra());
           if False, the determinant calculations are done with proof=False.


        OUTPUT:


        -  ``positive integer`` - the index of the row span of
           this matrix in its saturation


        ALGORITHM: Use Hermite normal form twice to find an invertible
        matrix whose inverse transforms a matrix with the same row span as
        self to its saturation, then compute the determinant of that
        matrix.

        EXAMPLES::

            sage: A = matrix(ZZ, 2,3, [1..6]); A
            [1 2 3]
            [4 5 6]
            sage: A.index_in_saturation()
            3
            sage: A.saturation()
            [1 2 3]
            [1 1 1]
        """
        proof = get_proof_flag(proof, "linear_algebra")
        from sage.matrix.matrix_integer_dense_saturation import index_in_saturation
        return index_in_saturation(self, proof=proof)

    def pivots(self):
        """
        Return the pivot column positions of this matrix.

        OUTPUT: a tuple of Python integers: the position of the
        first nonzero entry in each row of the echelon form.

        EXAMPLES::

            sage: n = 3; A = matrix(ZZ,n,range(n^2)); A
            [0 1 2]
            [3 4 5]
            [6 7 8]
            sage: A.pivots()
            (0, 1)
            sage: A.echelon_form()
            [ 3  0 -3]
            [ 0  1  2]
            [ 0  0  0]
        """
        p = self.fetch('pivots')
        if p is not None:
            return tuple(p)

        cdef Matrix_integer_dense E
        E = self.echelon_form()

        # Now we determine the pivots from the matrix E as quickly as we can.
        # For each row, we find the first nonzero position in that row -- it is the pivot.
        cdef Py_ssize_t i, j, k
        p = []
        k = 0
        for i from 0 <= i < E._nrows:
            for j from k <= j < E._ncols:
                if fmpz_cmp_si(fmpz_mat_entry(E._matrix,i,j), 0) != 0:  # nonzero position
                    p.append(j)
                    k = j+1  # so start at next position next time
                    break
        p = tuple(p)
        self.cache('pivots', p)
        return p

    #### Elementary divisors

    def elementary_divisors(self, algorithm='pari'):
        """
        Return the elementary divisors of self, in order.

        .. WARNING::

           This is MUCH faster than the :meth:`smith_form` function.

        The elementary divisors are the invariants of the finite abelian
        group that is the cokernel of *left* multiplication of this matrix.
        They are ordered in reverse by divisibility.

        INPUT:


        -  ``self`` - matrix

        -  ``algorithm`` - (default: 'pari')

           - ``'pari'``: works robustly, but is slower.

           - ``'linbox'`` - use linbox (currently off, broken)


        OUTPUT: list of integers


        .. NOTE::

           These are the invariants of the cokernel of *left* multiplication::

               sage: M = Matrix([[3,0,1],[0,1,0]])
               sage: M
               [3 0 1]
               [0 1 0]
               sage: M.elementary_divisors()
               [1, 1]
               sage: M.transpose().elementary_divisors()
               [1, 1, 0]

        EXAMPLES::

            sage: matrix(3, range(9)).elementary_divisors()
            [1, 3, 0]
            sage: matrix(3, range(9)).elementary_divisors(algorithm='pari')
            [1, 3, 0]
            sage: C = MatrixSpace(ZZ,4)([3,4,5,6,7,3,8,10,14,5,6,7,2,2,10,9])
            sage: C.elementary_divisors()
            [1, 1, 1, 687]

        ::

            sage: M = matrix(ZZ, 3, [1,5,7, 3,6,9, 0,1,2])
            sage: M.elementary_divisors()
            [1, 1, 6]

        This returns a copy, which is safe to change::

            sage: edivs = M.elementary_divisors()
            sage: edivs.pop()
            6
            sage: M.elementary_divisors()
            [1, 1, 6]

        .. SEEALSO::

           :meth:`smith_form`
        """
        d = self.fetch('elementary_divisors')
        if d is not None:
            return d[:]
        if self._nrows == 0 or self._ncols == 0:
            d = []
        elif algorithm == 'linbox':
            raise ValueError("linbox too broken -- currently Linbox SNF is disabled.")
        elif algorithm == 'pari':
            d = self.__pari__().matsnf(0).sage()
            i = d.count(0)
            d.sort()
            if i > 0:
                d = d[i:] + [d[0]]*i
        else:
            raise ValueError("algorithm (='%s') unknown"%algorithm)

        self.cache('elementary_divisors', d)
        return d[:]

    def smith_form(self, transformation=True, integral=None):
        r"""
        Return the smith normal form of this matrix, that is the diagonal
        matrix `S` with diagonal entries the ordered elementary divisors of
        this matrix.

        INPUT:

        - ``transformation`` -- a boolean (default: ``True``); whether to
          return the transformation matrices `U` and `V` such that `S=U\cdot
          self\cdot V`.

        - ``integral`` -- a subring of the base ring or ``True`` (default:
          ``None``); ignored for matrices with integer entries.

        .. NOTE::

           The :meth:`elementary_divisors` function, which returns the diagonal
           entries of `S`, is VASTLY faster than this function.

        The elementary divisors are the invariants of the finite abelian
        group that is the cokernel of this matrix. They are ordered in
        reverse by divisibility.

        EXAMPLES::

            sage: A = MatrixSpace(IntegerRing(), 3)(range(9))
            sage: D, U, V = A.smith_form()
            sage: D
            [1 0 0]
            [0 3 0]
            [0 0 0]
            sage: U
            [ 0  2 -1]
            [ 0 -1  1]
            [ 1 -2  1]
            sage: V
            [ 0  0  1]
            [-1  2 -2]
            [ 1 -1  1]
            sage: U*A*V
            [1 0 0]
            [0 3 0]
            [0 0 0]

        It also makes sense for nonsquare matrices::

            sage: A = Matrix(ZZ,3,2,range(6))
            sage: D, U, V = A.smith_form()
            sage: D
            [1 0]
            [0 2]
            [0 0]
            sage: U
            [ 0  2 -1]
            [ 0 -1  1]
            [ 1 -2  1]
            sage: V
            [-1  1]
            [ 1  0]
            sage: U * A * V
            [1 0]
            [0 2]
            [0 0]

        Empty matrices are handled sensibly (see :issue:`3068`)::

            sage: m = MatrixSpace(ZZ, 2,0)(0); d,u,v = m.smith_form(); u*m*v == d
            True
            sage: m = MatrixSpace(ZZ, 0,2)(0); d,u,v = m.smith_form(); u*m*v == d
            True
            sage: m = MatrixSpace(ZZ, 0,0)(0); d,u,v = m.smith_form(); u*m*v == d
            True

        .. SEEALSO::

           :meth:`elementary_divisors`
        """
        X = self.matrix_space()([self[i,j] for i in range(self._nrows-1,-1,-1) for j in range(self._ncols-1,-1,-1)])
        v = X.__pari__().matsnf(1).sage()
        # need to reverse order of rows of U, columns of V, and both of D.
        D = self.matrix_space()([v[2][i,j] for i in range(self._nrows-1,-1,-1) for j in range(self._ncols-1,-1,-1)])

        if not transformation:
            return D

        if self._ncols == 0:
            v[0] = self.matrix_space(ncols = self._nrows)(1)
        if self._nrows == 0:
            v[1] = self.matrix_space(nrows = self._ncols)(1)

        if self._ncols == 0:
            # silly special cases for matrices with 0 columns (PARI has a unique empty matrix)
            U = self.matrix_space(ncols = self._nrows)(1)
        else:
            U = self.matrix_space(ncols = self._nrows)([v[0][i,j] for i in range(self._nrows-1,-1,-1) for j in range(self._nrows-1,-1,-1)])

        if self._nrows == 0:
            # silly special cases for matrices with 0 rows (PARI has a unique empty matrix)
            V = self.matrix_space(nrows = self._ncols)(1)
        else:
            V = self.matrix_space(nrows = self._ncols)([v[1][i,j] for i in range(self._ncols-1,-1,-1) for j in range(self._ncols-1,-1,-1)])

        return D, U, V

    def frobenius_form(self, flag=0, var='x'):
        """
        Return the Frobenius form (rational canonical form) of this
        matrix.

        INPUT:

        -  ``flag`` -- 0 (default), 1 or 2 as follows:

            -  ``0`` -- (default) return the Frobenius form of this
               matrix.

            -  ``1`` -- return only the elementary divisor
               polynomials, as polynomials in var.

            -  ``2`` -- return a two-components vector [F,B] where F
               is the Frobenius form and B is the basis change so that
               `M=B^{-1}FB`.

        -  ``var`` -- a string (default: 'x')

        ALGORITHM: uses PARI's :pari:`matfrobenius`

        EXAMPLES::

            sage: A = MatrixSpace(ZZ, 3)(range(9))
            sage: A.frobenius_form(0)
            [ 0  0  0]
            [ 1  0 18]
            [ 0  1 12]
            sage: A.frobenius_form(1)
            [x^3 - 12*x^2 - 18*x]
            sage: A.frobenius_form(1, var='y')
            [y^3 - 12*y^2 - 18*y]
            sage: F, B = A.frobenius_form(2)
            sage: A == B^(-1)*F*B
            True
            sage: a=matrix([])
            sage: a.frobenius_form(2)
            ([], [])
            sage: a.frobenius_form(0)
            []
            sage: a.frobenius_form(1)
            []
            sage: B = random_matrix(ZZ,2,3)
            sage: B.frobenius_form()
            Traceback (most recent call last):
            ...
            ArithmeticError: frobenius matrix of non-square matrix not defined.

        AUTHORS:

        - Martin Albrecht (2006-04-02)

        TODO: - move this to work for more general matrices than just over
        Z. This will require fixing how PARI polynomials are coerced to
        Sage polynomials.
        """
        if not self.is_square():
            raise ArithmeticError("frobenius matrix of non-square matrix not defined.")

        v = self.__pari__().matfrobenius(flag)
        if flag == 0:
            return self.matrix_space()(v.sage())
        elif flag == 1:
            r = PolynomialRing(self.base_ring(), names=var)
            retr = []
            for f in v:
                retr.append(eval(str(f).replace("^","**"),
                                 {'x': r.gen()}, r.gens_dict()))
            return retr
        elif flag == 2:
            F = matrix_space.MatrixSpace(QQ, self.nrows())(v[0].sage())
            B = matrix_space.MatrixSpace(QQ, self.nrows())(v[1].sage())
            return F, B

    frobenius = deprecated_function_alias(36396, frobenius_form)

    def _right_kernel_matrix(self, **kwds):
        r"""
        Return a pair that includes a matrix of basis vectors
        for the right kernel of ``self``.

        INPUT:

        - ``algorithm`` - determines which algorithm to use, options are:

          - 'flint' - use the algorithm from the FLINT library
          - 'pari' - use the :pari:`matkerint` function from the PARI library
          - 'padic' - use the p-adic algorithm from the IML library
          - 'default' - use a heuristic to decide which of the three above
            routines is fastest.  This is the default value.

        - ``proof`` - this is passed to the p-adic IML algorithm.
          If not specified, the global flag for linear algebra will be used.

        OUTPUT:

        Return a pair.  First item is the string is either
        'computed-flint-int', 'computed-pari-int', 'computed-flint-int', which identifies
        the nature of the basis vectors.

        Second item is a matrix whose rows are a basis for the right kernel,
        over the integers, as computed by either the FLINT, IML or PARI libraries.

        EXAMPLES::

            sage: A = matrix(ZZ, [[4, 7, 9, 7, 5, 0],
            ....:                 [1, 0, 5, 8, 9, 1],
            ....:                 [0, 1, 0, 1, 9, 7],
            ....:                 [4, 7, 6, 5, 1, 4]])

            sage: result = A._right_kernel_matrix(algorithm='pari')
            sage: result[0]
            'computed-pari-int'
            sage: X = result[1]; X
            [ 26 -31  30 -21  -2  10]
            [-47 -13  48 -14 -11  18]
            sage: A*X.transpose() == zero_matrix(ZZ, 4, 2)
            True

            sage: result = A._right_kernel_matrix(algorithm='padic')
            sage: result[0]
            'computed-iml-int'
            sage: X = result[1]; X
            [-469  214  -30  119  -37    0]
            [ 370 -165   18  -91   30   -2]
            sage: A*X.transpose() == zero_matrix(ZZ, 4, 2)
            True

            sage: result = A._right_kernel_matrix(algorithm='default')
            sage: result[0]
            'computed-flint-int'
            sage: result[1]
            [ 469 -214   30 -119   37    0]
            [-370  165  -18   91  -30    2]

            sage: result = A._right_kernel_matrix(algorithm='flint')
            sage: result[0]
            'computed-flint-int'
            sage: result[1]
            [ 469 -214   30 -119   37    0]
            [-370  165  -18   91  -30    2]

        With the 'default' given as the algorithm, several heuristics are
        used to determine if FLINT, PARI or IML ('padic') is used.  The code has
        exact details, but roughly speaking, relevant factors are: the
        absolute size of the matrix, or the relative dimensions, or the
        magnitude of the entries. ::

            sage: A = random_matrix(ZZ, 18, 11)
            sage: A._right_kernel_matrix(algorithm='default')[0]
            'computed-pari-int'
            sage: A = random_matrix(ZZ, 18, 11, x = 10^200)
            sage: A._right_kernel_matrix(algorithm='default')[0]
            'computed-iml-int'
            sage: A = random_matrix(ZZ, 60, 60)
            sage: A._right_kernel_matrix(algorithm='default')[0]
            'computed-iml-int'
            sage: A = random_matrix(ZZ, 60, 55)
            sage: A._right_kernel_matrix(algorithm='default')[0]
            'computed-pari-int'

        TESTS:

        We test three trivial cases. FLINT is used for small matrices,
        but we let the heuristic decide that.  ::

            sage: A = matrix(ZZ, 0, 2)
            sage: A._right_kernel_matrix()[1]
            []
            sage: A = matrix(ZZ, 2, 0)
            sage: A._right_kernel_matrix()[1].parent()
            Full MatrixSpace of 0 by 0 dense matrices over Integer Ring
            sage: A = zero_matrix(ZZ, 4, 3)
            sage: A._right_kernel_matrix()[1]
            [1 0 0]
            [0 1 0]
            [0 0 1]
        """
        tm = verbose("computing right kernel matrix over the integers for %sx%s matrix" % (self.nrows(), self.ncols()),level=1)

        algorithm = kwds.pop('algorithm', None)
        if algorithm is None:
            algorithm = 'default'

        if algorithm == 'default':
            # The heuristic here could be auto-tuned, stored for
            # different architecture, etc.  What I've done below here
            # I just got by playing around with examples.  This is
            # *dramatically* better than doing absolutely nothing
            # (i.e., always choosing 'padic'), but is of course
            # far from optimal.   -- William Stein

            # I sometimes favor FLINT over PARI, but this should be better tuned. -- Marc Masdeu
            if max(self._nrows, self._ncols) <= 10:
                # Use FLINT for very small matrices, as long as entries aren't huge.
                algorithm = 'flint'
            elif max(self._nrows, self._ncols) <= 50:
                # when entries are huge, padic relatively good.
                h = self.height().ndigits()
                if h < 100:
                    algorithm = 'pari'
                else:
                    algorithm = 'padic'
            elif self._nrows <= self._ncols + 3:
                # the padic algorithm is much better for bigger
                # matrices if there are nearly more columns than rows
                # (that is its forte)
                algorithm = 'padic'
            else:
                algorithm = 'pari'

        if algorithm == 'flint':
            proof = kwds.pop('proof', None)
            proof = get_proof_flag(proof, "linear_algebra")
            K = self._rational_kernel_flint().transpose().saturation(proof=proof)
            format = 'computed-flint-int'
        elif algorithm == 'pari':
            K = self.__pari__().matkerint().mattranspose().sage()
            format = 'computed-pari-int'
        elif algorithm == 'padic':
            proof = kwds.pop('proof', None)
            proof = get_proof_flag(proof, "linear_algebra")
            K = self._rational_kernel_iml().transpose().saturation(proof=proof)
            format = 'computed-iml-int'
        else:
            raise ValueError('unknown algorithm: %s'%algorithm)
        tm = verbose("done computing right kernel matrix over the integers for %sx%s matrix" % (self.nrows(), self.ncols()),level=1, t=tm)
        return (format, K)

    # TODO: implement using flint function
    def _adjugate(self):
        """
        Return the adjugate (classical adjoint) of this matrix.

        Assumes ``self`` is a square matrix (checked in adjugate).

        EXAMPLES::

            sage: m = matrix(ZZ,3,[1..9])
            sage: m.adjugate()  # indirect doctest
            [ -3   6  -3]
            [  6 -12   6]
            [ -3   6  -3]
        """
        return self.parent()(self.__pari__().matadjoint().sage())

    def _ntl_(self):
        r"""
        ntl.mat_ZZ representation of self.

        EXAMPLES::

            sage: a = MatrixSpace(ZZ,200).random_element(x=-2, y=2)    # -2 to 2
            sage: A = a._ntl_()

        .. NOTE::

           NTL only knows dense matrices, so if you provide a sparse
           matrix NTL will allocate memory for every zero entry.
        """
        import sage.libs.ntl.ntl_mat_ZZ
        return sage.libs.ntl.ntl_mat_ZZ.ntl_mat_ZZ(self._nrows,self._ncols, self.list())

    #######################################################################
    # LLL
    #######################################################################

    def BKZ(self, delta=None, algorithm="fpLLL", fp=None, block_size=10, prune=0,
            use_givens=False, precision=0, proof=None, **kwds):
        """
        Return the result of running Block Korkin-Zolotarev reduction on
        ``self`` interpreted as a lattice.

        INPUT:

        - ``delta`` -- (default: ``0.99``) LLL parameter

        - ``algorithm`` -- (default: ``"fpLLL"``) ``"fpLLL"`` or ``"NTL"``

        - ``fp`` -- floating point number implementation

            - ``None`` -- NTL's exact reduction or fpLLL's wrapper (default)

            - ``'fp'`` -- double precision: NTL's FP or fpLLL's double

            - ``'ld'`` -- long doubles (fpLLL only)

            - ``'qd'`` -- NTL's QP

            -``'qd1'`` -- quad doubles: Uses ``quad_float`` precision
              to compute Gram-Schmidt, but uses double precision in
              the search phase of the block reduction algorithm. This
              seems adequate for most purposes, and is faster than
              ``'qd'``, which uses quad_float precision uniformly
              throughout (NTL only).

            - ``'xd'`` -- extended exponent: NTL's XD or fpLLL's dpe

            - ``'rr'`` -- arbitrary precision: NTL'RR or fpLLL's MPFR

        - ``block_size`` -- (default: ``10``) Specifies the size
          of the blocks in the reduction.  High values yield
          shorter vectors, but the running time increases double
          exponentially with ``block_size``.  ``block_size``
          should be between 2 and the number of rows of ``self``.

        - ``proof`` -- (default: same as ``proof.linear_algebra()``)
          Insist on full BKZ reduction. If disabled and fplll is
          called, reduction is much faster but the result is not fully
          BKZ reduced.

        NTL SPECIFIC INPUT:

        - ``prune`` -- (default: ``0``) The optional parameter
          ``prune`` can be set to any positive number to invoke the
          Volume Heuristic from [SH1995]_. This can significantly reduce
          the running time, and hence allow much bigger block size,
          but the quality of the reduction is of course not as good in
          general. Higher values of ``prune`` mean better quality, and
          slower running time. When ``prune`` is ``0``, pruning is
          disabled. Recommended usage: for ``block_size==30``, set
          ``10 <= prune <=15``.

        - ``use_givens`` -- Use Givens orthogonalization.  Only
          applies to approximate reduction using NTL.  This is a bit
          slower, but generally much more stable, and is really the
          preferred orthogonalization strategy.  For a nice
          description of this, see Chapter 5 of [GL1996]_.

        fpLLL SPECIFIC INPUT:

        - ``precision`` -- (default: ``0`` for automatic choice) bit
          precision to use if ``fp='rr'`` is set

        - ``**kwds`` -- keywords to be passed to :mod:`fpylll`.  See
          :class:`fpylll.BKZ.Param` for details.

        Also, if the verbose level is at least `2`, some output
        is printed during the computation.

        EXAMPLES::

            sage: A = Matrix(ZZ,3,3,range(1,10))
            sage: A.BKZ()
            [ 0  0  0]
            [ 2  1  0]
            [-1  1  3]

            sage: A = Matrix(ZZ,3,3,range(1,10))
            sage: A.BKZ(use_givens=True)
            [ 0  0  0]
            [ 2  1  0]
            [-1  1  3]

            sage: A = Matrix(ZZ,3,3,range(1,10))
            sage: A.BKZ(fp="fp")
            [ 0  0  0]
            [ 2  1  0]
            [-1  1  3]

        ALGORITHM:

        Calls either NTL or fpLLL.
        """
        if delta is None:
            delta = 0.99
        elif delta <= 0.25:
            raise TypeError("delta must be > 0.25")
        elif delta > 1:
            raise TypeError("delta must be <= 1")
        delta = float(delta)

        if prune < 0:
            raise TypeError("prune must be >= 0")
        prune = int(prune)

        verbose = get_verbose() >= 2

        block_size = int(block_size)

        if algorithm == "NTL":
            if fp is None:
                fp = "rr"

            if fp == "fp":
                algorithm = "BKZ_FP"
            elif fp == "qd":
                algorithm = "BKZ_QP"
            elif fp == "qd1":
                algorithm = "BKZ_QP1"
            elif fp == "xd":
                algorithm = "BKZ_XD"
            elif fp == "rr":
                algorithm = "BKZ_RR"
            else:
                raise TypeError("fp parameter not understood.")

            A = self._ntl_()

            if algorithm == "BKZ_FP":
                if not use_givens:
                    r = A.BKZ_FP(U=None, delta=delta, BlockSize=block_size,
                                 prune=prune, verbose=verbose)
                else:
                    r = A.G_BKZ_FP(U=None, delta=delta, BlockSize=block_size,
                                   prune=prune, verbose=verbose)

            elif algorithm == "BKZ_QP":
                if not use_givens:
                    r = A.BKZ_QP(U=None, delta=delta, BlockSize=block_size,
                                 prune=prune, verbose=verbose)
                else:
                    r = A.G_BKZ_QP(U=None, delta=delta, BlockSize=block_size,
                                   prune=prune, verbose=verbose)

            elif algorithm == "BKZ_QP1":
                if not use_givens:
                    r = A.BKZ_QP1(U=None, delta=delta, BlockSize=block_size,
                                  prune=prune, verbose=verbose)
                else:
                    r = A.G_BKZ_QP1(U=None, delta=delta, BlockSize=block_size,
                                    prune=prune, verbose=verbose)

            elif algorithm == "BKZ_XD":
                if not use_givens:
                    r = A.BKZ_XD(U=None, delta=delta, BlockSize=block_size,
                                 prune=prune, verbose=verbose)
                else:
                    r = A.G_BKZ_XD(U=None, delta=delta, BlockSize=block_size,
                                   prune=prune, verbose=verbose)

            elif algorithm == "BKZ_RR":
                if not use_givens:
                    r = A.BKZ_RR(U=None, delta=delta, BlockSize=block_size,
                                 prune=prune, verbose=verbose)
                else:
                    r = A.G_BKZ_RR(U=None, delta=delta, BlockSize=block_size,
                                   prune=prune, verbose=verbose)

            self.cache("rank",ZZ(r))
            R = <Matrix_integer_dense>self.new_matrix(
                    entries=[ZZ(z) for z in A.list()])

        elif algorithm == "fpLLL":
            from fpylll import BKZ, IntegerMatrix, load_strategies_json
            fp_ = fplll_fp_map[fp]
            if verbose:
                kwds["flags"] = kwds.get("flags", BKZ.DEFAULT) | BKZ.VERBOSE

            proof = get_proof_flag(proof, "linear_algebra")

            # enable performance improvements unless
            # 1. provable results are requested or
            # 2. the user has specified the relevant parameters already
            if "strategies" not in kwds:
                if proof is False:
                    import os
                    kwds["strategies"] = load_strategies_json(
                        os.path.normpath(os.path.join(
                            BKZ.DEFAULT_STRATEGY_PATH,
                            os.path.basename(BKZ.DEFAULT_STRATEGY))))

            if "auto_abort" not in kwds:
                if proof is False:
                    kwds["flags"] = kwds.get("flags", BKZ.DEFAULT) | BKZ.AUTO_ABORT
                    kwds["auto_abort"] = True

            A = IntegerMatrix.from_matrix(self)
            BKZ.reduction(A, BKZ.Param(block_size=block_size, delta=delta, **kwds),
                          float_type=fp_,
                          precision=precision)

            R = A.to_matrix(self.new_matrix())
        return R

    def LLL(self, delta=None, eta=None, algorithm="fpLLL:wrapper", fp=None, prec=0, early_red=False, use_givens=False, use_siegel=False, transformation=False, **kwds):
        r"""
        Return LLL-reduced or approximated LLL reduced matrix `R` of the lattice
        generated by the rows of self.

        A set of vectors `(b_1, b_2, ..., b_d)` is `(\delta, \eta)`-LLL-reduced
        if the two following conditions hold:

        -  For any `i > j`, we have `\lvert \mu_{i,j} \rvert \leq \eta`.

        -  For any `i < d`, we have `\delta \lvert b_i^* \rvert^2 \leq
           \lvert b_{i + 1}^* + \mu_{i+1, i} b_i^* \rvert^2`,

        where `\mu_{i,j} = \langle b_i, b_j^* \rangle / \langle b_j^*, b_j^*
        \rangle` and `b_i^*` is the `i`-th vector of the Gram-Schmidt
        orthogonalisation of `(b_1, b_2, ..., b_d)`.

        The default reduction parameters are `\delta = 0.99` and `\eta = 0.501`.
        The parameters `\delta` and `\eta` must satisfy `0.25 < \delta
        \leq 1.0` and `0.5 \leq \eta < \sqrt{\delta}`. Polynomial time
        complexity is only guaranteed for `\delta < 1`. Not every algorithm
        admits the case `\delta = 1`.

        If the matrix has a nonzero kernel, the LLL-reduced matrix will contain
        zero rows, so that the output has the same dimensions as the input. The
        transformation matrix is always invertible over the integers.

        Also the rank of ``self`` is cached if it is computed during the
        reduction. Note that in general this only happens when
        ``self.rank() == self.ncols()`` and the exact algorithm is used.

        INPUT:

        - ``delta`` -- (default: ``0.99``) `\delta` parameter as described
          above, ignored by pari

        - ``eta`` -- (default: ``0.501``) `\eta` parameter as described above,
          ignored by NTL and pari

        - ``algorithm`` -- string; one of the algorithms listed below
          (default: ``"fpLLL:wrapper"``).

        - ``fp`` -- floating point number implementation, ignored by pari:

          - ``None`` -- NTL's exact reduction or fpLLL's wrapper
          - ``'fp'`` -- double precision: NTL's FP or fpLLL's double
          - ``'ld'`` -- long doubles (fpLLL only)
          - ``'qd'`` -- NTL's QP
          - ``'xd'`` -- extended exponent: NTL's XD or fpLLL's dpe
          - ``'rr'`` -- arbitrary precision: NTL's RR or fpLLL's MPFR

        - ``prec`` -- (default: auto choose) precision, ignored by NTL and pari

        - ``early_red`` -- (default: ``False``) perform early reduction,
          ignored by NTL and pari

        - ``use_givens`` -- (default: ``False``) use Givens
          orthogonalization.  Only applies to approximate reduction
          using NTL.  This is slower but generally more stable.

        - ``use_siegel`` -- (default: ``False``) use Siegel's condition
          instead of Lovász's condition, ignored by NTL and pari

        - ``transformation`` -- (default: ``False``) also return transformation
           matrix.

        - ``**kwds`` -- keywords to be passed to :mod:`fpylll`.  See
          :meth:`fpylll.LLL.reduction` for details.

        Also, if the verbose level is at least `2`, some output
        is printed during the computation.

        AVAILABLE ALGORITHMS:

        - ``'NTL:LLL'`` - NTL's LLL + choice of ``fp``.

        - ``'fpLLL:heuristic'`` - fpLLL's heuristic + choice of ``fp``.

        - ``'fpLLL:fast'`` - fpLLL's fast + choice of ``fp``.

        - ``'fpLLL:proved'`` - fpLLL's proved + choice of ``fp``.

        - ``'fpLLL:wrapper'`` - fpLLL's automatic choice (default).

        - ``'pari'`` - pari's qflll.

        OUTPUT:

        A matrix over the integers.

        EXAMPLES::

            sage: A = Matrix(ZZ,3,3,range(1,10))
            sage: A.LLL()
            [ 0  0  0]
            [ 2  1  0]
            [-1  1  3]

        We compute the extended GCD of a list of integers using LLL, this
        example is from the Magma handbook::

            sage: Q = [ 67015143, 248934363018, 109210, 25590011055, 74631449,
            ....:       10230248, 709487, 68965012139, 972065, 864972271 ]
            sage: n = len(Q)
            sage: S = 100
            sage: X = Matrix(ZZ, n, n + 1)
            sage: for i in range(n):
            ....:     X[i, i + 1] = 1
            sage: for i in range(n):
            ....:     X[i, 0] = S * Q[i]
            sage: L = X.LLL()
            sage: M = L.row(n-1).list()[1:]
            sage: M
            [-3, -1, 13, -1, -4, 2, 3, 4, 5, -1]
            sage: add(Q[i]*M[i] for i in range(n))
            -1

        The case `\delta = 1` is not always supported::

            sage: L = X.LLL(delta=2)
            Traceback (most recent call last):
            ...
            TypeError: delta must be <= 1
            sage: L = X.LLL(delta=1)    # not tested, will eat lots of ram
            Traceback (most recent call last):
            ...
            RuntimeError: infinite loop in LLL
            sage: L = X.LLL(delta=1, algorithm='NTL:LLL')
            sage: L[-1]
            (-100, -3, -1, 13, -1, -4, 2, 3, 4, 5, -1)

        We return the transformation matrix::

            sage: A = random_matrix(ZZ, 10, 20)
            sage: R, U = A.LLL(transformation=True)
            sage: U * A == R
            True

            sage: R, U = A.LLL(algorithm="NTL:LLL", transformation=True)
            sage: U * A == R
            True

            sage: R, U = A.LLL(algorithm="pari", transformation=True)
            sage: U * A == R
            True

        Example with a nonzero kernel::

            sage: M = matrix(4,3,[1,2,3,2,4,6,7,0,1,-1,-2,-3])
            sage: M.LLL()[0:2]
            [0 0 0]
            [0 0 0]

            sage: M.LLL(algorithm="NTL:LLL")[0:2]
            [0 0 0]
            [0 0 0]

            sage: M.LLL(algorithm="pari")[0:2]
            [0 0 0]
            [0 0 0]

        TESTS::

            sage: matrix(ZZ, 0, 0).LLL()
            []
            sage: matrix(ZZ, 3, 0).LLL()
            []
            sage: matrix(ZZ, 0, 3).LLL()
            []

            sage: M = matrix(ZZ, [[1,2,3],[31,41,51],[101,201,301]])
            sage: A = M.LLL()
            sage: A
            [ 0  0  0]
            [-1  0  1]
            [ 1  1  1]
            sage: B = M.LLL(algorithm='NTL:LLL')
            sage: C = M.LLL(algorithm='NTL:LLL', fp=None)
            sage: D = M.LLL(algorithm='NTL:LLL', fp='fp')
            sage: F = M.LLL(algorithm='NTL:LLL', fp='xd')
            sage: G = M.LLL(algorithm='NTL:LLL', fp='rr')
            sage: A == B == C == D == F == G
            True
            sage: H = M.LLL(algorithm='NTL:LLL', fp='qd')
            Traceback (most recent call last):
            ...
            TypeError: algorithm NTL:LLL_QD not supported

            sage: A = random_matrix(ZZ, 0, 0)
            sage: R, U = A.LLL(transformation=True)

        Test rank caching::

            sage: M = matrix(4,3,[1,2,3,2,4,6,7,0,1,-1,-2,-3])
            sage: R = M.LLL(algorithm="NTL:LLL")
            sage: M._cache
            {'rank': 2}
            sage: M._clear_cache()
            sage: R = M.LLL(algorithm="pari")
            sage: M._cache
            {'rank': 2}

        Check that :issue:`37236` is fixed::

            sage: M = matrix(ZZ, 2, 2, [-1,1,1,1])
            sage: L = M.LLL(algorithm="NTL:LLL")
            sage: M.det() == L.det()
            True

        .. NOTE::

            See :mod:`sage.libs.ntl.ntl_mat_ZZ.ntl_mat_ZZ.LLL` and
            :mod:`fpylll.fplll.lll` for details on the algorithms used.

            Although LLL is a deterministic algorithm, the output for
            different implementations and CPUs (32-bit vs. 64-bit) may
            vary, while still being correct.
        """
        if self.ncols() == 0 or self.nrows() == 0:
            verbose("Trivial matrix, nothing to do")
            if transformation:
                return self, self.new_matrix(0,0)
            else:
                return self

        r = None  # rank
        cdef Matrix_integer_dense R = None  # LLL-reduced matrix
        cdef Matrix_integer_dense U = None  # transformation matrix

        tm = verbose("LLL of %sx%s matrix (algorithm %s)"%(self.nrows(), self.ncols(), algorithm))
        import sage.libs.ntl.all
        ntl_ZZ = sage.libs.ntl.all.ZZ

        verb = get_verbose() >= 2

        if prec < 0:
            raise TypeError("precision prec must be >= 0")
        prec = int(prec)

        if algorithm == 'NTL:LLL':
            if fp is None:
                algorithm = 'NTL:LLL'
            elif fp == 'fp':
                algorithm = 'NTL:LLL_FP'
            elif fp == 'qd':
                algorithm = 'NTL:LLL_QD'
            elif fp == 'xd':
                algorithm = 'NTL:LLL_XD'
            elif fp == 'rr':
                algorithm = 'NTL:LLL_RR'

            if delta is None:
                delta = ZZ(99)/ZZ(100)
            elif delta <= ZZ(1)/ZZ(4):
                raise TypeError("delta must be > 1/4")
            elif delta > 1:
                raise TypeError("delta must be <= 1")
            delta = QQ(delta)
            a = delta.numer()
            b = delta.denom()

        else:
            fp = fplll_fp_map[fp]
            if delta is None:
                delta = 0.99
            elif delta <= 0.25:
                raise TypeError("delta must be > 0.25")
            elif delta > 1:
                raise TypeError("delta must be <= 1")
            delta = float(delta)

            if eta is None:
                eta = 0.501
            elif eta < 0.5:
                raise TypeError("eta must be >= 0.5")

        if algorithm.startswith('NTL:'):

            A = sage.libs.ntl.all.mat_ZZ(self.nrows(),self.ncols(),
                    [ntl_ZZ(z) for z in self.list()])

            if algorithm == "NTL:LLL":
                if transformation:
                    r, _, UNTL = A.LLL(a, b, verbose=verb, return_U=True)
                else:
<<<<<<< HEAD
                    r, det2 = A.LLL(a,b, verbose=verb)
                det2 = ZZ(det2)
                try:
                    det = ZZ(det2.sqrt())
                    self.cache("det", det)
                except (TypeError, ModuleNotFoundError):
                    pass
=======
                    r, _ = A.LLL(a, b, verbose=verb)
>>>>>>> 5ae0bc7a
            elif algorithm == "NTL:LLL_FP":
                if use_givens:
                    r = A.G_LLL_FP(delta, verbose=verb, return_U=transformation)
                else:
                    r = A.LLL_FP(delta, verbose=verb, return_U=transformation)
            elif algorithm == "NTL:LLL_QP":
                if use_givens:
                    r = A.G_LLL_QP(delta, verbose=verb, return_U=transformation)
                else:
                    r = A.LLL_QP(delta, verbose=verb, return_U=transformation)
            elif algorithm == "NTL:LLL_XD":
                if use_givens:
                    r = A.G_LLL_XD(delta, verbose=verb, return_U=transformation)
                else:
                    r = A.LLL_XD(delta, verbose=verb, return_U=transformation)
            elif algorithm == "NTL:LLL_RR":
                if use_givens:
                    r = A.G_LLL_RR(delta, verbose=verb, return_U=transformation)
                else:
                    r = A.LLL_XD(delta, verbose=verb, return_U=transformation)
            else:
                raise TypeError("algorithm %s not supported"%algorithm)

            if isinstance(r, tuple):
                r, UNTL = r

            if transformation:
                U = self.new_matrix(self.nrows(), self.nrows(),
                                    entries=[ZZ(z) for z in UNTL.list()])

            r = ZZ(r)

            R = <Matrix_integer_dense> self.new_matrix(
                    entries=[ZZ(z) for z in A.list()])

        elif algorithm.startswith('fpLLL:'):
            from fpylll import LLL, IntegerMatrix
            A = IntegerMatrix.from_matrix(self)
            Ufplll = None
            if transformation:
                Ufplll = IntegerMatrix(A.nrows, A.nrows)

            method = algorithm.replace("fpLLL:","")
            if verb:
                kwds["flags"] = kwds.get("flags", LLL.DEFAULT) | LLL.VERBOSE
            if use_siegel:
                kwds["flags"] = kwds.get("flags", LLL.DEFAULT) | LLL.SIEGEL
            if early_red:
                kwds["flags"] = kwds.get("flags", LLL.DEFAULT) | LLL.EARLY_RED

            LLL.reduction(A, delta=delta, eta=eta, method=method, float_type=fp, precision=prec, U=Ufplll)
            R = A.to_matrix(self.new_matrix())
            if transformation:
                U = Ufplll.to_matrix(self.new_matrix(Ufplll.nrows, Ufplll.ncols))

        elif algorithm == 'pari':
            # call pari with flag=4: kernel+image
            # pari uses column convention: need to transpose the matrices
            A = integer_matrix(self._matrix, 1)
            K, T = A.qflll(4)
            r = ZZ(T.length())
            # TODO: there is no optimized matrix converter pari -> sage
            U = gen_to_sage_matrix(pari.matconcat([K, T]).mattranspose())
            R = U * self

        else:
            raise TypeError("algorithm %s not supported"%algorithm)

        verbose("LLL finished", tm)
        if r is not None:
            self.cache("rank", r)
            R.cache("rank", r)
        if transformation:
            return R, U
        else:
            return R

    def is_LLL_reduced(self, delta=None, eta=None):
        r"""
        Return ``True`` if this lattice is `(\delta, \eta)`-LLL reduced.
        See ``self.LLL`` for a definition of LLL reduction.

        INPUT:

        - ``delta`` -- (default: `0.99`) parameter `\delta` as described above

        - ``eta`` -- (default: `0.501`) parameter `\eta` as described above

        EXAMPLES::

            sage: A = random_matrix(ZZ, 10, 10)
            sage: L = A.LLL()
            sage: A.is_LLL_reduced()
            False
            sage: L.is_LLL_reduced()
            True
        """
        if eta is None:
            eta = 0.501
        if delta is None:
            delta = ZZ(99) / ZZ(100)

        if delta <= ZZ(1) / ZZ(4):
            raise TypeError("delta must be > 1/4")
        elif delta > 1:
            raise TypeError("delta must be <= 1")

        if eta < 0.5:
            raise TypeError("eta must be >= 0.5")

        # this is pretty slow
        import sage.modules.misc
        G, mu = sage.modules.misc.gram_schmidt(self.rows())
        #For any $i>j$, we have $|mu_{i, j}| <= \eta$
        for e in mu.list():
            if e.abs() > eta:
                return False

        #For any $i<d$, we have $\delta |b_i^*|^2 <= |b_{i+1}^* + mu_{i+1, i} b_i^* |^2$
        norms = [G[i].norm()**2 for i in range(len(G))]
        for i in range(1,self.nrows()):
            if norms[i] < (delta - mu[i,i-1]**2) * norms[i-1]:
                return False
        return True

    def prod_of_row_sums(self, cols):
        """
        Return the product of the sums of the entries in the submatrix of
        ``self`` with given columns.

        INPUT:

        - ``cols`` -- a list (or set) of integers representing columns
          of ``self``

        OUTPUT: an integer

        EXAMPLES::

            sage: a = matrix(ZZ,2,3,[1..6]); a
            [1 2 3]
            [4 5 6]
            sage: a.prod_of_row_sums([0,2])
            40
            sage: (1+3)*(4+6)
            40
            sage: a.prod_of_row_sums(set([0,2]))
            40

        """
        cdef Py_ssize_t c, row
        cdef fmpz_t s,pr
        fmpz_init(s)
        fmpz_init_set_ui(pr, 1)

        for row from 0 <= row < self._nrows:
            fmpz_set_si(s, 0)
            for c in cols:
                if c<0 or c >= self._ncols:
                    fmpz_clear(s)
                    fmpz_clear(pr)
                    raise IndexError("matrix column index out of range")
                fmpz_add(s, s, fmpz_mat_entry(self._matrix,row,c))
            fmpz_mul(pr, pr, s)
        cdef Integer z = Integer.__new__(Integer)
        fmpz_get_mpz(z.value, pr)
        fmpz_clear(s)
        fmpz_clear(pr)
        return z

    def rational_reconstruction(self, N):
        """
        Use rational reconstruction to lift self to a matrix over the
        rational numbers (if possible), where we view self as a matrix
        modulo N.

        INPUT:


        -  ``N`` - an integer


        OUTPUT:


        -  ``matrix`` - over QQ or raise a ValueError


        EXAMPLES: We create a random 4x4 matrix over ZZ.

        ::

            sage: A = matrix(ZZ, 4, [4, -4, 7, 1, -1, 1, -1, -12, -1, -1, 1, -1, -3, 1, 5, -1])

        There isn't a unique rational reconstruction of it::

            sage: A.rational_reconstruction(11)
            Traceback (most recent call last):
            ...
            ValueError: rational reconstruction does not exist

        We throw in a denominator and reduce the matrix modulo 389 - it
        does rationally reconstruct.

        ::

            sage: B = (A/3 % 389).change_ring(ZZ)
            sage: B.rational_reconstruction(389) == A/3
            True

        TESTS:

        Check that :issue:`9345` is fixed::

            sage: A = random_matrix(ZZ, 3, 3)
            sage: A.rational_reconstruction(0)
            Traceback (most recent call last):
            ...
            ZeroDivisionError: The modulus cannot be zero
        """
        from sage.matrix.misc_flint import matrix_integer_dense_rational_reconstruction
        return matrix_integer_dense_rational_reconstruction(self, N)

    def randomize(self, density=1, x=None, y=None, distribution=None,
                  nonzero=False):
        """
        Randomize ``density`` proportion of the entries of this matrix,
        leaving the rest unchanged.

        The parameters are the same as the ones for the integer ring's
        ``random_element`` function.

        If ``x`` and ``y`` are given, randomized entries of this matrix have
        to be between ``x`` and ``y`` and have density 1.

        INPUT:

        -  ``self`` - a mutable matrix over ZZ

        -  ``density`` - a float between 0 and 1

        -  ``x, y`` - if not ``None``, these are passed to the
           ``ZZ.random_element`` function as the upper and lower endpoints in
           the  uniform distribution

        -  ``distribution`` - would also be passed into ``ZZ.random_element``
           if given

        -  ``nonzero`` - bool (default: ``False``); whether the new entries
           are guaranteed to be zero

        OUTPUT:

        -  None, the matrix is modified in-place

        EXAMPLES::

            sage: A = matrix(ZZ, 2,3, [1..6])
            sage: ranks = [True, True, True]
            sage: while any(ranks):
            ....:    A.randomize()
            ....:    ranks[A.rank()] = False

            sage: mini = 0
            sage: maxi = 0
            sage: while mini != -30 and maxi != 30:
            ....:     A.randomize(x=-30, y=30)
            ....:     mini = min(min(A.list()), mini)
            ....:     maxi = min(min(A.list()), maxi)
        """
        density = float(density)
        if density <= 0:
            return
        if density > 1:
            density = float(1)

        self.check_mutability()
        self.clear_cache()

        cdef randstate rstate = current_randstate()

        cdef mpz_t tmp
        mpz_init(tmp)
        cdef Py_ssize_t i, j, k, nc, num_per_row
        global state, ZZ

        cdef IntegerRing_class the_integer_ring = ZZ

        if not nonzero:
            # Original code, before adding the ``nonzero`` option.
            sig_on()
            if density == 1:
                for i from 0 <= i < self._nrows:
                    for j from 0 <= j < self._ncols:
                        the_integer_ring._randomize_mpz(tmp, x, y,
                                                        distribution)
                        self.set_unsafe_mpz(i,j,tmp)
            else:
                nc = self._ncols
                num_per_row = int(density * nc)
                for i from 0 <= i < self._nrows:
                    for j from 0 <= j < num_per_row:
                        k = rstate.c_random()%nc
                        the_integer_ring._randomize_mpz(tmp,
                                                        x, y, distribution)
                        self.set_unsafe_mpz(i,k,tmp)
            sig_off()
        else:
            # New code, to implement the ``nonzero`` option.  Note that this
            # code is almost the same as above, the only difference being that
            # each entry is set until it's non-zero.
            sig_on()
            if density == 1:
                for i from 0 <= i < self._nrows:
                    for j from 0 <= j < self._ncols:
                        while fmpz_sgn(fmpz_mat_entry(self._matrix,i,j)) == 0:
                            the_integer_ring._randomize_mpz(tmp,
                                x, y, distribution)
                            self.set_unsafe_mpz(i,j,tmp)
            else:
                nc = self._ncols
                num_per_row = int(density * nc)
                for i from 0 <= i < self._nrows:
                    for j from 0 <= j < num_per_row:
                        k = rstate.c_random() % nc
                        while fmpz_sgn(fmpz_mat_entry(self._matrix,i,k)) == 0:
                            the_integer_ring._randomize_mpz(tmp,
                                                            x, y, distribution)
                            self.set_unsafe_mpz(i,k,tmp)

            sig_off()
        mpz_clear(tmp)

    #### Rank

    def rank(self, algorithm='modp'):
        """
        Return the rank of this matrix.

        INPUT:

        - ``algorithm`` -- either ``'modp'`` (default) or ``'flint'``
          or ``'linbox'``

        OUTPUT:

        - a nonnegative integer -- the rank

        .. NOTE::

            The rank is cached.

        ALGORITHM:

        If set to ``'modp'``, first check if the matrix has maximum
        possible rank by working modulo one random prime. If not, call
        LinBox's rank function.

        EXAMPLES::

            sage: a = matrix(ZZ,2,3,[1..6]); a
            [1 2 3]
            [4 5 6]
            sage: a.rank()
            2
            sage: a = matrix(ZZ,3,3,[1..9]); a
            [1 2 3]
            [4 5 6]
            [7 8 9]
            sage: a.rank()
            2

        Here is a bigger example - the rank is of course still 2::

            sage: a = matrix(ZZ,100,[1..100^2]); a.rank()
            2

        TESTS::

            sage: a.rank(algorithm='funky')
            Traceback (most recent call last):
            ...
            ValueError: algorithm must be one of 'modp', 'flint' or 'linbox'
        """
        if algorithm not in ['modp', 'flint', 'linbox']:
            raise ValueError("algorithm must be one of 'modp', 'flint' "
                             "or 'linbox'")

        r = self.fetch('rank')
        if r is not None:
            return r

        if algorithm == 'flint' or (self._nrows <= 6 and self._ncols <= 6
                                    and self.height().ndigits() <= 100):
            r = fmpz_mat_rank(self._matrix)
            self.cache('rank', r)
            return r
        elif algorithm == 'modp':
            # Can very quickly detect full rank by working modulo p.
            r = self._rank_modp()
            if r == self._nrows or r == self._ncols:
                self.cache('rank', r)
                return r
        # Algorithm is 'linbox' or detecting full rank didn't work --
        # use LinBox's general algorithm.
        r = self._rank_linbox()
        self.cache('rank', r)
        return r

    def _rank_linbox(self):
        """
        Compute the rank of this matrix using Linbox.

        TESTS::

            sage: matrix(ZZ, 4, 6, 0)._rank_linbox()
            0
            sage: matrix(ZZ, 3, 4, range(12))._rank_linbox()
            2
            sage: matrix(ZZ, 5, 10, [1+i+i^2 for i in range(50)])._rank_linbox()
            3
        """
        sig_on()
        cdef size_t r = linbox_fmpz_mat_rank(self._matrix)
        sig_off()
        return Integer(r)

    def _rank_modp(self, p=46337):
        A = self._mod_int_c(p)
        return A.rank()

    #### Determinant

    def determinant(self, algorithm='default', proof=None, stabilize=2):
        r"""
        Return the determinant of this matrix.

        INPUT:

        - ``algorithm``

          - ``'default'`` -- use ``flint``

          - ``'flint'`` -- let flint do the determinant

          - ``'padic'`` -  uses a p-adic / multimodular
            algorithm that relies on code in IML and linbox

          - ``'linbox'`` - calls linbox det (you *must* set
            proof=False to use this!)

          - ``'ntl'`` - calls NTL's det function

          - ``'pari'`` - uses PARI

        -  ``proof`` - bool or None; if None use
           proof.linear_algebra(); only relevant for the padic algorithm.

           .. NOTE::

              It would be *VERY VERY* hard for det to fail even with
              proof=False.

        -  ``stabilize`` - if proof is False, require det to be
           the same for this many CRT primes in a row. Ignored if proof is
           True.


        ALGORITHM: The p-adic algorithm works by first finding a random
        vector v, then solving `Ax = v` and taking the denominator
        `d`. This gives a divisor of the determinant. Then we
        compute `\det(A)/d` using a multimodular algorithm and the
        Hadamard bound, skipping primes that divide `d`.

        EXAMPLES::

            sage: A = matrix(ZZ,8,8,[3..66])
            sage: A.determinant()
            0

        ::

            sage: A = random_matrix(ZZ,20,20)
            sage: D1 = A.determinant()
            sage: A._clear_cache()
            sage: D2 = A.determinant(algorithm='ntl')
            sage: D1 == D2
            True

        We have a special-case algorithm for 4 x 4 determinants::

            sage: A = matrix(ZZ,4,[1,2,3,4,4,3,2,1,0,5,0,1,9,1,2,3])
            sage: A.determinant()
            270

        Next we try the Linbox det. Note that we must have proof=False.

        ::

            sage: A = matrix(ZZ,5,[1,2,3,4,5,4,6,3,2,1,7,9,7,5,2,1,4,6,7,8,3,2,4,6,7])
            sage: A.determinant(algorithm='linbox')
            Traceback (most recent call last):
            ...
            RuntimeError: you must pass the proof=False option to the determinant command to use LinBox's det algorithm
            sage: A.determinant(algorithm='linbox', proof=False)
            -21
            sage: A._clear_cache()
            sage: A.determinant()
            -21

        Try the other algorithms on the same example::

            sage: A._clear_cache(); A.determinant(algorithm='padic')
            -21
            sage: A._clear_cache(); A.determinant(algorithm='pari')
            -21
            sage: A._clear_cache(); A.determinant(algorithm='ntl')
            -21
            sage: A._clear_cache(); A.determinant(algorithm='padic')
            -21

        A bigger example::

            sage: A = random_matrix(ZZ,30)
            sage: d = A.determinant()
            sage: A._clear_cache()
            sage: A.determinant(algorithm='linbox',proof=False) == d
            True

        TESTS:

        This shows that we can compute determinants for all sizes up to
        80. The check that the determinant of a squared matrix is a
        square is a sanity check that the result is probably correct::

            sage: for s in [1..80]:  # long time
            ....:     M = random_matrix(ZZ, s)
            ....:     d = (M*M).determinant()
            ....:     assert d.is_square()

        Check consistency::

            sage: all(matrix(ZZ, 0).det(algorithm=algo).is_one() for algo in ['flint', 'padic', 'pari', 'ntl'])
            True
            sage: for _ in range(100):
            ....:     dim = randint(1, 10)
            ....:     m = random_matrix(ZZ, dim)
            ....:     det_flint = m.__copy__().det(algorithm='flint')
            ....:     det_padic = m.__copy__().det(algorithm='padic')
            ....:     det_pari = m.__copy__().det(algorithm='pari')
            ....:     det_ntl = m.__copy__().det(algorithm='ntl')
            ....:     if type(det_flint) is not Integer:
            ....:         raise RuntimeError("type(det_flint) = {}".format(type(det_flint)))
            ....:     if type(det_padic) is not Integer:
            ....:         raise RuntimeError("type(det_padic) = {}".format(type(det_padic)))
            ....:     if type(det_pari) is not Integer:
            ....:         raise RuntimeError("type(det_pari) = {}".format(type(det_pari)))
            ....:     if type(det_ntl) is not Integer:
            ....:         raise RuntimeError("type(det_ntl) = {}".format(type(det_ntl)))
            ....:     if det_flint != det_padic or det_flint != det_pari or det_flint != det_ntl:
            ....:         raise RuntimeError("ERROR\ndet_flint = {}\ndet_padic={}\ndet_pari={}\ndet_ntl={}\n{}".format(
            ....:                           det_flint, det_padic, det_pari, det_ntl, self.str()))
        """
        d = self.fetch('det')
        if d is not None:
            return d
        if not self.is_square():
            raise ValueError("self must be a square matrix")

        cdef Integer det = Integer()
        cdef fmpz_t e

        proof = get_proof_flag(proof, "linear_algebra")

        if algorithm == 'default':
            algorithm = 'flint'

        if algorithm == 'flint':
            fmpz_init(e)
            fmpz_mat_det(e, self._matrix)
            fmpz_get_mpz(det.value, e)
            fmpz_clear(e)
            d = det
        elif algorithm == 'padic':
            from sage.matrix import matrix_integer_dense_hnf
            d = matrix_integer_dense_hnf.det_padic(self, proof=proof, stabilize=stabilize)
        elif algorithm == 'linbox':
            if proof:
                raise RuntimeError("you must pass the proof=False option to the determinant command to use LinBox's det algorithm")
            d = self._det_linbox()
        elif algorithm == 'pari':
            d = self._det_pari()
        elif algorithm == 'ntl':
            d = self._det_ntl()
        else:
            raise TypeError("algorithm '%s' not known"%(algorithm))

        self.cache('det', d)
        return d


    def _det_linbox(self):
        """
        Compute the determinant of this matrix using Linbox.

        TESTS::

            sage: matrix(ZZ, 0)._det_linbox()
            1
        """
        if self._nrows != self._ncols:
            raise ArithmeticError("self must be a square matrix")
        if self._nrows == 0:
            return ZZ.one()

        cdef fmpz_t tmp
        fmpz_init(tmp)
        sig_on()
        linbox_fmpz_mat_det(tmp, self._matrix)
        sig_off()

        cdef Integer ans = PY_NEW(Integer)
        fmpz_get_mpz(ans.value, tmp)
        fmpz_clear(tmp)
        return ans

    def _det_pari(self, int flag=0):
        """
        Determinant of this matrix using Gauss-Bareiss. If (optional)
        flag is set to 1, use classical Gaussian elimination.

        For efficiency purposes, this det is computed entirely on the
        PARI stack then the PARI stack is cleared. This function is
        most useful for very small matrices.

        EXAMPLES::

            sage: matrix(ZZ, 0)._det_pari()
            1
            sage: matrix(ZZ, 0)._det_pari(1)
            1
            sage: matrix(ZZ, 3, [1..9])._det_pari()
            0
            sage: matrix(ZZ, 3, [1..9])._det_pari(1)
            0
        """
        sig_on()
        cdef GEN d = det0(pari_GEN(self), flag)
        # now convert d to a Sage integer e
        cdef Integer e = Integer.__new__(Integer)
        INT_to_mpz(e.value, d)
        clear_stack()
        return e

    def _det_ntl(self):
        """
        Compute the determinant of this matrix using NTL.

        EXAMPLES::

            sage: matrix(ZZ, 0)._det_ntl()
            1
            sage: matrix(ZZ, 3, [1..9])._det_ntl()
            0
            sage: matrix(ZZ, 3, [1,3,6,2,7,8,2,1,0])._det_ntl()
            -32
        """
        sig_on()
        d = self._ntl_().determinant()
        sig_off()
        return Integer(d)

    def _rational_kernel_iml(self):
        """
        Return the rational (left) kernel of this matrix

        OUTPUT:

        A matrix ``K`` such that ``self * K = 0``, and the number of columns of
        K equals the nullity of self.

        EXAMPLES::

            sage: m = matrix(ZZ, 5, 5, [1+i+i^2 for i in range(25)])
            sage: m._rational_kernel_iml()
            [ 1  3]
            [-3 -8]
            [ 3  6]
            [-1  0]
            [ 0 -1]

            sage: V1 = m._rational_kernel_iml().column_space().change_ring(QQ)
            sage: V2 = m._rational_kernel_flint().column_space().change_ring(QQ)
            sage: assert V1 == V2
        """
        if self._nrows == 0 or self._ncols == 0:
            return self.matrix_space(self._ncols, 0).zero_matrix()

        cdef long dim
        cdef unsigned long i,j,k
        cdef mpz_t *mp_N
        time = verbose('computing null space of %s x %s matrix using IML'%(self._nrows, self._ncols))
        cdef mpz_t * m = fmpz_mat_to_mpz_array(self._matrix)
        sig_on()
        dim = nullspaceMP(self._nrows, self._ncols, m, &mp_N)
        sig_off()
        # Now read the answer as a matrix.
        cdef Matrix_integer_dense M
        M = self._new(self._ncols, dim)
        k = 0
        for i in range(self._ncols):
            for j in range(dim):
                fmpz_set_mpz(fmpz_mat_entry(M._matrix, i, j), mp_N[k])
                k += 1
        mpz_array_clear(m, self._nrows * self._ncols)
        mpz_array_clear(mp_N, dim * self._ncols)
        verbose("finished computing null space", time)
        return M

    def _rational_kernel_flint(self):
        """
        Return the rational (left) kernel of this matrix

        OUTPUT:

        A matrix ``K`` such that ``self * K = 0``, and the number of columns of
        K equals the nullity of self.

        EXAMPLES::

            sage: m = matrix(ZZ, 4, 6, [i^2-2*i for i in range(24)])
            sage: m._rational_kernel_flint()
            [  1728   5184  10368]
            [ -5184 -13824 -25920]
            [  5184  10368  17280]
            [ -1728      0      0]
            [     0  -1728      0]
            [     0      0  -1728]

            sage: V1 = m._rational_kernel_iml().column_space().change_ring(QQ)
            sage: V2 = m._rational_kernel_flint().column_space().change_ring(QQ)
            sage: assert V1 == V2
        """
        if self._nrows == 0 or self._ncols == 0:
            return self.matrix_space(self._ncols, 0).zero_matrix()

        cdef long dim
        cdef fmpz_mat_t M0
        sig_on()
        fmpz_mat_init(M0, self._ncols, self._ncols)
        dim = fmpz_mat_nullspace(M0, self._matrix)
        sig_off()
        # Now read the answer as a matrix.
        cdef Matrix_integer_dense M = self._new(self._ncols, dim)
        cdef size_t i,j
        for i in range(self._ncols):
            for j in range(dim):
                fmpz_set(fmpz_mat_entry(M._matrix, i, j), fmpz_mat_entry(M0, i, j))
        fmpz_mat_clear(M0)
        return M

    def _invert_iml(self, use_nullspace=False, check_invertible=True):
        """
        Invert this matrix using IML. The output matrix is an integer
        matrix and a denominator.

        INPUT:


        -  ``self`` - an invertible matrix

        -  ``use_nullspace`` - (default: False): whether to
           use nullspace algorithm, which is slower, but doesn't require
           checking that the matrix is invertible as a precondition.

        -  ``check_invertible`` - (default: True) whether to
           check that the matrix is invertible.


        OUTPUT: A, d such that ``A*self == d``


        -  ``A`` - a matrix over ZZ

        -  ``d`` - an integer


        ALGORITHM: Uses IML's p-adic nullspace function.

        EXAMPLES::

            sage: a = matrix(ZZ,3,[1,2,5, 3,7,8, 2,2,1])
            sage: b, d = a._invert_iml(); b,d
            (
            [  9  -8  19]
            [-13   9  -7]
            [  8  -2  -1], 23
            )
            sage: a*b
            [23  0  0]
            [ 0 23  0]
            [ 0  0 23]

        AUTHORS:

        - William Stein
        """
        if self._nrows != self._ncols:
            raise TypeError("self must be a square matrix.")

        P = self.parent()
        time = verbose('computing inverse of %s x %s matrix using IML'%(self._nrows, self._ncols))
        if use_nullspace:
            A = self.augment(P.identity_matrix())
            K = A._rational_kernel_iml()
            d = -K[self._nrows,0]
            if K.ncols() != self._ncols or d == 0:
                raise ZeroDivisionError("input matrix must be nonsingular")
            B = K[:self._nrows]
            verbose("finished computing inverse using IML", time)
            return B, d
        else:
            if check_invertible and self.rank() != self._nrows:
                raise ZeroDivisionError("input matrix must be nonsingular")
            return self._solve_iml(P.identity_matrix(), right=True)

    def _invert_flint(self):
        """
        Invert this matrix using FLINT. The output matrix is an integer
        matrix and a denominator.

        INPUT:

        -  ``self`` - an invertible matrix

        OUTPUT: A, d such that ``A*self == d``


        -  ``A`` - a matrix over ZZ

        -  ``d`` - an integer


        EXAMPLES::

            sage: a = matrix(ZZ,3,[1,2,5, 3,7,8, 2,2,1])
            sage: b, d = a._invert_flint(); b,d
            (
            [  9  -8  19]
            [-13   9  -7]
            [  8  -2  -1], 23
            )
            sage: a*b
            [23  0  0]
            [ 0 23  0]
            [ 0  0 23]

        AUTHORS:

        - William Stein

        - Marc Masdeu -- (08/2014) Use FLINT
        """
        if self._nrows != self._ncols:
            raise ArithmeticError("self must be a square matrix.")

        cdef Matrix_integer_dense M
        cdef int res
        cdef Integer den = Integer(0)
        cdef fmpz_t fden
        fmpz_init(fden)
        M = self._new(self._nrows,self._ncols)
        verbose('computing inverse of %s x %s matrix using FLINT'%(self._nrows, self._ncols))
        sig_on()
        res = fmpz_mat_inv(M._matrix,fden,self._matrix)
        fmpz_get_mpz(den.value,fden)
        sig_off()
        fmpz_clear(fden)
        if res == 0:
            raise ZeroDivisionError('matrix must be nonsingular')
        if den < 0:
            return -M, -den
        else:
            return M, den

    def __invert__(self):
        r"""
        Return the inverse of self.

        EXAMPLES::

            sage: M = MatrixSpace(ZZ,3)
            sage: m = M([1,2,3,3,4,5,1,2,-3])
            sage: ~m
            [-11/6     1  -1/6]
            [  7/6  -1/2   1/3]
            [  1/6     0  -1/6]
            sage: ~m * m == m * ~m == M.identity_matrix()
            True

        Note that inverse of determinant one integer matrices do not belong to
        the same parent::

            sage: (~M.identity_matrix()).parent()
            Full MatrixSpace of 3 by 3 dense matrices over Rational Field

        This is consistent with::

            sage: (~1).parent()
            Rational Field

        TESTS::

            sage: ~M.zero_matrix()
            Traceback (most recent call last):
            ...
            ZeroDivisionError: matrix must be nonsingular
        """
        A, d = self._invert_flint()
        return A / d

    def inverse_of_unit(self):
        r"""
        If self is a matrix with determinant `1` or `-1` return the inverse of
        ``self`` as a matrix over `ZZ`.

        EXAMPLES::

            sage: m = matrix(ZZ, 2, [2,1,1,1]).inverse_of_unit()
            sage: m
            [ 1 -1]
            [-1  2]
            sage: parent(m)
            Full MatrixSpace of 2 by 2 dense matrices over Integer Ring

            sage: matrix(2, [2,1,0,1]).inverse_of_unit()
            Traceback (most recent call last):
            ...
            ArithmeticError: non-invertible matrix
        """
        A, d = self._invert_flint()
        if not d.is_one():
            raise ArithmeticError("non-invertible matrix")
        return A

    def _solve_right_nonsingular_square(self, B, check_rank=True, algorithm = 'iml'):
        r"""
        If self is a matrix `A` of full rank, then this function
        returns a vector or matrix `X` such that `A X = B`.
        If `B` is a vector then `X` is a vector and if
        `B` is a matrix, then `X` is a matrix. The base
        ring of `X` is the integers unless a denominator is needed
        in which case the base ring is the rational numbers.

        .. NOTE::

           DEPRECATED. In Sage one can also write ``A \ B`` for
           ``A.solve_right(B)``, i.e., Sage implements the "the
           MATLAB/Octave backslash operator".

        .. NOTE::

           This is currently only implemented when A is square.

        INPUT:


        -  ``B`` - a matrix or vector

        -  ``check_rank`` - bool (default: True); if True
           verify that in fact the rank is full.

        - ``algorithm`` - ``'iml'`` (default) or ``'flint'``

        OUTPUT: a matrix or vector over `\QQ`

        EXAMPLES::

            sage: a = matrix(ZZ, 2, [0, -1, 1, 0])
            sage: v = vector(ZZ, [2, 3])
            sage: a.solve_right(v)
            (3, -2)

        Note that the output vector or matrix is always over
        `\QQ`.

        ::

            sage: parent(a.solve_right(v))
            Vector space of dimension 2 over Rational Field

        We solve a bigger system where the answer is over the rationals.

        ::

            sage: a = matrix(ZZ, 3, 3, [1,2,3,4, 5, 6, 8, -2, 3])
            sage: v = vector(ZZ, [1,2,3])
            sage: w = a.solve_right(v); w
            (2/15, -4/15, 7/15)
            sage: parent(w)
            Vector space of dimension 3 over Rational Field
            sage: a * w
            (1, 2, 3)

        We solve a system where the right hand matrix has multiple
        columns.

        ::

            sage: a = matrix(ZZ, 3, 3, [1,2,3,4, 5, 6, 8, -2, 3])
            sage: b = matrix(ZZ, 3, 2, [1,5, 2, -3, 3, 0])
            sage: w = a.solve_right(b); w
            [ 2/15 -19/5]
            [-4/15 -27/5]
            [ 7/15 98/15]
            sage: a * w
            [ 1  5]
            [ 2 -3]
            [ 3  0]

        TESTS:

        We create a random 100x100 matrix and solve the
        corresponding system, then verify that the result is correct.
        (Note that this test is very risky without having a seeded
        random number generator!)

        ::

            sage: n = 100
            sage: a = random_matrix(ZZ,n)
            sage: v = vector(ZZ,n,range(n))
            sage: x = a.solve_right(v)
            sage: a * x == v
            True

            sage: n = 100
            sage: a = random_matrix(ZZ,n)
            sage: v = vector(ZZ,n,range(n))
            sage: x = a._solve_right_nonsingular_square(v,algorithm = 'flint')
            sage: a * x == v
            True

        """
        t = verbose('starting %s solve_right...' % algorithm)

        # It would probably be much better to rewrite linbox so it
        # throws an error instead of ** going into an infinite loop **
        # in the non-full rank case.  In any case, we do this for now,
        # since rank is very fast and infinite loops are evil.
        if check_rank and self.rank() < self.nrows():
            from sage.matrix.matrix2 import NotFullRankError
            raise NotFullRankError

        if not self.is_square():
            raise NotImplementedError("the input matrix must be square.")

        if is_Vector(B):
            if self.nrows() != B.degree():
                raise ValueError("number of rows of self must equal degree of B.")
        elif self.nrows() != B.nrows():
                raise ValueError("number of rows of self must equal number of rows of B.")

        if self.nrows() == 0:
            return B

        matrix = True
        C = B
        if not isinstance(B, Matrix_integer_dense):
            if is_Vector(B):
                matrix = False
                C = self.matrix_space(self.nrows(), 1)(B.list())
            else:
                raise NotImplementedError

        if C.ncols() >= 2*self.ncols():
            # likely much better to just invert then multiply
            X = self**(-1)*C
            verbose('finished solve_right (via inverse)', t)
            return X

        if algorithm == 'flint':
            X, d = self._solve_flint(C, right=True)
        elif algorithm == 'iml': # iml
            X, d = self._solve_iml(C, right = True)
        else:
            raise ValueError("Unknown algorithm '%s'"%algorithm)
        if d != 1:
            X = (1/d) * X
        if not matrix:
            # Convert back to a vector
            X = (X.base_ring() ** X.nrows())(X.list())
        verbose('finished solve_right via %s'%algorithm, t)
        return X

    def _solve_iml(self, Matrix_integer_dense B, right=True):
        """
        Let A equal self be a square matrix. Given B return an integer
        matrix C and an integer d such that self ``C*A == d*B`` if right is
        False or ``A*C == d*B`` if right is True.

        OUTPUT:


        -  ``C`` - integer matrix

        -  ``d`` - integer denominator


        EXAMPLES::

            sage: A = matrix(ZZ,4,4,[0, 1, -2, -1, -1, 1, 0, 2, 2, 2, 2, -1, 0, 2, 2, 1])
            sage: B = matrix(ZZ,3,4, [-1, 1, 1, 0, 2, 0, -2, -1, 0, -2, -2, -2])
            sage: C,d = A._solve_iml(B,right=False); C
            [  6 -18 -15  27]
            [  0  24  24 -36]
            [  4 -12  -6  -2]

        ::

            sage: d
            12

        ::

            sage: C*A == d*B
            True

        ::

            sage: A = matrix(ZZ,4,4,[0, 1, -2, -1, -1, 1, 0, 2, 2, 2, 2, -1, 0, 2, 2, 1])
            sage: B = matrix(ZZ,4,3, [-1, 1, 1, 0, 2, 0, -2, -1, 0, -2, -2, -2])
            sage: C,d = A._solve_iml(B)
            sage: C
            [ 12  40  28]
            [-12  -4  -4]
            [ -6 -25 -16]
            [ 12  34  16]

        ::

            sage: d
            12

        ::

            sage: A*C == d*B
            True

        Test wrong dimensions::

            sage: A = random_matrix(ZZ, 4, 4)
            sage: B = random_matrix(ZZ, 2, 3)
            sage: B._solve_iml(A)
            Traceback (most recent call last):
            ...
            ValueError: self must be a square matrix
            sage: A._solve_iml(B, right=False)
            Traceback (most recent call last):
            ...
            ArithmeticError: B's number of columns must match self's number of rows
            sage: A._solve_iml(B, right=True)
            Traceback (most recent call last):
            ...
            ArithmeticError: B's number of rows must match self's number of columns

        Check that this can be interrupted properly (:issue:`15453`)::

            sage: A = random_matrix(ZZ, 2000, 2000)
            sage: B = random_matrix(ZZ, 2000, 2000)
            sage: t0 = walltime()
            sage: alarm(2); A._solve_iml(B)  # long time
            Traceback (most recent call last):
            ...
            AlarmInterrupt
            sage: t = walltime(t0)
            sage: t < 10 or t
            True

        ALGORITHM: Uses IML.

        AUTHORS:

        - Martin Albrecht
        """
        cdef unsigned long i, j, k
        cdef mpz_t *mp_N
        cdef mpz_t mp_D
        cdef Matrix_integer_dense M
        cdef Integer D

        if self._nrows != self._ncols:
            # This is *required* by the IML function we call below.
            raise ValueError("self must be a square matrix")

        if self._nrows == 1:
            return B, self[0,0]

        cdef SOLU_POS solu_pos

        if right:
            if self._ncols != B._nrows:
                raise ArithmeticError("B's number of rows must match self's number of columns")

            n = self._ncols
            m = B._ncols

            P = self.matrix_space(n, m)
            if self._nrows == 0 or self._ncols == 0:
                return P.zero_matrix(), Integer(1)

            if m == 0 or n == 0:
                return self.new_matrix(nrows = n, ncols = m), Integer(1)

            solu_pos = RightSolu

        else: # left
            if self._nrows != B._ncols:
                raise ArithmeticError("B's number of columns must match self's number of rows")

            n = self._ncols
            m = B._nrows

            P = self.matrix_space(m, n)
            if self._nrows == 0 or self._ncols == 0:
                return P.zero_matrix(), Integer(1)

            if m == 0 or n == 0:
                return self.new_matrix(nrows = m, ncols = n), Integer(1)

            solu_pos = LeftSolu

        sig_check()
        verbose("Initializing mp_N and mp_D")
        mp_N = <mpz_t *> sig_malloc( n * m * sizeof(mpz_t) )
        for i in range(n * m):
            mpz_init(mp_N[i])
        mpz_init(mp_D)
        verbose("Done with initializing mp_N and mp_D")
        cdef mpz_t * mself = fmpz_mat_to_mpz_array(self._matrix)
        cdef mpz_t * mB = fmpz_mat_to_mpz_array(B._matrix)
        try:
            verbose('Calling solver n = %s, m = %s'%(n,m))
            sig_on()
            nonsingSolvLlhsMM(solu_pos, n, m, mself, mB, mp_N, mp_D)
            sig_off()
            M = self._new(P.nrows(), P.ncols())
            k = 0
            for i from 0 <= i < M._nrows:
                for j from 0 <= j < M._ncols:
                    fmpz_set_mpz(fmpz_mat_entry(M._matrix,i,j), mp_N[k])
                    k += 1
            D = Integer.__new__(Integer)
            mpz_set(D.value, mp_D)
            return M, D
        finally:
            mpz_clear(mp_D)
            mpz_array_clear(mself, self.nrows() * self.ncols())
            mpz_array_clear(mB, B.nrows() * B.ncols())
            mpz_array_clear(mp_N, n*m)

    def _solve_flint(self, Matrix_integer_dense B, right=True):
        """
        Let A equal self be a square matrix. Given B return an integer
        matrix C and an integer d such that self ``C*A == d*B`` if right is
        False or ``A*C == d*B`` if right is True.

        OUTPUT:


        -  ``C`` - integer matrix

        -  ``d`` - integer denominator


        EXAMPLES::

            sage: A = matrix(ZZ,4,4,[0, 1, -2, -1, -1, 1, 0, 2, 2, 2, 2, -1, 0, 2, 2, 1])
            sage: B = matrix(ZZ,3,4, [-1, 1, 1, 0, 2, 0, -2, -1, 0, -2, -2, -2])
            sage: C,d = A._solve_flint(B,right=False); C
            [  6 -18 -15  27]
            [  0  24  24 -36]
            [  4 -12  -6  -2]

        ::

            sage: d
            12

        ::

            sage: C*A == d*B
            True

        ::

            sage: A = matrix(ZZ,4,4,[0, 1, -2, -1, -1, 1, 0, 2, 2, 2, 2, -1, 0, 2, 2, 1])
            sage: B = matrix(ZZ,4,3, [-1, 1, 1, 0, 2, 0, -2, -1, 0, -2, -2, -2])
            sage: C,d = A._solve_flint(B)
            sage: C
            [ 12  40  28]
            [-12  -4  -4]
            [ -6 -25 -16]
            [ 12  34  16]

        ::

            sage: d
            12

        ::

            sage: A*C == d*B
            True

        Test wrong dimensions::

            sage: A = random_matrix(ZZ, 4, 4)
            sage: B = random_matrix(ZZ, 2, 3)
            sage: B._solve_flint(A)
            Traceback (most recent call last):
            ...
            ValueError: self must be a square matrix
            sage: A._solve_flint(B, right=False)
            Traceback (most recent call last):
            ...
            ArithmeticError: B's number of columns must match self's number of rows
            sage: A._solve_flint(B, right=True)
            Traceback (most recent call last):
            ...
            ArithmeticError: B's number of rows must match self's number of columns

        Check that this can be interrupted properly (:issue:`15453`)::

            sage: A = random_matrix(ZZ, 2000, 2000)
            sage: B = random_matrix(ZZ, 2000, 2000)
            sage: t0 = walltime()
            sage: alarm(2); A._solve_flint(B)  # long time
            Traceback (most recent call last):
            ...
            AlarmInterrupt
            sage: t = walltime(t0)
            sage: t < 10 or t
            True

        AUTHORS:

        - Marc Masdeu (08/2014) following _solve_iml implementation of Martin Albrecht
        """
        cdef Matrix_integer_dense M
        cdef fmpz_t tmp
        cdef Integer den = Integer(0)
        if self._nrows != self._ncols:
            # This is *required* by the FLINT function we call below.
            raise ValueError("self must be a square matrix")

        if self.nrows() == 1:
            return B, self[0,0]

        if right:
            fmpz_init(tmp)
            if self._ncols != B._nrows:
                raise ArithmeticError("B's number of rows must match self's number of columns")

            n = self._ncols
            m = B._ncols

            if m == 0 or n == 0:
                return self.new_matrix(nrows = n, ncols = m), Integer(1)
            M = self._new(self._ncols,B._ncols)
            sig_on()
            fmpz_mat_solve(M._matrix,tmp,self._matrix,B._matrix)
            fmpz_get_mpz(den.value,tmp)
            fmpz_clear(tmp)
            if mpz_cmp_si(den.value,0) < 0:
                mpz_neg(den.value,den.value)
                fmpz_mat_neg(M._matrix,M._matrix)
            sig_off()
            return M,den

        else: # left
            if self._nrows != B._ncols:
                raise ArithmeticError("B's number of columns must match self's number of rows")

            n = self._nrows
            m = B._nrows

            if m == 0 or n == 0:
                return self.new_matrix(nrows = n, ncols = m), Integer(1)

            M,d = self.transpose()._solve_flint(B.transpose(), right=True)
            return M.transpose(),d

    def _rational_echelon_via_solve(self, solver = 'iml'):
        r"""
        Computes information that gives the reduced row echelon form (over
        QQ!) of a matrix with integer entries.

        INPUT:


        -  ``self`` - a matrix over the integers.

        - ``solver`` - either ``'iml'`` (default) or ``'flint'``

        OUTPUT:


        -  ``pivots`` - ordered list of integers that give the
           pivot column positions

        -  ``nonpivots`` - ordered list of the nonpivot column
           positions

        -  ``X`` - matrix with integer entries

        -  ``d`` - integer


        If you put standard basis vectors in order at the pivot columns,
        and put the matrix ``(1/d)*X`` everywhere else, then you get the
        reduced row echelon form of self, without zero rows at the bottom.

        .. NOTE::

           IML is the actual underlying `p`-adic solver that we
           use.

        AUTHORS:

        - William Stein

        ALGORITHM: I came up with this algorithm from scratch. As far as I
        know it is new. It's pretty simple, but it is ... (fast?!).

        Let A be the input matrix.


        #. Compute r = rank(A).

        #. Compute the pivot columns of the transpose `A^t` of
           `A`. One way to do this is to choose a random prime
           `p` and compute the row echelon form of `A^t`
           modulo `p` (if the number of pivot columns is not equal to
           `r`, pick another prime).

        #. Let `B` be the submatrix of `A` consisting of
           the rows corresponding to the pivot columns found in the previous
           step. Note that, aside from zero rows at the bottom, `B`
           and `A` have the same reduced row echelon form.

        #. Compute the pivot columns of `B`, again possibly by
           choosing a random prime `p` as in [2] and computing the
           Echelon form modulo `p`. If the number of pivot columns is
           not `r`, repeat with a different prime. Note - in this step
           it is possible that we mistakenly choose a bad prime `p`
           such that there are the right number of pivot columns modulo
           `p`, but they are at the wrong positions - e.g., imagine
           the augmented matrix `[pI|I]` - modulo `p` we would
           miss all the pivot columns. This is OK, since in the next step we
           would detect this, as the matrix we would obtain would not be in
           echelon form.

        #. Let `C` be the submatrix of `B` of pivot
           columns. Let `D` be the complementary submatrix of
           `B` of all non-pivot columns. Use a `p`-adic
           solver to find the matrix `X` and integer `d` such
           that `C (1/d) X=D`. I.e., solve a bunch of linear systems
           of the form `Cx = v`, where the columns of `X` are
           the solutions.

        #. Verify that we had chosen the correct pivot columns. Inspect the
           matrix `X` obtained in step 5. If when used to construct
           the echelon form of `B`, `X` indeed gives a matrix
           in reduced row echelon form, then we are done - output the pivot
           columns, `X`, and `d`. To tell if `X` is
           correct, do the following: For each column of `X`
           (corresponding to non-pivot column `i` of `B`),
           read up the column of `X` until finding the first nonzero
           position `j`; then verify that `j` is strictly less
           than the number of pivot columns of `B` that are strictly
           less than `i`. Otherwise, we got the pivots of `B`
           wrong - try again starting at step 4, but with a different random
           prime.
        """
        if self._nrows == 0:
            pivots = []
            nonpivots = list(range(self._ncols))
            X = self.__copy__()
            d = Integer(1)
            return pivots, nonpivots, X, d
        elif self._ncols == 0:
            pivots = []
            nonpivots = []
            X = self.__copy__()
            d = Integer(1)
            return pivots, nonpivots, X, d

        from sage.matrix.matrix_modn_dense_double import MAX_MODULUS
        A = self
        # Step 1: Compute the rank

        t = verbose('computing rank', level=2, caller_name='p-adic echelon')
        r = A.rank()
        verbose('done computing rank', level=2, t=t, caller_name='p-adic echelon')

        cdef randstate rstate = current_randstate()

        if r == self._nrows:
            # The input matrix already has full rank.
            B = A
        else:
            # Steps 2 and 3: Extract out a submatrix of full rank.
            i = 0
            while True:
                p = previous_prime(rstate.c_random() % (MAX_MODULUS-15000) + 10000)
                P = A._mod_int(p).transpose().pivots()
                if len(P) == r:
                    B = A.matrix_from_rows(P)
                    break
                else:
                    i += 1
                    if i == 50:
                        raise RuntimeError("Bug in _rational_echelon_via_solve in finding linearly independent rows.")

        _i = 0
        while True:
            _i += 1
            if _i == 50:
                raise RuntimeError("Bug in _rational_echelon_via_solve -- pivot columns keep being wrong.")

            # Step 4: Now we instead worry about computing the reduced row echelon form of B.
            i = 0
            while True:
                p = previous_prime(rstate.c_random() % (MAX_MODULUS-15000) + 10000)
                pivots = B._mod_int(p).pivots()
                if len(pivots) == r:
                    break
                else:
                    i += 1
                    if i == 50:
                        raise RuntimeError("Bug in _rational_echelon_via_solve in finding pivot columns.")

            # Step 5: Apply p-adic solver
            C = B.matrix_from_columns(pivots)
            pivots_ = set(pivots)
            non_pivots = [i for i in range(B.ncols()) if i not in pivots_]
            D = B.matrix_from_columns(non_pivots)
            t = verbose('calling %s solver'%solver, level=2, caller_name='p-adic echelon')
            if solver == 'iml':
                X, d = C._solve_iml(D, right=True)
            else:
                X, d = C._solve_flint(D, right=True)
            t = verbose('finished %s solver'%solver, level=2, caller_name='p-adic echelon', t=t)

            # Step 6: Verify that we had chosen the correct pivot columns.
            pivots_are_right = True
            for z in range(X.ncols()):
                if not pivots_are_right:
                    break
                i = non_pivots[z]
                np = len([k for k in pivots if k < i])
                for j in reversed(range(X.nrows())):
                    if X[j,z] != 0:
                        if j < np:
                            break # we're good -- go on to next column of X
                        else:
                            pivots_are_right = False
                            break
            if pivots_are_right:
                break

        #end while


        # Finally, return the answer.
        return pivots, non_pivots, X, d

    def decomposition(self, **kwds):
        """
        Return the decomposition of the free module on which this matrix A
        acts from the right (i.e., the action is x goes to x A), along with
        whether this matrix acts irreducibly on each factor. The factors
        are guaranteed to be sorted in the same way as the corresponding
        factors of the characteristic polynomial, and are saturated as ZZ
        modules.

        INPUT:


        -  ``self`` - a matrix over the integers

        -  ``**kwds`` - these are passed onto to the
           decomposition over QQ command.


        EXAMPLES::

            sage: t = ModularSymbols(11,sign=1).hecke_matrix(2)
            sage: w = t.change_ring(ZZ)
            sage: w
            [ 3 -2]
            [ 0 -2]
            sage: w.charpoly().factor()
            (x - 3) * (x + 2)
            sage: w.decomposition()
            [
            (Free module of degree 2 and rank 1 over Integer Ring
            Echelon basis matrix:
            [ 5 -2], True),
            (Free module of degree 2 and rank 1 over Integer Ring
            Echelon basis matrix:
            [0 1], True)
            ]
        """
        F = self.charpoly().factor()
        if len(F) == 1:
            V = self.base_ring()**self.nrows()
            return decomp_seq([(V, F[0][1]==1)])

        A = self.change_ring(QQ)
        X = A.decomposition(**kwds)
        V = ZZ**self.nrows()
        if isinstance(X, tuple):
            D, E = X
            D = [(W.intersection(V), t) for W, t in D]
            E = [(W.intersection(V), t) for W, t in E]
            return decomp_seq(D), decomp_seq(E)
        else:
            return decomp_seq([(W.intersection(V), t) for W, t in X])

    def _add_row_and_maintain_echelon_form(self, row, pivots):
        """
        Assuming self is a full rank n x m matrix in reduced row Echelon
        form over ZZ and row is a vector of degree m, this function creates
        a new matrix that is the echelon form of self with row appended to
        the bottom.

        .. WARNING::

           It is assumed that self is in echelon form.

        INPUT:


        -  ``row`` - a vector of degree m over ZZ

        -  ``pivots`` - a list of integers that are the pivot
           columns of self.


        OUTPUT:


        -  ``matrix`` - a matrix of in reduced row echelon form
           over ZZ

        -  ``pivots`` - list of integers


        ALGORITHM: For each pivot column of self, we use the extended
        Euclidean algorithm to clear the column. The result is a new matrix
        B whose row span is the same as self.stack(row), and whose last row
        is 0 if and only if row is in the QQ-span of the rows of self. If
        row is not in the QQ-span of the rows of self, then row is nonzero
        and suitable to be inserted into the top n rows of A to form a new
        matrix that is in reduced row echelon form. We then clear that
        corresponding new pivot column.

        EXAMPLES::

            sage: a = matrix(ZZ, 3, [1, 0, 110, 0, 3, 112, 0, 0, 221]); a
            [  1   0 110]
            [  0   3 112]
            [  0   0 221]
            sage: a._add_row_and_maintain_echelon_form(vector(ZZ,[1,2,3]),[0,1,2])
            (
            [1 0 0]
            [0 1 0]
            [0 0 1], [0, 1, 2]
            )
            sage: a._add_row_and_maintain_echelon_form(vector(ZZ,[0,0,0]),[0,1,2])
            (
            [  1   0 110]
            [  0   3 112]
            [  0   0 221], [0, 1, 2]
            )
            sage: a = matrix(ZZ, 2, [1, 0, 110, 0, 3, 112])
            sage: a._add_row_and_maintain_echelon_form(vector(ZZ,[1,2,3]),[0,1])
            (
            [  1   0 110]
            [  0   1 219]
            [  0   0 545], [0, 1, 2]
            )
        """
        cdef Py_ssize_t i, j, n = self._nrows, m = self._ncols

        from sage.matrix.constructor import matrix

        # 0. Base case
        if self.nrows() == 0:
            pos = row.nonzero_positions()
            if pos:
                pivots = [pos[0]]
                if row[pivots[0]] < 0:
                    row *= -1
            else:
                pivots = []
            return matrix([row]), pivots

        if row == 0:
            return self, pivots
        # 1. Create a new matrix that has row as the last row.
        row_mat = matrix(row)
        A = self.stack(row_mat)
        # 2. Working from the left, clear each column to put
        #    the resulting matrix back in echelon form.
        for i, p in enumerate(pivots):
            # p is the i-th pivot
            b = A[n,p]
            if not b:
                continue

            # (a). Take xgcd of pivot positions in last row and in ith
            # row.

            # TODO (optimize) -- change to use direct call to gmp and
            # no bounds checking!
            a = A[i,p]
            if not a:
                raise ZeroDivisionError("claimed pivot is not a pivot")
            if b % a == 0:
                # (b) Subtract a multiple of row i from row n.
                c = b // a
                if c:
                    for j in range(m):
                        A[n,j] -= c * A[i,j]
            else:
                # (b). More elaborate.
                #  Replace the ith row by s*A[i] + t*A[n], which will
                # have g in the i,p position, and replace the last row by
                # (b//g)*A[i] - (a//g)*A[n], which will have 0 in the i,p
                # position.
                g, s, t = a.xgcd(b)
                if not g:
                    raise ZeroDivisionError("claimed pivot is not a pivot (got a 0 gcd)")

                row_i = A.row(i)
                row_n = A.row(n)

                ag = a//g
                bg = b//g

                new_top = s*row_i  +  t*row_n
                new_bot = bg*row_i - ag*row_n

                # OK -- now we have to make sure the top part of the matrix
                # but with row i replaced by
                #     r = s*row_i[j]  +  t*row_n[j]
                # is put in rref.  We do this by recursively calling this
                # function with the top part of A (all but last row) and the
                # row r.

                zz = list(range(A.nrows() - 1))
                del zz[i]
                top_mat = A.matrix_from_rows(zz)
                new_pivots = list(pivots)
                del new_pivots[i]

                top_mat, pivots = top_mat._add_row_and_maintain_echelon_form(new_top, new_pivots)
                w = top_mat._add_row_and_maintain_echelon_form(new_bot, pivots)
                return w
        # 3. If it turns out that the last row is nonzero,
        #    insert last row in A sliding other rows down.
        v = A.row(n)
        new_pivots = list(pivots)
        if v != 0:
            i = v.nonzero_positions()[0]
            assert not (i in pivots), 'WARNING: bug in add_row -- i (=%s) should not be a pivot'%i

            # If pivot entry is negative negate this row.
            if v[i] < 0:
                v = -v

            # Determine where the last row should be inserted.
            new_pivots.append(i)
            new_pivots.sort()
            import bisect
            j = bisect.bisect(pivots, i)
            # The new row should go *before* row j, so it becomes row j
            A = A.insert_row(j, v)
        try:
            _clear_columns(A, new_pivots, A.nrows())
        except RuntimeError:
            raise ZeroDivisionError("mistake in claimed pivots")
        if A.row(A.nrows() - 1) == 0:
            A = A.matrix_from_rows(range(A.nrows()-1))
        return A, new_pivots

    #####################################################################################
    # Hermite form modulo D
    # This code below is by E. Burcin.  Thanks!
    #####################################################################################
    def _hnf_mod(self, D):
        """
        INPUT:

        -  ``D`` -- a small integer that is assumed to be a
           multiple of ``2*det(self)``

        OUTPUT:

        -  ``matrix`` -- the Hermite normal form of self

        EXAMPLES:

        A ``ValueError`` is raised if the matrix is not square,
        fixing :issue:`5548`::

            sage: random_matrix(ZZ,16,4)._hnf_mod(100)
            Traceback (most recent call last):
            ...
            ValueError: matrix is not square
        """
        t = verbose('hermite mod %s' % D, caller_name='matrix_integer_dense')
        if self._nrows != self._ncols:
            raise ValueError("matrix is not square")
        cdef Matrix_integer_dense res = self._new(self._nrows,self._ncols)
        self._hnf_modn(res, D)
        verbose('finished hnf mod', t, caller_name='matrix_integer_dense')
        return res

    cdef int _hnf_modn(Matrix_integer_dense self, Matrix_integer_dense res,
            unsigned int det) except -1:
        """
        Puts self into HNF form modulo det. Changes self in place.
        """
        cdef int* res_l
        cdef Py_ssize_t i,j,k
        res_l = self._hnf_modn_impl(det, self._nrows, self._ncols)
        k = 0
        for i from 0 <= i < self._nrows:
            for j from 0 <= j < self._ncols:
                res.set_unsafe_int(i,j,res_l[k])
                k += 1
        sig_free(res_l)


    cdef int* _hnf_modn_impl(Matrix_integer_dense self, unsigned int det,
            Py_ssize_t nrows, Py_ssize_t ncols) except NULL:
        # NOTE: det should be at most 2^31-1, such that anything modulo
        # det fits in a 32-bit signed integer. To avoid overflow, we
        # need 64-bit arithmetic for some intermediate computations.
        cdef int* res
        cdef int* T_ent
        cdef int* *res_rows
        cdef int** T_rows
        cdef int* B
        cdef Py_ssize_t i, j, k
        cdef int R = det
        cdef int T_i_i, T_j_i, c1, c2, q, t
        cdef int u, v, d

        # allocate memory for result matrix
        res = <int*> sig_malloc(sizeof(int)*ncols*nrows)
        if res == NULL:
            raise MemoryError("out of memory allocating a matrix")
        res_rows = <int**> sig_malloc(sizeof(int*)*nrows)
        if res_rows == NULL:
            sig_free(res)
            raise MemoryError("out of memory allocating a matrix")

        # allocate memory for temporary matrix
        T_ent = <int*> sig_malloc(sizeof(int)*ncols*nrows)
        if T_ent == NULL:
            sig_free(res)
            sig_free(res_rows)
            raise MemoryError("out of memory allocating a matrix")
        T_rows = <int**> sig_malloc(sizeof(int*)*nrows)
        if T_rows == NULL:
            sig_free(res)
            sig_free(res_rows)
            sig_free(T_ent)
            raise MemoryError("out of memory allocating a matrix")

        # allocate memory for temporary row vector
        B = <int*>sig_malloc(sizeof(int)*nrows)
        if B == NULL:
            sig_free(res)
            sig_free(res_rows)
            sig_free(T_ent)
            sig_free(T_rows)
            raise MemoryError("out of memory allocating a matrix")

        # initialize the row pointers
        k = 0
        for i in range(nrows):
            res_rows[i] = res + k
            T_rows[i] = T_ent + k
            k += nrows

        cdef mpz_t tmp
        mpz_init(tmp)
        # copy entries from self to temporary matrix
        k = 0
        for i in range(nrows):
            for j in range(ncols):
                self.get_unsafe_mpz(i,j,tmp)
                mpz_mod_ui(tmp, tmp, det)
                T_ent[k] = mpz_get_si(tmp)
                k += 1
        mpz_clear(tmp)

        # initialize variables
        i = 0
        j = 0

        while True:
            if j == nrows-1:
                T_i_i = T_rows[i][i]
                d = ai.c_xgcd_int(T_i_i, R, &u, &v)
                for k from 0 <= k < i:
                    res_rows[i][k] = 0
                for k from i <= k < ncols:
                    t = ((<int64_t>u)*T_rows[i][k])%R
                    if t < 0:
                        t += R
                    res_rows[i][k] = t
                if res_rows[i][i] == 0:
                    res_rows[i][i] = R
                d = res_rows[i][i]
                for j from 0 <= j < i:
                    q = res_rows[j][i]/d
                    for k from i <= k < ncols:
                        u = (res_rows[j][k] - (<int64_t>q)*res_rows[i][k])%R
                        if u < 0:
                            u += R
                        res_rows[j][k] = u

                R = R/d
                i += 1
                j = i
                if i == nrows:
                    break # return res
                if T_rows[i][i] == 0:
                    T_rows[i][i] = R
                continue


            j += 1
            if T_rows[j][i] == 0:
                continue

            T_i_i = T_rows[i][i]
            T_j_i = T_rows[j][i]
            d = ai.c_xgcd_int(T_i_i , T_j_i, &u, &v)
            if d != T_i_i:
                for k from i <= k < ncols:
                    B[k] = ((<int64_t>u)*T_rows[i][k] + (<int64_t>v)*T_rows[j][k])%R
            c1 = T_i_i/d
            c2 = -T_j_i/d
            for k from i <= k < ncols:
                T_rows[j][k] = ((<int64_t>c1)*T_rows[j][k] + (<int64_t>c2)*T_rows[i][k])%R
            if d != T_i_i:
                for k from i <= k < ncols:
                    T_rows[i][k] = B[k]

        sig_free(B)
        sig_free(res_rows)
        sig_free(T_ent)
        sig_free(T_rows)
        return res

    #################################################################
    # operations with matrices
    #################################################################

    def row(self, Py_ssize_t i, from_list=False):
        """
        Return the i-th row of this matrix as a dense vector.

        INPUT:

        -  ``i`` - integer

        -  ``from_list`` - ignored

        EXAMPLES::

            sage: m = matrix(ZZ, 2, [1, -2, 3, 4])
            sage: m.row(0)
            (1, -2)
            sage: m.row(1)
            (3, 4)
            sage: m.row(1, from_list=True)
            (3, 4)
            sage: m.row(-2)
            (1, -2)

            sage: m.row(2)
            Traceback (most recent call last):
            ...
            IndexError: row index out of range
            sage: m.row(-3)
            Traceback (most recent call last):
            ...
            IndexError: row index out of range
        """
        if i < 0:
            i = i + self._nrows
        if i < 0 or i >= self._nrows:
            raise IndexError("row index out of range")

        cdef Py_ssize_t j
        parent = self.row_ambient_module()
        cdef Vector_integer_dense v = parent.zero_vector()
        for j in range(self._ncols):
            fmpz_get_mpz(v._entries[j], fmpz_mat_entry(self._matrix, i, j))
        return v

    def column(self, Py_ssize_t i, from_list=False):
        """
        Return the i-th column of this matrix as a dense vector.

        INPUT:

        -  ``i`` - integer

        -  ``from_list`` - ignored

        EXAMPLES::

            sage: m = matrix(ZZ, 3, 2, [1, -2, 3, 4, -1, 0])
            sage: m.column(1)
            (-2, 4, 0)
            sage: m.column(1, from_list=True)
            (-2, 4, 0)
            sage: m.column(-1)
            (-2, 4, 0)
            sage: m.column(-2)
            (1, 3, -1)

            sage: m.column(2)
            Traceback (most recent call last):
            ...
            IndexError: column index out of range
            sage: m.column(-3)
            Traceback (most recent call last):
            ...
            IndexError: column index out of range
        """
        if i < 0:
            i += self._ncols
        if i < 0 or i >= self._ncols:
            raise IndexError("column index out of range")

        cdef Py_ssize_t j
        parent = self.column_ambient_module()
        cdef Vector_integer_dense v = parent.zero_vector()
        for j in range(self._nrows):
            fmpz_get_mpz(v._entries[j], fmpz_mat_entry(self._matrix, j, i))
        return v

    cdef _stack_impl(self, bottom):
        r"""
        Return the matrix ``self`` on top of ``bottom``::

            [  self  ]
            [ bottom ]

        EXAMPLES::

            sage: M = Matrix(ZZ, 2, 3, range(6))
            sage: N = Matrix(ZZ, 1, 3, [10,11,12])
            sage: M.stack(N)
            [ 0  1  2]
            [ 3  4  5]
            [10 11 12]

        A vector may be stacked below a matrix. ::

            sage: A = matrix(ZZ, 2, 4, range(8))
            sage: v = vector(ZZ, 4, range(4))
            sage: A.stack(v)
            [0 1 2 3]
            [4 5 6 7]
            [0 1 2 3]

        The ``subdivide`` option will add a natural subdivision between
        ``self`` and ``bottom``.  For more details about how subdivisions
        are managed when stacking, see
        :meth:`sage.matrix.matrix1.Matrix.stack`.  ::

            sage: A = matrix(ZZ, 3, 4, range(12))
            sage: B = matrix(ZZ, 2, 4, range(8))
            sage: A.stack(B, subdivide=True)
            [ 0  1  2  3]
            [ 4  5  6  7]
            [ 8  9 10 11]
            [-----------]
            [ 0  1  2  3]
            [ 4  5  6  7]
        """
        cdef Matrix_integer_dense other = <Matrix_integer_dense>bottom
        cdef Matrix_integer_dense Z
        Z = self.new_matrix(nrows=self._nrows + other._nrows, ncols=self._ncols)

        cdef Py_ssize_t r, c
        cdef Py_ssize_t nr = self._nrows
        for r in range(self._nrows):
            for c in range(self._ncols):
                fmpz_set(fmpz_mat_entry(Z._matrix, r, c),fmpz_mat_entry(self._matrix, r, c))
        for r in range(other._nrows):
            for c in range(other._ncols):
                fmpz_set(fmpz_mat_entry(Z._matrix, r+nr, c),fmpz_mat_entry(other._matrix, r, c))

        return Z

    def augment(self, right, subdivide=False):
        r"""
        Return a new matrix formed by appending the matrix
        (or vector) ``right`` on the right side of ``self``.

        INPUT:

        - ``right`` - a matrix, vector or free module element, whose
          dimensions are compatible with ``self``.

        - ``subdivide`` - default: ``False`` - request the resulting
          matrix to have a new subdivision, separating ``self`` from ``right``.

        OUTPUT:

        A new matrix formed by appending ``right`` onto the right side of ``self``.
        If ``right`` is a vector (or free module element) then in this context
        it is appropriate to consider it as a column vector.  (The code first
        converts a vector to a 1-column matrix.)

        EXAMPLES::

            sage: A = matrix(ZZ, 4, 5, range(20))
            sage: B = matrix(ZZ, 4, 3, range(12))
            sage: A.augment(B)
            [ 0  1  2  3  4  0  1  2]
            [ 5  6  7  8  9  3  4  5]
            [10 11 12 13 14  6  7  8]
            [15 16 17 18 19  9 10 11]

        A vector may be augmented to a matrix. ::

            sage: A = matrix(ZZ, 3, 5, range(15))
            sage: v = vector(ZZ, 3, range(3))
            sage: A.augment(v)
            [ 0  1  2  3  4  0]
            [ 5  6  7  8  9  1]
            [10 11 12 13 14  2]

        The ``subdivide`` option will add a natural subdivision between
        ``self`` and ``right``.  For more details about how subdivisions
        are managed when augmenting, see
        :meth:`sage.matrix.matrix1.Matrix.augment`.  ::

            sage: A = matrix(ZZ, 3, 5, range(15))
            sage: B = matrix(ZZ, 3, 3, range(9))
            sage: A.augment(B, subdivide=True)
            [ 0  1  2  3  4| 0  1  2]
            [ 5  6  7  8  9| 3  4  5]
            [10 11 12 13 14| 6  7  8]

        Errors are raised if the sizes are incompatible. ::

            sage: A = matrix(ZZ, [[1, 2],[3, 4]])
            sage: B = matrix(ZZ, [[10, 20], [30, 40], [50, 60]])
            sage: A.augment(B)
            Traceback (most recent call last):
            ...
            TypeError: number of rows must be the same, not 2 != 3
        """
        if not isinstance(right, Matrix) and hasattr(right, '_vector_'):
            right = right.column()
        if self._nrows != right.nrows():
            raise TypeError('number of rows must be the same, not {0} != {1}'.format(self._nrows, right.nrows()))
        if not (self._base_ring is right.base_ring()):
            right = right.change_ring(self._base_ring)

        cdef Matrix_integer_dense other = right.dense_matrix()
        m = self._nrows
        ns, na = self._ncols, other._ncols
        n = ns + na

        cdef Matrix_integer_dense Z
        Z = self.new_matrix(nrows=m, ncols=n)
        cdef Py_ssize_t i, j
        for i from 0 <= i < m:
            for j from 0 <= j < ns:
                fmpz_set(fmpz_mat_entry(Z._matrix,i,j),
                         fmpz_mat_entry(self._matrix,i,j))
            for j from 0 <= j < na:
                fmpz_set(fmpz_mat_entry(Z._matrix,i,j + ns),
                         fmpz_mat_entry(other._matrix,i,j))
        if subdivide:
            Z._subdivide_on_augment(self, other)
        return Z

    def insert_row(self, Py_ssize_t index, row):
        """
        Create a new matrix from self with.

        INPUT:

        - ``index`` - integer

        - ``row`` - a vector

        EXAMPLES::

            sage: X = matrix(ZZ,3,range(9)); X
            [0 1 2]
            [3 4 5]
            [6 7 8]
            sage: X.insert_row(1, [1,5,-10])
            [  0   1   2]
            [  1   5 -10]
            [  3   4   5]
            [  6   7   8]
            sage: X.insert_row(0, [1,5,-10])
            [  1   5 -10]
            [  0   1   2]
            [  3   4   5]
            [  6   7   8]
            sage: X.insert_row(3, [1,5,-10])
            [  0   1   2]
            [  3   4   5]
            [  6   7   8]
            [  1   5 -10]
        """
        cdef Matrix_integer_dense res = self._new(self._nrows + 1, self._ncols)
        cdef Py_ssize_t j
        cdef Integer z
        cdef fmpz_t zflint
        if index < 0:
            raise ValueError("index must be nonnegative")
        if index > self._nrows:
            raise ValueError("index must be less than number of rows")
        fmpz_init(zflint)

        for j from 0 <= j < self._ncols:
            for i from 0 <= i < index:
                fmpz_init_set(fmpz_mat_entry(res._matrix,i,j), fmpz_mat_entry(self._matrix,i,j))

            z = row[j]
            fmpz_set_mpz(zflint,z.value)
            fmpz_init_set(fmpz_mat_entry(res._matrix,index,j), zflint)

            for i from index <= i < self._nrows:
                fmpz_init_set(fmpz_mat_entry(res._matrix,i+1,j), fmpz_mat_entry(self._matrix,i,j))

        fmpz_clear(zflint)
        return res

    def _delete_zero_columns(self):
        """
        Return matrix obtained from self by deleting all zero columns along
        with the positions of those columns.

        OUTPUT: (matrix, list of integers)

        EXAMPLES::

            sage: a = matrix(ZZ, 2,3, [1,0,3,-1,0,5]); a
            [ 1  0  3]
            [-1  0  5]
            sage: a._delete_zero_columns()
            (
            [ 1  3]
            [-1  5], [1]
            )
        """
        zero_cols = [i for i, v in enumerate(self.columns()) if v.is_zero()]
        s = set(zero_cols)
        nonzero_cols = [i for i in range(self.ncols()) if i not in s]
        return self.matrix_from_columns(nonzero_cols), zero_cols

    def _insert_zero_columns(self, cols):
        """
        Return matrix obtained by self by inserting zero columns so that
        the columns with positions specified in cols are all 0.

        INPUT:

        -  ``cols`` - list of nonnegative integers

        OUTPUT: matrix

        EXAMPLES::

            sage: a = matrix(ZZ, 2,3, [1,0,3,-1,0,5]); a
            [ 1  0  3]
            [-1  0  5]
            sage: b, cols = a._delete_zero_columns()
            sage: b
            [ 1  3]
            [-1  5]
            sage: cols
            [1]
            sage: b._insert_zero_columns(cols)
            [ 1  0  3]
            [-1  0  5]
        """
        if not cols:
            return self
        cdef Py_ssize_t i, c, r, nc = max(self._ncols + len(cols), max(cols)+1)
        cdef Matrix_integer_dense A = self.new_matrix(self._nrows, nc)
        # Now fill in the entries of A that come from self.
        cols_set = set(cols)
        cols_ins = [j for j in range(nc) if j not in cols_set]
        for r from 0 <= r < self._nrows:
            i = 0
            for c in cols_ins:
                # The following does this quickly: A[r,c] = self[r,i]
                fmpz_set(fmpz_mat_entry(A._matrix,r,c),fmpz_mat_entry(self._matrix,r,i))
                i += 1
        return A

    def _factor_out_common_factors_from_each_row(self):
        """
        Very very quickly modifies self so that the gcd of the entries in
        each row is 1 by dividing each row by the common gcd.

        EXAMPLES::

            sage: a = matrix(ZZ, 3, [-9, 3, -3, -36, 18, -5, -40, -5, -5, -20, -45, 15, 30, -15, 180])
            sage: a
            [ -9   3  -3 -36  18]
            [ -5 -40  -5  -5 -20]
            [-45  15  30 -15 180]
            sage: a._factor_out_common_factors_from_each_row()
            sage: a
            [ -3   1  -1 -12   6]
            [ -1  -8  -1  -1  -4]
            [ -3   1   2  -1  12]
        """
        self.check_mutability()

        cdef fmpz_t g
        cdef fmpz_t tmp
        fmpz_init(g)
        fmpz_init(tmp)
        cdef long i, j

        for i from 0 <= i < self._nrows:
            fmpz_set_ui(g, 0)
            for j from 0 <= j < self._ncols:
                fmpz_gcd(g, g, fmpz_mat_entry(self._matrix,i,j))
                if fmpz_cmp_ui(g, 1) == 0:
                    break
            if fmpz_cmp_ui(g, 1) != 0:
                # divide through row
                for j from 0 <= j < self._ncols:
                    fmpz_set(tmp,fmpz_mat_entry(self._matrix,i,j))
                    fmpz_divexact(tmp, tmp, g)
                    fmpz_set(fmpz_mat_entry(self._matrix,i,j),tmp)
        fmpz_clear(g)
        fmpz_clear(tmp)

    def gcd(self):
        """
        Return the gcd of all entries of self; very fast.

        EXAMPLES::

            sage: a = matrix(ZZ,2, [6,15,-6,150])
            sage: a.gcd()
            3
        """
        cdef Integer g = Integer(0)
        cdef Py_ssize_t i, j
        cdef fmpz_t tmpgcd
        fmpz_init(tmpgcd)
        for i from 0 <= i < self._nrows:
            for j from 0 <= j < self._ncols:
                fmpz_gcd(tmpgcd,tmpgcd,fmpz_mat_entry(self._matrix,i,j))
                if fmpz_cmp_ui(tmpgcd, 1) == 0:
                    fmpz_get_mpz(g.value,tmpgcd)
                    return g
        fmpz_get_mpz(g.value,tmpgcd)
        fmpz_clear(tmpgcd)
        return g

    def _change_ring(self, ring):
        """
        Return the matrix obtained by coercing the entries of this matrix
        into the given ring.

        EXAMPLES::

            sage: a = matrix(ZZ,2,[1,-7,3,5])
            sage: a._change_ring(RDF)
            [ 1.0 -7.0]
            [ 3.0  5.0]
        """
        if ring == RDF:
            from sage.matrix.change_ring import integer_to_real_double_dense
            return integer_to_real_double_dense(self)
        else:
            raise NotImplementedError

    def _singular_(self, singular=None):
        r"""
        Return Singular representation of this integer matrix.

        INPUT:


        -  ``singular`` - Singular interface instance (default:
           None)


        EXAMPLES::

            sage: A = matrix(ZZ, 3, 3, [-8, 2, 0, 0, 1, -1, 2, 1, -95])
            sage: As = singular(A); As
            -8     2     0
            0     1    -1
            2     1   -95
            sage: As.type()
            'intmat'
        """
        if singular is None:
            from sage.interfaces.singular import singular as singular_default
            singular = singular_default

        name = singular._next_var_name()
        values = str(self.list())[1:-1]
        singular.eval("intmat %s[%d][%d] = %s"%(name, self.nrows(), self.ncols(), values))

        from sage.interfaces.singular import SingularElement
        return SingularElement(singular, 'foobar', name, True)

    def transpose(self):
        """
        Return the transpose of self, without changing self.

        EXAMPLES:

        We create a matrix, compute its transpose, and note that the
        original matrix is not changed.

        ::

            sage: A = matrix(ZZ, 2, 3, range(6))
            sage: type(A)
            <class 'sage.matrix.matrix_integer_dense.Matrix_integer_dense'>
            sage: B = A.transpose()
            sage: print(B)
            [0 3]
            [1 4]
            [2 5]
            sage: print(A)
            [0 1 2]
            [3 4 5]

        ``.T`` is a convenient shortcut for the transpose::

            sage: A.T
            [0 3]
            [1 4]
            [2 5]

        ::

            sage: A.subdivide(None, 1); A
            [0|1 2]
            [3|4 5]
            sage: A.transpose()
            [0 3]
            [---]
            [1 4]
            [2 5]
        """
        cdef Matrix_integer_dense A
        A = self._new(self._ncols,self._nrows)
        sig_on()
        fmpz_mat_transpose(A._matrix,self._matrix)
        sig_off()
        if self._subdivisions is not None:
            row_divs, col_divs = self.subdivisions()
            A.subdivide(col_divs, row_divs)
        return A

    def antitranspose(self):
        """
        Return the antitranspose of self, without changing self.

        EXAMPLES::

            sage: A = matrix(2,3,range(6))
            sage: type(A)
            <class 'sage.matrix.matrix_integer_dense.Matrix_integer_dense'>
            sage: A.antitranspose()
            [5 2]
            [4 1]
            [3 0]
            sage: A
            [0 1 2]
            [3 4 5]

            sage: A.subdivide(1,2); A
            [0 1|2]
            [---+-]
            [3 4|5]
            sage: A.antitranspose()
            [5|2]
            [-+-]
            [4|1]
            [3|0]
        """
        nr , nc = (self._nrows, self._ncols)

        cdef Matrix_integer_dense A
        A = self._new(nc,nr)
        cdef Py_ssize_t i,j
        cdef Py_ssize_t ri,rj # reversed i and j
        sig_on()
        ri = nr
        for i from 0 <= i < nr:
            rj = nc
            ri =  ri-1
            for j from 0 <= j < nc:
                rj = rj-1
                fmpz_init_set(fmpz_mat_entry(A._matrix,rj,ri),fmpz_mat_entry(self._matrix,i,j))
        sig_off()

        if self._subdivisions is not None:
            row_divs, col_divs = self.subdivisions()
            A.subdivide([nc - t for t in reversed(col_divs)],
                        [nr - t for t in reversed(row_divs)])
        return A

    def __pari__(self):
        """
        Return PARI C-library version of this matrix.

        EXAMPLES::

            sage: a = matrix(ZZ,2,2,[1,2,3,4])
            sage: a.__pari__()
            [1, 2; 3, 4]
            sage: pari(a)
            [1, 2; 3, 4]
            sage: type(pari(a))
            <class 'cypari2.gen.Gen'>
        """
        return integer_matrix(self._matrix, 0)

    def _rank_pari(self):
        """
        Rank of this matrix, computed using PARI.  The computation is
        done entirely on the PARI stack, then the PARI stack is
        cleared.  This function is most useful for very small
        matrices.

        EXAMPLES::

            sage: matrix(ZZ,3,[1..9])._rank_pari()
            2
        """
        sig_on()
        cdef long r = rank(pari_GEN(self))
        clear_stack()
        return r

    def _hnf_pari(self, int flag=0, bint include_zero_rows=True):
        """
        Hermite normal form of this matrix, computed using PARI.

        INPUT:

        - ``flag`` -- 0 (default), 1, 3 or 4 (see docstring for
          ``pari.mathnf``).

        - ``include_zero_rows`` -- boolean. if False, do not include
          any of the zero rows at the bottom of the matrix in the
          output.

        .. NOTE::

            In no cases is the transformation matrix returned by this
            function.

        EXAMPLES::

            sage: matrix(ZZ,3,[1..9])._hnf_pari()
            [1 2 3]
            [0 3 6]
            [0 0 0]
            sage: matrix(ZZ,3,[1..9])._hnf_pari(1)
            [1 2 3]
            [0 3 6]
            [0 0 0]
            sage: matrix(ZZ,3,[1..9])._hnf_pari(3)
            [1 2 3]
            [0 3 6]
            [0 0 0]
            sage: matrix(ZZ,3,[1..9])._hnf_pari(4)
            [1 2 3]
            [0 3 6]
            [0 0 0]

        Check that ``include_zero_rows=False`` works correctly::

            sage: matrix(ZZ,3,[1..9])._hnf_pari(0, include_zero_rows=False)
            [1 2 3]
            [0 3 6]
            sage: matrix(ZZ,3,[1..9])._hnf_pari(1, include_zero_rows=False)
            [1 2 3]
            [0 3 6]
            sage: matrix(ZZ,3,[1..9])._hnf_pari(3, include_zero_rows=False)
            [1 2 3]
            [0 3 6]
            sage: matrix(ZZ,3,[1..9])._hnf_pari(4, include_zero_rows=False)
            [1 2 3]
            [0 3 6]

        Check that :issue:`12346` is fixed::

            sage: pari('mathnf(Mat([0,1]), 4)')
            [Mat(1), [1, 0; 0, 1]]
        """
        sig_on()
        A = _new_GEN_from_fmpz_mat_t_rotate90(self._matrix)
        H = mathnf0(A, flag)
        if typ(H) == t_VEC:
            H = gel(H, 1)
        GenH = new_gen(H)
        return extract_hnf_from_pari_matrix(self, GenH, include_zero_rows)

    def p_minimal_polynomials(self, p, s_max=None):
        r"""
        Compute `(p^s)`-minimal polynomials `\nu_s` of this matrix.

        For `s  \ge 0`, a `(p^s)`-minimal polynomial of
        a matrix `B` is a monic polynomial `f \in \ZZ[X]` of
        minimal degree such that all entries of `f(B)` are divisible
        by `p^s`.

        Compute a finite subset `\mathcal{S}` of the positive
        integers and `(p^s)`-minimal polynomials
        `\nu_s` for `s \in \mathcal{S}`.

        For `0 < t \le \max \mathcal{S}`, a `(p^t)`-minimal polynomial is
        given by `\nu_s` where
        `s = \min\{ r \in \mathcal{S} \mid r\ge t \}`.
        For `t > \max\mathcal{S}`, the minimal polynomial of `B` is
        also a `(p^t)`-minimal polynomial.

        INPUT:

        - ``p`` -- a prime in `\ZZ`

        - ``s_max`` -- a positive integer (default: ``None``); if set, only
          `(p^s)`-minimal polynomials for ``s <= s_max`` are computed
          (see below for details)

        OUTPUT:

        A dictionary. Keys are the finite set `\mathcal{S}`, the
        values are the associated `(p^s)`-minimal polynomials `\nu_s`,
        `s\in\mathcal{S}`.

        Setting ``s_max`` only affects the output if ``s_max`` is at
        most `\max\mathcal{S}` where `\mathcal{S}` denotes the full
        set. In that case, only those `\nu_s` with ``s <= s_max`` are
        returned where ``s_max`` is always included even if it is not
        included in the full set `\mathcal{S}`.

        EXAMPLES::

            sage: B = matrix(ZZ, [[1, 0, 1], [1, -2, -1], [10, 0, 0]])
            sage: B.p_minimal_polynomials(2)
            {2: x^2 + 3*x + 2}

        .. SEEALSO::

            :mod:`~sage.matrix.compute_J_ideal`,
            :meth:`~sage.matrix.compute_J_ideal.ComputeMinimalPolynomials.p_minimal_polynomials`
        """
        from sage.matrix.compute_J_ideal import ComputeMinimalPolynomials
        return ComputeMinimalPolynomials(self).p_minimal_polynomials(p, s_max)


    def null_ideal(self, b=0):
        r"""
        Return the `(b)`-ideal of this matrix.

        Let `B` be a `n \times n` matrix. The *null ideal* modulo `b`,
        or `(b)`-ideal, is

        .. MATH::

            N_{(b)}(B) = \{f \in \ZZ[X] \mid f(B) \in M_n(b\ZZ)\}.

        INPUT:

        - ``b`` -- an element of `\ZZ` (default: 0)

        OUTPUT:

        An ideal in `\ZZ[X]`.

        EXAMPLES::

            sage: B = matrix(ZZ, [[1, 0, 1], [1, -2, -1], [10, 0, 0]])
            sage: B.null_ideal()
            Principal ideal (x^3 + x^2 - 12*x - 20) of
                Univariate Polynomial Ring in x over Integer Ring
            sage: B.null_ideal(8)
            Ideal (8, x^3 + x^2 - 12*x - 20, 2*x^2 + 6*x + 4) of
                Univariate Polynomial Ring in x over Integer Ring
            sage: B.null_ideal(6)
            Ideal (6, 2*x^3 + 2*x^2 - 24*x - 40, 3*x^2 + 3*x) of
                Univariate Polynomial Ring in x over Integer Ring

        .. SEEALSO::

            :mod:`~sage.matrix.compute_J_ideal`,
            :meth:`~sage.matrix.compute_J_ideal.ComputeMinimalPolynomials.null_ideal`
        """
        from sage.matrix.compute_J_ideal import ComputeMinimalPolynomials
        return ComputeMinimalPolynomials(self).null_ideal(b)


    def integer_valued_polynomials_generators(self):
        r"""
        Determine the generators of the ring of integer valued polynomials on this
        matrix.

        OUTPUT:

        A pair ``(mu_B, P)`` where ``P`` is a list of polynomials in `\QQ[X]`
        such that

        .. MATH::

           \{f \in \QQ[X] \mid f(B) \in M_n(\ZZ)\}
               = \mu_B \QQ[X] + \sum_{g\in P} g \ZZ[X]

        where `B` is this matrix.

        EXAMPLES::

            sage: B = matrix(ZZ, [[1, 0, 1], [1, -2, -1], [10, 0, 0]])
            sage: B.integer_valued_polynomials_generators()
            (x^3 + x^2 - 12*x - 20, [1, 1/4*x^2 + 3/4*x + 1/2])

        .. SEEALSO::

            :mod:`~sage.matrix.compute_J_ideal`,
            :meth:`~sage.matrix.compute_J_ideal.ComputeMinimalPolynomials.integer_valued_polynomials_generators`
        """
        from sage.matrix.compute_J_ideal import ComputeMinimalPolynomials
        return ComputeMinimalPolynomials(self).integer_valued_polynomials_generators()


cdef inline GEN pari_GEN(Matrix_integer_dense B) noexcept:
    r"""
    Create the PARI GEN object on the stack defined by the integer
    matrix B. This is used internally by the function for conversion
    of matrices to PARI.

    For internal use only; this directly uses the PARI stack.
    One should call ``sig_on()`` before and ``sig_off()`` after.
    """
    cdef GEN A = _new_GEN_from_fmpz_mat_t(B._matrix)
    return A


cdef extract_hnf_from_pari_matrix(Matrix_integer_dense self, Gen H, bint include_zero_rows):
    cdef mpz_t tmp
    mpz_init(tmp)

    # Figure out how many columns we got back.
    cdef long H_nc = glength(H.g)  # number of columns
    # Now get the resulting Hermite form matrix back to Sage, suitably re-arranged.
    cdef Matrix_integer_dense B
    if include_zero_rows:
        B = self.new_matrix()
    else:
        B = self.new_matrix(nrows=H_nc)
    cdef long i, j
    for i in range(self._ncols):
        for j in range(H_nc):
            sig_check()
            INT_to_mpz(tmp, gcoeff(H.g, i+1, H_nc-j))
            fmpz_set_mpz(fmpz_mat_entry(B._matrix,j,self._ncols-i-1),tmp)
    mpz_clear(tmp)
    return B


cdef _clear_columns(Matrix_integer_dense A, pivots, Py_ssize_t n):
    # Clear all columns
    cdef Py_ssize_t i, k, p, l, m = A._ncols
    cdef fmpz_t c,t
    sig_on()
    fmpz_init(c)
    fmpz_init(t)
    for i from 0 <= i < len(pivots):
        p = pivots[i]
        for k from 0 <= k < n:
            if k != i:
                if fmpz_cmp_si(fmpz_mat_entry(A._matrix,k,p),0):
                    fmpz_fdiv_q(c, fmpz_mat_entry(A._matrix,k,p), fmpz_mat_entry(A._matrix,i,p))
                    # subtract off c*v from row k; resulting A[k,i] entry will be < b, hence in Echelon form.
                    for l from 0 <= l < m:
                        fmpz_mul(t, c, fmpz_mat_entry(A._matrix,i,l))
                        fmpz_sub(fmpz_mat_entry(A._matrix,k,l), fmpz_mat_entry(A._matrix,k,l), t)

    fmpz_clear(c)
    fmpz_clear(t)
    sig_off()


cpdef _lift_crt(Matrix_integer_dense M, residues, moduli=None):
    """
    INPUT:

    - ``M`` -- A ``Matrix_integer_dense``. Will be modified to hold
      the output.

    - ``residues`` -- a list of ``Matrix_modn_dense_template``. The
      matrix to reconstruct modulo primes.

    OUTPUT:

    The matrix whose reductions modulo primes are the input
    ``residues``.

    TESTS::

        sage: from sage.matrix.matrix_integer_dense import _lift_crt
        sage: T1 = Matrix(Zmod(5), 4, 4, [1, 4, 4, 0, 2, 0, 1, 4, 2, 0, 4, 1, 1, 4, 0, 3])
        sage: T2 = Matrix(Zmod(7), 4, 4, [1, 4, 6, 0, 2, 0, 1, 2, 4, 0, 6, 6, 1, 6, 0, 5])
        sage: T3 = Matrix(Zmod(11), 4, 4, [1, 4, 10, 0, 2, 0, 1, 9, 8, 0, 10, 6, 1, 10, 0, 9])
        sage: _lift_crt(Matrix(ZZ, 4, 4), [T1, T2, T3])
        [ 1  4 -1  0]
        [ 2  0  1  9]
        [-3  0 -1  6]
        [ 1 -1  0 -2]

        sage: from sage.arith.multi_modular import MultiModularBasis
        sage: mm = MultiModularBasis([5,7,11])
        sage: _lift_crt(Matrix(ZZ, 4, 4), [T1, T2, T3], mm)
        [ 1  4 -1  0]
        [ 2  0  1  9]
        [-3  0 -1  6]
        [ 1 -1  0 -2]

    The modulus must be smaller than the maximum for the multi-modular
    reconstruction (using ``mod_int``) and also smaller than the limit
    for ``Matrix_modn_dense_double`` to be able to represent the
    ``residues`` ::

        sage: from sage.arith.multi_modular import MAX_MODULUS as MAX_multi_modular
        sage: from sage.matrix.matrix_modn_dense_double import MAX_MODULUS as MAX_modn_dense_double
        sage: MAX_MODULUS = min(MAX_multi_modular, MAX_modn_dense_double)
        sage: p0 = previous_prime(MAX_MODULUS)
        sage: p1 = previous_prime(p0)
        sage: mmod = [matrix(GF(p0), [[-1, 0, 1, 0, 0, 1, 1, 0, 0, 0, p0-1, p0-2]]),
        ....:         matrix(GF(p1), [[-1, 0, 1, 0, 0, 1, 1, 0, 0, 0, p1-1, p1-2]])]
        sage: _lift_crt(Matrix(ZZ, 1, 12), mmod)
        [-1  0  1  0  0  1  1  0  0  0 -1 -2]
    """

    cdef size_t i, j, k
    cdef Py_ssize_t nr, n
    cdef mpz_t *tmp = <mpz_t *>sig_malloc(sizeof(mpz_t) * M._ncols)
    n = len(residues)
    if n == 0:   # special case: obviously residues[0] wouldn't make sense here.
        return M
    nr = residues[0].nrows()
    nc = residues[0].ncols()

    if moduli is None:
        moduli = MultiModularBasis([m.base_ring().order() for m in residues])
    else:
        if len(residues) != len(moduli):
            raise IndexError("Number of residues (%s) does not match number of moduli (%s)"%(len(residues), len(moduli)))

    cdef MultiModularBasis mm
    mm = moduli

    for b in residues:
        if not (isinstance(b, Matrix_modn_dense_float) or
                isinstance(b, Matrix_modn_dense_double)):
            raise TypeError("Can only perform CRT on list of matrices mod n.")

    cdef mod_int **row_list
    row_list = <mod_int**>sig_malloc(sizeof(mod_int*) * n)
    if row_list == NULL:
        raise MemoryError("out of memory allocating multi-modular coefficient list")

    sig_on()
    for k in range(n):
        row_list[k] = <mod_int *>sig_malloc(sizeof(mod_int) * nc)
        if row_list[k] == NULL:
            raise MemoryError("out of memory allocating multi-modular coefficient list")

    for j in range(M._ncols):
        mpz_init(tmp[j])

    for i in range(nr):
        for k in range(n):
            (<Matrix_modn_dense_template>residues[k])._copy_row_to_mod_int_array(row_list[k],i)
        mm.mpz_crt_vec(tmp, row_list, nc)
        for j in range(nc):
            M.set_unsafe_mpz(i,j,tmp[j])

    for k in range(n):
        sig_free(row_list[k])
    for j in range(M._ncols):
        mpz_clear(tmp[j])
    sig_free(row_list)
    sig_free(tmp)
    sig_off()
    return M<|MERGE_RESOLUTION|>--- conflicted
+++ resolved
@@ -3277,17 +3277,7 @@
                 if transformation:
                     r, _, UNTL = A.LLL(a, b, verbose=verb, return_U=True)
                 else:
-<<<<<<< HEAD
-                    r, det2 = A.LLL(a,b, verbose=verb)
-                det2 = ZZ(det2)
-                try:
-                    det = ZZ(det2.sqrt())
-                    self.cache("det", det)
-                except (TypeError, ModuleNotFoundError):
-                    pass
-=======
                     r, _ = A.LLL(a, b, verbose=verb)
->>>>>>> 5ae0bc7a
             elif algorithm == "NTL:LLL_FP":
                 if use_givens:
                     r = A.G_LLL_FP(delta, verbose=verb, return_U=transformation)
