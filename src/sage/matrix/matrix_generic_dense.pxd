<<<<<<< HEAD
# sage_setup: distribution = sagemath-modules
from sage.matrix.matrix_dense cimport Matrix_dense
=======
from sage.matrix.matrix_dense cimport Matrix_dense

>>>>>>> ffa0785a

cdef class Matrix_generic_dense(Matrix_dense):
    cdef list _entries
    cdef Matrix_generic_dense _new(self, Py_ssize_t nrows, Py_ssize_t ncols) noexcept<|MERGE_RESOLUTION|>--- conflicted
+++ resolved
@@ -1,10 +1,7 @@
-<<<<<<< HEAD
 # sage_setup: distribution = sagemath-modules
-from sage.matrix.matrix_dense cimport Matrix_dense
-=======
+
 from sage.matrix.matrix_dense cimport Matrix_dense
 
->>>>>>> ffa0785a
 
 cdef class Matrix_generic_dense(Matrix_dense):
     cdef list _entries
