"""
Base class for matrices, part 1

For design documentation see :mod:`sage.matrix.docs`.

TESTS::

    sage: A = Matrix(GF(5), 3, 3, srange(9))
    sage: TestSuite(A).run()
"""

#*****************************************************************************
#       Copyright (C) 2005, 2006 William Stein <wstein@gmail.com>
#
# This program is free software: you can redistribute it and/or modify
# it under the terms of the GNU General Public License as published by
# the Free Software Foundation, either version 2 of the License, or
# (at your option) any later version.
#                  http://www.gnu.org/licenses/
#*****************************************************************************

from cpython.sequence cimport PySequence_Fast

import sage.modules.free_module
from sage.structure.coerce cimport coercion_model


cdef class Matrix(Matrix0):
    ###################################################
    # Coercion to Various Systems
    ###################################################

    def _pari_init_(self):
        """
        Return a string defining a GP representation of self.

        EXAMPLES::

            sage: R.<x> = QQ['x']
            sage: a = matrix(R,2,[x+1,2/3,  x^2/2, 1+x^3]); a
            [  x + 1     2/3]
            [1/2*x^2 x^3 + 1]
            sage: b = gp(a); b   # indirect doctest                                     # needs sage.libs.pari
            [x + 1, 2/3; 1/2*x^2, x^3 + 1]
            sage: a.determinant()
            x^4 + x^3 - 1/3*x^2 + x + 1
            sage: b.matdet()                                                            # needs sage.libs.pari
            x^4 + x^3 - 1/3*x^2 + x + 1
        """
        w = self.list()
        cdef Py_ssize_t nr, nc, i, j
        nr = self._nrows
        nc = self._ncols
        v = []
        for i from 0 <= i < nr:
            tmp = []
            for j from 0 <= j < nc:
                tmp.append(w[i*nc + j]._pari_init_())
            v.append( ','.join(tmp))
        return 'Mat([%s])'%(';'.join(v))

    def __pari__(self):
        """
        Return the Pari matrix corresponding to self.

        EXAMPLES::

            sage: R.<x> = QQ['x']
            sage: a = matrix(R,2,[x+1,2/3,  x^2/2, 1+x^3]); a
            [  x + 1     2/3]
            [1/2*x^2 x^3 + 1]
            sage: b = pari(a); b  # indirect doctest                                    # needs sage.libs.pari
            [x + 1, 2/3; 1/2*x^2, x^3 + 1]
            sage: a.determinant()
            x^4 + x^3 - 1/3*x^2 + x + 1
            sage: b.matdet()                                                            # needs sage.libs.pari
            x^4 + x^3 - 1/3*x^2 + x + 1

        This function preserves precision for entries of inexact type (e.g.
        reals)::

            sage: R = RealField(4)       # 4 bits of precision
            sage: a = matrix(R, 2, [1, 2, 3, 1]); a
            [1.0 2.0]
            [3.0 1.0]
            sage: b = pari(a); b                                                        # needs sage.libs.pari
            [1.000000000, 2.000000000; 3.000000000, 1.000000000] # 32-bit
            [1.00000000000000, 2.00000000000000; 3.00000000000000, 1.00000000000000] # 64-bit
        """
        from sage.libs.pari.all import pari
        return pari.matrix(self._nrows, self._ncols, self._list())

    def _gap_init_(self):
        """
        Returns a string defining a gap representation of self.

        EXAMPLES::

            sage: # needs sage.libs.gap
            sage: A = MatrixSpace(QQ,3,3)([0,1,2,3,4,5,6,7,8])
<<<<<<< HEAD
            sage: g = gap(A)  # indirect doctest                                        # needs sage.libs.gap
            sage: g                                                                     # needs sage.libs.gap
=======
            sage: g = gap(A)  # indirect doctest
            sage: g
>>>>>>> 04ee0c51
            [ [ 0, 1, 2 ], [ 3, 4, 5 ], [ 6, 7, 8 ] ]
            sage: g.CharacteristicPolynomial()                                          # needs sage.libs.gap
            x_1^3-12*x_1^2-18*x_1
            sage: A.characteristic_polynomial()                                         # needs sage.libs.gap
            x^3 - 12*x^2 - 18*x
            sage: matrix(QQ, g) == A                                                    # needs sage.libs.gap
            True

        Particularly difficult is the case of matrices over cyclotomic
        fields and general number fields. See :trac:`5618` and :trac:`8909`::

<<<<<<< HEAD
            sage: # needs sage.rings.number_field
=======
            sage: # needs sage.libs.gap sage.rings.number_field
>>>>>>> 04ee0c51
            sage: K.<zeta> = CyclotomicField(8)
            sage: A = MatrixSpace(K, 2, 2)([0, 1+zeta, 2*zeta, 3])
            sage: g = gap(A); g
            [ [ 0, 1+E(8) ], [ 2*E(8), 3 ] ]
            sage: matrix(K, g) == A
            True
            sage: g.IsMatrix()
            true

<<<<<<< HEAD
            sage: # needs sage.rings.number_field
=======
            sage: # needs sage.libs.gap sage.rings.number_field
>>>>>>> 04ee0c51
            sage: x = polygen(ZZ, 'x')
            sage: L.<tau> = NumberField(x^3 - 2)
            sage: A = MatrixSpace(L, 2, 2)([0, 1+tau, 2*tau, 3])
            sage: g = gap(A); g
            [ [ !0, tau+1 ], [ 2*tau, !3 ] ]
            sage: matrix(L, g) == A
            True
        """
        cdef Py_ssize_t i, j
        v = []
        for i from 0 <= i < self._nrows:
            tmp = []
            for j from 0 <= j < self._ncols:
                tmp.append(self.get_unsafe(i,j)._gap_init_())
            v.append( '[%s]'%(','.join(tmp)) )
        # It is needed to multiply with 'One(...)', because
        # otherwise the result would not be a gap matrix
        return '[%s]*One(%s)'%(','.join(v),sage.interfaces.gap.gap(self.base_ring()).name())

    def _libgap_(self):
        """
        Construct a LibGAP matrix.

        INPUT:

        - ``M`` -- a matrix.

        OUTPUT:

        A GAP matrix, that is, a list of lists with entries over a
        common ring.

        EXAMPLES::

            sage: libgap(identity_matrix(ZZ, 2))                                        # needs sage.libs.gap
            [ [ 1, 0 ], [ 0, 1 ] ]
<<<<<<< HEAD
            sage: libgap(matrix(GF(3), 2, 2, [4,5,6,7]))                                # needs sage.libs.gap sage.rings.finite_rings
=======
            sage: libgap(matrix(GF(3), 2, 2, [4,5,6,7]))                                # needs sage.libs.gap
>>>>>>> 04ee0c51
            [ [ Z(3)^0, Z(3) ], [ 0*Z(3), Z(3)^0 ] ]
        """
        from sage.libs.gap.libgap import libgap
        return libgap._construct_matrix(self)

    def _fricas_init_(self):
        """
        Return a FriCAS string representation of this matrix.

        EXAMPLES::

            sage: M = matrix(ZZ,2,range(4))
            sage: fricas(M)                                                     # optional - fricas
            +0  1+
            |    |
            +2  3+

        ::

            sage: M = matrix(QQ,3,[1,2,3,4/3,5/3,6/4,7,8,9])
            sage: fricas(M).sage().parent()                                     # optional - fricas
            Full MatrixSpace of 3 by 3 dense matrices over Rational Field

        ::

            sage: P.<x> = ZZ[]
            sage: M = matrix(P, 2, [-9*x^2-2*x+2, x-1, x^2+8*x, -3*x^2+5])
            sage: fricas(M)                                                     # optional - fricas
            +     2                      +
            |- 9 x  - 2 x + 2    x - 1   |
            |                            |
            |     2                 2    |
            +    x  + 8 x      - 3 x  + 5+

        ::

            sage: y = var('y')                                                          # needs sage.symbolic
            sage: M = matrix(SR, 2, [y+sin(y), y - 4, 1/y, dilog(y)])                   # needs sage.symbolic
            sage: M == fricas(M).sage()         # optional - fricas                     # needs sage.symbolic
            True
        """
        s = ','.join('[' + ','.join(cf._fricas_init_() for cf in row) + ']'
                     for row in self.rows())
        R = self.base_ring()
        try:
            R._fricas_()
        except TypeError:
            return "matrix([%s])" % s
        return "matrix([%s])$Matrix(%s)" % (s, R._fricas_init_())

    def _giac_init_(self):
        """
        Return a Giac string representation of this matrix.

        EXAMPLES::

            sage: M = matrix(ZZ, 2, range(4))
            sage: giac(M)                                                               # needs sage.libs.giac
            [[0,1],[2,3]]

            sage: M = matrix(QQ, 3, [1,2,3, 4/3,5/3,6/4, 7,8,9])
            sage: giac(M)                                                               # needs sage.libs.giac
            [[1,2,3],[4/3,5/3,3/2],[7,8,9]]

            sage: P.<x> = ZZ[]
            sage: M = matrix(P, 2, [-9*x^2-2*x+2, x-1, x^2+8*x, -3*x^2+5])
            sage: giac(M)                                                               # needs sage.libs.giac
            [[-9*sageVARx^2-2*sageVARx+2,sageVARx-1],[sageVARx^2+8*sageVARx,-3*sageVARx^2+5]]

            sage: y = var('y')                                                          # needs sage.symbolic
            sage: M = matrix(SR, 2, [y+sin(y), y - 4, 1/y, dilog(y)])                   # needs sage.symbolic
            sage: giac(M).det().sage()                                                  # needs sage.libs.giac sage.symbolic
            (y^2*dilog(y) + y*dilog(y)*sin(y) - y + 4)/y
        """
        s = ','.join('[' + ','.join(cf._giac_init_() for cf in row) + ']'
                     for row in self.rows())
        return "([%s])" % s

    def _maxima_init_(self):
        """
        Return a string representation of this matrix in Maxima.

        EXAMPLES::

            sage: m = matrix(3,range(9)); m
            [0 1 2]
            [3 4 5]
            [6 7 8]
            sage: m._maxima_init_()                                                     # needs sage.symbolic
            'matrix([0,1,2],[3,4,5],[6,7,8])'
            sage: a = maxima(m); a                                                      # needs sage.symbolic
            matrix([0,1,2],[3,4,5],[6,7,8])
            sage: a.charpoly('x').expand()                                              # needs sage.symbolic
            ...-x^3...+12*x^2+18*x
            sage: m.charpoly()
            x^3 - 12*x^2 - 18*x
        """
        cdef Py_ssize_t i, j
        v = []
        for i from 0 <= i < self._nrows:
            tmp = []
            for j from 0 <= j < self._ncols:
                tmp.append(self.get_unsafe(i,j)._maxima_init_())
            v.append( '[%s]'%(','.join(tmp)) )
        return 'matrix(%s)'%(','.join(v))

    def _mathematica_init_(self):
        """
        Return Mathematica string representation of this matrix.

        EXAMPLES::

            sage: A = MatrixSpace(QQ,3)([1,2,3,4/3,5/3,6/4,7,8,9])
            sage: g = mathematica(A); g                  # optional - mathematica
            {{1, 2, 3}, {4/3, 5/3, 3/2}, {7, 8, 9}}
            sage: A._mathematica_init_()                                                # needs sage.symbolic
            '{{1/1, 2/1, 3/1}, {4/3, 5/3, 3/2}, {7/1, 8/1, 9/1}}'

        ::

            sage: A = matrix([[1,2],[3,4]])
            sage: g = mathematica(A); g                  # optional - mathematica
            {{1, 2}, {3, 4}}

        ::

            sage: a = matrix([[pi, sin(x)], [cos(x), 1/e]]); a                          # needs sage.symbolic
            [    pi sin(x)]
            [cos(x) e^(-1)]
            sage: a._mathematica_init_()                                                # needs sage.symbolic
            '{{Pi, Sin[x]}, {Cos[x], Exp[-1]}}'
        """
        return '{' + ', '.join([v._mathematica_init_() for v in self.rows()]) + '}'

    def _magma_init_(self, magma):
        r"""
        Return a string that evaluates in the given Magma session to this
        matrix.

        EXAMPLES:

        We first coerce a square matrix. ::

            sage: # optional - magma
            sage: A = MatrixSpace(QQ,3)([1,2,3,4/3,5/3,6/4,7,8,9])
            sage: B = magma(A); B  # indirect doctest
            [  1   2   3]
            [4/3 5/3 3/2]
            [  7   8   9]
            sage: B.Type()
            AlgMatElt
            sage: B.Parent()
            Full Matrix Algebra of degree 3 over Rational Field

        We coerce a non-square matrix over
        `\ZZ/8\ZZ`. ::

            sage: # optional - magma
            sage: A = MatrixSpace(Integers(8),2,3)([-1,2,3,4,4,-2])
            sage: B = magma(A); B
            [7 2 3]
            [4 4 6]
            sage: B.Type()
            ModMatRngElt
            sage: B.Parent()
            Full RMatrixSpace of 2 by 3 matrices over IntegerRing(8)

            sage: R.<x,y> = QQ[]
            sage: A = MatrixSpace(R,2,2)([x+y,x-1,y+5,x*y])
            sage: B = magma(A); B                       # optional - magma
            [x + y x - 1]
            [y + 5   x*y]

            sage: R.<x,y> = ZZ[]
            sage: A = MatrixSpace(R,2,2)([x+y,x-1,y+5,x*y])
            sage: B = magma(A); B                       # optional - magma
            [x + y x - 1]
            [y + 5   x*y]

        We coerce a matrix over a cyclotomic field, where the generator
        must be named during the coercion. ::

<<<<<<< HEAD
            sage: K = CyclotomicField(9); z = K.0                                       # needs sage.rings.number_field
            sage: M = matrix(K, 3, 3, [0,1,3,z,z**4,z-1,z**17,1,0])                     # needs sage.rings.number_field
            sage: M                                                                     # needs sage.rings.number_field
=======
            sage: # optional - magma, needs sage.rings.number_field
            sage: K = CyclotomicField(9); z = K.0
            sage: M = matrix(K, 3, 3, [0,1,3,z,z**4,z-1,z**17,1,0]); M
>>>>>>> 04ee0c51
            [                 0                  1                  3]
            [             zeta9            zeta9^4          zeta9 - 1]
            [-zeta9^5 - zeta9^2                  1                  0]
            sage: magma(M)
            [                 0                  1                  3]
            [             zeta9            zeta9^4          zeta9 - 1]
            [-zeta9^5 - zeta9^2                  1                  0]
            sage: magma(M**2) == magma(M)**2
            True

        One sparse matrix::

            sage: M = matrix(QQ,2,2,[4,6,55,0],sparse=True)
            sage: T = magma(M); T    # optional - magma
            Sparse matrix with 2 rows and 2 columns over Rational Field
            sage: T.Determinant()    # optional - magma
            -330
        """
        if self.is_sparse():
            R = magma(self.base_ring())
            s = "SparseMatrix({}, {}, {}, ["
            s = s.format(R.name(), self.nrows(), self.ncols())
            entries = ("<{}, {}, {}>".format(ij[0] + 1, ij[1] + 1,
                                             mij._magma_init_(magma))
                       for ij, mij in self.dict().items())
            return s + ', '.join(entries) + "])"
        else:
            P = magma(self.parent())
            v = [x._magma_init_(magma) for x in self.list()]
            return '%s![%s]' % (P.name(), ','.join(v))

    def _maple_init_(self):
        """
        Return a Maple string representation of this matrix.

        EXAMPLES::

            sage: M = matrix(ZZ,2,range(4))
            sage: maple(M)  # optional - maple
            Matrix(2, 2, [[0,1],[2,3]])

            sage: M = matrix(QQ,3,[1,2,3,4/3,5/3,6/4,7,8,9])
            sage: maple(M)  # optional - maple
            Matrix(3, 3, [[1,2,3],[4/3,5/3,3/2],[7,8,9]])

            sage: P.<x> = ZZ[]
            sage: M = matrix(P, 2, [-9*x^2-2*x+2, x-1, x^2+8*x, -3*x^2+5])
            sage: maple(M)  # optional - maple
            Matrix(2, 2, [[-9*x^2-2*x+2,x-1],[x^2+8*x,-3*x^2+5]])

            sage: y = var('y')                                                          # needs sage.symbolic
            sage: M = matrix(SR, 2, [y+sin(y), y - 4, 1/y, dilog(y)])                   # needs sage.symbolic
            sage: M == maple(M).sage()          # optional - maple                      # needs sage.symbolic
            True
        """
        s = ','.join('[' + ','.join(cf._maple_init_() for cf in row) + ']'
                     for row in self.rows())
        return "Matrix(%s,%s,[%s])" % (self.nrows(), self.ncols(), s)

    def _polymake_(self, polymake=None):
        """
        Tries to coerce this matrix to a polymake matrix.

        EXAMPLES::

            sage: M = matrix(ZZ,2,range(4))
            sage: polymake(M)                           # optional - jupymake
            0 1
            2 3
            sage: K.<sqrt5> = QuadraticField(5)                                         # needs sage.rings.number_field
            sage: M = matrix(K, [[1, 2], [sqrt5, 3]])                                   # needs sage.rings.number_field
            sage: polymake(M)                           # optional - jupymake           # needs sage.rings.number_field
            1 2
            0+1r5 3
        """
        P = polymake(self.parent())
        return polymake.new_object(P, [ list(r) for r in self.rows(copy=False) ])

    def _singular_(self, singular=None):
        """
        Tries to coerce this matrix to a singular matrix.
        """
        if singular is None:
            from sage.interfaces.singular import singular as singular_default
            singular = singular_default
        try:
            self.base_ring()._singular_(singular)
        except (NotImplementedError, AttributeError):
            raise TypeError("Cannot coerce to Singular")

        return singular.matrix(self.nrows(),self.ncols(),singular(self.list()))

    def _macaulay2_(self, macaulay2=None):
        """
        EXAMPLES::

            sage: m = matrix(ZZ, [[1,2],[3,4]])
            sage: macaulay2(m)  # indirect doctest              # optional - macaulay2
            | 1 2 |
            | 3 4 |

        ::

            sage: R.<x,y> = QQ[]
            sage: m = matrix([[x,y],[1+x,1+y]])
            sage: macaulay2(m)                                  # optional - macaulay2
            | x   y   |
            | x+1 y+1 |

        TESTS:

        Entries of the matrix get promoted to the base ring (:trac:`28566`)::

            sage: R.<x,y> = QQ[]
            sage: m = macaulay2(matrix(R, [[1, 2], [3, 4]]))    # optional - macaulay2
            sage: m.ring()._operator('===', R).sage()           # optional - macaulay2
            True

        Check that degenerate matrix dimensions are handled correctly
        (:trac:`28591`)::

            sage: macaulay2(matrix(QQ, 2, 0)).numrows()         # optional - macaulay2
            2
            sage: macaulay2(matrix(QQ, 0, 2)).numcols()         # optional - macaulay2
            2
        """
        if macaulay2 is None:
            from sage.interfaces.macaulay2 import macaulay2 as m2_default
            macaulay2 = m2_default
        if not self.nrows():
            return (macaulay2(self.base_ring())
                    .matrix('toList(%s:{})' % self.ncols()).transpose())
        entries = [list(row) for row in self]
        return macaulay2(self.base_ring()).matrix(entries)


    def _scilab_init_(self):
        """
        Returns a string defining a Scilab representation of self.

        EXAMPLES::

            sage: a = matrix([[1,2,3],[4,5,6],[7,8,9]]); a
            [1 2 3]
            [4 5 6]
            [7 8 9]
            sage: a._scilab_init_()                                                     # needs sage.libs.pari
            '[1,2,3;4,5,6;7,8,9]'

        AUTHORS:

        - Ronan Paixao (2008-12-12)
        """
        w = self.list()
        cdef Py_ssize_t nr, nc, i, j
        nr = self._nrows
        nc = self._ncols
        v = []
        for i from 0 <= i < nr:
            tmp = []
            for j from 0 <= j < nc:
                tmp.append(w[i*nc + j]._pari_init_())
            v.append( ','.join(tmp))
        return '[%s]'%(';'.join(v))

    def _scilab_(self, scilab=None):
        """
        Creates a ScilabElement object based on self and returns it.

        EXAMPLES::

            sage: a = matrix([[1,2,3],[4,5,6],[7,8,9]]); a
            [1 2 3]
            [4 5 6]
            [7 8 9]
            sage: b = scilab(a); b  # indirect doctest      # optional - scilab
                1.    2.    3.
                4.    5.    6.
                7.    8.    9.

        AUTHORS:

        - Ronan Paixao (2008-12-12)
        """
        return scilab(self._scilab_init_())

    def _sympy_(self):
        r"""
        Return a SymPy matrix corresponding to ``self``.

        OUTPUT:

        - An instance of either an ``ImmutableMatrix`` or ``ImmutableSparseMatrix``,
          regardless of whether ``self`` is mutable or not.

        EXAMPLES::

            sage: A = matrix([[1, 2, 3], [4, 5, 6], [7, 8, 9]]); A
            [1 2 3]
            [4 5 6]
            [7 8 9]
            sage: sA = A._sympy_(); sA                                                  # needs sympy
            Matrix([
            [1, 2, 3],
            [4, 5, 6],
            [7, 8, 9]])
            sage: type(sA)                                                              # needs sympy
            <class 'sympy.matrices.immutable.ImmutableDenseMatrix'>

            sage: I = MatrixSpace(QQ, 5, 5, sparse=True).identity_matrix()
            sage: sI = I._sympy_(); sI                                                  # needs sympy
            Matrix([
            [1, 0, 0, 0, 0],
            [0, 1, 0, 0, 0],
            [0, 0, 1, 0, 0],
            [0, 0, 0, 1, 0],
            [0, 0, 0, 0, 1]])
            sage: type(sI)                                                              # needs sympy
            <class 'sympy.matrices.immutable.ImmutableSparseMatrix'>

        If ``self`` was immutable, then converting the result to Sage gives
        back ``self``::

            sage: immA = matrix([[1, 2, 3], [4, 5, 6], [7, 8, 9]], immutable=True)
            sage: immA._sympy_()._sage_() is immA                                       # needs sympy
            True

        If ``self`` was mutable, then converting back to Sage creates a new matrix::

            sage: sA._sage_() is A                                                      # needs sympy sage.symbolic
            False
            sage: sA._sage_() == A                                                      # needs sympy sage.symbolic
            True

        Symbolic matrices are supported::

<<<<<<< HEAD
            sage: M = matrix([[sin(x), cos(x)], [-cos(x), sin(x)]]); M                  # needs sage.symbolic
=======
            sage: # needs sympy sage.symbolic
            sage: M = matrix([[sin(x), cos(x)], [-cos(x), sin(x)]]); M
>>>>>>> 04ee0c51
            [ sin(x)  cos(x)]
            [-cos(x)  sin(x)]
            sage: sM = M._sympy_(); sM                                                  # needs sympy sage.symbolic
            Matrix([
            [ sin(x), cos(x)],
            [-cos(x), sin(x)]])
            sage: sM.subs(x, pi/4)                                                      # needs sympy sage.symbolic
            Matrix([
            [ sqrt(2)/2, sqrt(2)/2],
            [-sqrt(2)/2, sqrt(2)/2]])

        TESTS:

        Dense 0-column/0-row matrices::

            sage: ZeroCol = matrix(QQ, 3, 0, sparse=False); ZeroCol
            []
            sage: sZeroCol = ZeroCol._sympy_(); sZeroCol                                # needs sympy
            Matrix(3, 0, [])

            sage: ZeroRow = matrix(QQ, 0, 2, sparse=False); ZeroRow
            []
            sage: sZeroRow = ZeroRow._sympy_(); sZeroRow                                # needs sympy
            Matrix(0, 2, [])

        """
        from sage.interfaces.sympy import sympy_init
        sympy_init()
        from sympy.matrices import ImmutableMatrix, ImmutableSparseMatrix
        if self.is_sparse():
            matrix = ImmutableSparseMatrix(self.nrows(), self.ncols(),
                                           self.dict(copy=False))
        else:
            if not self.nrows() or not self.ncols():
                matrix = ImmutableMatrix(self.nrows(), self.ncols(), ())
            else:
                matrix = ImmutableMatrix(self.rows())
        if self.is_immutable():
            matrix._sage_object = self
        return matrix

    def _sage_input_(self, sib, coerce):
        r"""
        Produce an expression which will reproduce this value when evaluated.

        EXAMPLES::

            sage: sage_input(matrix(QQ, 3, 3, [5..13])/7, verify=True)
            # Verified
            matrix(QQ, [[5/7, 6/7, 1], [8/7, 9/7, 10/7], [11/7, 12/7, 13/7]])
            sage: M = MatrixSpace(GF(5), 50, 50, sparse=True).random_element(density=0.002)
            sage: input = sage_input(M, verify=True)
            sage: sage_eval(input) == M
            True
            sage: from sage.misc.sage_input import SageInputBuilder
            sage: matrix(RDF, [[3, 1], [4, 1]])._sage_input_(SageInputBuilder(), False)
            {call: {atomic:matrix}({atomic:RDF}, {list: ({list: ({atomic:3}, {atomic:1})}, {list: ({atomic:4}, {atomic:1})})})}
            sage: matrix(ZZ, 50, 50, {(9,17):1})._sage_input_(SageInputBuilder(), False)
            {call: {atomic:matrix}({atomic:ZZ}, {atomic:50}, {atomic:50}, {dict: {{atomic:(9,17)}:{atomic:1}}})}

        TESTS::

            sage: sage_input(matrix(RR, 0, 3, []), verify=True)
            # Verified
            matrix(RR, 0, 3)
            sage: sage_input(matrix(RR, 3, 0, []), verify=True)
            # Verified
            matrix(RR, 3, 0)
            sage: sage_input(matrix(RR, 0, 0, []), verify=True)
            # Verified
            matrix(RR, 0, 0)
        """
        if self.is_sparse():
            entries = list(self.dict().items())
            entries.sort()
            # We hand-format the keys to get rid of the space that would
            # normally follow the comma
            entries = [(sib.name('(%d,%d)'%k), sib(v, 2)) for k,v in entries]
            return sib.name('matrix')(self.base_ring(),
                                      sib.int(self.nrows()),
                                      sib.int(self.ncols()),
                                      sib.dict(entries))
        elif self.nrows() == 0 or self.ncols() == 0:
            return sib.name('matrix')(self.base_ring(),
                                      sib.int(self.nrows()),
                                      sib.int(self.ncols()))
        else:
            entries = [[sib(v, 2) for v in row] for row in self.rows()]
            return sib.name('matrix')(self.base_ring(), entries)

    def numpy(self, dtype=None):
        """
        Return the Numpy matrix associated to this matrix.

        INPUT:

        - ``dtype`` - The desired data-type for the array. If not given,
          then the type will be determined as the minimum type required
          to hold the objects in the sequence.

        EXAMPLES::

<<<<<<< HEAD
            sage: a = matrix(3, range(12))
            sage: a.numpy()                                                             # needs numpy
=======
            sage: # needs numpy
            sage: a = matrix(3, range(12))
            sage: a.numpy()
>>>>>>> 04ee0c51
            array([[ 0,  1,  2,  3],
                   [ 4,  5,  6,  7],
                   [ 8,  9, 10, 11]])
            sage: a.numpy('f')                                                          # needs numpy
            array([[  0.,   1.,   2.,   3.],
                   [  4.,   5.,   6.,   7.],
                   [  8.,   9.,  10.,  11.]], dtype=float32)
            sage: a.numpy('d')                                                          # needs numpy
            array([[  0.,   1.,   2.,   3.],
                   [  4.,   5.,   6.,   7.],
                   [  8.,   9.,  10.,  11.]])
            sage: a.numpy('B')                                                          # needs numpy
            array([[ 0,  1,  2,  3],
                   [ 4,  5,  6,  7],
                   [ 8,  9, 10, 11]], dtype=uint8)

        Type ``numpy.typecodes`` for a list of the possible
        typecodes::

            sage: import numpy                                                          # needs numpy
            sage: sorted(numpy.typecodes.items())                                       # needs numpy
            [('All', '?bhilqpBHILQPefdgFDGSUVOMm'), ('AllFloat', 'efdgFDG'),
             ('AllInteger', 'bBhHiIlLqQpP'), ('Character', 'c'), ('Complex', 'FDG'),
             ('Datetime', 'Mm'), ('Float', 'efdg'), ('Integer', 'bhilqp'),
             ('UnsignedInteger', 'BHILQP')]

        Alternatively, numpy automatically calls this function (via
        the magic :meth:`__array__` method) to convert Sage matrices
        to numpy arrays::

<<<<<<< HEAD
            sage: import numpy                                                          # needs numpy
            sage: b = numpy.array(a); b                                                 # needs numpy
=======
            sage: # needs numpy
            sage: import numpy
            sage: b = numpy.array(a); b
>>>>>>> 04ee0c51
            array([[ 0,  1,  2,  3],
                   [ 4,  5,  6,  7],
                   [ 8,  9, 10, 11]])
            sage: b.dtype                                                               # needs numpy
            dtype('int32')  # 32-bit
            dtype('int64')  # 64-bit
            sage: b.shape                                                               # needs numpy
            (3, 4)
        """
        import numpy
        A = numpy.matrix(self.list(), dtype=dtype)
        return numpy.resize(A,(self.nrows(), self.ncols()))

    # Define the magic "__array__" function so that numpy.array(m) can convert
    # a matrix m to a numpy array.
    # See http://docs.scipy.org/doc/numpy/user/c-info.how-to-extend.html#converting-an-arbitrary-sequence-object
    __array__=numpy

    ###################################################
    # Construction functions
    ###################################################

    def matrix_over_field(self):
        """
        Return copy of this matrix, but with entries viewed as elements of
        the fraction field of the base ring (assuming it is defined).

        EXAMPLES::

            sage: A = MatrixSpace(IntegerRing(),2)([1,2,3,4])
            sage: B = A.matrix_over_field()
            sage: B
            [1 2]
            [3 4]
            sage: B.parent()
            Full MatrixSpace of 2 by 2 dense matrices over Rational Field
        """
        return self.change_ring(self.base_ring().fraction_field())

    def lift(self):
        """
        Return lift of self to the covering ring of the base ring R,
        which is by definition the ring returned by calling
        cover_ring() on R, or just R itself if the cover_ring method
        is not defined.

        EXAMPLES::

            sage: M = Matrix(Integers(7), 2, 2, [5, 9, 13, 15]); M
            [5 2]
            [6 1]
            sage: M.lift()
            [5 2]
            [6 1]
            sage: parent(M.lift())
            Full MatrixSpace of 2 by 2 dense matrices over Integer Ring

        The field QQ doesn't have a cover_ring method::

            sage: hasattr(QQ, 'cover_ring')
            False

        So lifting a matrix over QQ gives back the same exact matrix.

        ::

            sage: B = matrix(QQ, 2, [1..4])
            sage: B.lift()
            [1 2]
            [3 4]
            sage: B.lift() is B
            True
        """
        if hasattr(self._base_ring, 'cover_ring'):
            S = self._base_ring.cover_ring()
            if S is not self._base_ring:
                return self.change_ring(S)
        return self

    def lift_centered(self):
        """
        Apply the lift_centered method to every entry of self.

        OUTPUT:

        If self is a matrix over the Integers mod `n`, this method returns the
        unique matrix `m` such that `m` is congruent to self mod `n` and for
        every entry `m[i,j]` we have `-n/2 < m[i,j] \\leq n/2`. If the
        coefficient ring does not have a cover_ring method, return self.

        EXAMPLES::

            sage: M = Matrix(Integers(8), 2, 4, range(8)); M
            [0 1 2 3]
            [4 5 6 7]
            sage: L = M.lift_centered(); L
            [ 0  1  2  3]
            [ 4 -3 -2 -1]
            sage: parent(L)
            Full MatrixSpace of 2 by 4 dense matrices over Integer Ring

        The returned matrix is congruent to M modulo 8.::

            sage: L.mod(8)
            [0 1 2 3]
            [4 5 6 7]

        The field QQ doesn't have a cover_ring method::

            sage: hasattr(QQ, 'cover_ring')
            False

        So lifting a matrix over QQ gives back the same exact matrix.

        ::

            sage: B = matrix(QQ, 2, [1..4])
            sage: B.lift_centered()
            [1 2]
            [3 4]
            sage: B.lift_centered() is B
            True
        """
        try:
            S = self._base_ring.cover_ring()
            if S is not self._base_ring:
                return self.parent().change_ring(S)([v.lift_centered() for v in self])
        except AttributeError:
            pass
        return self

    #############################################################################################
    # rows, columns, sparse_rows, sparse_columns, dense_rows, dense_columns, row, column
    #############################################################################################
    cpdef row_ambient_module(self, base_ring=None, sparse=None):
        r"""
        Return the free module that contains the rows of the matrix.

        EXAMPLES::

            sage: M = matrix(Zmod(5), 2, 3)
            sage: M.row_ambient_module()
            Vector space of dimension 3 over Ring of integers modulo 5
            sage: M.row(1).parent() == M.row_ambient_module()
            True

            sage: M = Matrix(ZZ, 3, 4)
            sage: M.row_ambient_module()
            Ambient free module of rank 4 over the principal ideal domain Integer Ring
            sage: M.row_ambient_module(QQ)
            Vector space of dimension 4 over Rational Field

            sage: M = Matrix(QQ, 4, 5)
            sage: M.row_ambient_module()
            Vector space of dimension 5 over Rational Field
            sage: M.row_ambient_module(ZZ)
            Ambient free module of rank 5 over the principal ideal domain Integer Ring
        """
        if base_ring is not None or sparse is not None:
            if base_ring is None:
                base_ring = self._base_ring
            if sparse is None:
                sparse = self.is_sparse_c()
            if base_ring is self._base_ring and sparse == self.is_sparse_c():
                return self.row_ambient_module()
            return sage.modules.free_module.FreeModule(base_ring, self._ncols, sparse=sparse)

        x = self.fetch('row_ambient_module')
        if x is not None:
            return x
        x = sage.modules.free_module.FreeModule(self._base_ring, self._ncols,
                                                sparse=self.is_sparse_c())
        self.cache('row_ambient_module', x)
        return x

    def _row_ambient_module(self, base_ring=None):
        r"""
        TESTS::

            sage: M = matrix(Zmod(5), 2, 3)
            sage: M._row_ambient_module()
            doctest:warning
            ...
            DeprecationWarning: the method _row_ambient_module is deprecated use row_ambient_module (without underscore) instead
            See https://github.com/sagemath/sage/issues/32984 for details.
            Vector space of dimension 3 over Ring of integers modulo 5
        """
        from sage.misc.superseded import deprecation
        deprecation(32984, 'the method _row_ambient_module is deprecated use row_ambient_module (without underscore) instead')
        return self.row_ambient_module(base_ring)

    cpdef column_ambient_module(self, base_ring=None, sparse=None):
        r"""
        Return the free module that contains the columns of the matrix.

        EXAMPLES::

            sage: M = matrix(Zmod(5), 2, 3)
            sage: M.column_ambient_module()
            Vector space of dimension 2 over Ring of integers modulo 5
            sage: M.column(1).parent() == M.column_ambient_module()
            True

            sage: M = Matrix(ZZ, 3, 4)
            sage: M.column_ambient_module()
            Ambient free module of rank 3 over the principal ideal domain Integer Ring
            sage: M.column_ambient_module(QQ)
            Vector space of dimension 3 over Rational Field

            sage: M = Matrix(QQ, 4, 5)
            sage: M.column_ambient_module()
            Vector space of dimension 4 over Rational Field
            sage: M.column_ambient_module(ZZ)
            Ambient free module of rank 4 over the principal ideal domain Integer Ring
        """
        if base_ring is not None or sparse is not None:
            if base_ring is None:
                base_ring = self._base_ring
            if sparse is None:
                sparse = self.is_sparse_c()
            if base_ring is self._base_ring and sparse == self.is_sparse_c():
                return self.column_ambient_module()
            return sage.modules.free_module.FreeModule(base_ring, self._nrows, sparse=sparse)

        x = self.fetch('column_ambient_module')
        if x is not None:
            return x
        x = sage.modules.free_module.FreeModule(self._base_ring, self._nrows,
                                                sparse=self.is_sparse_c())
        self.cache('column_ambient_module', x)
        return x

    def _column_ambient_module(self):
        r"""
        TESTS::

            sage: M = matrix(Zmod(5), 2, 3)
            sage: M._column_ambient_module()
            doctest:warning
            ...
            DeprecationWarning: the method _column_ambient_module is deprecated use column_ambient_module (without underscore) instead
            See https://github.com/sagemath/sage/issues/32984 for details.
            Vector space of dimension 2 over Ring of integers modulo 5
        """
        from sage.misc.superseded import deprecation
        deprecation(32984, 'the method _column_ambient_module is deprecated use column_ambient_module (without underscore) instead')
        return self.column_ambient_module()

    def columns(self, copy=True):
        r"""
        Return a list of the columns of self.

        INPUT:

        - ``copy`` - (default: True) if True, return a copy of the list
          of columns which is safe to change.

        If ``self`` is a sparse matrix, columns are returned as sparse vectors,
        otherwise returned vectors are dense.

        EXAMPLES::

            sage: matrix(3, [1..9]).columns()
            [(1, 4, 7), (2, 5, 8), (3, 6, 9)]
            sage: matrix(RR, 2, [sqrt(2), pi, exp(1), 0]).columns()                     # needs sage.symbolic
            [(1.41421356237310, 2.71828182845905), (3.14159265358979, 0.000000000000000)]
            sage: matrix(RR, 0, 2, []).columns()
            [(), ()]
            sage: matrix(RR, 2, 0, []).columns()
            []
            sage: m = matrix(RR, 3, 3, {(1,2): pi, (2, 2): -1, (0,1): sqrt(2)})         # needs sage.symbolic
            sage: parent(m.columns()[0])                                                # needs sage.symbolic
            Sparse vector space of dimension 3 over Real Field with 53 bits of precision

        Sparse matrices produce sparse columns.  ::

            sage: A = matrix(QQ, 2, range(4), sparse=True)
            sage: v = A.columns()[0]
            sage: v.is_sparse()
            True

        TESTS::

            sage: A = matrix(QQ, 4, range(16))
            sage: A.columns('junk')
            Traceback (most recent call last):
            ...
            ValueError: 'copy' must be True or False, not junk
        """
        if copy not in [True, False]:
            msg = "'copy' must be True or False, not {0}"
            raise ValueError(msg.format(copy))
        x = self.fetch('columns')
        if x is not None:
            if copy: return list(x)
            return x
        if self.is_sparse():
            columns = self.sparse_columns(copy=copy)
        else:
            columns = self.dense_columns(copy=copy)
        self.cache('columns', columns)
        if copy: return list(columns)
        return columns

    def rows(self, copy=True):
        r"""
        Return a list of the rows of self.

        INPUT:

        - ``copy`` - (default: True) if True, return a copy of the list
          of rows which is safe to change.

        If ``self`` is a sparse matrix, rows are returned as sparse vectors,
        otherwise returned vectors are dense.

        EXAMPLES::

            sage: matrix(3, [1..9]).rows()
            [(1, 2, 3), (4, 5, 6), (7, 8, 9)]
            sage: matrix(RR, 2, [sqrt(2), pi, exp(1), 0]).rows()                        # needs sage.symbolic
            [(1.41421356237310, 3.14159265358979), (2.71828182845905, 0.000000000000000)]
            sage: matrix(RR, 0, 2, []).rows()
            []
            sage: matrix(RR, 2, 0, []).rows()
            [(), ()]
            sage: m = matrix(RR, 3, 3, {(1,2): pi, (2, 2): -1, (0,1): sqrt(2)})         # needs sage.symbolic
            sage: parent(m.rows()[0])                                                   # needs sage.symbolic
            Sparse vector space of dimension 3 over Real Field with 53 bits of precision

        Sparse matrices produce sparse rows.  ::

            sage: A = matrix(QQ, 2, range(4), sparse=True)
            sage: v = A.rows()[0]
            sage: v.is_sparse()
            True

        TESTS::

            sage: A = matrix(QQ, 4, range(16))
            sage: A.rows('junk')
            Traceback (most recent call last):
            ...
            ValueError: 'copy' must be True or False, not junk
        """
        if copy not in [True, False]:
            msg = "'copy' must be True or False, not {0}"
            raise ValueError(msg.format(copy))
        x = self.fetch('rows')
        if x is not None:
            if copy: return list(x)
            return x
        if self.is_sparse():
            rows = self.sparse_rows(copy=copy)
        else:
            rows = self.dense_rows(copy=copy)
        self.cache('rows', rows)
        if copy: return list(rows)
        return rows

    def dense_columns(self, copy=True):
        """
        Return list of the dense columns of self.

        INPUT:

        - ``copy`` - (default: True) if True, return a copy so you can
          modify it safely

        EXAMPLES:

        An example over the integers::

            sage: a = matrix(3, 3, range(9)); a
            [0 1 2]
            [3 4 5]
            [6 7 8]
            sage: a.dense_columns()
            [(0, 3, 6), (1, 4, 7), (2, 5, 8)]

        We do an example over a polynomial ring::

            sage: R.<x> = QQ[]
            sage: a = matrix(R, 2, [x,x^2, 2/3*x,1+x^5]); a
            [      x     x^2]
            [  2/3*x x^5 + 1]
            sage: a.dense_columns()
            [(x, 2/3*x), (x^2, x^5 + 1)]
            sage: a = matrix(R, 2, [x,x^2, 2/3*x,1+x^5], sparse=True)
            sage: c = a.dense_columns(); c
            [(x, 2/3*x), (x^2, x^5 + 1)]
            sage: parent(c[1])
            Ambient free module of rank 2 over the principal ideal domain
             Univariate Polynomial Ring in x over Rational Field

        TESTS:

        Check that the returned rows are immutable as per :trac:`14874`::

            sage: m = Mat(ZZ, 3, 3)(range(9))
            sage: v = m.dense_columns()
            sage: [x.is_mutable() for x in v]
            [False, False, False]
        """
        x = self.fetch('dense_columns')
        if x is not None:
            if copy: return list(x)
            return x
        cdef Py_ssize_t i
        A = self if self.is_dense() else self.dense_matrix()
        C = [A.column(i) for i in range(self._ncols)]

        # Make the vectors immutable since we are caching them
        for x in C:
            x.set_immutable()

        # cache result
        self.cache('dense_columns', C)
        if copy:
            return list(C)
        else:
            return C

    def dense_rows(self, copy=True):
        """
        Return list of the dense rows of self.

        INPUT:

        - ``copy`` - (default: True) if True, return a copy so you can
          modify it safely (note that the individual vectors in the copy
          should not be modified since they are mutable!)

        EXAMPLES::

            sage: m = matrix(3, range(9)); m
            [0 1 2]
            [3 4 5]
            [6 7 8]
            sage: v = m.dense_rows(); v
            [(0, 1, 2), (3, 4, 5), (6, 7, 8)]
            sage: v is m.dense_rows()
            False
            sage: m.dense_rows(copy=False) is m.dense_rows(copy=False)
            True
            sage: m[0,0] = 10
            sage: m.dense_rows()
            [(10, 1, 2), (3, 4, 5), (6, 7, 8)]

        TESTS:

        Check that the returned rows are immutable as per :trac:`14874`::

            sage: m = Mat(ZZ, 3, 3)(range(9))
            sage: v = m.dense_rows()
            sage: [x.is_mutable() for x in v]
            [False, False, False]
        """
        x = self.fetch('dense_rows')
        if x is not None:
            if copy: return list(x)
            return x

        cdef Py_ssize_t i
        A = self if self.is_dense() else self.dense_matrix()
        R = [A.row(i) for i in range(self._nrows)]

        # Make the vectors immutable since we are caching them
        for x in R:
            x.set_immutable()

        # cache result
        self.cache('dense_rows', R)
        if copy:
            return list(R)
        else:
            return R

    def sparse_columns(self, copy=True):
        r"""
        Return a list of the columns of ``self`` as sparse vectors (or free module elements).

        INPUT:

        - ``copy`` - (default: True) if True, return a copy so you can
           modify it safely

        EXAMPLES::

            sage: a = matrix(2, 3, range(6)); a
            [0 1 2]
            [3 4 5]
            sage: v = a.sparse_columns(); v
            [(0, 3), (1, 4), (2, 5)]
            sage: v[1].is_sparse()
            True

        TESTS:

        Columns of sparse matrices having no columns were fixed on :trac:`10714`::

            sage: m = matrix(10, 0, sparse=True)
            sage: m.ncols()
            0
            sage: m.columns()
            []

        Check that the returned columns are immutable as per :trac:`14874`::

            sage: m = Mat(ZZ, 3, 3, sparse=True)(range(9))
            sage: v = m.sparse_columns()
            sage: [x.is_mutable() for x in v]
            [False, False, False]
        """
        x = self.fetch('sparse_columns')
        if x is not None:
            if copy: return list(x)
            return x

        cdef Py_ssize_t i, j
        C = []
        if self._ncols > 0:
            F = sage.modules.free_module.FreeModule(self._base_ring, self._nrows, sparse=True)

            k = 0
            entries = {}
            for i, j in self.nonzero_positions(copy=False, column_order=True):
                if j > k:
                    # new column -- emit vector
                    while len(C) < k:
                        C.append(F(0))
                    C.append(F(entries, coerce=False, copy=False, check=False))
                    entries = {}
                    k = j
                entries[i] = self.get_unsafe(i, j)

            # finish up
            while len(C) < k:
                C.append(F(0))
            C.append(F(entries, coerce=False, copy=False, check=False))
            while len(C) < self._ncols:
                C.append(F(0))

        # Make the vectors immutable since we are caching them
        for x in C:
            x.set_immutable()

        # cache and return result
        self.cache('sparse_columns', C)
        if copy:
            return list(C)
        else:
            return C

    def sparse_rows(self, copy=True):
        r"""
        Return a list of the rows of ``self`` as sparse vectors (or free module elements).

        INPUT:

        - ``copy`` - (default: True) if True, return a copy so you can
           modify it safely

        EXAMPLES::

            sage: m = Mat(ZZ, 3, 3, sparse=True)(range(9)); m
            [0 1 2]
            [3 4 5]
            [6 7 8]
            sage: v = m.sparse_rows(); v
            [(0, 1, 2), (3, 4, 5), (6, 7, 8)]
            sage: m.sparse_rows(copy=False) is m.sparse_rows(copy=False)
            True
            sage: v[1].is_sparse()
            True
            sage: m[0,0] = 10
            sage: m.sparse_rows()
            [(10, 1, 2), (3, 4, 5), (6, 7, 8)]

        TESTS:

        Rows of sparse matrices having no rows were fixed on :trac:`10714`::

            sage: m = matrix(0, 10, sparse=True)
            sage: m.nrows()
            0
            sage: m.rows()
            []

        Check that the returned rows are immutable as per :trac:`14874`::

            sage: m = Mat(ZZ, 3, 3, sparse=True)(range(9))
            sage: v = m.sparse_rows()
            sage: [x.is_mutable() for x in v]
            [False, False, False]
        """
        x = self.fetch('sparse_rows')
        if x is not None:
            if copy: return list(x)
            return x

        cdef Py_ssize_t i, j
        R = []
        if self._nrows > 0:
            F = sage.modules.free_module.FreeModule(self._base_ring, self._ncols, sparse=True)

            k = 0
            entries = {}
            for i, j in self.nonzero_positions(copy=False):
                if i > k:
                    # new row -- emit vector
                    while len(R) < k:
                        R.append(F(0))
                    R.append(F(entries, coerce=False, copy=False, check=False))
                    entries = {}
                    k = i
                entries[j] = self.get_unsafe(i, j)

            # finish up
            while len(R) < k:
                R.append(F(0))
            R.append(F(entries, coerce=False, copy=False, check=False))
            while len(R) < self._nrows:
                R.append(F(0))

        # Make the vectors immutable since we are caching them
        for x in R:
            x.set_immutable()

        # cache and return result
        self.cache('sparse_rows', R)
        if copy:
            return list(R)
        else:
            return R

    def column(self, Py_ssize_t i, from_list=False):
        """
        Return the ``i``'th column of this matrix as a vector.

        This column is a dense vector if and only if the matrix is a dense
        matrix.

        INPUT:

        - ``i`` - integer

        - ``from_list`` - bool (default: False); if true, returns the
          ``i``'th element of ``self.columns()`` (see :func:`columns()`),
          which may be faster, but requires building a list of all
          columns the first time it is called after an entry of the
          matrix is changed.


        EXAMPLES::

            sage: a = matrix(2, 3, range(6)); a
            [0 1 2]
            [3 4 5]
            sage: a.column(1)
            (1, 4)

        If the column is negative, it wraps around, just like with list
        indexing, e.g., -1 gives the right-most column::

            sage: a.column(-1)
            (2, 5)

        TESTS::

            sage: a = matrix(2, 3, range(6)); a
            [0 1 2]
            [3 4 5]
            sage: a.column(3)
            Traceback (most recent call last):
            ...
            IndexError: column index out of range
            sage: a.column(-4)
            Traceback (most recent call last):
            ...
            IndexError: column index out of range
        """
        if self._ncols == 0:
            raise IndexError("matrix has no columns")
        if i >= self._ncols or i < -self._ncols:
            raise IndexError("column index out of range")
        i = i % self._ncols
        if i < 0:
            i = i + self._ncols
        if from_list:
            return self.columns(copy=False)[i]
        cdef Py_ssize_t j
        V = self.column_ambient_module()
        tmp = [self.get_unsafe(j, i) for j in range(self._nrows)]
        return V(tmp, coerce=False, copy=False, check=False)

    def row(self, Py_ssize_t i, from_list=False):
        """
        Return the ``i``'th row of this matrix as a vector.

        This row is a dense vector if and only if the matrix is a dense
        matrix.

        INPUT:

        - ``i`` - integer

        - ``from_list`` - bool (default: False); if true, returns the
          ``i``'th element of ``self.rows()`` (see :func:`rows`), which
          may be faster, but requires building a list of all rows the
          first time it is called after an entry of the matrix is
          changed.

        EXAMPLES::

            sage: a = matrix(2, 3, range(6)); a
            [0 1 2]
            [3 4 5]
            sage: a.row(0)
            (0, 1, 2)
            sage: a.row(1)
            (3, 4, 5)
            sage: a.row(-1)  # last row
            (3, 4, 5)

        TESTS::

            sage: a = matrix(2, 3, range(6)); a
            [0 1 2]
            [3 4 5]
            sage: a.row(2)
            Traceback (most recent call last):
            ...
            IndexError: row index out of range
            sage: a.row(-3)
            Traceback (most recent call last):
            ...
            IndexError: row index out of range
        """
        if self._nrows == 0:
            raise IndexError("matrix has no rows")
        if i >= self._nrows or i < -self._nrows:
            raise IndexError("row index out of range")
        i = i % self._nrows
        if i < 0:
            i = i + self._nrows
        if from_list:
            return self.rows(copy=False)[i]
        cdef Py_ssize_t j
        V = self.row_ambient_module()
        tmp = [self.get_unsafe(i,j) for j in range(self._ncols)]
        return V(tmp, coerce=False, copy=False, check=False)


    ###########################################################################
    # Building matrices out of other matrices, rows, or columns
    ###########################################################################
    def stack(self, bottom, subdivide=False):
        r"""
        Return a new matrix formed by appending the matrix (or vector)
        ``bottom`` below ``self``::

            [  self  ]
            [ bottom ]

        INPUT:

        - ``bottom`` - a matrix, vector or free module element, whose
          dimensions are compatible with ``self``.

        - ``subdivide`` - default: ``False`` - request the resulting
          matrix to have a new subdivision, separating ``self`` from ``bottom``.

        OUTPUT:

        A new matrix formed by appending ``bottom`` beneath ``self``.
        If ``bottom`` is a vector (or free module element) then in this context
        it is appropriate to consider it as a row vector.  (The code first
        converts a vector to a 1-row matrix.)

        If ``subdivide`` is ``True`` then any row subdivisions for
        the two matrices are preserved, and a new subdivision is added
        between ``self`` and ``bottom``.  If the column divisions are
        identical, then they are preserved, otherwise they are discarded.
        When ``subdivide`` is ``False`` there is no subdivision information
        in the result.

        .. warning::

            If ``subdivide`` is ``True`` then unequal column subdivisions
            will be discarded, since it would be ambiguous how to interpret
            them.  If the subdivision behavior is not what you need,
            you can manage subdivisions yourself with methods like
            :meth:`~sage.matrix.matrix2.Matrix.subdivisions`
            and
            :meth:`~sage.matrix.matrix2.Matrix.subdivide`.
            You might also find :func:`~sage.matrix.constructor.block_matrix`
            or
            :func:`~sage.matrix.constructor.block_diagonal_matrix`
            useful and simpler in some instances.

        EXAMPLES:

        Stacking with a matrix. ::

            sage: A = matrix(QQ, 4, 3, range(12))
            sage: B = matrix(QQ, 3, 3, range(9))
            sage: A.stack(B)
            [ 0  1  2]
            [ 3  4  5]
            [ 6  7  8]
            [ 9 10 11]
            [ 0  1  2]
            [ 3  4  5]
            [ 6  7  8]

        Stacking with a vector. ::

            sage: A = matrix(QQ, 3, 2, [0, 2, 4, 6, 8, 10])
            sage: v = vector(QQ, 2, [100, 200])
            sage: A.stack(v)
            [  0   2]
            [  4   6]
            [  8  10]
            [100 200]

        Errors are raised if the sizes are incompatible. ::

            sage: A = matrix(RR, [[1, 2],[3, 4]])
            sage: B = matrix(RR, [[10, 20, 30], [40, 50, 60]])
            sage: A.stack(B)
            Traceback (most recent call last):
            ...
            TypeError: number of columns must be the same, not 2 and 3

            sage: v = vector(RR, [100, 200, 300])
            sage: A.stack(v)
            Traceback (most recent call last):
            ...
            TypeError: number of columns must be the same, not 2 and 3

        Setting ``subdivide`` to ``True`` will, in its simplest form,
        add a subdivision between ``self`` and ``bottom``. ::

            sage: A = matrix(QQ, 2, 5, range(10))
            sage: B = matrix(QQ, 3, 5, range(15))
            sage: A.stack(B, subdivide=True)
            [ 0  1  2  3  4]
            [ 5  6  7  8  9]
            [--------------]
            [ 0  1  2  3  4]
            [ 5  6  7  8  9]
            [10 11 12 13 14]

        Row subdivisions are preserved by stacking, and enriched,
        if subdivisions are requested.  (So multiple stackings can
        be recorded.) ::

            sage: A = matrix(QQ, 2, 4, range(8))
            sage: A.subdivide([1], None)
            sage: B = matrix(QQ, 3, 4, range(12))
            sage: B.subdivide([2], None)
            sage: A.stack(B, subdivide=True)
            [ 0  1  2  3]
            [-----------]
            [ 4  5  6  7]
            [-----------]
            [ 0  1  2  3]
            [ 4  5  6  7]
            [-----------]
            [ 8  9 10 11]

        Column subdivisions can be preserved, but only if they are identical.
        Otherwise, this information is discarded and must be managed
        separately. ::

            sage: A = matrix(QQ, 2, 5, range(10))
            sage: A.subdivide(None, [2,4])
            sage: B = matrix(QQ, 3, 5, range(15))
            sage: B.subdivide(None, [2,4])
            sage: A.stack(B, subdivide=True)
            [ 0  1| 2  3| 4]
            [ 5  6| 7  8| 9]
            [-----+-----+--]
            [ 0  1| 2  3| 4]
            [ 5  6| 7  8| 9]
            [10 11|12 13|14]

            sage: A.subdivide(None, [1,2])
            sage: A.stack(B, subdivide=True)
            [ 0  1  2  3  4]
            [ 5  6  7  8  9]
            [--------------]
            [ 0  1  2  3  4]
            [ 5  6  7  8  9]
            [10 11 12 13 14]

        The base ring of the result is the common parent for the base
        rings of ``self`` and ``bottom``. In particular, the parent for
        ``A.stack(B)`` and ``B.stack(A)`` should be equal::

            sage: A = matrix(QQ, 1, 2, [1,2])
            sage: B = matrix(RR, 1, 2, [sin(1.1), sin(2.2)])
            sage: C = A.stack(B); C
            [ 1.00000000000000  2.00000000000000]
            [0.891207360061435 0.808496403819590]
            sage: C.parent()
            Full MatrixSpace of 2 by 2 dense matrices
             over Real Field with 53 bits of precision

            sage: D = B.stack(A); D
            [0.891207360061435 0.808496403819590]
            [ 1.00000000000000  2.00000000000000]
            sage: D.parent()
            Full MatrixSpace of 2 by 2 dense matrices
             over Real Field with 53 bits of precision

        ::

            sage: R.<y> = PolynomialRing(ZZ)
            sage: A = matrix(QQ, 1, 2, [1, 2/3])
            sage: B = matrix(R, 1, 2, [y, y^2])

            sage: C = A.stack(B); C
            [  1 2/3]
            [  y y^2]
            sage: C.parent()
<<<<<<< HEAD
            Full MatrixSpace of 2 by 2 dense matrices
             over Univariate Polynomial Ring in y over Rational Field
=======
            Full MatrixSpace of 2 by 2 dense matrices over
             Univariate Polynomial Ring in y over Rational Field
>>>>>>> 04ee0c51

        Stacking a dense matrix atop a sparse one returns a sparse
        matrix::

            sage: M = Matrix(ZZ, 2, 3, range(6), sparse=False)
            sage: N = diagonal_matrix([10,11,12], sparse=True)
            sage: P = M.stack(N); P
            [ 0  1  2]
            [ 3  4  5]
            [10  0  0]
            [ 0 11  0]
            [ 0  0 12]
            sage: P.is_sparse()
            True
            sage: P = N.stack(M); P
            [10  0  0]
            [ 0 11  0]
            [ 0  0 12]
            [ 0  1  2]
            [ 3  4  5]
            sage: P.is_sparse()
            True

        One can stack matrices over different rings (:trac:`16399`). ::

            sage: M = Matrix(ZZ, 2, 3, range(6))
            sage: N = Matrix(QQ, 1, 3, [10,11,12])
            sage: M.stack(N)
            [ 0  1  2]
            [ 3  4  5]
            [10 11 12]
            sage: N.stack(M)
            [10 11 12]
            [ 0  1  2]
            [ 3  4  5]

        TESTS:

        A legacy test from the original implementation.  ::

            sage: M = Matrix(QQ, 2, 3, range(6))
            sage: N = Matrix(QQ, 1, 3, [10,11,12])
            sage: M.stack(N)
            [ 0  1  2]
            [ 3  4  5]
            [10 11 12]

        Non-matrices fail gracefully::

            sage: M.stack(polygen(QQ))
            Traceback (most recent call last):
            ...
            TypeError: a matrix must be stacked with another matrix or a vector

        AUTHORS:

        - Rob Beezer (2011-03-19): rewritten to mirror code for :meth:`augment`

        - Jeroen Demeyer (2015-01-06): refactor, see :trac:`16399`.
          Put all boilerplate in one place (here) and put the actual
          type-dependent implementation in ``_stack_impl``.
        """
        cdef Matrix other
        if isinstance(bottom, Matrix):
            other = <Matrix>bottom
        else:
            if hasattr(bottom, '_vector_'):
                bottom = bottom.row()
            else:
                raise TypeError('a matrix must be stacked with '
                        'another matrix or a vector')
            other = <Matrix?>bottom

        if self._ncols != other._ncols:
            raise TypeError("number of columns must be the same, not %s and %s" %
                    (self.ncols(), bottom.ncols()) )

        top_ring = self._base_ring
        bottom_ring = other._base_ring
        if top_ring is not bottom_ring:
            R = coercion_model.common_parent(top_ring, bottom_ring)
            if top_ring is not R:
                self = self.change_ring(R)
            if bottom_ring is not R:
                other = other.change_ring(R)

        if type(self) is not type(other):
            # If one of the matrices is sparse, return a sparse matrix
            if self.is_sparse_c() and not other.is_sparse_c():
                other = other.sparse_matrix()
            elif other.is_sparse_c() and not self.is_sparse_c():
                self = self.sparse_matrix()

        Z = self._stack_impl(other)
        if subdivide:
            Z._subdivide_on_stack(self, other)
        return Z

    cdef _stack_impl(self, bottom):
        """
        Implementation of :meth:`stack`.

        Assume that ``self`` and ``other`` are compatible in the sense
        that they have the same base ring and that both are either
        dense or sparse.
        """
        cdef Matrix other = <Matrix>bottom
        cdef Matrix Z
        Z = self.new_matrix(nrows=self._nrows + other._nrows, ncols=self._ncols)

        cdef Py_ssize_t r, c
        cdef Py_ssize_t nr = self._nrows
        for r in range(self._nrows):
            for c in range(self._ncols):
                Z.set_unsafe(r, c, self.get_unsafe(r,c))
        for r in range(other._nrows):
            for c in range(other._ncols):
                Z.set_unsafe(r+nr, c, other.get_unsafe(r,c))

        return Z

    def augment(self, right, subdivide=False):
        r"""
        Returns a new matrix formed by appending the matrix (or vector)
        ``right`` on the right side of ``self``.

        INPUT:

        - ``right`` - a matrix, vector or free module element, whose
          dimensions are compatible with ``self``.

        - ``subdivide`` - default: ``False`` - request the resulting
          matrix to have a new subdivision, separating ``self`` from
          ``right``.

        OUTPUT:

        A new matrix formed by appending ``right`` onto the right side
        of ``self``.  If ``right`` is a vector (or free module element)
        then in this context it is appropriate to consider it as a
        column vector.  (The code first converts a vector to a 1-column
        matrix.)

        If ``subdivide`` is ``True`` then any column subdivisions for
        the two matrices are preserved, and a new subdivision is added
        between ``self`` and ``right``.  If the row divisions are
        identical, then they are preserved, otherwise they are
        discarded.  When ``subdivide`` is ``False`` there is no
        subdivision information in the result.

        .. warning::
            If ``subdivide`` is ``True`` then unequal row subdivisions
            will be discarded, since it would be ambiguous how to
            interpret them.  If the subdivision behavior is not what you
            need, you can manage subdivisions yourself with methods like
            :meth:`~sage.matrix.matrix2.Matrix.get_subdivisions` and
            :meth:`~sage.matrix.matrix2.Matrix.subdivide`.  You might
            also find :func:`~sage.matrix.constructor.block_matrix` or
            :func:`~sage.matrix.constructor.block_diagonal_matrix`
            useful and simpler in some instances.


        EXAMPLES:

        Augmenting with a matrix. ::

            sage: A = matrix(QQ, 3, range(12))
            sage: B = matrix(QQ, 3, range(9))
            sage: A.augment(B)
            [ 0  1  2  3  0  1  2]
            [ 4  5  6  7  3  4  5]
            [ 8  9 10 11  6  7  8]

        Augmenting with a vector. ::

            sage: A = matrix(QQ, 2, [0, 2, 4, 6, 8, 10])
            sage: v = vector(QQ, 2, [100, 200])
            sage: A.augment(v)
            [  0   2   4 100]
            [  6   8  10 200]

        Errors are raised if the sizes are incompatible. ::

            sage: A = matrix(RR, [[1, 2],[3, 4]])
            sage: B = matrix(RR, [[10, 20], [30, 40], [50, 60]])
            sage: A.augment(B)
            Traceback (most recent call last):
            ...
            TypeError: number of rows must be the same, 2 != 3

            sage: v = vector(RR, [100, 200, 300])
            sage: A.augment(v)
            Traceback (most recent call last):
            ...
            TypeError: number of rows must be the same, 2 != 3

        Setting ``subdivide`` to ``True`` will, in its simplest form,
        add a subdivision between ``self`` and ``right``. ::

            sage: A = matrix(QQ, 3, range(12))
            sage: B = matrix(QQ, 3, range(15))
            sage: A.augment(B, subdivide=True)
            [ 0  1  2  3| 0  1  2  3  4]
            [ 4  5  6  7| 5  6  7  8  9]
            [ 8  9 10 11|10 11 12 13 14]

        Column subdivisions are preserved by augmentation, and enriched,
        if subdivisions are requested.  (So multiple augmentations can
        be recorded.) ::

            sage: A = matrix(QQ, 3, range(6))
            sage: A.subdivide(None, [1])
            sage: B = matrix(QQ, 3, range(9))
            sage: B.subdivide(None, [2])
            sage: A.augment(B, subdivide=True)
            [0|1|0 1|2]
            [2|3|3 4|5]
            [4|5|6 7|8]

        Row subdivisions can be preserved, but only if they are
        identical.  Otherwise, this information is discarded and must be
        managed separately. ::

            sage: A = matrix(QQ, 3, range(6))
            sage: A.subdivide([1,3], None)
            sage: B = matrix(QQ, 3, range(9))
            sage: B.subdivide([1,3], None)
            sage: A.augment(B, subdivide=True)
            [0 1|0 1 2]
            [---+-----]
            [2 3|3 4 5]
            [4 5|6 7 8]
            [---+-----]

            sage: A.subdivide([1,2], None)
            sage: A.augment(B, subdivide=True)
            [0 1|0 1 2]
            [2 3|3 4 5]
            [4 5|6 7 8]

        The result retains the base ring of ``self`` by coercing the
        elements of ``right`` into the base ring of ``self``. ::

            sage: A = matrix(QQ, 2, [1,2])
            sage: B = matrix(RR, 2, [sin(1.1), sin(2.2)])
            sage: C = A.augment(B); C                                                   # needs sage.symbolic
            [                  1 183017397/205358938]
            [                  2 106580492/131825561]
            sage: C.parent()                                                            # needs sage.symbolic
            Full MatrixSpace of 2 by 2 dense matrices over Rational Field

            sage: D = B.augment(A); D
            [0.89120736006...  1.00000000000000]
            [0.80849640381...  2.00000000000000]
            sage: D.parent()
            Full MatrixSpace of 2 by 2 dense matrices
             over Real Field with 53 bits of precision

        Sometimes it is not possible to coerce into the base ring of
        ``self``.  A solution is to change the base ring of ``self`` to
        a more expansive ring.  Here we mix the rationals with a ring of
        polynomials with rational coefficients.  ::

            sage: R.<y> = PolynomialRing(QQ)
            sage: A = matrix(QQ, 1, [1,2])
            sage: B = matrix(R, 1, [y, y^2])

            sage: C = B.augment(A); C
            [  y y^2   1   2]
            sage: C.parent()
<<<<<<< HEAD
            Full MatrixSpace of 1 by 4 dense matrices
             over Univariate Polynomial Ring in y over Rational Field
=======
            Full MatrixSpace of 1 by 4 dense matrices over
             Univariate Polynomial Ring in y over Rational Field
>>>>>>> 04ee0c51

            sage: D = A.augment(B)
            Traceback (most recent call last):
            ...
            TypeError: not a constant polynomial

            sage: E = A.change_ring(R)
            sage: F = E.augment(B); F
            [  1   2   y y^2]
            sage: F.parent()
<<<<<<< HEAD
            Full MatrixSpace of 1 by 4 dense matrices
             over Univariate Polynomial Ring in y over Rational Field
=======
            Full MatrixSpace of 1 by 4 dense matrices over
             Univariate Polynomial Ring in y over Rational Field
>>>>>>> 04ee0c51

        AUTHORS:

        - Naqi Jaffery (2006-01-24): examples
        - Rob Beezer (2010-12-07): vector argument, docstring, subdivisions
        """
        from sage.matrix.constructor import matrix

        if not isinstance(right, sage.matrix.matrix1.Matrix):
            if hasattr(right, '_vector_'):
                right = right.column()
            else:
                raise TypeError("a matrix must be augmented with another matrix, "
                    "or a vector")

        cdef Matrix other
        other = right

        if self._nrows != other._nrows:
            raise TypeError('number of rows must be the same, '
                '{0} != {1}'.format(self._nrows, other._nrows))
        if not (self._base_ring is other.base_ring()):
            other = other.change_ring(self._base_ring)

        cdef Matrix Z
        Z = self.new_matrix(ncols = self._ncols + other._ncols)

        cdef Py_ssize_t r, c
        for r from 0 <= r < self._nrows:
            for c from 0 <= c < self._ncols:
                Z.set_unsafe(r,c, self.get_unsafe(r,c))
        nc = self.ncols()

        for r from 0 <= r < other._nrows:
            for c from 0 <= c < other._ncols:
                Z.set_unsafe(r, c+nc, other.get_unsafe(r,c))

        if subdivide:
            Z._subdivide_on_augment(self, other)

        return Z

    def matrix_from_columns(self, columns):
        """
        Return the matrix constructed from self using columns with indices
        in the columns list.

        EXAMPLES::

            sage: M = MatrixSpace(Integers(8), 3, 3)
            sage: A = M(range(9)); A
            [0 1 2]
            [3 4 5]
            [6 7 0]
            sage: A.matrix_from_columns([2,1])
            [2 1]
            [5 4]
            [0 7]
        """
        columns = PySequence_Fast(columns, "columns is not iterable")
        cdef Py_ssize_t ncols = len(columns)

        # Construct new matrix
        cdef Matrix A = self.new_matrix(ncols=ncols)
        cdef Py_ssize_t i, j, col
        for j, col in enumerate(columns):
            if col < 0 or col >= self._ncols:
                raise IndexError("column index out of range")
            for i in range(self._nrows):
                A.set_unsafe(i, j, self.get_unsafe(i, col))
        return A

    def delete_columns(self, dcols, check=True):
        """
        Return the matrix constructed from deleting the columns with indices in the ``dcols`` list.

        INPUT:

        * ``dcols`` - list of indices of columns to be deleted from self.
        * ``check`` - checks whether any index in ``dcols`` is out of range. Defaults to ``True``.

        .. SEEALSO::

            The methods :meth:`delete_rows` and :meth:`matrix_from_columns`
            are related.

        EXAMPLES::

            sage: A = Matrix(3, 4, range(12)); A
            [ 0  1  2  3]
            [ 4  5  6  7]
            [ 8  9 10 11]
            sage: A.delete_columns([0,2])
            [ 1  3]
            [ 5  7]
            [ 9 11]

        ``dcols`` can be a tuple. But only the underlying set of indices matters. ::

            sage: A.delete_columns((2,0,2))
            [ 1  3]
            [ 5  7]
            [ 9 11]

        The default is to check whether any index in ``dcols`` is out of range. ::

            sage: A.delete_columns([-1,2,4])
            Traceback (most recent call last):
            ...
            IndexError: [-1, 4] contains invalid indices
            sage: A.delete_columns([-1,2,4], check=False)
            [ 0  1  3]
            [ 4  5  7]
            [ 8  9 11]

        TESTS:

        The list of indices is checked.  ::

            sage: A.delete_columns("junk")
            Traceback (most recent call last):
            ...
            IndexError: ['j', 'k', 'n', 'u'] contains invalid indices

        AUTHORS:

        - Wai Yan Pong (2012-03-05)
        """
        if not isinstance(dcols, (list, tuple)):
            dcols = list(dcols)

        cdef list cols, diff_cols

        if check:
            diff_cols = sorted(set(dcols).difference(set(range(self._ncols))))
            if diff_cols:
                raise IndexError("{d} contains invalid indices".format(d=diff_cols))
        cols = [k for k in range(self._ncols) if k not in dcols]
        return self.matrix_from_columns(cols)

    def matrix_from_rows(self, rows):
        """
        Return the matrix constructed from self using rows with indices in
        the rows list.

        EXAMPLES::

            sage: M = MatrixSpace(Integers(8), 3, 3)
            sage: A = M(range(9)); A
            [0 1 2]
            [3 4 5]
            [6 7 0]
            sage: A.matrix_from_rows([2,1])
            [6 7 0]
            [3 4 5]
        """
        rows = PySequence_Fast(rows, "rows is not iterable")
        cdef Py_ssize_t nrows = len(rows)

        # Construct new matrix
        cdef Matrix A = self.new_matrix(nrows=nrows)
        cdef Py_ssize_t i, j, row
        for i, row in enumerate(rows):
            if row < 0 or row >= self._nrows:
                raise IndexError("row index out of range")
            for j in range(self._ncols):
                A.set_unsafe(i, j, self.get_unsafe(row, j))
        return A

    def delete_rows(self, drows, check=True):
        """
        Return the matrix constructed from deleting the rows with indices in the ``drows`` list.

        INPUT:

        * ``drows`` -- list of indices of rows to be deleted from ``self``.
        * ``check`` -- (boolean, default: ``True``); whether to check if any index in ``drows`` is out of range.

        .. SEEALSO::

            The methods :meth:`delete_columns` and :meth:`matrix_from_rows`
            are related.

        EXAMPLES::

            sage: A = Matrix(4, 3, range(12)); A
            [ 0  1  2]
            [ 3  4  5]
            [ 6  7  8]
            [ 9 10 11]
            sage: A.delete_rows([0,2])
            [ 3  4  5]
            [ 9 10 11]

        ``drows`` can be a tuple. But only the underlying set of indices matters. ::

            sage: A.delete_rows((2,0,2))
            [ 3  4  5]
            [ 9 10 11]

        The default is to check whether the any index in ``drows`` is out of range. ::

            sage: A.delete_rows([-1,2,4])
            Traceback (most recent call last):
            ...
            IndexError: [-1, 4] contains invalid indices
            sage: A.delete_rows([-1,2,4], check=False)
            [ 0  1  2]
            [ 3  4  5]
            [ 9 10 11]

        TESTS:

        The list of indices is checked.  ::

            sage: A.delete_rows("junk")
            Traceback (most recent call last):
            ...
            IndexError: ['j', 'k', 'n', 'u'] contains invalid indices

        AUTHORS

        - Wai Yan Pong (2012-03-05)
        """
        if not isinstance(drows, (list, tuple)):
            drows = list(drows)

        cdef list rows, diff_rows

        if check:
            diff_rows = sorted(set(drows).difference(set(range(self._nrows))))
            if diff_rows:
                raise IndexError("{d} contains invalid indices".format(d=diff_rows))
        rows = [k for k in range(self._nrows) if k not in drows]
        return self.matrix_from_rows(rows)

    def matrix_from_rows_and_columns(self, rows, columns):
        """
        Return the matrix constructed from ``self`` from the given rows and
        columns.

        EXAMPLES::

            sage: M = MatrixSpace(Integers(8), 3, 3)
            sage: A = M(range(9)); A
            [0 1 2]
            [3 4 5]
            [6 7 0]
            sage: A.matrix_from_rows_and_columns([1], [0,2])
            [3 5]
            sage: A.matrix_from_rows_and_columns([1,2], [1,2])
            [4 5]
            [7 0]

        Note that row and column indices can be reordered or repeated::

            sage: A.matrix_from_rows_and_columns([2,1], [2,1])
            [0 7]
            [5 4]

        For example here we take from row 1 columns 2 then 0 twice, and do
        this 3 times.

        ::

            sage: A.matrix_from_rows_and_columns([1,1,1], [2,0,0])
            [5 3 3]
            [5 3 3]
            [5 3 3]

        AUTHORS:

        - Jaap Spies (2006-02-18)

        - Didier Deshommes: some Pyrex speedups implemented
        """
        rows = PySequence_Fast(rows, "rows is not iterable")
        columns = PySequence_Fast(columns, "columns is not iterable")

        cdef Py_ssize_t ncols = len(columns)
        cdef Py_ssize_t nrows = len(rows)

        # Check whether column indices are valid
        cdef Py_ssize_t i, j, row, col
        for col in columns:
            if col < 0 or col >= self._ncols:
                raise IndexError("column index out of range")

        # Construct new matrix
        cdef Matrix A = self.new_matrix(nrows=nrows, ncols=ncols)
        for i, row in enumerate(rows):
            if row < 0 or row >= self._nrows:
                raise IndexError("row index out of range")
            for j, col in enumerate(columns):
                A.set_unsafe(i, j, self.get_unsafe(row, col))
        return A

    def submatrix(self, Py_ssize_t row=0, Py_ssize_t col=0,
                        Py_ssize_t nrows=-1, Py_ssize_t ncols=-1):
        """
        Return the matrix constructed from self using the specified
        range of rows and columns.

        INPUT:

        - ``row``, ``col`` - index of the starting row and column.
          Indices start at zero.

        - ``nrows``, ``ncols`` - (optional) number of rows and columns to
          take. If not provided, take all rows below and all columns to
          the right of the starting entry.

        .. SEEALSO::

            The functions :func:`matrix_from_rows`,
            :func:`matrix_from_columns`, and
            :func:`matrix_from_rows_and_columns` allow one to select
            arbitrary subsets of rows and/or columns.

        EXAMPLES:

        Take the `3 \\times 3` submatrix starting from entry (1,1) in a
        `4 \\times 4` matrix::

            sage: m = matrix(4, [1..16])
            sage: m.submatrix(1, 1)
            [ 6  7  8]
            [10 11 12]
            [14 15 16]

        Same thing, except take only two rows::

            sage: m.submatrix(1, 1, 2)
            [ 6  7  8]
            [10 11 12]

        And now take only one column::

            sage: m.submatrix(1, 1, 2, 1)
            [ 6]
            [10]

        You can take zero rows or columns if you want::

            sage: m.submatrix(1, 1, 0)
            []
            sage: parent(m.submatrix(1, 1, 0))
            Full MatrixSpace of 0 by 3 dense matrices over Integer Ring
        """
        if nrows == -1:
            nrows = self._nrows - row
        if ncols == -1:
            ncols = self._ncols - col
        return self.matrix_from_rows_and_columns(range(row, row+nrows), range(col, col+ncols))

    def set_row(self, row, v):
        r"""
        Sets the entries of row ``row`` to the entries of ``v``.

        INPUT:

        - ``row`` - index of row to be set.

        - ``v`` - a list or vector of the new entries.

        OUTPUT:

        Changes the matrix in-place, so there is no output.

        EXAMPLES:

        New entries may be contained in a vector.::

            sage: A = matrix(QQ, 5, range(25))
            sage: u = vector(QQ, [0, -1, -2, -3, -4])
            sage: A.set_row(2, u)
            sage: A
            [ 0  1  2  3  4]
            [ 5  6  7  8  9]
            [ 0 -1 -2 -3 -4]
            [15 16 17 18 19]
            [20 21 22 23 24]

        New entries may be in any sort of list.::

            sage: A = matrix([[1, 2], [3, 4]]); A
            [1 2]
            [3 4]
            sage: A.set_row(0, [0, 0]); A
            [0 0]
            [3 4]
            sage: A.set_row(1, (0, 0)); A
            [0 0]
            [0 0]

        TESTS::

            sage: A = matrix([[1, 2], [3, 4]])
            sage: A.set_row(2, [0, 0]); A
            Traceback (most recent call last):
            ...
            ValueError: row number must be between 0 and 1 (inclusive), not 2

            sage: A.set_row(0, [0, 0, 0])
            Traceback (most recent call last):
            ...
            ValueError: list of new entries must be of length 2 (not 3)

            sage: A = matrix(2, [1, 2, 3, 4])
            sage: A.set_row(0, [1/3, 1]); A
            Traceback (most recent call last):
            ...
            TypeError: Cannot set row with Rational Field elements over Integer Ring, use change_ring first.
        """
        if len(v) != self._ncols:
            msg = "list of new entries must be of length {0} (not {1})"
            raise ValueError(msg.format(self._ncols, len(v)))
        if (row < 0) or (row >= self._nrows):
            msg = "row number must be between 0 and {0} (inclusive), not {1}"
            raise ValueError(msg.format(self._nrows-1, row))

        try:
            for j in range(self._ncols):
                self[row, j] = v[j]
        except TypeError:
            msg = "Cannot set row with {0} elements over {1}, use change_ring first."
            raise TypeError(msg.format(v[j].parent(), self.base_ring()))

    def set_column(self, col, v):
        r"""
        Sets the entries of column ``col`` to the entries of ``v``.

        INPUT:

        - ``col`` - index of column to be set.

        - ``v`` - a list or vector of the new entries.

        OUTPUT:

        Changes the matrix in-place, so there is no output.

        EXAMPLES:

        New entries may be contained in a vector.::

            sage: A = matrix(QQ, 5, range(25))
            sage: u = vector(QQ, [0, -1, -2, -3, -4])
            sage: A.set_column(2, u)
            sage: A
            [ 0  1  0  3  4]
            [ 5  6 -1  8  9]
            [10 11 -2 13 14]
            [15 16 -3 18 19]
            [20 21 -4 23 24]

        New entries may be in any sort of list.::

            sage: A = matrix([[1, 2], [3, 4]]); A
            [1 2]
            [3 4]
            sage: A.set_column(0, [0, 0]); A
            [0 2]
            [0 4]
            sage: A.set_column(1, (0, 0)); A
            [0 0]
            [0 0]

        TESTS::

            sage: A = matrix([[1, 2], [3, 4]])
            sage: A.set_column(2, [0, 0]); A
            Traceback (most recent call last):
            ...
            ValueError: column number must be between 0 and 1 (inclusive), not 2

            sage: A.set_column(0, [0, 0, 0])
            Traceback (most recent call last):
            ...
            ValueError: list of new entries must be of length 2 (not 3)

            sage: A = matrix(2, [1, 2, 3, 4])
            sage: A.set_column(0, [1/4, 1]); A
            Traceback (most recent call last):
            ...
            TypeError: Cannot set column with Rational Field elements
            over Integer Ring, use change_ring first.
        """
        if len(v) != self._nrows:
            msg = "list of new entries must be of length {0} (not {1})"
            raise ValueError(msg.format(self._nrows, len(v)))
        if (col < 0) or (col >= self._ncols):
            msg = "column number must be between 0 and {0} (inclusive), not {1}"
            raise ValueError(msg.format(self._ncols-1, col))

        try:
            for i in range(self._nrows):
                self[i, col] = v[i]
        except TypeError:
            msg = "Cannot set column with {0} elements over {1}, use change_ring first."
            raise TypeError(msg.format(v[i].parent(), self.base_ring()))

    def zero_pattern_matrix(self, ring=None):
        """
        Return a matrix that contains one for corresponding zero entries.

        All other entries are zero.

        INPUT:

        - ``ring`` -- (optional); base ring of the output; default is ``ZZ``

        OUTPUT:

        A new dense matrix with same dimensions as ``self``
        and with base ring ``ring``.

        EXAMPLES::

            sage: M = Matrix(ZZ, 2, [1,2,-2,0])
            sage: M.zero_pattern_matrix()
            [0 0]
            [0 1]

            sage: M = Matrix(QQ, 2, [1,2/3,-2,0])
            sage: M.zero_pattern_matrix()
            [0 0]
            [0 1]

        Default base ring for the output is ``ZZ``::

            sage: M.zero_pattern_matrix().base_ring()
            Integer Ring

        Specify a different base ring for the output::

            sage: M.zero_pattern_matrix(GF(2)).base_ring()
            Finite Field of size 2

        Examples for different base rings for ``self``::

            sage: M = Matrix(Zmod(8), 3, 2, [2, 3, 9, 8, 1, 0]); M
            [2 3]
            [1 0]
            [1 0]
            sage: M.zero_pattern_matrix()
            [0 0]
            [0 1]
            [0 1]

        ::

            sage: W.<a> = CyclotomicField(100)                                          # needs sage.rings.number_field
            sage: M = Matrix(2, 3, [a, a/2, 0, a^2, a^100-1, a^2 - a]); M               # needs sage.rings.number_field
            [      a   1/2*a       0]
            [    a^2       0 a^2 - a]
            sage: M.zero_pattern_matrix()                                               # needs sage.rings.number_field
            [0 0 1]
            [0 1 0]

        ::

            sage: # needs sage.rings.finite_rings
            sage: K.<a> = GF(2^4)
            sage: l = [a^2 + 1, a^3 + 1, 0, 0, a, a^3 + a + 1, a + 1,
            ....:      a + 1, a^2, a^3 + a + 1, a^3 + a, a^3 + a]
            sage: M = Matrix(K, 3, 4, l); M
            [    a^2 + 1     a^3 + 1           0           0]
            [          a a^3 + a + 1       a + 1       a + 1]
            [        a^2 a^3 + a + 1     a^3 + a     a^3 + a]
            sage: M.zero_pattern_matrix()
            [0 0 1 1]
            [0 0 0 0]
            [0 0 0 0]

        ::

            sage: # needs sage.rings.finite_rings
            sage: K.<a> = GF(25)
            sage: M = Matrix(K, 2, 3, [0, 2, 3, 5, a, a^2])
            sage: M
            [    0     2     3]
            [    0     a a + 3]
            sage: M.zero_pattern_matrix()
            [1 0 0]
            [1 0 0]

        .. NOTE::

            This method can be optimized by improving
            :meth:`get_is_zero_unsafe` for derived matrix classes.
        """
        if ring is None:
            from sage.rings.integer_ring import ZZ
            ring = ZZ

        cdef object one = ring.one()
        cdef Py_ssize_t i, j

        from sage.matrix.matrix_space import MatrixSpace
        MZ = MatrixSpace(ring, self._nrows, self._ncols, sparse=False)
        cdef Matrix M = MZ(ring.zero())

        for i from 0 <= i < self._nrows:
            for j from 0 <= j < self._ncols:
                if self.get_is_zero_unsafe(i, j):
                    M.set_unsafe(i, j, one)
        return M


    ####################################################################################
    # Change of representation between dense and sparse.
    ####################################################################################

    def dense_matrix(self):
        """
        If this matrix is sparse, return a dense matrix with the same
        entries. If this matrix is dense, return this matrix (not a copy).

        .. NOTE::

           The definition of "dense" and "sparse" in Sage have nothing to
           do with the number of nonzero entries. Sparse and dense are
           properties of the underlying representation of the matrix.

        EXAMPLES::

            sage: A = MatrixSpace(QQ,2, sparse=True)([1,2,0,1])
            sage: A.is_sparse()
            True
            sage: B = A.dense_matrix()
            sage: B.is_sparse()
            False
            sage: A == B
            True
            sage: B.dense_matrix() is B
            True
            sage: A*B
            [1 4]
            [0 1]
            sage: A.parent()
            Full MatrixSpace of 2 by 2 sparse matrices over Rational Field
            sage: B.parent()
            Full MatrixSpace of 2 by 2 dense matrices over Rational Field

        In Sage, the product of a sparse and a dense matrix is always
        dense::

            sage: (A*B).parent()
            Full MatrixSpace of 2 by 2 dense matrices over Rational Field
            sage: (B*A).parent()
            Full MatrixSpace of 2 by 2 dense matrices over Rational Field

        TESTS:

        Make sure that subdivisions are preserved when switching
        between dense and sparse matrices::

            sage: a = matrix(ZZ, 3, range(9))
            sage: a.subdivide([1,2],2)
            sage: a.subdivisions()
            ([1, 2], [2])
            sage: b = a.sparse_matrix().dense_matrix()
            sage: b.subdivisions()
            ([1, 2], [2])

        Ensure we can compute the correct dense matrix even if the
        dict items are ETuples (see :trac:`17658`)::

            sage: from sage.rings.polynomial.polydict import ETuple
            sage: matrix(GF(5^2, "z"), {ETuple((1, 1)): 2}).dense_matrix()              # needs sage.rings.finite_rings
            [0 0]
            [0 2]
        """
        if self.is_dense():
            return self
        cdef Matrix A
        A = self.new_matrix(self._nrows, self._ncols, self,
                coerce=False, sparse=False)
        if self._subdivisions is not None:
            A.subdivide(self.subdivisions())
        return A

    def sparse_matrix(self):
        """
        If this matrix is dense, return a sparse matrix with the same
        entries. If this matrix is sparse, return this matrix (not a
        copy).

        .. NOTE::

           The definition of "dense" and "sparse" in Sage have nothing
           to do with the number of nonzero entries. Sparse and dense are
           properties of the underlying representation of the matrix.

        EXAMPLES::

            sage: A = MatrixSpace(QQ,2, sparse=False)([1,2,0,1])
            sage: A.is_sparse()
            False
            sage: B = A.sparse_matrix()
            sage: B.is_sparse()
            True
            sage: A == B
            True
            sage: B.sparse_matrix() is B
            True
            sage: A*B
            [1 4]
            [0 1]
            sage: A.parent()
            Full MatrixSpace of 2 by 2 dense matrices over Rational Field
            sage: B.parent()
            Full MatrixSpace of 2 by 2 sparse matrices over Rational Field
            sage: (A*B).parent()
            Full MatrixSpace of 2 by 2 dense matrices over Rational Field
            sage: (B*A).parent()
            Full MatrixSpace of 2 by 2 dense matrices over Rational Field
        """
        if self.is_sparse():
            return self
        A = self.new_matrix(self._nrows, self._ncols, self,
                coerce=False, sparse=True)
        if self._subdivisions is not None:
            A.subdivide(self.subdivisions())
        return A

    def matrix_space(self, nrows=None, ncols=None, sparse=None):
        """
        Return the ambient matrix space of self.

        INPUT:

        - ``nrows``, ``ncols`` - (optional) number of rows and columns in
          returned matrix space.

        - ``sparse`` - whether the returned matrix space uses sparse or
          dense matrices.

        EXAMPLES::

            sage: m = matrix(3, [1..9])
            sage: m.matrix_space()
            Full MatrixSpace of 3 by 3 dense matrices over Integer Ring
            sage: m.matrix_space(ncols=2)
            Full MatrixSpace of 3 by 2 dense matrices over Integer Ring
            sage: m.matrix_space(1)
            Full MatrixSpace of 1 by 3 dense matrices over Integer Ring
            sage: m.matrix_space(1, 2, True)
            Full MatrixSpace of 1 by 2 sparse matrices over Integer Ring

            sage: M = MatrixSpace(QQ, 3, implementation='generic')
            sage: m = M.an_element()
            sage: m.matrix_space()
            Full MatrixSpace of 3 by 3 dense matrices over Rational Field
             (using Matrix_generic_dense)
            sage: m.matrix_space(nrows=2, ncols=12)
            Full MatrixSpace of 2 by 12 dense matrices over Rational Field
             (using Matrix_generic_dense)
            sage: m.matrix_space(nrows=2, sparse=True)
            Full MatrixSpace of 2 by 3 sparse matrices over Rational Field
        """
        if nrows is None:
            nrows = self._nrows
        if ncols is None:
            ncols = self._ncols
        if sparse is None:
            sparse = self.is_sparse()

        base_ring = self._base_ring

        if nrows == self._nrows and ncols == self._ncols and sparse == self.is_sparse():
            return self._parent
        else:
            if sparse == self.is_sparse():
                implementation = self.__class__
            else:
                implementation = None
            from sage.matrix.matrix_space import MatrixSpace
            return MatrixSpace(base_ring, nrows, ncols, sparse, implementation)

    def new_matrix(self, nrows=None, ncols=None, entries=None,
                   coerce=True, copy=True, sparse=None):
        """
        Create a matrix in the parent of this matrix with the given number
        of rows, columns, etc. The default parameters are the same as for
        self.

        INPUT:

        These three variables get sent to :func:`matrix_space`:

        - ``nrows``, ``ncols`` - number of rows and columns in returned
          matrix. If not specified, defaults to ``None`` and will give a
          matrix of the same size as self.
        - ``sparse`` - whether returned matrix is sparse or not. Defaults
          to same value as self.

        The remaining three variables (``coerce``, ``entries``, and
        ``copy``) are used by
        :func:`sage.matrix.matrix_space.MatrixSpace` to construct the
        new matrix.

        .. warning::

           This function called with no arguments returns the zero
           matrix of the same dimension and sparseness of self.

        EXAMPLES::

            sage: A = matrix(ZZ,2,2,[1,2,3,4]); A
            [1 2]
            [3 4]
            sage: A.new_matrix()
            [0 0]
            [0 0]
            sage: A.new_matrix(1,1)
            [0]
            sage: A.new_matrix(3,3).parent()
            Full MatrixSpace of 3 by 3 dense matrices over Integer Ring

        ::

            sage: A = matrix(RR,2,3,[1.1,2.2,3.3,4.4,5.5,6.6]); A
            [1.10000000000000 2.20000000000000 3.30000000000000]
            [4.40000000000000 5.50000000000000 6.60000000000000]
            sage: A.new_matrix()
            [0.000000000000000 0.000000000000000 0.000000000000000]
            [0.000000000000000 0.000000000000000 0.000000000000000]
            sage: A.new_matrix().parent()
            Full MatrixSpace of 2 by 3 dense matrices
             over Real Field with 53 bits of precision

        ::

            sage: M = MatrixSpace(ZZ, 2, 3, implementation='generic')
            sage: m = M.an_element()
            sage: m.new_matrix().parent()
            Full MatrixSpace of 2 by 3 dense matrices over Integer Ring
             (using Matrix_generic_dense)
            sage: m.new_matrix(3,3).parent()
            Full MatrixSpace of 3 by 3 dense matrices over Integer Ring
             (using Matrix_generic_dense)
            sage: m.new_matrix(3,3, sparse=True).parent()
            Full MatrixSpace of 3 by 3 sparse matrices over Integer Ring
        """
        if (sparse is None or self.is_sparse() == sparse):
            if self._nrows == nrows and self._ncols == ncols:
                return self._parent(entries, coerce=coerce, copy=copy)
            elif self._nrows == ncols and self._ncols == nrows:
                return self._parent.transposed(entries, coerce=coerce, copy=copy)
        return self.matrix_space(nrows, ncols, sparse)(entries, coerce=coerce, copy=copy)

    def block_sum(self, Matrix other):
        """
        Return the block matrix that has self and other on the diagonal::

            [ self     0 ]
            [    0 other ]

        EXAMPLES::

            sage: A = matrix(QQ[['t']], 2, range(1, 5))
            sage: A.block_sum(100*A)
            [  1   2   0   0]
            [  3   4   0   0]
            [  0   0 100 200]
            [  0   0 300 400]
        """
        if not isinstance(other, Matrix):
            raise TypeError("other must be a Matrix")
        top = self.augment(self.new_matrix(ncols=other._ncols))
        bottom = other.new_matrix(ncols=self._ncols).augment(other)
        return top.stack(bottom)<|MERGE_RESOLUTION|>--- conflicted
+++ resolved
@@ -98,13 +98,8 @@
 
             sage: # needs sage.libs.gap
             sage: A = MatrixSpace(QQ,3,3)([0,1,2,3,4,5,6,7,8])
-<<<<<<< HEAD
-            sage: g = gap(A)  # indirect doctest                                        # needs sage.libs.gap
-            sage: g                                                                     # needs sage.libs.gap
-=======
             sage: g = gap(A)  # indirect doctest
             sage: g
->>>>>>> 04ee0c51
             [ [ 0, 1, 2 ], [ 3, 4, 5 ], [ 6, 7, 8 ] ]
             sage: g.CharacteristicPolynomial()                                          # needs sage.libs.gap
             x_1^3-12*x_1^2-18*x_1
@@ -116,11 +111,7 @@
         Particularly difficult is the case of matrices over cyclotomic
         fields and general number fields. See :trac:`5618` and :trac:`8909`::
 
-<<<<<<< HEAD
-            sage: # needs sage.rings.number_field
-=======
             sage: # needs sage.libs.gap sage.rings.number_field
->>>>>>> 04ee0c51
             sage: K.<zeta> = CyclotomicField(8)
             sage: A = MatrixSpace(K, 2, 2)([0, 1+zeta, 2*zeta, 3])
             sage: g = gap(A); g
@@ -130,11 +121,7 @@
             sage: g.IsMatrix()
             true
 
-<<<<<<< HEAD
-            sage: # needs sage.rings.number_field
-=======
             sage: # needs sage.libs.gap sage.rings.number_field
->>>>>>> 04ee0c51
             sage: x = polygen(ZZ, 'x')
             sage: L.<tau> = NumberField(x^3 - 2)
             sage: A = MatrixSpace(L, 2, 2)([0, 1+tau, 2*tau, 3])
@@ -171,11 +158,7 @@
 
             sage: libgap(identity_matrix(ZZ, 2))                                        # needs sage.libs.gap
             [ [ 1, 0 ], [ 0, 1 ] ]
-<<<<<<< HEAD
-            sage: libgap(matrix(GF(3), 2, 2, [4,5,6,7]))                                # needs sage.libs.gap sage.rings.finite_rings
-=======
             sage: libgap(matrix(GF(3), 2, 2, [4,5,6,7]))                                # needs sage.libs.gap
->>>>>>> 04ee0c51
             [ [ Z(3)^0, Z(3) ], [ 0*Z(3), Z(3)^0 ] ]
         """
         from sage.libs.gap.libgap import libgap
@@ -358,15 +341,9 @@
         We coerce a matrix over a cyclotomic field, where the generator
         must be named during the coercion. ::
 
-<<<<<<< HEAD
-            sage: K = CyclotomicField(9); z = K.0                                       # needs sage.rings.number_field
-            sage: M = matrix(K, 3, 3, [0,1,3,z,z**4,z-1,z**17,1,0])                     # needs sage.rings.number_field
-            sage: M                                                                     # needs sage.rings.number_field
-=======
             sage: # optional - magma, needs sage.rings.number_field
             sage: K = CyclotomicField(9); z = K.0
             sage: M = matrix(K, 3, 3, [0,1,3,z,z**4,z-1,z**17,1,0]); M
->>>>>>> 04ee0c51
             [                 0                  1                  3]
             [             zeta9            zeta9^4          zeta9 - 1]
             [-zeta9^5 - zeta9^2                  1                  0]
@@ -603,12 +580,8 @@
 
         Symbolic matrices are supported::
 
-<<<<<<< HEAD
-            sage: M = matrix([[sin(x), cos(x)], [-cos(x), sin(x)]]); M                  # needs sage.symbolic
-=======
             sage: # needs sympy sage.symbolic
             sage: M = matrix([[sin(x), cos(x)], [-cos(x), sin(x)]]); M
->>>>>>> 04ee0c51
             [ sin(x)  cos(x)]
             [-cos(x)  sin(x)]
             sage: sM = M._sympy_(); sM                                                  # needs sympy sage.symbolic
@@ -711,14 +684,9 @@
 
         EXAMPLES::
 
-<<<<<<< HEAD
-            sage: a = matrix(3, range(12))
-            sage: a.numpy()                                                             # needs numpy
-=======
             sage: # needs numpy
             sage: a = matrix(3, range(12))
             sage: a.numpy()
->>>>>>> 04ee0c51
             array([[ 0,  1,  2,  3],
                    [ 4,  5,  6,  7],
                    [ 8,  9, 10, 11]])
@@ -749,14 +717,9 @@
         the magic :meth:`__array__` method) to convert Sage matrices
         to numpy arrays::
 
-<<<<<<< HEAD
-            sage: import numpy                                                          # needs numpy
-            sage: b = numpy.array(a); b                                                 # needs numpy
-=======
             sage: # needs numpy
             sage: import numpy
             sage: b = numpy.array(a); b
->>>>>>> 04ee0c51
             array([[ 0,  1,  2,  3],
                    [ 4,  5,  6,  7],
                    [ 8,  9, 10, 11]])
@@ -1684,13 +1647,8 @@
             [  1 2/3]
             [  y y^2]
             sage: C.parent()
-<<<<<<< HEAD
-            Full MatrixSpace of 2 by 2 dense matrices
-             over Univariate Polynomial Ring in y over Rational Field
-=======
             Full MatrixSpace of 2 by 2 dense matrices over
              Univariate Polynomial Ring in y over Rational Field
->>>>>>> 04ee0c51
 
         Stacking a dense matrix atop a sparse one returns a sparse
         matrix::
@@ -1961,13 +1919,8 @@
             sage: C = B.augment(A); C
             [  y y^2   1   2]
             sage: C.parent()
-<<<<<<< HEAD
-            Full MatrixSpace of 1 by 4 dense matrices
-             over Univariate Polynomial Ring in y over Rational Field
-=======
             Full MatrixSpace of 1 by 4 dense matrices over
              Univariate Polynomial Ring in y over Rational Field
->>>>>>> 04ee0c51
 
             sage: D = A.augment(B)
             Traceback (most recent call last):
@@ -1978,13 +1931,8 @@
             sage: F = E.augment(B); F
             [  1   2   y y^2]
             sage: F.parent()
-<<<<<<< HEAD
-            Full MatrixSpace of 1 by 4 dense matrices
-             over Univariate Polynomial Ring in y over Rational Field
-=======
             Full MatrixSpace of 1 by 4 dense matrices over
              Univariate Polynomial Ring in y over Rational Field
->>>>>>> 04ee0c51
 
         AUTHORS:
 
