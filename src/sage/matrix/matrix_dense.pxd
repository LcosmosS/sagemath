from .matrix cimport Matrix

cdef class Matrix_dense(Matrix):
<<<<<<< HEAD
    cdef int set_unsafe_int(self, Py_ssize_t i, Py_ssize_t j, int value) except -1
=======
    cdef void set_unsafe_int(self, Py_ssize_t i, Py_ssize_t j, int value)
>>>>>>> 1e8ba0aa
<|MERGE_RESOLUTION|>--- conflicted
+++ resolved
@@ -1,8 +1,4 @@
 from .matrix cimport Matrix
 
 cdef class Matrix_dense(Matrix):
-<<<<<<< HEAD
-    cdef int set_unsafe_int(self, Py_ssize_t i, Py_ssize_t j, int value) except -1
-=======
-    cdef void set_unsafe_int(self, Py_ssize_t i, Py_ssize_t j, int value)
->>>>>>> 1e8ba0aa
+    cdef void set_unsafe_int(self, Py_ssize_t i, Py_ssize_t j, int value)