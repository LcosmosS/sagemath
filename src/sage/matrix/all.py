"""
Test for deprecations of imports into global namespace::

    sage: berlekamp_massey
    doctest:warning...:
    DeprecationWarning: 
    Importing berlekamp_massey from here is deprecated. If you need to use it, please import it directly from sage.matrix.berlekamp_massey
    See https://trac.sagemath.org/27066 for details.
    <function berlekamp_massey at ...>
"""
from __future__ import absolute_import
<<<<<<< HEAD
=======

>>>>>>> 9db4320e
from sage.misc.lazy_import import lazy_import

from .matrix_space import MatrixSpace
from .constructor import (matrix, Matrix, column_matrix, random_matrix,
                         diagonal_matrix, identity_matrix, block_matrix,
                         block_diagonal_matrix, jordan_block, zero_matrix,
                         ones_matrix, elementary_matrix, companion_matrix)

<<<<<<< HEAD
lazy_import('sage.matrix.joint_spectral_radius', 'joint_spectral_radius')

Mat = MatrixSpace
=======
lazy_import("sage.matrix.berlekamp_massey", 'berlekamp_massey',
            deprecation=27066)

Mat = MatrixSpace

del absolute_import
>>>>>>> 9db4320e
<|MERGE_RESOLUTION|>--- conflicted
+++ resolved
@@ -9,10 +9,7 @@
     <function berlekamp_massey at ...>
 """
 from __future__ import absolute_import
-<<<<<<< HEAD
-=======
 
->>>>>>> 9db4320e
 from sage.misc.lazy_import import lazy_import
 
 from .matrix_space import MatrixSpace
@@ -21,15 +18,11 @@
                          block_diagonal_matrix, jordan_block, zero_matrix,
                          ones_matrix, elementary_matrix, companion_matrix)
 
-<<<<<<< HEAD
+lazy_import("sage.matrix.berlekamp_massey", 'berlekamp_massey',
+            deprecation=27066)
+
 lazy_import('sage.matrix.joint_spectral_radius', 'joint_spectral_radius')
 
 Mat = MatrixSpace
-=======
-lazy_import("sage.matrix.berlekamp_massey", 'berlekamp_massey',
-            deprecation=27066)
 
-Mat = MatrixSpace
-
-del absolute_import
->>>>>>> 9db4320e
+del absolute_import