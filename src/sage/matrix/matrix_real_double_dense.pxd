<<<<<<< HEAD
# sage_setup: distribution = sagemath-modules
from sage.matrix.matrix_double_dense cimport Matrix_double_dense
=======
from sage.matrix.matrix_double_dense cimport Matrix_double_dense

>>>>>>> ffa0785a

cdef class Matrix_real_double_dense(Matrix_double_dense):
    cdef set_unsafe_double(self, Py_ssize_t i, Py_ssize_t j, double value) noexcept
    cdef double get_unsafe_double(self, Py_ssize_t i, Py_ssize_t j) noexcept<|MERGE_RESOLUTION|>--- conflicted
+++ resolved
@@ -1,10 +1,7 @@
-<<<<<<< HEAD
 # sage_setup: distribution = sagemath-modules
-from sage.matrix.matrix_double_dense cimport Matrix_double_dense
-=======
+
 from sage.matrix.matrix_double_dense cimport Matrix_double_dense
 
->>>>>>> ffa0785a
 
 cdef class Matrix_real_double_dense(Matrix_double_dense):
     cdef set_unsafe_double(self, Py_ssize_t i, Py_ssize_t j, double value) noexcept
