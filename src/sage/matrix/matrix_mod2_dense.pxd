from .matrix_dense cimport Matrix_dense
from sage.libs.m4ri cimport *

cdef class Matrix_mod2_dense(Matrix_dense):
    cdef mzd_t *_entries
    cdef object _one
    cdef object _zero

<<<<<<< HEAD
    cdef int set_unsafe_int(self, Py_ssize_t i, Py_ssize_t j, int value) except -1

=======
>>>>>>> 1e8ba0aa
    cpdef Matrix_mod2_dense _multiply_m4rm(Matrix_mod2_dense self, Matrix_mod2_dense right, int k)
    cpdef Matrix_mod2_dense _multiply_strassen(Matrix_mod2_dense self, Matrix_mod2_dense right, int cutoff)

    # For conversion to other systems
    cpdef _export_as_string(self)<|MERGE_RESOLUTION|>--- conflicted
+++ resolved
@@ -6,11 +6,6 @@
     cdef object _one
     cdef object _zero
 
-<<<<<<< HEAD
-    cdef int set_unsafe_int(self, Py_ssize_t i, Py_ssize_t j, int value) except -1
-
-=======
->>>>>>> 1e8ba0aa
     cpdef Matrix_mod2_dense _multiply_m4rm(Matrix_mod2_dense self, Matrix_mod2_dense right, int k)
     cpdef Matrix_mod2_dense _multiply_strassen(Matrix_mod2_dense self, Matrix_mod2_dense right, int cutoff)
 
