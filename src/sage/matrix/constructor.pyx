# cython: binding=True
"""
General matrix Constructor and display options
"""

#*****************************************************************************
#       Copyright (C) 2005 William Stein <wstein@gmail.com>
#       Copyright (C) 2016 Jeroen Demeyer <J.Demeyer@UGent.be>
#
# This program is free software: you can redistribute it and/or modify
# it under the terms of the GNU General Public License as published by
# the Free Software Foundation, either version 2 of the License, or
# (at your option) any later version.
#                  http://www.gnu.org/licenses/
#*****************************************************************************

from .args cimport MatrixArgs
from sage.structure.global_options import GlobalOptions


def matrix(*args, **kwds):
    """
    Create a matrix.

    This implements the ``matrix`` constructor::

        sage: matrix([[1,2],[3,4]])
        [1 2]
        [3 4]

    It also contains methods to create special types of matrices, see
    ``matrix.[tab]`` for more options. For example::

        sage: matrix.identity(2)
        [1 0]
        [0 1]

    INPUT:

    The matrix command takes the entries of a matrix, optionally
    preceded by a ring and the dimensions of the matrix, and returns a
    matrix.

    The entries of a matrix can be specified as a flat list of
    elements, a list of lists (i.e., a list of rows), a list of Sage
    vectors, a callable object, or a dictionary having positions as
    keys and matrix entries as values (see the examples). If you pass
    in a callable object, then you must specify the number of rows and
    columns. You can create a matrix of zeros by passing an empty list
    or the integer zero for the entries.  To construct a multiple of
    the identity (`cI`), you can specify square dimensions and pass in
    `c`. Calling matrix() with a Sage object may return something that
    makes sense. Calling matrix() with a NumPy array will convert the
    array to a matrix.

    All arguments (even the positional) are optional.

    Positional and keyword arguments:

    - ``ring`` -- parent of the entries of the matrix (despite the
      name, this is not a priori required to be a ring). By default,
      determine this from the given entries, falling back to ``ZZ`` if
      no entries are given.

    - ``nrows`` -- the number of rows in the matrix.

    - ``ncols`` -- the number of columns in the matrix.

    - ``entries`` -- see examples below.

    If either ``nrows`` or ``ncols`` is given as keyword argument, then
    no positional arguments ``nrows`` and ``ncols`` may be given.

    Keyword-only arguments:

    - ``sparse`` -- (boolean) create a sparse matrix. This defaults to
      ``True`` when the entries are given as a dictionary, otherwise
      defaults to ``False``.

    - ``space`` -- matrix space which will be the parent of the output
      matrix. This determines ``ring``, ``nrows``, ``ncols`` and
      ``sparse``.

    - ``immutable`` -- (boolean) make the matrix immutable. By default,
      the output matrix is mutable.


    OUTPUT:

    a matrix

    EXAMPLES::

        sage: m = matrix(2); m; m.parent()
        [0 0]
        [0 0]
        Full MatrixSpace of 2 by 2 dense matrices over Integer Ring

    ::

        sage: m = matrix(2, 3); m; m.parent()
        [0 0 0]
        [0 0 0]
        Full MatrixSpace of 2 by 3 dense matrices over Integer Ring

    ::

        sage: m = matrix(QQ, [[1,2,3], [4,5,6]]); m; m.parent()
        [1 2 3]
        [4 5 6]
        Full MatrixSpace of 2 by 3 dense matrices over Rational Field

    ::

        sage: m = matrix(QQ, 3, 3, lambda i, j: i + j); m
        [0 1 2]
        [1 2 3]
        [2 3 4]
        sage: m = matrix(3, lambda i, j: i - j); m
        [ 0 -1 -2]
        [ 1  0 -1]
        [ 2  1  0]

    ::

        sage: matrix(QQ, 2, 3, lambda x, y: x + y)
        [0 1 2]
        [1 2 3]
        sage: matrix(QQ, 5, 5, lambda x, y: (x+1) / (y+1))
        [  1 1/2 1/3 1/4 1/5]
        [  2   1 2/3 1/2 2/5]
        [  3 3/2   1 3/4 3/5]
        [  4   2 4/3   1 4/5]
        [  5 5/2 5/3 5/4   1]

    ::

        sage: v1=vector((1,2,3))
        sage: v2=vector((4,5,6))
        sage: m = matrix([v1,v2]); m; m.parent()
        [1 2 3]
        [4 5 6]
        Full MatrixSpace of 2 by 3 dense matrices over Integer Ring

    ::

        sage: m = matrix(QQ,2,[1,2,3,4,5,6]); m; m.parent()
        [1 2 3]
        [4 5 6]
        Full MatrixSpace of 2 by 3 dense matrices over Rational Field

    ::

        sage: m = matrix(QQ,2,3,[1,2,3,4,5,6]); m; m.parent()
        [1 2 3]
        [4 5 6]
        Full MatrixSpace of 2 by 3 dense matrices over Rational Field

    ::

        sage: m = matrix({(0,1): 2, (1,1):2/5}); m; m.parent()
        [  0   2]
        [  0 2/5]
        Full MatrixSpace of 2 by 2 sparse matrices over Rational Field

    ::

        sage: m = matrix(QQ,2,3,{(1,1): 2}); m; m.parent()
        [0 0 0]
        [0 2 0]
        Full MatrixSpace of 2 by 3 sparse matrices over Rational Field

    ::

        sage: import numpy                                                              # needs numpy
        sage: n = numpy.array([[1,2], [3,4]], float)                                    # needs numpy
        sage: m = matrix(n); m; m.parent()                                              # needs numpy
        [1.0 2.0]
        [3.0 4.0]
        Full MatrixSpace of 2 by 2 dense matrices over Real Double Field

    ::

        sage: v = vector(ZZ, [1, 10, 100])
        sage: m = matrix(v); m; m.parent()
        [  1  10 100]
        Full MatrixSpace of 1 by 3 dense matrices over Integer Ring
        sage: m = matrix(GF(7), v); m; m.parent()
        [1 3 2]
        Full MatrixSpace of 1 by 3 dense matrices over Finite Field of size 7
        sage: m = matrix(GF(7), 3, 1, v); m; m.parent()
        [1]
        [3]
        [2]
        Full MatrixSpace of 3 by 1 dense matrices over Finite Field of size 7

    ::

        sage: matrix(pari.mathilbert(3))                                                # needs sage.libs.pari
        [  1 1/2 1/3]
        [1/2 1/3 1/4]
        [1/3 1/4 1/5]

    ::

        sage: g = graphs.PetersenGraph()                                                # needs sage.graphs
        sage: m = matrix(g); m; m.parent()                                              # needs sage.graphs
        [0 1 0 0 1 1 0 0 0 0]
        [1 0 1 0 0 0 1 0 0 0]
        [0 1 0 1 0 0 0 1 0 0]
        [0 0 1 0 1 0 0 0 1 0]
        [1 0 0 1 0 0 0 0 0 1]
        [1 0 0 0 0 0 0 1 1 0]
        [0 1 0 0 0 0 0 0 1 1]
        [0 0 1 0 0 1 0 0 0 1]
        [0 0 0 1 0 1 1 0 0 0]
        [0 0 0 0 1 0 1 1 0 0]
        Full MatrixSpace of 10 by 10 dense matrices over Integer Ring

    ::

        sage: matrix(ZZ, 10, 10, range(100), sparse=True).parent()
        Full MatrixSpace of 10 by 10 sparse matrices over Integer Ring

    ::

        sage: R = PolynomialRing(QQ, 9, 'x')
        sage: A = matrix(R, 3, 3, R.gens()); A
        [x0 x1 x2]
        [x3 x4 x5]
        [x6 x7 x8]
        sage: det(A)
        -x2*x4*x6 + x1*x5*x6 + x2*x3*x7 - x0*x5*x7 - x1*x3*x8 + x0*x4*x8

    ::

        sage: M = Matrix([[1,2,3],[4,5,6],[7,8,9]], immutable=True)
        sage: M[0] = [9,9,9]
        Traceback (most recent call last):
        ...
        ValueError: matrix is immutable; please change a copy instead (i.e., use copy(M) to change a copy of M).

    TESTS:

    There are many ways to create an empty matrix::

        sage: m = matrix(); m; m.parent()
        []
        Full MatrixSpace of 0 by 0 dense matrices over Integer Ring
        sage: m = matrix(sparse=True); m; m.parent()
        []
        Full MatrixSpace of 0 by 0 sparse matrices over Integer Ring
        sage: m = matrix(QQ); m; m.parent()
        []
        Full MatrixSpace of 0 by 0 dense matrices over Rational Field
        sage: m = matrix(ring=QQ); m; m.parent()
        []
        Full MatrixSpace of 0 by 0 dense matrices over Rational Field
        sage: m = matrix(0); m; m.parent()
        []
        Full MatrixSpace of 0 by 0 dense matrices over Integer Ring
        sage: m = matrix(0, 0, ring=QQ); m; m.parent()
        []
        Full MatrixSpace of 0 by 0 dense matrices over Rational Field
        sage: m = matrix([]); m; m.parent()
        []
        Full MatrixSpace of 0 by 0 dense matrices over Integer Ring
        sage: m = matrix(QQ, []); m; m.parent()
        []
        Full MatrixSpace of 0 by 0 dense matrices over Rational Field
        sage: m = matrix(QQ, {}); m; m.parent()
        []
        Full MatrixSpace of 0 by 0 sparse matrices over Rational Field

    Only a ring and dimensions::

        sage: m = matrix(2); m; m.parent()
        [0 0]
        [0 0]
        Full MatrixSpace of 2 by 2 dense matrices over Integer Ring
        sage: m = matrix(QQ, 2); m; m.parent()
        [0 0]
        [0 0]
        Full MatrixSpace of 2 by 2 dense matrices over Rational Field
        sage: m = matrix(QQ, 2, 3); m; m.parent()
        [0 0 0]
        [0 0 0]
        Full MatrixSpace of 2 by 3 dense matrices over Rational Field

    A ring, dimensions and a scalar::

        sage: m = matrix(2,2,1); m; m.parent()
        [1 0]
        [0 1]
        Full MatrixSpace of 2 by 2 dense matrices over Integer Ring
        sage: m = matrix(QQ,2,2,5); m; m.parent()
        [5 0]
        [0 5]
        Full MatrixSpace of 2 by 2 dense matrices over Rational Field

    For non-square matrices, only zero works::

        sage: m = matrix(2,3,0); m; m.parent()
        [0 0 0]
        [0 0 0]
        Full MatrixSpace of 2 by 3 dense matrices over Integer Ring
        sage: m = matrix(QQ,2,3,0); m; m.parent()
        [0 0 0]
        [0 0 0]
        Full MatrixSpace of 2 by 3 dense matrices over Rational Field
        sage: matrix(QQ,2,3,1)
        Traceback (most recent call last):
        ...
        TypeError: nonzero scalar matrix must be square
        sage: matrix(QQ,2,3,5)
        Traceback (most recent call last):
        ...
        TypeError: nonzero scalar matrix must be square

    Matrices specified by a list of entries::

        sage: m = matrix([[1,2,3],[4,5,6]]); m; m.parent()
        [1 2 3]
        [4 5 6]
        Full MatrixSpace of 2 by 3 dense matrices over Integer Ring
        sage: m = matrix(QQ, 2, [[1,2,3],[4,5,6]]); m; m.parent()
        [1 2 3]
        [4 5 6]
        Full MatrixSpace of 2 by 3 dense matrices over Rational Field
        sage: m = matrix(QQ, 3, [[1,2,3],[4,5,6]]); m; m.parent()
        Traceback (most recent call last):
        ...
        ValueError: inconsistent number of rows: should be 3 but got 2
        sage: m = matrix(QQ, 2, 3, [[1,2,3],[4,5,6]]); m; m.parent()
        [1 2 3]
        [4 5 6]
        Full MatrixSpace of 2 by 3 dense matrices over Rational Field
        sage: m = matrix(QQ, 2, 4, [[1,2,3],[4,5,6]]); m; m.parent()
        Traceback (most recent call last):
        ...
        ValueError: sequence too short (expected length 4, got 3)
        sage: m = matrix([(1,2,3),(4,5,6)]); m; m.parent()
        [1 2 3]
        [4 5 6]
        Full MatrixSpace of 2 by 3 dense matrices over Integer Ring
        sage: m = matrix([1,2,3,4,5,6]); m; m.parent()
        [1 2 3 4 5 6]
        Full MatrixSpace of 1 by 6 dense matrices over Integer Ring
        sage: m = matrix((1,2,3,4,5,6)); m; m.parent()
        [1 2 3 4 5 6]
        Full MatrixSpace of 1 by 6 dense matrices over Integer Ring
        sage: m = matrix(QQ, [1,2,3,4,5,6]); m; m.parent()
        [1 2 3 4 5 6]
        Full MatrixSpace of 1 by 6 dense matrices over Rational Field
        sage: m = matrix(QQ, 3, 2, [1,2,3,4,5,6]); m; m.parent()
        [1 2]
        [3 4]
        [5 6]
        Full MatrixSpace of 3 by 2 dense matrices over Rational Field
        sage: m = matrix(QQ, 2, 4, [1,2,3,4,5,6]); m; m.parent()
        Traceback (most recent call last):
        ...
        ValueError: sequence too short (expected length 8, got 6)
        sage: m = matrix(QQ, 5, [1,2,3,4,5,6]); m; m.parent()
        Traceback (most recent call last):
        ...
        ValueError: sequence too long (expected length 5, got more)

    Matrices specified by a dict of entries::

        sage: m = matrix({(1,1): 2}); m; m.parent()
        [0 0]
        [0 2]
        Full MatrixSpace of 2 by 2 sparse matrices over Integer Ring
        sage: m = matrix({(1,1): 2}, sparse=False); m; m.parent()
        [0 0]
        [0 2]
        Full MatrixSpace of 2 by 2 dense matrices over Integer Ring
        sage: m = matrix(QQ, {(1,1): 2}); m; m.parent()
        [0 0]
        [0 2]
        Full MatrixSpace of 2 by 2 sparse matrices over Rational Field
        sage: m = matrix(QQ, 3, {(1,1): 2}); m; m.parent()
        [0 0 0]
        [0 2 0]
        [0 0 0]
        Full MatrixSpace of 3 by 3 sparse matrices over Rational Field
        sage: m = matrix(QQ, 3, 4, {(1,1): 2}); m; m.parent()
        [0 0 0 0]
        [0 2 0 0]
        [0 0 0 0]
        Full MatrixSpace of 3 by 4 sparse matrices over Rational Field
        sage: m = matrix(QQ, 2, {(1,1): 2}); m; m.parent()
        [0 0]
        [0 2]
        Full MatrixSpace of 2 by 2 sparse matrices over Rational Field
        sage: m = matrix(QQ, 1, {(1,1): 2}); m; m.parent()
        Traceback (most recent call last):
        ...
        IndexError: invalid row index 1
        sage: m = matrix({}); m; m.parent()
        []
        Full MatrixSpace of 0 by 0 sparse matrices over Integer Ring
        sage: m = matrix(QQ, {}); m; m.parent()
        []
        Full MatrixSpace of 0 by 0 sparse matrices over Rational Field
        sage: m = matrix(QQ, 2, {}); m; m.parent()
        [0 0]
        [0 0]
        Full MatrixSpace of 2 by 2 sparse matrices over Rational Field
        sage: m = matrix(QQ, 2, 3, {}); m; m.parent()
        [0 0 0]
        [0 0 0]
        Full MatrixSpace of 2 by 3 sparse matrices over Rational Field
        sage: m = matrix(2, {}); m; m.parent()
        [0 0]
        [0 0]
        Full MatrixSpace of 2 by 2 sparse matrices over Integer Ring
        sage: m = matrix(2, 3, {}); m; m.parent()
        [0 0 0]
        [0 0 0]
        Full MatrixSpace of 2 by 3 sparse matrices over Integer Ring

    Matrices with zero rows or columns::

        sage: m = matrix(0,2); m; m.parent()
        []
        Full MatrixSpace of 0 by 2 dense matrices over Integer Ring
        sage: m = matrix(2,0); m; m.parent()
        []
        Full MatrixSpace of 2 by 0 dense matrices over Integer Ring
        sage: m = matrix(0, [1]); m; m.parent()
        Traceback (most recent call last):
        ...
        ValueError: sequence too long (expected length 0, got more)
        sage: m = matrix(1, 0, []); m; m.parent()
        []
        Full MatrixSpace of 1 by 0 dense matrices over Integer Ring
        sage: m = matrix(0, 1, []); m; m.parent()
        []
        Full MatrixSpace of 0 by 1 dense matrices over Integer Ring
        sage: m = matrix(0, []); m; m.parent()
        []
        Full MatrixSpace of 0 by 0 dense matrices over Integer Ring
        sage: m = matrix(0, {}); m; m.parent()
        []
        Full MatrixSpace of 0 by 0 sparse matrices over Integer Ring
        sage: m = matrix(0, {(1,1): 2}); m; m.parent()
        Traceback (most recent call last):
        ...
        IndexError: invalid row index 1
        sage: m = matrix(2, 0, {(1,1): 2}); m; m.parent()
        Traceback (most recent call last):
        ...
        IndexError: invalid column index 1

    Check conversion from numpy::

<<<<<<< HEAD
        sage: import numpy                                                              # needs numpy
        sage: n = numpy.array([[complex(0,1),complex(0,2)], [3,4]], complex)            # needs numpy
        sage: m = matrix(n); m; m.parent()                                              # needs numpy
        [1.0*I 2.0*I]
        [  3.0   4.0]
        Full MatrixSpace of 2 by 2 dense matrices over Complex Double Field
        sage: n = numpy.array([[1,2], [3,4]], 'int32')                                  # needs numpy
        sage: m = matrix(n); m; m.parent()                                              # needs numpy
        [1 2]
        [3 4]
        Full MatrixSpace of 2 by 2 dense matrices over Integer Ring
        sage: n = numpy.array([[1,2,3], [4,5,6], [7,8,9]], 'float32')                   # needs numpy
        sage: m = matrix(n); m; m.parent()                                              # needs numpy
=======
        sage: # needs numpy
        sage: import numpy
        sage: n = numpy.array([[complex(0,1),complex(0,2)], [3,4]], complex)
        sage: m = matrix(n); m; m.parent()
        [1.0*I 2.0*I]
        [  3.0   4.0]
        Full MatrixSpace of 2 by 2 dense matrices over Complex Double Field
        sage: n = numpy.array([[1,2], [3,4]], 'int32')
        sage: m = matrix(n); m; m.parent()
        [1 2]
        [3 4]
        Full MatrixSpace of 2 by 2 dense matrices over Integer Ring
        sage: n = numpy.array([[1,2,3], [4,5,6], [7,8,9]], 'float32')
        sage: m = matrix(n); m; m.parent()
>>>>>>> 04ee0c51
        [1.0 2.0 3.0]
        [4.0 5.0 6.0]
        [7.0 8.0 9.0]
        Full MatrixSpace of 3 by 3 dense matrices over Real Double Field
<<<<<<< HEAD
        sage: n = numpy.matrix([[1,2,3], [4,5,6], [7,8,9]], 'float64')                  # needs numpy
        sage: m = matrix(n); m; m.parent()                                              # needs numpy
=======
        sage: n = numpy.matrix([[1,2,3], [4,5,6], [7,8,9]], 'float64')
        sage: m = matrix(n); m; m.parent()
>>>>>>> 04ee0c51
        [1.0 2.0 3.0]
        [4.0 5.0 6.0]
        [7.0 8.0 9.0]
        Full MatrixSpace of 3 by 3 dense matrices over Real Double Field
<<<<<<< HEAD
        sage: n = numpy.array([[1,2,3], [4,5,6], [7,8,9]], 'complex64')                 # needs numpy
        sage: m = matrix(n); m; m.parent()                                              # needs numpy
=======
        sage: n = numpy.array([[1,2,3], [4,5,6], [7,8,9]], 'complex64')
        sage: m = matrix(n); m; m.parent()
>>>>>>> 04ee0c51
        [1.0 2.0 3.0]
        [4.0 5.0 6.0]
        [7.0 8.0 9.0]
        Full MatrixSpace of 3 by 3 dense matrices over Complex Double Field
<<<<<<< HEAD
        sage: n = numpy.matrix([[1,2,3], [4,5,6], [7,8,9]], 'complex128')               # needs numpy
        sage: m = matrix(n); m; m.parent()                                              # needs numpy
=======
        sage: n = numpy.matrix([[1,2,3], [4,5,6], [7,8,9]], 'complex128')
        sage: m = matrix(n); m; m.parent()
>>>>>>> 04ee0c51
        [1.0 2.0 3.0]
        [4.0 5.0 6.0]
        [7.0 8.0 9.0]
        Full MatrixSpace of 3 by 3 dense matrices over Complex Double Field
        sage: a = matrix([[1,2], [3,4]])
<<<<<<< HEAD
        sage: b = matrix(a.numpy()); b                                                  # needs numpy
=======
        sage: b = matrix(a.numpy()); b
>>>>>>> 04ee0c51
        [1 2]
        [3 4]
        sage: a == b                                                                    # needs numpy
        True
        sage: c = matrix(a.numpy('float32')); c                                         # needs numpy
        [1.0 2.0]
        [3.0 4.0]
        sage: matrix(numpy.array([[5]]))                                                # needs numpy
        [5]
        sage: matrix(numpy.matrix([[5]]))                                               # needs numpy
        [5]

    A ring and a numpy array::

        sage: # needs numpy
        sage: n = numpy.array([[1,2,3], [4,5,6], [7,8,9]],'float32')
        sage: m = matrix(ZZ, n); m; m.parent()
        [1 2 3]
        [4 5 6]
        [7 8 9]
        Full MatrixSpace of 3 by 3 dense matrices over Integer Ring
        sage: n = matrix(QQ, 2, 2, [1, 1/2, 1/3, 1/4]).numpy(); n
        array([[1.        , 0.5       ],
               [0.33333333, 0.25      ]])
        sage: matrix(QQ, n)
        [  1 1/2]
        [1/3 1/4]

    The dimensions of a matrix may be given as numpy types::

        sage: matrix(numpy.int32(2), numpy.int32(3))                                    # needs numpy
        [0 0 0]
        [0 0 0]

        sage: matrix(nrows=numpy.int32(2), ncols=numpy.int32(3))                        # needs numpy
        [0 0 0]
        [0 0 0]

    The dimensions of a matrix must have an integral type::

        sage: matrix(RR, 2.0, 2.0)
        Traceback (most recent call last):
        ...
        TypeError: too many arguments in matrix constructor

    More tests::

        sage: v = vector(ZZ, [1, 10, 100])
        sage: m = matrix(ZZ['x'], v); m; m.parent()
        [  1  10 100]
        Full MatrixSpace of 1 by 3 dense matrices
         over Univariate Polynomial Ring in x over Integer Ring
        sage: matrix(ZZ, 10, 10, range(100)).parent()
        Full MatrixSpace of 10 by 10 dense matrices over Integer Ring
        sage: m = matrix(GF(7), [[1/3,2/3,1/2], [3/4,4/5,7]]); m; m.parent()
        [5 3 4]
        [6 5 0]
        Full MatrixSpace of 2 by 3 dense matrices over Finite Field of size 7
        sage: m = matrix([[1,2,3], [RDF(2), CDF(1,2), 3]]); m; m.parent()
        [        1.0         2.0         3.0]
        [        2.0 1.0 + 2.0*I         3.0]
        Full MatrixSpace of 2 by 3 dense matrices over Complex Double Field
        sage: m = matrix(3, 3, 1/2); m; m.parent()
        [1/2   0   0]
        [  0 1/2   0]
        [  0   0 1/2]
        Full MatrixSpace of 3 by 3 dense matrices over Rational Field
        sage: matrix([[1],[2,3]])
        Traceback (most recent call last):
        ...
        ValueError: inconsistent number of columns: should be 1 but got 2
        sage: matrix([[1],2])
        Traceback (most recent call last):
        ...
        TypeError: 'sage.rings.integer.Integer' object is not iterable
        sage: matrix(vector(RR, [1,2,3])).parent()
        Full MatrixSpace of 1 by 3 dense matrices over Real Field with 53 bits of precision

    Check :trac:`10158`::

        sage: matrix(ZZ, [[0] for i in range(10^5)]).is_zero()
        True

    Check :trac:`24459`::

        sage: Matrix(ZZ, sys.maxsize, sys.maxsize)                                      # needs sage.libs.flint
        Traceback (most recent call last):
        ...
        RuntimeError...

    Test a simple ``_matrix_`` method. Note that we are ignoring
    ``base`` which is inefficient but allowed::

        sage: class MatrixTest():
        ....:     def _matrix_(self, base=None):
        ....:         return matrix(ZZ, 2, 2, [1,2,3,4])
        sage: e = MatrixTest()
        sage: matrix(e)
        [1 2]
        [3 4]
        sage: S = MatrixSpace(ZZ, 2, 2)
        sage: M = S(e); M
        [1 2]
        [3 4]
        sage: parent(M) is S
        True
        sage: matrix(RDF, e)
        [1.0 2.0]
        [3.0 4.0]
        sage: S = MatrixSpace(RDF, 2, 2)
        sage: M = S(e); M
        [1.0 2.0]
        [3.0 4.0]
        sage: parent(M) is S
        True

    A redundant ``ring`` argument::

        sage: matrix(ZZ, 3, 3, ring=ZZ)
        Traceback (most recent call last):
        ...
        TypeError: too many arguments in matrix constructor

    Some calls using an iterator::

        sage: matrix(QQ, 3, 6, range(18), sparse=true)
        [ 0  1  2  3  4  5]
        [ 6  7  8  9 10 11]
        [12 13 14 15 16 17]
        sage: matrix(4, 4, range(16))
        [ 0  1  2  3]
        [ 4  5  6  7]
        [ 8  9 10 11]
        [12 13 14 15]

    AUTHORS:

    - William Stein: Initial implementation

    - Jason Grout (2008-03): almost a complete rewrite, with bits and
      pieces from the original implementation

    - Jeroen Demeyer (2016-02-05): major clean up, see :trac:`20015`
      and :trac:`20016`

    - Jeroen Demeyer (2018-02-20): completely rewritten using
      :class:`MatrixArgs`, see :trac:`24742`
    """
    immutable = kwds.pop('immutable', False)
    M = MatrixArgs(*args, **kwds).matrix()
    if immutable:
        M.set_immutable()
    return M

Matrix = matrix

from .special import *

@matrix_method
class options(GlobalOptions):
    r"""
    Global options for matrices.

    @OPTIONS@

    EXAMPLES::

        sage: matrix.options.max_cols = 6
        sage: matrix.options.max_rows = 3
        sage: matrix(ZZ, 3, 6)
        [0 0 0 0 0 0]
        [0 0 0 0 0 0]
        [0 0 0 0 0 0]
        sage: matrix(ZZ, 3, 7)
        3 x 7 dense matrix over Integer Ring...
        sage: matrix(ZZ, 4, 6)
        4 x 6 dense matrix over Integer Ring...
        sage: matrix.options._reset()

    The precision can also be set via the IPython magic::

        sage: from sage.repl.interpreter import get_test_shell
        sage: shell = get_test_shell()
        sage: shell.run_cell('%precision 5')
        '%.5f'
        sage: matrix.options.precision
        5
        sage: A = matrix(RR, [[200/3]]); A
        [66.667]

    The number format can be specified as well::

        sage: matrix.options.format_numeric = '{:.{prec}e}'
        sage: A
        [6.66667e+1]
        sage: matrix.options.format_numeric = '{:.{prec}f}'
        sage: A
        [66.66667]
        sage: matrix.options.format_numeric = '{:+.{prec}g}'
        sage: A
        [+66.667]
        sage: matrix.options._reset()
    """
    NAME = 'Matrix'
    max_cols = dict(default=49,
                    description='maximum number of columns to display',
                    checker=lambda val: val >= 0)
    max_rows = dict(default=19,
                    description='maximum number of rows to display',
                    checker=lambda val: val >= 0)
    precision = \
        dict(default=None,
             description='number of digits to display for floating point '
                         'entries; if ``None``, the exact representation is '
                         'used instead. This option is also set by the '
                         '`IPython magic <https://ipython.readthedocs.io/en/stable/interactive/magics.html#magic-precision>`_ '
                         '``%precision``.',
             checker=lambda val: val is None or val >= 0)
    format_numeric = \
        dict(default='{:.{prec}}',
             description='string used for formatting floating point numbers of'
                         ' an (optional) precision ``prec``; only supported '
                         'for entry types implementing ``__format__``',
             checker=lambda val: isinstance(val.format(3.1415, prec=3), str))<|MERGE_RESOLUTION|>--- conflicted
+++ resolved
@@ -456,21 +456,6 @@
 
     Check conversion from numpy::
 
-<<<<<<< HEAD
-        sage: import numpy                                                              # needs numpy
-        sage: n = numpy.array([[complex(0,1),complex(0,2)], [3,4]], complex)            # needs numpy
-        sage: m = matrix(n); m; m.parent()                                              # needs numpy
-        [1.0*I 2.0*I]
-        [  3.0   4.0]
-        Full MatrixSpace of 2 by 2 dense matrices over Complex Double Field
-        sage: n = numpy.array([[1,2], [3,4]], 'int32')                                  # needs numpy
-        sage: m = matrix(n); m; m.parent()                                              # needs numpy
-        [1 2]
-        [3 4]
-        Full MatrixSpace of 2 by 2 dense matrices over Integer Ring
-        sage: n = numpy.array([[1,2,3], [4,5,6], [7,8,9]], 'float32')                   # needs numpy
-        sage: m = matrix(n); m; m.parent()                                              # needs numpy
-=======
         sage: # needs numpy
         sage: import numpy
         sage: n = numpy.array([[complex(0,1),complex(0,2)], [3,4]], complex)
@@ -485,50 +470,30 @@
         Full MatrixSpace of 2 by 2 dense matrices over Integer Ring
         sage: n = numpy.array([[1,2,3], [4,5,6], [7,8,9]], 'float32')
         sage: m = matrix(n); m; m.parent()
->>>>>>> 04ee0c51
         [1.0 2.0 3.0]
         [4.0 5.0 6.0]
         [7.0 8.0 9.0]
         Full MatrixSpace of 3 by 3 dense matrices over Real Double Field
-<<<<<<< HEAD
-        sage: n = numpy.matrix([[1,2,3], [4,5,6], [7,8,9]], 'float64')                  # needs numpy
-        sage: m = matrix(n); m; m.parent()                                              # needs numpy
-=======
         sage: n = numpy.matrix([[1,2,3], [4,5,6], [7,8,9]], 'float64')
         sage: m = matrix(n); m; m.parent()
->>>>>>> 04ee0c51
         [1.0 2.0 3.0]
         [4.0 5.0 6.0]
         [7.0 8.0 9.0]
         Full MatrixSpace of 3 by 3 dense matrices over Real Double Field
-<<<<<<< HEAD
-        sage: n = numpy.array([[1,2,3], [4,5,6], [7,8,9]], 'complex64')                 # needs numpy
-        sage: m = matrix(n); m; m.parent()                                              # needs numpy
-=======
         sage: n = numpy.array([[1,2,3], [4,5,6], [7,8,9]], 'complex64')
         sage: m = matrix(n); m; m.parent()
->>>>>>> 04ee0c51
         [1.0 2.0 3.0]
         [4.0 5.0 6.0]
         [7.0 8.0 9.0]
         Full MatrixSpace of 3 by 3 dense matrices over Complex Double Field
-<<<<<<< HEAD
-        sage: n = numpy.matrix([[1,2,3], [4,5,6], [7,8,9]], 'complex128')               # needs numpy
-        sage: m = matrix(n); m; m.parent()                                              # needs numpy
-=======
         sage: n = numpy.matrix([[1,2,3], [4,5,6], [7,8,9]], 'complex128')
         sage: m = matrix(n); m; m.parent()
->>>>>>> 04ee0c51
         [1.0 2.0 3.0]
         [4.0 5.0 6.0]
         [7.0 8.0 9.0]
         Full MatrixSpace of 3 by 3 dense matrices over Complex Double Field
         sage: a = matrix([[1,2], [3,4]])
-<<<<<<< HEAD
-        sage: b = matrix(a.numpy()); b                                                  # needs numpy
-=======
         sage: b = matrix(a.numpy()); b
->>>>>>> 04ee0c51
         [1 2]
         [3 4]
         sage: a == b                                                                    # needs numpy
