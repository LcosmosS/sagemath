iml = cc.find_library('iml')


py.install_sources(
  'action.pxd',
  'all.py',
  'all__sagemath_meataxe.py',
  'args.pxd',
  'benchmark.py',
  'berlekamp_massey.py',
  'compute_J_ideal.py',
  'docs.py',
  'matrix.pxd',
  'matrix0.pxd',
  'matrix1.pxd',
  'matrix2.pxd',
  'matrix_cdv.pxd',
  'matrix_complex_ball_dense.pxd',
  'matrix_complex_double_dense.pxd',
  'matrix_cyclo_dense.pxd',
  'matrix_dense.pxd',
  'matrix_domain_dense.pxd',
  'matrix_domain_sparse.pxd',
  'matrix_double_dense.pxd',
  'matrix_double_sparse.pxd',
  'matrix_gap.pxd',
  'matrix_generic_dense.pxd',
  'matrix_generic_sparse.pxd',
  'matrix_gf2e_dense.pxd',
  'matrix_gfpn_dense.pxd',
  'matrix_integer_dense.pxd',
  'matrix_integer_dense_hnf.py',
  'matrix_integer_dense_saturation.py',
  'matrix_integer_sparse.pxd',
  'matrix_laurent_mpolynomial_dense.pxd',
  'matrix_misc.py',
  'matrix_mod2_dense.pxd',
  'matrix_modn_dense_double.pxd',
  'matrix_modn_dense_float.pxd',
  'matrix_modn_sparse.pxd',
  'matrix_mpolynomial_dense.pxd',
  'matrix_numpy_dense.pxd',
  'matrix_numpy_integer_dense.pxd',
  'matrix_polynomial_dense.pxd',
  'matrix_rational_dense.pxd',
  'matrix_rational_sparse.pxd',
  'matrix_real_double_dense.pxd',
  'matrix_space.py',
  'matrix_sparse.pxd',
  'matrix_symbolic_dense.pxd',
  'matrix_symbolic_sparse.pxd',
  'matrix_window.pxd',
  'operation_table.py',
  'special.py',
  'symplectic_basis.py',
  'template.pxd',
  'tests.py',
  subdir: 'sage/matrix',
)

extension_data = {
  'action' : files('action.pyx'),
  'args' : files('args.pyx'),
  'change_ring' : files('change_ring.pyx'),
  'constructor' : files('constructor.pyx'),
  'echelon_matrix' : files('echelon_matrix.pyx'),
  'matrix0' : files('matrix0.pyx'),
  'matrix1' : files('matrix1.pyx'),
  'matrix2' : files('matrix2.pyx'),
  'matrix_cdv' : files('matrix_cdv.pyx'),
  'matrix_complex_ball_dense' : files('matrix_complex_ball_dense.pyx'),
  'matrix_complex_double_dense' : files('matrix_complex_double_dense.pyx'),
  'matrix_dense' : files('matrix_dense.pyx'),
  'matrix_double_dense' : files('matrix_double_dense.pyx'),
  'matrix_double_sparse' : files('matrix_double_sparse.pyx'),
  'matrix_gap' : files('matrix_gap.pyx'),
  'matrix_generic_dense' : files('matrix_generic_dense.pyx'),
  'matrix_generic_sparse' : files('matrix_generic_sparse.pyx'),
  'matrix_gfpn_dense' : files('matrix_gfpn_dense.pyx'),
  'matrix_laurent_mpolynomial_dense' : files(
    'matrix_laurent_mpolynomial_dense.pyx',
  ),
  'matrix_numpy_dense' : files('matrix_numpy_dense.pyx'),
  'matrix_numpy_integer_dense' : files('matrix_numpy_integer_dense.pyx'),
  'matrix_polynomial_dense' : files('matrix_polynomial_dense.pyx'),
  'matrix_rational_sparse' : files('matrix_rational_sparse.pyx'),
  'matrix_real_double_dense' : files('matrix_real_double_dense.pyx'),
  'matrix_sparse' : files('matrix_sparse.pyx'),
  'matrix_symbolic_dense' : files('matrix_symbolic_dense.pyx'),
  'matrix_symbolic_sparse' : files('matrix_symbolic_sparse.pyx'),
  'matrix_window' : files('matrix_window.pyx'),
  'misc' : files('misc.pyx'),
  'misc_flint' : files('misc_flint.pyx'),
  'misc_mpfr' : files('misc_mpfr.pyx'),
  'strassen' : files('strassen.pyx'),
}

foreach name, pyx : extension_data
  dependencies = [py_dep, cysignals, gmp]
  if name == 'matrix_gfpn_dense'
<<<<<<< HEAD
    dependencies += [mtx]
=======
    dependencies += [mtx, meataxe]
  elif name == 'matrix_gap'
    dependencies += [gap]
  elif name == 'misc_mpfr'
    dependencies += [mpfr]
  elif name == 'matrix_complex_ball_dense'
    dependencies += [mpfi]
  elif name == 'misc_flint' or name == 'matrix_rational_sparse'
    dependencies += [flint]
>>>>>>> 39ebbe45
  endif

  py.extension_module(
    name,
    sources: pyx,
    subdir: 'sage/matrix',
    install: true,
    include_directories: [
      inc_cpython,
      inc_ext,
      inc_flint,
      inc_ntl,
      inc_numpy,
      inc_rings,
      inc_rings_finite,
    ],
    dependencies: dependencies,
  )
endforeach

extension_data_cpp = {
  'matrix_cyclo_dense': files('matrix_cyclo_dense.pyx'),
  'matrix_gf2e_dense': files('matrix_gf2e_dense.pyx'),
  'matrix_integer_dense': files('matrix_integer_dense.pyx'),
  'matrix_integer_sparse': files('matrix_integer_sparse.pyx'),
  'matrix_mod2_dense': files('matrix_mod2_dense.pyx'),
  'matrix_modn_dense_double': files('matrix_modn_dense_double.pyx'),
  'matrix_modn_dense_float': files('matrix_modn_dense_float.pyx'),
  'matrix_modn_sparse': files('matrix_modn_sparse.pyx'),
  'matrix_mpolynomial_dense': files('matrix_mpolynomial_dense.pyx'),
  'matrix_rational_dense': files('matrix_rational_dense.pyx'),
}

foreach name, pyx : extension_data_cpp
  py.extension_module(
    name,
    sources: pyx,
    subdir: 'sage/matrix',
    install: true,
    override_options: ['cython_language=cpp'],
    include_directories: [
      inc_cpython,
      inc_ext,
      inc_flint,
      inc_ntl,
      inc_numpy,
      inc_rings,
      inc_rings_finite,
    ],
    dependencies: [
      py_dep,
      blas,
      cypari2,
      cysignals,
      fflas,
      flint,
      gd,
      givaro,
      gmp,
      gmpxx,
      iml,
      linbox,
      m,
      m4ri,
      m4rie,
      mpfi,
      mpfr,
      ntl,
      pari,
      png,
      singular,
      zlib,
    ],
  )
endforeach
<|MERGE_RESOLUTION|>--- conflicted
+++ resolved
@@ -98,10 +98,7 @@
 foreach name, pyx : extension_data
   dependencies = [py_dep, cysignals, gmp]
   if name == 'matrix_gfpn_dense'
-<<<<<<< HEAD
     dependencies += [mtx]
-=======
-    dependencies += [mtx, meataxe]
   elif name == 'matrix_gap'
     dependencies += [gap]
   elif name == 'misc_mpfr'
@@ -110,7 +107,6 @@
     dependencies += [mpfi]
   elif name == 'misc_flint' or name == 'matrix_rational_sparse'
     dependencies += [flint]
->>>>>>> 39ebbe45
   endif
 
   py.extension_module(
