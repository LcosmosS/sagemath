--- conflicted
+++ resolved
@@ -60,7 +60,7 @@
 }
 
 foreach name, pyx : extension_data
-    dependencies = [py_dep, cblas, cypari2, cysignals, fflas, flint, gd, givaro, gmp, gmpxx, iml, linbox, m, m4ri, m4rie, mpfi, mpfr, mtx, ntl, pari, png, zlib]
+    dependencies = [py_dep, blas, cypari2, cysignals, fflas, flint, gd, givaro, gmp, gmpxx, iml, linbox, m, m4ri, m4rie, mpfi, mpfr, mtx, ntl, pari, png, zlib]
     if name == 'matrix_gfpn_dense'
         dependencies += [meataxe]
     endif
@@ -70,11 +70,7 @@
         subdir: 'sage/matrix',
         install: true,
         include_directories: [inc_arb, inc_cpython, inc_ext, inc_flint, inc_ntl, inc_numpy, inc_rings, inc_rings_finite],
-<<<<<<< HEAD
-        dependencies: [py_dep, blas, cypari2, cysignals, fflas, flint, gd, givaro, gmp, gmpxx, iml, linbox, m, m4ri, m4rie, mpfi, mpfr, mtx, ntl, pari, png, zlib],
-=======
         dependencies: dependencies,
->>>>>>> bf0c7f7a
     )
 endforeach
 
