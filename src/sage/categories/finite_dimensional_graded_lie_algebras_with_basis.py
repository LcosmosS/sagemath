--- conflicted
+++ resolved
@@ -55,21 +55,12 @@
 
                 sage: C = LieAlgebras(QQ).WithBasis().Graded()
                 sage: C = C.FiniteDimensional().Stratified().Nilpotent()
-<<<<<<< HEAD
-                sage: L = LieAlgebra(QQ, {('x','y'): {'z': 1}},                                                         # optional - sage.combinat sage.modules
-                ....:                nilpotent=True, category=C)
-                sage: L._test_grading()                                                                                 # optional - sage.combinat sage.modules
-                sage: L = LieAlgebra(QQ, {('x','y'): {'x': 1}},                                                         # optional - sage.combinat sage.modules
-                ....:                nilpotent=True, category=C)
-                sage: L._test_grading()                                                                                 # optional - sage.combinat sage.modules
-=======
                 sage: L = LieAlgebra(QQ, {('x','y'): {'z': 1}},                         # optional - sage.combinat sage.modules
                 ....:                nilpotent=True, category=C)
                 sage: L._test_grading()                                                 # optional - sage.combinat sage.modules
                 sage: L = LieAlgebra(QQ, {('x','y'): {'x': 1}},                         # optional - sage.combinat sage.modules
                 ....:                nilpotent=True, category=C)
                 sage: L._test_grading()                                                 # optional - sage.combinat sage.modules
->>>>>>> a36b1230
                 Traceback (most recent call last):
                 ...
                 AssertionError: Lie bracket [x, y] has degree 1, not degree 2
@@ -105,15 +96,9 @@
 
                 sage: C = LieAlgebras(QQ).WithBasis().Graded()
                 sage: C = C.FiniteDimensional().Stratified().Nilpotent()
-<<<<<<< HEAD
-                sage: L = LieAlgebra(QQ, {('x','y'): {'z': 1}},                                                         # optional - sage.combinat sage.modules
-                ....:                     nilpotent=True, category=C)
-                sage: L.homogeneous_component_as_submodule(2)                                                           # optional - sage.combinat sage.modules
-=======
                 sage: L = LieAlgebra(QQ, {('x','y'): {'z': 1}},                         # optional - sage.combinat sage.modules
                 ....:                     nilpotent=True, category=C)
                 sage: L.homogeneous_component_as_submodule(2)                           # optional - sage.combinat sage.modules
->>>>>>> a36b1230
                 Sparse vector space of degree 3 and dimension 1 over Rational Field
                 Basis matrix:
                 [0 0 1]
@@ -162,21 +147,12 @@
                     sage: C = LieAlgebras(QQ).WithBasis().Graded()
                     sage: C = C.FiniteDimensional().Stratified().Nilpotent()
                     sage: sc = {('x','y'): {'z': 1}}
-<<<<<<< HEAD
-                    sage: L.<x,y,z> = LieAlgebra(QQ, sc, nilpotent=True, category=C)                                    # optional - sage.combinat sage.modules
-                    sage: L._test_generated_by_degree_one()                                                             # optional - sage.combinat sage.modules
-
-                    sage: sc = {('x','y'): {'z': 1}, ('a','b'): {'c':1}, ('z','c'): {'m':1}}
-                    sage: L.<a,b,c,m,x,y,z> = LieAlgebra(QQ, sc, nilpotent=True, category=C)                            # optional - sage.combinat sage.modules
-                    sage: L._test_generated_by_degree_one()                                                             # optional - sage.combinat sage.modules
-=======
                     sage: L.<x,y,z> = LieAlgebra(QQ, sc, nilpotent=True, category=C)                # optional - sage.combinat sage.modules
                     sage: L._test_generated_by_degree_one()                                         # optional - sage.combinat sage.modules
 
                     sage: sc = {('x','y'): {'z': 1}, ('a','b'): {'c':1}, ('z','c'): {'m':1}}
                     sage: L.<a,b,c,m,x,y,z> = LieAlgebra(QQ, sc, nilpotent=True, category=C)        # optional - sage.combinat sage.modules
                     sage: L._test_generated_by_degree_one()                                         # optional - sage.combinat sage.modules
->>>>>>> a36b1230
                     Traceback (most recent call last):
                     ...
                     AssertionError: [a, b, x, y] does not generate Nilpotent Lie algebra
@@ -223,18 +199,6 @@
                     sage: C = LieAlgebras(QQ).WithBasis().Graded()
                     sage: C = C.FiniteDimensional().Stratified().Nilpotent()
                     sage: sc = {('X','Y'): {'Z': 1}}
-<<<<<<< HEAD
-                    sage: L.<X,Y,Z> = LieAlgebra(QQ, sc, nilpotent=True, category=C)                                    # optional - sage.combinat sage.modules
-                    sage: L.degree_on_basis(X.leading_support())                                                        # optional - sage.combinat sage.modules
-                    1
-                    sage: X.degree()                                                                                    # optional - sage.combinat sage.modules
-                    1
-                    sage: Y.degree()                                                                                    # optional - sage.combinat sage.modules
-                    1
-                    sage: L[X, Y]                                                                                       # optional - sage.combinat sage.modules
-                    Z
-                    sage: Z.degree()                                                                                    # optional - sage.combinat sage.modules
-=======
                     sage: L.<X,Y,Z> = LieAlgebra(QQ, sc, nilpotent=True, category=C)    # optional - sage.combinat sage.modules
                     sage: L.degree_on_basis(X.leading_support())                        # optional - sage.combinat sage.modules
                     1
@@ -245,7 +209,6 @@
                     sage: L[X, Y]                                                       # optional - sage.combinat sage.modules
                     Z
                     sage: Z.degree()                                                    # optional - sage.combinat sage.modules
->>>>>>> a36b1230
                     2
                 """
                 if not hasattr(self, '_basis_degrees'):
