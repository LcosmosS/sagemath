--- conflicted
+++ resolved
@@ -59,11 +59,7 @@
         24
         sage: S.long_element()
         (3, 2, 1, 0)
-<<<<<<< HEAD
-        sage: S.cayley_graph(side="left").plot()                                                                        # optional - sage.graphs sage.plot
-=======
         sage: S.cayley_graph(side="left").plot()                                        # optional - sage.graphs sage.plot
->>>>>>> a36b1230
         Graphics object consisting of 120 graphics primitives
 
     Alternatively, one could have implemented
@@ -73,11 +69,7 @@
 
     TESTS::
 
-<<<<<<< HEAD
-        sage: TestSuite(S).run()                                                                                        # optional - sage.combinat
-=======
         sage: TestSuite(S).run()                                                        # optional - sage.combinat
->>>>>>> a36b1230
     """
 
     def __init__(self, n=4):
@@ -143,11 +135,7 @@
 
         EXAMPLES::
 
-<<<<<<< HEAD
-            sage: FiniteWeylGroups().example().cartan_type()                                                            # optional - sage.combinat
-=======
             sage: FiniteWeylGroups().example().cartan_type()                            # optional - sage.combinat
->>>>>>> a36b1230
             ['A', 3] relabelled by {1: 0, 2: 1, 3: 2}
         """
         from sage.combinat.root_system.cartan_type import CartanType
