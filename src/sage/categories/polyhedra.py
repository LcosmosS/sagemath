r"""
Polyhedral subsets of free ZZ, QQ or RR-modules.
"""
#*****************************************************************************
#       Copyright (C) 2011 Volker Braun <vbraun.name@gmail.com>
#
#  Distributed under the terms of the GNU General Public License (GPL)
#                  http://www.gnu.org/licenses/
#******************************************************************************

from sage.misc.cachefunc import cached_method
from sage.categories.category_types import Category_over_base_ring

class PolyhedralSets(Category_over_base_ring):
    r"""
    The category of polyhedra over a ring.

    EXAMPLES:

    We create the category of polyhedra over `\QQ`::

        sage: PolyhedralSets(QQ)
        Category of polyhedral sets over Rational Field

    TESTS::

        sage: TestSuite(PolyhedralSets(RDF)).run()

<<<<<<< HEAD
        sage: P = Polyhedron()                                                  # optional - sage.geometry.polyhedron
        sage: P.parent().category().element_class                               # optional - sage.geometry.polyhedron
        <class 'sage.categories.category.JoinCategory.element_class'>
        sage: P.parent().category().element_class.mro()                         # optional - sage.geometry.polyhedron
=======
        sage: P = Polyhedron()                                                          # optional - sage.geometry.polyhedron
        sage: P.parent().category().element_class                                       # optional - sage.geometry.polyhedron
        <class 'sage.categories.category.JoinCategory.element_class'>
        sage: P.parent().category().element_class.mro()                                 # optional - sage.geometry.polyhedron
>>>>>>> a36b1230
        [<class 'sage.categories.category.JoinCategory.element_class'>,
         <class 'sage.categories.polyhedra.PolyhedralSets.element_class'>,
         <class 'sage.categories.magmas.Magmas.Commutative.element_class'>,
         <class 'sage.categories.magmas.Magmas.element_class'>,
         <class 'sage.categories.additive_monoids.AdditiveMonoids.element_class'>,
         <class 'sage.categories.additive_magmas.AdditiveMagmas.AdditiveUnital.element_class'>,
         <class 'sage.categories.additive_semigroups.AdditiveSemigroups.element_class'>,
         <class 'sage.categories.additive_magmas.AdditiveMagmas.element_class'>,
         <class 'sage.categories.finite_enumerated_sets.FiniteEnumeratedSets.element_class'>,
         <class 'sage.categories.enumerated_sets.EnumeratedSets.element_class'>,
         <class 'sage.categories.finite_sets.FiniteSets.element_class'>,
         <class 'sage.categories.sets_cat.Sets.element_class'>,
         <class 'sage.categories.sets_with_partial_maps.SetsWithPartialMaps.element_class'>,
         <class 'sage.categories.objects.Objects.element_class'>,
         <class 'object'>]
<<<<<<< HEAD
        sage: isinstance(P, P.parent().category().element_class)                # optional - sage.geometry.polyhedron
=======
        sage: isinstance(P, P.parent().category().element_class)                        # optional - sage.geometry.polyhedron
>>>>>>> a36b1230
        True
    """

    def __init__(self, R):
        """
        TESTS::

<<<<<<< HEAD
            sage: PolyhedralSets(AA)                                            # optional - sage.rings.number_field
=======
            sage: PolyhedralSets(AA)                                                    # optional - sage.rings.number_field
>>>>>>> a36b1230
            Category of polyhedral sets over Algebraic Real Field
        """
        Category_over_base_ring.__init__(self, R)

    @cached_method
    def super_categories(self):
        """
        EXAMPLES::

            sage: PolyhedralSets(QQ).super_categories()
            [Category of commutative magmas, Category of additive monoids]
        """
        from sage.categories.magmas import Magmas
        from sage.categories.additive_monoids import AdditiveMonoids
        return [Magmas().Commutative(), AdditiveMonoids()]<|MERGE_RESOLUTION|>--- conflicted
+++ resolved
@@ -26,17 +26,10 @@
 
         sage: TestSuite(PolyhedralSets(RDF)).run()
 
-<<<<<<< HEAD
-        sage: P = Polyhedron()                                                  # optional - sage.geometry.polyhedron
-        sage: P.parent().category().element_class                               # optional - sage.geometry.polyhedron
-        <class 'sage.categories.category.JoinCategory.element_class'>
-        sage: P.parent().category().element_class.mro()                         # optional - sage.geometry.polyhedron
-=======
         sage: P = Polyhedron()                                                          # optional - sage.geometry.polyhedron
         sage: P.parent().category().element_class                                       # optional - sage.geometry.polyhedron
         <class 'sage.categories.category.JoinCategory.element_class'>
         sage: P.parent().category().element_class.mro()                                 # optional - sage.geometry.polyhedron
->>>>>>> a36b1230
         [<class 'sage.categories.category.JoinCategory.element_class'>,
          <class 'sage.categories.polyhedra.PolyhedralSets.element_class'>,
          <class 'sage.categories.magmas.Magmas.Commutative.element_class'>,
@@ -52,11 +45,7 @@
          <class 'sage.categories.sets_with_partial_maps.SetsWithPartialMaps.element_class'>,
          <class 'sage.categories.objects.Objects.element_class'>,
          <class 'object'>]
-<<<<<<< HEAD
-        sage: isinstance(P, P.parent().category().element_class)                # optional - sage.geometry.polyhedron
-=======
         sage: isinstance(P, P.parent().category().element_class)                        # optional - sage.geometry.polyhedron
->>>>>>> a36b1230
         True
     """
 
@@ -64,11 +53,7 @@
         """
         TESTS::
 
-<<<<<<< HEAD
-            sage: PolyhedralSets(AA)                                            # optional - sage.rings.number_field
-=======
             sage: PolyhedralSets(AA)                                                    # optional - sage.rings.number_field
->>>>>>> a36b1230
             Category of polyhedral sets over Algebraic Real Field
         """
         Category_over_base_ring.__init__(self, R)
