r"""
Super modules
"""
#*****************************************************************************
#  Copyright (C) 2015 Travis Scrimshaw <tscrim at ucdavis.edu>
#
#  Distributed under the terms of the GNU General Public License (GPL)
#                  http://www.gnu.org/licenses/
#******************************************************************************

from sage.categories.category_types import Category_over_base_ring
from sage.categories.covariant_functorial_construction import CovariantConstructionCategory

# Note, a commutative algebra is not a commutative super algebra,
#   therefore the following whitelist.
axiom_whitelist = frozenset(["Facade", "Finite", "Infinite",
                             "FiniteDimensional", "Connected", "WithBasis",
                             "FinitelyGeneratedAsLambdaBracketAlgebra",
                             # "Commutative", "Cocommutative",
                             "Supercommutative", "Supercocommutative",
                             "Associative", "Inverse", "Unital", "Division",
                             "AdditiveCommutative", "AdditiveAssociative",
                             "AdditiveInverse", "AdditiveUnital",
                             "NoZeroDivisors", "Distributive"])

class SuperModulesCategory(CovariantConstructionCategory, Category_over_base_ring):
    @classmethod
    def default_super_categories(cls, category, *args):
        """
        Return the default super categories of `F_{Cat}(A,B,...)` for
        `A,B,...` parents in `Cat`.

        INPUT:

        - ``cls`` -- the category class for the functor `F`
        - ``category`` -- a category `Cat`
        - ``*args`` -- further arguments for the functor

        OUTPUT:

        A join category.

        This implements the property that subcategories constructed by
        the set of whitelisted axioms is a subcategory.

        EXAMPLES::

            sage: HopfAlgebras(ZZ).WithBasis().FiniteDimensional().Super()  # indirect doctest
            Category of finite dimensional super hopf algebras with basis over Integer Ring
        """
        axioms = axiom_whitelist.intersection(category.axioms())
        C = super().default_super_categories(category, *args)
        return C._with_axioms(axioms)

    def __init__(self, base_category):
        """
        EXAMPLES::

            sage: C = Algebras(QQ).Super()
            sage: C
            Category of super algebras over Rational Field
            sage: C.base_category()
            Category of algebras over Rational Field
            sage: sorted(C.super_categories(), key=str)
            [Category of graded algebras over Rational Field,
             Category of super modules over Rational Field]

            sage: AlgebrasWithBasis(QQ).Super().base_ring()
            Rational Field
            sage: HopfAlgebrasWithBasis(QQ).Super().base_ring()
            Rational Field
        """
        super().__init__(base_category, base_category.base_ring())

    _functor_category = "Super"

    def _repr_object_names(self):
        """
        EXAMPLES::

            sage: AlgebrasWithBasis(QQ).Super()  # indirect doctest
            Category of super algebras with basis over Rational Field
        """
        return "super {}".format(self.base_category()._repr_object_names())

class SuperModules(SuperModulesCategory):
    r"""
    The category of super modules.

    An `R`-*super module* (where `R` is a ring) is an `R`-module `M` equipped
    with a decomposition `M = M_0 \oplus M_1` into two `R`-submodules
    `M_0` and `M_1` (called the *even part* and the *odd part* of `M`,
    respectively).

    Thus, an `R`-super module automatically becomes a `\ZZ / 2 \ZZ`-graded
    `R`-module, with `M_0` being the degree-`0` component and `M_1` being the
    degree-`1` component.

    EXAMPLES::

        sage: Modules(ZZ).Super()
        Category of super modules over Integer Ring
        sage: Modules(ZZ).Super().super_categories()
        [Category of graded modules over Integer Ring]

    The category of super modules defines the super structure which
    shall be preserved by morphisms::

        sage: Modules(ZZ).Super().additional_structure()
        Category of super modules over Integer Ring

    TESTS::

        sage: TestSuite(Modules(ZZ).Super()).run()
    """
    def super_categories(self):
        """
        EXAMPLES::

            sage: Modules(ZZ).Super().super_categories()
            [Category of graded modules over Integer Ring]

        Nota bene::

            sage: Modules(QQ).Super()
            Category of super modules over Rational Field
            sage: Modules(QQ).Super().super_categories()
            [Category of graded modules over Rational Field]
        """
        return [self.base_category().Graded()]

    def extra_super_categories(self):
        r"""
        Adds :class:`VectorSpaces` to the super categories of ``self`` if
        the base ring is a field.

        EXAMPLES::

            sage: Modules(QQ).Super().extra_super_categories()
            [Category of vector spaces over Rational Field]
            sage: Modules(ZZ).Super().extra_super_categories()
            []

        This makes sure that ``Modules(QQ).Super()`` returns an
        instance of :class:`SuperModules` and not a join category of
        an instance of this class and of ``VectorSpaces(QQ)``::

            sage: type(Modules(QQ).Super())
            <class 'sage.categories.super_modules.SuperModules_with_category'>

        .. TODO::

            Get rid of this workaround once there is a more systematic
            approach for the alias ``Modules(QQ)`` -> ``VectorSpaces(QQ)``.
            Probably the latter should be a category with axiom, and
            covariant constructions should play well with axioms.
        """
        from sage.categories.modules import Modules
        from sage.categories.fields import Fields
        base_ring = self.base_ring()
        if base_ring in Fields():
            return [Modules(base_ring)]
        else:
            return []

    class ParentMethods:
        pass

    class ElementMethods:
        def is_even_odd(self):
            """
            Return ``0`` if ``self`` is an even element or ``1``
            if an odd element.

            .. NOTE::

                The default implementation assumes that the even/odd is
                determined by the parity of :meth:`degree`.

                Overwrite this method if the even/odd behavior is desired
                to be independent.

            EXAMPLES::

                sage: cat = Algebras(QQ).WithBasis().Super()
<<<<<<< HEAD
                sage: C = CombinatorialFreeModule(QQ, Partitions(), category=cat)                                       # optional - sage.combinat sage.modules
                sage: C.degree_on_basis = sum                                                                           # optional - sage.combinat sage.modules
                sage: C.basis()[2,2,1].is_even_odd()                                                                    # optional - sage.combinat sage.modules
                1
                sage: C.basis()[2,2].is_even_odd()                                                                      # optional - sage.combinat sage.modules
=======
                sage: C = CombinatorialFreeModule(QQ, Partitions(), category=cat)       # optional - sage.combinat sage.modules
                sage: C.degree_on_basis = sum                                           # optional - sage.combinat sage.modules
                sage: C.basis()[2,2,1].is_even_odd()                                    # optional - sage.combinat sage.modules
                1
                sage: C.basis()[2,2].is_even_odd()                                      # optional - sage.combinat sage.modules
>>>>>>> 08060ed1
                0
            """
            return self.degree() % 2

        def is_even(self):
            """
            Return if ``self`` is an even element.

            EXAMPLES::

                sage: cat = Algebras(QQ).WithBasis().Super()
<<<<<<< HEAD
                sage: C = CombinatorialFreeModule(QQ, Partitions(), category=cat)                                       # optional - sage.combinat sage.modules
                sage: C.degree_on_basis = sum                                                                           # optional - sage.combinat sage.modules
                sage: C.basis()[2,2,1].is_even()                                                                        # optional - sage.combinat sage.modules
                False
                sage: C.basis()[2,2].is_even()                                                                          # optional - sage.combinat sage.modules
=======
                sage: C = CombinatorialFreeModule(QQ, Partitions(), category=cat)       # optional - sage.combinat sage.modules
                sage: C.degree_on_basis = sum                                           # optional - sage.combinat sage.modules
                sage: C.basis()[2,2,1].is_even()                                        # optional - sage.combinat sage.modules
                False
                sage: C.basis()[2,2].is_even()                                          # optional - sage.combinat sage.modules
>>>>>>> 08060ed1
                True
            """
            return self.is_even_odd() == 0

        def is_odd(self):
            """
            Return if ``self`` is an odd element.

            EXAMPLES::

                sage: cat = Algebras(QQ).WithBasis().Super()
<<<<<<< HEAD
                sage: C = CombinatorialFreeModule(QQ, Partitions(), category=cat)                                       # optional - sage.combinat sage.modules
                sage: C.degree_on_basis = sum                                                                           # optional - sage.combinat sage.modules
                sage: C.basis()[2,2,1].is_odd()                                                                         # optional - sage.combinat sage.modules
                True
                sage: C.basis()[2,2].is_odd()                                                                           # optional - sage.combinat sage.modules
=======
                sage: C = CombinatorialFreeModule(QQ, Partitions(), category=cat)       # optional - sage.combinat sage.modules
                sage: C.degree_on_basis = sum                                           # optional - sage.combinat sage.modules
                sage: C.basis()[2,2,1].is_odd()                                         # optional - sage.combinat sage.modules
                True
                sage: C.basis()[2,2].is_odd()                                           # optional - sage.combinat sage.modules
>>>>>>> 08060ed1
                False
            """
            return self.is_even_odd() == 1<|MERGE_RESOLUTION|>--- conflicted
+++ resolved
@@ -183,19 +183,11 @@
             EXAMPLES::
 
                 sage: cat = Algebras(QQ).WithBasis().Super()
-<<<<<<< HEAD
-                sage: C = CombinatorialFreeModule(QQ, Partitions(), category=cat)                                       # optional - sage.combinat sage.modules
-                sage: C.degree_on_basis = sum                                                                           # optional - sage.combinat sage.modules
-                sage: C.basis()[2,2,1].is_even_odd()                                                                    # optional - sage.combinat sage.modules
-                1
-                sage: C.basis()[2,2].is_even_odd()                                                                      # optional - sage.combinat sage.modules
-=======
                 sage: C = CombinatorialFreeModule(QQ, Partitions(), category=cat)       # optional - sage.combinat sage.modules
                 sage: C.degree_on_basis = sum                                           # optional - sage.combinat sage.modules
                 sage: C.basis()[2,2,1].is_even_odd()                                    # optional - sage.combinat sage.modules
                 1
                 sage: C.basis()[2,2].is_even_odd()                                      # optional - sage.combinat sage.modules
->>>>>>> 08060ed1
                 0
             """
             return self.degree() % 2
@@ -207,19 +199,11 @@
             EXAMPLES::
 
                 sage: cat = Algebras(QQ).WithBasis().Super()
-<<<<<<< HEAD
-                sage: C = CombinatorialFreeModule(QQ, Partitions(), category=cat)                                       # optional - sage.combinat sage.modules
-                sage: C.degree_on_basis = sum                                                                           # optional - sage.combinat sage.modules
-                sage: C.basis()[2,2,1].is_even()                                                                        # optional - sage.combinat sage.modules
-                False
-                sage: C.basis()[2,2].is_even()                                                                          # optional - sage.combinat sage.modules
-=======
                 sage: C = CombinatorialFreeModule(QQ, Partitions(), category=cat)       # optional - sage.combinat sage.modules
                 sage: C.degree_on_basis = sum                                           # optional - sage.combinat sage.modules
                 sage: C.basis()[2,2,1].is_even()                                        # optional - sage.combinat sage.modules
                 False
                 sage: C.basis()[2,2].is_even()                                          # optional - sage.combinat sage.modules
->>>>>>> 08060ed1
                 True
             """
             return self.is_even_odd() == 0
@@ -231,19 +215,11 @@
             EXAMPLES::
 
                 sage: cat = Algebras(QQ).WithBasis().Super()
-<<<<<<< HEAD
-                sage: C = CombinatorialFreeModule(QQ, Partitions(), category=cat)                                       # optional - sage.combinat sage.modules
-                sage: C.degree_on_basis = sum                                                                           # optional - sage.combinat sage.modules
-                sage: C.basis()[2,2,1].is_odd()                                                                         # optional - sage.combinat sage.modules
-                True
-                sage: C.basis()[2,2].is_odd()                                                                           # optional - sage.combinat sage.modules
-=======
                 sage: C = CombinatorialFreeModule(QQ, Partitions(), category=cat)       # optional - sage.combinat sage.modules
                 sage: C.degree_on_basis = sum                                           # optional - sage.combinat sage.modules
                 sage: C.basis()[2,2,1].is_odd()                                         # optional - sage.combinat sage.modules
                 True
                 sage: C.basis()[2,2].is_odd()                                           # optional - sage.combinat sage.modules
->>>>>>> 08060ed1
                 False
             """
             return self.is_even_odd() == 1