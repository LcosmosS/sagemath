--- conflicted
+++ resolved
@@ -48,13 +48,8 @@
         sage: AdditiveMagmas().AdditiveCommutative()
         Category of additive-commutative additive magmas
         sage: AdditiveMagmas().AdditiveUnital().AdditiveInverse()
-<<<<<<< HEAD
-        Category of additive inverse additive unital additive magmas
+        Category of additive-inverse additive-unital additive magmas
         sage: C = AdditiveMagmas().AdditiveAssociative().AdditiveCommutative(); C
-=======
-        Category of additive-inverse additive-unital additive magmas
-        sage: AdditiveMagmas().AdditiveAssociative().AdditiveCommutative()
->>>>>>> f4ce06aa
         Category of commutative additive semigroups
         sage: C.AdditiveUnital()
         Category of commutative additive monoids
@@ -119,14 +114,9 @@
             EXAMPLES::
 
                 sage: AdditiveMagmas().AdditiveCommutative()
-<<<<<<< HEAD
-                Category of additive commutative additive magmas
+                Category of additive-commutative additive magmas
                 sage: C = AdditiveMagmas().AdditiveAssociative().AdditiveUnital()
                 sage: C.AdditiveCommutative()
-=======
-                Category of additive-commutative additive magmas
-                sage: AdditiveMagmas().AdditiveAssociative().AdditiveUnital().AdditiveCommutative()
->>>>>>> f4ce06aa
                 Category of commutative additive monoids
                 sage: C.AdditiveCommutative() is CommutativeAdditiveMonoids()
                 True
@@ -578,13 +568,8 @@
                 EXAMPLES::
 
                     sage: C = AdditiveMagmas().AdditiveCommutative().CartesianProducts()
-<<<<<<< HEAD
                     sage: C.extra_super_categories()
-                    [Category of additive commutative additive magmas]
-=======
-                    sage: C.extra_super_categories();
                     [Category of additive-commutative additive magmas]
->>>>>>> f4ce06aa
                     sage: C.axioms()
                     frozenset({AdditiveCommutative})
                 """
@@ -918,17 +903,10 @@
                     EXAMPLES::
 
                         sage: C = AdditiveMagmas().AdditiveUnital().AdditiveInverse().CartesianProducts()
-<<<<<<< HEAD
                         sage: C.extra_super_categories()
-                        [Category of additive inverse additive unital additive magmas]
-                        sage: sorted(C.axioms())
-                        ['AdditiveInverse', 'AdditiveUnital']
-=======
-                        sage: C.extra_super_categories();
                         [Category of additive-inverse additive-unital additive magmas]
                         sage: sorted(C.axioms(), key=str)
                         [AdditiveInverse, AdditiveUnital]
->>>>>>> f4ce06aa
                     """
                     return [AdditiveMagmas().AdditiveUnital().AdditiveInverse()]
 
@@ -962,13 +940,8 @@
                 EXAMPLES::
 
                     sage: C = AdditiveMagmas().AdditiveUnital().CartesianProducts()
-<<<<<<< HEAD
                     sage: C.extra_super_categories()
-                    [Category of additive unital additive magmas]
-=======
-                    sage: C.extra_super_categories();
                     [Category of additive-unital additive magmas]
->>>>>>> f4ce06aa
                     sage: C.axioms()
                     frozenset({AdditiveUnital})
                 """
