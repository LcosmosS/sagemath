--- conflicted
+++ resolved
@@ -1,8 +1,4 @@
-<<<<<<< HEAD
-# sage.doctest: optional - sage.graphs, sage.combinat
-=======
 # sage.doctest: optional - sage.combinat sage.graphs
->>>>>>> 08060ed1
 r"""
 Finite posets
 
