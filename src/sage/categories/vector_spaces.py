--- conflicted
+++ resolved
@@ -253,11 +253,7 @@
 
                 EXAMPLES::
 
-<<<<<<< HEAD
-                    sage: Modules(QQ).WithBasis().Graded().example()                                                    # optional - sage.modules
-=======
                     sage: Modules(QQ).WithBasis().Graded().example()                                                    # optional - sage.combinat sage.modules
->>>>>>> 98b9451f
                     An example of a graded module with basis:
                      the free module on partitions over Rational Field
                 """
@@ -278,11 +274,7 @@
 
                 EXAMPLES::
 
-<<<<<<< HEAD
-                    sage: Modules(QQ).WithBasis().Graded().example()                                                    # optional - sage.modules
-=======
                     sage: Modules(QQ).WithBasis().Graded().example()                                                    # optional - sage.combinat sage.modules
->>>>>>> 98b9451f
                     An example of a graded module with basis:
                      the free module on partitions over Rational Field
                 """
