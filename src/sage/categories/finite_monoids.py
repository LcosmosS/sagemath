--- conflicted
+++ resolved
@@ -144,23 +144,14 @@
                 sage: len(BSigma3.n_cells(3))                                                                           # optional - sage.groups
                 125
 
-<<<<<<< HEAD
-                sage: BC3.homology(range(5), base_ring=GF(3))                                                           # optional - sage.groups sage.libs.pari
-=======
-                sage: BC3.homology(range(4), base_ring=GF(3))
->>>>>>> 5dd80aa9
+                sage: BC3.homology(range(4), base_ring=GF(3))                                                           # optional - sage.groups sage.libs.pari
                 {0: Vector space of dimension 0 over Finite Field of size 3,
                  1: Vector space of dimension 1 over Finite Field of size 3,
                  2: Vector space of dimension 1 over Finite Field of size 3,
                  3: Vector space of dimension 1 over Finite Field of size 3}
 
-<<<<<<< HEAD
                 sage: BC5 = groups.permutation.Cyclic(5).nerve()                                                        # optional - sage.groups
-                sage: BC5.homology(range(5), base_ring=GF(5))                                                           # optional - sage.groups sage.libs.pari
-=======
-                sage: BC5 = groups.permutation.Cyclic(5).nerve()
-                sage: BC5.homology(range(4), base_ring=GF(5))
->>>>>>> 5dd80aa9
+                sage: BC5.homology(range(4), base_ring=GF(5))                                                           # optional - sage.groups sage.libs.pari
                 {0: Vector space of dimension 0 over Finite Field of size 5,
                 1: Vector space of dimension 1 over Finite Field of size 5,
                 2: Vector space of dimension 1 over Finite Field of size 5,
