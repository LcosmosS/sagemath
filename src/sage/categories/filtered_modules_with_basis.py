--- conflicted
+++ resolved
@@ -457,11 +457,7 @@
                 ....:         return lam.remove_horizontal_border_strip(k)
                 ....:     return A.sum_of_monomials([Partition(mu).conjugate()
                 ....:                                for k in range(sum(lam) + 1)
-<<<<<<< HEAD
-                ....:                                for mu in mus])
-=======
                 ....:                                for mu in mus(k)])
->>>>>>> c1ccac07
                 sage: f = A.module_morphism(on_basis=map_on_basis,                      # optional - sage.combinat
                 ....:                       codomain=A)
                 sage: f(p1)                                                             # optional - sage.combinat
