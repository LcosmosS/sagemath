--- conflicted
+++ resolved
@@ -80,13 +80,8 @@
                     +Infinity
 
                     sage: K = GF(9)                                                     # optional - sage.rings.finite_rings
-<<<<<<< HEAD
-                    sage: H = cartesian_product([cartesian_product([Zmod(2), Zmod(9)]),
-                    ....:                        K])
-=======
                     sage: H = cartesian_product([                                       # optional - sage.rings.finite_rings
                     ....:     cartesian_product([Zmod(2), Zmod(9)]), K])
->>>>>>> 978fe20a
                     sage: z = H(((1,2), K.gen()))                                       # optional - sage.rings.finite_rings
                     sage: z.additive_order()                                            # optional - sage.rings.finite_rings
                     18
