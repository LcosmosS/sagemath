r"""
Unital algebras
"""
# ****************************************************************************
#  Copyright (C) 2011 Nicolas M. Thiery <nthiery at users.sf.net>
#
#  Distributed under the terms of the GNU General Public License (GPL)
#                  https://www.gnu.org/licenses/
# *****************************************************************************
from sage.misc.abstract_method import abstract_method
from sage.misc.cachefunc import cached_method
from sage.misc.lazy_attribute import lazy_attribute
from sage.categories.category import Category
from sage.categories.category_with_axiom import CategoryWithAxiom_over_base_ring
from sage.categories.commutative_additive_groups import CommutativeAdditiveGroups
from sage.categories.magmas import Magmas
from sage.categories.morphism import SetMorphism
from sage.categories.homset import Hom
from sage.categories.rings import Rings
from sage.categories.magmatic_algebras import MagmaticAlgebras


class UnitalAlgebras(CategoryWithAxiom_over_base_ring):
    """
    The category of non-associative algebras over a given base ring.

    A non-associative algebra over a ring `R` is a module over `R`
    which s also a unital magma.

    .. WARNING::

        Until :trac:`15043` is implemented, :class:`Algebras` is the
        category of associative unital algebras; thus, unlike the name
        suggests, :class:`UnitalAlgebras` is not a subcategory of
        :class:`Algebras` but of
        :class:`~.magmatic_algebras.MagmaticAlgebras`.

    EXAMPLES::

        sage: from sage.categories.unital_algebras import UnitalAlgebras
        sage: C = UnitalAlgebras(ZZ); C
        Category of unital algebras over Integer Ring

    TESTS::

        sage: from sage.categories.magmatic_algebras import MagmaticAlgebras
        sage: C is MagmaticAlgebras(ZZ).Unital()
        True
        sage: TestSuite(C).run()
    """
    _base_category_class_and_axiom = (MagmaticAlgebras, "Unital")

    class ParentMethods:
        def from_base_ring(self, r):
            """
            Return the canonical embedding of ``r`` into ``self``.

            INPUT:

            - ``r`` -- an element of ``self.base_ring()``

            EXAMPLES::

<<<<<<< HEAD
                sage: A = AlgebrasWithBasis(QQ).example(); A                                                            # optional - sage.combinat sage.modules
                An example of an algebra with basis:
                 the free algebra on the generators ('a', 'b', 'c') over Rational Field
                sage: A.from_base_ring(1)                                                                               # optional - sage.combinat sage.modules
=======
                sage: A = AlgebrasWithBasis(QQ).example(); A                            # optional - sage.combinat sage.modules
                An example of an algebra with basis:
                 the free algebra on the generators ('a', 'b', 'c') over Rational Field
                sage: A.from_base_ring(1)                                               # optional - sage.combinat sage.modules
>>>>>>> a36b1230
                B[word: ]
            """
            return self.one()._lmul_(r)

        def __init_extra__(self):
            """
            Declare the canonical coercion from ``self.base_ring()``
            to ``self``, if there has been none before.

            EXAMPLES::

<<<<<<< HEAD
                sage: A = AlgebrasWithBasis(QQ).example(); A                                                            # optional - sage.combinat sage.modules
                An example of an algebra with basis:
                 the free algebra on the generators ('a', 'b', 'c') over Rational Field
                sage: coercion_model = sage.structure.element.get_coercion_model()
                sage: coercion_model.discover_coercion(QQ, A)                                                           # optional - sage.combinat sage.modules
=======
                sage: A = AlgebrasWithBasis(QQ).example(); A                            # optional - sage.combinat sage.modules
                An example of an algebra with basis:
                 the free algebra on the generators ('a', 'b', 'c') over Rational Field
                sage: coercion_model = sage.structure.element.get_coercion_model()
                sage: coercion_model.discover_coercion(QQ, A)                           # optional - sage.combinat sage.modules
>>>>>>> a36b1230
                ((map internal to coercion system -- copy before use)
                 Generic morphism:
                   From: Rational Field
                   To:   An example of an algebra with basis:
                          the free algebra on the generators ('a', 'b', 'c') over Rational Field,
                 None)
<<<<<<< HEAD
                sage: A(1)          # indirect doctest                                                                  # optional - sage.combinat sage.modules
=======
                sage: A(1)          # indirect doctest                                  # optional - sage.combinat sage.modules
>>>>>>> a36b1230
                B[word: ]

            TESTS:

            Ensure that :trac:`28328` is fixed and that non-associative
            algebras are supported::

<<<<<<< HEAD
                sage: class Foo(CombinatorialFreeModule):                                                               # optional - sage.modules
=======
                sage: class Foo(CombinatorialFreeModule):                               # optional - sage.modules
>>>>>>> a36b1230
                ....:     def one(self):
                ....:         return self.monomial(0)
                sage: from sage.categories.magmatic_algebras import MagmaticAlgebras
                sage: C = MagmaticAlgebras(QQ).WithBasis().Unital()
<<<<<<< HEAD
                sage: F = Foo(QQ, (1,), category=C)                                                                     # optional - sage.modules
                sage: F(0)                                                                                              # optional - sage.modules
                0
                sage: F(3)                                                                                              # optional - sage.modules
=======
                sage: F = Foo(QQ, (1,), category=C)                                     # optional - sage.modules
                sage: F(0)                                                              # optional - sage.modules
                0
                sage: F(3)                                                              # optional - sage.modules
>>>>>>> a36b1230
                3*B[0]

                sage: class Bar(Parent):
                ....:     _no_generic_basering_coercion = True
                sage: Bar(category=Algebras(QQ))
                doctest:warning...:
                DeprecationWarning: the attribute _no_generic_basering_coercion is deprecated, implement _coerce_map_from_base_ring() instead
                See https://github.com/sagemath/sage/issues/19225 for details.
                <__main__.Bar_with_category object at 0x...>
            """
            if getattr(self, '_no_generic_basering_coercion', False):
                from sage.misc.superseded import deprecation
                deprecation(19225, "the attribute _no_generic_basering_coercion is deprecated, implement _coerce_map_from_base_ring() instead")
                return

            base_ring = self.base_ring()
            if base_ring is self:
                # There are rings that are their own base rings. No need to register that.
                return
            if self._is_coercion_cached(base_ring):
                # We will not use any generic stuff, since a (presumably) better conversion
                # has already been registered.
                return
            if base_ring is None:
                # It may happen that self.base_ring() is not initialised at this point.
                return

            mor = self._coerce_map_from_base_ring()
            if mor is not None:
                mor._make_weak_references()
                try:
                    self.register_coercion(mor)
                except AssertionError:
                    pass

        def _coerce_map_from_(self, other):
            """
            Return a coercion map from ``other`` to ``self``, or ``None``.

            TESTS:

            Check that :trac:`19225` is solved::

                sage: A = cartesian_product((QQ['z'],)); A
                The Cartesian product of (Univariate Polynomial Ring in z over Rational Field,)
                sage: A.coerce_map_from(ZZ)
                Composite map:
                  From: Integer Ring
                  To:   The Cartesian product of (Univariate Polynomial Ring in z over Rational Field,)
                  Defn:   Natural morphism:
                          From: Integer Ring
                          To:   Rational Field
                        then
                          Generic morphism:
                          From: Rational Field
                          To:   The Cartesian product of (Univariate Polynomial Ring in z over Rational Field,)
                sage: A(1)
                (1,)
            """
            if other is self.base_ring():
                return self._coerce_map_from_base_ring()
            else:
                return self._coerce_map_via([self.base_ring()], other)

        def _coerce_map_from_base_ring(self):
            """
            Return a suitable coercion map from the base ring of ``self``.

            TESTS::

                sage: A = cartesian_product((QQ['z'],)); A
                The Cartesian product of (Univariate Polynomial Ring in z over Rational Field,)
                sage: A.base_ring()
                Rational Field
                sage: A._coerce_map_from_base_ring()
                Generic morphism:
                From: Rational Field
                To:   The Cartesian product of (Univariate Polynomial Ring in z over Rational Field,)

            Check that :trac:`29312` is fixed::

<<<<<<< HEAD
                sage: F.<x,y,z> = FreeAlgebra(QQ, implementation='letterplace')                                         # optional - sage.combinat sage.modules
                sage: F._coerce_map_from_base_ring()                                                                    # optional - sage.combinat sage.modules
=======
                sage: F.<x,y,z> = FreeAlgebra(QQ, implementation='letterplace')         # optional - sage.combinat sage.modules
                sage: F._coerce_map_from_base_ring()                                    # optional - sage.combinat sage.modules
>>>>>>> a36b1230
                Generic morphism:
                  From: Rational Field
                  To:   Free Associative Unital Algebra on 3 generators (x, y, z) over Rational Field
            """
            base_ring = self.base_ring()

            # Pick a homset for the morphism to live in...
            if self in Rings():
                # The algebra is associative, and thus a ring. The
                # base ring is also a ring. Everything is OK.
                H = Hom(base_ring, self, Rings())
            else:
                # If the algebra isn't associative, we would like to
                # use the category of unital magmatic algebras (which
                # are not necessarily associative) instead. But,
                # unfortunately, certain important rings like QQ
                # aren't in that category. As a result, we have to use
                # something weaker.
                cat = Magmas().Unital()
                cat = Category.join([cat, CommutativeAdditiveGroups()])
                cat = cat.Distributive()
                H = Hom(base_ring, self, cat)

            # We need to construct a coercion from the base ring to self.
            #
            # There is a generic method from_base_ring(), that just does
            # multiplication with the multiplicative unit. However, the
            # unit is constructed repeatedly, which is slow.
            # So, if the unit is available *now*, then we can create a
            # faster coercion map.
            #
            # This only applies for the generic from_base_ring() method.
            # If there is a specialised from_base_ring(), then it should
            # be used unconditionally.
            generic_from_base_ring = self.category().parent_class.from_base_ring
            from_base_ring = self.from_base_ring   # bound method
            if from_base_ring.__func__ != generic_from_base_ring:
                # Custom from_base_ring()
                use_from_base_ring = True
            elif isinstance(generic_from_base_ring, lazy_attribute):
                # If the category implements from_base_ring() as lazy
                # attribute, then we always use it.
                # This is for backwards compatibility, see Issue #25181
                use_from_base_ring = True
            else:
                try:
                    one = self.one()
                    use_from_base_ring = False
                except (NotImplementedError, AttributeError, TypeError):
                    # The unit is not available, yet. But there are cases
                    # in which it will be available later. So, we use
                    # the generic from_base_ring() after all.
                    use_from_base_ring = True

            mor = None
            if use_from_base_ring:
                mor = SetMorphism(function=from_base_ring, parent=H)
            else:
                # We have the multiplicative unit, so implement the
                # coercion from the base ring as multiplying with that.
                #
                # But first we check that it actually works. If not,
                # then the generic implementation of from_base_ring()
                # would fail as well so we don't use it.
                try:
                    if one._lmul_(base_ring.an_element()) is not None:
                        # There are cases in which lmul returns None,
                        # which means that it's not implemented.
                        # One example: Hecke algebras.
                        mor = SetMorphism(function=one._lmul_, parent=H)
                except (NotImplementedError, AttributeError, TypeError):
                    pass
            return mor

    class WithBasis(CategoryWithAxiom_over_base_ring):

        class ParentMethods:

            @abstract_method(optional=True)
            def one_basis(self):
                """
                When the one of an algebra with basis is an element of
                this basis, this optional method can return the index of
                this element. This is used to provide a default
                implementation of :meth:`.one`, and an optimized default
                implementation of :meth:`.from_base_ring`.

                EXAMPLES::

<<<<<<< HEAD
                    sage: A = AlgebrasWithBasis(QQ).example()                                                           # optional - sage.combinat sage.modules
                    sage: A.one_basis()                                                                                 # optional - sage.combinat sage.modules
                    word:
                    sage: A.one()                                                                                       # optional - sage.combinat sage.modules
                    B[word: ]
                    sage: A.from_base_ring(4)                                                                           # optional - sage.combinat sage.modules
=======
                    sage: A = AlgebrasWithBasis(QQ).example()                           # optional - sage.combinat sage.modules
                    sage: A.one_basis()                                                 # optional - sage.combinat sage.modules
                    word:
                    sage: A.one()                                                       # optional - sage.combinat sage.modules
                    B[word: ]
                    sage: A.from_base_ring(4)                                           # optional - sage.combinat sage.modules
>>>>>>> a36b1230
                    4*B[word: ]
                """

            @cached_method
            def one_from_one_basis(self):
                """
                Return the one of the algebra, as per
                :meth:`Monoids.ParentMethods.one()
                <sage.categories.monoids.Monoids.ParentMethods.one>`

                By default, this is implemented from
                :meth:`.one_basis`, if available.

                EXAMPLES::

<<<<<<< HEAD
                    sage: A = AlgebrasWithBasis(QQ).example()                                                           # optional - sage.combinat sage.modules
                    sage: A.one_basis()                                                                                 # optional - sage.combinat sage.modules
                    word:
                    sage: A.one_from_one_basis()                                                                        # optional - sage.combinat sage.modules
                    B[word: ]
                    sage: A.one()                                                                                       # optional - sage.combinat sage.modules
=======
                    sage: A = AlgebrasWithBasis(QQ).example()                           # optional - sage.combinat sage.modules
                    sage: A.one_basis()                                                 # optional - sage.combinat sage.modules
                    word:
                    sage: A.one_from_one_basis()                                        # optional - sage.combinat sage.modules
                    B[word: ]
                    sage: A.one()                                                       # optional - sage.combinat sage.modules
>>>>>>> a36b1230
                    B[word: ]

                TESTS:

                Try to check that :trac:`5843` Heisenbug is fixed::

<<<<<<< HEAD
                    sage: A = AlgebrasWithBasis(QQ).example()                                                           # optional - sage.combinat sage.modules
                    sage: B = AlgebrasWithBasis(QQ).example(('a', 'c'))                                                 # optional - sage.combinat sage.modules
                    sage: A == B                                                                                        # optional - sage.combinat sage.modules
                    False
                    sage: Aone = A.one_from_one_basis                                                                   # optional - sage.combinat sage.modules
                    sage: Bone = B.one_from_one_basis                                                                   # optional - sage.combinat sage.modules
                    sage: Aone is Bone                                                                                  # optional - sage.combinat sage.modules
=======
                    sage: A = AlgebrasWithBasis(QQ).example()                           # optional - sage.combinat sage.modules
                    sage: B = AlgebrasWithBasis(QQ).example(('a', 'c'))                 # optional - sage.combinat sage.modules
                    sage: A == B                                                        # optional - sage.combinat sage.modules
                    False
                    sage: Aone = A.one_from_one_basis                                   # optional - sage.combinat sage.modules
                    sage: Bone = B.one_from_one_basis                                   # optional - sage.combinat sage.modules
                    sage: Aone is Bone                                                  # optional - sage.combinat sage.modules
>>>>>>> a36b1230
                    False

               Even if called in the wrong order, they should returns their
               respective one::

<<<<<<< HEAD
                    sage: Bone().parent() is B                                                                          # optional - sage.combinat sage.modules
                    True
                    sage: Aone().parent() is A                                                                          # optional - sage.combinat sage.modules
=======
                    sage: Bone().parent() is B                                          # optional - sage.combinat sage.modules
                    True
                    sage: Aone().parent() is A                                          # optional - sage.combinat sage.modules
>>>>>>> a36b1230
                    True
                """
                return self.monomial(self.one_basis()) #.

            @lazy_attribute
            def one(self):
                r"""
                Return the multiplicative unit element.

                EXAMPLES::

<<<<<<< HEAD
                    sage: A = AlgebrasWithBasis(QQ).example()                                                           # optional - sage.combinat sage.modules
                    sage: A.one_basis()                                                                                 # optional - sage.combinat sage.modules
                    word:
                    sage: A.one()                                                                                       # optional - sage.combinat sage.modules
=======
                    sage: A = AlgebrasWithBasis(QQ).example()                           # optional - sage.combinat sage.modules
                    sage: A.one_basis()                                                 # optional - sage.combinat sage.modules
                    word:
                    sage: A.one()                                                       # optional - sage.combinat sage.modules
>>>>>>> a36b1230
                    B[word: ]
                """
                if self.one_basis is NotImplemented:
                    return NotImplemented
                return self.one_from_one_basis

            @lazy_attribute
            def from_base_ring(self):
                """
                TESTS::

<<<<<<< HEAD
                    sage: A = AlgebrasWithBasis(QQ).example()                                                           # optional - sage.combinat sage.modules
                    sage: A.from_base_ring(3)                                                                           # optional - sage.combinat sage.modules
=======
                    sage: A = AlgebrasWithBasis(QQ).example()                           # optional - sage.combinat sage.modules
                    sage: A.from_base_ring(3)                                           # optional - sage.combinat sage.modules
>>>>>>> a36b1230
                    3*B[word: ]
                """
                if self.one_basis is NotImplemented:
                    return NotImplemented
                return self.from_base_ring_from_one_basis

            def from_base_ring_from_one_basis(self, r):
                """
                Implement the canonical embedding from the ground ring.

                INPUT:

                - ``r`` -- an element of the coefficient ring

                EXAMPLES::

<<<<<<< HEAD
                    sage: A = AlgebrasWithBasis(QQ).example()                                                           # optional - sage.combinat sage.modules
                    sage: A.from_base_ring_from_one_basis(3)                                                            # optional - sage.combinat sage.modules
                    3*B[word: ]
                    sage: A.from_base_ring(3)                                                                           # optional - sage.combinat sage.modules
                    3*B[word: ]
                    sage: A(3)                                                                                          # optional - sage.combinat sage.modules
=======
                    sage: A = AlgebrasWithBasis(QQ).example()                           # optional - sage.combinat sage.modules
                    sage: A.from_base_ring_from_one_basis(3)                            # optional - sage.combinat sage.modules
                    3*B[word: ]
                    sage: A.from_base_ring(3)                                           # optional - sage.combinat sage.modules
                    3*B[word: ]
                    sage: A(3)                                                          # optional - sage.combinat sage.modules
>>>>>>> a36b1230
                    3*B[word: ]
                """
                return self.term(self.one_basis(), r)<|MERGE_RESOLUTION|>--- conflicted
+++ resolved
@@ -61,17 +61,10 @@
 
             EXAMPLES::
 
-<<<<<<< HEAD
-                sage: A = AlgebrasWithBasis(QQ).example(); A                                                            # optional - sage.combinat sage.modules
-                An example of an algebra with basis:
-                 the free algebra on the generators ('a', 'b', 'c') over Rational Field
-                sage: A.from_base_ring(1)                                                                               # optional - sage.combinat sage.modules
-=======
                 sage: A = AlgebrasWithBasis(QQ).example(); A                            # optional - sage.combinat sage.modules
                 An example of an algebra with basis:
                  the free algebra on the generators ('a', 'b', 'c') over Rational Field
                 sage: A.from_base_ring(1)                                               # optional - sage.combinat sage.modules
->>>>>>> a36b1230
                 B[word: ]
             """
             return self.one()._lmul_(r)
@@ -83,30 +76,18 @@
 
             EXAMPLES::
 
-<<<<<<< HEAD
-                sage: A = AlgebrasWithBasis(QQ).example(); A                                                            # optional - sage.combinat sage.modules
-                An example of an algebra with basis:
-                 the free algebra on the generators ('a', 'b', 'c') over Rational Field
-                sage: coercion_model = sage.structure.element.get_coercion_model()
-                sage: coercion_model.discover_coercion(QQ, A)                                                           # optional - sage.combinat sage.modules
-=======
                 sage: A = AlgebrasWithBasis(QQ).example(); A                            # optional - sage.combinat sage.modules
                 An example of an algebra with basis:
                  the free algebra on the generators ('a', 'b', 'c') over Rational Field
                 sage: coercion_model = sage.structure.element.get_coercion_model()
                 sage: coercion_model.discover_coercion(QQ, A)                           # optional - sage.combinat sage.modules
->>>>>>> a36b1230
                 ((map internal to coercion system -- copy before use)
                  Generic morphism:
                    From: Rational Field
                    To:   An example of an algebra with basis:
                           the free algebra on the generators ('a', 'b', 'c') over Rational Field,
                  None)
-<<<<<<< HEAD
-                sage: A(1)          # indirect doctest                                                                  # optional - sage.combinat sage.modules
-=======
                 sage: A(1)          # indirect doctest                                  # optional - sage.combinat sage.modules
->>>>>>> a36b1230
                 B[word: ]
 
             TESTS:
@@ -114,26 +95,15 @@
             Ensure that :trac:`28328` is fixed and that non-associative
             algebras are supported::
 
-<<<<<<< HEAD
-                sage: class Foo(CombinatorialFreeModule):                                                               # optional - sage.modules
-=======
                 sage: class Foo(CombinatorialFreeModule):                               # optional - sage.modules
->>>>>>> a36b1230
                 ....:     def one(self):
                 ....:         return self.monomial(0)
                 sage: from sage.categories.magmatic_algebras import MagmaticAlgebras
                 sage: C = MagmaticAlgebras(QQ).WithBasis().Unital()
-<<<<<<< HEAD
-                sage: F = Foo(QQ, (1,), category=C)                                                                     # optional - sage.modules
-                sage: F(0)                                                                                              # optional - sage.modules
-                0
-                sage: F(3)                                                                                              # optional - sage.modules
-=======
                 sage: F = Foo(QQ, (1,), category=C)                                     # optional - sage.modules
                 sage: F(0)                                                              # optional - sage.modules
                 0
                 sage: F(3)                                                              # optional - sage.modules
->>>>>>> a36b1230
                 3*B[0]
 
                 sage: class Bar(Parent):
@@ -215,13 +185,8 @@
 
             Check that :trac:`29312` is fixed::
 
-<<<<<<< HEAD
-                sage: F.<x,y,z> = FreeAlgebra(QQ, implementation='letterplace')                                         # optional - sage.combinat sage.modules
-                sage: F._coerce_map_from_base_ring()                                                                    # optional - sage.combinat sage.modules
-=======
                 sage: F.<x,y,z> = FreeAlgebra(QQ, implementation='letterplace')         # optional - sage.combinat sage.modules
                 sage: F._coerce_map_from_base_ring()                                    # optional - sage.combinat sage.modules
->>>>>>> a36b1230
                 Generic morphism:
                   From: Rational Field
                   To:   Free Associative Unital Algebra on 3 generators (x, y, z) over Rational Field
@@ -311,21 +276,12 @@
 
                 EXAMPLES::
 
-<<<<<<< HEAD
-                    sage: A = AlgebrasWithBasis(QQ).example()                                                           # optional - sage.combinat sage.modules
-                    sage: A.one_basis()                                                                                 # optional - sage.combinat sage.modules
-                    word:
-                    sage: A.one()                                                                                       # optional - sage.combinat sage.modules
-                    B[word: ]
-                    sage: A.from_base_ring(4)                                                                           # optional - sage.combinat sage.modules
-=======
                     sage: A = AlgebrasWithBasis(QQ).example()                           # optional - sage.combinat sage.modules
                     sage: A.one_basis()                                                 # optional - sage.combinat sage.modules
                     word:
                     sage: A.one()                                                       # optional - sage.combinat sage.modules
                     B[word: ]
                     sage: A.from_base_ring(4)                                           # optional - sage.combinat sage.modules
->>>>>>> a36b1230
                     4*B[word: ]
                 """
 
@@ -341,36 +297,18 @@
 
                 EXAMPLES::
 
-<<<<<<< HEAD
-                    sage: A = AlgebrasWithBasis(QQ).example()                                                           # optional - sage.combinat sage.modules
-                    sage: A.one_basis()                                                                                 # optional - sage.combinat sage.modules
-                    word:
-                    sage: A.one_from_one_basis()                                                                        # optional - sage.combinat sage.modules
-                    B[word: ]
-                    sage: A.one()                                                                                       # optional - sage.combinat sage.modules
-=======
                     sage: A = AlgebrasWithBasis(QQ).example()                           # optional - sage.combinat sage.modules
                     sage: A.one_basis()                                                 # optional - sage.combinat sage.modules
                     word:
                     sage: A.one_from_one_basis()                                        # optional - sage.combinat sage.modules
                     B[word: ]
                     sage: A.one()                                                       # optional - sage.combinat sage.modules
->>>>>>> a36b1230
                     B[word: ]
 
                 TESTS:
 
                 Try to check that :trac:`5843` Heisenbug is fixed::
 
-<<<<<<< HEAD
-                    sage: A = AlgebrasWithBasis(QQ).example()                                                           # optional - sage.combinat sage.modules
-                    sage: B = AlgebrasWithBasis(QQ).example(('a', 'c'))                                                 # optional - sage.combinat sage.modules
-                    sage: A == B                                                                                        # optional - sage.combinat sage.modules
-                    False
-                    sage: Aone = A.one_from_one_basis                                                                   # optional - sage.combinat sage.modules
-                    sage: Bone = B.one_from_one_basis                                                                   # optional - sage.combinat sage.modules
-                    sage: Aone is Bone                                                                                  # optional - sage.combinat sage.modules
-=======
                     sage: A = AlgebrasWithBasis(QQ).example()                           # optional - sage.combinat sage.modules
                     sage: B = AlgebrasWithBasis(QQ).example(('a', 'c'))                 # optional - sage.combinat sage.modules
                     sage: A == B                                                        # optional - sage.combinat sage.modules
@@ -378,21 +316,14 @@
                     sage: Aone = A.one_from_one_basis                                   # optional - sage.combinat sage.modules
                     sage: Bone = B.one_from_one_basis                                   # optional - sage.combinat sage.modules
                     sage: Aone is Bone                                                  # optional - sage.combinat sage.modules
->>>>>>> a36b1230
                     False
 
                Even if called in the wrong order, they should returns their
                respective one::
 
-<<<<<<< HEAD
-                    sage: Bone().parent() is B                                                                          # optional - sage.combinat sage.modules
-                    True
-                    sage: Aone().parent() is A                                                                          # optional - sage.combinat sage.modules
-=======
                     sage: Bone().parent() is B                                          # optional - sage.combinat sage.modules
                     True
                     sage: Aone().parent() is A                                          # optional - sage.combinat sage.modules
->>>>>>> a36b1230
                     True
                 """
                 return self.monomial(self.one_basis()) #.
@@ -404,17 +335,10 @@
 
                 EXAMPLES::
 
-<<<<<<< HEAD
-                    sage: A = AlgebrasWithBasis(QQ).example()                                                           # optional - sage.combinat sage.modules
-                    sage: A.one_basis()                                                                                 # optional - sage.combinat sage.modules
-                    word:
-                    sage: A.one()                                                                                       # optional - sage.combinat sage.modules
-=======
                     sage: A = AlgebrasWithBasis(QQ).example()                           # optional - sage.combinat sage.modules
                     sage: A.one_basis()                                                 # optional - sage.combinat sage.modules
                     word:
                     sage: A.one()                                                       # optional - sage.combinat sage.modules
->>>>>>> a36b1230
                     B[word: ]
                 """
                 if self.one_basis is NotImplemented:
@@ -426,13 +350,8 @@
                 """
                 TESTS::
 
-<<<<<<< HEAD
-                    sage: A = AlgebrasWithBasis(QQ).example()                                                           # optional - sage.combinat sage.modules
-                    sage: A.from_base_ring(3)                                                                           # optional - sage.combinat sage.modules
-=======
                     sage: A = AlgebrasWithBasis(QQ).example()                           # optional - sage.combinat sage.modules
                     sage: A.from_base_ring(3)                                           # optional - sage.combinat sage.modules
->>>>>>> a36b1230
                     3*B[word: ]
                 """
                 if self.one_basis is NotImplemented:
@@ -449,21 +368,12 @@
 
                 EXAMPLES::
 
-<<<<<<< HEAD
-                    sage: A = AlgebrasWithBasis(QQ).example()                                                           # optional - sage.combinat sage.modules
-                    sage: A.from_base_ring_from_one_basis(3)                                                            # optional - sage.combinat sage.modules
-                    3*B[word: ]
-                    sage: A.from_base_ring(3)                                                                           # optional - sage.combinat sage.modules
-                    3*B[word: ]
-                    sage: A(3)                                                                                          # optional - sage.combinat sage.modules
-=======
                     sage: A = AlgebrasWithBasis(QQ).example()                           # optional - sage.combinat sage.modules
                     sage: A.from_base_ring_from_one_basis(3)                            # optional - sage.combinat sage.modules
                     3*B[word: ]
                     sage: A.from_base_ring(3)                                           # optional - sage.combinat sage.modules
                     3*B[word: ]
                     sage: A(3)                                                          # optional - sage.combinat sage.modules
->>>>>>> a36b1230
                     3*B[word: ]
                 """
                 return self.term(self.one_basis(), r)