--- conflicted
+++ resolved
@@ -2356,15 +2356,9 @@
                 examples, with two modules `A` and `B`::
 
                     sage: A = CombinatorialFreeModule(ZZ, [1,2], prefix="A")            # optional - sage.modules
-<<<<<<< HEAD
-                    sage: A.rename("A")
-                    sage: B = CombinatorialFreeModule(ZZ, [3,4], prefix="B")            # optional - sage.modules
-                    sage: B.rename("B")
-=======
                     sage: A.rename("A")                                                 # optional - sage.modules
                     sage: B = CombinatorialFreeModule(ZZ, [3,4], prefix="B")            # optional - sage.modules
                     sage: B.rename("B")                                                 # optional - sage.modules
->>>>>>> 978fe20a
 
                 and `f` the bilinear morphism `(a,b) \mapsto b \otimes a`
                 from `A \times B` to `B \otimes A`::
