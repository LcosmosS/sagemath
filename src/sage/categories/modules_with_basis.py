--- conflicted
+++ resolved
@@ -945,17 +945,10 @@
             EXAMPLES::
 
                 sage: C = AlgebrasWithBasis(QQ)
-<<<<<<< HEAD
-                sage: A = C.example(); A.rename("A")                                                                    # optional - sage.modules
-                sage: A.tensor(A, A)                                                                                    # optional - sage.modules
-                A # A # A
-                sage: A.rename(None)                                                                                    # optional - sage.modules
-=======
                 sage: A = C.example(); A.rename("A")                                                                    # optional - sage.combinat sage.modules
                 sage: A.tensor(A, A)                                                                                    # optional - sage.combinat sage.modules
                 A # A # A
                 sage: A.rename(None)                                                                                    # optional - sage.combinat sage.modules
->>>>>>> 98b9451f
             """
             constructor = kwargs.pop('constructor', tensor)
             cat = constructor.category_from_parents(parents)
@@ -1103,13 +1096,8 @@
             EXAMPLES::
 
                 sage: m = matrix([[0,1], [1,1]])                                                                        # optional - sage.modules
-<<<<<<< HEAD
-                sage: J.<a,b,c> = JordanAlgebra(m)                                                                      # optional - sage.modules
-                sage: J.term(1, -2)                                                                                     # optional - sage.modules
-=======
                 sage: J.<a,b,c> = JordanAlgebra(m)                                                                      # optional - sage.combinat sage.modules
                 sage: J.term(1, -2)                                                                                     # optional - sage.combinat sage.modules
->>>>>>> 98b9451f
                 0 + (-2, 0)
 
             Design: should this do coercion on the coefficient ring?
@@ -1134,13 +1122,8 @@
             EXAMPLES::
 
                 sage: m = matrix([[0,1], [1,1]])                                                                        # optional - sage.modules
-<<<<<<< HEAD
-                sage: J.<a,b,c> = JordanAlgebra(m)                                                                      # optional - sage.modules
-                sage: J.sum_of_terms([(0, 2), (2, -3)])                                                                 # optional - sage.modules
-=======
                 sage: J.<a,b,c> = JordanAlgebra(m)                                                                      # optional - sage.combinat sage.modules
                 sage: J.sum_of_terms([(0, 2), (2, -3)])                                                                 # optional - sage.combinat sage.modules
->>>>>>> 98b9451f
                 2 + (0, -3)
             """
             return self.sum(self.term(index, coeff) for (index, coeff) in terms)
@@ -2135,15 +2118,9 @@
             EXAMPLES::
 
                 sage: C = AlgebrasWithBasis(QQ)
-<<<<<<< HEAD
-                sage: A = C.example()                                                                                   # optional - sage.modules
-                sage: a, b, c = A.algebra_generators()                                                                  # optional - sage.modules
-                sage: a.tensor(b, c)                                                                                    # optional - sage.modules
-=======
                 sage: A = C.example()                                                                                   # optional - sage.combinat sage.modules
                 sage: a, b, c = A.algebra_generators()                                                                  # optional - sage.combinat sage.modules
                 sage: a.tensor(b, c)                                                                                    # optional - sage.combinat sage.modules
->>>>>>> 98b9451f
                 B[word: a] # B[word: b] # B[word: c]
 
             FIXME: is this a policy that we want to enforce on all parents?
@@ -2292,19 +2269,6 @@
                 """
                 EXAMPLES::
 
-<<<<<<< HEAD
-                    sage: A = AlgebrasWithBasis(QQ).example(); A                                                        # optional - sage.modules
-                    An example of an algebra with basis:
-                     the free algebra on the generators ('a', 'b', 'c') over Rational Field
-                    sage: B = HopfAlgebrasWithBasis(QQ).example(); B                                                    # optional - sage.modules
-                    An example of Hopf algebra with basis:
-                     the group algebra of the Dihedral group of order 6 as a permutation group over Rational Field
-                    sage: A.an_element()                                                                                # optional - sage.modules
-                    B[word: ] + 2*B[word: a] + 3*B[word: b] + B[word: bab]
-                    sage: B.an_element()                                                                                # optional - sage.modules
-                    B[()] + B[(1,2)] + 3*B[(1,2,3)] + 2*B[(1,3,2)]
-                    sage: cartesian_product((A, B, A)).an_element()           # indirect doctest                        # optional - sage.modules
-=======
                     sage: A = AlgebrasWithBasis(QQ).example(); A                                                        # optional - sage.combinat sage.modules
                     An example of an algebra with basis:
                      the free algebra on the generators ('a', 'b', 'c') over Rational Field
@@ -2316,7 +2280,6 @@
                     sage: B.an_element()                                                                                # optional - sage.combinat sage.modules
                     B[()] + B[(1,2)] + 3*B[(1,2,3)] + 2*B[(1,3,2)]
                     sage: cartesian_product((A, B, A)).an_element()           # indirect doctest                        # optional - sage.combinat sage.modules
->>>>>>> 98b9451f
                     2*B[(0, word: )] + 2*B[(0, word: a)] + 3*B[(0, word: b)]
                 """
                 from .cartesian_product import cartesian_product
