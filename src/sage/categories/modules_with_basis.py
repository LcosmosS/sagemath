r"""
Modules With Basis

AUTHORS:

- Nicolas M. Thiery (2008-2014): initial revision, axiomatization
- Jason Bandlow and Florent Hivert (2010): Triangular Morphisms
- Christian Stump (2010): :trac:`9648` module_morphism's to a wider class
  of codomains
"""
#*****************************************************************************
#  Copyright (C) 2008 Teresa Gomez-Diaz (CNRS) <Teresa.Gomez-Diaz@univ-mlv.fr>
#                2008-2014 Nicolas M. Thiery <nthiery at users.sf.net>
#
#  Distributed under the terms of the GNU General Public License (GPL)
#                  http://www.gnu.org/licenses/
#******************************************************************************

from sage.misc.lazy_import import LazyImport, lazy_import
from sage.misc.lazy_attribute import lazy_attribute
from sage.misc.cachefunc import cached_method
from sage.misc.abstract_method import abstract_method
from sage.categories.homsets import HomsetsCategory
from sage.categories.cartesian_product import CartesianProductsCategory
from sage.categories.tensor import tensor, TensorProductsCategory
from sage.categories.dual import DualObjectsCategory
from sage.categories.category_with_axiom import CategoryWithAxiom_over_base_ring
from sage.categories.fields import Fields
from sage.categories.modules import Modules
from sage.categories.poor_man_map import PoorManMap
from sage.structure.element import Element, parent


lazy_import('sage.modules.with_basis.morphism',
            ['ModuleMorphismByLinearity',
             'ModuleMorphismFromMatrix',
             'ModuleMorphismFromFunction',
             'DiagonalModuleMorphism',
             'TriangularModuleMorphismByLinearity',
             'TriangularModuleMorphismFromFunction'])


class ModulesWithBasis(CategoryWithAxiom_over_base_ring):
    """
    The category of modules with a distinguished basis.

    The elements are represented by expanding them in the distinguished basis.
    The morphisms are not required to respect the distinguished basis.

    EXAMPLES::

        sage: ModulesWithBasis(ZZ)
        Category of modules with basis over Integer Ring
        sage: ModulesWithBasis(ZZ).super_categories()
        [Category of modules over Integer Ring]

    If the base ring is actually a field, this constructs instead the
    category of vector spaces with basis::

        sage: ModulesWithBasis(QQ)
        Category of vector spaces with basis over Rational Field

        sage: ModulesWithBasis(QQ).super_categories()
        [Category of modules with basis over Rational Field,
         Category of vector spaces over Rational Field]

    Let `X` and `Y` be two modules with basis. We can build `Hom(X,Y)`::

        sage: X = CombinatorialFreeModule(QQ, [1,2]); X.__custom_name = "X"             # optional - sage.modules
        sage: Y = CombinatorialFreeModule(QQ, [3,4]); Y.__custom_name = "Y"             # optional - sage.modules
        sage: H = Hom(X, Y); H                                                          # optional - sage.modules
        Set of Morphisms from X to Y
         in Category of finite dimensional vector spaces with basis over Rational Field

    The simplest morphism is the zero map::

        sage: H.zero()     # todo: move this test into module once we have an example   # optional - sage.modules
        Generic morphism:
          From: X
          To:   Y

    which we can apply to elements of `X`::

        sage: x = X.monomial(1) + 3 * X.monomial(2)                                     # optional - sage.modules
        sage: H.zero()(x)                                                               # optional - sage.modules
        0

    EXAMPLES:

    We now construct a more interesting morphism by extending a
    function by linearity::

        sage: phi = H(on_basis=lambda i: Y.monomial(i + 2)); phi                        # optional - sage.modules
        Generic morphism:
          From: X
          To:   Y
        sage: phi(x)                                                                    # optional - sage.modules
        B[3] + 3*B[4]

    We can retrieve the function acting on indices of the basis::

        sage: f = phi.on_basis()                                                        # optional - sage.modules
        sage: f(1), f(2)                                                                # optional - sage.modules
        (B[3], B[4])

    `Hom(X,Y)` has a natural module structure (except for the zero,
    the operations are not yet implemented though). However since the
    dimension is not necessarily finite, it is not a module with
    basis; but see :class:`FiniteDimensionalModulesWithBasis` and
    :class:`GradedModulesWithBasis`::

        sage: H in ModulesWithBasis(QQ), H in Modules(QQ)                               # optional - sage.modules
        (False, True)

    Some more playing around with categories and higher order homsets::

        sage: H.category()                                                              # optional - sage.modules
        Category of homsets of modules with basis over Rational Field
        sage: Hom(H, H).category()                                                      # optional - sage.modules
        Category of endsets of homsets of modules with basis over Rational Field

    .. TODO:: ``End(X)`` is an algebra.

    .. NOTE::

        This category currently requires an implementation of an
        element method ``support``. Once :trac:`18066` is merged, an
        implementation of an ``items`` method will be required.

    TESTS::

        sage: f = H.zero().on_basis()                                                   # optional - sage.modules
        sage: f(1)                                                                      # optional - sage.modules
        0
        sage: f(2)                                                                      # optional - sage.modules
        0

        sage: TestSuite(ModulesWithBasis(ZZ)).run()

    """

    def _call_(self, x):
        """
        Construct a module with basis (resp. vector space) from the data in ``x``.

        EXAMPLES::

            sage: CZ = ModulesWithBasis(ZZ); CZ
            Category of modules with basis over Integer Ring
            sage: CQ = ModulesWithBasis(QQ); CQ
            Category of vector spaces with basis over Rational Field

        ``x`` is returned unchanged if it is already in this category::

            sage: CZ(CombinatorialFreeModule(ZZ, ('a', 'b', 'c')))                      # optional - sage.modules
            Free module generated by {'a', 'b', 'c'} over Integer Ring
            sage: CZ(ZZ^3)                                                              # optional - sage.modules
            Ambient free module of rank 3 over the principal ideal domain Integer Ring

        If needed (and possible) the base ring is changed appropriately::

            sage: CQ(ZZ^3)                        # indirect doctest                    # optional - sage.modules
            Vector space of dimension 3 over Rational Field

        If ``x`` itself is not a module with basis, but there is a
        canonical one associated to it, the latter is returned::

            sage: CQ(AbelianVariety(Gamma0(37)))  # indirect doctest                    # optional - sage.modules
            Vector space of dimension 4 over Rational Field
        """
        try:
            M = x.free_module()
            if M.base_ring() != self.base_ring():
                M = M.change_ring(self.base_ring())
        except (TypeError, AttributeError) as msg:
            raise TypeError("%s\nunable to coerce x (=%s) into %s"%(msg,x,self))
        return M

    def is_abelian(self):
        """
        Return whether this category is abelian.

        This is the case if and only if the base ring is a field.

        EXAMPLES::

            sage: ModulesWithBasis(QQ).is_abelian()
            True
            sage: ModulesWithBasis(ZZ).is_abelian()
            False
        """
        return self.base_ring().is_field()

    FiniteDimensional = LazyImport('sage.categories.finite_dimensional_modules_with_basis', 'FiniteDimensionalModulesWithBasis', at_startup=True)
    Filtered = LazyImport('sage.categories.filtered_modules_with_basis', 'FilteredModulesWithBasis')
    Graded = LazyImport('sage.categories.graded_modules_with_basis', 'GradedModulesWithBasis')
    Super = LazyImport('sage.categories.super_modules_with_basis', 'SuperModulesWithBasis')

    # To implement a module_with_basis you need to implement the
    #   following methods:
    #   - On the parent class, either basis() or an _indices attribute and
    #     monomial().
    #   - On the element class, monomial_coefficients().

    class ParentMethods:
        @cached_method
        def basis(self):
            """
            Return the basis of ``self``.

            EXAMPLES::

                sage: F = CombinatorialFreeModule(QQ, ['a', 'b', 'c'])                  # optional - sage.modules
                sage: F.basis()                                                         # optional - sage.modules
                Finite family {'a': B['a'], 'b': B['b'], 'c': B['c']}

            ::

                sage: QS3 = SymmetricGroupAlgebra(QQ, 3)                                # optional - sage.group sage.modules
                sage: list(QS3.basis())                                                 # optional - sage.group sage.modules
                [[1, 2, 3], [1, 3, 2], [2, 1, 3], [2, 3, 1], [3, 1, 2], [3, 2, 1]]
            """
            from sage.sets.family import Family
            return Family(self._indices, self.monomial)

        def module_morphism(self, on_basis=None, matrix=None, function=None,
                            diagonal=None, triangular=None, unitriangular=False,
                            **keywords):
            r"""
            Construct a module morphism from ``self`` to ``codomain``.

            Let ``self`` be a module `X` with a basis indexed by `I`.
            This constructs a morphism `f: X \to Y` by linearity from
            a map `I \to Y` which is to be its restriction to the
            basis `(x_i)_{i \in I}` of `X`. Some variants are possible
            too.

            INPUT:

            - ``self`` -- a parent `X` in ``ModulesWithBasis(R)`` with
              basis `x=(x_i)_{i\in I}`.

            Exactly one of the four following options must be
            specified in order to define the morphism:

            - ``on_basis`` -- a function `f` from `I` to `Y`
            - ``diagonal`` -- a function `d` from `I` to `R`
            - ``function`` -- a function `f` from `X` to `Y`
            - ``matrix``   -- a matrix of size `\dim Y \times \dim X`
              (if the keyword ``side`` is set to ``'left'``) or
              `\dim Y \times \dim X` (if this keyword is ``'right'``)

            Further options include:

            - ``codomain`` -- the codomain `Y` of the morphism (default:
              ``f.codomain()`` if it's defined; otherwise it must be specified)

            - ``category`` -- a category or ``None`` (default: ``None``)

            - ``zero`` -- the zero of the codomain (default: ``codomain.zero()``);
              can be used (with care) to define affine maps.
              Only meaningful with ``on_basis``.

            - ``position`` -- a non-negative integer specifying which
              positional argument is used as the input of the function `f`
              (default: 0); this is currently only used with ``on_basis``.

            - ``triangular`` --  (default: ``None``) ``"upper"`` or
              ``"lower"`` or ``None``:

              * ``"upper"`` - if the
                :meth:`~ModulesWithBasis.ElementMethods.leading_support`
                of the image of the basis vector `x_i` is `i`, or

              * ``"lower"`` - if the
                :meth:`~ModulesWithBasis.ElementMethods.trailing_support`
                of the image of the basis vector `x_i` is `i`.

            - ``unitriangular`` -- (default: ``False``) a boolean.
              Only meaningful for a triangular morphism.
              As a shorthand, one may use ``unitriangular="lower"``
              for ``triangular="lower", unitriangular=True``.

            - ``side`` -- "left" or "right" (default: "left")
              Only meaningful for a morphism built from a matrix.

            EXAMPLES:

            With the ``on_basis`` option, this returns a function `g`
            obtained by extending `f` by linearity on the
            ``position``-th positional argument. For example, for
            ``position == 1`` and a ternary function `f`, one has:

            .. MATH::

                g\left( a,\ \sum_i \lambda_i x_i,\ c \right)
                = \sum_i \lambda_i f(a, i, c).

            ::

                sage: X = CombinatorialFreeModule(QQ, [1,2,3]);   X.rename("X")         # optional - sage.modules
                sage: Y = CombinatorialFreeModule(QQ, [1,2,3,4]); Y.rename("Y")         # optional - sage.modules
                sage: def f(i):
                ....:     return Y.monomial(i) + 2*Y.monomial(i+1)
                sage: phi = X.module_morphism(f, codomain=Y)                            # optional - sage.modules
                sage: x = X.basis(); y = Y.basis()                                      # optional - sage.modules
                sage: phi(x[1] + x[3])                                                  # optional - sage.modules
                B[1] + 2*B[2] + B[3] + 2*B[4]

                sage: phi                                                               # optional - sage.modules
                Generic morphism:
                From: X
                To:   Y

            By default, the category is the first of
            ``Modules(R).WithBasis().FiniteDimensional()``,
            ``Modules(R).WithBasis()``, ``Modules(R)``, and
            ``CommutativeAdditiveMonoids()`` that contains both the
            domain and the codomain::

                sage: phi.category_for()                                                # optional - sage.modules
                Category of finite dimensional vector spaces with basis
                 over Rational Field

            With the ``zero`` argument, one can define affine morphisms::

                sage: def f(i):
                ....:     return Y.monomial(i) + 2*Y.monomial(i+1)
                sage: phi = X.module_morphism(f, codomain=Y, zero=10*y[1])              # optional - sage.modules
                sage: phi(x[1] + x[3])                                                  # optional - sage.modules
                11*B[1] + 2*B[2] + B[3] + 2*B[4]

            In this special case, the default category is ``Sets()``::

                sage: phi.category_for()                                                # optional - sage.modules
                Category of sets

            One can construct morphisms with the base ring as codomain::

                sage: X = CombinatorialFreeModule(ZZ, [1, -1])                          # optional - sage.modules
                sage: phi = X.module_morphism(on_basis=lambda i: i, codomain=ZZ)        # optional - sage.modules
                sage: phi(2 * X.monomial(1) + 3 * X.monomial(-1))                       # optional - sage.modules
                -1
                sage: phi.category_for()                                                # optional - sage.modules
                Category of commutative additive semigroups
                sage: phi.category_for()  # todo: not implemented (ZZ is currently not in Modules(ZZ))  # optional - sage.modules
                Category of modules over Integer Ring

            Or more generally any ring admitting a coercion map from
            the base ring::

                sage: phi = X.module_morphism(on_basis=lambda i: i, codomain=RR)        # optional - sage.modules
                sage: phi(2 * X.monomial(1) + 3 * X.monomial(-1))                       # optional - sage.modules
                -1.00000000000000
                sage: phi.category_for()                                                # optional - sage.modules
                Category of commutative additive semigroups
                sage: phi.category_for()  # todo: not implemented (RR is currently not in Modules(ZZ))  # optional - sage.modules
                Category of modules over Integer Ring

                sage: phi = X.module_morphism(on_basis=lambda i: i, codomain=Zmod(4))   # optional - sage.modules
                sage: phi(2 * X.monomial(1) + 3 * X.monomial(-1))                       # optional - sage.modules
                3

                sage: phi = Y.module_morphism(on_basis=lambda i: i, codomain=Zmod(4))   # optional - sage.modules
                Traceback (most recent call last):
                ...
                ValueError: codomain(=Ring of integers modulo 4) should be a module
                over the base ring of the domain(=Y)

            On can also define module morphisms between free modules
            over different base rings; here we implement the natural
            map from `X = \RR^2` to `Y = \CC`::

                sage: X = CombinatorialFreeModule(RR, ['x', 'y'])                       # optional - sage.modules
                sage: Y = CombinatorialFreeModule(CC, ['z'])                            # optional - sage.modules
                sage: x = X.monomial('x')                                               # optional - sage.modules
                sage: y = X.monomial('y')                                               # optional - sage.modules
                sage: z = Y.monomial('z')                                               # optional - sage.modules
                sage: def on_basis(a):                                                  # optional - sage.modules
                ....:     if a == 'x':
                ....:         return CC(1) * z
                ....:     elif a == 'y':
                ....:         return CC(I) * z
                sage: phi = X.module_morphism(on_basis=on_basis, codomain=Y)            # optional - sage.modules
                sage: v = 3 * x + 2 * y; v                                              # optional - sage.modules
                3.00000000000000*B['x'] + 2.00000000000000*B['y']
                sage: phi(v)                                                            # optional - sage.modules
                (3.00000000000000+2.00000000000000*I)*B['z']
                sage: phi.category_for()                                                # optional - sage.modules
                Category of commutative additive semigroups
                sage: phi.category_for()  # todo: not implemented (CC is currently not in Modules(RR)!)  # optional - sage.modules
                Category of vector spaces over Real Field with 53 bits of precision

                sage: Y = CombinatorialFreeModule(CC['q'], ['z'])                       # optional - sage.modules
                sage: z = Y.monomial('z')                                               # optional - sage.modules
                sage: phi = X.module_morphism(on_basis=on_basis, codomain=Y)            # optional - sage.modules
                sage: phi(v)                                                            # optional - sage.modules
                (3.00000000000000+2.00000000000000*I)*B['z']

            Of course, there should be a coercion between the
            respective base rings of the domain and the codomain for
            this to be meaningful::

                sage: Y = CombinatorialFreeModule(QQ, ['z'])                            # optional - sage.modules
                sage: phi = X.module_morphism(on_basis=on_basis, codomain=Y)            # optional - sage.modules
                Traceback (most recent call last):
                ...
                ValueError: codomain(=Free module generated by {'z'} over Rational Field)
                should be a module over the base ring of the domain(=Free module
                generated by {'x', 'y'} over Real Field with 53 bits of precision)

                sage: Y = CombinatorialFreeModule(RR['q'], ['z'])                       # optional - sage.modules
                sage: phi = Y.module_morphism(on_basis=on_basis, codomain=X)            # optional - sage.modules
                Traceback (most recent call last):
                ...
                ValueError: codomain(=Free module generated by {'x', 'y'}
                over Real Field with 53 bits of precision) should be a module over
                the base ring of the domain(=Free module generated by {'z'} over
                Univariate Polynomial Ring in q over Real Field with 53 bits of precision)


            With the ``diagonal=d`` argument, this constructs the
            module morphism `g` such that

            .. MATH::

                `g(x_i) = d(i) y_i`.

            This assumes that the respective bases `x` and `y` of `X`
            and `Y` have the same index set `I`::

                sage: X = CombinatorialFreeModule(ZZ, [1, 2, 3]); X.rename("X")         # optional - sage.modules
                sage: from sage.arith.misc import factorial                             # optional - sage.modules
                sage: phi = X.module_morphism(diagonal=factorial, codomain=X)           # optional - sage.modules
                sage: x = X.basis()                                                     # optional - sage.modules
                sage: phi(x[1]), phi(x[2]), phi(x[3])                                   # optional - sage.modules
                (B[1], 2*B[2], 6*B[3])

            See also: :class:`sage.modules.with_basis.morphism.DiagonalModuleMorphism`.

            With the ``matrix=m`` argument, this constructs the module
            morphism whose matrix in the distinguished basis of `X`
            and `Y` is `m`::

                sage: X = CombinatorialFreeModule(ZZ, [1,2,3]); X.rename("X")           # optional - sage.modules
                sage: x = X.basis()                                                     # optional - sage.modules
                sage: Y = CombinatorialFreeModule(ZZ, [3,4]); Y.rename("Y")             # optional - sage.modules
                sage: y = Y.basis()                                                     # optional - sage.modules
                sage: m = matrix([[0,1,2], [3,5,0]])                                    # optional - sage.modules
                sage: phi = X.module_morphism(matrix=m, codomain=Y)                     # optional - sage.modules
                sage: phi(x[1])                                                         # optional - sage.modules
                3*B[4]
                sage: phi(x[2])                                                         # optional - sage.modules
                B[3] + 5*B[4]


            See also: :class:`sage.modules.with_basis.morphism.ModuleMorphismFromMatrix`.

            With ``triangular="upper"``, the constructed module morphism is
            assumed to be upper triangular; that is its matrix in the
            distinguished basis of `X` and `Y` would be upper triangular with
            invertible elements on its diagonal. This is used to compute
            preimages and to invert the morphism::

                sage: I = list(range(1, 200))
                sage: X = CombinatorialFreeModule(QQ, I); X.rename("X"); x = X.basis()  # optional - sage.modules
                sage: Y = CombinatorialFreeModule(QQ, I); Y.rename("Y"); y = Y.basis()  # optional - sage.modules
                sage: f = Y.sum_of_monomials * divisors                                 # optional - sage.modules
                sage: phi = X.module_morphism(f, triangular="upper", codomain=Y)        # optional - sage.modules
                sage: phi(x[2])                                                         # optional - sage.modules
                B[1] + B[2]
                sage: phi(x[6])                                                         # optional - sage.modules
                B[1] + B[2] + B[3] + B[6]
                sage: phi(x[30])                                                        # optional - sage.modules
                B[1] + B[2] + B[3] + B[5] + B[6] + B[10] + B[15] + B[30]
                sage: phi.preimage(y[2])                                                # optional - sage.modules
                -B[1] + B[2]
                sage: phi.preimage(y[6])                                                # optional - sage.modules
                B[1] - B[2] - B[3] + B[6]
                sage: phi.preimage(y[30])                                               # optional - sage.modules
                -B[1] + B[2] + B[3] + B[5] - B[6] - B[10] - B[15] + B[30]
                sage: (phi^-1)(y[30])                                                   # optional - sage.modules
                -B[1] + B[2] + B[3] + B[5] - B[6] - B[10] - B[15] + B[30]

            Since :trac:`8678`, one can also define a triangular
            morphism from a function::

                sage: X = CombinatorialFreeModule(QQ, [0,1,2,3,4]); x = X.basis()       # optional - sage.modules
                sage: from sage.modules.with_basis.morphism import TriangularModuleMorphismFromFunction  # optional - sage.modules
                sage: def f(x): return x + X.term(0, sum(x.coefficients()))             # optional - sage.modules
                sage: phi = X.module_morphism(function=f, codomain=X,                   # optional - sage.modules
                ....:                         triangular="upper")
                sage: phi(x[2] + 3*x[4])                                                # optional - sage.modules
                4*B[0] + B[2] + 3*B[4]
                sage: phi.preimage(_)                                                   # optional - sage.modules
                B[2] + 3*B[4]

            For details and further optional arguments, see
            :class:`sage.modules.with_basis.morphism.TriangularModuleMorphism`.

            .. WARNING::

                As a temporary measure, until multivariate morphisms
                are implemented, the constructed morphism is in
                ``Hom(codomain, domain, category)``. This is only
                correct for unary functions.

            .. TODO::

               - Should codomain be ``self`` by default in the
                 diagonal, triangular, and matrix cases?

               - Support for diagonal morphisms between modules not
                 sharing the same index set

            TESTS::

                sage: X = CombinatorialFreeModule(ZZ, [1,2,3]); X.rename("X")                                           # optional - sage.modules
                sage: phi = X.module_morphism(codomain=X)                                                               # optional - sage.modules
                Traceback (most recent call last):
                ...
                ValueError: module_morphism() takes exactly one option
                out of `matrix`, `on_basis`, `function`, `diagonal`

            ::

                sage: X = CombinatorialFreeModule(ZZ, [1,2,3]); X.rename("X")                                           # optional - sage.modules
                sage: phi = X.module_morphism(diagonal=factorial, matrix=matrix(), codomain=X)                          # optional - sage.modules
                Traceback (most recent call last):
                ...
                ValueError: module_morphism() takes exactly one option
                out of `matrix`, `on_basis`, `function`, `diagonal`

            ::

                sage: X = CombinatorialFreeModule(ZZ, [1,2,3]); X.rename("X")                                           # optional - sage.modules
                sage: phi = X.module_morphism(matrix=factorial, codomain=X)                                             # optional - sage.modules
                Traceback (most recent call last):
                ...
                ValueError: matrix (=...factorial...) should be a matrix

            ::

                sage: X = CombinatorialFreeModule(ZZ, [1,2,3]); X.rename("X")                                           # optional - sage.modules
                sage: phi = X.module_morphism(diagonal=3, codomain=X)                                                   # optional - sage.modules
                Traceback (most recent call last):
                ...
                ValueError: diagonal (=3) should be a function

            """
            if len([x for x in [matrix, on_basis, function, diagonal] if x is not None]) != 1:
                raise ValueError("module_morphism() takes exactly one option out of `matrix`, `on_basis`, `function`, `diagonal`")
            if matrix is not None:
                return ModuleMorphismFromMatrix(domain=self, matrix=matrix, **keywords)
            if diagonal is not None:
                return DiagonalModuleMorphism(domain=self, diagonal=diagonal, **keywords)
            if unitriangular in ["upper", "lower"] and triangular is None:
                triangular = unitriangular
                unitriangular = True
            if triangular is not None:
                if on_basis is not None:
                    return TriangularModuleMorphismByLinearity(
                        domain=self, on_basis=on_basis,
                        triangular=triangular, unitriangular=unitriangular,
                        **keywords)
                else:
                    return TriangularModuleMorphismFromFunction(
                        domain=self, function=function,
                        triangular=triangular, unitriangular=unitriangular,
                        **keywords)
            if on_basis is not None:
                return ModuleMorphismByLinearity(
                    domain=self, on_basis=on_basis, **keywords)
            else:
                return ModuleMorphismFromFunction( # Or just SetMorphism?
                    domain=self, function=function, **keywords)

        _module_morphism = module_morphism

        def _repr_(self):
            """
            EXAMPLES::

                sage: class FooBar(CombinatorialFreeModule): pass                                                       # optional - sage.modules
                sage: C = FooBar(QQ, (1,2,3)); C # indirect doctest                                                     # optional - sage.modules
                Free module generated by {1, 2, 3} over Rational Field

                sage: C._name = "foobar"; C                                                                             # optional - sage.modules
                foobar over Rational Field

                sage: C.rename("barfoo"); C                                                                             # optional - sage.modules
                barfoo

                sage: class FooBar(Parent):
                ....:     def basis(self): return Family({1: "foo", 2: "bar"})
                ....:     def base_ring(self): return QQ
                sage: FooBar(category=ModulesWithBasis(QQ))
                Free module generated by [1, 2] over Rational Field
            """
            if hasattr(self, "_name"):
                name = self._name
            else:
                name = "Free module generated by {}".format(self.basis().keys())
            return name + " over {}".format(self.base_ring())

        def _compute_support_order(self, elements, support_order=None):
            """
            Return the support of a set of elements in ``self`` sorted
            in some order.

            INPUT:

            - ``elements`` -- the list of elements
            - ``support_order`` -- (optional) either something that can
              be converted into a tuple or a key function

            EXAMPLES:

            A finite dimensional module::

                sage: V = CombinatorialFreeModule(QQ, range(10), prefix='x')                                            # optional - sage.modules
                sage: B = V.basis()                                                                                     # optional - sage.modules
                sage: elts = [B[0] - 2*B[3], B[5] + 2*B[0], B[2], B[3], B[1] + B[2] + B[8]]                             # optional - sage.modules
                sage: V._compute_support_order(elts)                                                                    # optional - sage.modules
                (0, 1, 2, 3, 4, 5, 6, 7, 8, 9)
                sage: V._compute_support_order(elts, [1,2,0,4,3,5,9,8,7,6])                                             # optional - sage.modules
                (1, 2, 0, 4, 3, 5, 9, 8, 7, 6)
                sage: V._compute_support_order(elts, lambda x: -x)                                                      # optional - sage.modules
                (8, 5, 3, 2, 1, 0)

            An infinite dimensional module::

                sage: V = CombinatorialFreeModule(QQ, ZZ, prefix='z')                                                   # optional - sage.modules
                sage: B = V.basis()                                                                                     # optional - sage.modules
                sage: elts = [B[0] - 2*B[3], B[5] + 2*B[0], B[2], B[3], B[1] + B[2] + B[8]]                             # optional - sage.modules
                sage: V._compute_support_order(elts)                                                                    # optional - sage.modules
                (0, 1, 2, 3, 5, 8)
                sage: V._compute_support_order(elts, [1,2,0,4,3,5,9,8,7,6])                                             # optional - sage.modules
                (1, 2, 0, 4, 3, 5, 9, 8, 7, 6)
                sage: V._compute_support_order(elts, lambda x: -x)                                                      # optional - sage.modules
                (8, 5, 3, 2, 1, 0)
            """
            if support_order is None:
                try:
                    support_order = self.get_order()
                except (ValueError, TypeError, NotImplementedError, AttributeError):
                    support_order = set()
                    for y in elements:
                        support_order.update(y.support())
                    try:  # Try to sort to make the output more consistent
                        support_order = sorted(support_order)
                    except (ValueError, TypeError):
                        pass
            try:
                support_order = tuple(support_order)
            except (ValueError, TypeError):
                support = set()
                for y in elements:
                    support.update(y.support())
                support_order = sorted(support, key=support_order)
            return tuple(support_order)

        def echelon_form(self, elements, row_reduced=False, order=None):
            r"""
            Return a basis in echelon form of the subspace spanned by
            a finite set of elements.

            INPUT:

            - ``elements`` -- a list or finite iterable of elements of ``self``
            - ``row_reduced`` -- (default: ``False``) whether to compute the
              basis for the row reduced echelon form
            - ``order`` -- (optional) either something that can
              be converted into a tuple or a key function

            OUTPUT:

            A list of elements of ``self`` whose expressions as vectors
            form a matrix in echelon form. If ``base_ring`` is specified,
            then the calculation is achieved in this base ring.

            EXAMPLES::

                sage: R.<x,y> = QQ[]
                sage: C = CombinatorialFreeModule(R, ZZ, prefix='z')                    # optional - sage.modules
                sage: z = C.basis()                                                     # optional - sage.modules
                sage: C.echelon_form([z[0] - z[1], 2*z[1] - 2*z[2], z[0] - z[2]])       # optional - sage.modules
                [z[0] - z[2], z[1] - z[2]]

            TESTS:

            We convert the input elements to ``self``::

                sage: s = SymmetricFunctions(QQ).s()                                    # optional - sage.combinat sage.modules
                sage: s.echelon_form([1, s[1] + 5])                                     # optional - sage.combinat sage.modules
                [s[], s[1]]
            """
            # Make sure elements consists of elements of ``self``
            elements = [self(y) for y in elements]
            order = self._compute_support_order(elements, order)

            from sage.matrix.constructor import matrix
            mat = matrix(self.base_ring(), [[g[s] for s in order] for g in elements])
            # Echelonizing a matrix over a field returned the rref
            if row_reduced and self.base_ring() not in Fields():
                try:
                    mat = mat.rref().change_ring(self.base_ring())
                except (ValueError, TypeError):
                    raise ValueError("unable to compute the row reduced echelon form")
            else:
                mat.echelonize()
            return [self._from_dict({order[i]: c for i, c in enumerate(vec) if c},
                                    remove_zeros=False)
                    for vec in mat if vec]

        def submodule(self, gens, check=True, already_echelonized=False,
                      unitriangular=False, support_order=None, category=None,
                      *args, **opts):
            r"""
            The submodule spanned by a finite set of elements.

            INPUT:

            - ``gens`` -- a list or family of elements of ``self``
            - ``check`` -- (default: ``True``) whether to verify that the
               elements of ``gens`` are in ``self``
            - ``already_echelonized`` -- (default: ``False``) whether
               the elements of ``gens`` are already in (not necessarily
               reduced) echelon form
            - ``unitriangular`` -- (default: ``False``) whether
              the lift morphism is unitriangular
            - ``support_order`` -- (optional) either something that can
              be converted into a tuple or a key function
            - ``category`` -- (optional) the category of the submodule

            If ``already_echelonized`` is ``False``, then the
            generators are put in reduced echelon form using
            :meth:`echelonize`, and reindexed by `0,1,...`.

            .. WARNING::

                At this point, this method only works for finite
                dimensional submodules and if matrices can be
                echelonized over the base ring.

            If in addition ``unitriangular`` is ``True``, then
            the generators are made such that the coefficients of
            the pivots are 1, so that lifting map is unitriangular.

            The basis of the submodule uses the same index set as the
            generators, and the lifting map sends `y_i` to `gens[i]`.

            .. SEEALSO::

                 - :meth:`ModulesWithBasis.FiniteDimensional.ParentMethods.quotient_module`
                 - :class:`sage.modules.with_basis.subquotient.SubmoduleWithBasis`

            EXAMPLES:

            We construct a submodule of the free `\QQ`-module generated by
            `x_0, x_1, x_2`. The submodule is spanned by `y_0 = x_0 - x_1` and
            `y_1 - x_1 - x_2`, and its basis elements are indexed by `0` and `1`::

                sage: X = CombinatorialFreeModule(QQ, range(3), prefix="x")             # optional - sage.modules
                sage: x = X.basis()                                                     # optional - sage.modules
                sage: gens = [x[0] - x[1], x[1] - x[2]]; gens                           # optional - sage.modules
                [x[0] - x[1], x[1] - x[2]]
                sage: Y = X.submodule(gens, already_echelonized=True)                   # optional - sage.modules
                sage: Y.print_options(prefix='y'); Y                                    # optional - sage.modules
                Free module generated by {0, 1} over Rational Field
                sage: y = Y.basis()                                                     # optional - sage.modules
                sage: y[1]                                                              # optional - sage.modules
                y[1]
                sage: y[1].lift()                                                       # optional - sage.modules
                x[1] - x[2]
                sage: Y.retract(x[0] - x[2])                                            # optional - sage.modules
                y[0] + y[1]
                sage: Y.retract(x[0])                                                   # optional - sage.modules
                Traceback (most recent call last):
                ...
                ValueError: x[0] is not in the image

            By using a family to specify a basis of the submodule, we obtain a
            submodule whose index set coincides with the index set of the family::

                sage: X = CombinatorialFreeModule(QQ, range(3), prefix="x")             # optional - sage.modules
                sage: x = X.basis()                                                     # optional - sage.modules
                sage: gens = Family({1: x[0] - x[1], 3: x[1] - x[2]}); gens             # optional - sage.modules
                Finite family {1: x[0] - x[1], 3: x[1] - x[2]}
                sage: Y = X.submodule(gens, already_echelonized=True)                   # optional - sage.modules
                sage: Y.print_options(prefix='y'); Y                                    # optional - sage.modules
                Free module generated by {1, 3} over Rational Field
                sage: y = Y.basis()                                                     # optional - sage.modules
                sage: y[1]                                                              # optional - sage.modules
                y[1]
                sage: y[1].lift()                                                       # optional - sage.modules
                x[0] - x[1]
                sage: y[3].lift()                                                       # optional - sage.modules
                x[1] - x[2]
                sage: Y.retract(x[0] - x[2])                                            # optional - sage.modules
                y[1] + y[3]
                sage: Y.retract(x[0])                                                   # optional - sage.modules
                Traceback (most recent call last):
                ...
                ValueError: x[0] is not in the image

            It is not necessary that the generators of the submodule form
            a basis (an explicit basis will be computed)::

                sage: X = CombinatorialFreeModule(QQ, range(3), prefix="x")             # optional - sage.modules
                sage: x = X.basis()                                                     # optional - sage.modules
                sage: gens = [x[0] - x[1], 2*x[1] - 2*x[2], x[0] - x[2]]; gens          # optional - sage.modules
                [x[0] - x[1], 2*x[1] - 2*x[2], x[0] - x[2]]
                sage: Y = X.submodule(gens, already_echelonized=False)                  # optional - sage.modules
                sage: Y.print_options(prefix='y')                                       # optional - sage.modules
                sage: Y                                                                 # optional - sage.modules
                Free module generated by {0, 1} over Rational Field
                sage: [b.lift() for b in Y.basis()]                                     # optional - sage.modules
                [x[0] - x[2], x[1] - x[2]]

            We now implement by hand the center of the algebra of the
            symmetric group `S_3`::

                sage: S3 = SymmetricGroup(3)                                            # optional - sage.groups sage.modules
                sage: S3A = S3.algebra(QQ)                                              # optional - sage.groups sage.modules
                sage: basis = S3A.annihilator_basis(S3A.algebra_generators(),           # optional - sage.groups sage.modules
                ....:                               S3A.bracket)
                sage: basis                                                             # optional - sage.groups sage.modules
                ((), (1,2,3) + (1,3,2), (2,3) + (1,2) + (1,3))
                sage: center = S3A.submodule(basis,                                     # optional - sage.groups sage.modules
                ....:     category=AlgebrasWithBasis(QQ).Subobjects(),
                ....:     already_echelonized=True)
                sage: center                                                            # optional - sage.groups sage.modules
                Free module generated by {0, 1, 2} over Rational Field
                sage: center in Algebras                                                # optional - sage.groups sage.modules
                True
                sage: center.print_options(prefix='c')                                  # optional - sage.groups sage.modules
                sage: c = center.basis()                                                # optional - sage.groups sage.modules
                sage: c[1].lift()                                                       # optional - sage.groups sage.modules
                (1,2,3) + (1,3,2)
                sage: c[0]^2                                                            # optional - sage.groups sage.modules
                c[0]
                sage: e = 1/6 * (c[0]+c[1]+c[2])                                        # optional - sage.groups sage.modules
                sage: e.is_idempotent()                                                 # optional - sage.groups sage.modules
                True

            Of course, this center is best constructed using::

                sage: center = S3A.center()                                             # optional - sage.groups sage.modules

            We can also automatically construct a basis such that
            the lift morphism is (lower) unitriangular::

                sage: R.<a,b> = QQ[]
                sage: C = CombinatorialFreeModule(R, range(3), prefix='x')              # optional - sage.modules
                sage: x = C.basis()                                                     # optional - sage.modules
                sage: gens = [x[0] - x[1], 2*x[1] - 2*x[2], x[0] - x[2]]                # optional - sage.modules
                sage: Y = C.submodule(gens, unitriangular=True)                         # optional - sage.modules
                sage: Y.lift.matrix()                                                   # optional - sage.modules
                [ 1  0]
                [ 0  1]
                [-1 -1]

            We now construct a (finite-dimensional) submodule of an
            infinite dimensional free module::

                sage: C = CombinatorialFreeModule(QQ, ZZ, prefix='z')                   # optional - sage.modules
                sage: z = C.basis()                                                     # optional - sage.modules
                sage: gens = [z[0] - z[1], 2*z[1] - 2*z[2], z[0] - z[2]]                # optional - sage.modules
                sage: Y = C.submodule(gens)                                             # optional - sage.modules
                sage: [Y.lift(b) for b in Y.basis()]                                    # optional - sage.modules
                [z[0] - z[2], z[1] - z[2]]

            TESTS::

                sage: TestSuite(Y).run()                                                # optional - sage.modules
                sage: TestSuite(center).run()                                           # optional - sage.groups sage.modules
            """
            # Make sure gens consists of elements of ``self``
            from sage.sets.family import Family, AbstractFamily
            if isinstance(gens, AbstractFamily):
                gens = gens.map(self)
            elif isinstance(gens, dict):
                gens = Family(gens.keys(), gens.__getitem__)
            else:
                gens = [self(y) for y in gens]
            support_order = self._compute_support_order(gens, support_order)
            if not already_echelonized:
                gens = self.echelon_form(gens, unitriangular, order=support_order)

            from sage.modules.with_basis.subquotient import SubmoduleWithBasis
            return SubmoduleWithBasis(gens, ambient=self,
                                      support_order=support_order,
                                      unitriangular=unitriangular,
                                      category=category, *args, **opts)

        def quotient_module(self, submodule, check=True, already_echelonized=False, category=None):
            r"""
            Construct the quotient module ``self`` / ``submodule``.

            INPUT:

            - ``submodule`` -- a submodule with basis of ``self``, or
              something that can be turned into one via
              ``self.submodule(submodule)``

            - ``check``, ``already_echelonized`` -- passed down to
              :meth:`ModulesWithBasis.ParentMethods.submodule`

            .. WARNING::

                At this point, this only supports quotients by free
                submodules admitting a basis in unitriangular echelon
                form. In this case, the quotient is also a free
                module, with a basis consisting of the retract of a
                subset of the basis of ``self``.

            EXAMPLES::

                sage: X = CombinatorialFreeModule(QQ, range(3), prefix="x")             # optional - sage.modules
                sage: x = X.basis()                                                     # optional - sage.modules
                sage: Y = X.quotient_module([x[0] - x[1], x[1] - x[2]],                 # optional - sage.modules
                ....:                       already_echelonized=True)
                sage: Y.print_options(prefix='y'); Y                                    # optional - sage.modules
                Free module generated by {2} over Rational Field
                sage: y = Y.basis()                                                     # optional - sage.modules
                sage: y[2]                                                              # optional - sage.modules
                y[2]
                sage: y[2].lift()                                                       # optional - sage.modules
                x[2]
                sage: Y.retract(x[0] + 2*x[1])                                          # optional - sage.modules
                3*y[2]

                sage: R.<a,b> = QQ[]
                sage: C = CombinatorialFreeModule(R, range(3), prefix='x')              # optional - sage.modules
                sage: x = C.basis()                                                     # optional - sage.modules
                sage: gens = [x[0] - x[1], 2*x[1] - 2*x[2], x[0] - x[2]]                # optional - sage.modules
                sage: Y = C.quotient_module(gens)                                       # optional - sage.modules

            .. SEEALSO::

                 - :meth:`Modules.WithBasis.ParentMethods.submodule`
                 - :meth:`Rings.ParentMethods.quotient`
                 - :class:`sage.modules.with_basis.subquotient.QuotientModuleWithBasis`
            """
            from sage.modules.with_basis.subquotient import SubmoduleWithBasis, QuotientModuleWithBasis
            if not isinstance(submodule, SubmoduleWithBasis):
                submodule = self.submodule(submodule, check=check,
                                           unitriangular=True,
                                           already_echelonized=already_echelonized)
            return QuotientModuleWithBasis(submodule, category=category)

        def tensor(*parents, **kwargs):
            """
            Return the tensor product of the parents.

            EXAMPLES::

                sage: C = AlgebrasWithBasis(QQ)
                sage: A = C.example(); A.rename("A")                                    # optional - sage.combinat sage.modules
                sage: A.tensor(A, A)                                                    # optional - sage.combinat sage.modules
                A # A # A
                sage: A.rename(None)                                                    # optional - sage.combinat sage.modules
            """
            constructor = kwargs.pop('constructor', tensor)
            cat = constructor.category_from_parents(parents)
            return parents[0].__class__.Tensor(parents, category=cat)

        def cardinality(self):
            """
            Return the cardinality of ``self``.

            EXAMPLES::

                sage: S = SymmetricGroupAlgebra(QQ, 4)                                  # optional - sage.groups sage.modules
                sage: S.cardinality()                                                   # optional - sage.groups sage.modules
                +Infinity
                sage: S = SymmetricGroupAlgebra(GF(2), 4)  # not tested -- MRO bug trac #15475      # optional - sage.groups sage.libs.pari sage.modules
                sage: S.cardinality()                      # not tested -- MRO bug trac #15475      # optional - sage.groups sage.libs.pari sage.modules
                16777216
                sage: S.cardinality().factor()             # not tested -- MRO bug trac #15475      # optional - sage.groups sage.libs.pari sage.modules
                2^24

                sage: E.<x,y> = ExteriorAlgebra(QQ)                                     # optional - sage.combinat sage.modules
                sage: E.cardinality()                                                   # optional - sage.combinat sage.modules
                +Infinity
                sage: E.<x,y> = ExteriorAlgebra(GF(3))                                  # optional - sage.combinat sage.libs.pari sage.modules
                sage: E.cardinality()                                                   # optional - sage.combinat sage.libs.pari sage.modules
                81

                sage: s = SymmetricFunctions(GF(2)).s()                                 # optional - sage.combinat sage.libs.pari sage.modules
                sage: s.cardinality()                                                   # optional - sage.combinat sage.libs.pari sage.modules
                +Infinity
            """
            from sage.rings.infinity import Infinity
            if self.dimension() == Infinity:
                return Infinity
            return self.base_ring().cardinality() ** self.dimension()

        def is_finite(self):
            r"""
            Return whether ``self`` is finite.

            This is true if and only if ``self.basis().keys()`` and
            ``self.base_ring()`` are both finite.

            EXAMPLES::

                sage: GroupAlgebra(SymmetricGroup(2), IntegerModRing(10)).is_finite()   # optional - sage.groups sage.modules
                True
                sage: GroupAlgebra(SymmetricGroup(2)).is_finite()                       # optional - sage.groups sage.modules
                False
                sage: GroupAlgebra(AbelianGroup(1), IntegerModRing(10)).is_finite()     # optional - sage.groups sage.modules
                False
            """
            return (self.base_ring().is_finite() and self.group().is_finite())

        def monomial(self, i):
            """
            Return the basis element indexed by ``i``.

            INPUT:

            - ``i`` -- an element of the index set

            EXAMPLES::

                sage: F = CombinatorialFreeModule(QQ, ['a', 'b', 'c'])                  # optional - sage.modules
                sage: F.monomial('a')                                                   # optional - sage.modules
                B['a']

            ``F.monomial`` is in fact (almost) a map::

                sage: F.monomial                                                        # optional - sage.modules
                Term map from {'a', 'b', 'c'}
                 to Free module generated by {'a', 'b', 'c'} over Rational Field
            """
            return self.basis()[i]

        def _sum_of_monomials(self, indices):
            """
            TESTS::

                sage: R.<x,y> = QQ[]
                sage: W = DifferentialWeylAlgebra(R)                                    # optional - sage.combinat sage.modules
                sage: W._sum_of_monomials([((1,0), (1,0)), ((0,0), (0,1))])             # optional - sage.combinat sage.modules
                dy + x*dx
            """
            # This is the generic implementation. When implementing a
            # concrete instance of a module with basis, you probably want
            # to override it with something faster.
            return self.sum(self.monomial(index) for index in indices)

        @lazy_attribute
        def sum_of_monomials(self):
            """
            Return the sum of the basis elements with indices in
            ``indices``.

            INPUT:

            - ``indices`` -- an list (or iterable) of indices of basis
              elements

            EXAMPLES::

                sage: F = CombinatorialFreeModule(QQ, ['a', 'b', 'c'])                  # optional - sage.modules
                sage: F.sum_of_monomials(['a', 'b'])                                    # optional - sage.modules
                B['a'] + B['b']

                sage: F.sum_of_monomials(['a', 'b', 'a'])                               # optional - sage.modules
                2*B['a'] + B['b']

            ``F.sum_of_monomials`` is in fact (almost) a map::

                sage: F.sum_of_monomials                                                # optional - sage.modules
                A map to Free module generated by {'a', 'b', 'c'} over Rational Field
            """
            # domain = iterables of basis indices of self.
            return PoorManMap(self._sum_of_monomials, codomain=self)

        def monomial_or_zero_if_none(self, i):
            """
            EXAMPLES::

                sage: F = CombinatorialFreeModule(QQ, ['a', 'b', 'c'])                  # optional - sage.modules
                sage: F.monomial_or_zero_if_none('a')                                   # optional - sage.modules
                B['a']
                sage: F.monomial_or_zero_if_none(None)                                  # optional - sage.modules
                0
            """
            if i is None:
                return self.zero()
            return self.monomial(i)

        def term(self, index, coeff=None):
            """
            Construct a term in ``self``.

            INPUT:

            - ``index`` -- the index of a basis element
            - ``coeff`` -- an element of the coefficient ring (default: one)

            OUTPUT:

            ``coeff * B[index]``, where ``B`` is the basis of ``self``.

            EXAMPLES::

                sage: m = matrix([[0,1], [1,1]])                                        # optional - sage.modules
                sage: J.<a,b,c> = JordanAlgebra(m)                                      # optional - sage.combinat sage.modules
                sage: J.term(1, -2)                                                     # optional - sage.combinat sage.modules
                0 + (-2, 0)

            Design: should this do coercion on the coefficient ring?
            """
            if coeff is None:
                coeff = self.base_ring().one()
            return coeff * self.monomial(index)

        def sum_of_terms(self, terms):
            """
            Construct a sum of terms of ``self``.

            INPUT:

            - ``terms`` -- a list (or iterable) of pairs ``(index, coeff)``

            OUTPUT:

            Sum of ``coeff * B[index]`` over all ``(index, coeff)`` in
            ``terms``, where ``B`` is the basis of ``self``.

            EXAMPLES::

                sage: m = matrix([[0,1], [1,1]])                                        # optional - sage.modules
                sage: J.<a,b,c> = JordanAlgebra(m)                                      # optional - sage.combinat sage.modules
                sage: J.sum_of_terms([(0, 2), (2, -3)])                                 # optional - sage.combinat sage.modules
                2 + (0, -3)
            """
            return self.sum(self.term(index, coeff) for (index, coeff) in terms)

        def _apply_module_morphism(self, x, on_basis, codomain=False):
            """
            Return the image of ``x`` under the module morphism defined by
            extending :func:`on_basis` by linearity.

            INPUT:

            - ``x`` -- a element of ``self``

            - ``on_basis`` -- a function that takes in an object indexing
              a basis element and returns an element of the codomain

            - ``codomain`` -- (optional) the codomain of the morphism (by
              default, it is computed using :func:`on_basis`)

            If ``codomain`` is not specified, then the function tries to
            compute the codomain of the module morphism by finding the image
            of one of the elements in the support; hence :func:`on_basis`
            should return an element whose parent is the codomain.

            EXAMPLES::

                sage: s = SymmetricFunctions(QQ).schur()                                # optional - sage.combinat sage.modules
                sage: a = s([3]) + s([2,1]) + s([1,1,1])                                # optional - sage.combinat sage.modules
                sage: b = 2*a                                                           # optional - sage.combinat sage.modules
                sage: f = lambda part: Integer(len(part))                               # optional - sage.combinat sage.modules
                sage: s._apply_module_morphism(a, f)  #1+2+3                            # optional - sage.combinat sage.modules
                6
                sage: s._apply_module_morphism(b, f)  #2*(1+2+3)                        # optional - sage.combinat sage.modules
                12
                sage: s._apply_module_morphism(s(0), f)                                 # optional - sage.combinat sage.modules
                0
                sage: s._apply_module_morphism(s(1), f)                                 # optional - sage.combinat sage.modules
                0
                sage: s._apply_module_morphism(s(1), lambda part: len(part), ZZ)        # optional - sage.combinat sage.modules
                0
                sage: s._apply_module_morphism(s(1), lambda part: len(part))            # optional - sage.combinat sage.modules
                Traceback (most recent call last):
                ...
                ValueError: codomain could not be determined
            """
            if x == self.zero():
                if not codomain:
                    from sage.sets.family import Family
                    B = Family(self.basis())
                    try:
                        z = B.first()
                    except StopIteration:
                        raise ValueError('codomain could not be determined')
                    codomain = on_basis(z).parent()
                return codomain.zero()

            if not codomain:
                keys = x.support()
                key = keys[0]
                try:
                    codomain = on_basis(key).parent()
                except Exception:
                    raise ValueError('codomain could not be determined')

            if hasattr( codomain, 'linear_combination' ):
                mc = x.monomial_coefficients(copy=False)
                return codomain.linear_combination((on_basis(key), coeff)
                                                   for key, coeff in mc.items())
            else:
                return_sum = codomain.zero()
                mc = x.monomial_coefficients(copy=False)
                for key, coeff in mc.items():
                    return_sum += coeff * on_basis(key)
                return return_sum

        def _apply_module_endomorphism(self, x, on_basis):
            """
            This takes in a function ``on_basis`` from the basis indices
            to the elements of ``self``, and applies it linearly to ``x``.

            EXAMPLES::

                sage: s = SymmetricFunctions(QQ).schur()                                # optional - sage.combinat sage.modules
                sage: f = lambda part: 2 * s(part.conjugate())                          # optional - sage.combinat sage.modules
                sage: s._apply_module_endomorphism(s([2,1]) + s([1,1,1]), f)            # optional - sage.combinat sage.modules
                2*s[2, 1] + 2*s[3]
            """
            mc = x.monomial_coefficients(copy=False)
            return self.linear_combination( (on_basis(key), coeff)
                                            for key, coeff in mc.items())

        def dimension(self):
            """
            Return the dimension of ``self``.

            EXAMPLES::

                sage: A.<x,y> = algebras.DifferentialWeyl(QQ)                           # optional - sage.combinat sage.modules
                sage: A.dimension()                                                     # optional - sage.combinat sage.modules
                +Infinity
            """
            try:
                return self.basis().cardinality()
            except (AttributeError, TypeError):
                from sage.rings.integer_ring import ZZ
                return ZZ(len(self.basis()))

        def _from_dict(self, d, coerce=True, remove_zeros=True):
            """
            Construct an element of ``self`` from the dictionary ``d``.

            INPUT:

            - ``coerce`` -- boolean; coerce the coefficients to the base ring
            - ``remove_zeroes`` -- boolean; remove zeros from the dictionary

            EXAMPLES::

                sage: A.<x,y> = algebras.DifferentialWeyl(QQ)                           # optional - sage.combinat sage.modules
                sage: K = A.basis().keys()                                              # optional - sage.combinat sage.modules
                sage: d = {K[0]: 3, K[12]: -4/3}                                        # optional - sage.combinat sage.modules
                sage: A._from_dict(d)                                                   # optional - sage.combinat sage.modules
                -4/3*dx^2 + 3

                sage: R.<x,y> = QQ[]
                sage: d = {K[0]: y, K[12]: -4/3}                                        # optional - sage.combinat sage.modules
                sage: A._from_dict(d, coerce=False)                                     # optional - sage.combinat sage.modules
                -4/3*dx^2 + y
                sage: A._from_dict(d, coerce=True)                                      # optional - sage.combinat sage.modules
                Traceback (most recent call last):
                ...
                TypeError: not a constant polynomial
            """
            R = self.base_ring()
            B = self.basis()
            if coerce:
                zero = R.zero()
                temp = {}
                if remove_zeros:
                    for k in d:
                        y = R(d[k])
                        if y != zero:
                            temp[k] = y
                else:
                    for k in d:
                        temp[k] = R(d[k])
                return self.sum(temp[i] * B[i] for i in temp)
            if remove_zeros:
                return self.sum(d[i] * B[i] for i in d if d[i] != 0)
            return self.sum(d[i] * B[i] for i in d)

        def random_element(self, n=2):
            r"""
            Return a 'random' element of ``self``.

            INPUT:

            - ``n`` -- integer (default: 2); number of summands

            ALGORITHM:

            Return a sum of ``n`` terms, each of which is formed by
            multiplying a random element of the base ring by a random
            element of the group.

            EXAMPLES::

                sage: x = DihedralGroup(6).algebra(QQ).random_element()                 # optional - sage.groups sage.modules
                sage: x.parent() is DihedralGroup(6).algebra(QQ)                        # optional - sage.groups sage.modules
                True

            Note, this result can depend on the PRNG state in libgap in a way
            that depends on which packages are loaded, so we must re-seed GAP
            to ensure a consistent result for this example::

<<<<<<< HEAD
                sage: libgap.set_seed(0)                                                                                # optional - sage.libs.gap
=======
                sage: libgap.set_seed(0)                                                # optional - sage.libs.gap
>>>>>>> 08060ed1
                0
                sage: m = SU(2, 13).algebra(QQ).random_element(1)                       # optional - sage.groups sage.modules
                sage: m.parent() is SU(2, 13).algebra(QQ)                               # optional - sage.groups sage.modules
                True
                sage: p = CombinatorialFreeModule(ZZ, Partitions(4)).random_element()   # optional - sage.combinat sage.modules
                sage: p.parent() is CombinatorialFreeModule(ZZ, Partitions(4))          # optional - sage.combinat sage.modules
                True

            TESTS:

            Ensure that the two issues reported in :trac:`28327` are
            fixed; that we don't rely unnecessarily on being able to
            coerce the base ring's zero into the algebra, and that
            we can find a random element in a trivial module::

                sage: class Foo(CombinatorialFreeModule):                               # optional - sage.modules
                ....:     def _element_constructor_(self,x):
                ....:         if x in self:
                ....:             return x
                ....:         else:
                ....:             raise ValueError
                sage: from sage.categories.magmatic_algebras import MagmaticAlgebras
                sage: C = MagmaticAlgebras(QQ).WithBasis().Unital()
                sage: F = Foo(QQ, tuple(), category=C)                                  # optional - sage.modules
                sage: F.random_element() == F.zero()                                    # optional - sage.modules
                True

            """
            indices = self.basis().keys()
            a = self.zero()
            if not indices.is_empty():
                for i in range(n):
                    a += self.term(indices.random_element(),
                                   self.base_ring().random_element())
            return a

    class ElementMethods:
        # TODO: Define the appropriate element methods here (instead of in
        # subclasses).  These methods should be consistent with those on
        # polynomials.

#         def _neg_(self):
#             """
#             Default implementation of negation by trying to multiply by -1.
#             TODO: doctest
#             """
#             return self._lmul_(-self.parent().base_ring().one(), self)

        @abstract_method
        def monomial_coefficients(self, copy=True):
            """
            Return a dictionary whose keys are indices of basis elements
            in the support of ``self`` and whose values are the
            corresponding coefficients.

            INPUT:

            - ``copy`` -- (default: ``True``) if ``self`` is internally
              represented by a dictionary ``d``, then make a copy of ``d``;
              if ``False``, then this can cause undesired behavior by
              mutating ``d``

            EXAMPLES::

                sage: F = CombinatorialFreeModule(QQ, ['a','b','c'])                    # optional - sage.modules
                sage: B = F.basis()                                                     # optional - sage.modules
                sage: f = B['a'] + 3*B['c']                                             # optional - sage.modules
                sage: d = f.monomial_coefficients()                                     # optional - sage.modules
                sage: d['a']                                                            # optional - sage.modules
                1
                sage: d['c']                                                            # optional - sage.modules
                3

            TESTS:

            We check that we make a copy of the coefficient dictionary::

                sage: F = CombinatorialFreeModule(ZZ, ['a','b','c'])                    # optional - sage.modules
                sage: B = F.basis()                                                     # optional - sage.modules
                sage: f = B['a'] + 3*B['c']                                             # optional - sage.modules
                sage: d = f.monomial_coefficients()                                     # optional - sage.modules
                sage: d['a'] = 5                                                        # optional - sage.modules
                sage: f                                                                 # optional - sage.modules
                B['a'] + 3*B['c']
            """

        def __getitem__(self, m):
            """
            Return the coefficient of ``m`` in ``self``.

            EXAMPLES::

                sage: W.<x,y,z> = DifferentialWeylAlgebra(QQ)                           # optional - sage.combinat sage.modules
                sage: x[((0,0,0), (0,0,0))]                                             # optional - sage.combinat sage.modules
                0
                sage: x[((1,0,0), (0,0,0))]                                             # optional - sage.combinat sage.modules
                1
            """
            res = self.monomial_coefficients(copy=False).get(m)
            if res is None:
                return self.base_ring().zero()
            else:
                return res

        def coefficient(self, m):
            """
            Return the coefficient of ``m`` in ``self`` and raise an error
            if ``m`` is not in the basis indexing set.

            INPUT:

            - ``m`` -- a basis index of the parent of ``self``

            OUTPUT:

            The ``B[m]``-coordinate of ``self`` with respect to the basis
            ``B``. Here, ``B`` denotes the given basis of the parent of
            ``self``.

            EXAMPLES::

                sage: s = CombinatorialFreeModule(QQ, Partitions())                     # optional - sage.combinat sage.modules
                sage: z = s([4]) - 2*s([2,1]) + s([1,1,1]) + s([1])                     # optional - sage.combinat sage.modules
                sage: z.coefficient([4])                                                # optional - sage.combinat sage.modules
                1
                sage: z.coefficient([2,1])                                              # optional - sage.combinat sage.modules
                -2
                sage: z.coefficient(Partition([2,1]))                                   # optional - sage.combinat sage.modules
                -2
                sage: z.coefficient([1,2])                                              # optional - sage.combinat sage.modules
                Traceback (most recent call last):
                ...
                AssertionError: [1, 2] should be an element of Partitions
                sage: z.coefficient(Composition([2,1]))                                 # optional - sage.combinat sage.modules
                Traceback (most recent call last):
                ...
                AssertionError: [2, 1] should be an element of Partitions

            Test that ``coefficient`` also works for those parents that do
            not have an ``element_class``::

                sage: H = pAdicWeightSpace(3)                                           # optional - sage.modules sage.rings.padics
                sage: F = CombinatorialFreeModule(QQ, H)                                # optional - sage.modules sage.rings.padics
                sage: hasattr(H, "element_class")                                       # optional - sage.modules sage.rings.padics
                False
                sage: h = H.an_element()                                                # optional - sage.modules sage.rings.padics
                sage: (2*F.monomial(h)).coefficient(h)                                  # optional - sage.modules sage.rings.padics
                2
            """
            # NT: coefficient_fast should be the default, just with appropriate assertions
            # that can be turned on or off
            C = self.parent().basis().keys()
            # TODO: This should raise a ValueError - TS
            assert m in C, "%s should be an element of %s"%(m, C)
            if hasattr(C, "element_class") and not isinstance(m, C.element_class):
                m = C(m)
            return self[m]

        def is_zero(self):
            """
            Return ``True`` if and only if ``self == 0``.

            EXAMPLES::

                sage: F = CombinatorialFreeModule(QQ, ['a','b','c'])                    # optional - sage.modules
                sage: B = F.basis()                                                     # optional - sage.modules
                sage: f = B['a'] - 3*B['c']                                             # optional - sage.modules
                sage: f.is_zero()                                                       # optional - sage.modules
                False
                sage: F.zero().is_zero()                                                # optional - sage.modules
                True

            ::

                sage: s = SymmetricFunctions(QQ).schur()                                # optional - sage.combinat sage.modules
                sage: s([2,1]).is_zero()                                                # optional - sage.combinat sage.modules
                False
                sage: s(0).is_zero()                                                    # optional - sage.combinat sage.modules
                True
                sage: (s([2,1]) - s([2,1])).is_zero()                                   # optional - sage.combinat sage.modules
                True
            """
            zero = self.parent().base_ring().zero()
            return all(v == zero for v in self.monomial_coefficients(copy=False).values())

        def __len__(self):
            """
            Return the number of basis elements whose coefficients in
            ``self`` are nonzero.

            EXAMPLES::

                sage: F = CombinatorialFreeModule(QQ, ['a','b','c'])                    # optional - sage.modules
                sage: B = F.basis()                                                     # optional - sage.modules
                sage: f = B['a'] - 3*B['c']                                             # optional - sage.modules
                sage: len(f)                                                            # optional - sage.modules
                2

            ::

                sage: s = SymmetricFunctions(QQ).schur()                                # optional - sage.combinat sage.modules
                sage: z = s([4]) + s([2,1]) + s([1,1,1]) + s([1])                       # optional - sage.combinat sage.modules
                sage: len(z)                                                            # optional - sage.combinat sage.modules
                4
            """
            return len(self.support())

        def length(self):
            """
            Return the number of basis elements whose coefficients in
            ``self`` are nonzero.

            EXAMPLES::

                sage: F = CombinatorialFreeModule(QQ, ['a','b','c'])                    # optional - sage.modules
                sage: B = F.basis()                                                     # optional - sage.modules
                sage: f = B['a'] - 3*B['c']                                             # optional - sage.modules
                sage: f.length()                                                        # optional - sage.modules
                2

            ::

                sage: s = SymmetricFunctions(QQ).schur()                                # optional - sage.combinat sage.modules
                sage: z = s([4]) + s([2,1]) + s([1,1,1]) + s([1])                       # optional - sage.combinat sage.modules
                sage: z.length()                                                        # optional - sage.combinat sage.modules
                4
            """
            return len(self)

        def support(self):
            """
            Return an iterable of the objects indexing the basis of
            ``self.parent()`` whose corresponding coefficients of
            ``self`` are non-zero.

            This method returns these objects in an arbitrary order.

            EXAMPLES::

                sage: F = CombinatorialFreeModule(QQ, ['a','b','c'])                    # optional - sage.modules
                sage: B = F.basis()                                                     # optional - sage.modules
                sage: f = B['a'] - 3*B['c']                                             # optional - sage.modules
                sage: sorted(f.support())                                               # optional - sage.modules
                ['a', 'c']

            ::

                sage: s = SymmetricFunctions(QQ).schur()                                # optional - sage.combinat sage.modules
                sage: z = s([4]) + s([2,1]) + s([1,1,1]) + s([1])                       # optional - sage.combinat sage.modules
                sage: sorted(z.support())                                               # optional - sage.combinat sage.modules
                [[1], [1, 1, 1], [2, 1], [4]]
            """
            try:
                return self._support_view
            except AttributeError:
                from sage.structure.support_view import SupportView
                zero = self.parent().base_ring().zero()
                mc = self.monomial_coefficients(copy=False)
                support_view = SupportView(mc, zero=zero)
                try:
                    # Try to cache it for next time, but this may fail for Cython classes
                    self._support_view = support_view
                except AttributeError:
                    pass
                return support_view

        def monomials(self):
            """
            Return a list of the monomials of ``self`` (in an arbitrary
            order).

            The monomials of an element `a` are defined to be the basis
            elements whose corresponding coefficients of `a` are
            non-zero.

            EXAMPLES::

                sage: F = CombinatorialFreeModule(QQ, ['a','b','c'])                    # optional - sage.modules
                sage: B = F.basis()                                                     # optional - sage.modules
                sage: f = B['a'] + 2*B['c']                                             # optional - sage.modules
                sage: f.monomials()                                                     # optional - sage.modules
                [B['a'], B['c']]

                sage: (F.zero()).monomials()                                            # optional - sage.modules
                []
            """
            P = self.parent()
            return [P.monomial(key) for key in self.support()]

        def terms(self):
            """
            Return a list of the (non-zero) terms of ``self`` (in an
            arbitrary order).

            .. SEEALSO:: :meth:`monomials`

            EXAMPLES::

                sage: F = CombinatorialFreeModule(QQ, ['a','b','c'])                    # optional - sage.modules
                sage: B = F.basis()                                                     # optional - sage.modules
                sage: f = B['a'] + 2*B['c']                                             # optional - sage.modules
                sage: f.terms()                                                         # optional - sage.modules
                [B['a'], 2*B['c']]
            """
            P = self.parent()
            zero = P.base_ring().zero()
            return [P.term(key, value)
                    for key, value in self.monomial_coefficients(copy=False).items()
                    if value != zero]

        def coefficients(self, sort=True):
            """
            Return a list of the (non-zero) coefficients appearing on
            the basis elements in ``self`` (in an arbitrary order).

            INPUT:

            - ``sort`` -- (default: ``True``) to sort the coefficients
              based upon the default ordering of the indexing set

            .. SEEALSO::

                :meth:`~sage.categories.finite_dimensional_modules_with_basis.FiniteDimensionalModulesWithBasis.ElementMethods.dense_coefficient_list`

            EXAMPLES::

                sage: F = CombinatorialFreeModule(QQ, ['a','b','c'])                    # optional - sage.modules
                sage: B = F.basis()                                                     # optional - sage.modules
                sage: f = B['a'] - 3*B['c']                                             # optional - sage.modules
                sage: f.coefficients()                                                  # optional - sage.modules
                [1, -3]
                sage: f = B['c'] - 3*B['a']                                             # optional - sage.modules
                sage: f.coefficients()                                                  # optional - sage.modules
                [-3, 1]

            ::

                sage: s = SymmetricFunctions(QQ).schur()                                # optional - sage.combinat sage.modules
                sage: z = s([4]) + s([2,1]) + s([1,1,1]) + s([1])                       # optional - sage.combinat sage.modules
                sage: z.coefficients()                                                  # optional - sage.combinat sage.modules
                [1, 1, 1, 1]
            """
            zero = self.parent().base_ring().zero()
            mc = self.monomial_coefficients(copy=False)
            if not sort:
                return [value for key, value in mc.items() if value != zero]

            v = sorted([(key, value) for key, value in mc.items()
                        if value != zero])
            return [value for key, value in v]

        def support_of_term(self):
            """
            Return the support of ``self``, where ``self`` is a monomial
            (possibly with coefficient).

            EXAMPLES::

                sage: X = CombinatorialFreeModule(QQ, [1,2,3,4]); X.rename("X")         # optional - sage.modules
                sage: X.monomial(2).support_of_term()                                   # optional - sage.modules
                2
                sage: X.term(3, 2).support_of_term()                                    # optional - sage.modules
                3

            An exception is raised if ``self`` has more than one term::

                sage: (X.monomial(2) + X.monomial(3)).support_of_term()                 # optional - sage.modules
                Traceback (most recent call last):
                ...
                ValueError: B[2] + B[3] is not a single term
            """
            if len(self) == 1:
                return self.support()[0]
            else:
                raise ValueError("{} is not a single term".format(self))

        def leading_support(self, *args, **kwds):
            r"""
            Return the maximal element of the support of ``self``.

            Note that this may not be the term which actually appears
            first when ``self`` is printed.

            If the default ordering of the basis elements is not what is
            desired, a comparison key, ``key(x)``, can be provided.

            EXAMPLES::

                sage: X = CombinatorialFreeModule(QQ, [1, 2, 3])                        # optional - sage.modules
                sage: X.rename("X"); x = X.basis()                                      # optional - sage.modules
                sage: x = 3*X.monomial(1) + 2*X.monomial(2) + 4*X.monomial(3)           # optional - sage.modules
                sage: x.leading_support()                                               # optional - sage.modules
                3
                sage: def key(x): return -x                                             # optional - sage.modules
                sage: x.leading_support(key=key)                                        # optional - sage.modules
                1

                sage: s = SymmetricFunctions(QQ).schur()                                # optional - sage.combinat sage.modules
                sage: f = 2*s[1] + 3*s[2,1] - 5*s[3]                                    # optional - sage.combinat sage.modules
                sage: f.leading_support()                                               # optional - sage.combinat sage.modules
                [3]
            """
            return max(self.support(), *args, **kwds)

        def leading_item(self, *args, **kwds):
            r"""
            Return the pair ``(k, c)`` where

            .. MATH::

                c \cdot (\mbox{the basis element indexed by } k)

            is the leading term of ``self``.

            Here 'leading term' means that the corresponding basis element is
            maximal.  Note that this may not be the term which actually appears
            first when ``self`` is printed.

            If the default term ordering is not what is desired, a
            comparison function, ``key(x)``, can be provided.

            EXAMPLES::

                sage: X = CombinatorialFreeModule(QQ, [1, 2, 3]); X.rename("X")         # optional - sage.modules
                sage: x = 3*X.monomial(1) + 2*X.monomial(2) + 4*X.monomial(3)           # optional - sage.modules
                sage: x.leading_item()                                                  # optional - sage.modules
                (3, 4)
                sage: def key(x): return -x                                             # optional - sage.modules
                sage: x.leading_item(key=key)                                           # optional - sage.modules
                (1, 3)

                sage: s = SymmetricFunctions(QQ).schur()                                # optional - sage.combinat sage.modules
                sage: f = 2*s[1] + 3*s[2,1] - 5*s[3]                                    # optional - sage.combinat sage.modules
                sage: f.leading_item()                                                  # optional - sage.combinat sage.modules
                ([3], -5)
            """
            k = self.leading_support(*args, **kwds)
            return k, self[k]

        def leading_monomial(self, *args, **kwds):
            r"""
            Return the leading monomial of ``self``.

            This is the monomial whose corresponding basis element is
            maximal. Note that this may not be the term which actually appears
            first when ``self`` is printed.

            If the default term ordering is not
            what is desired, a comparison key, ``key(x)``, can be provided.

            EXAMPLES::

                sage: X = CombinatorialFreeModule(QQ, [1, 2, 3]); X.rename("X")         # optional - sage.modules
                sage: x = 3*X.monomial(1) + 2*X.monomial(2) + X.monomial(3)             # optional - sage.modules
                sage: x.leading_monomial()                                              # optional - sage.modules
                B[3]
                sage: def key(x): return -x                                             # optional - sage.modules
                sage: x.leading_monomial(key=key)                                       # optional - sage.modules
                B[1]

                sage: s = SymmetricFunctions(QQ).schur()                                # optional - sage.combinat sage.modules
                sage: f = 2*s[1] + 3*s[2,1] - 5*s[3]                                    # optional - sage.combinat sage.modules
                sage: f.leading_monomial()                                              # optional - sage.combinat sage.modules
                s[3]
            """
            return self.parent().monomial(self.leading_support(*args, **kwds))

        def leading_coefficient(self, *args, **kwds):
            r"""
            Return the leading coefficient of ``self``.

            This is the coefficient of the term whose corresponding basis element is
            maximal. Note that this may not be the term which actually appears
            first when ``self`` is printed.

            If the default term ordering is not
            what is desired, a comparison key, ``key(x,y)``, can be provided.

            EXAMPLES::

                sage: X = CombinatorialFreeModule(QQ, [1, 2, 3]); X.rename("X")         # optional - sage.modules
                sage: x = 3*X.monomial(1) + 2*X.monomial(2) + X.monomial(3)             # optional - sage.modules
                sage: x.leading_coefficient()                                           # optional - sage.modules
                1
                sage: def key(x): return -x                                             # optional - sage.modules
                sage: x.leading_coefficient(key=key)                                    # optional - sage.modules
                3

                sage: s = SymmetricFunctions(QQ).schur()                                # optional - sage.combinat sage.modules
                sage: f = 2*s[1] + 3*s[2,1] - 5*s[3]                                    # optional - sage.combinat sage.modules
                sage: f.leading_coefficient()                                           # optional - sage.combinat sage.modules
                -5
            """
            return self.leading_item(*args, **kwds)[1]

        def leading_term(self, *args, **kwds):
            r"""
            Return the leading term of ``self``.

            This is the term whose corresponding basis element is
            maximal. Note that this may not be the term which actually appears
            first when ``self`` is printed.

            If the default term ordering is not
            what is desired, a comparison key, ``key(x)``, can be provided.

            EXAMPLES::

                sage: X = CombinatorialFreeModule(QQ, [1, 2, 3]); X.rename("X")         # optional - sage.modules
                sage: x = 3*X.monomial(1) + 2*X.monomial(2) + X.monomial(3)             # optional - sage.modules
                sage: x.leading_term()                                                  # optional - sage.modules
                B[3]
                sage: def key(x): return -x                                             # optional - sage.modules
                sage: x.leading_term(key=key)                                           # optional - sage.modules
                3*B[1]

                sage: s = SymmetricFunctions(QQ).schur()                                # optional - sage.combinat sage.modules
                sage: f = 2*s[1] + 3*s[2,1] - 5*s[3]                                    # optional - sage.combinat sage.modules
                sage: f.leading_term()                                                  # optional - sage.combinat sage.modules
                -5*s[3]
            """
            return self.parent().term(*self.leading_item(*args, **kwds))

        def trailing_support(self, *args, **kwds):
            r"""
            Return the minimal element of the support of ``self``. Note
            that this may not be the term which actually appears last when
            ``self`` is printed.

            If the default ordering of the basis elements is not what is
            desired, a comparison key, ``key(x)``, can be provided.

            EXAMPLES::

                sage: X = CombinatorialFreeModule(QQ, [1, 2, 3]); X.rename("X")         # optional - sage.modules
                sage: x = 3*X.monomial(1) + 2*X.monomial(2) + 4*X.monomial(3)           # optional - sage.modules
                sage: x.trailing_support()                                              # optional - sage.modules
                1

                sage: def key(x): return -x                                             # optional - sage.modules
                sage: x.trailing_support(key=key)                                       # optional - sage.modules
                3

                sage: s = SymmetricFunctions(QQ).schur()                                # optional - sage.combinat sage.modules
                sage: f = 2*s[1] + 3*s[2,1] - 5*s[3]                                    # optional - sage.combinat sage.modules
                sage: f.trailing_support()                                              # optional - sage.combinat sage.modules
                [1]
            """
            return min(self.support(), *args, **kwds)

        def trailing_item(self, *args, **kwds):
            r"""
            Return the pair ``(c, k)`` where ``c*self.parent().monomial(k)``
            is the trailing term of ``self``.

            This is the monomial whose corresponding basis element is
            minimal. Note that this may not be the term which actually appears
            last when ``self`` is printed.

            If the default term ordering is not
            what is desired, a comparison key ``key(x)``, can be provided.

            EXAMPLES::

                sage: X = CombinatorialFreeModule(QQ, [1, 2, 3]); X.rename("X")         # optional - sage.modules
                sage: x = 3*X.monomial(1) + 2*X.monomial(2) + X.monomial(3)             # optional - sage.modules
                sage: x.trailing_item()                                                 # optional - sage.modules
                (1, 3)
                sage: def key(x): return -x                                             # optional - sage.modules
                sage: x.trailing_item(key=key)                                          # optional - sage.modules
                (3, 1)

                sage: s = SymmetricFunctions(QQ).schur()                                # optional - sage.combinat sage.modules
                sage: f = 2*s[1] + 3*s[2,1] - 5*s[3]                                    # optional - sage.combinat sage.modules
                sage: f.trailing_item()                                                 # optional - sage.combinat sage.modules
                ([1], 2)
            """
            k = self.trailing_support(*args, **kwds)
            return k, self[k]

        def trailing_monomial(self, *args, **kwds):
            r"""
            Return the trailing monomial of ``self``.

            This is the monomial whose corresponding basis element is
            minimal. Note that this may not be the term which actually appears
            last when ``self`` is printed.

            If the default term ordering is not
            what is desired, a comparison key ``key(x)``, can be provided.

            EXAMPLES::

                sage: X = CombinatorialFreeModule(QQ, [1, 2, 3]); X.rename("X")         # optional - sage.modules
                sage: x = 3*X.monomial(1) + 2*X.monomial(2) + X.monomial(3)             # optional - sage.modules
                sage: x.trailing_monomial()                                             # optional - sage.modules
                B[1]
                sage: def key(x): return -x                                             # optional - sage.modules
                sage: x.trailing_monomial(key=key)                                      # optional - sage.modules
                B[3]

                sage: s = SymmetricFunctions(QQ).schur()                                # optional - sage.combinat sage.modules
                sage: f = 2*s[1] + 3*s[2,1] - 5*s[3]                                    # optional - sage.combinat sage.modules
                sage: f.trailing_monomial()                                             # optional - sage.combinat sage.modules
                s[1]
            """
            return self.parent().monomial(self.trailing_support(*args, **kwds))

        def trailing_coefficient(self, *args, **kwds):
            r"""
            Return the trailing coefficient of ``self``.

            This is the coefficient of the monomial whose corresponding basis element is
            minimal. Note that this may not be the term which actually appears
            last when ``self`` is printed.

            If the default term ordering is not
            what is desired, a comparison key ``key(x)``, can be provided.

            EXAMPLES::

                sage: X = CombinatorialFreeModule(QQ, [1, 2, 3]); X.rename("X")         # optional - sage.modules
                sage: x = 3*X.monomial(1) + 2*X.monomial(2) + X.monomial(3)             # optional - sage.modules
                sage: x.trailing_coefficient()                                          # optional - sage.modules
                3
                sage: def key(x): return -x                                             # optional - sage.modules
                sage: x.trailing_coefficient(key=key)                                   # optional - sage.modules
                1

                sage: s = SymmetricFunctions(QQ).schur()                                # optional - sage.combinat sage.modules
                sage: f = 2*s[1] + 3*s[2,1] - 5*s[3]                                    # optional - sage.combinat sage.modules
                sage: f.trailing_coefficient()                                          # optional - sage.combinat sage.modules
                2
            """
            return self.trailing_item(*args, **kwds)[1]

        def trailing_term(self, *args, **kwds):
            r"""
            Return the trailing term of ``self``.

            This is the term whose corresponding basis element is
            minimal. Note that this may not be the term which actually appears
            last when ``self`` is printed.

            If the default term ordering is not
            what is desired, a comparison key ``key(x)``, can be provided.

            EXAMPLES::

                sage: X = CombinatorialFreeModule(QQ, [1, 2, 3]); X.rename("X")         # optional - sage.modules
                sage: x = 3*X.monomial(1) + 2*X.monomial(2) + X.monomial(3)             # optional - sage.modules
                sage: x.trailing_term()                                                 # optional - sage.modules
                3*B[1]
                sage: def key(x): return -x                                             # optional - sage.modules
                sage: x.trailing_term(key=key)                                          # optional - sage.modules
                B[3]

                sage: s = SymmetricFunctions(QQ).schur()                                # optional - sage.combinat sage.modules
                sage: f = 2*s[1] + 3*s[2,1] - 5*s[3]                                    # optional - sage.combinat sage.modules
                sage: f.trailing_term()                                                 # optional - sage.combinat sage.modules
                2*s[1]
            """
            return self.parent().term(*self.trailing_item(*args, **kwds))

        def map_coefficients(self, f):
            """
            Mapping a function on coefficients.

            INPUT:

            - ``f`` -- an endofunction on the coefficient ring of the
              free module

            Return a new element of ``self.parent()`` obtained by applying the
            function ``f`` to all of the coefficients of ``self``.

            EXAMPLES::

                sage: F = CombinatorialFreeModule(QQ, ['a','b','c'])                    # optional - sage.modules
                sage: B = F.basis()                                                     # optional - sage.modules
                sage: f = B['a'] - 3*B['c']                                             # optional - sage.modules
                sage: f.map_coefficients(lambda x: x + 5)                               # optional - sage.modules
                6*B['a'] + 2*B['c']

            Killed coefficients are handled properly::

                sage: f.map_coefficients(lambda x: 0)                                   # optional - sage.modules
                0
                sage: list(f.map_coefficients(lambda x: 0))                             # optional - sage.modules
                []

            ::

                sage: s = SymmetricFunctions(QQ).schur()                                # optional - sage.combinat sage.modules
                sage: a = s([2,1]) + 2*s([3,2])                                         # optional - sage.combinat sage.modules
                sage: a.map_coefficients(lambda x: x * 2)                               # optional - sage.combinat sage.modules
                2*s[2, 1] + 4*s[3, 2]
            """
            return self.parent().sum_of_terms( (m, f(c)) for m,c in self )

        def map_support(self, f):
            """
            Mapping a function on the support.

            INPUT:

            - ``f`` -- an endofunction on the indices of the free module

            Return a new element of ``self.parent()`` obtained by
            applying the function ``f`` to all of the objects indexing
            the basis elements.

            EXAMPLES::

                sage: B = CombinatorialFreeModule(ZZ, [-1, 0, 1])                       # optional - sage.modules
                sage: x = B.an_element(); x                                             # optional - sage.modules
                2*B[-1] + 2*B[0] + 3*B[1]
                sage: x.map_support(lambda i: -i)                                       # optional - sage.modules
                3*B[-1] + 2*B[0] + 2*B[1]

            ``f`` needs not be injective::

                sage: x.map_support(lambda i: 1)                                        # optional - sage.modules
                7*B[1]

                sage: s = SymmetricFunctions(QQ).schur()                                # optional - sage.combinat sage.modules
                sage: a = s([2,1]) + 2*s([3,2])                                         # optional - sage.combinat sage.modules
                sage: a.map_support(lambda x: x.conjugate())                            # optional - sage.combinat sage.modules
                s[2, 1] + 2*s[2, 2, 1]

            TESTS::

                sage: B.zero()      # This actually failed at some point!!! See #8890   # optional - sage.modules
                0

                sage: y = B.zero().map_support(lambda i: i/0); y                        # optional - sage.modules
                0
                sage: y.parent() is B                                                   # optional - sage.modules
                True
            """
            return self.parent().sum_of_terms( (f(m), c) for m,c in self )

        def map_support_skip_none(self, f):
            """
            Mapping a function on the support.

            INPUT:

            - ``f`` -- an endofunction on the indices of the free module

            Returns a new element of ``self.parent()`` obtained by
            applying the function `f` to all of the objects indexing
            the basis elements.

            EXAMPLES::

                sage: B = CombinatorialFreeModule(ZZ, [-1, 0, 1])                       # optional - sage.modules
                sage: x = B.an_element(); x                                             # optional - sage.modules
                2*B[-1] + 2*B[0] + 3*B[1]
                sage: x.map_support_skip_none(lambda i: -i if i else None)              # optional - sage.modules
                3*B[-1] + 2*B[1]

            ``f`` needs not be injective::

                sage: x.map_support_skip_none(lambda i: 1 if i else None)               # optional - sage.modules
                5*B[1]

            TESTS::

                sage: y = x.map_support_skip_none(lambda i: None); y                    # optional - sage.modules
                0
                sage: y.parent() is B                                                   # optional - sage.modules
                True
            """
            return self.parent().sum_of_terms( (fm,c) for (fm,c) in ((f(m), c) for m,c in self) if fm is not None)

        def map_item(self, f):
            """
            Mapping a function on items.

            INPUT:

            - ``f`` -- a function mapping pairs ``(index, coeff)`` to
              other such pairs

            Return a new element of ``self.parent()`` obtained by
            applying the function `f` to all items ``(index, coeff)`` of
            ``self``.

            EXAMPLES::

                sage: B = CombinatorialFreeModule(ZZ, [-1, 0, 1])                       # optional - sage.modules
                sage: x = B.an_element(); x                                             # optional - sage.modules
                2*B[-1] + 2*B[0] + 3*B[1]
                sage: x.map_item(lambda i, c: (-i, 2*c))                                # optional - sage.modules
                6*B[-1] + 4*B[0] + 4*B[1]

            ``f`` needs not be injective::

                sage: x.map_item(lambda i, c: (1, 2*c))                                 # optional - sage.modules
                14*B[1]

                sage: s = SymmetricFunctions(QQ).schur()                                # optional - sage.combinat sage.modules
                sage: f = lambda m, c: (m.conjugate(), 2 * c)                           # optional - sage.combinat sage.modules
                sage: a = s([2,1]) + s([1,1,1])                                         # optional - sage.combinat sage.modules
                sage: a.map_item(f)                                                     # optional - sage.combinat sage.modules
                2*s[2, 1] + 2*s[3]
            """
            return self.parent().sum_of_terms( f(m,c) for m,c in self )

        def tensor(*elements):
            """
            Return the tensor product of its arguments, as an element of
            the tensor product of the parents of those elements.

            EXAMPLES::

                sage: C = AlgebrasWithBasis(QQ)
                sage: A = C.example()                                                   # optional - sage.combinat sage.modules
                sage: a, b, c = A.algebra_generators()                                  # optional - sage.combinat sage.modules
                sage: a.tensor(b, c)                                                    # optional - sage.combinat sage.modules
                B[word: a] # B[word: b] # B[word: c]

            FIXME: is this a policy that we want to enforce on all parents?
            """
            assert all(isinstance(element, Element) for element in elements)
            parents = [parent(element) for element in elements]
            return tensor(parents)._tensor_of_elements(elements)  # good name ?

    class Homsets(HomsetsCategory):
        class ParentMethods:
            def __call_on_basis__(self, **options):
                """
                Construct a morphism in this homset from a function defined
                on the basis.

                INPUT:

                - ``on_basis`` -- a function from the indices of the
                  basis of the domain of ``self`` to the codomain of
                  ``self``

                This method simply delegates the work to
                :meth:`ModulesWithBasis.ParentMethods.module_morphism`. It
                is used by :meth:`Homset.__call__` to handle the
                ``on_basis`` argument, and will disappear as soon as
                the logic will be generalized.

                EXAMPLES::

                    sage: X = CombinatorialFreeModule(QQ, [1,2,3]);   X.rename("X")                                     # optional - sage.modules
                    sage: Y = CombinatorialFreeModule(QQ, [1,2,3,4]); Y.rename("Y")                                     # optional - sage.modules
                    sage: H = Hom(X, Y)                                                                                 # optional - sage.modules
                    sage: x = X.basis()                                                                                 # optional - sage.modules

                    sage: phi = H(on_basis=lambda i: Y.monomial(i) + 2*Y.monomial(i+1)) # indirect doctest              # optional - sage.modules
                    sage: phi                                                                                           # optional - sage.modules
                    Generic morphism:
                    From: X
                    To:   Y
                    sage: phi(x[1] + x[3])                                                                              # optional - sage.modules
                    B[1] + 2*B[2] + B[3] + 2*B[4]

                Diagonal functions can be constructed using the ``diagonal`` option::

                    sage: X = CombinatorialFreeModule(QQ, [1,2,3,4]); X.rename("X")                                     # optional - sage.modules
                    sage: Y = CombinatorialFreeModule(QQ, [1,2,3,4], key="Y"); Y.rename("Y")                            # optional - sage.modules
                    sage: H = Hom(X, Y)                                                                                 # optional - sage.modules
                    sage: x = X.basis()                                                                                 # optional - sage.modules
                    sage: phi = H(diagonal=lambda x: x^2)                                                               # optional - sage.modules
                    sage: phi(x[1] + x[2] + x[3])                                                                       # optional - sage.modules
                    B[1] + 4*B[2] + 9*B[3]

                TESTS:

                As for usual homsets, the argument can be a Python function::

                    sage: phi = H(lambda x: Y.zero())                                                                   # optional - sage.modules
                    sage: phi                                                                                           # optional - sage.modules
                    Generic morphism:
                      From: X
                      To:   Y
                    sage: phi(x[1] + x[3])                                                                              # optional - sage.modules
                    0

               We check that the homset category is properly set up::

                    sage: X = CombinatorialFreeModule(QQ, [1,2,3]);   X.rename("X")                                     # optional - sage.modules
                    sage: Y = CombinatorialFreeModule(QQ, [1,2,3,4]); Y.rename("Y")                                     # optional - sage.modules
                    sage: H = Hom(X, Y)                                                                                 # optional - sage.modules
                    sage: H.zero().category_for()                                                                       # optional - sage.modules
                    Category of finite dimensional vector spaces with basis over Rational Field
                """
                return self.domain().module_morphism(codomain=self.codomain(),
                                                     **options)

    class MorphismMethods:
        @cached_method
        def on_basis(self):
            """
            Return the action of this morphism on basis elements.

            OUTPUT:

            - a function from the indices of the basis of the domain to
              the codomain

            EXAMPLES::

                sage: X = CombinatorialFreeModule(QQ, [1,2,3]);   X.rename("X")         # optional - sage.modules
                sage: Y = CombinatorialFreeModule(QQ, [1,2,3,4]); Y.rename("Y")         # optional - sage.modules
                sage: H = Hom(X, Y)                                                     # optional - sage.modules
                sage: x = X.basis()                                                     # optional - sage.modules

                sage: f = H(lambda x: Y.zero()).on_basis()                              # optional - sage.modules
                sage: f(2)                                                              # optional - sage.modules
                0

                sage: f = lambda i: Y.monomial(i) + 2*Y.monomial(i+1)                   # optional - sage.modules
                sage: g = H(on_basis=f).on_basis()                                      # optional - sage.modules
                sage: g(2)                                                              # optional - sage.modules
                B[2] + 2*B[3]
                sage: g == f                                                            # optional - sage.modules
                True
            """
            return self._on_basis

        def _on_basis(self, i):
            """
            Return the image of ``self`` on the basis element indexed by ``i``.

            INPUT:

            - ``i`` -- the index of an element of the basis of the domain of ``self``

            EXAMPLES::

                sage: X = CombinatorialFreeModule(QQ, [1,2,3]); X.rename("X")           # optional - sage.modules
                sage: phi = End(X)(lambda x: 2*x)                                       # optional - sage.modules
                sage: phi._on_basis(3)                                                  # optional - sage.modules
                2*B[3]
            """
            return self(self.domain().monomial(i))

    class CartesianProducts(CartesianProductsCategory):
        """
        The category of modules with basis constructed by Cartesian products
        of modules with basis.
        """
        @cached_method
        def extra_super_categories(self):
            """
            EXAMPLES::

                sage: ModulesWithBasis(QQ).CartesianProducts().extra_super_categories()
                [Category of vector spaces with basis over Rational Field]
                sage: ModulesWithBasis(QQ).CartesianProducts().super_categories()
                [Category of Cartesian products of modules with basis over Rational Field,
                 Category of vector spaces with basis over Rational Field,
                 Category of Cartesian products of vector spaces over Rational Field]
            """
            return [self.base_category()]

        class ParentMethods:

            def _an_element_(self):
                """
                EXAMPLES::

                    sage: A = AlgebrasWithBasis(QQ).example(); A                                                        # optional - sage.combinat sage.modules
                    An example of an algebra with basis:
                     the free algebra on the generators ('a', 'b', 'c') over Rational Field
                    sage: B = HopfAlgebrasWithBasis(QQ).example(); B                                                    # optional - sage.combinat sage.modules
                    An example of Hopf algebra with basis:
                     the group algebra of the Dihedral group of order 6 as a permutation group over Rational Field
                    sage: A.an_element()                                                                                # optional - sage.combinat sage.modules
                    B[word: ] + 2*B[word: a] + 3*B[word: b] + B[word: bab]
                    sage: B.an_element()                                                                                # optional - sage.combinat sage.modules
                    B[()] + B[(1,2)] + 3*B[(1,2,3)] + 2*B[(1,3,2)]
                    sage: cartesian_product((A, B, A)).an_element()           # indirect doctest                        # optional - sage.combinat sage.modules
                    2*B[(0, word: )] + 2*B[(0, word: a)] + 3*B[(0, word: b)]
                """
                from .cartesian_product import cartesian_product
                return cartesian_product([module.an_element() for module in self.modules])

    class TensorProducts(TensorProductsCategory):
        """
        The category of modules with basis constructed by tensor product of
        modules with basis.
        """
        @cached_method
        def extra_super_categories(self):
            """
            EXAMPLES::

                sage: ModulesWithBasis(QQ).TensorProducts().extra_super_categories()
                [Category of vector spaces with basis over Rational Field]
                sage: ModulesWithBasis(QQ).TensorProducts().super_categories()
                [Category of tensor products of modules with basis over Rational Field,
                 Category of vector spaces with basis over Rational Field,
                 Category of tensor products of vector spaces over Rational Field]
            """
            return [self.base_category()]

        class ParentMethods:
            """
            Implements operations on tensor products of modules with basis.
            """
            pass

        class ElementMethods:
            """
            Implements operations on elements of tensor products of modules
            with basis.
            """

            def apply_multilinear_morphism(self, f, codomain=None):
                r"""
                Return the result of applying the morphism induced by ``f``
                to ``self``.

                INPUT:

                - ``f`` -- a multilinear morphism from the component
                  modules of the parent tensor product to any module

                - ``codomain`` -- the codomain of ``f`` (optional)

                By the universal property of the tensor product, ``f``
                induces a linear morphism from `self.parent()` to the
                target module. Returns the result of applying that
                morphism to ``self``.

                The codomain is used for optimizations purposes
                only. If it's not provided, it's recovered by calling
                ``f`` on the zero input.

                EXAMPLES:

                We start with simple (admittedly not so interesting)
                examples, with two modules `A` and `B`::

                    sage: A = CombinatorialFreeModule(ZZ, [1,2], prefix="A")            # optional - sage.modules
                    sage: A.rename("A")                                                 # optional - sage.modules
                    sage: B = CombinatorialFreeModule(ZZ, [3,4], prefix="B")            # optional - sage.modules
                    sage: B.rename("B")                                                 # optional - sage.modules

                and `f` the bilinear morphism `(a,b) \mapsto b \otimes a`
                from `A \times B` to `B \otimes A`::

                    sage: def f(a,b):
                    ....:     return tensor([b,a])

                Now, calling applying `f` on `a \otimes b` returns the same
                as `f(a,b)`::

                    sage: a = A.monomial(1) + 2 * A.monomial(2); a                      # optional - sage.modules
                    A[1] + 2*A[2]
                    sage: b = B.monomial(3) - 2 * B.monomial(4); b                      # optional - sage.modules
                    B[3] - 2*B[4]
                    sage: f(a, b)                                                       # optional - sage.modules
                    B[3] # A[1] + 2*B[3] # A[2] - 2*B[4] # A[1] - 4*B[4] # A[2]
                    sage: tensor([a, b]).apply_multilinear_morphism(f)                  # optional - sage.modules
                    B[3] # A[1] + 2*B[3] # A[2] - 2*B[4] # A[1] - 4*B[4] # A[2]

                `f` may be a bilinear morphism to any module over the
                base ring of `A` and `B`. Here the codomain is `\ZZ`::

                    sage: def f(a, b):
                    ....:     return sum(a.coefficients(), 0) * sum(b.coefficients(), 0)
                    sage: f(a, b)                                                       # optional - sage.modules
                    -3
                    sage: tensor([a, b]).apply_multilinear_morphism(f)                  # optional - sage.modules
                    -3

                Mind the `0` in the sums above; otherwise `f` would
                not return `0` in `\ZZ`::

                    sage: def f(a,b):
                    ....:     return sum(a.coefficients()) * sum(b.coefficients())
                    sage: type(f(A.zero(), B.zero()))                                   # optional - sage.modules
                    <... 'int'>

                Which would be wrong and break this method::

                    sage: tensor([a, b]).apply_multilinear_morphism(f)                  # optional - sage.modules
                    Traceback (most recent call last):
                    ...
                    AttributeError: 'int' object has no attribute 'parent'

                Here we consider an example where the codomain is a
                module with basis with a different base ring::

                    sage: C = CombinatorialFreeModule(QQ, [(1,3),(2,4)], prefix="C")    # optional - sage.modules
                    sage: C.rename("C")                                                 # optional - sage.modules
                    sage: def f(a, b):
                    ....:     return C.sum_of_terms([((1,3), QQ(a[1]*b[3])),
                    ....:                            ((2,4), QQ(a[2]*b[4]))])
                    sage: f(a,b)                                                        # optional - sage.modules
                    C[(1, 3)] - 4*C[(2, 4)]
                    sage: tensor([a, b]).apply_multilinear_morphism(f)                  # optional - sage.modules
                    C[(1, 3)] - 4*C[(2, 4)]

                 We conclude with a real life application, where we
                 check that the antipode of the Hopf algebra of
                 Symmetric functions on the Schur basis satisfies its
                 defining formula::

                    sage: Sym = SymmetricFunctions(QQ)                                  # optional - sage.combinat sage.modules
                    sage: s = Sym.schur()                                               # optional - sage.combinat sage.modules
                    sage: def f(a, b): return a * b.antipode()                          # optional - sage.combinat sage.modules
                    sage: x = 4 * s.an_element(); x                                     # optional - sage.combinat sage.modules
                    8*s[] + 8*s[1] + 12*s[2]
                    sage: x.coproduct().apply_multilinear_morphism(f)                   # optional - sage.combinat sage.modules
                    8*s[]
                    sage: x.coproduct().apply_multilinear_morphism(f) == x.counit()     # optional - sage.combinat sage.modules
                    True

                We recover the constant term of `x`, as desired.

                .. TODO::

                    Extract a method to linearize a multilinear
                    morphism, and delegate the work there.
                """
                K = self.parent().base_ring()
                modules = self.parent()._sets
                if codomain is None:
                    try:
                        codomain = f.codomain()
                    except AttributeError:
                        codomain = f(*[module.zero() for module in modules]).parent()
                if codomain in ModulesWithBasis(K):
                    return codomain.linear_combination((f(*[module.monomial(t) for (module,t) in zip(modules, m)]), c)
                                                       for m,c in self)
                else:
                    return sum((c * f(*[module.monomial(t) for (module,t) in zip(modules, m)])
                                for m,c in self),
                               codomain.zero())

    class DualObjects(DualObjectsCategory):

        @cached_method
        def extra_super_categories(self):
            """
            EXAMPLES::

                sage: ModulesWithBasis(ZZ).DualObjects().extra_super_categories()
                [Category of modules over Integer Ring]
                sage: ModulesWithBasis(QQ).DualObjects().super_categories()
                [Category of duals of vector spaces over Rational Field,
                 Category of duals of modules with basis over Rational Field]
            """
            return [Modules(self.base_category().base_ring())]<|MERGE_RESOLUTION|>--- conflicted
+++ resolved
@@ -1312,11 +1312,7 @@
             that depends on which packages are loaded, so we must re-seed GAP
             to ensure a consistent result for this example::
 
-<<<<<<< HEAD
-                sage: libgap.set_seed(0)                                                                                # optional - sage.libs.gap
-=======
                 sage: libgap.set_seed(0)                                                # optional - sage.libs.gap
->>>>>>> 08060ed1
                 0
                 sage: m = SU(2, 13).algebra(QQ).random_element(1)                       # optional - sage.groups sage.modules
                 sage: m.parent() is SU(2, 13).algebra(QQ)                               # optional - sage.groups sage.modules
