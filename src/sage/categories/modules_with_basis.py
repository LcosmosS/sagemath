--- conflicted
+++ resolved
@@ -471,25 +471,6 @@
 
                 sage: # needs sage.modules
                 sage: I = list(range(1, 200))
-<<<<<<< HEAD
-                sage: X = CombinatorialFreeModule(QQ, I); X.rename("X"); x = X.basis()  # needs sage.modules
-                sage: Y = CombinatorialFreeModule(QQ, I); Y.rename("Y"); y = Y.basis()  # needs sage.modules
-                sage: f = Y.sum_of_monomials * divisors                                 # needs sage.modules
-                sage: phi = X.module_morphism(f, triangular="upper", codomain=Y)        # needs sage.modules
-                sage: phi(x[2])                                                         # needs sage.modules
-                B[1] + B[2]
-                sage: phi(x[6])                                                         # needs sage.modules
-                B[1] + B[2] + B[3] + B[6]
-                sage: phi(x[30])                                                        # needs sage.modules
-                B[1] + B[2] + B[3] + B[5] + B[6] + B[10] + B[15] + B[30]
-                sage: phi.preimage(y[2])                                                # needs sage.modules
-                -B[1] + B[2]
-                sage: phi.preimage(y[6])                                                # needs sage.modules
-                B[1] - B[2] - B[3] + B[6]
-                sage: phi.preimage(y[30])                                               # needs sage.modules
-                -B[1] + B[2] + B[3] + B[5] - B[6] - B[10] - B[15] + B[30]
-                sage: (phi^-1)(y[30])                                                   # needs sage.modules
-=======
                 sage: X = CombinatorialFreeModule(QQ, I); X.rename("X"); x = X.basis()
                 sage: Y = CombinatorialFreeModule(QQ, I); Y.rename("Y"); y = Y.basis()
                 sage: f = Y.sum_of_monomials * divisors
@@ -507,7 +488,6 @@
                 sage: phi.preimage(y[30])
                 -B[1] + B[2] + B[3] + B[5] - B[6] - B[10] - B[15] + B[30]
                 sage: (phi^-1)(y[30])
->>>>>>> 1575757f
                 -B[1] + B[2] + B[3] + B[5] - B[6] - B[10] - B[15] + B[30]
 
             Since :trac:`8678`, one can also define a triangular
@@ -891,19 +871,11 @@
 
                 sage: # needs sage.modules
                 sage: R.<a,b> = QQ[]
-<<<<<<< HEAD
-                sage: C = CombinatorialFreeModule(R, range(3), prefix='x')              # needs sage.modules
-                sage: x = C.basis()                                                     # needs sage.modules
-                sage: gens = [x[0] - x[1], 2*x[1] - 2*x[2], x[0] - x[2]]                # needs sage.modules
-                sage: Y = C.submodule(gens, unitriangular=True)                         # needs sage.modules
-                sage: Y.lift.matrix()                                                   # needs sage.modules
-=======
                 sage: C = CombinatorialFreeModule(R, range(3), prefix='x')
                 sage: x = C.basis()
                 sage: gens = [x[0] - x[1], 2*x[1] - 2*x[2], x[0] - x[2]]
                 sage: Y = C.submodule(gens, unitriangular=True)
                 sage: Y.lift.matrix()
->>>>>>> 1575757f
                 [ 1  0]
                 [ 0  1]
                 [-1 -1]
@@ -982,17 +954,10 @@
 
                 sage: # needs sage.modules
                 sage: R.<a,b> = QQ[]
-<<<<<<< HEAD
-                sage: C = CombinatorialFreeModule(R, range(3), prefix='x')              # needs sage.modules
-                sage: x = C.basis()                                                     # needs sage.modules
-                sage: gens = [x[0] - x[1], 2*x[1] - 2*x[2], x[0] - x[2]]                # needs sage.modules
-                sage: Y = C.quotient_module(gens)                                       # needs sage.modules
-=======
                 sage: C = CombinatorialFreeModule(R, range(3), prefix='x')
                 sage: x = C.basis()
                 sage: gens = [x[0] - x[1], 2*x[1] - 2*x[2], x[0] - x[2]]
                 sage: Y = C.quotient_module(gens)
->>>>>>> 1575757f
 
             .. SEEALSO::
 
@@ -1033,17 +998,10 @@
                 sage: S = SymmetricGroupAlgebra(QQ, 4)
                 sage: S.cardinality()
                 +Infinity
-<<<<<<< HEAD
-                sage: S = SymmetricGroupAlgebra(GF(2), 4)       # not tested            # needs sage.rings.finite_rings
-                sage: S.cardinality()           # not tested                            # needs sage.rings.finite_rings
-                16777216
-                sage: S.cardinality().factor()  # not tested                            # needs sage.rings.finite_rings
-=======
                 sage: S = SymmetricGroupAlgebra(GF(2), 4)       # not tested
                 sage: S.cardinality()                           # not tested
                 16777216
                 sage: S.cardinality().factor()                  # not tested
->>>>>>> 1575757f
                 2^24
 
                 sage: # needs sage.modules
@@ -2264,13 +2222,8 @@
                     sage: phi = H(on_basis=on_basis)  # indirect doctest                # needs sage.modules
                     sage: phi                                                           # needs sage.modules
                     Generic morphism:
-<<<<<<< HEAD
-                    From: X
-                    To:   Y
-=======
                       From: X
                       To:   Y
->>>>>>> 1575757f
                     sage: phi(x[1] + x[3])                                              # needs sage.modules
                     B[1] + 2*B[2] + B[3] + 2*B[4]
 
@@ -2328,18 +2281,6 @@
                 sage: Y = CombinatorialFreeModule(QQ, [1,2,3,4]); Y.rename("Y")
                 sage: H = Hom(X, Y)
                 sage: x = X.basis()
-<<<<<<< HEAD
-
-                sage: f = H(lambda x: Y.zero()).on_basis()                              # needs sage.modules
-                sage: f(2)                                                              # needs sage.modules
-                0
-
-                sage: f = lambda i: Y.monomial(i) + 2*Y.monomial(i+1)
-                sage: g = H(on_basis=f).on_basis()                                      # needs sage.modules
-                sage: g(2)                                                              # needs sage.modules
-                B[2] + 2*B[3]
-                sage: g == f                                                            # needs sage.modules
-=======
                 sage: f = H(lambda x: Y.zero()).on_basis()
                 sage: f(2)
                 0
@@ -2348,7 +2289,6 @@
                 sage: g(2)
                 B[2] + 2*B[3]
                 sage: g == f
->>>>>>> 1575757f
                 True
             """
             return self._on_basis
