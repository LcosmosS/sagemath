--- conflicted
+++ resolved
@@ -92,55 +92,33 @@
             with the projection ``Proj2`` on the Hopf algebra of
             non-commutative symmetric functions::
 
-<<<<<<< HEAD
-                sage: R = NonCommutativeSymmetricFunctions(QQ).ribbon()                                                 # optional - sage.combinat
-                sage: T = R.convolution_product([Id, Id])                                                               # optional - sage.combinat
-                sage: [T(R(comp)) for comp in Compositions(3)]                                                          # optional - sage.combinat
-=======
                 sage: R = NonCommutativeSymmetricFunctions(QQ).ribbon()                 # optional - sage.combinat
                 sage: T = R.convolution_product([Id, Id])                               # optional - sage.combinat
                 sage: [T(R(comp)) for comp in Compositions(3)]                          # optional - sage.combinat
->>>>>>> 08060ed1
                 [4*R[1, 1, 1] + R[1, 2] + R[2, 1],
                  2*R[1, 1, 1] + 4*R[1, 2] + 2*R[2, 1] + 2*R[3],
                  2*R[1, 1, 1] + 2*R[1, 2] + 4*R[2, 1] + 2*R[3],
                  R[1, 2] + R[2, 1] + 4*R[3]]
-<<<<<<< HEAD
-                sage: T = R.convolution_product(Proj2, Id)                                                              # optional - sage.combinat
-                sage: [T(R([i])) for i in range(1, 5)]                                                                  # optional - sage.combinat
-=======
                 sage: T = R.convolution_product(Proj2, Id)                              # optional - sage.combinat
                 sage: [T(R([i])) for i in range(1, 5)]                                  # optional - sage.combinat
->>>>>>> 08060ed1
                 [0, R[2], R[2, 1] + R[3], R[2, 2] + R[4]]
 
             Compute the convolution product of no maps on the Hopf algebra of
             symmetric functions in non-commuting variables. This is the
             composition of the counit with the unit::
 
-<<<<<<< HEAD
-                sage: m = SymmetricFunctionsNonCommutingVariables(QQ).m()                                               # optional - sage.combinat
-                sage: T = m.convolution_product()                                                                       # optional - sage.combinat
-                sage: [T(m(lam)) for lam in SetPartitions(0).list() + SetPartitions(2).list()]                          # optional - sage.combinat
-=======
                 sage: m = SymmetricFunctionsNonCommutingVariables(QQ).m()               # optional - sage.combinat
                 sage: T = m.convolution_product()                                       # optional - sage.combinat
                 sage: [T(m(lam))                                                        # optional - sage.combinat
                 ....:  for lam in SetPartitions(0).list() + SetPartitions(2).list()]
->>>>>>> 08060ed1
                 [m{}, 0, 0]
 
             Compute the convolution product of the projection ``Proj2`` with
             the identity on the Hopf algebra of symmetric functions in
             non-commuting variables::
 
-<<<<<<< HEAD
-                sage: T = m.convolution_product(Proj2, Id)                                                              # optional - sage.combinat
-                sage: [T(m(lam)) for lam in SetPartitions(3)]                                                           # optional - sage.combinat
-=======
                 sage: T = m.convolution_product(Proj2, Id)                              # optional - sage.combinat
                 sage: [T(m(lam)) for lam in SetPartitions(3)]                           # optional - sage.combinat
->>>>>>> 08060ed1
                 [0,
                  m{{1, 2}, {3}} + m{{1, 2, 3}},
                  m{{1, 2}, {3}} + m{{1, 2, 3}},
@@ -150,15 +128,6 @@
             Compute the convolution product of the antipode with itself and the
             identity map on group algebra of the symmetric group::
 
-<<<<<<< HEAD
-                sage: G = SymmetricGroup(3)                                                                             # optional - sage.groups sage.combinat
-                sage: QG = GroupAlgebra(G, QQ)                                                                          # optional - sage.groups sage.combinat
-                sage: x = QG.sum_of_terms([(p, p.number_of_peaks() + p.number_of_inversions())                          # optional - sage.groups sage.combinat
-                ....:                      for p in Permutations(3)]); x
-                2*[1, 3, 2] + [2, 1, 3] + 3*[2, 3, 1] + 2*[3, 1, 2] + 3*[3, 2, 1]
-                sage: T = QG.convolution_product(Antipode, Antipode, Id)                                                # optional - sage.groups sage.combinat
-                sage: T(x)                                                                                              # optional - sage.groups sage.combinat
-=======
                 sage: G = SymmetricGroup(3)                                             # optional - sage.groups sage.combinat
                 sage: QG = GroupAlgebra(G, QQ)                                          # optional - sage.groups sage.combinat
                 sage: x = QG.sum_of_terms(                                              # optional - sage.groups sage.combinat
@@ -168,7 +137,6 @@
                 2*[1, 3, 2] + [2, 1, 3] + 3*[2, 3, 1] + 2*[3, 1, 2] + 3*[3, 2, 1]
                 sage: T = QG.convolution_product(Antipode, Antipode, Id)                # optional - sage.groups sage.combinat
                 sage: T(x)                                                              # optional - sage.groups sage.combinat
->>>>>>> 08060ed1
                 2*[1, 3, 2] + [2, 1, 3] + 2*[2, 3, 1] + 3*[3, 1, 2] + 3*[3, 2, 1]
             """
             onbasis = lambda x: self.term(x).convolution_product(*maps)
@@ -204,20 +172,6 @@
 
             EXAMPLES::
 
-<<<<<<< HEAD
-                sage: h = SymmetricFunctions(QQ).h()                                                                    # optional - sage.combinat
-                sage: h[5].adams_operator(2)                                                                            # optional - sage.combinat
-                2*h[3, 2] + 2*h[4, 1] + 2*h[5]
-                sage: h[5].plethysm(2*h[1])                                                                             # optional - sage.combinat
-                2*h[3, 2] + 2*h[4, 1] + 2*h[5]
-                sage: h([]).adams_operator(0)                                                                           # optional - sage.combinat
-                h[]
-                sage: h([]).adams_operator(1)                                                                           # optional - sage.combinat
-                h[]
-                sage: h[3,2].adams_operator(0)                                                                          # optional - sage.combinat
-                0
-                sage: h[3,2].adams_operator(1)                                                                          # optional - sage.combinat
-=======
                 sage: h = SymmetricFunctions(QQ).h()                                    # optional - sage.combinat
                 sage: h[5].adams_operator(2)                                            # optional - sage.combinat
                 2*h[3, 2] + 2*h[4, 1] + 2*h[5]
@@ -230,22 +184,10 @@
                 sage: h[3,2].adams_operator(0)                                          # optional - sage.combinat
                 0
                 sage: h[3,2].adams_operator(1)                                          # optional - sage.combinat
->>>>>>> 08060ed1
                 h[3, 2]
 
             ::
 
-<<<<<<< HEAD
-                sage: S = NonCommutativeSymmetricFunctions(QQ).S()                                                      # optional - sage.combinat
-                sage: S[4].adams_operator(5)                                                                            # optional - sage.combinat
-                5*S[1, 1, 1, 1] + 10*S[1, 1, 2] + 10*S[1, 2, 1] + 10*S[1, 3] + 10*S[2, 1, 1] + 10*S[2, 2] + 10*S[3, 1] + 5*S[4]
-
-
-            ::
-
-                sage: m = SymmetricFunctionsNonCommutingVariables(QQ).m()                                               # optional - sage.combinat
-                sage: m[[1,3],[2]].adams_operator(-2)                                                                   # optional - sage.combinat
-=======
                 sage: S = NonCommutativeSymmetricFunctions(QQ).S()                      # optional - sage.combinat
                 sage: S[4].adams_operator(5)                                            # optional - sage.combinat
                 5*S[1, 1, 1, 1] + 10*S[1, 1, 2] + 10*S[1, 2, 1]
@@ -256,7 +198,6 @@
 
                 sage: m = SymmetricFunctionsNonCommutingVariables(QQ).m()               # optional - sage.combinat
                 sage: m[[1,3],[2]].adams_operator(-2)                                   # optional - sage.combinat
->>>>>>> 08060ed1
                 3*m{{1}, {2, 3}} + 3*m{{1, 2}, {3}} + 6*m{{1, 2, 3}} - 2*m{{1, 3}, {2}}
             """
             if n < 0:
@@ -318,31 +259,18 @@
 
                 sage: Id = lambda x: x
                 sage: Antipode = lambda x: x.antipode()
-<<<<<<< HEAD
-                sage: s = SymmetricFunctions(QQ).schur()                                                                # optional - sage.combinat
-                sage: s[3].convolution_product(Id, Id)                                                                  # optional - sage.combinat
-                2*s[2, 1] + 4*s[3]
-                sage: s[3,2].convolution_product(Id) == s[3,2]                                                          # optional - sage.combinat
-=======
                 sage: s = SymmetricFunctions(QQ).schur()                                # optional - sage.combinat
                 sage: s[3].convolution_product(Id, Id)                                  # optional - sage.combinat
                 2*s[2, 1] + 4*s[3]
                 sage: s[3,2].convolution_product(Id) == s[3,2]                          # optional - sage.combinat
->>>>>>> 08060ed1
                 True
 
             The method accepts multiple arguments, or a single argument
             consisting of a list of maps::
 
-<<<<<<< HEAD
-                sage: s[3,2].convolution_product(Id, Id)                                                                # optional - sage.combinat
-                2*s[2, 1, 1, 1] + 6*s[2, 2, 1] + 6*s[3, 1, 1] + 12*s[3, 2] + 6*s[4, 1] + 2*s[5]
-                sage: s[3,2].convolution_product([Id, Id])                                                              # optional - sage.combinat
-=======
                 sage: s[3,2].convolution_product(Id, Id)                                # optional - sage.combinat
                 2*s[2, 1, 1, 1] + 6*s[2, 2, 1] + 6*s[3, 1, 1] + 12*s[3, 2] + 6*s[4, 1] + 2*s[5]
                 sage: s[3,2].convolution_product([Id, Id])                              # optional - sage.combinat
->>>>>>> 08060ed1
                 2*s[2, 1, 1, 1] + 6*s[2, 2, 1] + 6*s[3, 1, 1] + 12*s[3, 2] + 6*s[4, 1] + 2*s[5]
 
             We test the defining property of the antipode morphism; namely,
@@ -350,43 +278,21 @@
             convolution algebra whose identity element is the composition of
             the counit and unit::
 
-<<<<<<< HEAD
-                sage: s[3,2].convolution_product() == s[3,2].convolution_product(Antipode, Id) == s[3,2].convolution_product(Id, Antipode)  # optional - sage.combinat
-=======
                 sage: (s[3,2].convolution_product()                                     # optional - sage.combinat
                 ....:   == s[3,2].convolution_product(Antipode, Id)
                 ....:   == s[3,2].convolution_product(Id, Antipode))
->>>>>>> 08060ed1
                 True
 
             ::
 
-<<<<<<< HEAD
-                sage: Psi = NonCommutativeSymmetricFunctions(QQ).Psi()                                                  # optional - sage.combinat
-                sage: Psi[2,1].convolution_product(Id, Id, Id)                                                          # optional - sage.combinat
-                3*Psi[1, 2] + 6*Psi[2, 1]
-                sage: (Psi[5,1] - Psi[1,5]).convolution_product(Id, Id, Id)                                             # optional - sage.combinat
-=======
                 sage: Psi = NonCommutativeSymmetricFunctions(QQ).Psi()                  # optional - sage.combinat
                 sage: Psi[2,1].convolution_product(Id, Id, Id)                          # optional - sage.combinat
                 3*Psi[1, 2] + 6*Psi[2, 1]
                 sage: (Psi[5,1] - Psi[1,5]).convolution_product(Id, Id, Id)             # optional - sage.combinat
->>>>>>> 08060ed1
                 -3*Psi[1, 5] + 3*Psi[5, 1]
 
             ::
 
-<<<<<<< HEAD
-                sage: G = SymmetricGroup(3)                                                                             # optional - sage.combinat
-                sage: QG = GroupAlgebra(G, QQ)                                                                          # optional - sage.combinat
-                sage: x = QG.sum_of_terms([(p, p.length()) for p in Permutations(3)]); x                                # optional - sage.combinat
-                [1, 3, 2] + [2, 1, 3] + 2*[2, 3, 1] + 2*[3, 1, 2] + 3*[3, 2, 1]
-                sage: x.convolution_product(Id, Id)                                                                     # optional - sage.combinat
-                5*[1, 2, 3] + 2*[2, 3, 1] + 2*[3, 1, 2]
-                sage: x.convolution_product(Id, Id, Id)                                                                 # optional - sage.combinat
-                4*[1, 2, 3] + [1, 3, 2] + [2, 1, 3] + 3*[3, 2, 1]
-                sage: x.convolution_product([Id] * 6)                                                                   # optional - sage.combinat
-=======
                 sage: G = SymmetricGroup(3)                                             # optional - sage.combinat
                 sage: QG = GroupAlgebra(G, QQ)                                          # optional - sage.combinat
                 sage: x = QG.sum_of_terms([(p, p.length())                              # optional - sage.combinat
@@ -397,7 +303,6 @@
                 sage: x.convolution_product(Id, Id, Id)                                 # optional - sage.combinat
                 4*[1, 2, 3] + [1, 3, 2] + [2, 1, 3] + 3*[3, 2, 1]
                 sage: x.convolution_product([Id] * 6)                                   # optional - sage.combinat
->>>>>>> 08060ed1
                 9*[1, 2, 3]
 
             TESTS::
@@ -407,16 +312,6 @@
 
             ::
 
-<<<<<<< HEAD
-                sage: h = SymmetricFunctions(QQ).h()                                                                    # optional - sage.combinat
-                sage: h[5].convolution_product([Id, Id])                                                                # optional - sage.combinat
-                2*h[3, 2] + 2*h[4, 1] + 2*h[5]
-                sage: h.one().convolution_product([Id, Antipode])                                                       # optional - sage.combinat
-                h[]
-                sage: h[3,2].convolution_product([Id, Antipode])                                                        # optional - sage.combinat
-                0
-                sage: h.one().convolution_product([Id, Antipode]) == h.one().convolution_product()                      # optional - sage.combinat
-=======
                 sage: h = SymmetricFunctions(QQ).h()                                    # optional - sage.combinat
                 sage: h[5].convolution_product([Id, Id])                                # optional - sage.combinat
                 2*h[3, 2] + 2*h[4, 1] + 2*h[5]
@@ -426,70 +321,37 @@
                 0
                 sage: (h.one().convolution_product([Id, Antipode])                      # optional - sage.combinat
                 ....:   == h.one().convolution_product())
->>>>>>> 08060ed1
                 True
 
             ::
 
-<<<<<<< HEAD
-                sage: S = NonCommutativeSymmetricFunctions(QQ).S()                                                      # optional - sage.combinat
-                sage: S[4].convolution_product([Id] * 5)                                                                # optional - sage.combinat
-=======
                 sage: S = NonCommutativeSymmetricFunctions(QQ).S()                      # optional - sage.combinat
                 sage: S[4].convolution_product([Id] * 5)                                # optional - sage.combinat
->>>>>>> 08060ed1
                 5*S[1, 1, 1, 1] + 10*S[1, 1, 2] + 10*S[1, 2, 1] + 10*S[1, 3]
                  + 10*S[2, 1, 1] + 10*S[2, 2] + 10*S[3, 1] + 5*S[4]
 
             ::
 
-<<<<<<< HEAD
-                sage: m = SymmetricFunctionsNonCommutingVariables(QQ).m()                                               # optional - sage.combinat
-                sage: m[[1,3],[2]].convolution_product([Antipode, Antipode])                                            # optional - sage.combinat
-                3*m{{1}, {2, 3}} + 3*m{{1, 2}, {3}} + 6*m{{1, 2, 3}} - 2*m{{1, 3}, {2}}
-                sage: m[[]].convolution_product([])                                                                     # optional - sage.combinat
-                m{}
-                sage: m[[1,3],[2]].convolution_product([])                                                              # optional - sage.combinat
-=======
                 sage: m = SymmetricFunctionsNonCommutingVariables(QQ).m()               # optional - sage.combinat
                 sage: m[[1,3],[2]].convolution_product([Antipode, Antipode])            # optional - sage.combinat
                 3*m{{1}, {2, 3}} + 3*m{{1, 2}, {3}} + 6*m{{1, 2, 3}} - 2*m{{1, 3}, {2}}
                 sage: m[[]].convolution_product([])                                     # optional - sage.combinat
                 m{}
                 sage: m[[1,3],[2]].convolution_product([])                              # optional - sage.combinat
->>>>>>> 08060ed1
                 0
 
             ::
 
-<<<<<<< HEAD
-                sage: QS = SymmetricGroupAlgebra(QQ, 5)                                                                 # optional - sage.combinat
-                sage: x = QS.sum_of_terms(zip(Permutations(5)[3:6], [1,2,3])); x                                        # optional - sage.combinat
-                [1, 2, 4, 5, 3] + 2*[1, 2, 5, 3, 4] + 3*[1, 2, 5, 4, 3]
-                sage: x.convolution_product([Antipode, Id])                                                             # optional - sage.combinat
-                6*[1, 2, 3, 4, 5]
-                sage: x.convolution_product(Id, Antipode, Antipode, Antipode)                                           # optional - sage.combinat
-=======
                 sage: QS = SymmetricGroupAlgebra(QQ, 5)                                 # optional - sage.combinat
                 sage: x = QS.sum_of_terms(zip(Permutations(5)[3:6], [1,2,3])); x        # optional - sage.combinat
                 [1, 2, 4, 5, 3] + 2*[1, 2, 5, 3, 4] + 3*[1, 2, 5, 4, 3]
                 sage: x.convolution_product([Antipode, Id])                             # optional - sage.combinat
                 6*[1, 2, 3, 4, 5]
                 sage: x.convolution_product(Id, Antipode, Antipode, Antipode)           # optional - sage.combinat
->>>>>>> 08060ed1
                 3*[1, 2, 3, 4, 5] + [1, 2, 4, 5, 3] + 2*[1, 2, 5, 3, 4]
 
             ::
 
-<<<<<<< HEAD
-                sage: G = SymmetricGroup(3)                                                                             # optional - sage.combinat
-                sage: QG = GroupAlgebra(G, QQ)                                                                          # optional - sage.combinat
-                sage: x = QG.sum_of_terms([(p, p.length()) for p in Permutations(3)]); x                                # optional - sage.combinat
-                [1, 3, 2] + [2, 1, 3] + 2*[2, 3, 1] + 2*[3, 1, 2] + 3*[3, 2, 1]
-                sage: x.convolution_product(Antipode, Id)                                                               # optional - sage.combinat
-                9*[1, 2, 3]
-                sage: x.convolution_product([Id, Antipode, Antipode, Antipode])                                         # optional - sage.combinat
-=======
                 sage: G = SymmetricGroup(3)                                             # optional - sage.combinat
                 sage: QG = GroupAlgebra(G, QQ)                                          # optional - sage.combinat
                 sage: x = QG.sum_of_terms([(p, p.length())                              # optional - sage.combinat
@@ -498,17 +360,12 @@
                 sage: x.convolution_product(Antipode, Id)                               # optional - sage.combinat
                 9*[1, 2, 3]
                 sage: x.convolution_product([Id, Antipode, Antipode, Antipode])         # optional - sage.combinat
->>>>>>> 08060ed1
                 5*[1, 2, 3] + 2*[2, 3, 1] + 2*[3, 1, 2]
 
             ::
 
-<<<<<<< HEAD
-                sage: s[3,2].counit().parent() == s[3,2].convolution_product().parent()                                 # optional - sage.combinat
-=======
                 sage: (s[3,2].counit().parent()                                         # optional - sage.combinat
                 ....:   == s[3,2].convolution_product().parent())
->>>>>>> 08060ed1
                 False
             """
             # Be flexible on how the maps are entered: accept a list/tuple of
