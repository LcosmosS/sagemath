--- conflicted
+++ resolved
@@ -957,11 +957,8 @@
                 sage: B in A.all_super_categories()
                 False
 
-<<<<<<< HEAD
-=======
         .. SEEALSO:: :meth:`_test_category_graph`
 
->>>>>>> 9cd86e95
         EXAMPLES::
 
             sage: C = Rings(); C
@@ -2862,19 +2859,10 @@
             pass
         result = Category._make_named_class(self, name, method_provider,
                                             cache=cache, **options)
-<<<<<<< HEAD
-        # the object in the parameter may have had its category refined, which modifies the key, needs to recompute
-        # (problem with mutable objects)
-        key = (cls, name, self._make_named_class_key(name))
-        if key in self._make_named_class_cache:
-            # throw result away and use cached value
-            return self._make_named_class_cache[key]
-=======
         if key[2] != self._make_named_class_key(name):
             # the object in the parameter may have had its category refined, which might modify the key
             # throw result away and recompute
             return self._make_named_class(name, method_provider, cache=cache, **options)
->>>>>>> 9cd86e95
         self._make_named_class_cache[key] = result
         return result
 
