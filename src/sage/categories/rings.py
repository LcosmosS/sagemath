r"""
Rings
"""
# ****************************************************************************
#  Copyright (C) 2005      David Kohel <kohel@maths.usyd.edu>
#                          William Stein <wstein@math.ucsd.edu>
#                2008      Teresa Gomez-Diaz (CNRS) <Teresa.Gomez-Diaz@univ-mlv.fr>
#                2008-2011 Nicolas M. Thiery <nthiery at users.sf.net>
#
#  Distributed under the terms of the GNU General Public License (GPL)
#                  https://www.gnu.org/licenses/
# *****************************************************************************
from functools import reduce

from sage.misc.cachefunc import cached_method
from sage.misc.lazy_import import LazyImport
from sage.categories.category_with_axiom import CategoryWithAxiom
from sage.categories.rngs import Rngs
from sage.structure.element import Element


class Rings(CategoryWithAxiom):
    """
    The category of rings

    Associative rings with unit, not necessarily commutative

    EXAMPLES::

        sage: Rings()
        Category of rings
        sage: sorted(Rings().super_categories(), key=str)
        [Category of rngs, Category of semirings]

        sage: sorted(Rings().axioms())
        ['AdditiveAssociative', 'AdditiveCommutative', 'AdditiveInverse',
         'AdditiveUnital', 'Associative', 'Distributive', 'Unital']

        sage: Rings() is (CommutativeAdditiveGroups() & Monoids()).Distributive()
        True
        sage: Rings() is Rngs().Unital()
        True
        sage: Rings() is Semirings().AdditiveInverse()
        True

    TESTS::

        sage: TestSuite(Rings()).run()

    .. TODO::

        (see :trac:`sage_trac/wiki/CategoriesRoadMap`)

        - Make Rings() into a subcategory or alias of Algebras(ZZ);

        - A parent P in the category ``Rings()`` should automatically be
          in the category ``Algebras(P)``.
    """
    _base_category_class_and_axiom = (Rngs, "Unital")

    class MorphismMethods:
        @cached_method
        def is_injective(self) -> bool:
            """
            Return whether or not this morphism is injective.

            EXAMPLES::

                sage: R.<x,y> = QQ[]
                sage: R.hom([x, y^2], R).is_injective()
                True
                sage: R.hom([x, x^2], R).is_injective()
                False
                sage: S.<u,v> = R.quotient(x^3*y)
                sage: R.hom([v, u], S).is_injective()
                False
                sage: S.hom([-u, v], S).is_injective()
                True
                sage: S.cover().is_injective()
                False

            If the domain is a field, the homomorphism is injective::

                sage: K.<x> = FunctionField(QQ)
                sage: L.<y> = FunctionField(QQ)
                sage: f = K.hom([y]); f
                Function Field morphism:
                  From: Rational function field in x over Rational Field
                  To:   Rational function field in y over Rational Field
                  Defn: x |--> y
                sage: f.is_injective()
                True

            Unless the codomain is the zero ring::

                sage: codomain = Integers(1)
                sage: f = QQ.hom([Zmod(1)(0)], check=False)
                sage: f.is_injective()
                False

            Homomorphism from rings of characteristic zero to rings of positive
            characteristic can not be injective::

                sage: R.<x> = ZZ[]
                sage: f = R.hom([GF(3)(1)]); f                                          # optional - sage.rings.finite_rings
                Ring morphism:
                  From: Univariate Polynomial Ring in x over Integer Ring
                  To:   Finite Field of size 3
                  Defn: x |--> 1
                sage: f.is_injective()                                                  # optional - sage.rings.finite_rings
                False

            A morphism whose domain is an order in a number field is injective if
            the codomain has characteristic zero::

                sage: K.<x> = FunctionField(QQ)
                sage: f = ZZ.hom(K); f
                Composite map:
                  From: Integer Ring
                  To:   Rational function field in x over Rational Field
                  Defn:   Conversion via FractionFieldElement_1poly_field map:
                          From: Integer Ring
                          To:   Fraction Field of Univariate Polynomial Ring in x
                                over Rational Field
                        then
                          Isomorphism:
                          From: Fraction Field of Univariate Polynomial Ring in x
                                over Rational Field
                          To:   Rational function field in x over Rational Field
                sage: f.is_injective()
                True

            A coercion to the fraction field is injective::

                sage: R = ZpFM(3)
                sage: R.fraction_field().coerce_map_from(R).is_injective()
                True

            """
            if self.domain().is_zero():
                return True
            if self.codomain().is_zero():
                # the only map to the zero ring that is injective is the map from itself
                return False

            from sage.categories.fields import Fields
            if self.domain() in Fields():
                # A ring homomorphism from a field to a ring is injective
                # (unless the codomain is the zero ring.) Note that ring
                # homomorphism must send the 1 element to the 1 element
                return True

            try:
                ker = self.kernel()
            except (NotImplementedError, AttributeError):
                pass
            else:
                return ker.is_zero()

            if self.domain().characteristic() == 0:
                if self.codomain().characteristic() != 0:
                    return False
                else:
                    from sage.categories.integral_domains import IntegralDomains
                    if self.domain() in IntegralDomains():
                        # if all elements of the domain are algebraic over ZZ,
                        # then the homomorphism must be injective (in
                        # particular if the domain is ZZ)
                        from sage.categories.number_fields import NumberFields
                        if self.domain().fraction_field() in NumberFields():
                            return True

            if self._is_coercion:
                try:
                    K = self.domain().fraction_field()
                except (TypeError, AttributeError, ValueError):
                    pass
                else:
                    if K is self.codomain():
                        return True

            try:
                if self.domain().cardinality() > self.codomain().cardinality():
                    return False
            except AttributeError:
                pass

            raise NotImplementedError

        def _is_nonzero(self) -> bool:
            r"""
            Return whether this is not the zero morphism.

            .. NOTE::

                We can not override ``is_zero()`` from the category framework
                and we can not implement ``__bool__`` because it is a
                special method. That this is why this has a cumbersome name.

            EXAMPLES::

                sage: ZZ.hom(ZZ)._is_nonzero()
                True
                sage: ZZ.hom(Zmod(1))._is_nonzero()
                False
            """
            return bool(self.codomain().one())

        def extend_to_fraction_field(self):
            r"""
            Return the extension of this morphism to fraction fields of
            the domain and the codomain.

            EXAMPLES::

                sage: S.<x> = QQ[]
                sage: f = S.hom([x+1]); f
                Ring endomorphism of Univariate Polynomial Ring in x over Rational Field
                    Defn: x |--> x + 1

                sage: g = f.extend_to_fraction_field(); g
                Ring endomorphism of Fraction Field of Univariate Polynomial Ring in x
                 over Rational Field
                    Defn: x |--> x + 1
                sage: g(x)
                x + 1
                sage: g(1/x)
                1/(x + 1)

            If this morphism is not injective, it does not extend to the fraction
            field and an error is raised::

                sage: f = GF(5).coerce_map_from(ZZ)
                sage: f.extend_to_fraction_field()
                Traceback (most recent call last):
                ...
                ValueError: the morphism is not injective

            TESTS::

                sage: A.<x> = RR[]
                sage: phi = A.hom([x+1])
                sage: phi.extend_to_fraction_field()
                Ring endomorphism of Fraction Field of
                 Univariate Polynomial Ring in x over Real Field with 53 bits of precision
                  Defn: x |--> x + 1.00000000000000
            """
            from sage.rings.morphism import RingHomomorphism_from_fraction_field
            if self.domain().is_field() and self.codomain().is_field():
                return self
            try:
                if not self.is_injective():
                    raise ValueError("the morphism is not injective")
            except (NotImplementedError, TypeError):   # we trust the user
                pass
            domain = self.domain().fraction_field()
            codomain = self.codomain().fraction_field()
            parent = domain.Hom(codomain)   # category = category=self.category_for() ???
            return RingHomomorphism_from_fraction_field(parent, self)

    class SubcategoryMethods:

        def NoZeroDivisors(self):
            r"""
            Return the full subcategory of the objects of ``self`` having
            no nonzero zero divisors.

            A *zero divisor* in a ring `R` is an element `x \in R` such
            that there exists a nonzero element `y \in R` such that
            `x \cdot y = 0` or `y \cdot x = 0`
            (see :wikipedia:`Zero_divisor`).

            EXAMPLES::

                sage: Rings().NoZeroDivisors()
                Category of domains

            TESTS::

                sage: TestSuite(Rings().NoZeroDivisors()).run()
                sage: Algebras(QQ).NoZeroDivisors.__module__
                'sage.categories.rings'
            """
            return self._with_axiom('NoZeroDivisors')

        def Division(self):
            """
            Return the full subcategory of the division objects of ``self``.

            A ring satisfies the *division axiom* if all non-zero
            elements have multiplicative inverses.

            EXAMPLES::

                sage: Rings().Division()
                Category of division rings
                sage: Rings().Commutative().Division()
                Category of fields

            TESTS::

                sage: TestSuite(Rings().Division()).run()
                sage: Algebras(QQ).Division.__module__
                'sage.categories.rings'
            """
            return self._with_axiom('Division')

    NoZeroDivisors = LazyImport('sage.categories.domains', 'Domains', at_startup=True)
    Division = LazyImport('sage.categories.division_rings', 'DivisionRings', at_startup=True)
    Commutative = LazyImport('sage.categories.commutative_rings', 'CommutativeRings', at_startup=True)

    class ParentMethods:
        def is_ring(self) -> bool:
            """
            Return ``True``, since this in an object of the category of rings.

            EXAMPLES::

                sage: Parent(QQ,category=Rings()).is_ring()
                True
            """
            return True

        def is_zero(self) -> bool:
            """
            Return ``True`` if this is the zero ring.

            EXAMPLES::

                sage: Integers(1).is_zero()
                True
                sage: Integers(2).is_zero()
                False
                sage: QQ.is_zero()
                False
                sage: R.<x> = ZZ[]
                sage: R.quo(1).is_zero()
                True
                sage: R.<x> = GF(101)[]                                                 # optional - sage.rings.finite_rings
                sage: R.quo(77).is_zero()                                               # optional - sage.rings.finite_rings
                True
                sage: R.quo(x^2 + 1).is_zero()                                          # optional - sage.rings.finite_rings
                False
            """
            return self.one() == self.zero()

        def bracket(self, x, y):
            """
            Return the Lie bracket `[x, y] = x y - y x` of `x` and `y`.

            INPUT:

            - ``x``, ``y`` -- elements of ``self``

            EXAMPLES::

                sage: F = AlgebrasWithBasis(QQ).example()                               # optional - sage.combinat sage.modules
                sage: F                                                                 # optional - sage.combinat sage.modules
                An example of an algebra with basis:
                 the free algebra on the generators ('a', 'b', 'c') over Rational Field
                sage: a, b, c = F.algebra_generators()                                  # optional - sage.combinat sage.modules
                sage: F.bracket(a, b)                                                   # optional - sage.combinat sage.modules
                B[word: ab] - B[word: ba]

            This measures the default of commutation between `x` and `y`.
            `F` endowed with the bracket operation is a Lie algebra;
            in particular, it satisfies Jacobi's identity::

                sage: (F.bracket(F.bracket(a,b), c) + F.bracket(F.bracket(b,c), a)      # optional - sage.combinat sage.modules
<<<<<<< HEAD
                ....:  + F.bracket(F.bracket(c,a), b)
=======
                ....:  + F.bracket(F.bracket(c,a), b))
>>>>>>> c1ccac07
                0
            """
            return x * y - y * x

        def _Hom_(self, Y, category):
            r"""
            Return the homset from ``self`` to ``Y`` in the category ``category``.

            INPUT:

            - ``Y`` -- a ring
            - ``category`` -- a subcategory of :class:`Rings()
              <Rings>` or ``None``

            The sole purpose of this method is to construct the homset
            as a :class:`~sage.rings.homset.RingHomset`. If
            ``category`` is specified and is not a subcategory of
            :class:`Rings() <Rings>`, a ``TypeError`` is raised instead

            This method is not meant to be called directly. Please use
            :func:`sage.categories.homset.Hom` instead.

            EXAMPLES::

                sage: H = QQ._Hom_(QQ, category=Rings()); H
                Set of Homomorphisms from Rational Field to Rational Field
                sage: H.__class__
                <class 'sage.rings.homset.RingHomset_generic_with_category'>

            TESTS::

                sage: Hom(QQ, QQ, category=Rings()).__class__
                <class 'sage.rings.homset.RingHomset_generic_with_category'>

                sage: Hom(CyclotomicField(3), QQ, category=Rings()).__class__           # optional - sage.rings.number_field
                <class 'sage.rings.number_field.homset.CyclotomicFieldHomset_with_category'>

                sage: TestSuite(Hom(QQ, QQ, category=Rings())).run() # indirect doctest
            """
            if category is not None and not category.is_subcategory(Rings()):
                raise TypeError(f"{category} is not a subcategory of Rings()")
            if Y not in Rings():
                raise TypeError(f"{Y} is not a ring")
            from sage.rings.homset import RingHomset
            return RingHomset(self, Y, category=category)

        # this is already in sage.rings.ring.Ring,
        # but not all rings descend from that class,
        # e.g., matrix spaces.
        def _mul_(self, x, switch_sides=False):
            """
            Multiplication of rings with, e.g., lists.

            .. NOTE::

                This method is used to create ideals. It is the same
                as the multiplication method for
                :class:`~sage.rings.ring.Ring`. However, not all
                parents that belong to the category of rings also
                inherits from the base class of rings. Therefore, we
                implemented a ``__mul__`` method for parents, that
                calls a ``_mul_`` method implemented here. See :trac:`7797`.

            INPUT:

            - `x`, an object to multiply with.
            - `switch_sides` (optional bool): If ``False``,
              the product is ``self*x``; if ``True``, the
              product is ``x*self``.

            EXAMPLES:

            As we mentioned above, this method is called
            when a ring is involved that does not inherit
            from the base class of rings. This is the case,
            e.g., for matrix algebras::

                sage: MS = MatrixSpace(QQ, 2, 2)                                        # optional - sage.modules
                sage: isinstance(MS, Ring)                                              # optional - sage.modules
                False
                sage: MS in Rings()                                                     # optional - sage.modules
                True
                sage: MS * 2     # indirect doctest                                     # optional - sage.modules
                Left Ideal
                (
                  [2 0]
                  [0 2]
                )
                 of Full MatrixSpace of 2 by 2 dense matrices over Rational Field

            In the next example, the ring and the other factor switch sides
            in the product::

                sage: [MS.2] * MS                                                       # optional - sage.modules
                Right Ideal
                (
                  [0 0]
                  [1 0]
                )
                 of Full MatrixSpace of 2 by 2 dense matrices over Rational Field

            AUTHOR:

            - Simon King (2011-03-22)
            """
            try:
                if self.is_commutative():
                    return self.ideal(x)
            except (AttributeError, NotImplementedError):
                pass
            try:
                side = x.side()
            except AttributeError:
                return self.ideal(x, side='right' if switch_sides else 'left')
            # presumably x is an ideal...
            try:
                x = x.gens()
            except (AttributeError, NotImplementedError):
                pass  # ... not an ideal
            if switch_sides:
                if side in ['right', 'twosided']:
                    return self.ideal(x, side=side)
                elif side == 'left':
                    return self.ideal(x, side='twosided')
            else:
                if side in ['left', 'twosided']:
                    return self.ideal(x, side=side)
                elif side == 'right':
                    return self.ideal(x, side='twosided')
            # duck typing failed
            raise TypeError("do not know how to transform %s into an ideal of %s" % (x, self))

        def __pow__(self, n):
            """
            Return the free module of rank `n` over this ring.  If n is a tuple of
            two elements, creates a matrix space.

            EXAMPLES::

                sage: QQ^5                                                              # optional - sage.modules
                Vector space of dimension 5 over Rational Field
                sage: Integers(20)^1000                                                 # optional - sage.modules
                Ambient free module of rank 1000 over Ring of integers modulo 20

                sage: QQ^(2, 3)                                                         # optional - sage.modules
                Full MatrixSpace of 2 by 3 dense matrices over Rational Field
            """
            if isinstance(n, tuple):
                m, n = n
                from sage.matrix.matrix_space import MatrixSpace
                return MatrixSpace(self, m, n)
            else:
                from sage.modules.free_module import FreeModule
                return FreeModule(self, n)

        @cached_method
        def ideal_monoid(self):
            """
            The monoid of the ideals of this ring.

            .. NOTE::

                The code is copied from the base class of rings.
                This is since there are rings that do not inherit
                from that class, such as matrix algebras.  See
                :trac:`7797`.

            EXAMPLES::

                sage: MS = MatrixSpace(QQ, 2, 2)                                        # optional - sage.modules
                sage: isinstance(MS, Ring)                                              # optional - sage.modules
                False
                sage: MS in Rings()                                                     # optional - sage.modules
                True
                sage: MS.ideal_monoid()                                                 # optional - sage.modules
                Monoid of ideals of Full MatrixSpace of 2 by 2 dense matrices
                over Rational Field

            Note that the monoid is cached::

                sage: MS.ideal_monoid() is MS.ideal_monoid()                            # optional - sage.modules
                True
            """
            try:
                from sage.rings.ideal_monoid import IdealMonoid
                return IdealMonoid(self)
            except TypeError:
                from sage.rings.noncommutative_ideals import IdealMonoid_nc
                return IdealMonoid_nc(self)

        def characteristic(self):
            """
            Return the characteristic of this ring.

            EXAMPLES::

                sage: QQ.characteristic()
                0
                sage: GF(19).characteristic()                                           # optional - sage.rings.finite_rings
                19
                sage: Integers(8).characteristic()
                8
                sage: Zp(5).characteristic()                                            # optional - sage.rings.padics
                0
            """
            from sage.rings.infinity import infinity
            from sage.rings.integer_ring import ZZ
            order_1 = self.one().additive_order()
            return ZZ.zero() if order_1 is infinity else order_1

        def _test_characteristic(self, **options):
            """
            Run generic tests on the method :meth:`characteristic`.

            See also: :class:`TestSuite`.

            EXAMPLES::

                sage: ZZ._test_characteristic()
            """
            tester = self._tester(**options)
            try:
                characteristic = self.characteristic()
            except AttributeError:
                # raised when self.one() does not have a additive_order()
                return
            except NotImplementedError:
                return

            # test that #12988 is fixed
            from sage.rings.integer import Integer
            tester.assertIsInstance(characteristic, Integer)

        def ideal(self, *args, **kwds):
            """
            Create an ideal of this ring.

            .. NOTE::

                The code is copied from the base class
                :class:`~sage.rings.ring.Ring`. This is
                because there are rings that do not inherit
                from that class, such as matrix algebras.
                See :trac:`7797`.

            INPUT:

            - An element or a list/tuple/sequence of elements.
            - ``coerce`` (optional bool, default ``True``):
              First coerce the elements into this ring.
            - ``side``, optional string, one of ``"twosided"``
              (default), ``"left"``, ``"right"``: determines
              whether the resulting ideal is twosided, a left
              ideal or a right ideal.

            EXAMPLES::

                sage: MS = MatrixSpace(QQ, 2, 2)                                        # optional - sage.modules
                sage: isinstance(MS, Ring)                                              # optional - sage.modules
                False
                sage: MS in Rings()                                                     # optional - sage.modules
                True
                sage: MS.ideal(2)                                                       # optional - sage.modules
                Twosided Ideal
                (
                  [2 0]
                  [0 2]
                )
                 of Full MatrixSpace of 2 by 2 dense matrices over Rational Field
                sage: MS.ideal([MS.0, MS.1], side='right')                              # optional - sage.modules
                Right Ideal
                (
                  [1 0]
                  [0 0],
                <BLANKLINE>
                  [0 1]
                  [0 0]
                )
                 of Full MatrixSpace of 2 by 2 dense matrices over Rational Field
            """
            if 'coerce' in kwds:
                coerce = kwds['coerce']
                del kwds['coerce']
            else:
                coerce = True

            from sage.rings.ideal import Ideal_generic
            from types import GeneratorType
            if len(args) == 0:
                gens = [self(0)]
            else:
                gens = args
                while isinstance(gens, (list, tuple, GeneratorType)) and len(gens) == 1:
                    first = gens[0]
                    if isinstance(first, Ideal_generic):
                        R = first.ring()
                        m = self.convert_map_from(R)
                        if m is not None:
                            gens = [m(g) for g in first.gens()]
                            coerce = False
                        else:
                            m = R.convert_map_from(self)
                            if m is not None:
                                raise NotImplementedError
                            else:
                                raise TypeError
                        break
                    elif isinstance(first, (list, tuple, GeneratorType)):
                        gens = first
                    else:
                        try:
                            if self.has_coerce_map_from(first):
                                gens = first.gens()  # we have a ring as argument
                            elif isinstance(first, Element):
                                gens = [first]
                            else:
                                raise ArithmeticError("there is no coercion from %s to %s" % (first, self))
                        except TypeError:  # first may be a ring element
                            pass
                        break
            if coerce:
                gens = [self(g) for g in gens]
            from sage.categories.principal_ideal_domains import PrincipalIdealDomains
            if self in PrincipalIdealDomains():
                # Use GCD algorithm to obtain a principal ideal
                g = gens[0]
                if len(gens) == 1:
                    try:
                        g = g.gcd(g)  # note: we set g = gcd(g, g) to "canonicalize" the generator: make polynomials monic, etc.
                    except (AttributeError, NotImplementedError):
                        pass
                else:
                    for h in gens[1:]:
                        g = g.gcd(h)
                gens = [g]
            if 'ideal_class' in kwds:
                C = kwds['ideal_class']
                del kwds['ideal_class']
            else:
                C = self._ideal_class_(len(gens))
            if len(gens) == 1 and isinstance(gens[0], (list, tuple)):
                gens = gens[0]
            return C(self, gens, **kwds)

        def _ideal_class_(self, n=0):
            """
            Return the class that is used to implement ideals of this ring.

            .. NOTE::

                We copy the code from :class:`~sage.rings.ring.Ring`. This is
                necessary because not all rings inherit from that class, such
                as matrix algebras.

            INPUT:

            - ``n`` (optional integer, default 0): The number of generators
              of the ideal to be created.

            OUTPUT:

            The class that is used to implement ideals of this ring with
            ``n`` generators.

            .. NOTE::

                Often principal ideals (``n==1``) are implemented via
                a different class.

            EXAMPLES::

                sage: MS = MatrixSpace(QQ, 2, 2)                                        # optional - sage.modules
                sage: MS._ideal_class_()                                                # optional - sage.modules
                <class 'sage.rings.noncommutative_ideals.Ideal_nc'>

            We do not know of a commutative ring in Sage that does not inherit
            from the base class of rings. So, we need to cheat in the next
            example::

                sage: super(Ring,QQ)._ideal_class_.__module__
                'sage.categories.rings'
                sage: super(Ring,QQ)._ideal_class_()
                <class 'sage.rings.ideal.Ideal_generic'>
                sage: super(Ring,QQ)._ideal_class_(1)
                <class 'sage.rings.ideal.Ideal_principal'>
                sage: super(Ring,QQ)._ideal_class_(2)
                <class 'sage.rings.ideal.Ideal_generic'>
            """
            from sage.rings.noncommutative_ideals import Ideal_nc
            try:
                if not self.is_commutative():
                    return Ideal_nc
            except (NotImplementedError, AttributeError):
                return Ideal_nc
            from sage.rings.ideal import Ideal_generic, Ideal_principal
            if n == 1:
                return Ideal_principal
            return Ideal_generic

        ##
        # Quotient rings
        def quotient(self, I, names=None, **kwds):
            """
            Quotient of a ring by a two-sided ideal.

            INPUT:

            - ``I`` -- A twosided ideal of this ring.
            - ``names`` -- (optional) names of the generators of the quotient (if
              there are multiple generators, you can specify a single character
              string and the generators are named in sequence starting with 0).
            - further named arguments that may be passed to the
              quotient ring constructor.

            EXAMPLES:

            Usually, a ring inherits a method :meth:`sage.rings.ring.Ring.quotient`.
            So, we need a bit of effort to make the following example work with the
            category framework::

                sage: F.<x,y,z> = FreeAlgebra(QQ)                                       # optional - sage.combinat sage.modules
                sage: from sage.rings.noncommutative_ideals import Ideal_nc             # optional - sage.combinat sage.modules
                sage: from itertools import product
                sage: class PowerIdeal(Ideal_nc):                                       # optional - sage.combinat sage.modules
                ....:  def __init__(self, R, n):
                ....:      self._power = n
                ....:      Ideal_nc.__init__(self, R, [R.prod(m)
                ....:                                  for m in product(R.gens(), repeat=n)])
                ....:  def reduce(self, x):
                ....:      R = self.ring()
                ....:      return add([c*R(m) for m, c in x
                ....:                  if len(m) < self._power], R(0))
                sage: I = PowerIdeal(F, 3)                                              # optional - sage.combinat sage.modules
                sage: Q = Rings().parent_class.quotient(F, I); Q                        # optional - sage.combinat sage.modules
                Quotient of Free Algebra on 3 generators (x, y, z) over Rational Field
                 by the ideal (x^3, x^2*y, x^2*z, x*y*x, x*y^2, x*y*z, x*z*x,
                               x*z*y, x*z^2, y*x^2, y*x*y, y*x*z, y^2*x, y^3,
                               y^2*z, y*z*x, y*z*y, y*z^2, z*x^2, z*x*y, z*x*z,
                               z*y*x, z*y^2, z*y*z, z^2*x, z^2*y, z^3)
                sage: Q.0                                                               # optional - sage.combinat sage.modules
                xbar
                sage: Q.1                                                               # optional - sage.combinat sage.modules
                ybar
                sage: Q.2                                                               # optional - sage.combinat sage.modules
                zbar
                sage: Q.0*Q.1                                                           # optional - sage.combinat sage.modules
                xbar*ybar
                sage: Q.0*Q.1*Q.0                                                       # optional - sage.combinat sage.modules
                0

            An example with polynomial rings::

                sage: R.<x> = PolynomialRing(ZZ)
                sage: I = R.ideal([4 + 3*x + x^2, 1 + x^2])
                sage: S = R.quotient(I, 'a')
                sage: S.gens()
                (a,)

                sage: R.<x,y> = PolynomialRing(QQ,2)
                sage: S.<a,b> = R.quotient((x^2, y))
                sage: S
                Quotient of Multivariate Polynomial Ring in x, y over Rational Field
                 by the ideal (x^2, y)
                sage: S.gens()
                (a, 0)
                sage: a == b
                False
            """
            from sage.rings.quotient_ring import QuotientRing
            return QuotientRing(self, I, names=names, **kwds)

        def quo(self, I, names=None, **kwds):
            """
            Quotient of a ring by a two-sided ideal.

            .. NOTE::

                This is a synonym for :meth:`quotient`.

            EXAMPLES::

                sage: MS = MatrixSpace(QQ, 2)                                           # optional - sage.modules
                sage: I = MS * MS.gens() * MS                                           # optional - sage.modules

            ``MS`` is not an instance of :class:`~sage.rings.ring.Ring`.

            However it is an instance of the parent class of the
            category of rings. The quotient method is inherited from
            there::

                sage: isinstance(MS, sage.rings.ring.Ring)                              # optional - sage.modules
                False
                sage: isinstance(MS, Rings().parent_class)                              # optional - sage.modules
                True
                sage: MS.quo(I, names=['a','b','c','d'])                                # optional - sage.modules
                Quotient of Full MatrixSpace of 2 by 2 dense matrices
                 over Rational Field by the ideal
                (
                  [1 0]
                  [0 0],
                <BLANKLINE>
                  [0 1]
                  [0 0],
                <BLANKLINE>
                  [0 0]
                  [1 0],
                <BLANKLINE>
                  [0 0]
                  [0 1]
                )

            A test with a subclass of :class:`~sage.rings.ring.Ring`::

                sage: R.<x,y> = PolynomialRing(QQ,2)
                sage: S.<a,b> = R.quo((x^2, y))
                sage: S
                Quotient of Multivariate Polynomial Ring in x, y over Rational Field
                 by the ideal (x^2, y)
                sage: S.gens()
                (a, 0)
                sage: a == b
                False
            """
            return self.quotient(I, names=names, **kwds)

        def quotient_ring(self, I, names=None, **kwds):
            """
            Quotient of a ring by a two-sided ideal.

            .. NOTE::

                This is a synonym for :meth:`quotient`.

            INPUT:

            - ``I`` -- an ideal of `R`

            - ``names`` -- (optional) names of the generators of the quotient. (If
              there are multiple generators, you can specify a single character
              string and the generators are named in sequence starting with 0.)

            - further named arguments that may be passed to the quotient ring
              constructor.

            OUTPUT:

            - ``R/I`` -- the quotient ring of `R` by the ideal `I`

            EXAMPLES::

                sage: MS = MatrixSpace(QQ, 2)                                           # optional - sage.modules
                sage: I = MS * MS.gens() * MS                                           # optional - sage.modules

            ``MS`` is not an instance of :class:`~sage.rings.ring.Ring`,
            but it is an instance of the parent class of the category of
            rings. The quotient method is inherited from there::

                sage: isinstance(MS, sage.rings.ring.Ring)                              # optional - sage.modules
                False
                sage: isinstance(MS, Rings().parent_class)                              # optional - sage.modules
                True
                sage: MS.quotient_ring(I, names=['a','b','c','d'])                      # optional - sage.modules
                Quotient of Full MatrixSpace of 2 by 2 dense matrices
                 over Rational Field by the ideal
                (
                  [1 0]
                  [0 0],
                <BLANKLINE>
                  [0 1]
                  [0 0],
                <BLANKLINE>
                  [0 0]
                  [1 0],
                <BLANKLINE>
                  [0 0]
                  [0 1]
                )

            A test with a subclass of :class:`~sage.rings.ring.Ring`::

                sage: R.<x> = PolynomialRing(ZZ)
                sage: I = R.ideal([4 + 3*x + x^2, 1 + x^2])
                sage: S = R.quotient_ring(I, 'a')
                sage: S.gens()
                (a,)

                sage: R.<x,y> = PolynomialRing(QQ,2)
                sage: S.<a,b> = R.quotient_ring((x^2, y))
                sage: S
                Quotient of Multivariate Polynomial Ring in x, y over Rational Field
                 by the ideal (x^2, y)
                sage: S.gens()
                (a, 0)
                sage: a == b
                False
            """
            return self.quotient(I, names=names, **kwds)

        def __truediv__(self, I):
            """
            Since assigning generator names would not work properly,
            the construction of a quotient ring using division syntax
            is not supported.

            EXAMPLES::

                sage: MS = MatrixSpace(QQ, 2)                                           # optional - sage.modules
                sage: I = MS * MS.gens() * MS                                           # optional - sage.modules
                sage: MS/I                                                              # optional - sage.modules
                Traceback (most recent call last):
                ...
                TypeError: use self.quotient(I) to construct the quotient ring

                sage: QQ['x'] / ZZ
                Traceback (most recent call last):
                ...
                TypeError: use self.quotient(I) to construct the quotient ring
            """
            raise TypeError("use self.quotient(I) to construct the quotient ring")

        def __getitem__(self, arg):
            """
            Extend this ring by one or several elements to create a polynomial
            ring, a power series ring, or an algebraic extension.

            This is a convenience method intended primarily for interactive
            use.

            .. SEEALSO::

                :func:`~sage.rings.polynomial.polynomial_ring_constructor.PolynomialRing`,
                :func:`~sage.rings.power_series_ring.PowerSeriesRing`,
                :meth:`~sage.rings.ring.Ring.extension`,
                :meth:`sage.rings.integer_ring.IntegerRing_class.__getitem__`,
                :meth:`sage.rings.matrix_space.MatrixSpace.__getitem__`,
                :meth:`sage.structure.parent.Parent.__getitem__`

            EXAMPLES:

            We create several polynomial rings::

                sage: ZZ['x']
                Univariate Polynomial Ring in x over Integer Ring
                sage: QQ['x']
                Univariate Polynomial Ring in x over Rational Field
                sage: GF(17)['abc']                                                     # optional - sage.rings.finite_rings
                Univariate Polynomial Ring in abc over Finite Field of size 17
                sage: GF(17)['a,b,c']                                                   # optional - sage.rings.finite_rings
                Multivariate Polynomial Ring in a, b, c over Finite Field of size 17
                sage: GF(17)['a']['b']                                                  # optional - sage.rings.finite_rings
                Univariate Polynomial Ring in b over
                 Univariate Polynomial Ring in a over Finite Field of size 17

            We can create Ore polynomial rings::

                sage: k.<t> = GF(5^3)                                                   # optional - sage.rings.finite_rings
                sage: Frob = k.frobenius_endomorphism()                                 # optional - sage.rings.finite_rings
                sage: k['x', Frob]                                                      # optional - sage.rings.finite_rings
                Ore Polynomial Ring in x over Finite Field in t of size 5^3
                 twisted by t |--> t^5

                sage: R.<t> = QQ[]
                sage: der = R.derivation()                                              # optional - sage.modules
                sage: R['d', der]                                                       # optional - sage.modules
                Ore Polynomial Ring in d
                 over Univariate Polynomial Ring in t over Rational Field
                 twisted by d/dt

            We can also create power series rings by using double brackets::

                sage: QQ[['t']]
                Power Series Ring in t over Rational Field
                sage: ZZ[['W']]
                Power Series Ring in W over Integer Ring

                sage: ZZ[['x,y,z']]
                Multivariate Power Series Ring in x, y, z over Integer Ring
                sage: ZZ[['x','T']]
                Multivariate Power Series Ring in x, T over Integer Ring

            Use :func:`~sage.rings.fraction_field.Frac` or
            :meth:`~sage.rings.ring.CommutativeRing.fraction_field` to obtain
            the fields of rational functions and Laurent series::

                sage: Frac(QQ['t'])
                Fraction Field of Univariate Polynomial Ring in t over Rational Field
                sage: Frac(QQ[['t']])
                Laurent Series Ring in t over Rational Field
                sage: QQ[['t']].fraction_field()
                Laurent Series Ring in t over Rational Field

            Note that the same syntax can be used to create number fields::

                sage: QQ[I]
                Number Field in I with defining polynomial x^2 + 1 with I = 1*I
                sage: QQ[I].coerce_embedding()
                Generic morphism:
                  From: Number Field in I with defining polynomial x^2 + 1 with I = 1*I
                  To:   Complex Lazy Field
                  Defn: I -> 1*I

            ::

                sage: QQ[sqrt(2)]                                                       # optional - sage.symbolic sage.rings.number_field
                Number Field in sqrt2 with defining polynomial x^2 - 2
                 with sqrt2 = 1.414213562373095?
                sage: QQ[sqrt(2)].coerce_embedding()                                    # optional - sage.symbolic sage.rings.number_field
                Generic morphism:
                  From: Number Field in sqrt2 with defining polynomial x^2 - 2
                        with sqrt2 = 1.414213562373095?
                  To:   Real Lazy Field
                  Defn: sqrt2 -> 1.414213562373095?

            ::

                sage: QQ[sqrt(2), sqrt(3)]                                              # optional - sage.symbolic sage.rings.number_field
                Number Field in sqrt2
                 with defining polynomial x^2 - 2 over its base field

            and orders in number fields::

                sage: ZZ[I]                                                             # optional - sage.symbolic sage.rings.number_field
                Order in Number Field in I0
                 with defining polynomial x^2 + 1 with I0 = 1*I
                sage: ZZ[sqrt(5)]                                                       # optional - sage.symbolic sage.rings.number_field
                Order in Number Field in sqrt5
                 with defining polynomial x^2 - 5 with sqrt5 = 2.236067977499790?
                sage: ZZ[sqrt(2) + sqrt(3)]                                             # optional - sage.symbolic sage.rings.number_field
                Order in Number Field in a
                 with defining polynomial x^4 - 10*x^2 + 1 with a = 3.146264369941973?

            Embeddings are found for simple extensions (when that makes sense)::

                sage: QQi.<i> = QuadraticField(-1, 'i')                                 # optional - sage.symbolic sage.rings.number_field
                sage: QQ[i].coerce_embedding()                                          # optional - sage.symbolic sage.rings.number_field
                Generic morphism:
                  From: Number Field in i with defining polynomial x^2 + 1 with i = 1*I
                  To:   Complex Lazy Field
                  Defn: i -> 1*I

            TESTS:

            A few corner cases::

                sage: QQ[()]
                Multivariate Polynomial Ring in no variables over Rational Field

                sage: QQ[[]]
                Traceback (most recent call last):
                ...
                TypeError: power series rings must have at least one variable

            These kind of expressions do not work::

                sage: QQ['a,b','c']
                Traceback (most recent call last):
                ...
                ValueError: variable name 'a,b' is not alphanumeric
                sage: QQ[['a,b','c']]
                Traceback (most recent call last):
                ...
                ValueError: variable name 'a,b' is not alphanumeric

                sage: QQ[[['x']]]
                Traceback (most recent call last):
                ...
                TypeError: expected R[...] or R[[...]], not R[[[...]]]

            Extension towers are built as follows and use distinct generator names::

                sage: K = QQ[2^(1/3), 2^(1/2), 3^(1/3)]                                 # optional - sage.symbolic sage.rings.number_field
                sage: K                                                                 # optional - sage.symbolic sage.rings.number_field
                Number Field in a with defining polynomial x^3 - 2
                 over its base field
                sage: K.base_field()                                                    # optional - sage.symbolic sage.rings.number_field
                Number Field in sqrt2 with defining polynomial x^2 - 2
                 over its base field
                sage: K.base_field().base_field()                                       # optional - sage.symbolic sage.rings.number_field
                Number Field in b with defining polynomial x^3 - 3

            Embeddings::

                sage: a = 10^100; expr = (2*a + sqrt(2))/(2*a^2-1)                      # optional - sage.symbolic sage.rings.number_field
                sage: QQ[expr].coerce_embedding() is None                               # optional - sage.symbolic sage.rings.number_field
                False
                sage: QQ[sqrt(5)].gen() > 0                                             # optional - sage.symbolic sage.rings.number_field
                True
                sage: expr = sqrt(2) + I*(cos(pi/4, hold=True) - sqrt(2)/2)             # optional - sage.symbolic sage.rings.number_field
                sage: QQ[expr].coerce_embedding()                                       # optional - sage.symbolic sage.rings.number_field
                Generic morphism:
                  From: Number Field in a with defining polynomial x^2 - 2
                        with a = 1.414213562373095?
                  To:   Real Lazy Field
                  Defn: a -> 1.414213562373095?
            """
            def normalize_arg(arg):
                if isinstance(arg, (tuple, list)):
                    # Allowing arbitrary iterables would create confusion,
                    # but we may want to support a few more.
                    return tuple(arg)
                if isinstance(arg, str):
                    return tuple(arg.split(','))
                return (arg,)

            # 1. If arg is a list, try to return a power series ring.

            if isinstance(arg, list):
                if not arg:
                    raise TypeError("power series rings must have at least one variable")
                elif len(arg) == 1:
                    # R[["a,b"]], R[[(a,b)]]...
                    if isinstance(arg[0], list):
                        raise TypeError("expected R[...] or R[[...]], not R[[[...]]]")
                    elts = normalize_arg(arg[0])
                else:
                    elts = normalize_arg(arg)
                from sage.rings.power_series_ring import PowerSeriesRing
                return PowerSeriesRing(self, elts)

            if isinstance(arg, tuple):
                from sage.categories.morphism import Morphism
                try:
                    from sage.rings.derivation import RingDerivation
                except ImportError:
                    RingDerivation = ()
                if len(arg) == 2 and isinstance(arg[1], (Morphism, RingDerivation)):
                    from sage.rings.polynomial.ore_polynomial_ring import OrePolynomialRing
                    return OrePolynomialRing(self, arg[1], names=arg[0])

            # 2. Otherwise, if all specified elements are algebraic, try to
            #    return an algebraic extension

            elts = normalize_arg(arg)

            try:
                minpolys = [a.minpoly() for a in elts]
            except (AttributeError, NotImplementedError, ValueError, TypeError):
                minpolys = None

            if minpolys:
                # how to pass in names?
                names = tuple(_gen_names(elts))
                if len(elts) == 1:
                    from sage.rings.cif import CIF
                    elt = elts[0]
                    try:
                        iv = CIF(elt)
                    except (TypeError, ValueError):
                        emb = None
                    else:
                        # First try creating an ANRoot manually, because
                        # extension(..., embedding=CLF(expr)) (or
                        # ...QQbar(expr)) would normalize the expression in
                        # QQbar, which currently is VERY slow in many cases.
                        # This may fail when minpoly has close roots or elt is
                        # a complicated symbolic expression.
                        # TODO: Rewrite using #19362 and/or #17886 and/or
                        # #15600 once those issues are solved.
                        from sage.rings.qqbar import AlgebraicNumber, ANRoot
                        try:
                            elt = AlgebraicNumber(ANRoot(minpolys[0], iv))
                        except ValueError:
                            pass
                        # Force a real embedding when possible, to get the
                        # right ordered ring structure.
                        from sage.rings.real_lazy import CLF, RLF
                        if (iv.imag().is_zero() or iv.imag().contains_zero()
                                and elt.imag().is_zero()):
                            emb = RLF(elt)
                        else:
                            emb = CLF(elt)
                        return self.extension(minpolys[0], names[0], embedding=emb)
                try:
                    # Doing the extension all at once is best, if possible...
                    return self.extension(minpolys, names)
                except (TypeError, ValueError):
                    # ...but we can also construct it iteratively
                    return reduce(lambda R, ext: R.extension(*ext), zip(minpolys, names), self)

            # 2. Otherwise, try to return a polynomial ring

            from sage.rings.polynomial.polynomial_ring_constructor import PolynomialRing
            return PolynomialRing(self, elts)

        def free_module(self, base=None, basis=None, map=True):
            """
            Return a free module `V` over the specified subring together with maps to and from `V`.

            The default implementation only supports the case that the base ring is the ring itself.

            INPUT:

            - ``base`` -- a subring `R` so that this ring is isomorphic
              to a finite-rank free `R`-module `V`

            - ``basis`` -- (optional) a basis for this ring over the base

            - ``map`` -- boolean (default ``True``), whether to return
              `R`-linear maps to and from `V`

            OUTPUT:

            - A finite-rank free `R`-module `V`

            - An `R`-module isomorphism from `V` to this ring
              (only included if ``map`` is ``True``)

            - An `R`-module isomorphism from this ring to `V`
              (only included if ``map`` is ``True``)

            EXAMPLES::

                sage: R.<x> = QQ[[]]
                sage: V, from_V, to_V = R.free_module(R)                                # optional - sage.modules
                sage: v = to_V(1 + x); v                                                # optional - sage.modules
                (1 + x)
                sage: from_V(v)                                                         # optional - sage.modules
                1 + x
                sage: W, from_W, to_W = R.free_module(R, basis=(1 - x))                 # optional - sage.modules
                sage: W is V                                                            # optional - sage.modules
                True
                sage: w = to_W(1 + x); w                                                # optional - sage.modules
                (1 - x^2)
                sage: from_W(w)                                                         # optional - sage.modules
                1 + x + O(x^20)
            """
            if base is None:
                base = self.base_ring()
            if base is self:
                V = self**1
                if not map:
                    return V
                if basis is not None:
                    if isinstance(basis, (list, tuple)):
                        if len(basis) != 1:
                            raise ValueError("basis must have length 1")
                        basis = basis[0]
                    basis = self(basis)
                    if not basis.is_unit():
                        raise ValueError("basis element must be a unit")
                from sage.modules.free_module_morphism import BaseIsomorphism1D_from_FM, BaseIsomorphism1D_to_FM
                Hfrom = V.Hom(self)
                Hto = self.Hom(V)
                from_V = Hfrom.__make_element_class__(BaseIsomorphism1D_from_FM)(Hfrom, basis=basis)
                to_V = Hto.__make_element_class__(BaseIsomorphism1D_to_FM)(Hto, basis=basis)
                return V, from_V, to_V
            else:
                if not self.has_coerce_map_from(base):
                    raise ValueError("base must be a subring of this ring")
                raise NotImplementedError

    class ElementMethods:
        def is_unit(self) -> bool:
            r"""
            Return whether this element is a unit in the ring.

            .. NOTE::

                This is a generic implementation for (non-commutative) rings
                which only works for the one element, its additive inverse, and
                the zero element. Most rings should provide a more specialized
                implementation.

            EXAMPLES::

                sage: MS = MatrixSpace(ZZ, 2)                                           # optional - sage.modules
                sage: MS.one().is_unit()                                                # optional - sage.modules
                True
                sage: MS.zero().is_unit()                                               # optional - sage.modules
                False
                sage: MS([1,2,3,4]).is_unit()                                           # optional - sage.modules
                False
            """
            if self.is_one() or (-self).is_one():
                return True
            if self.is_zero():  # now 0 != 1
                return False
            raise NotImplementedError

        def inverse_of_unit(self):
            r"""
            Return the inverse of this element if it is a unit.

            OUTPUT:

            An element in the same ring as this element.

            EXAMPLES::

                sage: R.<x> = ZZ[]
                sage: S = R.quo(x^2 + x + 1)
                sage: S(1).inverse_of_unit()
                1

            This method fails when the element is not a unit::

                sage: 2.inverse_of_unit()
                Traceback (most recent call last):
                ...
                ArithmeticError: inverse does not exist

            The inverse returned is in the same ring as this element::

                sage: a = -1
                sage: a.parent()
                Integer Ring
                sage: a.inverse_of_unit().parent()
                Integer Ring

            Note that this is often not the case when computing inverses in other ways::

                sage: (~a).parent()
                Rational Field
                sage: (1/a).parent()
                Rational Field
            """
            try:
                if not self.is_unit():
                    raise ArithmeticError("element is not a unit")
            except NotImplementedError:
                # if an element does not implement is_unit, we just try to
                # invert it anyway; if the result is in the ring again, it was
                # a unit
                pass

            inverse = ~self
            if inverse not in self.parent():
                raise ArithmeticError("element is not a unit")

            # return the inverse (with the correct parent)
            return self.parent()(inverse)

        def _divide_if_possible(self, y):
            """
            Divide ``self`` by ``y`` if possible and raise a
            ``ValueError`` otherwise.

            EXAMPLES::

                sage: 4._divide_if_possible(2)
                2
                sage: _.parent()
                Integer Ring

                sage: 4._divide_if_possible(3)
                Traceback (most recent call last):
                ...
                ValueError: 4 is not divisible by 3
            """
            q, r = self.quo_rem(y)
            if r != 0:
                raise ValueError("%s is not divisible by %s" % (self, y))
            return q


def _gen_names(elts):
    r"""
    Used to find a name for a generator when rings are created using the
    ``__getitem__`` syntax, e.g. ``ZZ['x']``, ``ZZ[sqrt(2)]``.

    EXAMPLES::

        sage: from sage.categories.rings import _gen_names
        sage: list(_gen_names([sqrt(5)]))                                               # optional - sage.symbolic
        ['sqrt5']
        sage: list(_gen_names([sqrt(-17), 2^(1/3)]))                                    # optional - sage.symbolic
        ['a', 'b']
        sage: list(_gen_names((1..27)))[-1]
        'aa'
    """
    import re
    from sage.structure.category_object import certify_names
    from sage.combinat.words.words import Words
    it = iter(Words("abcdefghijklmnopqrstuvwxyz", infinite=False))
    next(it)  # skip empty word
    for x in elts:
        name = str(x)
        m = re.match(r'^sqrt\((\d+)\)$', name)
        if m:
            name = "sqrt%s" % m.groups()[0]
        try:
            certify_names([name])
        except ValueError:
            name = next(it).string_rep()
        yield name<|MERGE_RESOLUTION|>--- conflicted
+++ resolved
@@ -367,11 +367,7 @@
             in particular, it satisfies Jacobi's identity::
 
                 sage: (F.bracket(F.bracket(a,b), c) + F.bracket(F.bracket(b,c), a)      # optional - sage.combinat sage.modules
-<<<<<<< HEAD
-                ....:  + F.bracket(F.bracket(c,a), b)
-=======
                 ....:  + F.bracket(F.bracket(c,a), b))
->>>>>>> c1ccac07
                 0
             """
             return x * y - y * x
