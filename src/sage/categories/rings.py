r"""
Rings
"""
# ****************************************************************************
#  Copyright (C) 2005      David Kohel <kohel@maths.usyd.edu>
#                          William Stein <wstein@math.ucsd.edu>
#                2008      Teresa Gomez-Diaz (CNRS) <Teresa.Gomez-Diaz@univ-mlv.fr>
#                2008-2011 Nicolas M. Thiery <nthiery at users.sf.net>
#
#  Distributed under the terms of the GNU General Public License (GPL)
#                  https://www.gnu.org/licenses/
# *****************************************************************************
from functools import reduce

from sage.misc.abstract_method import abstract_method
from sage.misc.cachefunc import cached_method
from sage.misc.lazy_import import LazyImport
from sage.categories.category_with_axiom import CategoryWithAxiom
from sage.categories.rngs import Rngs
from sage.structure.element import Element


class Rings(CategoryWithAxiom):
    """
    The category of rings

    Associative rings with unit, not necessarily commutative

    EXAMPLES::

        sage: Rings()
        Category of rings
        sage: sorted(Rings().super_categories(), key=str)
        [Category of rngs, Category of semirings]

        sage: sorted(Rings().axioms())
        ['AdditiveAssociative', 'AdditiveCommutative', 'AdditiveInverse',
         'AdditiveUnital', 'Associative', 'Distributive', 'Unital']

        sage: Rings() is (CommutativeAdditiveGroups() & Monoids()).Distributive()
        True
        sage: Rings() is Rngs().Unital()
        True
        sage: Rings() is Semirings().AdditiveInverse()
        True

    TESTS::

        sage: TestSuite(Rings()).run()

    .. TODO::

        (see :trac:`sage_trac/wiki/CategoriesRoadMap`)

        - Make Rings() into a subcategory or alias of Algebras(ZZ);

        - A parent P in the category ``Rings()`` should automatically be
          in the category ``Algebras(P)``.
    """
    _base_category_class_and_axiom = (Rngs, "Unital")

    class MorphismMethods:
        @cached_method
        def is_injective(self) -> bool:
            """
            Return whether or not this morphism is injective.

            EXAMPLES::

                sage: R.<x,y> = QQ[]
                sage: R.hom([x, y^2], R).is_injective()                                 # optional - sage.libs.singular
                True
                sage: R.hom([x, x^2], R).is_injective()                                 # optional - sage.libs.singular
                False
                sage: S.<u,v> = R.quotient(x^3*y)                                       # optional - sage.libs.singular
                sage: R.hom([v, u], S).is_injective()                                   # optional - sage.libs.singular
                False
                sage: S.hom([-u, v], S).is_injective()                                  # optional - sage.libs.singular
                True
                sage: S.cover().is_injective()                                          # optional - sage.libs.singular
                False

            If the domain is a field, the homomorphism is injective::

                sage: K.<x> = FunctionField(QQ)
                sage: L.<y> = FunctionField(QQ)
                sage: f = K.hom([y]); f
                Function Field morphism:
                  From: Rational function field in x over Rational Field
                  To:   Rational function field in y over Rational Field
                  Defn: x |--> y
                sage: f.is_injective()
                True

            Unless the codomain is the zero ring::

                sage: codomain = Integers(1)
                sage: f = QQ.hom([Zmod(1)(0)], check=False)
                sage: f.is_injective()
                False

            Homomorphism from rings of characteristic zero to rings of positive
            characteristic can not be injective::

                sage: R.<x> = ZZ[]
                sage: f = R.hom([GF(3)(1)]); f                                          # optional - sage.rings.finite_rings
                Ring morphism:
                  From: Univariate Polynomial Ring in x over Integer Ring
                  To:   Finite Field of size 3
                  Defn: x |--> 1
                sage: f.is_injective()                                                  # optional - sage.rings.finite_rings
                False

            A morphism whose domain is an order in a number field is injective if
            the codomain has characteristic zero::

                sage: K.<x> = FunctionField(QQ)
                sage: f = ZZ.hom(K); f
                Composite map:
                  From: Integer Ring
                  To:   Rational function field in x over Rational Field
                  Defn:   Conversion via FractionFieldElement_1poly_field map:
                          From: Integer Ring
                          To:   Fraction Field of Univariate Polynomial Ring in x
                                over Rational Field
                        then
                          Isomorphism:
                          From: Fraction Field of Univariate Polynomial Ring in x
                                over Rational Field
                          To:   Rational function field in x over Rational Field
                sage: f.is_injective()
                True

            A coercion to the fraction field is injective::

                sage: R = ZpFM(3)                                                       # optional - sage.rings.padics
                sage: R.fraction_field().coerce_map_from(R).is_injective()              # optional - sage.rings.padics
                True

            """
            if self.domain().is_zero():
                return True
            if self.codomain().is_zero():
                # the only map to the zero ring that is injective is the map from itself
                return False

            from sage.categories.fields import Fields
            if self.domain() in Fields():
                # A ring homomorphism from a field to a ring is injective
                # (unless the codomain is the zero ring.) Note that ring
                # homomorphism must send the 1 element to the 1 element
                return True

            try:
                ker = self.kernel()
            except (NotImplementedError, AttributeError):
                pass
            else:
                return ker.is_zero()

            if self.domain().characteristic() == 0:
                if self.codomain().characteristic() != 0:
                    return False
                else:
                    from sage.categories.integral_domains import IntegralDomains
                    if self.domain() in IntegralDomains():
                        # if all elements of the domain are algebraic over ZZ,
                        # then the homomorphism must be injective (in
                        # particular if the domain is ZZ)
                        from sage.categories.number_fields import NumberFields
                        if self.domain().fraction_field() in NumberFields():
                            return True

            if self._is_coercion:
                try:
                    K = self.domain().fraction_field()
                except (TypeError, AttributeError, ValueError):
                    pass
                else:
                    if K is self.codomain():
                        return True

            try:
                if self.domain().cardinality() > self.codomain().cardinality():
                    return False
            except AttributeError:
                pass

            raise NotImplementedError

        def _is_nonzero(self) -> bool:
            r"""
            Return whether this is not the zero morphism.

            .. NOTE::

                We can not override ``is_zero()`` from the category framework
                and we can not implement ``__bool__`` because it is a
                special method. That this is why this has a cumbersome name.

            EXAMPLES::

                sage: ZZ.hom(ZZ)._is_nonzero()
                True
                sage: ZZ.hom(Zmod(1))._is_nonzero()
                False
            """
            return bool(self.codomain().one())

        def extend_to_fraction_field(self):
            r"""
            Return the extension of this morphism to fraction fields of
            the domain and the codomain.

            EXAMPLES::

                sage: S.<x> = QQ[]
                sage: f = S.hom([x + 1]); f
                Ring endomorphism of Univariate Polynomial Ring in x over Rational Field
                    Defn: x |--> x + 1

                sage: g = f.extend_to_fraction_field(); g
                Ring endomorphism of Fraction Field of Univariate Polynomial Ring in x
                 over Rational Field
                    Defn: x |--> x + 1
                sage: g(x)                                                              # optional - sage.libs.singular
                x + 1
                sage: g(1/x)                                                            # optional - sage.libs.singular
                1/(x + 1)

            If this morphism is not injective, it does not extend to the fraction
            field and an error is raised::

                sage: f = GF(5).coerce_map_from(ZZ)                                     # optional - sage.rings.finite_rings
                sage: f.extend_to_fraction_field()                                      # optional - sage.rings.finite_rings
                Traceback (most recent call last):
                ...
                ValueError: the morphism is not injective

            TESTS::

                sage: A.<x> = RR[]
                sage: phi = A.hom([x + 1])
                sage: phi.extend_to_fraction_field()                                    # optional - sage.libs.singular
                Ring endomorphism of Fraction Field of
                 Univariate Polynomial Ring in x over Real Field with 53 bits of precision
                  Defn: x |--> x + 1.00000000000000
            """
            from sage.rings.morphism import RingHomomorphism_from_fraction_field
            if self.domain().is_field() and self.codomain().is_field():
                return self
            try:
                if not self.is_injective():
                    raise ValueError("the morphism is not injective")
            except (NotImplementedError, TypeError):   # we trust the user
                pass
            domain = self.domain().fraction_field()
            codomain = self.codomain().fraction_field()
            parent = domain.Hom(codomain)   # category = category=self.category_for() ???
            return RingHomomorphism_from_fraction_field(parent, self)

    class SubcategoryMethods:

        def NoZeroDivisors(self):
            r"""
            Return the full subcategory of the objects of ``self`` having
            no nonzero zero divisors.

            A *zero divisor* in a ring `R` is an element `x \in R` such
            that there exists a nonzero element `y \in R` such that
            `x \cdot y = 0` or `y \cdot x = 0`
            (see :wikipedia:`Zero_divisor`).

            EXAMPLES::

                sage: Rings().NoZeroDivisors()
                Category of domains

            TESTS::

                sage: TestSuite(Rings().NoZeroDivisors()).run()
                sage: Algebras(QQ).NoZeroDivisors.__module__
                'sage.categories.rings'
            """
            return self._with_axiom('NoZeroDivisors')

        def Division(self):
            """
            Return the full subcategory of the division objects of ``self``.

            A ring satisfies the *division axiom* if all non-zero
            elements have multiplicative inverses.

            EXAMPLES::

                sage: Rings().Division()
                Category of division rings
                sage: Rings().Commutative().Division()
                Category of fields

            TESTS::

                sage: TestSuite(Rings().Division()).run()
                sage: Algebras(QQ).Division.__module__
                'sage.categories.rings'
            """
            return self._with_axiom('Division')

    NoZeroDivisors = LazyImport('sage.categories.domains', 'Domains', at_startup=True)
    Division = LazyImport('sage.categories.division_rings', 'DivisionRings', at_startup=True)
    Commutative = LazyImport('sage.categories.commutative_rings', 'CommutativeRings', at_startup=True)

    class ParentMethods:
        def is_ring(self) -> bool:
            """
            Return ``True``, since this in an object of the category of rings.

            EXAMPLES::

                sage: Parent(QQ,category=Rings()).is_ring()
                True
            """
            return True

        @abstract_method(optional=True)
        def is_noetherian(self):
            """
            Return ``True`` if this ring is Noetherian.

            EXAMPLES::

                sage: QQ.is_noetherian()
                True
                sage: ZZ.is_noetherian()
                True
            """

        def is_zero(self) -> bool:
            """
            Return ``True`` if this is the zero ring.

            EXAMPLES::

                sage: Integers(1).is_zero()
                True
                sage: Integers(2).is_zero()
                False
                sage: QQ.is_zero()
                False
                sage: R.<x> = ZZ[]
                sage: R.quo(1).is_zero()
                True
                sage: R.<x> = GF(101)[]                                                 # optional - sage.rings.finite_rings
                sage: R.quo(77).is_zero()                                               # optional - sage.rings.finite_rings
                True
                sage: R.quo(x^2 + 1).is_zero()                                          # optional - sage.rings.finite_rings
                False
            """
            return self.one() == self.zero()

        def bracket(self, x, y):
            """
            Return the Lie bracket `[x, y] = x y - y x` of `x` and `y`.

            INPUT:

            - ``x``, ``y`` -- elements of ``self``

            EXAMPLES::

                sage: F = AlgebrasWithBasis(QQ).example()                               # optional - sage.combinat sage.modules
                sage: F                                                                 # optional - sage.combinat sage.modules
                An example of an algebra with basis:
                 the free algebra on the generators ('a', 'b', 'c') over Rational Field
                sage: a, b, c = F.algebra_generators()                                  # optional - sage.combinat sage.modules
                sage: F.bracket(a, b)                                                   # optional - sage.combinat sage.modules
                B[word: ab] - B[word: ba]

            This measures the default of commutation between `x` and `y`.
            `F` endowed with the bracket operation is a Lie algebra;
            in particular, it satisfies Jacobi's identity::

                sage: (F.bracket(F.bracket(a,b), c) + F.bracket(F.bracket(b,c), a)      # optional - sage.combinat sage.modules
                ....:  + F.bracket(F.bracket(c,a), b))
                0
            """
            return x * y - y * x

        def _Hom_(self, Y, category):
            r"""
            Return the homset from ``self`` to ``Y`` in the category ``category``.

            INPUT:

            - ``Y`` -- a ring
            - ``category`` -- a subcategory of :class:`Rings()
              <Rings>` or ``None``

            The sole purpose of this method is to construct the homset
            as a :class:`~sage.rings.homset.RingHomset`. If
            ``category`` is specified and is not a subcategory of
            :class:`Rings() <Rings>`, a ``TypeError`` is raised instead

            This method is not meant to be called directly. Please use
            :func:`sage.categories.homset.Hom` instead.

            EXAMPLES::

                sage: H = QQ._Hom_(QQ, category=Rings()); H
                Set of Homomorphisms from Rational Field to Rational Field
                sage: H.__class__
                <class 'sage.rings.homset.RingHomset_generic_with_category'>

            TESTS::

                sage: Hom(QQ, QQ, category=Rings()).__class__
                <class 'sage.rings.homset.RingHomset_generic_with_category'>

                sage: Hom(CyclotomicField(3), QQ, category=Rings()).__class__           # optional - sage.rings.number_field
                <class 'sage.rings.number_field.homset.CyclotomicFieldHomset_with_category'>

                sage: TestSuite(Hom(QQ, QQ, category=Rings())).run() # indirect doctest
            """
            if category is not None and not category.is_subcategory(Rings()):
                raise TypeError(f"{category} is not a subcategory of Rings()")
            if Y not in Rings():
                raise TypeError(f"{Y} is not a ring")
            from sage.rings.homset import RingHomset
            return RingHomset(self, Y, category=category)

        # this is already in sage.rings.ring.Ring,
        # but not all rings descend from that class,
        # e.g., matrix spaces.
        def _mul_(self, x, switch_sides=False):
            """
            Multiplication of rings with, e.g., lists.

            .. NOTE::

                This method is used to create ideals. It is the same
                as the multiplication method for
                :class:`~sage.rings.ring.Ring`. However, not all
                parents that belong to the category of rings also
                inherits from the base class of rings. Therefore, we
                implemented a ``__mul__`` method for parents, that
                calls a ``_mul_`` method implemented here. See :trac:`7797`.

            INPUT:

            - `x`, an object to multiply with.
            - `switch_sides` (optional bool): If ``False``,
              the product is ``self*x``; if ``True``, the
              product is ``x*self``.

            EXAMPLES:

            As we mentioned above, this method is called
            when a ring is involved that does not inherit
            from the base class of rings. This is the case,
            e.g., for matrix algebras::

                sage: MS = MatrixSpace(QQ, 2, 2)                                        # optional - sage.modules
                sage: isinstance(MS, Ring)                                              # optional - sage.modules
                False
                sage: MS in Rings()                                                     # optional - sage.modules
                True
                sage: MS * 2     # indirect doctest                                     # optional - sage.modules
                Left Ideal
                (
                  [2 0]
                  [0 2]
                )
                 of Full MatrixSpace of 2 by 2 dense matrices over Rational Field

            In the next example, the ring and the other factor switch sides
            in the product::

                sage: [MS.2] * MS                                                       # optional - sage.modules
                Right Ideal
                (
                  [0 0]
                  [1 0]
                )
                 of Full MatrixSpace of 2 by 2 dense matrices over Rational Field

            AUTHOR:

            - Simon King (2011-03-22)
            """
            try:
                if self.is_commutative():
                    return self.ideal(x)
            except (AttributeError, NotImplementedError):
                pass
            try:
                side = x.side()
            except AttributeError:
                return self.ideal(x, side='right' if switch_sides else 'left')
            # presumably x is an ideal...
            try:
                x = x.gens()
            except (AttributeError, NotImplementedError):
                pass  # ... not an ideal
            if switch_sides:
                if side in ['right', 'twosided']:
                    return self.ideal(x, side=side)
                elif side == 'left':
                    return self.ideal(x, side='twosided')
            else:
                if side in ['left', 'twosided']:
                    return self.ideal(x, side=side)
                elif side == 'right':
                    return self.ideal(x, side='twosided')
            # duck typing failed
            raise TypeError("do not know how to transform %s into an ideal of %s" % (x, self))

        def __pow__(self, n):
            """
            Return the free module of rank `n` over this ring.  If n is a tuple of
            two elements, creates a matrix space.

            EXAMPLES::

                sage: QQ^5                                                              # optional - sage.modules
                Vector space of dimension 5 over Rational Field
                sage: Integers(20)^1000                                                 # optional - sage.modules
                Ambient free module of rank 1000 over Ring of integers modulo 20

                sage: QQ^(2, 3)                                                         # optional - sage.modules
                Full MatrixSpace of 2 by 3 dense matrices over Rational Field
            """
            if isinstance(n, tuple):
                m, n = n
                from sage.matrix.matrix_space import MatrixSpace
                return MatrixSpace(self, m, n)
            else:
                from sage.modules.free_module import FreeModule
                return FreeModule(self, n)

        @cached_method
        def ideal_monoid(self):
            """
            The monoid of the ideals of this ring.

            .. NOTE::

                The code is copied from the base class of rings.
                This is since there are rings that do not inherit
                from that class, such as matrix algebras.  See
                :trac:`7797`.

            EXAMPLES::

                sage: MS = MatrixSpace(QQ, 2, 2)                                        # optional - sage.modules
                sage: isinstance(MS, Ring)                                              # optional - sage.modules
                False
                sage: MS in Rings()                                                     # optional - sage.modules
                True
                sage: MS.ideal_monoid()                                                 # optional - sage.modules
                Monoid of ideals of Full MatrixSpace of 2 by 2 dense matrices
                over Rational Field

            Note that the monoid is cached::

                sage: MS.ideal_monoid() is MS.ideal_monoid()                            # optional - sage.modules
                True
            """
            try:
                from sage.rings.ideal_monoid import IdealMonoid
                return IdealMonoid(self)
            except TypeError:
                from sage.rings.noncommutative_ideals import IdealMonoid_nc
                return IdealMonoid_nc(self)

        def characteristic(self):
            """
            Return the characteristic of this ring.

            EXAMPLES::

                sage: QQ.characteristic()
                0
                sage: GF(19).characteristic()                                           # optional - sage.rings.finite_rings
                19
                sage: Integers(8).characteristic()
                8
                sage: Zp(5).characteristic()                                            # optional - sage.rings.padics
                0
            """
            from sage.rings.infinity import infinity
            from sage.rings.integer_ring import ZZ
            order_1 = self.one().additive_order()
            return ZZ.zero() if order_1 is infinity else order_1

        def _test_characteristic(self, **options):
            """
            Run generic tests on the method :meth:`characteristic`.

            See also: :class:`TestSuite`.

            EXAMPLES::

                sage: ZZ._test_characteristic()
            """
            tester = self._tester(**options)
            try:
                characteristic = self.characteristic()
            except AttributeError:
                # raised when self.one() does not have a additive_order()
                return
            except NotImplementedError:
                return

            # test that #12988 is fixed
            from sage.rings.integer import Integer
            tester.assertIsInstance(characteristic, Integer)

        def ideal(self, *args, **kwds):
            """
            Create an ideal of this ring.

            .. NOTE::

                The code is copied from the base class
                :class:`~sage.rings.ring.Ring`. This is
                because there are rings that do not inherit
                from that class, such as matrix algebras.
                See :trac:`7797`.

            INPUT:

            - An element or a list/tuple/sequence of elements.
            - ``coerce`` (optional bool, default ``True``):
              First coerce the elements into this ring.
            - ``side``, optional string, one of ``"twosided"``
              (default), ``"left"``, ``"right"``: determines
              whether the resulting ideal is twosided, a left
              ideal or a right ideal.

            EXAMPLES::

                sage: MS = MatrixSpace(QQ, 2, 2)                                        # optional - sage.modules
                sage: isinstance(MS, Ring)                                              # optional - sage.modules
                False
                sage: MS in Rings()                                                     # optional - sage.modules
                True
                sage: MS.ideal(2)                                                       # optional - sage.modules
                Twosided Ideal
                (
                  [2 0]
                  [0 2]
                )
                 of Full MatrixSpace of 2 by 2 dense matrices over Rational Field
                sage: MS.ideal([MS.0, MS.1], side='right')                              # optional - sage.modules
                Right Ideal
                (
                  [1 0]
                  [0 0],
                <BLANKLINE>
                  [0 1]
                  [0 0]
                )
                 of Full MatrixSpace of 2 by 2 dense matrices over Rational Field
            """
            if 'coerce' in kwds:
                coerce = kwds['coerce']
                del kwds['coerce']
            else:
                coerce = True

            from sage.rings.ideal import Ideal_generic
            from types import GeneratorType
            if len(args) == 0:
                gens = [self(0)]
            else:
                gens = args
                while isinstance(gens, (list, tuple, GeneratorType)) and len(gens) == 1:
                    first = gens[0]
                    if isinstance(first, Ideal_generic):
                        R = first.ring()
                        m = self.convert_map_from(R)
                        if m is not None:
                            gens = [m(g) for g in first.gens()]
                            coerce = False
                        else:
                            m = R.convert_map_from(self)
                            if m is not None:
                                raise NotImplementedError
                            else:
                                raise TypeError
                        break
                    elif isinstance(first, (list, tuple, GeneratorType)):
                        gens = first
                    else:
                        try:
                            if self.has_coerce_map_from(first):
                                gens = first.gens()  # we have a ring as argument
                            elif isinstance(first, Element):
                                gens = [first]
                            else:
                                raise ArithmeticError("there is no coercion from %s to %s" % (first, self))
                        except TypeError:  # first may be a ring element
                            pass
                        break
            if coerce:
                gens = [self(g) for g in gens]
            from sage.categories.principal_ideal_domains import PrincipalIdealDomains
            if self in PrincipalIdealDomains():
                # Use GCD algorithm to obtain a principal ideal
                g = gens[0]
                if len(gens) == 1:
                    try:
                        g = g.gcd(g)  # note: we set g = gcd(g, g) to "canonicalize" the generator: make polynomials monic, etc.
                    except (AttributeError, NotImplementedError):
                        pass
                else:
                    for h in gens[1:]:
                        g = g.gcd(h)
                gens = [g]
            if 'ideal_class' in kwds:
                C = kwds['ideal_class']
                del kwds['ideal_class']
            else:
                C = self._ideal_class_(len(gens))
            if len(gens) == 1 and isinstance(gens[0], (list, tuple)):
                gens = gens[0]
            return C(self, gens, **kwds)

        def _ideal_class_(self, n=0):
            """
            Return the class or callable that is used to create ideals of this ring.

            INPUT:

            - ``n`` (optional integer, default 0): The number of generators
              of the ideal to be created.

            OUTPUT:

            The class or callable object that is used to create ideals of this ring with
            ``n`` generators.

            The default input of `n=0` indicates an unspecified number of generators,
            in which case a class or callable that works for any number of
            generators is returned.

            .. NOTE::

                Often principal ideals (``n==1``) are implemented via
                a different class.

            EXAMPLES::

<<<<<<< HEAD
                sage: ZZ._ideal_class_()
                <class 'sage.rings.ideal.Ideal_pid'>
                sage: RR._ideal_class_()
                <class 'sage.rings.ideal.Ideal_pid'>
                sage: R.<x,y> = GF(5)[]
                sage: R._ideal_class_(1)
                <class 'sage.rings.polynomial.multi_polynomial_ideal.MPolynomialIdeal'>
                sage: S = R.quo(x^3-y^2)
                sage: S._ideal_class_(1)
                <class 'sage.rings.quotient_ring.QuotientRingIdeal_principal'>
                sage: S._ideal_class_(2)
                <class 'sage.rings.quotient_ring.QuotientRingIdeal_generic'>
                sage: T.<z> = S[]
                sage: T._ideal_class_(5)
                <class 'sage.rings.ideal.Ideal_generic'>
                sage: T._ideal_class_(1)
                <class 'sage.rings.ideal.Ideal_principal'>

            Since :trac:`7797`, non-commutative rings have ideals as well::

                sage: A = SteenrodAlgebra(2)
                sage: A._ideal_class_()
                <class 'sage.rings.noncommutative_ideals.Ideal_nc'>

                sage: MS = MatrixSpace(QQ,2,2)
                sage: MS._ideal_class_()
=======
                sage: MS = MatrixSpace(QQ, 2, 2)                                        # optional - sage.modules
                sage: MS._ideal_class_()                                                # optional - sage.modules
>>>>>>> 3202f651
                <class 'sage.rings.noncommutative_ideals.Ideal_nc'>
            """
            try:
                if not self.is_commutative():
                    from sage.rings.noncommutative_ideals import Ideal_nc
                    return Ideal_nc
            except (NotImplementedError, AttributeError):
                from sage.rings.noncommutative_ideals import Ideal_nc
                return Ideal_nc
            from sage.rings.ideal import Ideal_generic, Ideal_principal
            if n == 1:
                return Ideal_principal
            return Ideal_generic

        ##
        # Quotient rings
        def quotient(self, I, names=None, **kwds):
            """
            Quotient of a ring by a two-sided ideal.

            INPUT:

            - ``I`` -- A twosided ideal of this ring.
            - ``names`` -- (optional) names of the generators of the quotient (if
              there are multiple generators, you can specify a single character
              string and the generators are named in sequence starting with 0).
            - further named arguments that may be passed to the
              quotient ring constructor.

            EXAMPLES:

            Usually, a ring inherits a method :meth:`sage.rings.ring.Ring.quotient`.
            So, we need a bit of effort to make the following example work with the
            category framework::

                sage: F.<x,y,z> = FreeAlgebra(QQ)                                       # optional - sage.combinat sage.modules
                sage: from sage.rings.noncommutative_ideals import Ideal_nc             # optional - sage.combinat sage.modules
                sage: from itertools import product
                sage: class PowerIdeal(Ideal_nc):                                       # optional - sage.combinat sage.modules
                ....:  def __init__(self, R, n):
                ....:      self._power = n
                ....:      Ideal_nc.__init__(self, R, [R.prod(m)
                ....:                                  for m in product(R.gens(), repeat=n)])
                ....:  def reduce(self, x):
                ....:      R = self.ring()
                ....:      return add([c*R(m) for m, c in x
                ....:                  if len(m) < self._power], R(0))
                sage: I = PowerIdeal(F, 3)                                              # optional - sage.combinat sage.modules
                sage: Q = Rings().parent_class.quotient(F, I); Q                        # optional - sage.combinat sage.modules
                Quotient of Free Algebra on 3 generators (x, y, z) over Rational Field
                 by the ideal (x^3, x^2*y, x^2*z, x*y*x, x*y^2, x*y*z, x*z*x,
                               x*z*y, x*z^2, y*x^2, y*x*y, y*x*z, y^2*x, y^3,
                               y^2*z, y*z*x, y*z*y, y*z^2, z*x^2, z*x*y, z*x*z,
                               z*y*x, z*y^2, z*y*z, z^2*x, z^2*y, z^3)
                sage: Q.0                                                               # optional - sage.combinat sage.modules
                xbar
                sage: Q.1                                                               # optional - sage.combinat sage.modules
                ybar
                sage: Q.2                                                               # optional - sage.combinat sage.modules
                zbar
                sage: Q.0*Q.1                                                           # optional - sage.combinat sage.modules
                xbar*ybar
                sage: Q.0*Q.1*Q.0                                                       # optional - sage.combinat sage.modules
                0

            An example with polynomial rings::

                sage: R.<x> = PolynomialRing(ZZ)
                sage: I = R.ideal([4 + 3*x + x^2, 1 + x^2])
                sage: S = R.quotient(I, 'a')
                sage: S.gens()
                (a,)

                sage: R.<x,y> = PolynomialRing(QQ, 2)
                sage: S.<a,b> = R.quotient((x^2, y))                                    # optional - sage.libs.singular
                sage: S                                                                 # optional - sage.libs.singular
                Quotient of Multivariate Polynomial Ring in x, y over Rational Field
                 by the ideal (x^2, y)
                sage: S.gens()                                                          # optional - sage.libs.singular
                (a, 0)
                sage: a == b                                                            # optional - sage.libs.singular
                False
            """
            from sage.rings.quotient_ring import QuotientRing
            return QuotientRing(self, I, names=names, **kwds)

        def quo(self, I, names=None, **kwds):
            """
            Quotient of a ring by a two-sided ideal.

            .. NOTE::

                This is a synonym for :meth:`quotient`.

            EXAMPLES::

                sage: MS = MatrixSpace(QQ, 2)                                           # optional - sage.modules
                sage: I = MS * MS.gens() * MS                                           # optional - sage.modules

            ``MS`` is not an instance of :class:`~sage.rings.ring.Ring`.

            However it is an instance of the parent class of the
            category of rings. The quotient method is inherited from
            there::

                sage: isinstance(MS, sage.rings.ring.Ring)                              # optional - sage.modules
                False
                sage: isinstance(MS, Rings().parent_class)                              # optional - sage.modules
                True
                sage: MS.quo(I, names=['a','b','c','d'])                                # optional - sage.modules
                Quotient of Full MatrixSpace of 2 by 2 dense matrices
                 over Rational Field by the ideal
                (
                  [1 0]
                  [0 0],
                <BLANKLINE>
                  [0 1]
                  [0 0],
                <BLANKLINE>
                  [0 0]
                  [1 0],
                <BLANKLINE>
                  [0 0]
                  [0 1]
                )

            A test with a subclass of :class:`~sage.rings.ring.Ring`::

                sage: R.<x,y> = PolynomialRing(QQ, 2)                                   # optional - sage.libs.singular
                sage: S.<a,b> = R.quo((x^2, y))                                         # optional - sage.libs.singular
                sage: S                                                                 # optional - sage.libs.singular
                Quotient of Multivariate Polynomial Ring in x, y over Rational Field
                 by the ideal (x^2, y)
                sage: S.gens()                                                          # optional - sage.libs.singular
                (a, 0)
                sage: a == b                                                            # optional - sage.libs.singular
                False
            """
            return self.quotient(I, names=names, **kwds)

        def quotient_ring(self, I, names=None, **kwds):
            """
            Quotient of a ring by a two-sided ideal.

            .. NOTE::

                This is a synonym for :meth:`quotient`.

            INPUT:

            - ``I`` -- an ideal of `R`

            - ``names`` -- (optional) names of the generators of the quotient. (If
              there are multiple generators, you can specify a single character
              string and the generators are named in sequence starting with 0.)

            - further named arguments that may be passed to the quotient ring
              constructor.

            OUTPUT:

            - ``R/I`` -- the quotient ring of `R` by the ideal `I`

            EXAMPLES::

                sage: MS = MatrixSpace(QQ, 2)                                           # optional - sage.modules
                sage: I = MS * MS.gens() * MS                                           # optional - sage.modules

            ``MS`` is not an instance of :class:`~sage.rings.ring.Ring`,
            but it is an instance of the parent class of the category of
            rings. The quotient method is inherited from there::

                sage: isinstance(MS, sage.rings.ring.Ring)                              # optional - sage.modules
                False
                sage: isinstance(MS, Rings().parent_class)                              # optional - sage.modules
                True
                sage: MS.quotient_ring(I, names=['a','b','c','d'])                      # optional - sage.modules
                Quotient of Full MatrixSpace of 2 by 2 dense matrices
                 over Rational Field by the ideal
                (
                  [1 0]
                  [0 0],
                <BLANKLINE>
                  [0 1]
                  [0 0],
                <BLANKLINE>
                  [0 0]
                  [1 0],
                <BLANKLINE>
                  [0 0]
                  [0 1]
                )

            A test with a subclass of :class:`~sage.rings.ring.Ring`::

                sage: R.<x> = PolynomialRing(ZZ)
                sage: I = R.ideal([4 + 3*x + x^2, 1 + x^2])
                sage: S = R.quotient_ring(I, 'a')
                sage: S.gens()
                (a,)

                sage: R.<x,y> = PolynomialRing(QQ,2)                                    # optional - sage.libs.singular
                sage: S.<a,b> = R.quotient_ring((x^2, y))                               # optional - sage.libs.singular
                sage: S                                                                 # optional - sage.libs.singular
                Quotient of Multivariate Polynomial Ring in x, y over Rational Field
                 by the ideal (x^2, y)
                sage: S.gens()                                                          # optional - sage.libs.singular
                (a, 0)
                sage: a == b                                                            # optional - sage.libs.singular
                False
            """
            return self.quotient(I, names=names, **kwds)

        def __truediv__(self, I):
            """
            Since assigning generator names would not work properly,
            the construction of a quotient ring using division syntax
            is not supported.

            EXAMPLES::

                sage: MS = MatrixSpace(QQ, 2)                                           # optional - sage.modules
                sage: I = MS * MS.gens() * MS                                           # optional - sage.modules
                sage: MS/I                                                              # optional - sage.modules
                Traceback (most recent call last):
                ...
                TypeError: use self.quotient(I) to construct the quotient ring

                sage: QQ['x'] / ZZ
                Traceback (most recent call last):
                ...
                TypeError: use self.quotient(I) to construct the quotient ring
            """
            raise TypeError("use self.quotient(I) to construct the quotient ring")

        def __getitem__(self, arg):
            """
            Extend this ring by one or several elements to create a polynomial
            ring, a power series ring, or an algebraic extension.

            This is a convenience method intended primarily for interactive
            use.

            .. SEEALSO::

                :func:`~sage.rings.polynomial.polynomial_ring_constructor.PolynomialRing`,
                :func:`~sage.rings.power_series_ring.PowerSeriesRing`,
                :meth:`~sage.rings.ring.Ring.extension`,
                :meth:`sage.rings.integer_ring.IntegerRing_class.__getitem__`,
                :meth:`sage.rings.matrix_space.MatrixSpace.__getitem__`,
                :meth:`sage.structure.parent.Parent.__getitem__`

            EXAMPLES:

            We create several polynomial rings::

                sage: ZZ['x']
                Univariate Polynomial Ring in x over Integer Ring
                sage: QQ['x']
                Univariate Polynomial Ring in x over Rational Field
                sage: GF(17)['abc']                                                     # optional - sage.rings.finite_rings
                Univariate Polynomial Ring in abc over Finite Field of size 17
                sage: GF(17)['a,b,c']                                                   # optional - sage.rings.finite_rings
                Multivariate Polynomial Ring in a, b, c over Finite Field of size 17
                sage: GF(17)['a']['b']                                                  # optional - sage.rings.finite_rings
                Univariate Polynomial Ring in b over
                 Univariate Polynomial Ring in a over Finite Field of size 17

            We can create Ore polynomial rings::

                sage: k.<t> = GF(5^3)                                                   # optional - sage.rings.finite_rings
                sage: Frob = k.frobenius_endomorphism()                                 # optional - sage.rings.finite_rings
                sage: k['x', Frob]                                                      # optional - sage.rings.finite_rings
                Ore Polynomial Ring in x over Finite Field in t of size 5^3
                 twisted by t |--> t^5

                sage: R.<t> = QQ[]
                sage: der = R.derivation()                                              # optional - sage.modules
                sage: R['d', der]                                                       # optional - sage.modules
                Ore Polynomial Ring in d
                 over Univariate Polynomial Ring in t over Rational Field
                 twisted by d/dt

            We can also create power series rings by using double brackets::

                sage: QQ[['t']]
                Power Series Ring in t over Rational Field
                sage: ZZ[['W']]
                Power Series Ring in W over Integer Ring

                sage: ZZ[['x,y,z']]
                Multivariate Power Series Ring in x, y, z over Integer Ring
                sage: ZZ[['x','T']]
                Multivariate Power Series Ring in x, T over Integer Ring

            Use :func:`~sage.rings.fraction_field.Frac` or
            :meth:`~sage.rings.ring.CommutativeRing.fraction_field` to obtain
            the fields of rational functions and Laurent series::

                sage: Frac(QQ['t'])
                Fraction Field of Univariate Polynomial Ring in t over Rational Field
                sage: Frac(QQ[['t']])
                Laurent Series Ring in t over Rational Field
                sage: QQ[['t']].fraction_field()
                Laurent Series Ring in t over Rational Field

            Note that the same syntax can be used to create number fields::

                sage: QQ[I]
                Number Field in I with defining polynomial x^2 + 1 with I = 1*I
                sage: QQ[I].coerce_embedding()
                Generic morphism:
                  From: Number Field in I with defining polynomial x^2 + 1 with I = 1*I
                  To:   Complex Lazy Field
                  Defn: I -> 1*I

            ::

                sage: QQ[sqrt(2)]                                                       # optional - sage.symbolic sage.rings.number_field
                Number Field in sqrt2 with defining polynomial x^2 - 2
                 with sqrt2 = 1.414213562373095?
                sage: QQ[sqrt(2)].coerce_embedding()                                    # optional - sage.symbolic sage.rings.number_field
                Generic morphism:
                  From: Number Field in sqrt2 with defining polynomial x^2 - 2
                        with sqrt2 = 1.414213562373095?
                  To:   Real Lazy Field
                  Defn: sqrt2 -> 1.414213562373095?

            ::

                sage: QQ[sqrt(2), sqrt(3)]                                              # optional - sage.symbolic sage.rings.number_field
                Number Field in sqrt2
                 with defining polynomial x^2 - 2 over its base field

            and orders in number fields::

                sage: ZZ[I]                                                             # optional - sage.symbolic sage.rings.number_field
                Order in Number Field in I0
                 with defining polynomial x^2 + 1 with I0 = 1*I
                sage: ZZ[sqrt(5)]                                                       # optional - sage.symbolic sage.rings.number_field
                Order in Number Field in sqrt5
                 with defining polynomial x^2 - 5 with sqrt5 = 2.236067977499790?
                sage: ZZ[sqrt(2) + sqrt(3)]                                             # optional - sage.symbolic sage.rings.number_field
                Order in Number Field in a
                 with defining polynomial x^4 - 10*x^2 + 1 with a = 3.146264369941973?

            Embeddings are found for simple extensions (when that makes sense)::

                sage: QQi.<i> = QuadraticField(-1, 'i')                                 # optional - sage.symbolic sage.rings.number_field
                sage: QQ[i].coerce_embedding()                                          # optional - sage.symbolic sage.rings.number_field
                Generic morphism:
                  From: Number Field in i with defining polynomial x^2 + 1 with i = 1*I
                  To:   Complex Lazy Field
                  Defn: i -> 1*I

            TESTS:

            A few corner cases::

                sage: QQ[()]
                Multivariate Polynomial Ring in no variables over Rational Field

                sage: QQ[[]]
                Traceback (most recent call last):
                ...
                TypeError: power series rings must have at least one variable

            These kind of expressions do not work::

                sage: QQ['a,b','c']
                Traceback (most recent call last):
                ...
                ValueError: variable name 'a,b' is not alphanumeric
                sage: QQ[['a,b','c']]
                Traceback (most recent call last):
                ...
                ValueError: variable name 'a,b' is not alphanumeric

                sage: QQ[[['x']]]
                Traceback (most recent call last):
                ...
                TypeError: expected R[...] or R[[...]], not R[[[...]]]

            Extension towers are built as follows and use distinct generator names::

                sage: K = QQ[2^(1/3), 2^(1/2), 3^(1/3)]                                 # optional - sage.symbolic sage.rings.number_field
                sage: K                                                                 # optional - sage.symbolic sage.rings.number_field
                Number Field in a with defining polynomial x^3 - 2
                 over its base field
                sage: K.base_field()                                                    # optional - sage.symbolic sage.rings.number_field
                Number Field in sqrt2 with defining polynomial x^2 - 2
                 over its base field
                sage: K.base_field().base_field()                                       # optional - sage.symbolic sage.rings.number_field
                Number Field in b with defining polynomial x^3 - 3

            Embeddings::

                sage: a = 10^100; expr = (2*a + sqrt(2))/(2*a^2-1)                      # optional - sage.symbolic sage.rings.number_field
                sage: QQ[expr].coerce_embedding() is None                               # optional - sage.symbolic sage.rings.number_field
                False
                sage: QQ[sqrt(5)].gen() > 0                                             # optional - sage.symbolic sage.rings.number_field
                True
                sage: expr = sqrt(2) + I*(cos(pi/4, hold=True) - sqrt(2)/2)             # optional - sage.symbolic sage.rings.number_field
                sage: QQ[expr].coerce_embedding()                                       # optional - sage.symbolic sage.rings.number_field
                Generic morphism:
                  From: Number Field in a with defining polynomial x^2 - 2
                        with a = 1.414213562373095?
                  To:   Real Lazy Field
                  Defn: a -> 1.414213562373095?
            """
            def normalize_arg(arg):
                if isinstance(arg, (tuple, list)):
                    # Allowing arbitrary iterables would create confusion,
                    # but we may want to support a few more.
                    return tuple(arg)
                if isinstance(arg, str):
                    return tuple(arg.split(','))
                return (arg,)

            # 1. If arg is a list, try to return a power series ring.

            if isinstance(arg, list):
                if not arg:
                    raise TypeError("power series rings must have at least one variable")
                elif len(arg) == 1:
                    # R[["a,b"]], R[[(a,b)]]...
                    if isinstance(arg[0], list):
                        raise TypeError("expected R[...] or R[[...]], not R[[[...]]]")
                    elts = normalize_arg(arg[0])
                else:
                    elts = normalize_arg(arg)
                from sage.rings.power_series_ring import PowerSeriesRing
                return PowerSeriesRing(self, elts)

            if isinstance(arg, tuple):
                from sage.categories.morphism import Morphism
                try:
                    from sage.rings.derivation import RingDerivation
                except ImportError:
                    RingDerivation = ()
                if len(arg) == 2 and isinstance(arg[1], (Morphism, RingDerivation)):
                    from sage.rings.polynomial.ore_polynomial_ring import OrePolynomialRing
                    return OrePolynomialRing(self, arg[1], names=arg[0])

            # 2. Otherwise, if all specified elements are algebraic, try to
            #    return an algebraic extension

            elts = normalize_arg(arg)

            try:
                minpolys = [a.minpoly() for a in elts]
            except (AttributeError, NotImplementedError, ValueError, TypeError):
                minpolys = None

            if minpolys:
                # how to pass in names?
                names = tuple(_gen_names(elts))
                if len(elts) == 1:
                    from sage.rings.cif import CIF
                    elt = elts[0]
                    try:
                        iv = CIF(elt)
                    except (TypeError, ValueError):
                        emb = None
                    else:
                        # First try creating an ANRoot manually, because
                        # extension(..., embedding=CLF(expr)) (or
                        # ...QQbar(expr)) would normalize the expression in
                        # QQbar, which currently is VERY slow in many cases.
                        # This may fail when minpoly has close roots or elt is
                        # a complicated symbolic expression.
                        # TODO: Rewrite using #19362 and/or #17886 and/or
                        # #15600 once those issues are solved.
                        from sage.rings.qqbar import AlgebraicNumber, ANRoot
                        try:
                            elt = AlgebraicNumber(ANRoot(minpolys[0], iv))
                        except ValueError:
                            pass
                        # Force a real embedding when possible, to get the
                        # right ordered ring structure.
                        from sage.rings.real_lazy import CLF, RLF
                        if (iv.imag().is_zero() or iv.imag().contains_zero()
                                and elt.imag().is_zero()):
                            emb = RLF(elt)
                        else:
                            emb = CLF(elt)
                        return self.extension(minpolys[0], names[0], embedding=emb)
                try:
                    # Doing the extension all at once is best, if possible...
                    return self.extension(minpolys, names)
                except (TypeError, ValueError):
                    # ...but we can also construct it iteratively
                    return reduce(lambda R, ext: R.extension(*ext), zip(minpolys, names), self)

            # 2. Otherwise, try to return a polynomial ring

            from sage.rings.polynomial.polynomial_ring_constructor import PolynomialRing
            return PolynomialRing(self, elts)

        def free_module(self, base=None, basis=None, map=True):
            """
            Return a free module `V` over the specified subring together with maps to and from `V`.

            The default implementation only supports the case that the base ring is the ring itself.

            INPUT:

            - ``base`` -- a subring `R` so that this ring is isomorphic
              to a finite-rank free `R`-module `V`

            - ``basis`` -- (optional) a basis for this ring over the base

            - ``map`` -- boolean (default ``True``), whether to return
              `R`-linear maps to and from `V`

            OUTPUT:

            - A finite-rank free `R`-module `V`

            - An `R`-module isomorphism from `V` to this ring
              (only included if ``map`` is ``True``)

            - An `R`-module isomorphism from this ring to `V`
              (only included if ``map`` is ``True``)

            EXAMPLES::

                sage: R.<x> = QQ[[]]
                sage: V, from_V, to_V = R.free_module(R)                                # optional - sage.modules
                sage: v = to_V(1 + x); v                                                # optional - sage.modules
                (1 + x)
                sage: from_V(v)                                                         # optional - sage.modules
                1 + x
                sage: W, from_W, to_W = R.free_module(R, basis=(1 - x))                 # optional - sage.modules
                sage: W is V                                                            # optional - sage.modules
                True
                sage: w = to_W(1 + x); w                                                # optional - sage.modules
                (1 - x^2)
                sage: from_W(w)                                                         # optional - sage.modules
                1 + x + O(x^20)
            """
            if base is None:
                base = self.base_ring()
            if base is self:
                V = self**1
                if not map:
                    return V
                if basis is not None:
                    if isinstance(basis, (list, tuple)):
                        if len(basis) != 1:
                            raise ValueError("basis must have length 1")
                        basis = basis[0]
                    basis = self(basis)
                    if not basis.is_unit():
                        raise ValueError("basis element must be a unit")
                from sage.modules.free_module_morphism import BaseIsomorphism1D_from_FM, BaseIsomorphism1D_to_FM
                Hfrom = V.Hom(self)
                Hto = self.Hom(V)
                from_V = Hfrom.__make_element_class__(BaseIsomorphism1D_from_FM)(Hfrom, basis=basis)
                to_V = Hto.__make_element_class__(BaseIsomorphism1D_to_FM)(Hto, basis=basis)
                return V, from_V, to_V
            else:
                if not self.has_coerce_map_from(base):
                    raise ValueError("base must be a subring of this ring")
                raise NotImplementedError

    class ElementMethods:
        def is_unit(self) -> bool:
            r"""
            Return whether this element is a unit in the ring.

            .. NOTE::

                This is a generic implementation for (non-commutative) rings
                which only works for the one element, its additive inverse, and
                the zero element. Most rings should provide a more specialized
                implementation.

            EXAMPLES::

                sage: MS = MatrixSpace(ZZ, 2)                                           # optional - sage.modules
                sage: MS.one().is_unit()                                                # optional - sage.modules
                True
                sage: MS.zero().is_unit()                                               # optional - sage.modules
                False
                sage: MS([1,2,3,4]).is_unit()                                           # optional - sage.modules
                False
            """
            if self.is_one() or (-self).is_one():
                return True
            if self.is_zero():  # now 0 != 1
                return False
            raise NotImplementedError

        def inverse_of_unit(self):
            r"""
            Return the inverse of this element if it is a unit.

            OUTPUT:

            An element in the same ring as this element.

            EXAMPLES::

                sage: R.<x> = ZZ[]
                sage: S = R.quo(x^2 + x + 1)                                            # optional - sage.libs.pari
                sage: S(1).inverse_of_unit()                                            # optional - sage.libs.pari
                1

            This method fails when the element is not a unit::

                sage: 2.inverse_of_unit()
                Traceback (most recent call last):
                ...
                ArithmeticError: inverse does not exist

            The inverse returned is in the same ring as this element::

                sage: a = -1
                sage: a.parent()
                Integer Ring
                sage: a.inverse_of_unit().parent()
                Integer Ring

            Note that this is often not the case when computing inverses in other ways::

                sage: (~a).parent()
                Rational Field
                sage: (1/a).parent()
                Rational Field
            """
            try:
                if not self.is_unit():
                    raise ArithmeticError("element is not a unit")
            except NotImplementedError:
                # if an element does not implement is_unit, we just try to
                # invert it anyway; if the result is in the ring again, it was
                # a unit
                pass

            inverse = ~self
            if inverse not in self.parent():
                raise ArithmeticError("element is not a unit")

            # return the inverse (with the correct parent)
            return self.parent()(inverse)

        def _divide_if_possible(self, y):
            """
            Divide ``self`` by ``y`` if possible and raise a
            ``ValueError`` otherwise.

            EXAMPLES::

                sage: 4._divide_if_possible(2)
                2
                sage: _.parent()
                Integer Ring

                sage: 4._divide_if_possible(3)
                Traceback (most recent call last):
                ...
                ValueError: 4 is not divisible by 3
            """
            q, r = self.quo_rem(y)
            if r != 0:
                raise ValueError("%s is not divisible by %s" % (self, y))
            return q


def _gen_names(elts):
    r"""
    Used to find a name for a generator when rings are created using the
    ``__getitem__`` syntax, e.g. ``ZZ['x']``, ``ZZ[sqrt(2)]``.

    EXAMPLES::

        sage: from sage.categories.rings import _gen_names
        sage: list(_gen_names([sqrt(5)]))                                               # optional - sage.symbolic
        ['sqrt5']
        sage: list(_gen_names([sqrt(-17), 2^(1/3)]))                                    # optional - sage.symbolic
        ['a', 'b']
        sage: list(_gen_names((1..27)))[-1]
        'aa'
    """
    import re
    from sage.structure.category_object import certify_names
    from sage.combinat.words.words import Words
    it = iter(Words("abcdefghijklmnopqrstuvwxyz", infinite=False))
    next(it)  # skip empty word
    for x in elts:
        name = str(x)
        m = re.match(r'^sqrt\((\d+)\)$', name)
        if m:
            name = "sqrt%s" % m.groups()[0]
        try:
            certify_names([name])
        except ValueError:
            name = next(it).string_rep()
        yield name<|MERGE_RESOLUTION|>--- conflicted
+++ resolved
@@ -751,23 +751,22 @@
 
             EXAMPLES::
 
-<<<<<<< HEAD
                 sage: ZZ._ideal_class_()
                 <class 'sage.rings.ideal.Ideal_pid'>
                 sage: RR._ideal_class_()
                 <class 'sage.rings.ideal.Ideal_pid'>
-                sage: R.<x,y> = GF(5)[]
-                sage: R._ideal_class_(1)
+                sage: R.<x,y> = GF(5)[]                                                 # optional - sage.rings.finite_rings
+                sage: R._ideal_class_(1)                                                # optional - sage.rings.finite_rings
                 <class 'sage.rings.polynomial.multi_polynomial_ideal.MPolynomialIdeal'>
-                sage: S = R.quo(x^3-y^2)
-                sage: S._ideal_class_(1)
+                sage: S = R.quo(x^3 - y^2)                                              # optional - sage.rings.finite_rings
+                sage: S._ideal_class_(1)                                                # optional - sage.rings.finite_rings
                 <class 'sage.rings.quotient_ring.QuotientRingIdeal_principal'>
-                sage: S._ideal_class_(2)
+                sage: S._ideal_class_(2)                                                # optional - sage.rings.finite_rings
                 <class 'sage.rings.quotient_ring.QuotientRingIdeal_generic'>
-                sage: T.<z> = S[]
-                sage: T._ideal_class_(5)
+                sage: T.<z> = S[]                                                       # optional - sage.rings.finite_rings
+                sage: T._ideal_class_(5)                                                # optional - sage.rings.finite_rings
                 <class 'sage.rings.ideal.Ideal_generic'>
-                sage: T._ideal_class_(1)
+                sage: T._ideal_class_(1)                                                # optional - sage.rings.finite_rings
                 <class 'sage.rings.ideal.Ideal_principal'>
 
             Since :trac:`7797`, non-commutative rings have ideals as well::
@@ -775,13 +774,8 @@
                 sage: A = SteenrodAlgebra(2)
                 sage: A._ideal_class_()
                 <class 'sage.rings.noncommutative_ideals.Ideal_nc'>
-
-                sage: MS = MatrixSpace(QQ,2,2)
-                sage: MS._ideal_class_()
-=======
                 sage: MS = MatrixSpace(QQ, 2, 2)                                        # optional - sage.modules
                 sage: MS._ideal_class_()                                                # optional - sage.modules
->>>>>>> 3202f651
                 <class 'sage.rings.noncommutative_ideals.Ideal_nc'>
             """
             try:
