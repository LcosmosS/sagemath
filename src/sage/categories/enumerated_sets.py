r"""
Enumerated sets
"""
# ****************************************************************************
#  Copyright (C) 2009 Florent Hivert <Florent.Hivert@univ-rouen.fr>
#
#  Distributed under the terms of the GNU General Public License (GPL)
#                  https://www.gnu.org/licenses/
# *****************************************************************************

from sage.misc.cachefunc import cached_method
from sage.misc.lazy_import import LazyImport
from sage.categories.category_with_axiom import CategoryWithAxiom
from sage.categories.sets_cat import Sets
from sage.categories.sets_cat import EmptySetError
from sage.categories.cartesian_product import CartesianProductsCategory
from sage.misc.lazy_import import lazy_import
lazy_import("sage.rings.integer", "Integer")


class EnumeratedSets(CategoryWithAxiom):
    """
    The category of enumerated sets

    An *enumerated set* is a *finite* or *countable* set or multiset `S`
    together with a canonical enumeration of its elements;
    conceptually, this is very similar to an immutable list. The main
    difference lies in the names and the return type of the methods,
    and of course the fact that the list of elements is not supposed to
    be expanded in memory. Whenever possible one should use one of the
    two sub-categories :class:`FiniteEnumeratedSets` or
    :class:`InfiniteEnumeratedSets`.

    The purpose of this category is threefold:

     - to fix a common interface for all these sets;
     - to provide a bunch of default implementations;
     - to provide consistency tests.

    The standard methods for an enumerated set ``S`` are:

       - ``S.cardinality()``: the number of elements of the set. This
         is the equivalent for ``len`` on a list except that the
         return value is specified to be a Sage :class:`Integer` or
         ``infinity``, instead of a Python ``int``.

       - ``iter(S)``: an iterator for the elements of the set;

       - ``S.list()``: a fresh list of the elements of the set, when
         possible; raises a :class:`NotImplementedError` if the list is
         predictably too large to be expanded in memory.

       - ``S.tuple()``: a tuple of the elements of the set, when
         possible; raises a :class:`NotImplementedError` if the tuple is
         predictably too large to be expanded in memory.

       - ``S.unrank(n)``: the  ``n``-th element of the set when ``n`` is a sage
         ``Integer``. This is the equivalent for ``l[n]`` on a list.

       - ``S.rank(e)``: the position of the element ``e`` in the set;
         This is equivalent to ``l.index(e)`` for a list except that
         the return value is specified to be a Sage :class:`Integer`,
         instead of a Python ``int``.

       - ``S.first()``: the first object of the set; it is equivalent to
         ``S.unrank(0)``.

       - ``S.next(e)``: the object of the set which follows ``e``; it is
         equivalent to ``S.unrank(S.rank(e) + 1)``.

       - ``S.random_element()``: a random generator for an element of
         the set. Unless otherwise stated, and for finite enumerated
         sets, the probability is uniform.

    For examples and tests see:

       - ``FiniteEnumeratedSets().example()``
       - ``InfiniteEnumeratedSets().example()``


    EXAMPLES::

        sage: EnumeratedSets()
        Category of enumerated sets
        sage: EnumeratedSets().super_categories()
        [Category of sets]
        sage: EnumeratedSets().all_super_categories()
        [Category of enumerated sets, Category of sets,
         Category of sets with partial maps, Category of objects]

    TESTS::

        sage: C = EnumeratedSets()
        sage: TestSuite(C).run()
    """

    def super_categories(self):
        """
        EXAMPLES::

            sage: EnumeratedSets().super_categories()
            [Category of sets]
        """
        return [Sets()]

    def additional_structure(self):
        """
        Return ``None``.

        Indeed, morphisms of enumerated sets are not required to
        preserve the enumeration.

        .. SEEALSO:: :meth:`Category.additional_structure`

        EXAMPLES::

            sage: EnumeratedSets().additional_structure()
        """
        return None

    def _call_(self, X):
        """
        Construct an object in this category from the data in ``X``.

        EXAMPLES::

            sage: EnumeratedSets()(Primes())
            Set of all prime numbers: 2, 3, 5, 7, ...

        For now, lists, tuples, sets, Sets are coerced into finite
        enumerated sets::

            sage: S = EnumeratedSets()([1, 2, 3]); S
            {1, 2, 3}
            sage: S.category()
            Category of facade finite enumerated sets

            sage: S = EnumeratedSets()((1, 2, 3)); S
            {1, 2, 3}
            sage: S = EnumeratedSets()(set([1, 2, 3])); S
            {1, 2, 3}
            sage: S = EnumeratedSets()(Set([1, 2, 3])); S
            {1, 2, 3}
            sage: S.category()
            Category of finite enumerated sets

        Also Python3 range are now accepted::

            sage: S = EnumeratedSets()(range(4)); S
            {0, 1, 2, 3}
        """
        import sage.sets.set
        if isinstance(X, (tuple, list, set, range, sage.sets.set.Set_object_enumerated)):
            return sage.sets.finite_enumerated_set.FiniteEnumeratedSet(X)
        raise NotImplementedError

    class ParentMethods:

        def __iter__(self):
            """
            An iterator for the enumerated set.

            ``iter(self)`` allows the combinatorial class to be treated as an
            iterable. This is the default implementation from the category
            ``EnumeratedSets()``; it just goes through the iterator of the set
            to count the number of objects.

            By decreasing order of priority, the second column of the
            following array shows which method is used to define
            ``__iter__``, when the methods of the first column are overloaded:

            +------------------------+---------------------------------+
            | Needed methods         | Default ``__iterator`` provided |
            +========================+=================================+
            | ``first`` and ``next`` | ``_iterator_from_next``         |
            +------------------------+---------------------------------+
            | ``unrank``             | ``_iterator_from_unrank``       |
            +------------------------+---------------------------------+
            | ``list``               | ``_iterator_from_next``         |
            +------------------------+---------------------------------+

            It is also possible to override ``__iter__`` method itself. Then
            the methods of the first column are defined using  ``__iter__``

            If none of these are provided, raise a ``NotImplementedError``.

            EXAMPLES:

            We start with an example where nothing is implemented::

                sage: class broken(UniqueRepresentation, Parent):
                ....:     def __init__(self):
                ....:         Parent.__init__(self, category = EnumeratedSets())
                sage: it = iter(broken()); [next(it), next(it), next(it)]
                Traceback (most recent call last):
                ...
                NotImplementedError: iterator called but not implemented

            Here is what happens when ``first`` and ``next`` are implemented::

                sage: class set_first_next(UniqueRepresentation, Parent):
                ....:     def __init__(self):
                ....:         Parent.__init__(self, category = EnumeratedSets())
                ....:     def first(self):
                ....:         return 0
                ....:     def next(self, elt):
                ....:         return elt+1
                sage: it = iter(set_first_next()); [next(it), next(it), next(it)]
                [0, 1, 2]

            Let us try with ``unrank``::

                sage: class set_unrank(UniqueRepresentation, Parent):
                ....:     def __init__(self):
                ....:         Parent.__init__(self, category = EnumeratedSets())
                ....:     def unrank(self, i):
                ....:         return i + 5
                sage: it = iter(set_unrank()); [next(it), next(it), next(it)]
                [5, 6, 7]

            Let us finally try with ``list``::

                sage: class set_list(UniqueRepresentation, Parent):
                ....:     def __init__(self):
                ....:         Parent.__init__(self, category = EnumeratedSets())
                ....:     def list(self):
                ....:         return [5, 6, 7]
                sage: it = iter(set_list()); [next(it), next(it), next(it)]
                [5, 6, 7]

            """
            # Check if .first() and .next(x) are overridden in the subclass
            if ( self.first != self._first_from_iterator and
                 self.next  != self._next_from_iterator ):
                return self._iterator_from_next()
            #Check to see if .unrank() is overridden in the subclass
            elif self.unrank != self._unrank_from_iterator:
                return self._iterator_from_unrank()
            #Finally, check to see if .list() is overridden in the subclass
            elif self.list != self._list_default:
                return self._iterator_from_list()
            else:
                raise NotImplementedError("iterator called but not implemented")

        def is_empty(self):
            r"""
            Return whether this set is empty.

            EXAMPLES::

                sage: F = FiniteEnumeratedSet([1,2,3])
                sage: F.is_empty()
                False
                sage: F = FiniteEnumeratedSet([])
                sage: F.is_empty()
                True

            TESTS::

                sage: F.is_empty.__module__
                'sage.categories.enumerated_sets'
            """
            try:
                next(iter(self))
            except StopIteration:
                return True
            else:
                return False

        def iterator_range(self, start=None, stop=None, step=None):
            r"""
            Iterate over the range of elements of ``self`` starting
            at ``start``, ending at ``stop``, and stepping by ``step``.

            .. SEEALSO::

                ``unrank()``, ``unrank_range()``

            EXAMPLES::

<<<<<<< HEAD
                sage: P = Partitions()                                                                                  # optional - sage.combinat
                sage: list(P.iterator_range(stop=5))                                                                    # optional - sage.combinat
                [[], [1], [2], [1, 1], [3]]
                sage: list(P.iterator_range(0, 5))                                                                      # optional - sage.combinat
                [[], [1], [2], [1, 1], [3]]
                sage: list(P.iterator_range(3, 5))                                                                      # optional - sage.combinat
                [[1, 1], [3]]
                sage: list(P.iterator_range(3, 10))                                                                     # optional - sage.combinat
                [[1, 1], [3], [2, 1], [1, 1, 1], [4], [3, 1], [2, 2]]
                sage: list(P.iterator_range(3, 10, 2))                                                                  # optional - sage.combinat
                [[1, 1], [2, 1], [4], [2, 2]]
                sage: it = P.iterator_range(3)                                                                          # optional - sage.combinat
                sage: [next(it) for x in range(10)]                                                                     # optional - sage.combinat
=======
                sage: P = Partitions()                                                  # optional - sage.combinat
                sage: list(P.iterator_range(stop=5))                                    # optional - sage.combinat
                [[], [1], [2], [1, 1], [3]]
                sage: list(P.iterator_range(0, 5))                                      # optional - sage.combinat
                [[], [1], [2], [1, 1], [3]]
                sage: list(P.iterator_range(3, 5))                                      # optional - sage.combinat
                [[1, 1], [3]]
                sage: list(P.iterator_range(3, 10))                                     # optional - sage.combinat
                [[1, 1], [3], [2, 1], [1, 1, 1], [4], [3, 1], [2, 2]]
                sage: list(P.iterator_range(3, 10, 2))                                  # optional - sage.combinat
                [[1, 1], [2, 1], [4], [2, 2]]
                sage: it = P.iterator_range(3)                                          # optional - sage.combinat
                sage: [next(it) for x in range(10)]                                     # optional - sage.combinat
>>>>>>> a36b1230
                [[1, 1],
                 [3], [2, 1], [1, 1, 1],
                 [4], [3, 1], [2, 2], [2, 1, 1], [1, 1, 1, 1],
                 [5]]
<<<<<<< HEAD
                sage: it = P.iterator_range(3, step=2)                                                                  # optional - sage.combinat
                sage: [next(it) for x in range(5)]                                                                      # optional - sage.combinat
                [[1, 1],
                 [2, 1],
                 [4], [2, 2], [1, 1, 1, 1]]
                sage: next(P.iterator_range(stop=-3))                                                                   # optional - sage.combinat
                Traceback (most recent call last):
                ...
                NotImplementedError: cannot list an infinite set
                sage: next(P.iterator_range(start=-3))                                                                  # optional - sage.combinat
=======
                sage: it = P.iterator_range(3, step=2)                                  # optional - sage.combinat
                sage: [next(it) for x in range(5)]                                      # optional - sage.combinat
                [[1, 1],
                 [2, 1],
                 [4], [2, 2], [1, 1, 1, 1]]
                sage: next(P.iterator_range(stop=-3))                                   # optional - sage.combinat
                Traceback (most recent call last):
                ...
                NotImplementedError: cannot list an infinite set
                sage: next(P.iterator_range(start=-3))                                  # optional - sage.combinat
>>>>>>> a36b1230
                Traceback (most recent call last):
                ...
                NotImplementedError: cannot list an infinite set
            """
            if stop is None:
                if start is None:
                    if step is None:
                        for x in self:
                            yield x
                        return
                    start = 0
                elif start < 0:
                    yield from self.tuple()[start::step]
                    return
                if step is None:
                    step = 1
                while True:
                    try:
                        yield self.unrank(start)
                    except ValueError:
                        return
                    start += step

            elif stop < 0:
                yield from self.tuple()[start:stop:step]
                return

            if start is None:
                if step is None:
                    it = self.__iter__()
                    for j in range(stop):
                        yield next(it)
                    return
                start = 0
            elif start < 0:
                yield from self.tuple()[start:stop:step]
            if step is None:
                step = 1
            for j in range(start, stop, step):
                yield self.unrank(j)

        def unrank_range(self, start=None, stop=None, step=None):
            """
            Return the range of elements of ``self`` starting at ``start``,
            ending at ``stop``, and stepping by ``step``.

            .. SEEALSO::

                ``unrank()``, ``iterator_range()``

            EXAMPLES::

<<<<<<< HEAD
                sage: P = Partitions()                                                                                  # optional - sage.combinat
                sage: P.unrank_range(stop=5)                                                                            # optional - sage.combinat
                [[], [1], [2], [1, 1], [3]]
                sage: P.unrank_range(0, 5)                                                                              # optional - sage.combinat
                [[], [1], [2], [1, 1], [3]]
                sage: P.unrank_range(3, 5)                                                                              # optional - sage.combinat
                [[1, 1], [3]]
                sage: P.unrank_range(3, 10)                                                                             # optional - sage.combinat
                [[1, 1], [3], [2, 1], [1, 1, 1], [4], [3, 1], [2, 2]]
                sage: P.unrank_range(3, 10, 2)                                                                          # optional - sage.combinat
                [[1, 1], [2, 1], [4], [2, 2]]
                sage: P.unrank_range(3)                                                                                 # optional - sage.combinat
                Traceback (most recent call last):
                ...
                NotImplementedError: cannot list an infinite set
                sage: P.unrank_range(stop=-3)                                                                           # optional - sage.combinat
                Traceback (most recent call last):
                ...
                NotImplementedError: cannot list an infinite set
                sage: P.unrank_range(start=-3)                                                                          # optional - sage.combinat
=======
                sage: P = Partitions()                                                  # optional - sage.combinat
                sage: P.unrank_range(stop=5)                                            # optional - sage.combinat
                [[], [1], [2], [1, 1], [3]]
                sage: P.unrank_range(0, 5)                                              # optional - sage.combinat
                [[], [1], [2], [1, 1], [3]]
                sage: P.unrank_range(3, 5)                                              # optional - sage.combinat
                [[1, 1], [3]]
                sage: P.unrank_range(3, 10)                                             # optional - sage.combinat
                [[1, 1], [3], [2, 1], [1, 1, 1], [4], [3, 1], [2, 2]]
                sage: P.unrank_range(3, 10, 2)                                          # optional - sage.combinat
                [[1, 1], [2, 1], [4], [2, 2]]
                sage: P.unrank_range(3)                                                 # optional - sage.combinat
                Traceback (most recent call last):
                ...
                NotImplementedError: cannot list an infinite set
                sage: P.unrank_range(stop=-3)                                           # optional - sage.combinat
                Traceback (most recent call last):
                ...
                NotImplementedError: cannot list an infinite set
                sage: P.unrank_range(start=-3)                                          # optional - sage.combinat
>>>>>>> a36b1230
                Traceback (most recent call last):
                ...
                NotImplementedError: cannot list an infinite set
            """
            if stop is None:
                return list(self.tuple()[start::step])

            if stop < 0:
                return list(self.tuple()[start:stop:step])

            if start is not None and start < 0:
                return list(self.tuple()[start:stop:step])

            return list(self.iterator_range(start, stop, step))

        def __getitem__(self, i):
            r"""
            Return the item indexed by ``i``.

            .. WARNING::

                This method is only meant as a convenience shorthand for
                ``self.unrank(i)`` and
                ``self.unrank_range(start, stop, step)`` respectively, for
                casual use (e.g. in interactive sessions). Subclasses are
                hereby explicitly permitted to overload ``__getitem__``
                with a different semantic, typically for enumerated sets
                that are naturally indexed by some `I` not of the
                form `\{0, 1, \ldots\}`. In particular, generic code
                *should not* use this shorthand.

            EXAMPLES::

<<<<<<< HEAD
                sage: P = Partitions()                                                                                  # optional - sage.combinat
                sage: P[:5]                                                                                             # optional - sage.combinat
                [[], [1], [2], [1, 1], [3]]
                sage: P[0:5]                                                                                            # optional - sage.combinat
                [[], [1], [2], [1, 1], [3]]
                sage: P[3:5]                                                                                            # optional - sage.combinat
                [[1, 1], [3]]
                sage: P[3:10]                                                                                           # optional - sage.combinat
                [[1, 1], [3], [2, 1], [1, 1, 1], [4], [3, 1], [2, 2]]
                sage: P[3:10:2]                                                                                         # optional - sage.combinat
                [[1, 1], [2, 1], [4], [2, 2]]
                sage: P[3:]                                                                                             # optional - sage.combinat
                Traceback (most recent call last):
                ...
                NotImplementedError: cannot list an infinite set
                sage: P[3]                                                                                              # optional - sage.combinat
                [1, 1]
                sage: P[-1]                                                                                             # optional - sage.combinat
=======
                sage: P = Partitions()                                                  # optional - sage.combinat
                sage: P[:5]                                                             # optional - sage.combinat
                [[], [1], [2], [1, 1], [3]]
                sage: P[0:5]                                                            # optional - sage.combinat
                [[], [1], [2], [1, 1], [3]]
                sage: P[3:5]                                                            # optional - sage.combinat
                [[1, 1], [3]]
                sage: P[3:10]                                                           # optional - sage.combinat
                [[1, 1], [3], [2, 1], [1, 1, 1], [4], [3, 1], [2, 2]]
                sage: P[3:10:2]                                                         # optional - sage.combinat
                [[1, 1], [2, 1], [4], [2, 2]]
                sage: P[3:]                                                             # optional - sage.combinat
                Traceback (most recent call last):
                ...
                NotImplementedError: cannot list an infinite set
                sage: P[3]                                                              # optional - sage.combinat
                [1, 1]
                sage: P[-1]                                                             # optional - sage.combinat
>>>>>>> a36b1230
                Traceback (most recent call last):
                ...
                NotImplementedError: cannot list an infinite set

            ::

                sage: C = FiniteEnumeratedSets().example()
                sage: C.list()
                [1, 2, 3]
                sage: C[1]
                2
                sage: C[:]
                [1, 2, 3]
                sage: C[1:]
                [2, 3]
                sage: C[0:1:2]
                [1]

                sage: F = FiniteEnumeratedSet([1,2,3])
                sage: F[1:]
                [2, 3]
                sage: F[:2]
                [1, 2]
                sage: F[:2:2]
                [1]
                sage: F[1::2]
                [2]
            """
            if isinstance(i, slice):
                return self.unrank_range(i.start, i.stop, i.step)
            if i < 0:
                return self.list()[i]
            return self.unrank(i)

        def __len__(self):
            """
            Return the number of elements of ``self``.

            EXAMPLES::

<<<<<<< HEAD
                sage: len(GF(5))                                                                                        # optional - sage.libs.pari
                5
                sage: len(MatrixSpace(GF(2), 3, 3))                                                                     # optional - sage.libs.pari sage.modules
=======
                sage: len(GF(5))                                                        # optional - sage.libs.pari
                5
                sage: len(MatrixSpace(GF(2), 3, 3))                                     # optional - sage.libs.pari sage.modules
>>>>>>> a36b1230
                512
            """
            from sage.rings.infinity import Infinity
            try:
                c = self.cardinality()
                if c is Infinity:
                    raise NotImplementedError('infinite set')
                return int(c)
            except AttributeError:
                return len(self.tuple())

        def tuple(self):
            r"""
            Return a tuple of the elements of ``self``.

            The tuple of elements of ``x`` is created and cached on the first call
            of ``x.tuple()``. Each following call of ``x.tuple()`` returns the same tuple.

            For looping, it may be better to do ``for e in x:``, not ``for e in x.tuple():``.

            If ``x`` is not known to be finite, then an exception is raised.

            EXAMPLES::

<<<<<<< HEAD
                sage: (GF(3)^2).tuple()                                                                                 # optional - sage.libs.pari
=======
                sage: (GF(3)^2).tuple()                                                 # optional - sage.libs.pari
>>>>>>> a36b1230
                ((0, 0), (1, 0), (2, 0), (0, 1), (1, 1), (2, 1), (0, 2), (1, 2), (2, 2))
                sage: R = Integers(11)
                sage: l = R.tuple(); l
                (0, 1, 2, 3, 4, 5, 6, 7, 8, 9, 10)
                sage: l is R.tuple()
                True
            """
            try: # shortcut
                if self._list is not None:
                    return self._tuple_from_list()
            except AttributeError:
                pass

            if self.list != self._list_default:
                return tuple(self.list())

            from sage.rings.infinity import Infinity
            try:
                if self.cardinality() is Infinity:
                    raise NotImplementedError('cannot list an infinite set')
                else: # finite cardinality
                    return self._tuple_from_iterator()
            except AttributeError:
                raise NotImplementedError('unknown cardinality')
        _tuple_default = tuple

        def _tuple_from_iterator(self):
            r"""
            Return a tuple of the elements of ``self``.

            This implementation of :meth:`tuple` creates the tuple of elements and caches it for
            later uses.

            TESTS::

                sage: R = Integers(11)
                sage: R._list is None
                False
                sage: R._tuple_from_iterator()
                (0, 1, 2, 3, 4, 5, 6, 7, 8, 9, 10)
                sage: _ is R._list
                True
            """
            # This creates one throw-away list.
            self._list_from_iterator()
            return self._tuple_from_list()

        def _tuple_from_list(self):
            r"""
            Return a tuple of the elements of ``self``.

            This implementation of :meth:`tuple` assumes that the tuple of elements is already
            cached and just returns it.

            TESTS::

                sage: R = Integers(11)
                sage: R.tuple()
                (0, 1, 2, 3, 4, 5, 6, 7, 8, 9, 10)
                sage: R._tuple_from_list() is R.tuple()
                True
            """
            # Implementation classes may put any Sequence type in self._list.
            # Traditionally, self._list was an actual list.
            # When self._list is already a tuple, calling tuple on it is a no-op.
            return tuple(self._list)

        def list(self):
            r"""
            Return a list of the elements of ``self``.

            The elements of set ``x`` are created and cached on the first call
            of ``x.list()``. Then each call of ``x.list()`` returns a new list
            from the cached result. Thus in looping, it may be better to do
            ``for e in x:``, not ``for e in x.list():``.

            If ``x`` is not known to be finite, then an exception is raised.

            EXAMPLES::

<<<<<<< HEAD
                sage: (GF(3)^2).list()                                                                                  # optional - sage.libs.pari
=======
                sage: (GF(3)^2).list()                                                  # optional - sage.libs.pari
>>>>>>> a36b1230
                [(0, 0), (1, 0), (2, 0), (0, 1), (1, 1), (2, 1), (0, 2), (1, 2), (2, 2)]
                sage: R = Integers(11)
                sage: R.list()
                [0, 1, 2, 3, 4, 5, 6, 7, 8, 9, 10]
                sage: l = R.list(); l
                [0, 1, 2, 3, 4, 5, 6, 7, 8, 9, 10]
                sage: l.remove(0); l
                [1, 2, 3, 4, 5, 6, 7, 8, 9, 10]
                sage: R.list()
                [0, 1, 2, 3, 4, 5, 6, 7, 8, 9, 10]

                sage: C = FiniteEnumeratedSets().example()
                sage: C.list()
                [1, 2, 3]
            """
            return list(self.tuple())
        _list_default  = list # needed by the check system.

        def _list_from_iterator(self):
            r"""
            Return a list of the elements of ``self`` after cached.

            TESTS:

            Trying to list an infinite vector space raises an error
            instead of running forever (see :trac:`10470`)::

<<<<<<< HEAD
                sage: (QQ^2).list()  # indirect test                                                                    # optional - sage.modules
=======
                sage: (QQ^2).list()  # indirect test                                    # optional - sage.modules
>>>>>>> a36b1230
                Traceback (most recent call last):
                ...
                AttributeError: 'FreeModule_ambient_field_with_category' object has no attribute 'list'

            Here we test that for an object that does not know whether it
            is finite or not.  Calling ``x.list()`` simply tries to create
            the list (but here it fails, since the object is not
            iterable). This was fixed :trac:`11350` ::

                sage: R.<t,p> = QQ[]
                sage: Q = R.quotient(t^2-t+1)
                sage: Q.is_finite()
                Traceback (most recent call last):
                ...
                AttributeError: 'QuotientRing_generic_with_category' object has no attribute 'is_finite'
                sage: Q.list()   # indirect test
                Traceback (most recent call last):
                ...
                AttributeError: 'QuotientRing_generic_with_category' object has no attribute 'list'

            Here is another example. We artificially create a version of
            the ring of integers that does not know whether it is finite
            or not::

                sage: from sage.rings.integer_ring import IntegerRing_class
                sage: class MyIntegers_class(IntegerRing_class):
                ....:      def is_finite(self):
                ....:          raise NotImplementedError
                sage: MyIntegers = MyIntegers_class()
                sage: MyIntegers.is_finite()
                Traceback (most recent call last):
                ...
                NotImplementedError

            Asking for ``list(MyIntegers)`` will also raise an exception::

                sage: list(MyIntegers)  # indirect test
                Traceback (most recent call last):
                ...
                NotImplementedError
            """
            try:
                if self._list is not None:
                    return list(self._list)
            except AttributeError:
                pass
            result = tuple(self.__iter__())
            try:
                self._list = result
            except AttributeError:
                pass
            return list(result)

        def _first_from_iterator(self):
            """
            The "first" element of ``self``.

            ``self.first()`` returns the first element of the set
            ``self``. This is a generic implementation from the category
            ``EnumeratedSets()`` which can be used when the method ``__iter__`` is
            provided.

            EXAMPLES::

                sage: C = FiniteEnumeratedSets().example()
                sage: C.first() # indirect doctest
                1
            """
            return next(iter(self))
        first = _first_from_iterator

        def _next_from_iterator(self, obj):
            """
            The "next" element after ``obj`` in ``self``.

            ``self.next(e)`` returns the element of the set ``self`` which
            follows ``e``. This is a generic implementation from the category
            ``EnumeratedSets()`` which can be used when the method ``__iter__``
            is provided.

            Remark: this is the default (brute force) implementation
            of the category ``EnumeratedSets()``. Its complexity is
            `O(r)`, where `r` is the rank of ``obj``.

            EXAMPLES::

                sage: C = InfiniteEnumeratedSets().example()
                sage: C._next_from_iterator(10) # indirect doctest
                11

            TODO: specify the behavior when ``obj`` is not in ``self``.
            """
            it = iter(self)
            el = next(it)
            while el != obj:
                el = next(it)
            return next(it)
        next = _next_from_iterator

        def _unrank_from_iterator(self, r):
            """
            The ``r``-th element of ``self``

            ``self.unrank(r)`` returns the ``r``-th element of ``self``, where
            ``r`` is an integer between ``0`` and ``n-1`` where ``n`` is the
            cardinality of ``self``.

            This is the default (brute force) implementation from the
            category ``EnumeratedSets()`` which can be used when the
            method ``__iter__`` is provided. Its complexity is `O(r)`,
            where `r` is the rank of ``obj``.

            EXAMPLES::

                sage: C = FiniteEnumeratedSets().example()
                sage: C.unrank(2) # indirect doctest
                3
                sage: C._unrank_from_iterator(5)
                Traceback (most recent call last):
                ...
                ValueError: the rank must be in the range from 0 to 2
                sage: ZZ._unrank_from_iterator(-1)
                Traceback (most recent call last):
                ...
                ValueError: the rank must be greater than or equal to 0
            """
            from sage.rings.integer_ring import ZZ
            if r < 0:
                raise ValueError("the rank must be greater than or equal to 0")
            if r not in ZZ:
                raise ValueError(f"{r=} must be an integer")
            for counter, u in enumerate(self):
                if counter == r:
                    return u
            raise ValueError("the rank must be in the range from %s to %s"%(0,counter))
        unrank = _unrank_from_iterator

        def _rank_from_iterator(self, x):
            """
            The rank of an element of ``self``

            ``self.rank(x)`` returns the rank of `x`, that is its
            position in the enumeration of ``self``. This is an
            integer between ``0`` and ``n-1`` where ``n`` is the
            cardinality of ``self``, or None if `x` is not in `self`.

            This is the default (brute force) implementation from the
            category ``EnumeratedSets()`` which can be used when the
            method ``__iter__`` is provided. Its complexity is `O(r)`,
            where `r` is the rank of ``obj``. For infinite enumerated
            sets, this won't terminate when `x` is not in ``self``

            EXAMPLES::

                sage: C = FiniteEnumeratedSets().example()
                sage: list(C)
                [1, 2, 3]
                sage: C.rank(3) # indirect doctest
                2
                sage: C.rank(5) # indirect doctest
            """
            counter = 0
            for u in self:
                if u == x:
                    return counter
                counter += 1
            return None
        rank = _rank_from_iterator

        def _iterator_from_list(self):
            """
            An iterator for the elements of ``self``.

            ``iter(self)`` returns an iterator for the elements
            of ``self``. This is a generic implementation from the
            category ``EnumeratedSets()`` which can be used when the
            method ``list`` is provided.

            EXAMPLES::

                sage: C = FiniteEnumeratedSets().example()
                sage: it = C._iterator_from_list()
                sage: [next(it), next(it), next(it)]
                [1, 2, 3]
            """
            for x in self.tuple():
                yield x

        def _iterator_from_next(self):
            """
            An iterator for the elements of ``self``.

            ``iter(self)`` returns an iterator for the element of
            the set ``self``. This is a generic implementation from
            the category ``EnumeratedSets()`` which can be used when
            the methods ``first`` and ``next`` are provided.

            EXAMPLES::

                sage: C = InfiniteEnumeratedSets().example()
                sage: it = C._iterator_from_next()
                sage: [next(it), next(it), next(it), next(it), next(it)]
                [0, 1, 2, 3, 4]
            """
            f = self.first()
            yield f
            while True:
                try:
                    f = self.next(f)
                except (TypeError, ValueError ):
                    break

                if f is None or f is False:
                    break
                else:
                    yield f

        def _iterator_from_unrank(self):
            """
            An iterator for the elements of ``self``.

            ``iter(self)`` returns an iterator for the elements
            of the set ``self``. This is a generic implementation from
            the category ``EnumeratedSets()`` which can be used when
            the method ``unrank`` is provided.

            EXAMPLES::

                sage: C = InfiniteEnumeratedSets().example()
                sage: it = C._iterator_from_unrank()
                sage: [next(it), next(it), next(it), next(it), next(it)]
                [0, 1, 2, 3, 4]
            """
            r = 0
            try:
                u = self.unrank(r)
            except (TypeError, ValueError, IndexError):
                return
            yield u
            while True:
                r += 1
                try:
                    u = self.unrank(r)
                except (TypeError, ValueError, IndexError):
                    break

                if u is None:
                    break
                else:
                    yield u

        # This @cached_method is not really needed, since the method
        # an_element itself is cached. We leave it for the moment, so
        # that Parents that do not yet inherit properly from categories
        # (e.g. Set([1,2,3]) can use the following trick:
        #    _an_element_ = EnumeratedSets.ParentMethods._an_element_
        @cached_method
        def _an_element_from_iterator(self):
            """
            Return the first element of ``self`` returned by :meth:`__iter__`

            If ``self`` is empty, the exception
            :class:`~sage.categories.sets_cat.EmptySetError` is raised instead.

            This provides a generic implementation of the method
            :meth:`_an_element_` for all parents in :class:`EnumeratedSets`.

            EXAMPLES::

                sage: C = FiniteEnumeratedSets().example(); C
                An example of a finite enumerated set: {1,2,3}
                sage: C.an_element() # indirect doctest
                1
                sage: S = Set([])
                sage: S.an_element()
                Traceback (most recent call last):
                ...
                EmptySetError

            TESTS::

                sage: super(Parent, C)._an_element_
                Cached version of <function ..._an_element_from_iterator at ...>
            """
            it = iter(self)
            try:
                return next(it)
            except StopIteration:
                raise EmptySetError

        # Should this be implemented from first instead?
        _an_element_ = _an_element_from_iterator

        #FIXME: use combinatorial_class_from_iterator once class_from_iterator.patch is in
        def _some_elements_from_iterator(self):
            """
            Return some elements in ``self``.

            See :class:`TestSuite` for a typical use case.

            This is a generic implementation from the category
            ``EnumeratedSets()`` which can be used when the method
            ``__iter__`` is provided. It returns an iterator for up to
            the first 100 elements of ``self``

            EXAMPLES::

                sage: C = FiniteEnumeratedSets().example()
                sage: list(C.some_elements()) # indirect doctest
                [1, 2, 3]
            """
            nb = 0
            for i in self:
                yield i
                nb += 1
                if nb >= 100:
                    break
        some_elements = _some_elements_from_iterator

        def random_element(self):
            """
            Return a random element in ``self``.

            Unless otherwise stated, and for finite enumerated sets,
            the probability is uniform.

            This is a generic implementation from the category
            ``EnumeratedSets()``. It raise a ``NotImplementedError``
            since one does not know whether the set is finite.

            EXAMPLES::

                sage: class broken(UniqueRepresentation, Parent):
                ....:  def __init__(self):
                ....:      Parent.__init__(self, category = EnumeratedSets())
                sage: broken().random_element()
                Traceback (most recent call last):
                ...
                NotImplementedError: unknown cardinality
                """
            raise NotImplementedError("unknown cardinality")

        def map(self, f, name=None, *, is_injective=True):
            r"""
            Return the image `\{f(x) | x \in \text{self}\}` of this
            enumerated set by `f`, as an enumerated set.

            INPUT:

            - ``is_injective`` -- boolean (default: ``True``) whether to assume
              that ``f`` is injective.

            EXAMPLES::

<<<<<<< HEAD
                sage: R = Compositions(4).map(attrcall('partial_sums')); R                                              # optional - sage.combinat
                Image of Compositions of 4 by The map *.partial_sums()
                 from Compositions of 4
                sage: R.cardinality()                                                                                   # optional - sage.combinat
                8
                sage: R.list()                                                                                          # optional - sage.combinat
                [[1, 2, 3, 4], [1, 2, 4], [1, 3, 4], [1, 4], [2, 3, 4], [2, 4], [3, 4], [4]]
                sage: [r for r in R]                                                                                    # optional - sage.combinat
                [[1, 2, 3, 4], [1, 2, 4], [1, 3, 4], [1, 4], [2, 3, 4], [2, 4], [3, 4], [4]]
                sage: R.category()                                                                                      # optional - sage.combinat
=======
                sage: R = Compositions(4).map(attrcall('partial_sums')); R              # optional - sage.combinat
                Image of Compositions of 4 by The map *.partial_sums()
                 from Compositions of 4
                sage: R.cardinality()                                                   # optional - sage.combinat
                8
                sage: R.list()                                                          # optional - sage.combinat
                [[1, 2, 3, 4], [1, 2, 4], [1, 3, 4], [1, 4], [2, 3, 4], [2, 4], [3, 4], [4]]
                sage: [r for r in R]                                                    # optional - sage.combinat
                [[1, 2, 3, 4], [1, 2, 4], [1, 3, 4], [1, 4], [2, 3, 4], [2, 4], [3, 4], [4]]
                sage: R.category()                                                      # optional - sage.combinat
>>>>>>> a36b1230
                Category of finite enumerated subobjects of sets

            .. WARNING::

                If the function is not injective, then there may be
                repeated elements::

<<<<<<< HEAD
                    sage: P = Compositions(4)                                                                           # optional - sage.combinat
                    sage: P.list()                                                                                      # optional - sage.combinat
                    [[1, 1, 1, 1], [1, 1, 2], [1, 2, 1], [1, 3], [2, 1, 1], [2, 2], [3, 1], [4]]
                    sage: P.map(attrcall('major_index')).list()                                                         # optional - sage.combinat
=======
                    sage: P = Compositions(4)                                           # optional - sage.combinat
                    sage: P.list()                                                      # optional - sage.combinat
                    [[1, 1, 1, 1], [1, 1, 2], [1, 2, 1], [1, 3], [2, 1, 1], [2, 2], [3, 1], [4]]
                    sage: P.map(attrcall('major_index')).list()                         # optional - sage.combinat
>>>>>>> a36b1230
                    [6, 3, 4, 1, 5, 2, 3, 0]

                Pass ``is_injective=False`` to get a correct result in this case::

<<<<<<< HEAD
                    sage: P.map(attrcall('major_index'), is_injective=False).list()                                     # optional - sage.combinat
=======
                    sage: P.map(attrcall('major_index'), is_injective=False).list()     # optional - sage.combinat
>>>>>>> a36b1230
                    [6, 3, 4, 1, 5, 2, 0]

            TESTS::

<<<<<<< HEAD
                sage: TestSuite(R).run(skip=['_test_an_element',                                                        # optional - sage.combinat
=======
                sage: TestSuite(R).run(skip=['_test_an_element',                        # optional - sage.combinat
>>>>>>> a36b1230
                ....:                        '_test_enumerated_set_contains',
                ....:                        '_test_some_elements'])
            """
            from sage.combinat.combinat import MapCombinatorialClass
            return MapCombinatorialClass(self, f, name, is_injective=is_injective)

#
#  Consistency test suite for an enumerated set:
#
        def _test_enumerated_set_contains(self, **options):
            """
            Checks that the methods :meth:`.__contains__` and :meth:`.__iter__` are consistent.

            See also :class:`TestSuite`.

            TESTS::

                sage: C = FiniteEnumeratedSets().example()
                sage: C._test_enumerated_set_contains()
                sage: TestSuite(C).run()

            Let us now break the class::

                sage: from sage.categories.examples.finite_enumerated_sets import Example
                sage: class CCls(Example):
                ....:     def __contains__(self, obj):
                ....:         if obj == 3:
                ....:             return False
                ....:         else:
                ....:             return obj in C
                sage: CC = CCls()
                sage: CC._test_enumerated_set_contains()
                Traceback (most recent call last):
                ...
                AssertionError: 3 not found in An example
                of a finite enumerated set: {1,2,3}
            """
            tester = self._tester(**options)
            i = 0
            for w in self:
                tester.assertIn(w, self)
                i += 1
                if i > tester._max_runs:
                    return

        def _test_enumerated_set_iter_list(self, **options):
            """
            Checks that the methods :meth:`.list` and :meth:`.__iter__` are consistent.

            See also: :class:`TestSuite`.

            .. NOTE::

                This test does nothing if the cardinality of the set
                is larger than the max_runs argument.

            EXAMPLES::

                sage: C = FiniteEnumeratedSets().example()
                sage: C._test_enumerated_set_iter_list()
                sage: TestSuite(C).run()

            Let us now break the class::

                sage: from sage.categories.examples.finite_enumerated_sets import Example
                sage: class CCls(Example):
                ....:     def list(self):
                ....:         return [1,2,3,4]
                sage: CC = CCls()
                sage: CC._test_enumerated_set_iter_list()
                Traceback (most recent call last):
                ...
                AssertionError: 3 != 4

            For a large enumerated set this test does nothing:
            increase tester._max_runs if you want to actually run the
            test::

                sage: class CCls(Example):
                ....:     def list(self):
                ....:         return [1,2,3]
                sage: CC = CCls()
                sage: CC._test_enumerated_set_iter_list(verbose=True,max_runs=2)
                Enumerated set too big; skipping test; increase tester._max_runs
            """
            tester = self._tester(**options)
            if self.list != self._list_default:
                # TODO: if self._cardinality is self._cardinality_from_iterator
                # we could make sure to stop the counting at
                # self.max_test_enumerated_set_loop
                if self.cardinality() > tester._max_runs:
                    tester.info("Enumerated set too big; skipping test; increase tester._max_runs")
                    return
                ls = self.list()
                i = 0
                for obj in self:
                    tester.assertEqual(obj, ls[i])
                    i += 1
                tester.assertEqual(i, len(ls))

    class ElementMethods:

        def rank(self):
            """
            Return the rank of ``self`` in its parent.

            See also :meth:`EnumeratedSets.ElementMethods.rank`

            EXAMPLES::

                sage: F = FiniteSemigroups().example(('a','b','c'))
                sage: L = list(F)
                sage: L[7].rank()
                7
                sage: all(x.rank() == i for i,x in enumerate(L))
                True
            """
            return self.parent().rank(self)

    Finite   = LazyImport('sage.categories.finite_enumerated_sets', 'FiniteEnumeratedSets', at_startup=True)
    Infinite = LazyImport('sage.categories.infinite_enumerated_sets', 'InfiniteEnumeratedSets', at_startup=True)

    class CartesianProducts(CartesianProductsCategory):

        class ParentMethods:

            def first(self):
                r"""
                Return the first element.

                EXAMPLES::

                    sage: cartesian_product([ZZ]*10).first()
                    (0, 0, 0, 0, 0, 0, 0, 0, 0, 0)
                """
                return self._cartesian_product_of_elements(
                        tuple(c.first() for c in self.cartesian_factors()))<|MERGE_RESOLUTION|>--- conflicted
+++ resolved
@@ -278,21 +278,6 @@
 
             EXAMPLES::
 
-<<<<<<< HEAD
-                sage: P = Partitions()                                                                                  # optional - sage.combinat
-                sage: list(P.iterator_range(stop=5))                                                                    # optional - sage.combinat
-                [[], [1], [2], [1, 1], [3]]
-                sage: list(P.iterator_range(0, 5))                                                                      # optional - sage.combinat
-                [[], [1], [2], [1, 1], [3]]
-                sage: list(P.iterator_range(3, 5))                                                                      # optional - sage.combinat
-                [[1, 1], [3]]
-                sage: list(P.iterator_range(3, 10))                                                                     # optional - sage.combinat
-                [[1, 1], [3], [2, 1], [1, 1, 1], [4], [3, 1], [2, 2]]
-                sage: list(P.iterator_range(3, 10, 2))                                                                  # optional - sage.combinat
-                [[1, 1], [2, 1], [4], [2, 2]]
-                sage: it = P.iterator_range(3)                                                                          # optional - sage.combinat
-                sage: [next(it) for x in range(10)]                                                                     # optional - sage.combinat
-=======
                 sage: P = Partitions()                                                  # optional - sage.combinat
                 sage: list(P.iterator_range(stop=5))                                    # optional - sage.combinat
                 [[], [1], [2], [1, 1], [3]]
@@ -306,23 +291,10 @@
                 [[1, 1], [2, 1], [4], [2, 2]]
                 sage: it = P.iterator_range(3)                                          # optional - sage.combinat
                 sage: [next(it) for x in range(10)]                                     # optional - sage.combinat
->>>>>>> a36b1230
                 [[1, 1],
                  [3], [2, 1], [1, 1, 1],
                  [4], [3, 1], [2, 2], [2, 1, 1], [1, 1, 1, 1],
                  [5]]
-<<<<<<< HEAD
-                sage: it = P.iterator_range(3, step=2)                                                                  # optional - sage.combinat
-                sage: [next(it) for x in range(5)]                                                                      # optional - sage.combinat
-                [[1, 1],
-                 [2, 1],
-                 [4], [2, 2], [1, 1, 1, 1]]
-                sage: next(P.iterator_range(stop=-3))                                                                   # optional - sage.combinat
-                Traceback (most recent call last):
-                ...
-                NotImplementedError: cannot list an infinite set
-                sage: next(P.iterator_range(start=-3))                                                                  # optional - sage.combinat
-=======
                 sage: it = P.iterator_range(3, step=2)                                  # optional - sage.combinat
                 sage: [next(it) for x in range(5)]                                      # optional - sage.combinat
                 [[1, 1],
@@ -333,7 +305,6 @@
                 ...
                 NotImplementedError: cannot list an infinite set
                 sage: next(P.iterator_range(start=-3))                                  # optional - sage.combinat
->>>>>>> a36b1230
                 Traceback (most recent call last):
                 ...
                 NotImplementedError: cannot list an infinite set
@@ -386,28 +357,6 @@
 
             EXAMPLES::
 
-<<<<<<< HEAD
-                sage: P = Partitions()                                                                                  # optional - sage.combinat
-                sage: P.unrank_range(stop=5)                                                                            # optional - sage.combinat
-                [[], [1], [2], [1, 1], [3]]
-                sage: P.unrank_range(0, 5)                                                                              # optional - sage.combinat
-                [[], [1], [2], [1, 1], [3]]
-                sage: P.unrank_range(3, 5)                                                                              # optional - sage.combinat
-                [[1, 1], [3]]
-                sage: P.unrank_range(3, 10)                                                                             # optional - sage.combinat
-                [[1, 1], [3], [2, 1], [1, 1, 1], [4], [3, 1], [2, 2]]
-                sage: P.unrank_range(3, 10, 2)                                                                          # optional - sage.combinat
-                [[1, 1], [2, 1], [4], [2, 2]]
-                sage: P.unrank_range(3)                                                                                 # optional - sage.combinat
-                Traceback (most recent call last):
-                ...
-                NotImplementedError: cannot list an infinite set
-                sage: P.unrank_range(stop=-3)                                                                           # optional - sage.combinat
-                Traceback (most recent call last):
-                ...
-                NotImplementedError: cannot list an infinite set
-                sage: P.unrank_range(start=-3)                                                                          # optional - sage.combinat
-=======
                 sage: P = Partitions()                                                  # optional - sage.combinat
                 sage: P.unrank_range(stop=5)                                            # optional - sage.combinat
                 [[], [1], [2], [1, 1], [3]]
@@ -428,7 +377,6 @@
                 ...
                 NotImplementedError: cannot list an infinite set
                 sage: P.unrank_range(start=-3)                                          # optional - sage.combinat
->>>>>>> a36b1230
                 Traceback (most recent call last):
                 ...
                 NotImplementedError: cannot list an infinite set
@@ -462,26 +410,6 @@
 
             EXAMPLES::
 
-<<<<<<< HEAD
-                sage: P = Partitions()                                                                                  # optional - sage.combinat
-                sage: P[:5]                                                                                             # optional - sage.combinat
-                [[], [1], [2], [1, 1], [3]]
-                sage: P[0:5]                                                                                            # optional - sage.combinat
-                [[], [1], [2], [1, 1], [3]]
-                sage: P[3:5]                                                                                            # optional - sage.combinat
-                [[1, 1], [3]]
-                sage: P[3:10]                                                                                           # optional - sage.combinat
-                [[1, 1], [3], [2, 1], [1, 1, 1], [4], [3, 1], [2, 2]]
-                sage: P[3:10:2]                                                                                         # optional - sage.combinat
-                [[1, 1], [2, 1], [4], [2, 2]]
-                sage: P[3:]                                                                                             # optional - sage.combinat
-                Traceback (most recent call last):
-                ...
-                NotImplementedError: cannot list an infinite set
-                sage: P[3]                                                                                              # optional - sage.combinat
-                [1, 1]
-                sage: P[-1]                                                                                             # optional - sage.combinat
-=======
                 sage: P = Partitions()                                                  # optional - sage.combinat
                 sage: P[:5]                                                             # optional - sage.combinat
                 [[], [1], [2], [1, 1], [3]]
@@ -500,7 +428,6 @@
                 sage: P[3]                                                              # optional - sage.combinat
                 [1, 1]
                 sage: P[-1]                                                             # optional - sage.combinat
->>>>>>> a36b1230
                 Traceback (most recent call last):
                 ...
                 NotImplementedError: cannot list an infinite set
@@ -541,15 +468,9 @@
 
             EXAMPLES::
 
-<<<<<<< HEAD
-                sage: len(GF(5))                                                                                        # optional - sage.libs.pari
-                5
-                sage: len(MatrixSpace(GF(2), 3, 3))                                                                     # optional - sage.libs.pari sage.modules
-=======
                 sage: len(GF(5))                                                        # optional - sage.libs.pari
                 5
                 sage: len(MatrixSpace(GF(2), 3, 3))                                     # optional - sage.libs.pari sage.modules
->>>>>>> a36b1230
                 512
             """
             from sage.rings.infinity import Infinity
@@ -574,11 +495,7 @@
 
             EXAMPLES::
 
-<<<<<<< HEAD
-                sage: (GF(3)^2).tuple()                                                                                 # optional - sage.libs.pari
-=======
                 sage: (GF(3)^2).tuple()                                                 # optional - sage.libs.pari
->>>>>>> a36b1230
                 ((0, 0), (1, 0), (2, 0), (0, 1), (1, 1), (2, 1), (0, 2), (1, 2), (2, 2))
                 sage: R = Integers(11)
                 sage: l = R.tuple(); l
@@ -659,11 +576,7 @@
 
             EXAMPLES::
 
-<<<<<<< HEAD
-                sage: (GF(3)^2).list()                                                                                  # optional - sage.libs.pari
-=======
                 sage: (GF(3)^2).list()                                                  # optional - sage.libs.pari
->>>>>>> a36b1230
                 [(0, 0), (1, 0), (2, 0), (0, 1), (1, 1), (2, 1), (0, 2), (1, 2), (2, 2)]
                 sage: R = Integers(11)
                 sage: R.list()
@@ -691,11 +604,7 @@
             Trying to list an infinite vector space raises an error
             instead of running forever (see :trac:`10470`)::
 
-<<<<<<< HEAD
-                sage: (QQ^2).list()  # indirect test                                                                    # optional - sage.modules
-=======
                 sage: (QQ^2).list()  # indirect test                                    # optional - sage.modules
->>>>>>> a36b1230
                 Traceback (most recent call last):
                 ...
                 AttributeError: 'FreeModule_ambient_field_with_category' object has no attribute 'list'
@@ -1050,18 +959,6 @@
 
             EXAMPLES::
 
-<<<<<<< HEAD
-                sage: R = Compositions(4).map(attrcall('partial_sums')); R                                              # optional - sage.combinat
-                Image of Compositions of 4 by The map *.partial_sums()
-                 from Compositions of 4
-                sage: R.cardinality()                                                                                   # optional - sage.combinat
-                8
-                sage: R.list()                                                                                          # optional - sage.combinat
-                [[1, 2, 3, 4], [1, 2, 4], [1, 3, 4], [1, 4], [2, 3, 4], [2, 4], [3, 4], [4]]
-                sage: [r for r in R]                                                                                    # optional - sage.combinat
-                [[1, 2, 3, 4], [1, 2, 4], [1, 3, 4], [1, 4], [2, 3, 4], [2, 4], [3, 4], [4]]
-                sage: R.category()                                                                                      # optional - sage.combinat
-=======
                 sage: R = Compositions(4).map(attrcall('partial_sums')); R              # optional - sage.combinat
                 Image of Compositions of 4 by The map *.partial_sums()
                  from Compositions of 4
@@ -1072,7 +969,6 @@
                 sage: [r for r in R]                                                    # optional - sage.combinat
                 [[1, 2, 3, 4], [1, 2, 4], [1, 3, 4], [1, 4], [2, 3, 4], [2, 4], [3, 4], [4]]
                 sage: R.category()                                                      # optional - sage.combinat
->>>>>>> a36b1230
                 Category of finite enumerated subobjects of sets
 
             .. WARNING::
@@ -1080,35 +976,20 @@
                 If the function is not injective, then there may be
                 repeated elements::
 
-<<<<<<< HEAD
-                    sage: P = Compositions(4)                                                                           # optional - sage.combinat
-                    sage: P.list()                                                                                      # optional - sage.combinat
-                    [[1, 1, 1, 1], [1, 1, 2], [1, 2, 1], [1, 3], [2, 1, 1], [2, 2], [3, 1], [4]]
-                    sage: P.map(attrcall('major_index')).list()                                                         # optional - sage.combinat
-=======
                     sage: P = Compositions(4)                                           # optional - sage.combinat
                     sage: P.list()                                                      # optional - sage.combinat
                     [[1, 1, 1, 1], [1, 1, 2], [1, 2, 1], [1, 3], [2, 1, 1], [2, 2], [3, 1], [4]]
                     sage: P.map(attrcall('major_index')).list()                         # optional - sage.combinat
->>>>>>> a36b1230
                     [6, 3, 4, 1, 5, 2, 3, 0]
 
                 Pass ``is_injective=False`` to get a correct result in this case::
 
-<<<<<<< HEAD
-                    sage: P.map(attrcall('major_index'), is_injective=False).list()                                     # optional - sage.combinat
-=======
                     sage: P.map(attrcall('major_index'), is_injective=False).list()     # optional - sage.combinat
->>>>>>> a36b1230
                     [6, 3, 4, 1, 5, 2, 0]
 
             TESTS::
 
-<<<<<<< HEAD
-                sage: TestSuite(R).run(skip=['_test_an_element',                                                        # optional - sage.combinat
-=======
                 sage: TestSuite(R).run(skip=['_test_an_element',                        # optional - sage.combinat
->>>>>>> a36b1230
                 ....:                        '_test_enumerated_set_contains',
                 ....:                        '_test_some_elements'])
             """
