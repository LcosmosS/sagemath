--- conflicted
+++ resolved
@@ -318,21 +318,13 @@
                 sage: S1 = SymmetricGroup(1)
                 sage: GroupAlgebra(S1).is_integral_domain()                             # optional - sage.groups sage.modules
                 True
-<<<<<<< HEAD
-                sage: GroupAlgebra(S1), IntegerModRing(4)).is_integral_domain()         # optional - sage.groups sage.modules
-=======
                 sage: GroupAlgebra(S1, IntegerModRing(4)).is_integral_domain()          # optional - sage.groups sage.modules
->>>>>>> c1ccac07
                 False
                 sage: GroupAlgebra(AbelianGroup(1)).is_integral_domain()                # optional - sage.groups sage.modules
                 True
                 sage: GroupAlgebra(AbelianGroup(2, [0,2])).is_integral_domain()         # optional - sage.groups sage.modules
                 False
-<<<<<<< HEAD
-                sage: GroupAlgebra(GL(2, ZZ)).is_integral_domain() # not implemented    # optional - sage.groups sage.modules
-=======
                 sage: GroupAlgebra(GL(2, ZZ)).is_integral_domain()  # not implemented   # optional - sage.groups sage.modules
->>>>>>> c1ccac07
                 False
             """
             from sage.sets.set import Set
