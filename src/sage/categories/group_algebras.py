# -*- coding: utf-8 -*-
r"""
Group Algebras

This module implements the category of group algebras for arbitrary
groups over arbitrary commutative rings. For details, see
:mod:`sage.categories.algebra_functor`.

AUTHOR:

- David Loeffler (2008-08-24): initial version
- Martin Raum (2009-08): update to use new coercion model -- see
  :trac:`6670`.
- John Palmieri (2011-07): more updates to coercion, categories, etc.,
  group algebras constructed using CombinatorialFreeModule -- see
  :trac:`6670`.
- Nicolas M. Thiéry (2010-2017), Travis Scrimshaw (2017):
  generalization to a covariant functorial construction for
  monoid algebras, and beyond -- see e.g. :trac:`18700`.
"""

#*****************************************************************************
#  Copyright (C) 2005      David Kohel <kohel@maths.usyd.edu>
#                          William Stein <wstein@math.ucsd.edu>
#                2008-2017 Nicolas M. Thiéry <nthiery at users.sf.net>
#
#  Distributed under the terms of the GNU General Public License (GPL)
#                  http://www.gnu.org/licenses/
#******************************************************************************

from sage.misc.cachefunc import cached_method
from sage.categories.algebra_functor import AlgebrasCategory

class GroupAlgebras(AlgebrasCategory):
    r"""
    The category of group algebras over a given base ring.

    EXAMPLES::

        sage: C = Groups().Algebras(ZZ); C
        Category of group algebras over Integer Ring
        sage: C.super_categories()
        [Category of hopf algebras with basis over Integer Ring,
         Category of monoid algebras over Integer Ring]

    We can also construct this category with::

        sage: C is GroupAlgebras(ZZ)
        True

    Here is how to create the group algebra of a group `G`::

        sage: G = DihedralGroup(5)                                                      # optional - sage.groups
        sage: QG = G.algebra(QQ); QG                                                    # optional - sage.groups sage.modules
        Algebra of
         Dihedral group of order 10 as a permutation group over Rational Field

    and an example of computation::

        sage: g = G.an_element(); g                                                     # optional - sage.groups sage.modules
        (1,4)(2,3)
        sage: (QG.term(g) + 1)**3                                                       # optional - sage.groups sage.modules
        4*() + 4*(1,4)(2,3)

    .. TODO::

        - Check which methods would be better located in
          ``Monoid.Algebras`` or ``Groups.Finite.Algebras``.

    TESTS::

        sage: A = GroupAlgebras(QQ).example(GL(3, GF(11)))                              # optional - sage.groups sage.modules sage.rings.finite_rings
        sage: A.one_basis()                                                             # optional - sage.groups sage.modules sage.rings.finite_rings
        [1 0 0]
        [0 1 0]
        [0 0 1]
        sage: A = SymmetricGroupAlgebra(QQ, 4)                                          # optional - sage.groups sage.modules sage.combinat
        sage: x = Permutation([4,3,2,1])                                                # optional - sage.groups sage.modules sage.combinat
        sage: A.product_on_basis(x, x)                                                  # optional - sage.groups sage.modules sage.combinat
        [1, 2, 3, 4]

        sage: C = GroupAlgebras(ZZ)
        sage: TestSuite(C).run()
    """
    def extra_super_categories(self):
        """
        Implement the fact that the algebra of a group is a Hopf
        algebra.

        EXAMPLES::

            sage: C = Groups().Algebras(QQ)
            sage: C.extra_super_categories()
            [Category of hopf algebras over Rational Field]
            sage: sorted(C.super_categories(), key=str)
            [Category of hopf algebras with basis over Rational Field,
             Category of monoid algebras over Rational Field]
        """
        from sage.categories.hopf_algebras import HopfAlgebras
        return [HopfAlgebras(self.base_ring())]

    def example(self, G=None):
        """
        Return an example of group algebra.

        EXAMPLES::

            sage: GroupAlgebras(QQ['x']).example()                                      # optional - sage.groups sage.modules
            Algebra of Dihedral group of order 8 as a permutation group
             over Univariate Polynomial Ring in x over Rational Field

        An other group can be specified as optional argument::

            sage: GroupAlgebras(QQ).example(AlternatingGroup(4))                        # optional - sage.groups sage.modules
            Algebra of
             Alternating group of order 4!/2 as a permutation group over Rational Field
        """
        from sage.groups.perm_gps.permgroup_named import DihedralGroup
        if G is None:
            G = DihedralGroup(4)
        return G.algebra(self.base_ring())

    class ParentMethods:
        def __init_extra__(self):
            """
            Enable coercion from the defining group.

            EXAMPLES::

                sage: A = GroupAlgebra(SymmetricGroup(4), QQ)                           # optional - sage.groups sage.modules
                sage: B = GroupAlgebra(SymmetricGroup(3), ZZ)                           # optional - sage.groups sage.modules
                sage: A.has_coerce_map_from(B)                                          # optional - sage.groups sage.modules
                True
                sage: B.has_coerce_map_from(A)                                          # optional - sage.groups sage.modules
                False
                sage: A.has_coerce_map_from(ZZ)                                         # optional - sage.groups sage.modules
                True
                sage: A.has_coerce_map_from(CC)                                         # optional - sage.groups sage.modules
                False
                sage: A.has_coerce_map_from(SymmetricGroup(5))                          # optional - sage.groups sage.modules
                False
                sage: A.has_coerce_map_from(SymmetricGroup(2))                          # optional - sage.groups sage.modules
                True
            """
            if not self.base_ring().has_coerce_map_from(self.group()):
                ## some matrix groups assume that coercion is only valid to
                ## other matrix groups. This is a workaround
                ## call _element_constructor_ to coerce group elements
                #try:
                self._populate_coercion_lists_(coerce_list=[self.group()])

        def _latex_(self):
            r"""
            Latex string of ``self``.

            EXAMPLES::

                sage: A = GroupAlgebra(KleinFourGroup(), ZZ)                            # optional - sage.groups sage.modules
                sage: latex(A)  # indirect doctest                                      # optional - sage.groups sage.modules
                \Bold{Z}[\langle (3,4), (1,2) \rangle]
            """
            from sage.misc.latex import latex
            return "%s[%s]" % (latex(self.base_ring()), latex(self.group()))

        def group(self):
            r"""
            Return the underlying group of the group algebra.

            EXAMPLES::

                sage: GroupAlgebras(QQ).example(GL(3, GF(11))).group()                  # optional - sage.groups sage.modules sage.rings.finite_rings
                General Linear Group of degree 3 over Finite Field of size 11
                sage: SymmetricGroup(10).algebra(QQ).group()                            # optional - sage.groups sage.modules
                Symmetric group of order 10! as a permutation group
            """
            return self.basis().keys()

        @cached_method
        def center_basis(self):
            r"""
            Return a basis of the center of the group algebra.

            The canonical basis of the center of the group algebra
            is the family `(f_\sigma)_{\sigma\in C}`, where `C` is
            any collection of representatives of the conjugacy
            classes of the group, and `f_\sigma` is the sum of the
            elements in the conjugacy class of `\sigma`.

            OUTPUT:

            - ``tuple`` of elements of ``self``

            .. WARNING::

                - This method requires the underlying group to
                  have a method ``conjugacy_classes``
                  (every permutation group has one, thanks GAP!).

            EXAMPLES::

                sage: SymmetricGroup(3).algebra(QQ).center_basis()                      # optional - sage.groups sage.modules
                ((), (2,3) + (1,2) + (1,3), (1,2,3) + (1,3,2))

            .. SEEALSO::

                - :meth:`Groups.Algebras.ElementMethods.central_form`
                - :meth:`Monoids.Algebras.ElementMethods.is_central`
            """
            return tuple([self.sum_of_monomials(conj) for conj  in
                          self.basis().keys().conjugacy_classes()])

        # Hopf algebra structure

        def coproduct_on_basis(self, g):
            r"""
            Return the coproduct of the element ``g`` of the basis.

            Each basis element ``g`` is group-like. This method is
            used to compute the coproduct of any element.

            EXAMPLES::

                sage: A = CyclicPermutationGroup(6).algebra(ZZ); A                      # optional - sage.groups sage.modules
                Algebra of
                 Cyclic group of order 6 as a permutation group over Integer Ring
                sage: g = CyclicPermutationGroup(6).an_element(); g                     # optional - sage.groups sage.modules
                (1,2,3,4,5,6)
                sage: A.coproduct_on_basis(g)                                           # optional - sage.groups sage.modules
                (1,2,3,4,5,6) # (1,2,3,4,5,6)
                sage: a = A.an_element(); a                                             # optional - sage.groups sage.modules
                () + 3*(1,2,3,4,5,6) + 3*(1,3,5)(2,4,6)
                sage: a.coproduct()                                                     # optional - sage.groups sage.modules
                () # () + 3*(1,2,3,4,5,6) # (1,2,3,4,5,6) + 3*(1,3,5)(2,4,6) # (1,3,5)(2,4,6)
            """
            from sage.categories.tensor import tensor
            g = self.term(g)
            return tensor([g, g])

        def antipode_on_basis(self,g):
            r"""
            Return the antipode of the element ``g`` of the basis.

            Each basis element ``g`` is group-like, and so has
            antipode `g^{-1}`. This method is used to compute the
            antipode of any element.

            EXAMPLES::

                sage: A = CyclicPermutationGroup(6).algebra(ZZ); A                      # optional - sage.groups sage.modules
                Algebra of
                 Cyclic group of order 6 as a permutation group over Integer Ring
                sage: g = CyclicPermutationGroup(6).an_element(); g                     # optional - sage.groups sage.modules
                (1,2,3,4,5,6)
                sage: A.antipode_on_basis(g)                                            # optional - sage.groups sage.modules
                (1,6,5,4,3,2)
                sage: a = A.an_element(); a                                             # optional - sage.groups sage.modules
                () + 3*(1,2,3,4,5,6) + 3*(1,3,5)(2,4,6)
                sage: a.antipode()                                                      # optional - sage.groups sage.modules
                () + 3*(1,5,3)(2,6,4) + 3*(1,6,5,4,3,2)
            """
            return self.term(~g)

        def counit_on_basis(self,g):
            r"""
            Return the counit of the element ``g`` of the basis.

            Each basis element ``g`` is group-like, and so has
            counit `1`. This method is used to compute the
            counit of any element.

            EXAMPLES::

                sage: A = CyclicPermutationGroup(6).algebra(ZZ); A                      # optional - sage.groups sage.modules
                Algebra of
                 Cyclic group of order 6 as a permutation group over Integer Ring
                sage: g = CyclicPermutationGroup(6).an_element(); g                     # optional - sage.groups sage.modules
                (1,2,3,4,5,6)
                sage: A.counit_on_basis(g)                                              # optional - sage.groups sage.modules
                1
            """
            return self.base_ring().one()

        def counit(self,x):
            r"""
            Return the counit of the element ``x`` of the group
            algebra.

            This is the sum of all coefficients of ``x`` with respect
            to the standard basis of the group algebra.

            EXAMPLES::

                sage: A = CyclicPermutationGroup(6).algebra(ZZ); A                      # optional - sage.groups sage.modules
                Algebra of
                 Cyclic group of order 6 as a permutation group over Integer Ring
                sage: a = A.an_element(); a                                             # optional - sage.groups sage.modules
                () + 3*(1,2,3,4,5,6) + 3*(1,3,5)(2,4,6)
                sage: a.counit()                                                        # optional - sage.groups sage.modules
                7
            """
            return self.base_ring().sum(x.coefficients())

        def is_integral_domain(self, proof=True):
            r"""
            Return ``True`` if ``self`` is an integral domain.

            This is false unless ``self.base_ring()`` is an integral
            domain, and even then it is false unless ``self.group()``
            has no nontrivial elements of finite order. I don't know
            if this condition suffices, but it obviously does if the
            group is abelian and finitely generated.

            EXAMPLES::

<<<<<<< HEAD
                sage: S2 = SymmetricGroup(2)
=======
                sage: S2 = SymmetricGroup(2)                                            # optional - sage.groups
>>>>>>> 978fe20a
                sage: GroupAlgebra(S2).is_integral_domain()                             # optional - sage.groups sage.modules
                False
                sage: S1 = SymmetricGroup(1)
                sage: GroupAlgebra(S1).is_integral_domain()                             # optional - sage.groups sage.modules
                True
                sage: GroupAlgebra(S1, IntegerModRing(4)).is_integral_domain()          # optional - sage.groups sage.modules
                False
                sage: GroupAlgebra(AbelianGroup(1)).is_integral_domain()                # optional - sage.groups sage.modules
                True
                sage: GroupAlgebra(AbelianGroup(2, [0,2])).is_integral_domain()         # optional - sage.groups sage.modules
                False
                sage: GroupAlgebra(GL(2, ZZ)).is_integral_domain()  # not implemented   # optional - sage.groups sage.modules
                False
            """
            from sage.sets.set import Set
            ans = False
            try:
                if self.base_ring().is_integral_domain():
                    if self.group().is_finite():
                        if self.group().order() > 1:
                            ans = False
                        else:
                            ans = True
                    else:
                        if self.group().is_abelian():
                            invs = self.group().invariants()
                            if Set(invs) != Set([0]):
                                ans = False
                            else:
                                ans = True
                        else:
                            raise NotImplementedError
                else:
                    ans = False
            except (AttributeError, NotImplementedError):
                if proof:
                    raise NotImplementedError("cannot determine whether self is an integral domain")

            return ans

        # I haven't written is_noetherian(), because I don't know when group
        # algebras are noetherian, and I haven't written is_prime_field(), because
        # I don't know if that means "is canonically isomorphic to a prime field"
        # or "is identical to a prime field".

    class ElementMethods:

        def central_form(self):
            r"""
            Return ``self`` expressed in the canonical basis of the center
            of the group algebra.

            INPUT:

            - ``self`` -- an element of the center of the group algebra

            OUTPUT:

            - A formal linear combination of the conjugacy class
              representatives representing its coordinates in the
              canonical basis of the center. See
              :meth:`Groups.Algebras.ParentMethods.center_basis` for
              details.

            .. WARNING::

                - This method requires the underlying group to
                  have a method ``conjugacy_classes_representatives``
                  (every permutation group has one, thanks GAP!).
                - This method does not check that the element is
                  indeed central. Use the method
                  :meth:`Monoids.Algebras.ElementMethods.is_central`
                  for this purpose.
                - This function has a complexity linear in the
                  number of conjugacy classes of the group. One
                  could easily implement a function whose
                  complexity is linear in the size of the support
                  of ``self``.

            EXAMPLES::

                sage: QS3 = SymmetricGroup(3).algebra(QQ)                               # optional - sage.groups sage.modules
                sage: A = QS3([2,3,1]) + QS3([3,1,2])                                   # optional - sage.groups sage.modules
                sage: A.central_form()                                                  # optional - sage.groups sage.modules
                B[(1,2,3)]
                sage: QS4 = SymmetricGroup(4).algebra(QQ)                               # optional - sage.groups sage.modules
                sage: B = sum(len(s.cycle_type()) * QS4(s) for s in Permutations(4))    # optional - sage.groups sage.modules
                sage: B.central_form()                                                  # optional - sage.groups sage.modules
                4*B[()] + 3*B[(1,2)] + 2*B[(1,2)(3,4)] + 2*B[(1,2,3)] + B[(1,2,3,4)]

            The following test fails due to a bug involving combinatorial free modules and
            the coercion system (see :trac:`28544`)::

                sage: G = PermutationGroup([[(1,2,3),(4,5)], [(3,4)]])                  # optional - sage.groups sage.modules
                sage: QG = GroupAlgebras(QQ).example(G)                                 # optional - sage.groups sage.modules
                sage: s = sum(i for i in QG.basis())                                    # optional - sage.groups sage.modules
                sage: s.central_form()   # not tested                                   # optional - sage.groups sage.modules
                B[()] + B[(4,5)] + B[(3,4,5)] + B[(2,3)(4,5)]
                + B[(2,3,4,5)] + B[(1,2)(3,4,5)] + B[(1,2,3,4,5)]

            .. SEEALSO::

                - :meth:`Groups.Algebras.ParentMethods.center_basis`
                - :meth:`Monoids.Algebras.ElementMethods.is_central`
            """
            from sage.combinat.free_module import CombinatorialFreeModule
            conj_classes_reps = self.parent().basis().keys().conjugacy_classes_representatives()
            Z = CombinatorialFreeModule(self.base_ring(), conj_classes_reps)
            return sum(self[i] * Z.basis()[i] for i in Z.basis().keys())<|MERGE_RESOLUTION|>--- conflicted
+++ resolved
@@ -312,11 +312,7 @@
 
             EXAMPLES::
 
-<<<<<<< HEAD
-                sage: S2 = SymmetricGroup(2)
-=======
                 sage: S2 = SymmetricGroup(2)                                            # optional - sage.groups
->>>>>>> 978fe20a
                 sage: GroupAlgebra(S2).is_integral_domain()                             # optional - sage.groups sage.modules
                 False
                 sage: S1 = SymmetricGroup(1)
