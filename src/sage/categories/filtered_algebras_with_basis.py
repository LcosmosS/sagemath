r"""
Filtered Algebras With Basis

A filtered algebra with basis over a commutative ring `R`
is a filtered algebra over `R` endowed with the structure
of a filtered module with basis (with the same underlying
filtered-module structure). See
:class:`~sage.categories.filtered_algebras.FilteredAlgebras` and
:class:`~sage.categories.filtered_modules_with_basis.FilteredModulesWithBasis`
for these two notions.
"""
#*****************************************************************************
#  Copyright (C) 2014 Travis Scrimshaw <tscrim at ucdavis.edu>
#
#  Distributed under the terms of the GNU General Public License (GPL)
#                  http://www.gnu.org/licenses/
#******************************************************************************

from sage.categories.filtered_modules import FilteredModulesCategory

class FilteredAlgebrasWithBasis(FilteredModulesCategory):
    """
    The category of filtered algebras with a distinguished
    homogeneous basis.

    A filtered algebra with basis over a commutative ring `R`
    is a filtered algebra over `R` endowed with the structure
    of a filtered module with basis (with the same underlying
    filtered-module structure). See
    :class:`~sage.categories.filtered_algebras.FilteredAlgebras` and
    :class:`~sage.categories.filtered_modules_with_basis.FilteredModulesWithBasis`
    for these two notions.

    EXAMPLES::

        sage: C = AlgebrasWithBasis(ZZ).Filtered(); C
        Category of filtered algebras with basis over Integer Ring
        sage: sorted(C.super_categories(), key=str)
        [Category of algebras with basis over Integer Ring,
         Category of filtered algebras over Integer Ring,
         Category of filtered modules with basis over Integer Ring]

    TESTS::

        sage: TestSuite(C).run()
    """
    class ParentMethods:
        def graded_algebra(self):
            r"""
            Return the associated graded algebra to ``self``.

            See :class:`~sage.algebras.associated_graded.AssociatedGradedAlgebra`
            for the definition and the properties of this.

            If the filtered algebra ``self`` with basis is called `A`,
            then this method returns `\operatorname{gr} A`. The method
            :meth:`to_graded_conversion` returns the canonical
            `R`-module isomorphism `A \to \operatorname{gr} A` induced
            by the basis of `A`, and the method
            :meth:`from_graded_conversion` returns the inverse of this
            isomorphism. The method :meth:`projection` projects
            elements of `A` onto `\operatorname{gr} A` according to
            their place in the filtration on `A`.

            .. WARNING::

                When not overridden, this method returns the default
                implementation of an associated graded algebra --
                namely, ``AssociatedGradedAlgebra(self)``, where
                ``AssociatedGradedAlgebra`` is
                :class:`~sage.algebras.associated_graded.AssociatedGradedAlgebra`.
                But many instances of :class:`FilteredAlgebrasWithBasis`
                override this method, as the associated graded algebra
                often is (isomorphic) to a simpler object (for instance,
                the associated graded algebra of a graded algebra can be
                identified with the graded algebra itself). Generic code
                that uses associated graded algebras (such as the code
                of the :meth:`induced_graded_map` method below) should
                make sure to only communicate with them via the
                :meth:`to_graded_conversion`,
                :meth:`from_graded_conversion`, and
                :meth:`projection` methods (in particular,
                do not expect there to be a conversion from ``self``
                to ``self.graded_algebra()``; this currently does not
                work for Clifford algebras). Similarly, when
                overriding :meth:`graded_algebra`, make sure to
                accordingly redefine these three methods, unless their
                definitions below still apply to your case (this will
                happen whenever the basis of your :meth:`graded_algebra`
                has the same indexing set as ``self``, and the partition
                of this indexing set according to degree is the same as
                for ``self``).

            .. TODO::

                Maybe the thing about the conversion from ``self``
                to ``self.graded_algebra()`` on the Clifford at least
                could be made to work? (I would still warn the user
                against ASSUMING that it must work -- as there is
                probably no way to guarantee it in all cases, and
                we shouldn't require users to mess with
                element constructors.)

            EXAMPLES::

                sage: A = AlgebrasWithBasis(ZZ).Filtered().example()
                sage: A.graded_algebra()
                Graded Algebra of An example of a filtered algebra with basis:
                 the universal enveloping algebra of
                 Lie algebra of RR^3 with cross product over Integer Ring
            """
            from sage.algebras.associated_graded import AssociatedGradedAlgebra
            return AssociatedGradedAlgebra(self)

        # Maps

        def to_graded_conversion(self):
            r"""
            Return the canonical `R`-module isomorphism
            `A \to \operatorname{gr} A` induced by the basis of `A`
            (where `A = ` ``self``).

            This is an isomorphism of `R`-modules, not of algebras. See
            the class documentation :class:`AssociatedGradedAlgebra`.

            .. SEEALSO::

                :meth:`from_graded_conversion`

            EXAMPLES::

                sage: A = Algebras(QQ).WithBasis().Filtered().example()
                sage: p = A.an_element() + A.algebra_generators()['x'] + 2; p
                U['x']^2*U['y']^2*U['z']^3 + 3*U['x'] + 3*U['y'] + 3
                sage: q = A.to_graded_conversion()(p); q
                bar(U['x']^2*U['y']^2*U['z']^3) + 3*bar(U['x'])
                 + 3*bar(U['y']) + 3*bar(1)
                sage: q.parent() is A.graded_algebra()
                True
            """
            base_one = self.base_ring().one()
            return self.module_morphism(diagonal=lambda x: base_one,
                                        codomain=self.graded_algebra())

        def from_graded_conversion(self):
            r"""
            Return the inverse of the canonical `R`-module isomorphism
            `A \to \operatorname{gr} A` induced by the basis of `A`
            (where `A = ` ``self``). This inverse is an isomorphism
            `\operatorname{gr} A \to A`.

            This is an isomorphism of `R`-modules, not of algebras. See
            the class documentation :class:`AssociatedGradedAlgebra`.

            .. SEEALSO::

                :meth:`to_graded_conversion`

            EXAMPLES::

                sage: A = Algebras(QQ).WithBasis().Filtered().example()
                sage: p = A.an_element() + A.algebra_generators()['x'] + 2; p
                U['x']^2*U['y']^2*U['z']^3 + 3*U['x'] + 3*U['y'] + 3
                sage: q = A.to_graded_conversion()(p)
                sage: A.from_graded_conversion()(q) == p
                True
                sage: q.parent() is A.graded_algebra()
                True
            """
            base_one = self.base_ring().one()
            return self.graded_algebra().module_morphism(diagonal=lambda x: base_one,
                                                         codomain=self)

        def projection(self, i):
            r"""
            Return the `i`-th projection `p_i : F_i \to G_i` (in the
            notations of the class documentation
            :class:`AssociatedGradedAlgebra`, where `A = ` ``self``).

            This method actually does not return the map `p_i` itself,
            but an extension of `p_i` to the whole `R`-module `A`.
            This extension is the composition of the `R`-module
            isomorphism `A \to \operatorname{gr} A` with the canonical
            projection of the graded `R`-module `\operatorname{gr} A`
            onto its `i`-th graded component `G_i`. The codomain of
            this map is `\operatorname{gr} A`, although its actual
            image is `G_i`. The map `p_i` is obtained from this map
            by restricting its domain to `F_i` and its image to `G_i`.

            EXAMPLES::

                sage: A = Algebras(QQ).WithBasis().Filtered().example()
                sage: p = A.an_element() + A.algebra_generators()['x'] + 2; p
                U['x']^2*U['y']^2*U['z']^3 + 3*U['x'] + 3*U['y'] + 3
                sage: q = A.projection(7)(p); q
                bar(U['x']^2*U['y']^2*U['z']^3)
                sage: q.parent() is A.graded_algebra()
                True
                sage: A.projection(8)(p)
                0
            """
            base_zero = self.base_ring().zero()
            base_one = self.base_ring().one()
            grA = self.graded_algebra()
            proj = lambda x: (base_one if self.degree_on_basis(x) == i
                              else base_zero)
            return self.module_morphism(diagonal=proj, codomain=grA)

        def induced_graded_map(self, other, f):
            r"""
            Return the graded linear map between the associated graded
            algebras of ``self`` and ``other`` canonically induced by
            the filtration-preserving map ``f : self -> other``.

            Let `A` and `B` be two filtered algebras with basis, and let
            `(F_i)_{i \in I}` and `(G_i)_{i \in I}` be their
            filtrations. Let `f : A \to B` be a linear map which
            preserves the filtration (i.e., satisfies `f(F_i) \subseteq
            G_i` for all `i \in I`). Then, there is a canonically
            defined graded linear map
            `\operatorname{gr} f : \operatorname{gr} A \to
            \operatorname{gr} B` which satisfies

            .. MATH::

                (\operatorname{gr} f) (p_i(a)) = p_i(f(a))
                \qquad \text{for all } i \in I \text{ and } a \in F_i ,

            where the `p_i` on the left hand side is the canonical
            projection from `F_i` onto the `i`-th graded component
            of `\operatorname{gr} A`, while the `p_i` on the right
            hand side is the canonical projection from `G_i` onto
            the `i`-th graded component of `\operatorname{gr} B`.

            INPUT:

            - ``other`` -- a filtered algebra with basis

            - ``f`` -- a filtration-preserving linear map from ``self``
              to ``other`` (can be given as a morphism or as a function)

            OUTPUT:

            The graded linear map `\operatorname{gr} f`.

            EXAMPLES:

            **Example 1.**

            We start with the universal enveloping algebra of the
            Lie algebra `\RR^3` (with the cross product serving as
            Lie bracket)::

                sage: A = AlgebrasWithBasis(QQ).Filtered().example(); A
                An example of a filtered algebra with basis: the
                 universal enveloping algebra of Lie algebra of RR^3
                 with cross product over Rational Field
                sage: M = A.indices(); M
                Free abelian monoid indexed by {'x', 'y', 'z'}
                sage: x,y,z = [A.basis()[M.gens()[i]] for i in "xyz"]

            Let us define a stupid filtered map from ``A`` to
            itself::

                sage: def map_on_basis(m):
                ....:     d = m.dict()
                ....:     i = d.get('x', 0); j = d.get('y', 0); k = d.get('z', 0)
                ....:     g = (y ** (i+j)) * (z ** k)
                ....:     if i > 0:
                ....:         g += i * (x ** (i-1)) * (y ** j) * (z ** k)
                ....:     return g
                sage: f = A.module_morphism(on_basis=map_on_basis,
                ....:                       codomain=A)
                sage: f(x)
                U['y'] + 1
                sage: f(x*y*z)
                U['y']^2*U['z'] + U['y']*U['z']
                sage: f(x*x*y*z)
                U['y']^3*U['z'] + 2*U['x']*U['y']*U['z']
                sage: f(A.one())
                1
                sage: f(y*z)
                U['y']*U['z']

            (There is nothing here that is peculiar to this
            universal enveloping algebra; we are only using its
            module structure, and we could just as well be using
            a polynomial algebra in its stead.)

            We now compute `\operatorname{gr} f` ::

                sage: grA = A.graded_algebra(); grA
                Graded Algebra of An example of a filtered algebra with
                 basis: the universal enveloping algebra of Lie algebra
                 of RR^3 with cross product over Rational Field
                sage: xx, yy, zz = [A.to_graded_conversion()(i) for i in [x, y, z]]
                sage: xx+yy*zz
                bar(U['y']*U['z']) + bar(U['x'])
                sage: grf = A.induced_graded_map(A, f); grf
                Generic endomorphism of Graded Algebra of An example
                 of a filtered algebra with basis: the universal
                 enveloping algebra of Lie algebra of RR^3 with cross
                 product over Rational Field
                sage: grf(xx)
                bar(U['y'])
                sage: grf(xx*yy*zz)
                bar(U['y']^2*U['z'])
                sage: grf(xx*xx*yy*zz)
                bar(U['y']^3*U['z'])
                sage: grf(grA.one())
                bar(1)
                sage: grf(yy*zz)
                bar(U['y']*U['z'])
                sage: grf(yy*zz-2*yy)
                bar(U['y']*U['z']) - 2*bar(U['y'])

            **Example 2.**

            We shall now construct `\operatorname{gr} f` for a
            different map `f` out of the same ``A``; the new map
            `f` will lead into a graded algebra already, namely into
            the algebra of symmetric functions::

                sage: # needs sage.modules
                sage: h = SymmetricFunctions(QQ).h()                                    # needs sage.all
                sage: def map_on_basis(m):  # redefining map_on_basis
                ....:     d = m.dict()
                ....:     i = d.get('x', 0); j = d.get('y', 0); k = d.get('z', 0)
                ....:     g = (h[1] ** i) * (h[2] ** (j // 2) * (h[3] ** (k // 3)))
                ....:     g += i * (h[1] ** (i+j+k))
                ....:     return g
                sage: f = A.module_morphism(on_basis=map_on_basis,                      # needs sage.all
                ....:                       codomain=h)  # redefining f
                sage: f(x)                                                              # needs sage.all
                2*h[1]
                sage: f(y)                                                              # needs sage.all
                h[]
                sage: f(z)                                                              # needs sage.all
                h[]
                sage: f(y**2)                                                           # needs sage.all
                h[2]
                sage: f(x**2)                                                           # needs sage.all
                3*h[1, 1]
                sage: f(x*y*z)                                                          # needs sage.all
                h[1] + h[1, 1, 1]
                sage: f(x*x*y*y*z)                                                      # needs sage.all
                2*h[1, 1, 1, 1, 1] + h[2, 1, 1]
                sage: f(A.one())                                                        # needs sage.all
                h[]

            The algebra ``h`` of symmetric functions in the `h`-basis
            is already graded, so its associated graded algebra is
            implemented as itself::

<<<<<<< HEAD
                sage: # needs sage.modules
                sage: grh = h.graded_algebra(); grh is h                                # needs sage.all
=======
                sage: # needs sage.all sage.modules
                sage: grh = h.graded_algebra(); grh is h
>>>>>>> 1575757f
                True
                sage: grf = A.induced_graded_map(h, f); grf                             # needs sage.all
                Generic morphism:
                  From: Graded Algebra of An example of a filtered
                   algebra with basis: the universal enveloping
                   algebra of Lie algebra of RR^3 with cross
                   product over Rational Field
                  To:   Symmetric Functions over Rational Field
                   in the homogeneous basis
                sage: grf(xx)                                                           # needs sage.all
                2*h[1]
                sage: grf(yy)                                                           # needs sage.all
                0
                sage: grf(zz)                                                           # needs sage.all
                0
                sage: grf(yy**2)                                                        # needs sage.all
                h[2]
                sage: grf(xx**2)                                                        # needs sage.all
                3*h[1, 1]
                sage: grf(xx*yy*zz)                                                     # needs sage.all
                h[1, 1, 1]
                sage: grf(xx*xx*yy*yy*zz)                                               # needs sage.all
                2*h[1, 1, 1, 1, 1]
                sage: grf(grA.one())                                                    # needs sage.all
                h[]

            **Example 3.**

            After having had a graded algebra as the codomain, let us try to
            have one as the domain instead. Our new ``f`` will go from ``h``
            to ``A``::

                sage: # needs sage.modules
                sage: def map_on_basis(lam):  # redefining map_on_basis
                ....:     return x ** (sum(lam)) + y ** (len(lam))
                sage: f = h.module_morphism(on_basis=map_on_basis,                      # needs sage.all
                ....:                       codomain=A)  # redefining f
                sage: f(h[1])                                                           # needs sage.all
                U['x'] + U['y']
                sage: f(h[2])                                                           # needs sage.all
                U['x']^2 + U['y']
                sage: f(h[1, 1])                                                        # needs sage.all
                U['x']^2 + U['y']^2
                sage: f(h[2, 2])                                                        # needs sage.all
                U['x']^4 + U['y']^2
                sage: f(h[3, 2, 1])                                                     # needs sage.all
                U['x']^6 + U['y']^3
                sage: f(h.one())                                                        # needs sage.all
                2
                sage: grf = h.induced_graded_map(A, f); grf                             # needs sage.all
                Generic morphism:
                  From: Symmetric Functions over Rational Field
                   in the homogeneous basis
                  To:   Graded Algebra of An example of a filtered
                   algebra with basis: the universal enveloping
                   algebra of Lie algebra of RR^3 with cross
                   product over Rational Field
                sage: grf(h[1])                                                         # needs sage.all
                bar(U['x']) + bar(U['y'])
                sage: grf(h[2])                                                         # needs sage.all
                bar(U['x']^2)
                sage: grf(h[1, 1])                                                      # needs sage.all
                bar(U['x']^2) + bar(U['y']^2)
                sage: grf(h[2, 2])                                                      # needs sage.all
                bar(U['x']^4)
                sage: grf(h[3, 2, 1])                                                   # needs sage.all
                bar(U['x']^6)
                sage: grf(h.one())                                                      # needs sage.all
                2*bar(1)

            **Example 4.**

            The construct `\operatorname{gr} f` also makes sense when `f`
            is a filtration-preserving map between graded algebras. ::

                sage: # needs sage.modules
                sage: def map_on_basis(lam):  # redefining map_on_basis
                ....:     return h[lam] + h[len(lam)]
                sage: f = h.module_morphism(on_basis=map_on_basis,                      # needs sage.all
                ....:                       codomain=h)  # redefining f
                sage: f(h[1])                                                           # needs sage.all
                2*h[1]
                sage: f(h[2])                                                           # needs sage.all
                h[1] + h[2]
                sage: f(h[1, 1])                                                        # needs sage.all
                h[1, 1] + h[2]
                sage: f(h[2, 1])                                                        # needs sage.all
                h[2] + h[2, 1]
                sage: f(h.one())                                                        # needs sage.all
                2*h[]
                sage: grf = h.induced_graded_map(h, f); grf                             # needs sage.all
                Generic endomorphism of Symmetric Functions over Rational
                 Field in the homogeneous basis
                sage: grf(h[1])                                                         # needs sage.all
                2*h[1]
                sage: grf(h[2])                                                         # needs sage.all
                h[2]
                sage: grf(h[1, 1])                                                      # needs sage.all
                h[1, 1] + h[2]
                sage: grf(h[2, 1])                                                      # needs sage.all
                h[2, 1]
                sage: grf(h.one())                                                      # needs sage.all
                2*h[]

            **Example 5.**

            For another example, let us compute `\operatorname{gr} f` for a
            map `f` between two Clifford algebras::

                sage: # needs sage.modules
                sage: Q = QuadraticForm(ZZ, 2, [1,2,3])
                sage: B = CliffordAlgebra(Q, names=['u','v']); B
                The Clifford algebra of the Quadratic form in 2
                 variables over Integer Ring with coefficients:
                [ 1 2 ]
                [ * 3 ]
                sage: m = Matrix(ZZ, [[1, 2], [1, -1]])
                sage: f = B.lift_module_morphism(m, names=['x','y'])
                sage: A = f.domain(); A
                The Clifford algebra of the Quadratic form in 2
                 variables over Integer Ring with coefficients:
                [ 6 0 ]
                [ * 3 ]
                sage: x, y = A.gens()
                sage: f(x)
                u + v
                sage: f(y)
                2*u - v
                sage: f(x**2)
                6
                sage: f(x*y)
                -3*u*v + 3
                sage: grA = A.graded_algebra(); grA
                The exterior algebra of rank 2 over Integer Ring
                sage: A.to_graded_conversion()(x)
                x
                sage: A.to_graded_conversion()(y)
                y
                sage: A.to_graded_conversion()(x*y)
                x*y
                sage: u = A.to_graded_conversion()(x*y+1); u
                x*y + 1
                sage: A.from_graded_conversion()(u)
                x*y + 1
                sage: A.projection(2)(x*y+1)
                x*y
                sage: A.projection(1)(x+2*y-2)
                x + 2*y
                sage: grf = A.induced_graded_map(B, f); grf
                Generic morphism:
                  From: The exterior algebra of rank 2 over Integer Ring
                  To:   The exterior algebra of rank 2 over Integer Ring
                sage: grf(A.to_graded_conversion()(x))
                u + v
                sage: grf(A.to_graded_conversion()(y))
                2*u - v
                sage: grf(A.to_graded_conversion()(x**2))
                6
                sage: grf(A.to_graded_conversion()(x*y))
                -3*u*v
                sage: grf(grA.one())
                1
            """
            grA = self.graded_algebra()
            grB = other.graded_algebra()
            from sage.categories.graded_modules_with_basis import GradedModulesWithBasis
            cat = GradedModulesWithBasis(self.base_ring())
            from_gr = self.from_graded_conversion()

            def on_basis(m):
                i = grA.degree_on_basis(m)
                lifted_img_of_m = f(from_gr(grA.monomial(m)))
                return other.projection(i)(lifted_img_of_m)
            return grA.module_morphism(on_basis=on_basis,
                                       codomain=grB, category=cat)
            # If we could assume that the projection of the basis
            # element of ``self`` indexed by an index ``m`` is the
            # basis element of ``grA`` indexed by ``m``, then this
            # could go faster:
            #
            # def on_basis(m):
            #     i = grA.degree_on_basis(m)
            #     return grB.projection(i)(f(self.monomial(m)))
            # return grA.module_morphism(on_basis=on_basis,
            #                            codomain=grB, category=cat)
            #
            # But this assumption might come back to bite us in the
            # ass one day. What do you think?

    class ElementMethods:
        pass<|MERGE_RESOLUTION|>--- conflicted
+++ resolved
@@ -352,13 +352,8 @@
             is already graded, so its associated graded algebra is
             implemented as itself::
 
-<<<<<<< HEAD
-                sage: # needs sage.modules
-                sage: grh = h.graded_algebra(); grh is h                                # needs sage.all
-=======
                 sage: # needs sage.all sage.modules
                 sage: grh = h.graded_algebra(); grh is h
->>>>>>> 1575757f
                 True
                 sage: grf = A.induced_graded_map(h, f); grf                             # needs sage.all
                 Generic morphism:
