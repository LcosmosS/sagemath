"""
Coercion via construction functors
"""
# ****************************************************************************
#       Copyright (C) 2007-2014 Robert Bradshaw
#                     2007-2018 David Roe
#                     2009-2013 Simon King
#                     2010      John Cremona
#                     2010-2011 Mike Hansen
#                     2012      Julian Rueth
#                     2013-2016 Peter Bruin
#                     2014      Wilfried Luebbe
#                     2015      Benjamin Hackl
#                     2015      Daniel Krenn
#                     2016-2020 Frédéric Chapoton
#                     2017      Jori Mäntysalo
#                     2018      Vincent Delecroix
#                     2020      Marc Mezzarobba
#                     2020-2022 Matthias Koeppe
#
# This program is free software: you can redistribute it and/or modify
# it under the terms of the GNU General Public License as published by
# the Free Software Foundation, either version 2 of the License, or
# (at your option) any later version.
#                  https://www.gnu.org/licenses/
# ****************************************************************************

import operator

from sage.misc.lazy_import import lazy_import
from sage.structure.coerce_exceptions import CoercionException
from .functor import Functor, IdentityFunctor_generic

lazy_import('sage.categories.commutative_additive_groups', 'CommutativeAdditiveGroups')
lazy_import('sage.categories.commutative_rings', 'CommutativeRings')
lazy_import('sage.categories.groups', 'Groups')
lazy_import('sage.categories.objects', 'Objects')
lazy_import('sage.categories.rings', 'Rings', at_startup=True)

# TODO, think through the rankings, and override pushout where necessary.


class ConstructionFunctor(Functor):
    """
    Base class for construction functors.

    A construction functor is a functorial algebraic construction,
    such as the construction of a matrix ring over a given ring
    or the fraction field of a given ring.

    In addition to the class :class:`~sage.categories.functor.Functor`,
    construction functors provide rules for combining and merging
    constructions. This is an important part of Sage's coercion model,
    namely the pushout of two constructions: When a polynomial ``p`` in
    a variable ``x`` with integer coefficients is added to a rational
    number ``q``, then Sage finds that the parents ``ZZ['x']`` and
    ``QQ`` are obtained from ``ZZ`` by applying a polynomial ring
    construction respectively the fraction field construction. Each
    construction functor has an attribute ``rank``, and the rank of
    the polynomial ring construction is higher than the rank of the
    fraction field construction. This means that the pushout of ``QQ``
    and ``ZZ['x']``, and thus a common parent in which ``p`` and ``q``
    can be added, is ``QQ['x']``, since the construction functor with
    a lower rank is applied first.

    ::

        sage: F1, R = QQ.construction()
        sage: F1
        FractionField
        sage: R
        Integer Ring
        sage: F2, R = (ZZ['x']).construction()
        sage: F2
        Poly[x]
        sage: R
        Integer Ring
        sage: F3 = F2.pushout(F1)
        sage: F3
        Poly[x](FractionField(...))
        sage: F3(R)
        Univariate Polynomial Ring in x over Rational Field
        sage: from sage.categories.pushout import pushout
        sage: P.<x> = ZZ[]
        sage: pushout(QQ,P)
        Univariate Polynomial Ring in x over Rational Field
        sage: ((x+1) + 1/2).parent()
        Univariate Polynomial Ring in x over Rational Field

    When composing two construction functors, they are sometimes
    merged into one, as is the case in the Quotient construction::

        sage: Q15, R = (ZZ.quo(15*ZZ)).construction()
        sage: Q15
        QuotientFunctor
        sage: Q35, R = (ZZ.quo(35*ZZ)).construction()
        sage: Q35
        QuotientFunctor
        sage: Q15.merge(Q35)
        QuotientFunctor
        sage: Q15.merge(Q35)(ZZ)
        Ring of integers modulo 5

    Functors can not only be applied to objects, but also to morphisms in the
    respective categories. For example::

        sage: P.<x,y> = ZZ[]
        sage: F = P.construction()[0]; F
        MPoly[x,y]
        sage: A.<a,b> = GF(5)[]                                                         # optional - sage.libs.pari
        sage: f = A.hom([a+b, a-b], A)                                                  # optional - sage.libs.pari
        sage: F(A)                                                                      # optional - sage.libs.pari
        Multivariate Polynomial Ring in x, y
         over Multivariate Polynomial Ring in a, b over Finite Field of size 5
        sage: F(f)                                                                      # optional - sage.libs.pari
        Ring endomorphism of Multivariate Polynomial Ring in x, y
         over Multivariate Polynomial Ring in a, b over Finite Field of size 5
          Defn: Induced from base ring by
                Ring endomorphism of Multivariate Polynomial Ring in a, b over Finite Field of size 5
                  Defn: a |--> a + b
                        b |--> a - b
        sage: F(f)(F(A)(x)*a)                                                           # optional - sage.libs.pari
        (a + b)*x

    """
    def __mul__(self, other):
        """
        Compose ``self`` and ``other`` to a composite construction
        functor, unless one of them is the identity.

        .. NOTE::

            The product is in functorial notation, i.e., when applying the
            product to an object, the second factor is applied first.

        TESTS::

            sage: from sage.categories.pushout import IdentityConstructionFunctor
            sage: I = IdentityConstructionFunctor()
            sage: F = QQ.construction()[0]
            sage: P = ZZ['t'].construction()[0]
            sage: F*P
            FractionField(Poly[t](...))
            sage: P*F
            Poly[t](FractionField(...))
            sage: (F*P)(ZZ)
            Fraction Field of Univariate Polynomial Ring in t over Integer Ring
            sage: I*P is P
            True
            sage: F*I is F
            True

        """
        if not isinstance(self, ConstructionFunctor) and not isinstance(other, ConstructionFunctor):
            raise CoercionException("Non-constructive product")
        if isinstance(other, IdentityConstructionFunctor):
            return self
        if isinstance(self, IdentityConstructionFunctor):
            return other
        return CompositeConstructionFunctor(other, self)

    def pushout(self, other):
        """
        Composition of two construction functors, ordered by their ranks.

        .. NOTE::

            - This method seems not to be used in the coercion model.

            - By default, the functor with smaller rank is applied first.

        TESTS::

            sage: F = QQ.construction()[0]
            sage: P = ZZ['t'].construction()[0]
            sage: F.pushout(P)
            Poly[t](FractionField(...))
            sage: P.pushout(F)
            Poly[t](FractionField(...))

        """
        if self.rank > other.rank:
            return self * other
        else:
            return other * self

    def __eq__(self, other):
        """
        Equality here means that they are mathematically equivalent, though they may have
        specific implementation data. This method will usually be overloaded in subclasses.
        by default, only the types of the functors are compared. Also see the :meth:`merge` function.

        TESTS::

            sage: from sage.categories.pushout import IdentityConstructionFunctor
            sage: I = IdentityConstructionFunctor()
            sage: F = QQ.construction()[0]
            sage: P = ZZ['t'].construction()[0]
            sage: I == F        # indirect doctest
            False
            sage: I == I        # indirect doctest
            True
        """
        return type(self) == type(other)

    def __ne__(self, other):
        """
        Check whether ``self`` is not equal to ``other``.

        EXAMPLES::

            sage: from sage.categories.pushout import IdentityConstructionFunctor
            sage: I = IdentityConstructionFunctor()
            sage: F = QQ.construction()[0]
            sage: P = ZZ['t'].construction()[0]
            sage: I != F        # indirect doctest
            True
            sage: I != I        # indirect doctest
            False
        """
        return not (self == other)

    def __hash__(self):
        """
        Return the hash of ``self``.

        EXAMPLES::

            sage: from sage.categories.pushout import IdentityConstructionFunctor
            sage: I = IdentityConstructionFunctor()
            sage: F = QQ.construction()[0]
            sage: hash(I) == hash(F)
            False
            sage: hash(I) == hash(I)
            True
        """
        return hash(repr(self))

    def _repr_(self):
        """
        .. NOTE::

            By default, it returns the name of the construction
            functor's class.  Usually, this method will be overloaded.

        TESTS::

            sage: F = QQ.construction()[0]
            sage: F                  # indirect doctest
            FractionField
            sage: Q = ZZ.quo(2).construction()[0]
            sage: Q                  # indirect doctest
            QuotientFunctor

        """
        s = str(type(self))
        import re
        return re.sub(r"<.*'.*\.([^.]*)'>", "\\1", s)

    def merge(self, other):
        """
        Merge ``self`` with another construction functor, or return ``None``.

        .. NOTE::

            The default is to merge only if the two functors coincide. But this
            may be overloaded for subclasses, such as the quotient functor.

        EXAMPLES::

            sage: F = QQ.construction()[0]
            sage: P = ZZ['t'].construction()[0]
            sage: F.merge(F)
            FractionField
            sage: F.merge(P)
            sage: P.merge(F)
            sage: P.merge(P)
            Poly[t]

        """
        if self == other:
            return self
        else:
            return None

    def commutes(self, other):
        """
        Determine whether ``self`` commutes with another construction functor.

        .. NOTE::

            By default, ``False`` is returned in all cases (even if the two
            functors are the same, since in this case :meth:`merge` will apply
            anyway). So far there is no construction functor that overloads
            this method. Anyway, this method only becomes relevant if two
            construction functors have the same rank.

        EXAMPLES::

            sage: F = QQ.construction()[0]
            sage: P = ZZ['t'].construction()[0]
            sage: F.commutes(P)
            False
            sage: P.commutes(F)
            False
            sage: F.commutes(F)
            False

        """
        return False

    def expand(self):
        """
        Decompose ``self`` into a list of construction functors.

        .. NOTE::

            The default is to return the list only containing ``self``.

        EXAMPLES::

            sage: F = QQ.construction()[0]
            sage: F.expand()
            [FractionField]
            sage: Q = ZZ.quo(2).construction()[0]
            sage: Q.expand()
            [QuotientFunctor]
            sage: P = ZZ['t'].construction()[0]
            sage: FP = F*P
            sage: FP.expand()
            [FractionField, Poly[t]]

        """
        return [self]

    # See the pushout() function below for explanation.
    coercion_reversed = False

    def common_base(self, other_functor, self_bases, other_bases):
        r"""
        This function is called by :func:`pushout` when no common parent
        is found in the construction tower.

        .. NOTE::

            The main use is for multivariate construction functors,
            which use this function to implement recursion for
            :func:`pushout`.

        INPUT:

        - ``other_functor`` -- a construction functor.

        - ``self_bases`` -- the arguments passed to this functor.

        - ``other_bases`` -- the arguments passed to the functor
          ``other_functor``.

        OUTPUT:

        Nothing, since a
        :class:`~sage.structure.coerce_exceptions.CoercionException`
        is raised.

        .. NOTE::

            Overload this function in derived class, see
            e.e. :class:`MultivariateConstructionFunctor`.

        TESTS::

            sage: from sage.categories.pushout import pushout
            sage: pushout(QQ, cartesian_product([ZZ]))  # indirect doctest
            Traceback (most recent call last):
            ...
            CoercionException: No common base ("join") found for
            FractionField(Integer Ring) and The cartesian_product functorial construction(Integer Ring).
        """
        self._raise_common_base_exception_(
            other_functor, self_bases, other_bases)

    def _raise_common_base_exception_(self, other_functor,
                                      self_bases, other_bases,
                                      reason=None):
        r"""
        Raise a coercion exception.

        INPUT:

        - ``other_functor`` -- a functor.

        - ``self_bases`` -- the arguments passed to this functor.

        - ``other_bases`` -- the arguments passed to the functor
          ``other_functor``.

        - ``reason`` -- a string or ``None`` (default).

        TESTS::

            sage: from sage.categories.pushout import pushout
            sage: pushout(QQ, cartesian_product([QQ]))  # indirect doctest
            Traceback (most recent call last):
            ...
            CoercionException: No common base ("join") found for
            FractionField(Integer Ring) and The cartesian_product functorial construction(Rational Field).
        """
        if not isinstance(self_bases, (tuple, list)):
            self_bases = (self_bases,)
        if not isinstance(other_bases, (tuple, list)):
            other_bases = (other_bases,)
        if reason is None:
            reason = '.'
        else:
            reason = ': ' + reason + '.'
        raise CoercionException(
            'No common base ("join") found for %s(%s) and %s(%s)%s' %
            (self, ', '.join(str(b) for b in self_bases),
             other_functor, ', '.join(str(b) for b in other_bases),
             reason))


class CompositeConstructionFunctor(ConstructionFunctor):
    """
    A Construction Functor composed by other Construction Functors.

    INPUT:

    ``F1, F2,...``: A list of Construction Functors. The result is the
    composition ``F1`` followed by ``F2`` followed by ...

    EXAMPLES::

        sage: from sage.categories.pushout import CompositeConstructionFunctor
        sage: F = CompositeConstructionFunctor(QQ.construction()[0], ZZ['x'].construction()[0],
        ....:                                  QQ.construction()[0], ZZ['y'].construction()[0])
        sage: F
        Poly[y](FractionField(Poly[x](FractionField(...))))
        sage: F == loads(dumps(F))
        True
        sage: F == CompositeConstructionFunctor(*F.all)
        True
        sage: F(GF(2)['t'])                                                                         # optional - sage.libs.pari
        Univariate Polynomial Ring in y over Fraction Field of Univariate Polynomial Ring in x
         over Fraction Field of Univariate Polynomial Ring in t
          over Finite Field of size 2 (using GF2X)
    """
    def __init__(self, *args):
        """
        TESTS::

            sage: from sage.categories.pushout import CompositeConstructionFunctor
            sage: F = CompositeConstructionFunctor(QQ.construction()[0], ZZ['x'].construction()[0],
            ....:                                  QQ.construction()[0], ZZ['y'].construction()[0])
            sage: F
            Poly[y](FractionField(Poly[x](FractionField(...))))
            sage: F == CompositeConstructionFunctor(*F.all)
            True

        """
        self.all = []
        for c in args:
            if isinstance(c, list):
                self.all += c
            elif isinstance(c, CompositeConstructionFunctor):
                self.all += c.all
            else:
                self.all.append(c)
        Functor.__init__(self, self.all[0].domain(), self.all[-1].codomain())

    def _apply_functor_to_morphism(self, f):
        """
        Apply the functor to an object of ``self``'s domain.

        TESTS::

            sage: from sage.categories.pushout import CompositeConstructionFunctor
            sage: F = CompositeConstructionFunctor(QQ.construction()[0],ZZ['x'].construction()[0],QQ.construction()[0],ZZ['y'].construction()[0])
            sage: R.<a,b> = QQ[]
            sage: f = R.hom([a+b, a-b])
            sage: F(f)           # indirect doctest
            Ring endomorphism of Univariate Polynomial Ring in y over Fraction Field of Univariate Polynomial Ring in x over Fraction Field of Multivariate Polynomial Ring in a, b over Rational Field
              Defn: Induced from base ring by
                    Ring endomorphism of Fraction Field of Univariate Polynomial Ring in x over Fraction Field of Multivariate Polynomial Ring in a, b over Rational Field
                      Defn: Induced from base ring by
                            Ring endomorphism of Univariate Polynomial Ring in x over Fraction Field of Multivariate Polynomial Ring in a, b over Rational Field
                              Defn: Induced from base ring by
                                    Ring endomorphism of Fraction Field of Multivariate Polynomial Ring in a, b over Rational Field
                                      Defn: a |--> a + b
                                            b |--> a - b

        """
        for c in self.all:
            f = c(f)
        return f

    def _apply_functor(self, R):
        """
        Apply the functor to an object of ``self``'s domain.

        TESTS::

            sage: from sage.categories.pushout import CompositeConstructionFunctor
            sage: F = CompositeConstructionFunctor(QQ.construction()[0],ZZ['x'].construction()[0],QQ.construction()[0],ZZ['y'].construction()[0])
            sage: R.<a,b> = QQ[]
            sage: F(R)       # indirect doctest
            Univariate Polynomial Ring in y over Fraction Field of Univariate Polynomial Ring in x over Fraction Field of Multivariate Polynomial Ring in a, b over Rational Field

        """
        for c in self.all:
            R = c(R)
        return R

    def __eq__(self, other):
        """
        TESTS::

            sage: from sage.categories.pushout import CompositeConstructionFunctor
            sage: F = CompositeConstructionFunctor(QQ.construction()[0],ZZ['x'].construction()[0],QQ.construction()[0],ZZ['y'].construction()[0])
            sage: F == loads(dumps(F)) # indirect doctest
            True
        """
        if isinstance(other, CompositeConstructionFunctor):
            return self.all == other.all
        else:
            return type(self) == type(other)

    def __ne__(self, other):
        """
        Check whether ``self`` is not equal to ``other``.

        EXAMPLES::

            sage: from sage.categories.pushout import CompositeConstructionFunctor
            sage: F = CompositeConstructionFunctor(QQ.construction()[0],ZZ['x'].construction()[0],QQ.construction()[0],ZZ['y'].construction()[0])
            sage: F != loads(dumps(F)) # indirect doctest
            False
        """
        return not (self == other)

    __hash__ = ConstructionFunctor.__hash__

    def __mul__(self, other):
        """
        Compose construction functors to a composit construction functor, unless one of them is the identity.

        .. NOTE::

            The product is in functorial notation, i.e., when applying the product to an object
            then the second factor is applied first.

        EXAMPLES::

            sage: from sage.categories.pushout import CompositeConstructionFunctor
            sage: F1 = CompositeConstructionFunctor(QQ.construction()[0],ZZ['x'].construction()[0])
            sage: F2 = CompositeConstructionFunctor(QQ.construction()[0],ZZ['y'].construction()[0])
            sage: F1*F2
            Poly[x](FractionField(Poly[y](FractionField(...))))

        """
        if isinstance(self, CompositeConstructionFunctor):
            all = [other] + self.all
        elif isinstance(other, IdentityConstructionFunctor):
            return self
        else:
            all = other.all + [self]
        return CompositeConstructionFunctor(*all)

    def _repr_(self):
        """
        TESTS::

            sage: from sage.categories.pushout import CompositeConstructionFunctor
            sage: F = CompositeConstructionFunctor(QQ.construction()[0],ZZ['x'].construction()[0],QQ.construction()[0],ZZ['y'].construction()[0])
            sage: F     # indirect doctest
            Poly[y](FractionField(Poly[x](FractionField(...))))

        """
        s = "..."
        for c in self.all:
            s = "%s(%s)" % (c, s)
        return s

    def expand(self):
        """
        Return expansion of a CompositeConstructionFunctor.

        .. NOTE::

            The product over the list of components, as returned by
            the ``expand()`` method, is equal to ``self``.

        EXAMPLES::

            sage: from sage.categories.pushout import CompositeConstructionFunctor
            sage: F = CompositeConstructionFunctor(QQ.construction()[0],ZZ['x'].construction()[0],QQ.construction()[0],ZZ['y'].construction()[0])
            sage: F
            Poly[y](FractionField(Poly[x](FractionField(...))))
            sage: prod(F.expand()) == F
            True

        """
        return list(reversed(self.all))


class IdentityConstructionFunctor(ConstructionFunctor):
    """
    A construction functor that is the identity functor.

    TESTS::

        sage: from sage.categories.pushout import IdentityConstructionFunctor
        sage: I = IdentityConstructionFunctor()
        sage: I(RR) is RR
        True
        sage: I == loads(dumps(I))
        True

    """
    rank = -100

    def __init__(self):
        """
        TESTS::

            sage: from sage.categories.pushout import IdentityConstructionFunctor
            sage: I = IdentityConstructionFunctor()
            sage: IdentityFunctor(Sets()) == I
            True
            sage: I(RR) is RR
            True

        """
        from sage.categories.sets_cat import Sets
        ConstructionFunctor.__init__(self, Sets(), Sets())

    def _apply_functor(self, x):
        """
        Return the argument unaltered.

        TESTS::

            sage: from sage.categories.pushout import IdentityConstructionFunctor
            sage: I = IdentityConstructionFunctor()
            sage: I(RR) is RR      # indirect doctest
            True
        """
        return x

    def _apply_functor_to_morphism(self, f):
        """
        Return the argument unaltered.

        TESTS::

            sage: from sage.categories.pushout import IdentityConstructionFunctor
            sage: I = IdentityConstructionFunctor()
            sage: f = ZZ['t'].hom(['x'],QQ['x'])
            sage: I(f) is f      # indirect doctest
            True
        """
        return f

    def __eq__(self, other):
        """
        TESTS::

            sage: from sage.categories.pushout import IdentityConstructionFunctor
            sage: I = IdentityConstructionFunctor()
            sage: I == IdentityFunctor(Sets())     # indirect doctest
            True
            sage: I == QQ.construction()[0]
            False
        """
        c = (type(self) == type(other))
        if not c:
            if isinstance(other, IdentityFunctor_generic):
                return True
        return c

    def __ne__(self, other):
        """
        Check whether ``self`` is not equal to ``other``.

        EXAMPLES::

            sage: from sage.categories.pushout import IdentityConstructionFunctor
            sage: I = IdentityConstructionFunctor()
            sage: I != IdentityFunctor(Sets())     # indirect doctest
            False
            sage: I != QQ.construction()[0]
            True
        """
        return not (self == other)

    __hash__ = ConstructionFunctor.__hash__

    def __mul__(self, other):
        """
        Compose construction functors to a composit construction functor, unless one of them is the identity.

        .. NOTE::

            The product is in functorial notation, i.e., when applying the
            product to an object then the second factor is applied first.

        TESTS::

            sage: from sage.categories.pushout import IdentityConstructionFunctor
            sage: I = IdentityConstructionFunctor()
            sage: F = QQ.construction()[0]
            sage: P = ZZ['t'].construction()[0]
            sage: I*F is F     # indirect doctest
            True
            sage: F*I is F
            True
            sage: I*P is P
            True
            sage: P*I is P
            True

        """
        if isinstance(self, IdentityConstructionFunctor):
            return other
        else:
            return self


class MultivariateConstructionFunctor(ConstructionFunctor):
    """
    An abstract base class for functors that take
    multiple inputs (e.g. Cartesian products).

    TESTS::

        sage: from sage.categories.pushout import pushout
        sage: A = cartesian_product((QQ['z'], QQ))
        sage: B = cartesian_product((ZZ['t']['z'], QQ))
        sage: pushout(A, B)
        The Cartesian product of (Univariate Polynomial Ring in z over
        Univariate Polynomial Ring in t over Rational Field,
        Rational Field)
        sage: A.construction()
        (The cartesian_product functorial construction,
         (Univariate Polynomial Ring in z over Rational Field, Rational Field))
        sage: pushout(A, B)
        The Cartesian product of (Univariate Polynomial Ring in z over Univariate Polynomial Ring in t over Rational Field, Rational Field)
    """
    def common_base(self, other_functor, self_bases, other_bases):
        r"""
        This function is called by :func:`pushout` when no common parent
        is found in the construction tower.

        INPUT:

        - ``other_functor`` -- a construction functor.

        - ``self_bases`` -- the arguments passed to this functor.

        - ``other_bases`` -- the arguments passed to the functor
          ``other_functor``.

        OUTPUT:

        A parent.

        If no common base is found a :class:`sage.structure.coerce_exceptions.CoercionException`
        is raised.

        .. NOTE::

            Overload this function in derived class, see
            e.g. :class:`MultivariateConstructionFunctor`.

        TESTS::

            sage: from sage.categories.pushout import pushout
            sage: pushout(cartesian_product([ZZ]), QQ)  # indirect doctest
            Traceback (most recent call last):
            ...
            CoercionException: No common base ("join") found for
            The cartesian_product functorial construction(Integer Ring) and FractionField(Integer Ring):
            (Multivariate) functors are incompatible.
            sage: pushout(cartesian_product([ZZ]), cartesian_product([ZZ, QQ]))  # indirect doctest
            Traceback (most recent call last):
            ...
            CoercionException: No common base ("join") found ...
        """
        if self != other_functor:
            self._raise_common_base_exception_(
                other_functor, self_bases, other_bases,
                '(Multivariate) functors are incompatible')
        if len(self_bases) != len(other_bases):
            self._raise_common_base_exception_(
                other_functor, self_bases, other_bases,
                'Functors need the same number of arguments')
        from sage.structure.element import coercion_model
        Z_bases = tuple(coercion_model.common_parent(S, O)
                        for S, O in zip(self_bases, other_bases))
        return self(Z_bases)


class PolynomialFunctor(ConstructionFunctor):
    """
    Construction functor for univariate polynomial rings.

    EXAMPLES::

        sage: P = ZZ['t'].construction()[0]
        sage: P(GF(3))                                                          # optional - sage.libs.pari
        Univariate Polynomial Ring in t over Finite Field of size 3
        sage: P == loads(dumps(P))                                              # optional - sage.libs.pari
        True
        sage: R.<x,y> = GF(5)[]                                                 # optional - sage.libs.pari
        sage: f = R.hom([x + 2*y, 3*x - y], R)                                  # optional - sage.libs.pari
        sage: P(f)((x+y) * P(R).0)                                              # optional - sage.libs.pari
        (-x + y)*t

    By :trac:`9944`, the construction functor distinguishes sparse and
    dense polynomial rings. Before, the following example failed::

        sage: R.<x> = PolynomialRing(GF(5), sparse=True)                        # optional - sage.libs.pari
        sage: F, B = R.construction()                                           # optional - sage.libs.pari
        sage: F(B) is R                                                         # optional - sage.libs.pari
        True
        sage: S.<x> = PolynomialRing(ZZ)
        sage: R.has_coerce_map_from(S)                                          # optional - sage.libs.pari
        False
        sage: S.has_coerce_map_from(R)                                          # optional - sage.libs.pari
        False
        sage: S.0 + R.0                                                         # optional - sage.libs.pari
        2*x
        sage: (S.0 + R.0).parent()                                              # optional - sage.libs.pari
        Univariate Polynomial Ring in x over Finite Field of size 5
        sage: (S.0 + R.0).parent().is_sparse()                                  # optional - sage.libs.pari
        False

    """
    rank = 9

    def __init__(self, var, multi_variate=False, sparse=False, implementation=None):
        """
        TESTS::

            sage: from sage.categories.pushout import PolynomialFunctor
            sage: P = PolynomialFunctor('x')
            sage: P(GF(3))                                                      # optional - sage.libs.pari
            Univariate Polynomial Ring in x over Finite Field of size 3

        There is an optional parameter ``multi_variate``, but
        apparently it is not used::

            sage: Q = PolynomialFunctor('x',multi_variate=True)
            sage: Q(ZZ)
            Univariate Polynomial Ring in x over Integer Ring
            sage: Q == P
            True

        """
        from .rings import Rings
        Functor.__init__(self, Rings(), Rings())
        self.var = var
        self.multi_variate = multi_variate
        self.sparse = sparse
        self.implementation = implementation

    def _apply_functor(self, R):
        """
        Apply the functor to an object of ``self``'s domain.

        TESTS::

            sage: P = ZZ['x'].construction()[0]
            sage: P(GF(3))      # indirect doctest                              # optional - sage.libs.pari
            Univariate Polynomial Ring in x over Finite Field of size 3

        """
        from sage.rings.polynomial.polynomial_ring_constructor import PolynomialRing
        kwds = {}
        if self.implementation:
            kwds['implementation'] = self.implementation
        return PolynomialRing(R, self.var, sparse=self.sparse, **kwds)

    def _apply_functor_to_morphism(self, f):
        """
        Apply the functor ``self`` to the morphism `f`.

        TESTS::

            sage: P = ZZ['x'].construction()[0]
            sage: P(ZZ.hom(GF(3)))  # indirect doctest                          # optional - sage.libs.pari
            Ring morphism:
              From: Univariate Polynomial Ring in x over Integer Ring
              To:   Univariate Polynomial Ring in x over Finite Field of size 3
              Defn: Induced from base ring by
                    Natural morphism:
                      From: Integer Ring
                      To:   Finite Field of size 3
        """
        from sage.rings.polynomial.polynomial_ring_homomorphism import PolynomialRingHomomorphism_from_base
        R = self._apply_functor(f.domain())
        S = self._apply_functor(f.codomain())
        return PolynomialRingHomomorphism_from_base(R.Hom(S), f)

    def __eq__(self, other):
        """
        TESTS::

            sage: from sage.categories.pushout import MultiPolynomialFunctor
            sage: Q = MultiPolynomialFunctor(('x',),'lex')
            sage: P = ZZ['x'].construction()[0]
            sage: P
            Poly[x]
            sage: Q
            MPoly[x]
            sage: P == Q
            True
            sage: P == loads(dumps(P))
            True
            sage: P == QQ.construction()[0]
            False
        """
        if isinstance(other, PolynomialFunctor):
            return self.var == other.var
        elif isinstance(other, MultiPolynomialFunctor):
            return (other == self)
        else:
            return False

    def __ne__(self, other):
        """
        Check whether ``self`` is not equal to ``other``.

        EXAMPLES::

            sage: from sage.categories.pushout import MultiPolynomialFunctor
            sage: Q = MultiPolynomialFunctor(('x',),'lex')
            sage: P = ZZ['x'].construction()[0]
            sage: P != Q
            False
            sage: P != loads(dumps(P))
            False
            sage: P != QQ.construction()[0]
            True
        """
        return not (self == other)

    __hash__ = ConstructionFunctor.__hash__

    def merge(self, other):
        """
        Merge ``self`` with another construction functor, or return ``None``.

        .. NOTE::

            Internally, the merging is delegated to the merging of
            multipolynomial construction functors. But in effect,
            this does the same as the default implementation, that
            returns ``None`` unless the to-be-merged functors coincide.

        EXAMPLES::

            sage: P = ZZ['x'].construction()[0]
            sage: Q = ZZ['y','x'].construction()[0]
            sage: P.merge(Q)
            sage: P.merge(P) is P
            True

        """
        if isinstance(other, MultiPolynomialFunctor):
            return other.merge(self)
        elif self == other:
            # i.e., they only differ in sparsity
            if not self.sparse:
                return self
            return other
        else:
            return None

    def _repr_(self):
        """
        TESTS::

            sage: P = ZZ['x'].construction()[0]
            sage: P       # indirect doctest
            Poly[x]

        """
        return "Poly[%s]" % self.var


class MultiPolynomialFunctor(ConstructionFunctor):
    """
    A constructor for multivariate polynomial rings.

    EXAMPLES::

        sage: P.<x,y> = ZZ[]
        sage: F = P.construction()[0]; F
        MPoly[x,y]
        sage: A.<a,b> = GF(5)[]                                                 # optional - sage.libs.pari
        sage: F(A)                                                              # optional - sage.libs.pari
        Multivariate Polynomial Ring in x, y
         over Multivariate Polynomial Ring in a, b over Finite Field of size 5
        sage: f = A.hom([a+b, a-b], A)                                          # optional - sage.libs.pari
        sage: F(f)                                                              # optional - sage.libs.pari
        Ring endomorphism of Multivariate Polynomial Ring in x, y
         over Multivariate Polynomial Ring in a, b over Finite Field of size 5
          Defn: Induced from base ring by
                Ring endomorphism of Multivariate Polynomial Ring in a, b over Finite Field of size 5
                  Defn: a |--> a + b
                        b |--> a - b
        sage: F(f)(F(A)(x)*a)                                                   # optional - sage.libs.pari
        (a + b)*x

    """

    rank = 9

    def __init__(self, vars, term_order):
        """
        EXAMPLES::

            sage: F = sage.categories.pushout.MultiPolynomialFunctor(['x','y'], None)
            sage: F
            MPoly[x,y]
            sage: F(ZZ)
            Multivariate Polynomial Ring in x, y over Integer Ring
            sage: F(CC)
            Multivariate Polynomial Ring in x, y over Complex Field with 53 bits of precision
        """
        Functor.__init__(self, Rings(), Rings())
        self.vars = vars
        self.term_order = term_order

    def _apply_functor(self, R):
        """
        Apply the functor to an object of ``self``'s domain.

        EXAMPLES::

            sage: R.<x,y,z> = QQ[]
            sage: F = R.construction()[0]; F
            MPoly[x,y,z]
            sage: type(F)
            <class 'sage.categories.pushout.MultiPolynomialFunctor'>
            sage: F(ZZ)          # indirect doctest
            Multivariate Polynomial Ring in x, y, z over Integer Ring
            sage: F(RR)          # indirect doctest
            Multivariate Polynomial Ring in x, y, z over Real Field with 53 bits of precision
        """
        from sage.rings.polynomial.polynomial_ring_constructor import PolynomialRing
        return PolynomialRing(R, self.vars)

    def __eq__(self, other):
        """
        EXAMPLES::

            sage: F = ZZ['x,y,z'].construction()[0]
            sage: G = QQ['x,y,z'].construction()[0]
            sage: F == G
            True
            sage: G == loads(dumps(G))
            True
            sage: G = ZZ['x,y'].construction()[0]
            sage: F == G
            False
        """
        if isinstance(other, MultiPolynomialFunctor):
            return (self.vars == other.vars and
                    self.term_order == other.term_order)
        elif isinstance(other, PolynomialFunctor):
            return self.vars == (other.var,)
        else:
            return False

    def __ne__(self, other):
        """
        Check whether ``self`` is not equal to ``other``.

        EXAMPLES::

            sage: F = ZZ['x,y,z'].construction()[0]
            sage: G = QQ['x,y,z'].construction()[0]
            sage: F != G
            False
            sage: G != loads(dumps(G))
            False
            sage: G = ZZ['x,y'].construction()[0]
            sage: F != G
            True
        """
        return not (self == other)

    __hash__ = ConstructionFunctor.__hash__

    def __mul__(self, other):
        """
        If two MPoly functors are given in a row, form a single MPoly functor
        with all of the variables.

        EXAMPLES::

            sage: F = sage.categories.pushout.MultiPolynomialFunctor(['x','y'], None)
            sage: G = sage.categories.pushout.MultiPolynomialFunctor(['t'], None)
            sage: G*F
            MPoly[x,y,t]
        """
        if isinstance(other, IdentityConstructionFunctor):
            return self
        if isinstance(other, MultiPolynomialFunctor):
            if self.term_order != other.term_order:
                raise CoercionException("Incompatible term orders (%s,%s)." % (self.term_order, other.term_order))
            if set(self.vars).intersection(other.vars):
                raise CoercionException("Overlapping variables (%s,%s)" % (self.vars, other.vars))
            return MultiPolynomialFunctor(other.vars + self.vars, self.term_order)
        elif (isinstance(other, CompositeConstructionFunctor)
              and isinstance(other.all[-1], MultiPolynomialFunctor)):
            return CompositeConstructionFunctor(other.all[:-1], self * other.all[-1])
        else:
            return CompositeConstructionFunctor(other, self)

    def merge(self, other):
        """
        Merge ``self`` with another construction functor, or return ``None``.

        EXAMPLES::

            sage: F = sage.categories.pushout.MultiPolynomialFunctor(['x','y'], None)
            sage: G = sage.categories.pushout.MultiPolynomialFunctor(['t'], None)
            sage: F.merge(G) is None
            True
            sage: F.merge(F)
            MPoly[x,y]
        """
        if self == other:
            return self
        else:
            return None

    def expand(self):
        """
        Decompose ``self`` into a list of construction functors.

        EXAMPLES::

            sage: F = QQ['x,y,z,t'].construction()[0]; F
            MPoly[x,y,z,t]
            sage: F.expand()
            [MPoly[t], MPoly[z], MPoly[y], MPoly[x]]

        Now an actual use case::

            sage: R.<x,y,z> = ZZ[]
            sage: S.<z,t> = QQ[]
            sage: x+t
            x + t
            sage: parent(x+t)
            Multivariate Polynomial Ring in x, y, z, t over Rational Field
            sage: T.<y,s> = QQ[]
            sage: x + s
            Traceback (most recent call last):
            ...
            TypeError: unsupported operand parent(s) for +: 'Multivariate Polynomial Ring in x, y, z over Integer Ring' and 'Multivariate Polynomial Ring in y, s over Rational Field'
            sage: R = PolynomialRing(ZZ, 'x', 500)
            sage: S = PolynomialRing(GF(5), 'x', 200)                           # optional - sage.libs.pari
            sage: R.gen(0) + S.gen(0)                                           # optional - sage.libs.pari
            2*x0
        """
        if len(self.vars) <= 1:
            return [self]
        else:
            return [MultiPolynomialFunctor((x,), self.term_order) for x in reversed(self.vars)]

    def _repr_(self):
        """
        TESTS::

            sage: QQ['x,y,z,t'].construction()[0]
            MPoly[x,y,z,t]
        """
        return "MPoly[%s]" % ','.join(self.vars)


class InfinitePolynomialFunctor(ConstructionFunctor):
    r"""
    A Construction Functor for Infinite Polynomial Rings (see :mod:`~sage.rings.polynomial.infinite_polynomial_ring`).

    AUTHOR:

    -- Simon King

    This construction functor is used to provide uniqueness of infinite polynomial rings as parent structures.
    As usual, the construction functor allows for constructing pushouts.

    Another purpose is to avoid name conflicts of variables of the to-be-constructed infinite polynomial ring with
    variables of the base ring, and moreover to keep the internal structure of an Infinite Polynomial Ring as simple
    as possible: If variables `v_1,...,v_n` of the given base ring generate an *ordered* sub-monoid of the monomials
    of the ambient Infinite Polynomial Ring, then they are removed from the base ring and merged with the generators
    of the ambient ring. However, if the orders don't match, an error is raised, since there was a name conflict
    without merging.

    EXAMPLES::

        sage: A.<a,b> = InfinitePolynomialRing(ZZ['t'])
        sage: A.construction()
        [InfPoly{[a,b], "lex", "dense"},
         Univariate Polynomial Ring in t over Integer Ring]
        sage: type(_[0])
        <class 'sage.categories.pushout.InfinitePolynomialFunctor'>
        sage: B.<x,y,a_3,a_1> = PolynomialRing(QQ, order='lex')
        sage: B.construction()
        (MPoly[x,y,a_3,a_1], Rational Field)
        sage: A.construction()[0]*B.construction()[0]
        InfPoly{[a,b], "lex", "dense"}(MPoly[x,y](...))

    Apparently the variables `a_1,a_3` of the polynomial ring are merged with the variables
    `a_0, a_1, a_2, ...` of the infinite polynomial ring; indeed, they form an ordered sub-structure.
    However, if the polynomial ring was given a different ordering, merging would not be allowed,
    resulting in a name conflict::

        sage: A.construction()[0]*PolynomialRing(QQ,names=['x','y','a_3','a_1']).construction()[0]
        Traceback (most recent call last):
        ...
        CoercionException: Incompatible term orders lex, degrevlex

    In an infinite polynomial ring with generator `a_\ast`, the variable `a_3` will always be greater
    than the variable `a_1`. Hence, the orders are incompatible in the next example as well::

        sage: A.construction()[0]*PolynomialRing(QQ,names=['x','y','a_1','a_3'], order='lex').construction()[0]
        Traceback (most recent call last):
        ...
        CoercionException: Overlapping variables (('a', 'b'),['a_1', 'a_3']) are incompatible

    Another requirement is that after merging the order of the remaining variables must be unique.
    This is not the case in the following example, since it is not clear whether the variables `x,y`
    should be greater or smaller than the variables `b_\ast`::

        sage: A.construction()[0]*PolynomialRing(QQ,names=['a_3','a_1','x','y'], order='lex').construction()[0]
        Traceback (most recent call last):
        ...
        CoercionException: Overlapping variables (('a', 'b'),['a_3', 'a_1']) are incompatible

    Since the construction functors are actually used to construct infinite polynomial rings, the following
    result is no surprise::

        sage: C.<a,b> = InfinitePolynomialRing(B); C
        Infinite polynomial ring in a, b over Multivariate Polynomial Ring in x, y over Rational Field

    There is also an overlap in the next example::

        sage: X.<w,x,y> = InfinitePolynomialRing(ZZ)
        sage: Y.<x,y,z> = InfinitePolynomialRing(QQ)

    `X` and `Y` have an overlapping generators `x_\ast, y_\ast`. Since the default lexicographic order is
    used in both rings, it gives rise to isomorphic sub-monoids in both `X` and `Y`. They are merged in the
    pushout, which also yields a common parent for doing arithmetic::

        sage: P = sage.categories.pushout.pushout(Y,X); P
        Infinite polynomial ring in w, x, y, z over Rational Field
        sage: w[2]+z[3]
        w_2 + z_3
        sage: _.parent() is P
        True

    """

    # We do provide merging with polynomial rings. However, it seems that it is better
    # to have a greater rank, since we want to apply InfinitePolynomialFunctor *after*
    # [Multi]PolynomialFunctor, which have rank 9. But there is the MatrixFunctor, which
    # has rank 10. So, do fine tuning...
    rank = 9.5

    def __init__(self, gens, order, implementation):
        """
        TESTS::

            sage: F = sage.categories.pushout.InfinitePolynomialFunctor(['a','b','x'],'degrevlex','sparse'); F # indirect doctest
            InfPoly{[a,b,x], "degrevlex", "sparse"}
            sage: F == loads(dumps(F))
            True

        """
        if not gens:
            raise ValueError("Infinite Polynomial Rings have at least one generator")
        ConstructionFunctor.__init__(self, Rings(), Rings())
        self._gens = tuple(gens)
        self._order = order
        self._imple = implementation

    def _apply_functor_to_morphism(self, f):
        """
        Morphisms for infinite polynomial rings are not implemented yet.

        TESTS::

            sage: P.<x,y> = QQ[]
            sage: R.<alpha> = InfinitePolynomialRing(P)
            sage: f = P.hom([x+y,x-y],P)
            sage: R.construction()[0](f)     # indirect doctest
            Traceback (most recent call last):
            ...
            NotImplementedError: morphisms for infinite polynomial rings are not implemented yet
        """
        raise NotImplementedError("morphisms for infinite polynomial rings are not implemented yet")

    def _apply_functor(self, R):
        """
        Apply the functor to an object of ``self``'s domain.

        TESTS::

            sage: F = sage.categories.pushout.InfinitePolynomialFunctor(['a','b','x'],'degrevlex','sparse'); F
            InfPoly{[a,b,x], "degrevlex", "sparse"}
            sage: F(QQ['t']) # indirect doctest
            Infinite polynomial ring in a, b, x over Univariate Polynomial Ring in t over Rational Field

        """
        from sage.rings.polynomial.infinite_polynomial_ring import InfinitePolynomialRing
        return InfinitePolynomialRing(R, self._gens, order=self._order, implementation=self._imple)

    def _repr_(self):
        """
        TESTS::

            sage: F = sage.categories.pushout.InfinitePolynomialFunctor(['a','b','x'],'degrevlex','sparse'); F # indirect doctest
            InfPoly{[a,b,x], "degrevlex", "sparse"}

        """
        return 'InfPoly{[%s], "%s", "%s"}' % (','.join(self._gens), self._order, self._imple)

    def __eq__(self, other):
        """
        TESTS::

            sage: F = sage.categories.pushout.InfinitePolynomialFunctor(['a','b','x'],'degrevlex','sparse'); F # indirect doctest
            InfPoly{[a,b,x], "degrevlex", "sparse"}
            sage: F == loads(dumps(F)) # indirect doctest
            True
            sage: F == sage.categories.pushout.InfinitePolynomialFunctor(['a','b','x'],'deglex','sparse')
            False
        """
        if isinstance(other, InfinitePolynomialFunctor):
            return (self._gens == other._gens and
                    self._order == other._order and
                    self._imple == other._imple)
        return False

    def __ne__(self, other):
        """
        Check whether ``self`` is not equal to ``other``.

        EXAMPLES::

            sage: F = sage.categories.pushout.InfinitePolynomialFunctor(['a','b','x'],'degrevlex','sparse'); F # indirect doctest
            InfPoly{[a,b,x], "degrevlex", "sparse"}
            sage: F != loads(dumps(F)) # indirect doctest
            False
            sage: F != sage.categories.pushout.InfinitePolynomialFunctor(['a','b','x'],'deglex','sparse')
            True
        """
        return not (self == other)

    __hash__ = ConstructionFunctor.__hash__

    def __mul__(self, other):
        """
        Compose construction functors to a composite construction functor, unless one of them is the identity.

        .. NOTE::

            The product is in functorial notation, i.e., when applying the
            product to an object then the second factor is applied first.

        TESTS::

            sage: F1 = QQ['a','x_2','x_1','y_3','y_2'].construction()[0]; F1
            MPoly[a,x_2,x_1,y_3,y_2]
            sage: F2 = InfinitePolynomialRing(QQ, ['x','y'],order='degrevlex').construction()[0]; F2
            InfPoly{[x,y], "degrevlex", "dense"}
            sage: F3 = InfinitePolynomialRing(QQ, ['x','y'],order='degrevlex',implementation='sparse').construction()[0]; F3
            InfPoly{[x,y], "degrevlex", "sparse"}
            sage: F2*F1
            InfPoly{[x,y], "degrevlex", "dense"}(Poly[a](...))
            sage: F3*F1
            InfPoly{[x,y], "degrevlex", "sparse"}(Poly[a](...))
            sage: F4 = sage.categories.pushout.FractionField()
            sage: F2*F4
            InfPoly{[x,y], "degrevlex", "dense"}(FractionField(...))

        """
        if isinstance(other, IdentityConstructionFunctor):
            return self
        if isinstance(other, self.__class__): #
            INT = set(self._gens).intersection(other._gens)
            if INT:
                # if there is overlap of generators, it must only be at the ends, so that
                # the resulting order after the merging is unique
                if other._gens[-len(INT):] != self._gens[:len(INT)]:
                    raise CoercionException("Overlapping variables (%s,%s) are incompatible" % (self._gens, other._gens))
                OUTGENS = list(other._gens) + list(self._gens[len(INT):])
            else:
                OUTGENS = list(other._gens) + list(self._gens)
            # the orders must coincide
            if self._order != other._order:
                return CompositeConstructionFunctor(other, self)
            # the implementations must coincide
            if self._imple != other._imple:
                return CompositeConstructionFunctor(other, self)
            return InfinitePolynomialFunctor(OUTGENS, self._order, self._imple)

        # Polynomial Constructor
        # Idea: We merge into self, if the polynomial functor really provides a substructure,
        # even respecting the order. Note that, if the pushout is computed, only *one* variable
        # will occur in the polynomial constructor. Hence, any order is fine, which is exactly
        # what we need in order to have coercion maps for different orderings.
        if isinstance(other, (MultiPolynomialFunctor, PolynomialFunctor)):
            if isinstance(other, MultiPolynomialFunctor):
                othervars = other.vars
            else:
                othervars = [other.var]

            OverlappingVars = []
            # The variable names of the MultiPolynomialFunctor
            # that can be interpreted as variables in self

            RemainingVars = [x for x in othervars]
            IsOverlap = False
            BadOverlap = False
            for x in othervars:
                if x.count('_') == 1:
                    g, n = x.split('_')
                    if n.isdigit():
                        if g.isalnum(): # we can interprete x in any InfinitePolynomialRing
                            if g in self._gens: # we can interprete x in self, hence, we will not use it as a variable anymore.
                                RemainingVars.pop(RemainingVars.index(x))
                                IsOverlap = True # some variables of other can be interpreted in self.
                                if OverlappingVars:
                                    # Is OverlappingVars in the right order?
                                    g0, n0 = OverlappingVars[-1].split('_')
                                    i = self._gens.index(g)
                                    i0 = self._gens.index(g0)
                                    if i < i0:  # wrong order
                                        BadOverlap = True
                                    if i == i0 and int(n) > int(n0):  # wrong order
                                        BadOverlap = True
                                OverlappingVars.append(x)
                            else:
                                if IsOverlap: # The overlap must be on the right end of the variable list
                                    BadOverlap = True
                        else:
                            if IsOverlap: # The overlap must be on the right end of the variable list
                                BadOverlap = True
                    else:
                        if IsOverlap: # The overlap must be on the right end of the variable list
                            BadOverlap = True
                else:
                    if IsOverlap: # The overlap must be on the right end of the variable list
                        BadOverlap = True

            if BadOverlap: # the overlapping variables appear in the wrong order
                raise CoercionException("Overlapping variables (%s,%s) are incompatible" % (self._gens, OverlappingVars))
            if len(OverlappingVars) > 1: # multivariate, hence, the term order matters
                if other.term_order.name() != self._order:
                    raise CoercionException("Incompatible term orders %s, %s" % (self._order, other.term_order.name()))
            # ok, the overlap is fine, we will return something.
            if RemainingVars: # we can only partially merge other into self
                if len(RemainingVars) > 1:
                    return CompositeConstructionFunctor(MultiPolynomialFunctor(RemainingVars, term_order=other.term_order), self)
                return CompositeConstructionFunctor(PolynomialFunctor(RemainingVars[0]), self)
            return self
        return CompositeConstructionFunctor(other, self)

    def merge(self, other):
        """
        Merge two construction functors of infinite polynomial rings, regardless of monomial order and implementation.

        The purpose is to have a pushout (and thus, arithmetic) even in cases when the parents are isomorphic as
        rings, but not as ordered rings.

        EXAMPLES::

            sage: X.<x,y> = InfinitePolynomialRing(QQ,implementation='sparse')
            sage: Y.<x,y> = InfinitePolynomialRing(QQ,order='degrevlex')
            sage: X.construction()
            [InfPoly{[x,y], "lex", "sparse"}, Rational Field]
            sage: Y.construction()
            [InfPoly{[x,y], "degrevlex", "dense"}, Rational Field]
            sage: Y.construction()[0].merge(Y.construction()[0])
            InfPoly{[x,y], "degrevlex", "dense"}
            sage: y[3] + X(x[2])
            x_2 + y_3
            sage: _.parent().construction()
            [InfPoly{[x,y], "degrevlex", "dense"}, Rational Field]

        """
        # Merging is only done if the ranks of self and other are the same.
        # It may happen that other is a substructure of self up to the monomial order
        # and the implementation. And this is when we want to merge, in order to
        # provide multiplication for rings with different term orderings.
        if not isinstance(other, InfinitePolynomialFunctor):
            return None
        if set(other._gens).issubset(self._gens):
            return self
        return None
        try:
            OUT = self * other
            # The following happens if "other" has the same order type etc.
            if not isinstance(OUT, CompositeConstructionFunctor):
                return OUT
        except CoercionException:
            pass
        if isinstance(other, InfinitePolynomialFunctor):
            # We don't require that the orders coincide. This is a difference to self*other
            # We only merge if other's generators are an ordered subset of self's generators
            for g in other._gens:
                if g not in self._gens:
                    return None
            # The sequence of variables is part of the ordering. It must coincide in both rings
            Ind = [self._gens.index(g) for g in other._gens]
            if sorted(Ind) != Ind:
                return None
            # OK, other merges into self. Now, choose the default dense implementation,
            # unless both functors refer to the sparse implementation
            if self._imple != other._imple:
                return InfinitePolynomialFunctor(self._gens, self._order, 'dense')
            return self
        return None

    def expand(self):
        """
        Decompose the functor `F` into sub-functors, whose product returns `F`.

        EXAMPLES::

            sage: F = InfinitePolynomialRing(QQ, ['x','y'],order='degrevlex').construction()[0]; F
            InfPoly{[x,y], "degrevlex", "dense"}
            sage: F.expand()
            [InfPoly{[y], "degrevlex", "dense"}, InfPoly{[x], "degrevlex", "dense"}]
            sage: F = InfinitePolynomialRing(QQ, ['x','y','z'],order='degrevlex').construction()[0]; F
            InfPoly{[x,y,z], "degrevlex", "dense"}
            sage: F.expand()
            [InfPoly{[z], "degrevlex", "dense"},
             InfPoly{[y], "degrevlex", "dense"},
             InfPoly{[x], "degrevlex", "dense"}]
            sage: prod(F.expand())==F
            True

        """
        if len(self._gens) == 1:
            return [self]
        return [InfinitePolynomialFunctor((x,), self._order, self._imple)
                for x in reversed(self._gens)]


class MatrixFunctor(ConstructionFunctor):
    """
    A construction functor for matrices over rings.

    EXAMPLES::

        sage: MS = MatrixSpace(ZZ, 2, 3)                                                                            # optional - sage.modules
        sage: F = MS.construction()[0]; F                                                                           # optional - sage.modules
        MatrixFunctor
        sage: MS = MatrixSpace(ZZ, 2)                                                                               # optional - sage.modules
        sage: F = MS.construction()[0]; F                                                                           # optional - sage.modules
        MatrixFunctor
        sage: P.<x,y> = QQ[]                                                                                        # optional - sage.modules
        sage: R = F(P); R                                                                                           # optional - sage.modules
        Full MatrixSpace of 2 by 2 dense matrices over Multivariate Polynomial Ring in x, y over Rational Field
        sage: f = P.hom([x+y, x-y], P); F(f)                                                                        # optional - sage.modules
        Ring endomorphism
         of Full MatrixSpace of 2 by 2 dense matrices over Multivariate Polynomial Ring in x, y over Rational Field
          Defn: Induced from base ring by
                Ring endomorphism of Multivariate Polynomial Ring in x, y over Rational Field
                  Defn: x |--> x + y
                        y |--> x - y
        sage: M = R([x,y,x*y,x+y])                                                                                  # optional - sage.modules
        sage: F(f)(M)                                                                                               # optional - sage.modules
        [    x + y     x - y]
        [x^2 - y^2       2*x]

    """
    rank = 10

    def __init__(self, nrows, ncols, is_sparse=False):
        """
        TESTS::

            sage: from sage.categories.pushout import MatrixFunctor
            sage: F = MatrixFunctor(2, 3)                                                                           # optional - sage.modules
            sage: F == MatrixSpace(ZZ, 2, 3).construction()[0]                                                      # optional - sage.modules
            True
            sage: F.codomain()                                                                                      # optional - sage.modules
            Category of commutative additive groups
            sage: R = MatrixSpace(ZZ, 2, 2).construction()[0]                                                       # optional - sage.modules
            sage: R.codomain()                                                                                      # optional - sage.modules
            Category of rings
            sage: F(ZZ)                                                                                             # optional - sage.modules
            Full MatrixSpace of 2 by 3 dense matrices over Integer Ring
            sage: F(ZZ) in F.codomain()                                                                             # optional - sage.modules
            True
            sage: R(GF(2))                                                                                          # optional - sage.libs.pari sage.modules
            Full MatrixSpace of 2 by 2 dense matrices over Finite Field of size 2
            sage: R(GF(2)) in R.codomain()                                                                          # optional - sage.libs.pari sage.modules
            True
        """
        if nrows == ncols:
            Functor.__init__(self, Rings(), Rings()) # Algebras() takes a base ring
        else:
            # Functor.__init__(self, Rings(), MatrixAlgebras()) # takes a base ring
            Functor.__init__(self, Rings(), CommutativeAdditiveGroups()) # not a nice solution, but the best we can do.
        self.nrows = nrows
        self.ncols = ncols
        self.is_sparse = is_sparse

    def _apply_functor(self, R):
        """
        Apply the functor to an object of ``self``'s domain.

        TESTS:

        The following is a test against a bug discussed at :trac:`8800`::

            sage: F = MatrixSpace(ZZ, 2, 3).construction()[0]                                                       # optional - sage.modules
            sage: F(RR)         # indirect doctest                                                                  # optional - sage.modules
            Full MatrixSpace of 2 by 3 dense matrices over Real Field with 53 bits of precision
            sage: F(RR) in F.codomain()                                                                             # optional - sage.modules
            True

        """
        from sage.matrix.matrix_space import MatrixSpace
        return MatrixSpace(R, self.nrows, self.ncols, sparse=self.is_sparse)

    def __eq__(self, other):
        """
        TESTS::

            sage: F = MatrixSpace(ZZ, 2, 3).construction()[0]                                                       # optional - sage.modules
            sage: F == loads(dumps(F))                                                                              # optional - sage.modules
            True
            sage: F == MatrixSpace(ZZ, 2, 2).construction()[0]                                                      # optional - sage.modules
            False
        """
        if isinstance(other, MatrixFunctor):
            return (self.nrows == other.nrows and self.ncols == other.ncols)
        return False

    def __ne__(self, other):
        """
        Check whether ``self`` is not equal to ``other``.

        EXAMPLES::

            sage: F = MatrixSpace(ZZ, 2, 3).construction()[0]                                                       # optional - sage.modules
            sage: F != loads(dumps(F))                                                                              # optional - sage.modules
            False
            sage: F != MatrixSpace(ZZ, 2, 2).construction()[0]                                                      # optional - sage.modules
            True
        """
        return not (self == other)

    __hash__ = ConstructionFunctor.__hash__

    def merge(self, other):
        """
        Merging is only happening if both functors are matrix functors of the same dimension.

        The result is sparse if and only if both given functors are sparse.

        EXAMPLES::

            sage: F1 = MatrixSpace(ZZ, 2, 2).construction()[0]                                                      # optional - sage.modules
            sage: F2 = MatrixSpace(ZZ, 2, 3).construction()[0]                                                      # optional - sage.modules
            sage: F3 = MatrixSpace(ZZ, 2, 2, sparse=True).construction()[0]                                         # optional - sage.modules
            sage: F1.merge(F2)                                                                                      # optional - sage.modules
            sage: F1.merge(F3)                                                                                      # optional - sage.modules
            MatrixFunctor
            sage: F13 = F1.merge(F3)                                                                                # optional - sage.modules
            sage: F13.is_sparse                                                                                     # optional - sage.modules
            False
            sage: F1.is_sparse                                                                                      # optional - sage.modules
            False
            sage: F3.is_sparse                                                                                      # optional - sage.modules
            True
            sage: F3.merge(F3).is_sparse                                                                            # optional - sage.modules
            True

        """
        if self != other:
            return None
        else:
            return MatrixFunctor(self.nrows, self.ncols, self.is_sparse and other.is_sparse)


class LaurentPolynomialFunctor(ConstructionFunctor):
    """
    Construction functor for Laurent polynomial rings.

    EXAMPLES::

        sage: L.<t> = LaurentPolynomialRing(ZZ)
        sage: F = L.construction()[0]
        sage: F
        LaurentPolynomialFunctor
        sage: F(QQ)
        Univariate Laurent Polynomial Ring in t over Rational Field
        sage: K.<x> = LaurentPolynomialRing(ZZ)
        sage: F(K)
        Univariate Laurent Polynomial Ring in t over Univariate Laurent Polynomial Ring in x over Integer Ring
        sage: P.<x,y> = ZZ[]
        sage: f = P.hom([x+2*y,3*x-y],P)
        sage: F(f)
        Ring endomorphism of Univariate Laurent Polynomial Ring in t over Multivariate Polynomial Ring in x, y over Integer Ring
          Defn: Induced from base ring by
                Ring endomorphism of Multivariate Polynomial Ring in x, y over Integer Ring
                  Defn: x |--> x + 2*y
                        y |--> 3*x - y
        sage: F(f)(x*F(P).gen()^-2+y*F(P).gen()^3)
        (x + 2*y)*t^-2 + (3*x - y)*t^3

    """
    rank = 9

    def __init__(self, var, multi_variate=False):
        """
        INPUT:

        - ``var``, a string or a list of strings
        - ``multi_variate``, optional bool, default ``False`` if ``var`` is a string
          and ``True`` otherwise: If ``True``, application to a Laurent polynomial
          ring yields a multivariate Laurent polynomial ring.

        TESTS::

            sage: from sage.categories.pushout import LaurentPolynomialFunctor
            sage: F1 = LaurentPolynomialFunctor('t')
            sage: F2 = LaurentPolynomialFunctor('s', multi_variate=True)
            sage: F3 = LaurentPolynomialFunctor(['s','t'])
            sage: F1(F2(QQ))
            Univariate Laurent Polynomial Ring in t over Univariate Laurent Polynomial Ring in s over Rational Field
            sage: F2(F1(QQ))
            Multivariate Laurent Polynomial Ring in t, s over Rational Field
            sage: F3(QQ)
            Multivariate Laurent Polynomial Ring in s, t over Rational Field

        """
        Functor.__init__(self, Rings(), Rings())
        if not isinstance(var, (str, tuple, list)):
            raise TypeError("variable name or list of variable names expected")
        self.var = var
        self.multi_variate = multi_variate or not isinstance(var, str)

    def _apply_functor(self, R):
        """
        Apply the functor to an object of ``self``'s domain.

        TESTS::

            sage: from sage.categories.pushout import LaurentPolynomialFunctor
            sage: F1 = LaurentPolynomialFunctor('t')
            sage: F2 = LaurentPolynomialFunctor('s', multi_variate=True)
            sage: F3 = LaurentPolynomialFunctor(['s','t'])
            sage: F1(F2(QQ))          # indirect doctest
            Univariate Laurent Polynomial Ring in t over Univariate Laurent Polynomial Ring in s over Rational Field
            sage: F2(F1(QQ))
            Multivariate Laurent Polynomial Ring in t, s over Rational Field
            sage: F3(QQ)
            Multivariate Laurent Polynomial Ring in s, t over Rational Field

        """
        from sage.rings.polynomial.laurent_polynomial_ring import LaurentPolynomialRing, is_LaurentPolynomialRing
        if self.multi_variate and is_LaurentPolynomialRing(R):
            return LaurentPolynomialRing(R.base_ring(), (list(R.variable_names()) + [self.var]))
        else:
            return LaurentPolynomialRing(R, self.var)

    def __eq__(self, other):
        """
        TESTS::

            sage: from sage.categories.pushout import LaurentPolynomialFunctor
            sage: F1 = LaurentPolynomialFunctor('t')
            sage: F2 = LaurentPolynomialFunctor('t', multi_variate=True)
            sage: F3 = LaurentPolynomialFunctor(['s','t'])
            sage: F1 == F2
            True
            sage: F1 == loads(dumps(F1))
            True
            sage: F1 == F3
            False
            sage: F1 == QQ.construction()[0]
            False
        """
        if isinstance(other, LaurentPolynomialFunctor):
            return self.var == other.var
        return False

    def __ne__(self, other):
        """
        Check whether ``self`` is not equal to ``other``.

        EXAMPLES::

            sage: from sage.categories.pushout import LaurentPolynomialFunctor
            sage: F1 = LaurentPolynomialFunctor('t')
            sage: F2 = LaurentPolynomialFunctor('t', multi_variate=True)
            sage: F3 = LaurentPolynomialFunctor(['s','t'])
            sage: F1 != F2
            False
            sage: F1 != loads(dumps(F1))
            False
            sage: F1 != F3
            True
            sage: F1 != QQ.construction()[0]
            True
        """
        return not (self == other)

    __hash__ = ConstructionFunctor.__hash__

    def merge(self, other):
        """
        Two Laurent polynomial construction functors merge if the variable names coincide.

        The result is multivariate if one of the arguments is multivariate.

        EXAMPLES::

            sage: from sage.categories.pushout import LaurentPolynomialFunctor
            sage: F1 = LaurentPolynomialFunctor('t')
            sage: F2 = LaurentPolynomialFunctor('t', multi_variate=True)
            sage: F1.merge(F2)
            LaurentPolynomialFunctor
            sage: F1.merge(F2)(LaurentPolynomialRing(GF(2), 'a'))                                                       # optional - sage.libs.pari
            Multivariate Laurent Polynomial Ring in a, t over Finite Field of size 2
            sage: F1.merge(F1)(LaurentPolynomialRing(GF(2), 'a'))                                                       # optional - sage.libs.pari
            Univariate Laurent Polynomial Ring in t over
             Univariate Laurent Polynomial Ring in a over Finite Field of size 2

        """
        if self == other or isinstance(other, PolynomialFunctor) and self.var == other.var:
            return LaurentPolynomialFunctor(self.var, (self.multi_variate or other.multi_variate))
        else:
            return None


class VectorFunctor(ConstructionFunctor):
    """
    A construction functor for free modules over commutative rings.

    EXAMPLES::

        sage: F = (ZZ^3).construction()[0]                                                                              # optional - sage.modules
        sage: F                                                                                                         # optional - sage.modules
        VectorFunctor
        sage: F(GF(2)['t'])                                                                                             # optional - sage.modules
        Ambient free module of rank 3
         over the principal ideal domain Univariate Polynomial Ring in t over Finite Field of size 2 (using GF2X)
    """
    rank = 10 # ranking of functor, not rank of module.
    # This coincides with the rank of the matrix construction functor, but this is OK since they cannot both be applied in any order

    def __init__(self, n=None, is_sparse=False, inner_product_matrix=None, *,
                 with_basis='standard', basis_keys=None, name_mapping=None, latex_name_mapping=None):
        """
        INPUT:

        - ``n``, the rank of the to-be-created modules (non-negative integer)
        - ``is_sparse`` (optional bool, default ``False``), create sparse implementation of modules
        - ``inner_product_matrix``: ``n`` by ``n`` matrix, used to compute inner products in the
          to-be-created modules
        - ``name_mapping``, ``latex_name_mapping``: Dictionaries from base rings to names
        - other keywords: see :func:`~sage.modules.free_module.FreeModule`

        TESTS::

            sage: from sage.categories.pushout import VectorFunctor
            sage: F1 = VectorFunctor(3, inner_product_matrix=Matrix(3, 3, range(9)))                                    # optional - sage.modules
            sage: F1.domain()                                                                                           # optional - sage.modules
            Category of commutative rings
            sage: F1.codomain()                                                                                         # optional - sage.modules
            Category of commutative additive groups
            sage: M1 = F1(ZZ)                                                                                           # optional - sage.modules
            sage: M1.is_sparse()                                                                                        # optional - sage.modules
            False
            sage: v = M1([3, 2, 1])                                                                                     # optional - sage.modules
            sage: v * Matrix(3, 3, range(9)) * v.column()                                                               # optional - sage.modules
            (96)
            sage: v.inner_product(v)                                                                                    # optional - sage.modules
            96
            sage: F2 = VectorFunctor(3, is_sparse=True)
            sage: M2 = F2(QQ); M2; M2.is_sparse()                                                                       # optional - sage.modules
            Sparse vector space of dimension 3 over Rational Field
            True

        """
#        Functor.__init__(self, Rings(), FreeModules()) # FreeModules() takes a base ring
#        Functor.__init__(self, Objects(), Objects())   # Object() makes no sense, since FreeModule raises an error, e.g., on Set(['a',1]).
        # FreeModule requires a commutative ring. Thus, we have
        Functor.__init__(self, CommutativeRings(), CommutativeAdditiveGroups())
        self.n = n
        self.is_sparse = is_sparse
        self.inner_product_matrix = inner_product_matrix
        self.with_basis = with_basis
        self.basis_keys = basis_keys
        if name_mapping is None:
            name_mapping = {}
        self.name_mapping = name_mapping
        if latex_name_mapping is None:
            latex_name_mapping = {}
        self.latex_name_mapping = latex_name_mapping

    def _apply_functor(self, R):
        r"""
        Apply the functor to an object of ``self``'s domain.

        TESTS::

            sage: from sage.categories.pushout import VectorFunctor, pushout
            sage: F1 = VectorFunctor(3, inner_product_matrix=Matrix(3, 3, range(9)))                                    # optional - sage.modules
            sage: M1 = F1(ZZ)   # indirect doctest                                                                      # optional - sage.modules
            sage: M1.is_sparse()                                                                                        # optional - sage.modules
            False
            sage: v = M1([3, 2, 1])                                                                                     # optional - sage.modules
            sage: v * Matrix(3, 3, range(9)) * v.column()                                                               # optional - sage.modules
            (96)
            sage: v.inner_product(v)                                                                                    # optional - sage.modules
            96
            sage: F2 = VectorFunctor(3, is_sparse=True)                                                                 # optional - sage.modules
            sage: M2 = F2(QQ); M2; M2.is_sparse()                                                                       # optional - sage.modules
            Sparse vector space of dimension 3 over Rational Field
            True
            sage: v = M2([3, 2, 1])                                                                                     # optional - sage.modules
            sage: v.inner_product(v)                                                                                    # optional - sage.modules
            14

            sage: M = FreeModule(ZZ, 4, with_basis=None, name='M')                                                      # optional - sage.modules
            sage: latex(M)                                                                                              # optional - sage.modules
            M
            sage: M_QQ = pushout(M, QQ)                                                                                 # optional - sage.modules
            sage: latex(M_QQ)                                                                                           # optional - sage.modules
            M \otimes \Bold{Q}

        """
        from sage.modules.free_module import FreeModule
        name = self.name_mapping.get(R, None)
        latex_name = self.latex_name_mapping.get(R, None)
        if name is None:
            for base_ring, name in self.name_mapping.items():
                name = f'{name}_base_ext'
                break
        if latex_name is None:
            from sage.misc.latex import latex
            for base_ring, latex_name in self.latex_name_mapping.items():
                latex_name = fr'{latex_name} \otimes {latex(R)}'
                break
        if name is None and latex_name is None:
            return FreeModule(R, self.n, sparse=self.is_sparse, inner_product_matrix=self.inner_product_matrix,
                              with_basis=self.with_basis, basis_keys=self.basis_keys)
        return FreeModule(R, self.n, sparse=self.is_sparse, inner_product_matrix=self.inner_product_matrix,
                              with_basis=self.with_basis, basis_keys=self.basis_keys, name=name, latex_name=latex_name)

    def _apply_functor_to_morphism(self, f):
        """
        This is not implemented yet.

        TESTS::

            sage: F = (ZZ^3).construction()[0]                                                                          # optional - sage.modules
            sage: P.<x,y> = ZZ[]
            sage: f = P.hom([x + 2*y, 3*x - y], P)
            sage: F(f)       # indirect doctest                                                                         # optional - sage.modules
            Traceback (most recent call last):
            ...
            NotImplementedError: Cannot create induced morphisms of free modules yet
        """
        # TODO: Implement this!
        raise NotImplementedError("Cannot create induced morphisms of free modules yet")

    def __eq__(self, other):
        """
        The rank and the inner product matrix are compared.

        TESTS::

            sage: from sage.categories.pushout import VectorFunctor
            sage: F1 = VectorFunctor(3, inner_product_matrix=Matrix(3, 3, range(9)))                                    # optional - sage.modules
            sage: F2 = (ZZ^3).construction()[0]                                                                         # optional - sage.modules
            sage: F1 == F2                                                                                              # optional - sage.modules
            False
            sage: F1(QQ) == F2(QQ)                                                                                      # optional - sage.modules
            False
            sage: F1 == loads(dumps(F1))                                                                                # optional - sage.modules
            True
        """
        if isinstance(other, VectorFunctor):
            return (self.n == other.n and
                    self.inner_product_matrix == other.inner_product_matrix and
                    self.with_basis == other.with_basis and
                    self.basis_keys == other.basis_keys and
                    self.name_mapping == other.name_mapping and
                    self.latex_name_mapping == other.latex_name_mapping)
        return False

    def __ne__(self, other):
        """
        Check whether ``self`` is not equal to ``other``.

        EXAMPLES::

            sage: from sage.categories.pushout import VectorFunctor
            sage: F1 = VectorFunctor(3, inner_product_matrix=Matrix(3, 3, range(9)))                                    # optional - sage.modules
            sage: F2 = (ZZ^3).construction()[0]                                                                         # optional - sage.modules
            sage: F1 != F2                                                                                              # optional - sage.modules
            True
            sage: F1(QQ) != F2(QQ)                                                                                      # optional - sage.modules
            True
            sage: F1 != loads(dumps(F1))                                                                                # optional - sage.modules
            False
        """
        return not (self == other)

    __hash__ = ConstructionFunctor.__hash__

    def merge(self, other):
        """
        Two constructors of free modules merge, if the module ranks and the inner products coincide. If both
        have explicitly given inner product matrices, they must coincide as well.

        EXAMPLES:

        Two modules without explicitly given inner product allow coercion::

            sage: M1 = QQ^3                                                                                             # optional - sage.modules
            sage: P.<t> = ZZ[]
            sage: M2 = FreeModule(P, 3)                                                                                 # optional - sage.modules
            sage: M1([1,1/2,1/3]) + M2([t,t^2+t,3])     # indirect doctest                                              # optional - sage.modules
            (t + 1, t^2 + t + 1/2, 10/3)

        If only one summand has an explicit inner product, the result will be provided
        with it::

            sage: M3 = FreeModule(P, 3, inner_product_matrix=Matrix(3, 3, range(9)))                                    # optional - sage.modules
            sage: M1([1,1/2,1/3]) + M3([t,t^2+t,3])                                                                     # optional - sage.modules
            (t + 1, t^2 + t + 1/2, 10/3)
            sage: (M1([1,1/2,1/3]) + M3([t,t^2+t,3])).parent().inner_product_matrix()                                   # optional - sage.modules
            [0 1 2]
            [3 4 5]
            [6 7 8]

        If both summands have an explicit inner product (even if it is the standard
        inner product), then the products must coincide. The only difference between
        ``M1`` and ``M4`` in the following example is the fact that the default
        inner product was *explicitly* requested for ``M4``. It is therefore not
        possible to coerce with a different inner product::

            sage: M4 = FreeModule(QQ, 3, inner_product_matrix=Matrix(3, 3, 1))                                          # optional - sage.modules
            sage: M4 == M1                                                                                              # optional - sage.modules
            True
            sage: M4.inner_product_matrix() == M1.inner_product_matrix()                                                # optional - sage.modules
            True
            sage: M4([1,1/2,1/3]) + M3([t,t^2+t,3])      # indirect doctest                                             # optional - sage.modules
            Traceback (most recent call last):
            ...
            TypeError: unsupported operand parent(s) for +: 'Ambient quadratic space of dimension 3 over Rational Field
            Inner product matrix:
            [1 0 0]
            [0 1 0]
            [0 0 1]' and 'Ambient free quadratic module of rank 3 over the integral domain Univariate Polynomial Ring in t over Integer Ring
            Inner product matrix:
            [0 1 2]
            [3 4 5]
            [6 7 8]'

        Names are removed when they conflict::

            sage: from sage.categories.pushout import VectorFunctor, pushout
            sage: M_ZZx = FreeModule(ZZ['x'], 4, with_basis=None, name='M_ZZx')                                         # optional - sage.modules
            sage: N_ZZx = FreeModule(ZZ['x'], 4, with_basis=None, name='N_ZZx')                                         # optional - sage.modules
            sage: pushout(M_ZZx, QQ)                                                                                    # optional - sage.modules
            Rank-4 free module M_ZZx_base_ext over the Univariate Polynomial Ring in x over Rational Field
            sage: pushout(M_ZZx, N_ZZx)                                                                                 # optional - sage.modules
            Rank-4 free module over the Univariate Polynomial Ring in x over Integer Ring
            sage: pushout(pushout(M_ZZx, N_ZZx), QQ)                                                                    # optional - sage.modules
            Rank-4 free module over the Univariate Polynomial Ring in x over Rational Field
        """
        if not isinstance(other, VectorFunctor):
            return None

        if self.with_basis != other.with_basis:
            return None
        else:
            with_basis = self.with_basis

        if self.basis_keys != other.basis_keys:
            # TODO: If both are enumerated families, should we try to take the union of the families?
            return None
        else:
            basis_keys = self.basis_keys

        is_sparse = self.is_sparse and other.is_sparse

        if self.inner_product_matrix is None:
            inner_product_matrix = other.inner_product_matrix
        elif other.inner_product_matrix is None:
            inner_product_matrix = self.inner_product_matrix
        elif self.inner_product_matrix != other.inner_product_matrix:
            # At this point, we know that the user wants to take care of the inner product.
            # So, we only merge if both coincide:
            return None
        else:
            inner_product_matrix = None

        if self.n != other.n:
            return None
        else:
            n = self.n

        name_mapping = dict()
        for base_ring, name in self.name_mapping.items():
            try:
                other_name = other.name_mapping[base_ring]
            except KeyError:
                name_mapping[base_ring] = name
            else:
                if name == other_name:
                    name_mapping[base_ring] = name

        latex_name_mapping = dict()
        for base_ring, latex_name in self.latex_name_mapping.items():
            try:
                other_latex_name = other.latex_name_mapping[base_ring]
            except KeyError:
                latex_name_mapping[base_ring] = latex_name
            else:
                if latex_name == other_latex_name:
                    latex_name_mapping[base_ring] = latex_name

        return VectorFunctor(n, is_sparse, inner_product_matrix,
                             with_basis=with_basis, basis_keys=basis_keys,
                             name_mapping=name_mapping, latex_name_mapping=latex_name_mapping)


class SubspaceFunctor(ConstructionFunctor):
    """
    Constructing a subspace of an ambient free module, given by a basis.

    .. NOTE::

        This construction functor keeps track of the basis. It can only be
        applied to free modules into which this basis coerces.

    EXAMPLES::

        sage: M = ZZ^3                                                                                                  # optional - sage.modules
        sage: S = M.submodule([(1,2,3), (4,5,6)]); S                                                                    # optional - sage.modules
        Free module of degree 3 and rank 2 over Integer Ring
        Echelon basis matrix:
        [1 2 3]
        [0 3 6]
        sage: F = S.construction()[0]                                                                                   # optional - sage.modules
        sage: F(GF(2)^3)                                                                                                # optional - sage.libs.pari sage.modules
        Vector space of degree 3 and dimension 2 over Finite Field of size 2
        User basis matrix:
        [1 0 1]
        [0 1 0]

    """
    rank = 11 # ranking of functor, not rank of module

    # The subspace construction returns an object admitting a coercion
    # map into the original, not vice versa.
    coercion_reversed = True

    def __init__(self, basis):
        """
        INPUT:

        ``basis``: a list of elements of a free module.

        TESTS::

            sage: from sage.categories.pushout import SubspaceFunctor
            sage: M = ZZ^3                                                                                              # optional - sage.modules
            sage: F = SubspaceFunctor([M([1,2,3]), M([4,5,6])])                                                         # optional - sage.modules
            sage: F(GF(5)^3)                                                                                            # optional - sage.libs.pari sage.modules
            Vector space of degree 3 and dimension 2 over Finite Field of size 5
            User basis matrix:
            [1 2 3]
            [4 0 1]
        """
#        Functor.__init__(self, FreeModules(), FreeModules()) # takes a base ring
#        Functor.__init__(self, Objects(), Objects())   # is too general
        # It seems that the category of commutative additive groups
        # currently is the smallest base ring free category that
        # contains in- and output
        Functor.__init__(self, CommutativeAdditiveGroups(), CommutativeAdditiveGroups())
        self.basis = basis

    def _apply_functor(self, ambient):
        """
        Apply the functor to an object of ``self``'s domain.

        TESTS::

            sage: M = ZZ^3                                                                                              # optional - sage.modules
            sage: S = M.submodule([(1,2,3), (4,5,6)]); S                                                                # optional - sage.modules
            Free module of degree 3 and rank 2 over Integer Ring
            Echelon basis matrix:
            [1 2 3]
            [0 3 6]
            sage: F = S.construction()[0]                                                                               # optional - sage.modules
            sage: F(GF(2)^3)    # indirect doctest                                                                      # optional - sage.libs.pari sage.modules
            Vector space of degree 3 and dimension 2 over Finite Field of size 2
            User basis matrix:
            [1 0 1]
            [0 1 0]
        """
        return ambient.span_of_basis(self.basis)

    def _apply_functor_to_morphism(self, f):
        """
        This is not implemented yet.

        TESTS::

            sage: F = (ZZ^3).span([(1,2,3), (4,5,6)]).construction()[0]                                                 # optional - sage.modules
            sage: P.<x,y> = ZZ[]                                                                                        # optional - sage.modules
            sage: f = P.hom([x + 2*y, 3*x - y],P)                                                                       # optional - sage.modules
            sage: F(f)      # indirect doctest                                                                          # optional - sage.modules
            Traceback (most recent call last):
            ...
            NotImplementedError: Cannot create morphisms of free sub-modules yet
        """
        raise NotImplementedError("Cannot create morphisms of free sub-modules yet")

    def __eq__(self, other):
        """
        TESTS::

<<<<<<< HEAD
            sage: F1 = (GF(5)^3).span([(1,2,3),(4,5,6)]).construction()[0]      # optional - sage.libs.pari
            sage: F2 = (ZZ^3).span([(1,2,3),(4,5,6)]).construction()[0]
            sage: F3 = (QQ^3).span([(1,2,3),(4,5,6)]).construction()[0]
            sage: F4 = (ZZ^3).span([(1,0,-1),(0,1,2)]).construction()[0]
            sage: F1 == loads(dumps(F1))                                        # optional - sage.libs.pari
=======
            sage: F1 = (GF(5)^3).span([(1,2,3),(4,5,6)]).construction()[0]      # optional - sage.libs.pari             # optional - sage.modules
            sage: F2 = (ZZ^3).span([(1,2,3),(4,5,6)]).construction()[0]                                                 # optional - sage.modules
            sage: F3 = (QQ^3).span([(1,2,3),(4,5,6)]).construction()[0]                                                 # optional - sage.modules
            sage: F4 = (ZZ^3).span([(1,0,-1),(0,1,2)]).construction()[0]                                                # optional - sage.modules
            sage: F1 == loads(dumps(F1))                                        # optional - sage.libs.pari             # optional - sage.modules
>>>>>>> 7e89a0dd
            True

        The ``span`` method automatically transforms the given basis into
        echelon form. The bases look like that::

<<<<<<< HEAD
            sage: F1.basis                                                      # optional - sage.libs.pari
=======
            sage: F1.basis                                                      # optional - sage.libs.pari             # optional - sage.modules
>>>>>>> 7e89a0dd
            [
            (1, 0, 4),
            (0, 1, 2)
            ]
            sage: F2.basis                                                                                              # optional - sage.modules
            [
            (1, 2, 3),
            (0, 3, 6)
            ]
            sage: F3.basis                                                                                              # optional - sage.modules
            [
            (1, 0, -1),
            (0, 1, 2)
            ]
            sage: F4.basis                                                                                              # optional - sage.modules
            [
            (1, 0, -1),
            (0, 1, 2)
            ]


        The basis of ``F2`` is modulo 5 different from the other bases.
        So, we have::

<<<<<<< HEAD
            sage: F1 != F2 != F3                                                # optional - sage.libs.pari
=======
            sage: F1 != F2 != F3                                                # optional - sage.libs.pari             # optional - sage.modules
>>>>>>> 7e89a0dd
            True

        The bases of ``F1``, ``F3`` and ``F4`` are the same modulo 5; however,
        there is no coercion from ``QQ^3`` to ``GF(5)^3``. Therefore, we have::

<<<<<<< HEAD
            sage: F1 == F3                                                      # optional - sage.libs.pari
=======
            sage: F1 == F3                                                      # optional - sage.libs.pari             # optional - sage.modules
>>>>>>> 7e89a0dd
            False

        But there are coercions from ``ZZ^3`` to ``QQ^3`` and ``GF(5)^3``, thus::

<<<<<<< HEAD
            sage: F1 == F4 == F3                                                # optional - sage.libs.pari
=======
            sage: F1 == F4 == F3                                                # optional - sage.libs.pari             # optional - sage.modules
>>>>>>> 7e89a0dd
            True

        """
        if not isinstance(other, SubspaceFunctor):
            return False

        # since comparing the basis involves constructing the pushout
        # of the ambient module, we cannot do:
        # c = (self.basis == other.basis)
        # Instead, we only test whether there are coercions.
        L = self.basis.universe()
        R = other.basis.universe()
        c = (L == R)
        if L.has_coerce_map_from(R):
            return tuple(self.basis) == tuple(L(x) for x in other.basis)
        elif R.has_coerce_map_from(L):
            return tuple(other.basis) == tuple(R(x) for x in self.basis)
        return c

    def __ne__(self, other):
        """
        Check whether ``self`` is not equal to ``other``.

        EXAMPLES::

            sage: F1 = (GF(5)^3).span([(1,2,3),(4,5,6)]).construction()[0]     # optional - sage.libs.pari              # optional - sage.modules
            sage: F1 != loads(dumps(F1))                                       # optional - sage.libs.pari              # optional - sage.modules
            False
        """
        return not (self == other)

    __hash__ = ConstructionFunctor.__hash__

    def merge(self, other):
        """
        Two Subspace Functors are merged into a construction functor of the sum of two subspaces.

        EXAMPLES::

<<<<<<< HEAD
            sage: M = GF(5)^3                                                   # optional - sage.libs.pari
            sage: S1 = M.submodule([(1,2,3),(4,5,6)])                           # optional - sage.libs.pari
            sage: S2 = M.submodule([(2,2,3)])                                   # optional - sage.libs.pari
            sage: F1 = S1.construction()[0]                                     # optional - sage.libs.pari
            sage: F2 = S2.construction()[0]                                     # optional - sage.libs.pari
            sage: F1.merge(F2)                                                  # optional - sage.libs.pari
            SubspaceFunctor
            sage: F1.merge(F2)(GF(5)^3) == S1 + S2                              # optional - sage.libs.pari
            True
            sage: F1.merge(F2)(GF(5)['t']^3)                                    # optional - sage.libs.pari
=======
            sage: M = GF(5)^3                                                   # optional - sage.libs.pari             # optional - sage.modules
            sage: S1 = M.submodule([(1,2,3),(4,5,6)])                           # optional - sage.libs.pari             # optional - sage.modules
            sage: S2 = M.submodule([(2,2,3)])                                   # optional - sage.libs.pari             # optional - sage.modules
            sage: F1 = S1.construction()[0]                                     # optional - sage.libs.pari             # optional - sage.modules
            sage: F2 = S2.construction()[0]                                     # optional - sage.libs.pari             # optional - sage.modules
            sage: F1.merge(F2)                                                  # optional - sage.libs.pari             # optional - sage.modules
            SubspaceFunctor
            sage: F1.merge(F2)(GF(5)^3) == S1 + S2                              # optional - sage.libs.pari             # optional - sage.modules
            True
            sage: F1.merge(F2)(GF(5)['t']^3)                                    # optional - sage.libs.pari             # optional - sage.modules
>>>>>>> 7e89a0dd
            Free module of degree 3 and rank 3
             over Univariate Polynomial Ring in t over Finite Field of size 5
            User basis matrix:
            [1 0 0]
            [0 1 0]
            [0 0 1]

        TESTS::

            sage: P.<t> = ZZ[]
            sage: S1 = (ZZ^3).submodule([(1,2,3), (4,5,6)])                                                             # optional - sage.modules
            sage: S2 = (Frac(P)^3).submodule([(t,t^2,t^3+1), (4*t,0,1)])                                                # optional - sage.modules
            sage: v = S1([0,3,6]) + S2([2,0,1/(2*t)]); v   # indirect doctest                                           # optional - sage.modules
            (2, 3, (-12*t - 1)/(-2*t))
<<<<<<< HEAD
            sage: v.parent()
=======
            sage: v.parent()                                                                                            # optional - sage.modules
>>>>>>> 7e89a0dd
            Vector space of degree 3 and dimension 3
             over Fraction Field of Univariate Polynomial Ring in t over Integer Ring
            User basis matrix:
            [1 0 0]
            [0 1 0]
            [0 0 1]

        """
        if isinstance(other, SubspaceFunctor):
            # in order to remove linear dependencies, and in
            # order to test compatibility of the base rings,
            # we try to construct a sample submodule
            if not other.basis:
                return self
            if not self.basis:
                return other
            try:
                P = pushout(self.basis[0].parent().ambient_module(),
                            other.basis[0].parent().ambient_module())
            except CoercionException:
                return None
            try:
                # Use span instead of submodule because we want to
                # allow denominators.
                submodule = P.span
            except AttributeError:
                return None
            S = submodule(self.basis + other.basis).echelonized_basis()
            return SubspaceFunctor(S)
        else:
            return None


class FractionField(ConstructionFunctor):
    """
    Construction functor for fraction fields.

    EXAMPLES::

        sage: F = QQ.construction()[0]
        sage: F
        FractionField
        sage: F.domain()
        Category of integral domains
        sage: F.codomain()
        Category of fields
        sage: F(GF(5)) is GF(5)                                                 # optional - sage.libs.pari
        True
        sage: F(ZZ['t'])
        Fraction Field of Univariate Polynomial Ring in t over Integer Ring
        sage: P.<x,y> = QQ[]
        sage: f = P.hom([x+2*y,3*x-y],P)
        sage: F(f)
        Ring endomorphism of Fraction Field of Multivariate Polynomial Ring in x, y over Rational Field
          Defn: x |--> x + 2*y
                y |--> 3*x - y
        sage: F(f)(1/x)
        1/(x + 2*y)
        sage: F == loads(dumps(F))
        True

    """
    rank = 5

    def __init__(self):
        """
        TESTS::

            sage: from sage.categories.pushout import FractionField
            sage: F = FractionField()
            sage: F
            FractionField
            sage: F(ZZ['t'])
            Fraction Field of Univariate Polynomial Ring in t over Integer Ring
        """
        from sage.categories.integral_domains import IntegralDomains
        from sage.categories.fields import Fields
        Functor.__init__(self, IntegralDomains(), Fields())

    def _apply_functor(self, R):
        """
        Apply the functor to an object of ``self``'s domain.

        TESTS::

            sage: F = QQ.construction()[0]
            sage: F(GF(5)['t'])      # indirect doctest                         # optional - sage.libs.pari
            Fraction Field of Univariate Polynomial Ring in t
             over Finite Field of size 5
        """
        return R.fraction_field()


class CompletionFunctor(ConstructionFunctor):
    """
    Completion of a ring with respect to a given prime (including infinity).

    EXAMPLES::

        sage: R = Zp(5)                                                                                                 # optional - sage.rings.padics
        sage: R                                                                                                         # optional - sage.rings.padics
        5-adic Ring with capped relative precision 20
        sage: F1 = R.construction()[0]                                                                                  # optional - sage.rings.padics
        sage: F1                                                                                                        # optional - sage.rings.padics
        Completion[5, prec=20]
        sage: F1(ZZ) is R                                                                                               # optional - sage.rings.padics
        True
        sage: F1(QQ)                                                                                                    # optional - sage.rings.padics
        5-adic Field with capped relative precision 20
        sage: F2 = RR.construction()[0]
        sage: F2
        Completion[+Infinity, prec=53]
        sage: F2(QQ) is RR
        True
        sage: P.<x> = ZZ[]
        sage: Px = P.completion(x) # currently the only implemented completion of P
        sage: Px
        Power Series Ring in x over Integer Ring
        sage: F3 = Px.construction()[0]
        sage: F3(GF(3)['x'])                                                    # optional - sage.libs.pari
        Power Series Ring in x over Finite Field of size 3

    TESTS::

        sage: R1.<a> = Zp(5, prec=20)[]                                                                                 # optional - sage.rings.padics
        sage: R2 = Qp(5, prec=40)                                                                                       # optional - sage.rings.padics
        sage: R2(1) + a                                                                                                 # optional - sage.rings.padics
        (1 + O(5^20))*a + 1 + O(5^40)
        sage: 1/2 + a                                                                                                   # optional - sage.rings.padics
        (1 + O(5^20))*a + 3 + 2*5 + 2*5^2 + 2*5^3 + 2*5^4 + 2*5^5 + 2*5^6 + 2*5^7 + 2*5^8 + 2*5^9 + 2*5^10 + 2*5^11 + 2*5^12 + 2*5^13 + 2*5^14 + 2*5^15 + 2*5^16 + 2*5^17 + 2*5^18 + 2*5^19 + O(5^20)

    """
    rank = 4
    _real_types = ['Interval', 'Ball', 'MPFR', 'RDF', 'RLF', 'RR']
    _dvr_types = [None, 'fixed-mod', 'floating-point', 'capped-abs', 'capped-rel', 'lattice-cap', 'lattice-float', 'relaxed']

    def __init__(self, p, prec, extras=None):
        """
        INPUT:

        - ``p``: A prime number, the generator of a univariate polynomial ring, or ``+Infinity``

        - ``prec``: an integer, yielding the precision in bits. Note that
          if ``p`` is prime then the ``prec`` is the *capped* precision,
          while it is the *set* precision if ``p`` is ``+Infinity``.
          In the ``lattice-cap`` precision case, ``prec`` will be a tuple instead.

        - ``extras`` (optional dictionary): Information on how to print elements, etc.
          If 'type' is given as a key, the corresponding value should be a string among
          the following:

          - 'RDF', 'Interval', 'RLF', or 'RR' for completions at infinity

          - 'capped-rel', 'capped-abs', 'fixed-mod', 'lattice-cap' or 'lattice-float'
            for completions at a finite place or ideal of a DVR.

        TESTS::

            sage: from sage.categories.pushout import CompletionFunctor
            sage: F1 = CompletionFunctor(5, 100)                                                                        # optional - sage.rings.padics
            sage: F1(QQ)                                                                                                # optional - sage.rings.padics
            5-adic Field with capped relative precision 100
            sage: F1(ZZ)                                                                                                # optional - sage.rings.padics
            5-adic Ring with capped relative precision 100
            sage: F1.type is None                                                                                       # optional - sage.rings.padics
            True
            sage: sorted(F1.extras.items())                                                                             # optional - sage.rings.padics
            []
            sage: F2 = RR.construction()[0]
            sage: F2
            Completion[+Infinity, prec=53]
            sage: F2.type
            'MPFR'
            sage: F2.extras
            {'rnd': 0, 'sci_not': False}
        """
        Functor.__init__(self, Rings(), Rings())
        self.p = p
        self.prec = prec

        if extras is None:
            self.extras = {}
            self.type = None
        else:
            self.extras = dict(extras)
            self.type = self.extras.pop('type', None)
            from sage.rings.infinity import Infinity
            if self.p == Infinity:
                if self.type not in self._real_types:
                    raise ValueError("completion type must be one of %s" % (", ".join(self._real_types)))
            else:
                if self.type not in self._dvr_types:
                    raise ValueError("completion type must be one of %s" % (", ".join(self._dvr_types[1:])))

    def _repr_(self):
        """
        TESTS::

            sage: Zp(7).construction()         # indirect doctest                                                       # optional - sage.rings.padics
            (Completion[7, prec=20], Integer Ring)

            sage: RR.construction()            # indirect doctest
            (Completion[+Infinity, prec=53], Rational Field)
        """
        return 'Completion[%s, prec=%s]' % (self.p, self.prec)

    def _apply_functor(self, R):
        """
        Apply the functor to an object of ``self``'s domain.

        TESTS::

            sage: R = Zp(5)                                                                                             # optional - sage.rings.padics
            sage: F1 = R.construction()[0]                                                                              # optional - sage.rings.padics
            sage: F1(ZZ) is R  # indirect doctest                                                                       # optional - sage.rings.padics
            True
            sage: F1(QQ)                                                                                                # optional - sage.rings.padics
            5-adic Field with capped relative precision 20

        """
        try:
            if not self.extras:
                if self.type is None:
                    try:
                        return R.completion(self.p, self.prec)
                    except TypeError:
                        return R.completion(self.p, self.prec, {})
                else:
                    return R.completion(self.p, self.prec, {'type': self.type})
            else:
                extras = self.extras.copy()
                if self.type is not None:
                    extras['type'] = self.type
                return R.completion(self.p, self.prec, extras)
        except (NotImplementedError, AttributeError):
            if R.construction() is None:
                raise NotImplementedError("Completion is not implemented for %s" % R.__class__)
            F, BR = R.construction()
            M = self.merge(F) or F.merge(self)
            if M is not None:
                return M(BR)
            if self.commutes(F) or F.commutes(self):
                return F(self(BR))
            raise NotImplementedError("Don't know how to apply %s to %s" % (repr(self), repr(R)))

    def __eq__(self, other):
        """
        .. NOTE::

            Only the prime used in the completion is relevant to comparison
            of Completion functors, although the resulting rings also take
            the precision into account.

        TESTS::

            sage: R1 = Zp(5, prec=30)                                                                                   # optional - sage.rings.padics
            sage: R2 = Zp(5, prec=40)                                                                                   # optional - sage.rings.padics
            sage: F1 = R1.construction()[0]                                                                             # optional - sage.rings.padics
            sage: F2 = R2.construction()[0]                                                                             # optional - sage.rings.padics
            sage: F1 == loads(dumps(F1))    # indirect doctest                                                          # optional - sage.rings.padics
            True
            sage: F1 == F2                                                                                              # optional - sage.rings.padics
            True
            sage: F1(QQ) == F2(QQ)                                                                                      # optional - sage.rings.padics
            False
            sage: R3 = Zp(7)                                                                                            # optional - sage.rings.padics
            sage: F3 = R3.construction()[0]                                                                             # optional - sage.rings.padics
            sage: F1 == F3                                                                                              # optional - sage.rings.padics
            False
        """
        if isinstance(other, CompletionFunctor):
            return self.p == other.p
        return False

    def __ne__(self, other):
        """
        Check whether ``self`` is not equal to ``other``.

        EXAMPLES::

            sage: R1 = Zp(5, prec=30)                                                                                   # optional - sage.rings.padics
            sage: R2 = Zp(5, prec=40)                                                                                   # optional - sage.rings.padics
            sage: F1 = R1.construction()[0]                                                                             # optional - sage.rings.padics
            sage: F2 = R2.construction()[0]                                                                             # optional - sage.rings.padics
            sage: F1 != loads(dumps(F1))    # indirect doctest                                                          # optional - sage.rings.padics
            False
            sage: F1 != F2                                                                                              # optional - sage.rings.padics
            False
            sage: F1(QQ) != F2(QQ)                                                                                      # optional - sage.rings.padics
            True
            sage: R3 = Zp(7)                                                                                            # optional - sage.rings.padics
            sage: F3 = R3.construction()[0]                                                                             # optional - sage.rings.padics
            sage: F1 != F3                                                                                              # optional - sage.rings.padics
            True
        """
        return not (self == other)

    __hash__ = ConstructionFunctor.__hash__

    def merge(self, other):
        """
        Two Completion functors are merged, if they are equal. If the precisions of
        both functors coincide, then a Completion functor is returned that results
        from updating the ``extras`` dictionary of ``self`` by ``other.extras``.
        Otherwise, if the completion is at infinity then merging does not increase
        the set precision, and if the completion is at a finite prime, merging
        does not decrease the capped precision.

        EXAMPLES::

            sage: R1.<a> = Zp(5, prec=20)[]                                                                             # optional - sage.rings.padics
            sage: R2 = Qp(5, prec=40)                                                                                   # optional - sage.rings.padics
            sage: R2(1) + a       # indirect doctest                                                                    # optional - sage.rings.padics
            (1 + O(5^20))*a + 1 + O(5^40)
            sage: R3 = RealField(30)                                                                                    # optional - sage.rings.padics
            sage: R4 = RealField(50)                                                                                    # optional - sage.rings.padics
            sage: R3(1) + R4(1)   # indirect doctest                                                                    # optional - sage.rings.padics
            2.0000000
            sage: (R3(1) + R4(1)).parent()                                                                              # optional - sage.rings.padics
            Real Field with 30 bits of precision

        TESTS:

        We check that :trac:`12353` has been resolved::

            sage: RIF(1) > RR(1)
            Traceback (most recent call last):
            ...
            TypeError: unsupported operand parent(s) for >: 'Real Interval Field with 53 bits of precision' and 'Real Field with 53 bits of precision'

        We check that various pushouts work::

            sage: R0 = RealIntervalField(30)
            sage: R1 = RealIntervalField(30, sci_not=True)
            sage: R2 = RealIntervalField(53)
            sage: R3 = RealIntervalField(53, sci_not = True)
            sage: R4 = RealIntervalField(90)
            sage: R5 = RealIntervalField(90, sci_not = True)
            sage: R6 = RealField(30)
            sage: R7 = RealField(30, sci_not=True)
            sage: R8 = RealField(53, rnd = 'RNDD')
            sage: R9 = RealField(53, sci_not = True, rnd = 'RNDZ')
            sage: R10 = RealField(53, sci_not = True)
            sage: R11 = RealField(90, sci_not = True, rnd = 'RNDZ')
            sage: Rlist = [R0,R1,R2,R3,R4,R5,R6,R7,R8,R9,R10,R11]
            sage: from sage.categories.pushout import pushout
            sage: pushouts = [R0,R0,R0,R1,R0,R1,R0,R1,R0,R1,R1,R1,R1,R1,R1,R1,R1,R1,R1,R1,R1,R1,R1,R1,R0,R1,R2,R2,R2,R3,R0,R1,R2,R3,R3,R3,R1,R1,R3,R3,R3,R3,R1,R1,R3,R3,R3,R3,R0,R1,R2,R3,R4,R4,R0,R1,R2,R3,R3,R5,R1,R1,R3,R3,R5,R5,R1,R1,R3,R3,R3,R5,R0,R1,R0,R1,R0,R1,R6,R6,R6,R7,R7,R7,R1,R1,R1,R1,R1,R1,R7,R7,R7,R7,R7,R7,R0,R1,R2,R3,R2,R3,R6,R7,R8,R9,R10,R9,R1,R1,R3,R3,R3,R3,R7,R7,R9,R9,R10,R9,R1,R1,R3,R3,R3,R3,R7,R7,R10,R10,R10,R10,R1,R1,R3,R3,R5,R5,R7,R7,R9,R9,R10,R11]
            sage: all(R is S for R, S in zip(pushouts, [pushout(a, b) for a in Rlist for b in Rlist]))
            True

        ::

            sage: P0 = ZpFM(5, 10)                                                                                      # optional - sage.rings.padics
            sage: P1 = ZpFM(5, 20)                                                                                      # optional - sage.rings.padics
            sage: P2 = ZpCR(5, 10)                                                                                      # optional - sage.rings.padics
            sage: P3 = ZpCR(5, 20)                                                                                      # optional - sage.rings.padics
            sage: P4 = ZpCA(5, 10)                                                                                      # optional - sage.rings.padics
            sage: P5 = ZpCA(5, 20)                                                                                      # optional - sage.rings.padics
            sage: P6 = Qp(5, 10)                                                                                        # optional - sage.rings.padics
            sage: P7 = Qp(5, 20)                                                                                        # optional - sage.rings.padics
            sage: Plist = [P2,P3,P4,P5,P6,P7]                                                                           # optional - sage.rings.padics
            sage: from sage.categories.pushout import pushout
            sage: pushouts = [P2,P3,P4,P5,P6,P7,P3,P3,P5,P5,P7,P7,P4,P5,P4,P5,P6,P7,P5,P5,P5,P5,P7,P7,P6,P7,P6,P7,P6,P7,P7,P7,P7,P7,P7,P7]  # optional - sage.rings.padics
            sage: all(P is Q for P, Q in zip(pushouts, [pushout(a, b) for a in Plist for b in Plist]))                                      # optional - sage.rings.padics
            True
        """
        if self == other: # both are Completion functors with the same p
            from sage.rings.infinity import Infinity
            if self.p == Infinity:
                new_prec = min(self.prec, other.prec)
                new_type = self._real_types[min(self._real_types.index(self.type),
                                                self._real_types.index(other.type))]
                new_scinot = max(self.extras.get('sci_not', 0),
                                 other.extras.get('sci_not', 0))
                new_rnd = min(self.extras.get('rnd', 0),
                              other.extras.get('rnd', 0))
                return CompletionFunctor(self.p, new_prec,
                                         {'type': new_type,
                                          'sci_not': new_scinot,
                                          'rnd': new_rnd})
            else:
                new_type = self._dvr_types[min(self._dvr_types.index(self.type), self._dvr_types.index(other.type))]
                if new_type in ('fixed-mod', 'floating-point'):
                    if self.type != other.type:
                        return None # no coercion into fixed-mod or floating-point
                    new_prec = min(self.prec, other.prec)
                else:
                    new_prec = max(self.prec, other.prec) # since elements track their own precision, we don't want to truncate them
                extras = self.extras.copy()
                extras.update(other.extras)
                extras['type'] = new_type
                return CompletionFunctor(self.p, new_prec, extras)

#   Completion has a lower rank than FractionField
#   and is thus applied first. However, fact is that
#   both commute. This is used in the call method,
#   since some fraction fields have no completion method
#   implemented.

    def commutes(self, other):
        """
        Completion commutes with fraction fields.

        EXAMPLES::

            sage: F1 = Zp(5).construction()[0]                                                                          # optional - sage.rings.padics
            sage: F2 = QQ.construction()[0]
            sage: F1.commutes(F2)                                                                                       # optional - sage.rings.padics
            True

        TESTS:

        The fraction field ``R`` in the example below has no completion
        method. But completion commutes with the fraction field functor,
        and so it is tried internally whether applying the construction
        functors in opposite order works. It does::

            sage: P.<x> = ZZ[]
            sage: C = P.completion(x).construction()[0]
            sage: R = FractionField(P)
            sage: hasattr(R,'completion')
            False
            sage: C(R) is Frac(C(P))
            True
            sage: F = R.construction()[0]
            sage: (C*F)(ZZ['x']) is (F*C)(ZZ['x'])
            True

        The following was fixed in :trac:`15329` (it used to result
        in an infinite recursion. In :trac:`23218` the construction
        of `p`-adic fields changed, so there is no longer an
        Ambiguous base extension error raised)::

            sage: from sage.categories.pushout import pushout
            sage: pushout(Qp(7), RLF)                                                                                   # optional - sage.rings.padics
            Traceback (most recent call last):
            ...
            CoercionException: Don't know how to apply Completion[+Infinity, prec=+Infinity] to 7-adic Ring with capped relative precision 20
        """
        return isinstance(other, FractionField)


class QuotientFunctor(ConstructionFunctor):
    """
    Construction functor for quotient rings.

    .. NOTE::

        The functor keeps track of variable names. Optionally, it may
        keep track of additional properties of the quotient, such as
        its category or its implementation.

    EXAMPLES::

        sage: P.<x,y> = ZZ[]
        sage: Q = P.quo([x^2 + y^2] * P)                                                                                # optional - sage.libs.pari
        sage: F = Q.construction()[0]                                                                                   # optional - sage.libs.pari
        sage: F(QQ['x','y'])                                                                                            # optional - sage.libs.pari
        Quotient of Multivariate Polynomial Ring in x, y over Rational Field by the ideal (x^2 + y^2)
        sage: F(QQ['x','y']) == QQ['x','y'].quo([x^2 + y^2] * QQ['x','y'])                                              # optional - sage.libs.pari
        True
        sage: F(QQ['x','y','z'])                                                                                        # optional - sage.libs.pari
        Traceback (most recent call last):
        ...
        CoercionException: Cannot apply this quotient functor to Multivariate Polynomial Ring in x, y, z over Rational Field
        sage: F(QQ['y','z'])                                                                                            # optional - sage.libs.pari
        Traceback (most recent call last):
        ...
        TypeError: Could not find a mapping of the passed element to this ring.
    """
    rank = 4.5

    def __init__(self, I, names=None, as_field=False, domain=None,
                 codomain=None, **kwds):
        """
        INPUT:

        - ``I``, an ideal (the modulus)
        - ``names`` (optional string or list of strings), the names for the
          quotient ring generators
        - ``as_field`` (optional bool, default false), return the quotient
          ring as field (if available).
        - ``domain`` (optional category, default ``Rings()``), the domain of
          this functor.
        - ``codomain`` (optional category, default ``Rings()``), the codomain
          of this functor.
        - Further named arguments. In particular, an implementation of the
          quotient can be suggested here.  These named arguments are passed to
          the quotient construction.

        TESTS::

            sage: from sage.categories.pushout import QuotientFunctor
            sage: P.<t> = ZZ[]
            sage: F = QuotientFunctor([5 + t^2] * P)
            sage: F(P)                                                                                                  # optional - sage.libs.pari
            Univariate Quotient Polynomial Ring in tbar over Integer Ring with modulus t^2 + 5
            sage: F(QQ['t'])                                                                                            # optional - sage.libs.pari
            Univariate Quotient Polynomial Ring in tbar over Rational Field with modulus t^2 + 5
            sage: F = QuotientFunctor([5 + t^2] * P, names='s')
            sage: F(P)                                                                                                  # optional - sage.libs.pari
            Univariate Quotient Polynomial Ring in s over Integer Ring with modulus t^2 + 5
            sage: F(QQ['t'])                                                                                            # optional - sage.libs.pari
            Univariate Quotient Polynomial Ring in s over Rational Field with modulus t^2 + 5
            sage: F = QuotientFunctor([5] * ZZ, as_field=True)
            sage: F(ZZ)                                                                                                 # optional - sage.libs.pari
            Finite Field of size 5
            sage: F = QuotientFunctor([5] * ZZ)
            sage: F(ZZ)                                                                                                 # optional - sage.libs.pari
            Ring of integers modulo 5

        """
        if domain is None:
            domain = Rings()
        if codomain is None:
            codomain = Rings()
        Functor.__init__(self, domain, codomain)

        self.I = I
        if names is None:
            self.names = None
        elif isinstance(names, str):
            self.names = (names,)
        else:
            self.names = tuple(names)
        self.as_field = as_field
        self.kwds = kwds

    def _apply_functor(self, R):
        """
        Apply the functor to an object of ``self``'s domain.

        TESTS::

            sage: P.<x,y> = ZZ[]
            sage: Q = P.quo([2 + x^2, 3*x + y^2])                                                                       # optional - sage.libs.pari
            sage: F = Q.construction()[0]; F                                                                            # optional - sage.libs.pari
            QuotientFunctor
            sage: F(QQ['x','y'])     # indirect doctest                                                                 # optional - sage.libs.pari
            Quotient of Multivariate Polynomial Ring in x, y over Rational Field by the ideal (x^2 + 2, y^2 + 3*x)

        Note that the ``quo()`` method of a field used to return the
        integer zero. That strange behaviour was removed in github
        issue :trac:`9138`. It now returns a trivial quotient ring
        when applied to a field::

            sage: F = ZZ.quo([5]*ZZ).construction()[0]
            sage: F(QQ)
            Ring of integers modulo 1
            sage: QQ.quo(5)
            Quotient of Rational Field by the ideal (1)
        """
        I = self.I
        if not I.is_zero():
            from sage.categories.fields import Fields
            if R in Fields():
                from sage.rings.finite_rings.integer_mod_ring import Integers
                return Integers(1)
        if I.ring() != R:
            if I.ring().has_coerce_map_from(R):
                R = I.ring()
            else:
                R = pushout(R, I.ring().base_ring())
                I = [R.one() * t for t in I.gens()] * R
        try:
            Q = R.quo(I, names=self.names, **self.kwds)
        except IndexError:  # That may happen!
            raise CoercionException("Cannot apply this quotient functor to %s" % R)
        if self.as_field:
            try:
                Q = Q.field()
            except AttributeError:
                pass
        return Q

    def __eq__(self, other):
        """
        The types, domain, codomain, names and moduli are compared.

        TESTS::

            sage: P.<x> = QQ[]
            sage: F = P.quo([(x^2+1)^2*(x^2-3),(x^2+1)^2*(x^5+3)]).construction()[0]                                    # optional - sage.libs.pari
            sage: F == loads(dumps(F))                                                                                  # optional - sage.libs.pari
            True
            sage: P2.<x,y> = QQ[]
            sage: F == P2.quo([(x^2+1)^2*(x^2-3),(x^2+1)^2*(x^5+3)]).construction()[0]                                  # optional - sage.libs.pari
            False
            sage: P3.<x> = ZZ[]
            sage: F == P3.quo([(x^2+1)^2*(x^2-3),(x^2+1)^2*(x^5+3)]).construction()[0]                                  # optional - sage.libs.pari
            True
        """
        if not isinstance(other, QuotientFunctor):
            return False
        return (type(self) == type(other) and
                self.domain() == other.domain() and
                self.codomain() == other.codomain() and
                self.names == other.names and
                self.I == other.I)

    def __ne__(self, other):
        """
        Check whether ``self`` is not equal to ``other``.

        EXAMPLES::

            sage: P.<x> = QQ[]
            sage: F = P.quo([(x^2+1)^2*(x^2-3),(x^2+1)^2*(x^5+3)]).construction()[0]                                    # optional - sage.libs.pari
            sage: F != loads(dumps(F))                                                                                  # optional - sage.libs.pari
            False
            sage: P2.<x,y> = QQ[]
            sage: F != P2.quo([(x^2+1)^2*(x^2-3),(x^2+1)^2*(x^5+3)]).construction()[0]                                  # optional - sage.libs.pari
            True
            sage: P3.<x> = ZZ[]
            sage: F != P3.quo([(x^2+1)^2*(x^2-3),(x^2+1)^2*(x^5+3)]).construction()[0]                                  # optional - sage.libs.pari
            False
        """
        return not (self == other)

    __hash__ = ConstructionFunctor.__hash__

    def merge(self, other):
        """
        Two quotient functors with coinciding names are merged by taking the gcd
        of their moduli, the meet of their domains, and the join of their codomains.

        In particular, if one of the functors being merged knows that the quotient
        is going to be a field, then the merged functor will return fields as
        well.

        EXAMPLES::

            sage: P.<x> = QQ[]
            sage: Q1 = P.quo([(x^2+1)^2*(x^2-3)])                                                                       # optional - sage.libs.pari
            sage: Q2 = P.quo([(x^2+1)^2*(x^5+3)])                                                                       # optional - sage.libs.pari
            sage: from sage.categories.pushout import pushout
            sage: pushout(Q1,Q2)    # indirect doctest                                                                  # optional - sage.libs.pari
            Univariate Quotient Polynomial Ring in xbar over Rational Field with modulus x^4 + 2*x^2 + 1

        The following was fixed in :trac:`8800`::

            sage: pushout(GF(5), Integers(5))                                                                           # optional - sage.libs.pari
            Finite Field of size 5

        """
        if type(self) is not type(other):
            return None
        if self.names != other.names:
            return None
        if self == other:
            if self.as_field == other.as_field:
                # The two functors are *really* equal
                return self
            # They are equal up to the additional arguments
            I = self.I
            domain = self.domain()
            codomain = self.codomain()
        else:
            try:
                I = self.I + other.I
            except (TypeError, NotImplementedError):
                try:
                    I = self.I.gcd(other.I)
                except (TypeError, NotImplementedError):
                    return None
            domain = self.domain().meet([self.domain(), other.domain()])
            codomain = self.codomain().join([self.codomain(), other.codomain()])
        # Get the optional arguments:
        as_field = self.as_field or other.as_field
        kwds = {}
        for k,v in self.kwds.items():
            kwds[k] = v
        for k,v in other.kwds.items():
            if k=='category':
                if kwds[k] is not None:
                    kwds[k] = v.join([v,kwds[k]])
                else:
                    kwds[k] = v
                continue
            if k in kwds and kwds[k] is not None and v!=kwds[k]:
                # Don't know what default to choose. Hence: No merge!
                return None
            kwds[k] = v
        if I.is_trivial() and not I.is_zero():
            # quotient by I would result in the trivial ring/group/...
            # Rather than create the zero ring, we claim they can't be merged
            # TODO: Perhaps this should be detected at a higher level...
            raise TypeError("trivial quotient intersection")
        # GF(p) has a coercion from Integers(p). Hence, merging should
        # yield a field if either self or other yields a field.
        return QuotientFunctor(I, names=self.names, as_field=as_field,
                               domain=domain, codomain=codomain, **kwds)


class AlgebraicExtensionFunctor(ConstructionFunctor):
    """
    Algebraic extension (univariate polynomial ring modulo principal ideal).

    EXAMPLES::

        sage: x = polygen(QQ, 'x')
        sage: K.<a> = NumberField(x^3 + x^2 + 1)                                                                        # optional - sage.rings.number_field
        sage: F = K.construction()[0]                                                                                   # optional - sage.rings.number_field
        sage: F(ZZ['t'])                                                                                                # optional - sage.rings.number_field
        Univariate Quotient Polynomial Ring in a
         over Univariate Polynomial Ring in t over Integer Ring with modulus a^3 + a^2 + 1

    Note that, even if a field is algebraically closed, the algebraic
    extension will be constructed as the quotient of a univariate
    polynomial ring::

        sage: F(CC)                                                                                                     # optional - sage.rings.number_field
        Univariate Quotient Polynomial Ring in a
         over Complex Field with 53 bits of precision with modulus a^3 + a^2 + 1.00000000000000
        sage: F(RR)                                                                                                     # optional - sage.rings.number_field
        Univariate Quotient Polynomial Ring in a
         over Real Field with 53 bits of precision with modulus a^3 + a^2 + 1.00000000000000

    Note that the construction functor of a number field applied to
    the integers returns an order (not necessarily maximal) of that
    field, similar to the behaviour of ``ZZ.extension(...)``::

        sage: F(ZZ)                                                                                                     # optional - sage.rings.number_field
        Order in Number Field in a with defining polynomial x^3 + x^2 + 1

    This also holds for non-absolute number fields::

        sage: x = polygen(QQ, 'x')
        sage: K.<a,b> = NumberField([x^3 + x^2 + 1, x^2 + x + 1])                                                       # optional - sage.rings.number_field
        sage: F = K.construction()[0]                                                                                   # optional - sage.rings.number_field
        sage: O = F(ZZ); O                                                                                              # optional - sage.rings.number_field
        Relative Order in Number Field in a with defining polynomial x^3 + x^2 + 1 over its base field
        sage: O.ambient() is K                                                                                          # optional - sage.rings.number_field
        True

    Special cases are made for cyclotomic fields and residue fields::

        sage: C = CyclotomicField(8)                                                                                    # optional - sage.rings.number_field
        sage: F, R = C.construction()                                                                                   # optional - sage.rings.number_field
        sage: F                                                                                                         # optional - sage.rings.number_field
        AlgebraicExtensionFunctor
        sage: R                                                                                                         # optional - sage.rings.number_field
        Rational Field
        sage: F(R)                                                                                                      # optional - sage.rings.number_field
        Cyclotomic Field of order 8 and degree 4
        sage: F(ZZ)                                                                                                     # optional - sage.rings.number_field
        Maximal Order in Cyclotomic Field of order 8 and degree 4

    ::

        sage: K.<z> = CyclotomicField(7)                                                                                # optional - sage.rings.number_field
        sage: P = K.factor(17)[0][0]                                                                                    # optional - sage.rings.number_field
        sage: k = K.residue_field(P)                                                                                    # optional - sage.rings.number_field
        sage: F, R = k.construction()                                                                                   # optional - sage.rings.number_field
        sage: F                                                                                                         # optional - sage.rings.number_field
        AlgebraicExtensionFunctor
        sage: R                                                                                                         # optional - sage.rings.number_field
        Cyclotomic Field of order 7 and degree 6
        sage: F(R) is k                                                                                                 # optional - sage.rings.number_field
        True
        sage: F(ZZ)                                                                                                     # optional - sage.rings.number_field
        Residue field of Integers modulo 17
        sage: F(CyclotomicField(49))                                                                                    # optional - sage.rings.number_field
        Residue field in zbar of Fractional ideal (17)

    """
    rank = 3

    def __init__(self, polys, names, embeddings=None, structures=None,
                 cyclotomic=None, precs=None, implementations=None,
                 *, residue=None, latex_names=None, **kwds):
        """
        INPUT:

        - ``polys`` -- list of polynomials (or of integers, for
          finite fields and unramified local extensions)

        - ``names`` -- list of strings of the same length as the
          list ``polys``

        - ``embeddings`` -- (optional) list of approximate complex
          values, determining an embedding of the generators into the
          complex field, or ``None`` for each generator whose
          embedding is not prescribed.

        - ``structures`` -- (optional) list of structural morphisms of
          number fields; see
          :class:`~sage.rings.number_field.structure.NumberFieldStructure`.

        - ``cyclotomic`` -- (optional) integer. If it is provided,
          application of the functor to the rational field yields a
          cyclotomic field, rather than just a number field.

        - ``precs`` -- (optional) list of integers. If it is provided,
          it is used to determine the precision of p-adic extensions.

        - ``implementations`` -- (optional) list of strings.
          If it is provided, it is used to determine an implementation in the
          p-adic case.

        - ``residue`` -- (optional) prime ideal of an order in a number
          field, determining a residue field. If it is provided,
          application of the functor to a number field yields the
          residue field with respect to the given prime ideal
          (coerced into the number field).

        - ``latex_names`` -- (optional) list of strings of the same length
          as the list ``polys``

        - ``**kwds`` -- further keywords; when the functor is applied
          to a ring `R`, these are passed to the ``extension()``
          method of `R`.

        REMARK:

        Currently, an embedding can only be provided for the last
        generator, and only when the construction functor is applied
        to the rational field. There will be no error when constructing
        the functor, but when applying it.

        TESTS::

            sage: from sage.categories.pushout import AlgebraicExtensionFunctor
            sage: P.<x> = ZZ[]
            sage: F1 = AlgebraicExtensionFunctor([x^3 - x^2 + 1], ['a'], [None])                                        # optional - sage.rings.number_field
            sage: F2 = AlgebraicExtensionFunctor([x^3 - x^2 + 1], ['a'], [0])                                           # optional - sage.rings.number_field
            sage: F1 == F2                                                                                              # optional - sage.rings.number_field
            False
            sage: F1(QQ)                                                                                                # optional - sage.rings.number_field
            Number Field in a with defining polynomial x^3 - x^2 + 1
            sage: F1(QQ).coerce_embedding()                                                                             # optional - sage.rings.number_field
            sage: phi = F2(QQ).coerce_embedding().__copy__(); phi                                                       # optional - sage.rings.number_field
            Generic morphism:
              From: Number Field in a with defining polynomial x^3 - x^2 + 1 with a = -0.7548776662466928?
              To:   Real Lazy Field
              Defn: a -> -0.7548776662466928?
            sage: F1(QQ) == F2(QQ)                                                                                      # optional - sage.rings.number_field
            False
            sage: F1(GF(5))                                                                                             # optional - sage.libs.pari sage.rings.number_field
            Univariate Quotient Polynomial Ring in a over Finite Field of size 5 with modulus a^3 + 4*a^2 + 1
            sage: F2(GF(5))                                                                                             # optional - sage.libs.pari sage.rings.number_field
            Traceback (most recent call last):
            ...
            NotImplementedError: ring extension with prescribed embedding is not implemented

        When applying a number field constructor to the ring of
        integers, an order (not necessarily maximal) of that field is
        returned, similar to the behaviour of ``ZZ.extension``::

            sage: F1(ZZ)                                                                                                # optional - sage.rings.number_field
            Order in Number Field in a with defining polynomial x^3 - x^2 + 1

        The cyclotomic fields form a special case of number fields
        with prescribed embeddings::

            sage: C = CyclotomicField(8)                                                                                # optional - sage.rings.number_field
            sage: F, R = C.construction()                                                                               # optional - sage.rings.number_field
            sage: F                                                                                                     # optional - sage.rings.number_field
            AlgebraicExtensionFunctor
            sage: R                                                                                                     # optional - sage.rings.number_field
            Rational Field
            sage: F(R)                                                                                                  # optional - sage.rings.number_field
            Cyclotomic Field of order 8 and degree 4
            sage: F(ZZ)                                                                                                 # optional - sage.rings.number_field
            Maximal Order in Cyclotomic Field of order 8 and degree 4

        The data stored in this construction includes structural
        morphisms of number fields (see :trac:`20826`)::

            sage: R.<x> = ZZ[]
            sage: K.<a> = NumberField(x^2 - 3)                                                                          # optional - sage.rings.number_field
            sage: L0.<b> = K.change_names()                                                                             # optional - sage.rings.number_field
            sage: L0.structure()                                                                                        # optional - sage.rings.number_field
            (Isomorphism given by variable name change map:
               From: Number Field in b with defining polynomial x^2 - 3
               To:   Number Field in a with defining polynomial x^2 - 3,
             Isomorphism given by variable name change map:
               From: Number Field in a with defining polynomial x^2 - 3
               To:   Number Field in b with defining polynomial x^2 - 3)
            sage: L1 = (b*x).parent().base_ring()                                                                       # optional - sage.rings.number_field
            sage: L1 is L0                                                                                              # optional - sage.rings.number_field
            True
        """
        Functor.__init__(self, Rings(), Rings())
        if not (isinstance(polys, (list, tuple)) and isinstance(names, (list, tuple))):
            raise ValueError("Arguments must be lists or tuples")
        n = len(polys)
        if embeddings is None:
            embeddings = [None] * n
        if structures is None:
            structures = [None] * n
        if precs is None:
            precs = [None] * n
        if implementations is None:
            implementations = [None] * n
        if latex_names is None:
            latex_names = [None] * n
        if not (len(names) == len(embeddings) == len(structures) == len(latex_names) == n):
            raise ValueError("All arguments must be of the same length")
        self.polys = list(polys)
        self.names = list(names)
        self.embeddings = list(embeddings)
        self.structures = list(structures)
        self.cyclotomic = int(cyclotomic) if cyclotomic is not None else None
        self.precs = list(precs)
        self.implementations = list(implementations)
        self.residue = residue
        # Normalize latex_names:  Use None when latex_name does not override the default.
        latex_names = list(latex_names)
        for i, name in enumerate(self.names):
            if latex_names[i] is not None:
                from sage.misc.latex import latex_variable_name
                if latex_names[i] == latex_variable_name(name):
                    latex_names[i] = None
        self.latex_names = latex_names
        self.kwds = kwds

    def _apply_functor(self, R):
        """
        Apply the functor to an object of ``self``'s domain.

        TESTS::

            sage: x = polygen(QQ, 'x')
            sage: K.<a> = NumberField(x^3 + x^2 + 1)                                                                    # optional - sage.rings.number_field
            sage: F = K.construction()[0]                                                                               # optional - sage.rings.number_field
            sage: F(ZZ)       # indirect doctest                                                                        # optional - sage.rings.number_field
            Order in Number Field in a with defining polynomial x^3 + x^2 + 1
            sage: F(ZZ['t'])  # indirect doctest                                                                        # optional - sage.rings.number_field
            Univariate Quotient Polynomial Ring in a over Univariate Polynomial Ring in t over Integer Ring with modulus a^3 + a^2 + 1
            sage: F(RR)       # indirect doctest                                                                        # optional - sage.rings.number_field
            Univariate Quotient Polynomial Ring in a over Real Field with 53 bits of precision with modulus a^3 + a^2 + 1.00000000000000

        Check that :trac:`13538` is fixed::

            sage: K = Qp(3, 3)                                                                                          # optional - sage.rings.padics
            sage: R.<a> = K[]                                                                                           # optional - sage.rings.padics
            sage: AEF = sage.categories.pushout.AlgebraicExtensionFunctor([a^2 - 3], ['a'], [None])                     # optional - sage.rings.padics
            sage: AEF(K)                                                                                                # optional - sage.rings.padics
            3-adic Eisenstein Extension Field in a defined by a^2 - 3

        """
        from sage.rings.rational_field import QQ
        from sage.rings.integer_ring import ZZ
        if self.cyclotomic:
            from sage.rings.number_field.number_field import CyclotomicField
            if R == QQ:
                return CyclotomicField(self.cyclotomic)
            if R == ZZ:
                return CyclotomicField(self.cyclotomic).maximal_order()
        elif self.residue is not None:
            return R.residue_field(R*self.residue, names=tuple(self.names))
        if len(self.polys) == 1:
            return R.extension(self.polys[0], names=self.names[0], embedding=self.embeddings[0],
                               structure=self.structures[0], prec=self.precs[0],
                               implementation=self.implementations[0],
                               latex_names=self.latex_names[0], **self.kwds)
        return R.extension(self.polys, names=self.names, embedding=self.embeddings,
                           structure=self.structures, prec=self.precs,
                           implementation=self.implementations,
                           latex_names=self.latex_names, **self.kwds)

    def __eq__(self, other):
        """
        Check whether ``self`` is equal to ``other``.

        TESTS::

            sage: x = polygen(QQ, 'x')
            sage: K.<a> = NumberField(x^3 + x^2 + 1)                                                                    # optional - sage.rings.number_field
            sage: F = K.construction()[0]                                                                               # optional - sage.rings.number_field
            sage: F == loads(dumps(F))                                                                                  # optional - sage.rings.number_field
            True

            sage: K2.<a> = NumberField(x^3 + x^2 + 1, latex_names='a')                                                  # optional - sage.rings.number_field
            sage: F2 = K2.construction()[0]                                                                             # optional - sage.rings.number_field
            sage: F2 == F                                                                                               # optional - sage.rings.number_field
            True

            sage: K3.<a> = NumberField(x^3 + x^2 + 1, latex_names='alpha')                                              # optional - sage.rings.number_field
            sage: F3 = K3.construction()[0]                                                                             # optional - sage.rings.number_field
            sage: F3 == F                                                                                               # optional - sage.rings.number_field
            False
        """
        if not isinstance(other, AlgebraicExtensionFunctor):
            return False

        return (self.polys == other.polys and
                self.embeddings == other.embeddings and
                self.structures == other.structures and
                self.precs == other.precs and
                self.latex_names == other.latex_names)

    def __ne__(self, other):
        """
        Check whether ``self`` is not equal to ``other``.

        EXAMPLES::

            sage: x = polygen(QQ, 'x')
            sage: K.<a> = NumberField(x^3 + x^2 + 1)                                                                    # optional - sage.rings.number_field
            sage: F = K.construction()[0]                                                                               # optional - sage.rings.number_field
            sage: F != loads(dumps(F))                                                                                  # optional - sage.rings.number_field
            False
        """
        return not (self == other)

    __hash__ = ConstructionFunctor.__hash__

    def merge(self, other):
        """
        Merging with another :class:`AlgebraicExtensionFunctor`.

        INPUT:

        ``other`` -- Construction Functor.

        OUTPUT:

        - If ``self==other``, ``self`` is returned.
        - If ``self`` and ``other`` are simple extensions
          and both provide an embedding, then it is tested
          whether one of the number fields provided by
          the functors coerces into the other; the functor
          associated with the target of the coercion is
          returned. Otherwise, the construction functor
          associated with the pushout of the codomains
          of the two embeddings is returned, provided that
          it is a number field.
        - If these two extensions are defined by Conway polynomials
          over finite fields, merges them into a single extension of
          degree the lcm of the two degrees.
        - Otherwise, ``None`` is returned.

        REMARK:

        Algebraic extension with embeddings currently only
        works when applied to the rational field. This is
        why we use the admittedly strange rule above for
        merging.

        EXAMPLES:

        The following demonstrate coercions for finite fields using Conway or
        pseudo-Conway polynomials::

            sage: k = GF(3^2, prefix='z'); a = k.gen()                                                                  # optional - sage.libs.pari
            sage: l = GF(3^3, prefix='z'); b = l.gen()                                                                  # optional - sage.libs.pari
            sage: a + b # indirect doctest                                                                              # optional - sage.libs.pari
            z6^5 + 2*z6^4 + 2*z6^3 + z6^2 + 2*z6 + 1

        Note that embeddings are compatible in lattices of such finite fields::

            sage: m = GF(3^5, prefix='z'); c = m.gen()                                                                  # optional - sage.libs.pari
            sage: (a + b) + c == a + (b + c) # indirect doctest                                                         # optional - sage.libs.pari
            True
            sage: from sage.categories.pushout import pushout
            sage: n = pushout(k, l)                                                                                     # optional - sage.libs.pari
            sage: o = pushout(l, m)                                                                                     # optional - sage.libs.pari
            sage: q = pushout(n, o)                                                                                     # optional - sage.libs.pari
            sage: q(o(b)) == q(n(b)) # indirect doctest                                                                 # optional - sage.libs.pari
            True

        Coercion is also available for number fields::

            sage: P.<x> = QQ[]                                                                                          # optional - sage.rings.number_field
            sage: L.<b> = NumberField(x^8 - x^4 + 1, embedding=CDF.0)                                                   # optional - sage.rings.number_field
            sage: M1.<c1> = NumberField(x^2 + x + 1, embedding=b^4 - 1)                                                 # optional - sage.rings.number_field
            sage: M2.<c2> = NumberField(x^2 + 1, embedding=-b^6)                                                        # optional - sage.rings.number_field
            sage: M1.coerce_map_from(M2)                                                                                # optional - sage.rings.number_field
            sage: M2.coerce_map_from(M1)                                                                                # optional - sage.rings.number_field
            sage: c1 + c2; parent(c1 + c2)    #indirect doctest                                                         # optional - sage.rings.number_field
            -b^6 + b^4 - 1
            Number Field in b with defining polynomial x^8 - x^4 + 1
             with b = -0.2588190451025208? + 0.9659258262890683?*I
            sage: pushout(M1['x'], M2['x'])                                                                             # optional - sage.rings.number_field
            Univariate Polynomial Ring in x
             over Number Field in b with defining polynomial x^8 - x^4 + 1
              with b = -0.2588190451025208? + 0.9659258262890683?*I

        In the previous example, the number field ``L`` becomes the pushout
        of ``M1`` and ``M2`` since both are provided with an embedding into
        ``L``, *and* since ``L`` is a number field. If two number fields
        are embedded into a field that is not a numberfield, no merging
        occurs::

            sage: cbrt2 = CDF(2)^(1/3)
            sage: zeta3 = CDF.zeta(3)
            sage: K.<a> = NumberField(x^3 - 2, embedding=cbrt2 * zeta3)                                                 # optional - sage.rings.number_field
            sage: L.<b> = NumberField(x^6 - 2, embedding=1.1)                                                           # optional - sage.rings.number_field
            sage: L.coerce_map_from(K)                                                                                  # optional - sage.rings.number_field
            sage: K.coerce_map_from(L)                                                                                  # optional - sage.rings.number_field
            sage: pushout(K, L)                                                                                         # optional - sage.rings.number_field
            Traceback (most recent call last):
            ...
            CoercionException: ('Ambiguous Base Extension', Number Field in a with defining polynomial x^3 - 2 with a = -0.6299605249474365? + 1.091123635971722?*I, Number Field in b with defining polynomial x^6 - 2 with b = 1.122462048309373?)

        """
        if isinstance(other, AlgebraicClosureFunctor):
            return other
        elif not isinstance(other, AlgebraicExtensionFunctor):
            return None
        if self == other:
            return self
        # This method is supposed to be used in pushout(),
        # *after* expanding the functors. Hence, we can
        # assume that both functors have a single variable.
        # But for being on the safe side...:
        if not (len(self.names) == 1 == len(other.names)):
            return None
#       We don't accept a forgetful coercion, since, together
#       with bidirectional coercions between two embedded
#       number fields, it would yield to contradictions in
#       the coercion system.
#        if self.polys==other.polys and self.names==other.names:
#            # We have a forgetful functor:
#            if self.embeddings==[None]:
#                return self
#            if  other.embeddings==[None]:
#                return other
        # ... or we may use the given embeddings:
        if self.embeddings != [None] and other.embeddings != [None]:
            from sage.rings.rational_field import QQ
            KS = self(QQ)
            KO = other(QQ)
            if KS.has_coerce_map_from(KO):
                return self
            if KO.has_coerce_map_from(KS):
                return other
            # nothing else helps, hence, we move to the pushout of the codomains of the embeddings
            try:
                P = pushout(self.embeddings[0].parent(), other.embeddings[0].parent())
                from sage.rings.number_field.number_field import is_NumberField
                if is_NumberField(P):
                    return P.construction()[0]
            except CoercionException:
                return None
        # Finite fields and unramified local extensions may use
        # integers to encode degrees of extensions.
        from sage.rings.integer import Integer
        kwds_self = dict(self.kwds.items())
        if 'impl' in kwds_self:
            del kwds_self['impl']
        kwds_other = dict(other.kwds.items())
        if 'impl' in kwds_other:
            del kwds_other['impl']
        if (isinstance(self.polys[0], Integer)
                and isinstance(other.polys[0], Integer)
                and self.embeddings == other.embeddings == [None]
                and self.structures == other.structures == [None]
                and kwds_self == kwds_other):
            return AlgebraicExtensionFunctor([self.polys[0].lcm(other.polys[0])], [None], **kwds_self)

    def __mul__(self, other):
        """
        Compose construction functors to a composite construction functor, unless one of them is the identity.

        .. NOTE::

            The product is in functorial notation, i.e., when applying the
            product to an object then the second factor is applied first.

        TESTS::

            sage: P.<x> = QQ[]
            sage: K.<a> = NumberField(x^3 - 5, embedding=0)                                                             # optional - sage.rings.number_field
            sage: L.<b> = K.extension(x^2 + a)                                                                          # optional - sage.rings.number_field
            sage: F, R = L.construction()                                                                               # optional - sage.rings.number_field
            sage: prod(F.expand())(R) == L  #indirect doctest                                                           # optional - sage.rings.number_field
            True

        """
        if isinstance(other, IdentityConstructionFunctor):
            return self
        if isinstance(other, AlgebraicExtensionFunctor):
            if set(self.names).intersection(other.names):
                raise CoercionException("Overlapping names (%s,%s)" % (self.names, other.names))
            return AlgebraicExtensionFunctor(self.polys + other.polys, self.names + other.names,
                                             self.embeddings + other.embeddings,
                                             self.structures + other.structures,
                                             precs=self.precs + other.precs,
                                             implementations=self.implementations + other.implementations,
                                             latex_names=self.latex_names + other.latex_names,
                                             **self.kwds)
        elif (isinstance(other, CompositeConstructionFunctor)
              and isinstance(other.all[-1], AlgebraicExtensionFunctor)):
            return CompositeConstructionFunctor(other.all[:-1], self * other.all[-1])
        else:
            return CompositeConstructionFunctor(other, self)

    def expand(self):
        """
        Decompose the functor `F` into sub-functors, whose product returns `F`.

        EXAMPLES::

            sage: P.<x> = QQ[]
            sage: K.<a> = NumberField(x^3 - 5, embedding=0)                                                             # optional - sage.rings.number_field
            sage: L.<b> = K.extension(x^2 + a)                                                                          # optional - sage.rings.number_field
            sage: F, R = L.construction()                                                                               # optional - sage.rings.number_field
            sage: prod(F.expand())(R) == L                                                                              # optional - sage.rings.number_field
            True
            sage: K = NumberField([x^2 - 2, x^2 - 3],'a')                                                               # optional - sage.rings.number_field
            sage: F, R = K.construction()                                                                               # optional - sage.rings.number_field
            sage: F                                                                                                     # optional - sage.rings.number_field
            AlgebraicExtensionFunctor
            sage: L = F.expand(); L                                                                                     # optional - sage.rings.number_field
            [AlgebraicExtensionFunctor, AlgebraicExtensionFunctor]
            sage: L[-1](QQ)                                                                                             # optional - sage.rings.number_field
            Number Field in a1 with defining polynomial x^2 - 3
        """
        n = len(self.polys)
        if n == 1:
            return [self]
        return [AlgebraicExtensionFunctor([self.polys[i]], [self.names[i]], [self.embeddings[i]],
                                          [self.structures[i]], precs=[self.precs[i]],
                                          implementations=[self.implementations[i]],
                                          latex_names=[self.latex_names[i]], **self.kwds)
                for i in range(n)]


class AlgebraicClosureFunctor(ConstructionFunctor):
    """
    Algebraic Closure.

    EXAMPLES::

        sage: F = CDF.construction()[0]
        sage: F(QQ)                                                                                                     # optional - sage.rings.number_field
        Algebraic Field
        sage: F(RR)
        Complex Field with 53 bits of precision
        sage: F(F(QQ)) is F(QQ)                                                                                         # optional - sage.rings.number_field
        True

    """
    rank = 3

    def __init__(self):
        """
        TESTS::

            sage: from sage.categories.pushout import AlgebraicClosureFunctor
            sage: F = AlgebraicClosureFunctor()
            sage: F(QQ)                                                                                                 # optional - sage.rings.number_field
            Algebraic Field
            sage: F(RR)
            Complex Field with 53 bits of precision
            sage: F == loads(dumps(F))
            True

        """
        Functor.__init__(self, Rings(), Rings())

    def _apply_functor(self, R):
        """
        Apply the functor to an object of ``self``'s domain.

        TESTS::

            sage: F = CDF.construction()[0]
            sage: F(QQ)       # indirect doctest                                                                        # optional - sage.rings.number_field
            Algebraic Field
        """
        try:
            c = R.construction()
            if c is not None and c[0] == self:
                return R
        except AttributeError:
            pass
        return R.algebraic_closure()

    def merge(self, other):
        """
        Mathematically, Algebraic Closure subsumes Algebraic Extension.
        However, it seems that people do want to work with algebraic
        extensions of ``RR``. Therefore, we do not merge with algebraic extension.

        TESTS::

            sage: x = polygen(QQ, 'x')
            sage: K.<a> = NumberField(x^3 + x^2 + 1)                                                                    # optional - sage.rings.number_field
            sage: CDF.construction()[0].merge(K.construction()[0]) is None                                              # optional - sage.rings.number_field
            True
            sage: CDF.construction()[0].merge(CDF.construction()[0])                                                    # optional - sage.rings.number_field
            AlgebraicClosureFunctor

        """
        if self == other:
            return self
        return None
        # Mathematically, Algebraic Closure subsumes Algebraic Extension.
        # However, it seems that people do want to work with
        # algebraic extensions of RR (namely RR/poly*RR). So, we don't do:
        # if isinstance(other,AlgebraicExtensionFunctor):
        #     return self


class PermutationGroupFunctor(ConstructionFunctor):

    rank = 10

    def __init__(self, gens, domain):
        """
        EXAMPLES::

            sage: from sage.categories.pushout import PermutationGroupFunctor
            sage: PF = PermutationGroupFunctor([PermutationGroupElement([(1,2)])], [1,2]); PF                           # optional - sage.groups
            PermutationGroupFunctor[(1,2)]
        """
        Functor.__init__(self, Groups(), Groups())
        self._gens = tuple(gens)
        self._domain = domain

    def _repr_(self):
        """
        EXAMPLES::

            sage: P1 = PermutationGroup([[(1,2)]])                                                                      # optional - sage.groups
            sage: PF, P = P1.construction()                                                                             # optional - sage.groups
            sage: PF                                                                                                    # optional - sage.groups
            PermutationGroupFunctor[(1,2)]
        """
        return "PermutationGroupFunctor%s" % list(self.gens())

    def __call__(self, R):
        """
        EXAMPLES::

            sage: P1 = PermutationGroup([[(1,2)]])                                                                      # optional - sage.groups
            sage: PF, P = P1.construction()                                                                             # optional - sage.groups
            sage: PF(P)                                                                                                 # optional - sage.groups
            Permutation Group with generators [(1,2)]
        """
        from sage.groups.perm_gps.permgroup import PermutationGroup
        return PermutationGroup([g for g in (R.gens() + self.gens()) if not g.is_one()],
                                domain=self._domain)

    def gens(self):
        """
        EXAMPLES::

            sage: P1 = PermutationGroup([[(1,2)]])                                                                      # optional - sage.groups
            sage: PF, P = P1.construction()                                                                             # optional - sage.groups
            sage: PF.gens()                                                                                             # optional - sage.groups
            ((1,2),)
        """
        return self._gens

    def merge(self, other):
        """
        Merge ``self`` with another construction functor, or return ``None``.

        EXAMPLES::

            sage: P1 = PermutationGroup([[(1,2)]])                                                                      # optional - sage.groups
            sage: PF1, P = P1.construction()                                                                            # optional - sage.groups
            sage: P2 = PermutationGroup([[(1,3)]])                                                                      # optional - sage.groups
            sage: PF2, P = P2.construction()                                                                            # optional - sage.groups
            sage: PF1.merge(PF2)                                                                                        # optional - sage.groups
            PermutationGroupFunctor[(1,2), (1,3)]
        """
        if self.__class__ != other.__class__:
            return None
        from sage.sets.finite_enumerated_set import FiniteEnumeratedSet

        new_domain = set(self._domain).union(set(other._domain))
        try:
            new_domain = FiniteEnumeratedSet(sorted(new_domain))
        except TypeError:
            # Sorting the domain will sometimes fail with Python 3.
            # Fallback (not ideal: find a better solution?)
            new_domain = FiniteEnumeratedSet(sorted(new_domain, key=str))
        return PermutationGroupFunctor(self.gens() + other.gens(),
                                       new_domain)


class EquivariantSubobjectConstructionFunctor(ConstructionFunctor):
    r"""
    Constructor for subobjects invariant or equivariant under given semigroup actions.

    Let `S` be a semigroup that
    - acts on a parent `X` as `s \cdot x` (``action``, ``side='left'``) or
    - acts on `X` as `x \cdot s` (``action``, ``side='right'``),
    and (possibly trivially)
    - acts on `X` as `s * x` (``other_action``, ``other_side='left'``) or
    - acts on `X` as `x * s` (``other_action``, ``other_side='right'``).

    The `S`-equivariant subobject is the subobject

    .. MATH::

        X^S := \{x \in X : s \cdot x = s * x,\, \forall s \in S \}

    when ``side = other_side = 'left'`` and mutatis mutandis for the other values
    of ``side`` and ``other_side``.

    When ``other_action`` is trivial, `X^S` is called the `S`-invariant subobject.

    EXAMPLES:

    Monoterm symmetries of a tensor, here only for matrices: row (index 0),
    column (index 1); the order of the extra element 2 in a permutation determines
    whether it is a symmetry or an antisymmetry::

        sage: GSym01 = PermutationGroup([[(0,1),(2,),(3,)]]); GSym01                                                    # optional - sage.groups
        Permutation Group with generators [(0,1)]
        sage: GASym01 = PermutationGroup([[(0,1),(2,3)]]); GASym01                                                      # optional - sage.groups
        Permutation Group with generators [(0,1)(2,3)]
        sage: from sage.categories.action import Action
        sage: from sage.structure.element import Matrix
        sage: class TensorIndexAction(Action):                                                                          # optional - sage.modules
        ....:     def _act_(self, g, x):
        ....:         if isinstance(x, Matrix):
        ....:             if g(0) == 1:
        ....:                 if g(2) == 2:
        ....:                     return x.transpose()
        ....:                 else:
        ....:                     return -x.transpose()
        ....:             else:
        ....:                 return x
        ....:         raise NotImplementedError
        sage: M = matrix([[1, 2], [3, 4]]); M                                                                           # optional - sage.modules
        [1 2]
        [3 4]
        sage: GSym01_action = TensorIndexAction(GSym01, M.parent())                                                     # optional - sage.groups sage.modules
        sage: GASym01_action = TensorIndexAction(GASym01, M.parent())                                                   # optional - sage.groups sage.modules
        sage: GSym01_action.act(GSym01.0, M)                                                                            # optional - sage.groups sage.modules
        [1 3]
        [2 4]
        sage: GASym01_action.act(GASym01.0, M)                                                                          # optional - sage.groups sage.modules
        [-1 -3]
        [-2 -4]
        sage: Sym01 = M.parent().invariant_module(GSym01, action=GSym01_action); Sym01                                  # optional - sage.groups sage.modules
        (Permutation Group with generators [(0,1)])-invariant submodule
         of Full MatrixSpace of 2 by 2 dense matrices over Integer Ring
        sage: list(Sym01.basis())                                                                                       # optional - sage.groups sage.modules
        [B[0], B[1], B[2]]
        sage: list(Sym01.basis().map(Sym01.lift))                                                                       # optional - sage.groups sage.modules
        [
        [1 0]  [0 1]  [0 0]
        [0 0], [1 0], [0 1]
        ]
        sage: ASym01 = M.parent().invariant_module(GASym01, action=GASym01_action); ASym01                              # optional - sage.groups sage.modules
        (Permutation Group with generators [(0,1)(2,3)])-invariant submodule
         of Full MatrixSpace of 2 by 2 dense matrices over Integer Ring
        sage: list(ASym01.basis())                                                                                      # optional - sage.groups sage.modules
        [B[0]]
        sage: list(ASym01.basis().map(ASym01.lift))                                                                     # optional - sage.groups sage.modules
        [
        [ 0  1]
        [-1  0]
        ]
        sage: from sage.categories.pushout import pushout
        sage: pushout(Sym01, QQ)                                                                                        # optional - sage.groups sage.modules
        (Permutation Group with generators [(0,1)])-invariant submodule
         of Full MatrixSpace of 2 by 2 dense matrices over Rational Field
    """
    def __init__(self, S, action=operator.mul, side='left',
                 other_action=None, other_side='left'):
        """
        EXAMPLES::

            sage: G = SymmetricGroup(3); G.rename('S3')                                                                 # optional - sage.groups sage.modules
            sage: M = FreeModule(ZZ, [1,2,3], prefix='M'); M.rename('M')                                                # optional - sage.groups sage.modules
            sage: action = lambda g, x: M.term(g(x))                                                                    # optional - sage.groups sage.modules
            sage: I = M.invariant_module(G, action_on_basis=action); I                                                  # optional - sage.groups sage.modules
            (S3)-invariant submodule of M
            sage: I.construction()                                                                                      # optional - sage.groups sage.modules
            (EquivariantSubobjectConstructionFunctor,
            Representation of S3 indexed by {1, 2, 3} over Integer Ring)
        """
        from sage.categories.sets_cat import Sets
        super().__init__(Sets(), Sets())
        self.S = S
        self.action = action
        self.side = side
        self.other_action = other_action
        self.other_side = other_side

    def _apply_functor(self, X):
        """
        Apply the functor to an object of ``self``'s domain.

        TESTS::

            sage: from sage.categories.pushout import EquivariantSubobjectConstructionFunctor
            sage: M2 = MatrixSpace(QQ, 2); M2                                                                           # optional - sage.groups sage.modules
            Full MatrixSpace of 2 by 2 dense matrices over Rational Field
            sage: F = EquivariantSubobjectConstructionFunctor(M2,                                                       # optional - sage.groups sage.modules
            ....:                                             operator.mul, 'left',
            ....:                                             operator.mul, 'right'); F
            EquivariantSubobjectConstructionFunctor
            sage: F(M2)                                                                                                 # optional - sage.groups sage.modules
            Traceback (most recent call last):
            ...
            NotImplementedError: non-trivial other_action=<built-in function mul> is not implemented
        """
        other_action = self.other_action
        if other_action is not None:
            raise NotImplementedError(f'non-trivial {other_action=} is not implemented')
        # Currently only implemented for FiniteDimensionalModulesWithBasis
        return X.invariant_module(self.S, action=self.action, side=self.side)


class BlackBoxConstructionFunctor(ConstructionFunctor):
    """
    Construction functor obtained from any callable object.

    EXAMPLES::

        sage: from sage.categories.pushout import BlackBoxConstructionFunctor
        sage: FG = BlackBoxConstructionFunctor(gap)                                 # optional - sage.libs.gap
        sage: FS = BlackBoxConstructionFunctor(singular)                            # optional - sage.libs.singular
        sage: FG
        BlackBoxConstructionFunctor
        sage: FG(ZZ)                                                                # optional - sage.libs.gap
        Integers
        sage: FG(ZZ).parent()                                                       # optional - sage.libs.gap
        Gap
        sage: FS(QQ['t'])                                                           # optional - sage.libs.singular
        polynomial ring, over a field, global ordering
        //   coefficients: QQ
        //   number of vars : 1
        //        block   1 : ordering lp
        //                  : names    t
        //        block   2 : ordering C
        sage: FG == FS                                                              # optional - sage.libs.gap sage.libs.singular
        False
        sage: FG == loads(dumps(FG))                                                # optional - sage.libs.gap
        True
    """
    rank = 100

    def __init__(self, box):
        """
        TESTS::

            sage: from sage.categories.pushout import BlackBoxConstructionFunctor
            sage: FG = BlackBoxConstructionFunctor(gap)                             # optional - sage.libs.gap
            sage: FM = BlackBoxConstructionFunctor(maxima)                          # optional - sage.symbolic
            sage: FM == FG                                                          # optional - sage.symbolic
            False
            sage: FM == loads(dumps(FM))                                            # optional - sage.symbolic
            True
        """
        ConstructionFunctor.__init__(self, Objects(), Objects())
        if not callable(box):
            raise TypeError("input must be callable")
        self.box = box

    def _apply_functor(self, R):
        """
        Apply the functor to an object of ``self``'s domain.

        TESTS::

            sage: from sage.categories.pushout import BlackBoxConstructionFunctor
            sage: f = lambda x: x^2
            sage: F = BlackBoxConstructionFunctor(f)
            sage: F(ZZ)           # indirect doctest                                                                    # optional - sage.modules
            Ambient free module of rank 2 over the principal ideal domain Integer Ring

        """
        return self.box(R)

    def __eq__(self, other):
        """
        TESTS::

            sage: from sage.categories.pushout import BlackBoxConstructionFunctor
            sage: FG = BlackBoxConstructionFunctor(gap)                             # optional - sage.libs.gap
            sage: FM = BlackBoxConstructionFunctor(maxima)                          # optional - sage.symbolic
            sage: FM == FG       # indirect doctest                                 # optional - sage.symbolic
            False
            sage: FM == loads(dumps(FM))                                            # optional - sage.symbolic
            True
        """
        if not isinstance(other, BlackBoxConstructionFunctor):
            return False

        return self.box == other.box

    def __ne__(self, other):
        """
        Check whether ``self`` is not equal to ``other``.

        EXAMPLES::

            sage: from sage.categories.pushout import BlackBoxConstructionFunctor
            sage: FG = BlackBoxConstructionFunctor(gap)                             # optional - sage.libs.gap
            sage: FM = BlackBoxConstructionFunctor(maxima)                          # optional - sage.symbolic
            sage: FM != FG       # indirect doctest                                 # optional - sage.symbolic
            True
            sage: FM != loads(dumps(FM))                                            # optional - sage.symbolic
            False
        """
        return not (self == other)

    __hash__ = ConstructionFunctor.__hash__


def pushout(R, S):
    r"""
    Given a pair of objects `R` and `S`, try to construct a
    reasonable object `Y` and return maps such that
    canonically `R \leftarrow Y \rightarrow S`.

    ALGORITHM:

    This incorporates the idea of functors discussed at Sage Days 4.
    Every object `R` can be viewed as an initial object and a series
    of functors (e.g. polynomial, quotient, extension, completion,
    vector/matrix, etc.). Call the series of increasingly simple
    objects (with the associated functors) the "tower" of `R`. The
    construction method is used to create the tower.

    Given two objects `R` and `S`, try to find a common initial object
    `Z`. If the towers of `R` and `S` meet, let `Z` be their join.
    Otherwise, see if the top of one coerces naturally into the other.

    Now we have an initial object and two ordered lists of functors to
    apply. We wish to merge these in an unambiguous order, popping
    elements off the top of one or the other tower as we apply them to
    `Z`.

    - If the functors are of distinct types, there is an absolute
      ordering given by the rank attribute. Use this.

    - Otherwise:

      - If the tops are equal, we (try to) merge them.

      - If exactly one occurs lower in the other tower, we may
        unambiguously apply the other (hoping for a later merge).

      - If the tops commute, we can apply either first.

      - Otherwise fail due to ambiguity.

    The algorithm assumes by default that when a construction `F` is
    applied to an object `X`, the object `F(X)` admits a coercion map
    from `X`.  However, the algorithm can also handle the case where
    `F(X)` has a coercion map *to* `X` instead.  In this case, the
    attribute ``coercion_reversed`` of the class implementing `F`
    should be set to ``True``.

    EXAMPLES:

    Here our "towers" are `R = Complete_7(Frac(\ZZ))` and `Frac(Poly_x(\ZZ))`,
    which give us `Frac(Poly_x(Complete_7(Frac(\ZZ))))`::

        sage: from sage.categories.pushout import pushout
        sage: pushout(Qp(7), Frac(ZZ['x']))                                                                             # optional - sage.rings.padics
        Fraction Field of Univariate Polynomial Ring in x over 7-adic Field with capped relative precision 20

    Note we get the same thing with
    ::

        sage: pushout(Zp(7), Frac(QQ['x']))                                                                             # optional - sage.rings.padics
        Fraction Field of Univariate Polynomial Ring in x over 7-adic Field with capped relative precision 20
        sage: pushout(Zp(7)['x'], Frac(QQ['x']))                                                                        # optional - sage.rings.padics
        Fraction Field of Univariate Polynomial Ring in x over 7-adic Field with capped relative precision 20

    Note that polynomial variable ordering must be unambiguously determined.
    ::

        sage: pushout(ZZ['x,y,z'], QQ['w,z,t'])
        Traceback (most recent call last):
        ...
        CoercionException: ('Ambiguous Base Extension', Multivariate Polynomial Ring in x, y, z over Integer Ring, Multivariate Polynomial Ring in w, z, t over Rational Field)
        sage: pushout(ZZ['x,y,z'], QQ['w,x,z,t'])
        Multivariate Polynomial Ring in w, x, y, z, t over Rational Field

    Some other examples::

        sage: pushout(Zp(7)['y'], Frac(QQ['t'])['x,y,z'])                                                               # optional - sage.rings.padics
        Multivariate Polynomial Ring in x, y, z
         over Fraction Field of Univariate Polynomial Ring in t over 7-adic Field with capped relative precision 20
        sage: pushout(ZZ['x,y,z'], Frac(ZZ['x'])['y'])
        Multivariate Polynomial Ring in y, z
         over Fraction Field of Univariate Polynomial Ring in x over Integer Ring
        sage: pushout(MatrixSpace(RDF, 2, 2), Frac(ZZ['x']))                                                            # optional - sage.modules
        Full MatrixSpace of 2 by 2 dense matrices
         over Fraction Field of Univariate Polynomial Ring in x over Real Double Field
        sage: pushout(ZZ, MatrixSpace(ZZ[['x']], 3, 3))                                                                 # optional - sage.modules
        Full MatrixSpace of 3 by 3 dense matrices over Power Series Ring in x over Integer Ring
        sage: pushout(QQ['x,y'], ZZ[['x']])
        Univariate Polynomial Ring in y over Power Series Ring in x over Rational Field
        sage: pushout(Frac(ZZ['x']), QQ[['x']])
        Laurent Series Ring in x over Rational Field

    A construction with ``coercion_reversed = True`` (currently only
    the :class:`SubspaceFunctor` construction) is only applied if it
    leads to a valid coercion::

        sage: A = ZZ^2                                                                                                  # optional - sage.modules
        sage: V = span([[1, 2]], QQ)                                                                                    # optional - sage.modules
        sage: P = sage.categories.pushout.pushout(A, V)                                                                 # optional - sage.modules
        sage: P                                                                                                         # optional - sage.modules
        Vector space of dimension 2 over Rational Field
        sage: P.has_coerce_map_from(A)                                                                                  # optional - sage.modules
        True

        sage: V = (QQ^3).span([[1, 2, 3/4]])                                                                            # optional - sage.modules
        sage: A = ZZ^3                                                                                                  # optional - sage.modules
        sage: pushout(A, V)                                                                                             # optional - sage.modules
        Vector space of dimension 3 over Rational Field
        sage: B = A.span([[0, 0, 2/3]])                                                                                 # optional - sage.modules
        sage: pushout(B, V)                                                                                             # optional - sage.modules
        Vector space of degree 3 and dimension 2 over Rational Field
        User basis matrix:
        [1 2 0]
        [0 0 1]

    Some more tests with ``coercion_reversed = True``::

        sage: from sage.categories.pushout import ConstructionFunctor
        sage: class EvenPolynomialRing(type(QQ['x'])):
        ....:     def __init__(self, base, var):
        ....:         super().__init__(base, var)
        ....:         self.register_embedding(base[var])
        ....:     def __repr__(self):
        ....:         return "Even Power " + super().__repr__()
        ....:     def construction(self):
        ....:         return EvenPolynomialFunctor(), self.base()[self.variable_name()]
        ....:     def _coerce_map_from_(self, R):
        ....:         return self.base().has_coerce_map_from(R)
        sage: class EvenPolynomialFunctor(ConstructionFunctor):
        ....:     rank = 10
        ....:     coercion_reversed = True
        ....:     def __init__(self):
        ....:         ConstructionFunctor.__init__(self, Rings(), Rings())
        ....:     def _apply_functor(self, R):
        ....:         return EvenPolynomialRing(R.base(), R.variable_name())
        sage: pushout(EvenPolynomialRing(QQ, 'x'), ZZ)
        Even Power Univariate Polynomial Ring in x over Rational Field
        sage: pushout(EvenPolynomialRing(QQ, 'x'), QQ)
        Even Power Univariate Polynomial Ring in x over Rational Field
        sage: pushout(EvenPolynomialRing(QQ, 'x'), RR)
        Even Power Univariate Polynomial Ring in x over Real Field with 53 bits of precision

        sage: pushout(EvenPolynomialRing(QQ, 'x'), ZZ['x'])
        Univariate Polynomial Ring in x over Rational Field
        sage: pushout(EvenPolynomialRing(QQ, 'x'), QQ['x'])
        Univariate Polynomial Ring in x over Rational Field
        sage: pushout(EvenPolynomialRing(QQ, 'x'), RR['x'])
        Univariate Polynomial Ring in x over Real Field with 53 bits of precision

        sage: pushout(EvenPolynomialRing(QQ, 'x'), EvenPolynomialRing(QQ, 'x'))
        Even Power Univariate Polynomial Ring in x over Rational Field
        sage: pushout(EvenPolynomialRing(QQ, 'x'), EvenPolynomialRing(RR, 'x'))
        Even Power Univariate Polynomial Ring in x over Real Field with 53 bits of precision

        sage: pushout(EvenPolynomialRing(QQ, 'x')^2, RR^2)                                                              # optional - sage.modules
        Ambient free module of rank 2
         over the principal ideal domain Even Power Univariate Polynomial Ring in x
          over Real Field with 53 bits of precision
        sage: pushout(EvenPolynomialRing(QQ, 'x')^2, RR['x']^2)                                                         # optional - sage.modules
        Ambient free module of rank 2
         over the principal ideal domain Univariate Polynomial Ring in x
         over Real Field with 53 bits of precision

    Some more tests related to univariate/multivariate
    constructions. We consider a generalization of polynomial rings,
    where in addition to the coefficient ring `C` we also specify
    an additive monoid `E` for the exponents of the indeterminate.
    In particular, the elements of such a parent are given by

    .. MATH::

        \sum_{i=0}^I c_i X^{e_i}

    with `c_i \in C` and `e_i \in E`. We define
    ::

        sage: class GPolynomialRing(Parent):
        ....:     def __init__(self, coefficients, var, exponents):
        ....:         self.coefficients = coefficients
        ....:         self.var = var
        ....:         self.exponents = exponents
        ....:         super().__init__(category=Rings())
        ....:     def _repr_(self):
        ....:         return 'Generalized Polynomial Ring in %s^(%s) over %s' % (
        ....:                self.var, self.exponents, self.coefficients)
        ....:     def construction(self):
        ....:         return GPolynomialFunctor(self.var, self.exponents), self.coefficients
        ....:     def _coerce_map_from_(self, R):
        ....:         return self.coefficients.has_coerce_map_from(R)

    and
    ::

        sage: class GPolynomialFunctor(ConstructionFunctor):
        ....:     rank = 10
        ....:     def __init__(self, var, exponents):
        ....:         self.var = var
        ....:         self.exponents = exponents
        ....:         ConstructionFunctor.__init__(self, Rings(), Rings())
        ....:     def _repr_(self):
        ....:         return 'GPoly[%s^(%s)]' % (self.var, self.exponents)
        ....:     def _apply_functor(self, coefficients):
        ....:         return GPolynomialRing(coefficients, self.var, self.exponents)
        ....:     def merge(self, other):
        ....:         if isinstance(other, GPolynomialFunctor) and self.var == other.var:
        ....:             exponents = pushout(self.exponents, other.exponents)
        ....:             return GPolynomialFunctor(self.var, exponents)

    We can construct a parent now in two different ways::

        sage: GPolynomialRing(QQ, 'X', ZZ)
        Generalized Polynomial Ring in X^(Integer Ring) over Rational Field
        sage: GP_ZZ = GPolynomialFunctor('X', ZZ); GP_ZZ
        GPoly[X^(Integer Ring)]
        sage: GP_ZZ(QQ)
        Generalized Polynomial Ring in X^(Integer Ring) over Rational Field

    Since the construction
    ::

        sage: GP_ZZ(QQ).construction()
        (GPoly[X^(Integer Ring)], Rational Field)

    uses the coefficient ring, we have the usual coercion with respect
    to this parameter::

        sage: pushout(GP_ZZ(ZZ), GP_ZZ(QQ))
        Generalized Polynomial Ring in X^(Integer Ring) over Rational Field
        sage: pushout(GP_ZZ(ZZ['t']), GP_ZZ(QQ))
        Generalized Polynomial Ring in X^(Integer Ring) over Univariate Polynomial Ring in t over Rational Field
        sage: pushout(GP_ZZ(ZZ['a,b']), GP_ZZ(ZZ['b,c']))
        Generalized Polynomial Ring in X^(Integer Ring)
          over Multivariate Polynomial Ring in a, b, c over Integer Ring
        sage: pushout(GP_ZZ(ZZ['a,b']), GP_ZZ(QQ['b,c']))
        Generalized Polynomial Ring in X^(Integer Ring)
          over Multivariate Polynomial Ring in a, b, c over Rational Field
        sage: pushout(GP_ZZ(ZZ['a,b']), GP_ZZ(ZZ['c,d']))
        Traceback (most recent call last):
        ...
        CoercionException: ('Ambiguous Base Extension', ...)

    ::

        sage: GP_QQ = GPolynomialFunctor('X', QQ)
        sage: pushout(GP_ZZ(ZZ), GP_QQ(ZZ))
        Generalized Polynomial Ring in X^(Rational Field) over Integer Ring
        sage: pushout(GP_QQ(ZZ), GP_ZZ(ZZ))
        Generalized Polynomial Ring in X^(Rational Field) over Integer Ring

    ::

        sage: GP_ZZt = GPolynomialFunctor('X', ZZ['t'])
        sage: pushout(GP_ZZt(ZZ), GP_QQ(ZZ))
        Generalized Polynomial Ring in X^(Univariate Polynomial Ring in t
          over Rational Field) over Integer Ring

    ::

        sage: pushout(GP_ZZ(ZZ), GP_QQ(QQ))
        Generalized Polynomial Ring in X^(Rational Field) over Rational Field
        sage: pushout(GP_ZZ(QQ), GP_QQ(ZZ))
        Generalized Polynomial Ring in X^(Rational Field) over Rational Field
        sage: pushout(GP_ZZt(QQ), GP_QQ(ZZ))
        Generalized Polynomial Ring in X^(Univariate Polynomial Ring in t
          over Rational Field) over Rational Field
        sage: pushout(GP_ZZt(ZZ), GP_QQ(QQ))
        Generalized Polynomial Ring in X^(Univariate Polynomial Ring in t
          over Rational Field) over Rational Field
        sage: pushout(GP_ZZt(ZZ['a,b']), GP_QQ(ZZ['c,d']))
        Traceback (most recent call last):
        ...
        CoercionException: ('Ambiguous Base Extension', ...)
        sage: pushout(GP_ZZt(ZZ['a,b']), GP_QQ(ZZ['b,c']))
        Generalized Polynomial Ring in X^(Univariate Polynomial Ring in t over Rational Field)
          over Multivariate Polynomial Ring in a, b, c over Integer Ring

    Some tests with Cartesian products::

        sage: from sage.sets.cartesian_product import CartesianProduct
        sage: A = CartesianProduct((ZZ['x'], QQ['y'], QQ['z']), Sets().CartesianProducts())
        sage: B = CartesianProduct((ZZ['x'], ZZ['y'], ZZ['t']['z']), Sets().CartesianProducts())
        sage: A.construction()
        (The cartesian_product functorial construction,
         (Univariate Polynomial Ring in x over Integer Ring,
          Univariate Polynomial Ring in y over Rational Field,
          Univariate Polynomial Ring in z over Rational Field))
        sage: pushout(A, B)
        The Cartesian product of
         (Univariate Polynomial Ring in x over Integer Ring,
          Univariate Polynomial Ring in y over Rational Field,
          Univariate Polynomial Ring in z over Univariate Polynomial Ring in t over Rational Field)
        sage: pushout(ZZ, cartesian_product([ZZ, QQ]))
        Traceback (most recent call last):
        ...
        CoercionException: 'NoneType' object is not iterable

    ::

        sage: from sage.categories.pushout import PolynomialFunctor
        sage: from sage.sets.cartesian_product import CartesianProduct
        sage: class CartesianProductPoly(CartesianProduct):
        ....:     def __init__(self, polynomial_rings):
        ....:         sort = sorted(polynomial_rings, key=lambda P: P.variable_name())
        ....:         super().__init__(sort, Sets().CartesianProducts())
        ....:     def vars(self):
        ....:         return tuple(P.variable_name() for P in self.cartesian_factors())
        ....:     def _pushout_(self, other):
        ....:         if isinstance(other, CartesianProductPoly):
        ....:             s_vars = self.vars()
        ....:             o_vars = other.vars()
        ....:             if s_vars == o_vars:
        ....:                 return
        ....:             return pushout(CartesianProductPoly(
        ....:                     self.cartesian_factors() +
        ....:                     tuple(f for f in other.cartesian_factors()
        ....:                           if f.variable_name() not in s_vars)),
        ....:                 CartesianProductPoly(
        ....:                     other.cartesian_factors() +
        ....:                     tuple(f for f in self.cartesian_factors()
        ....:                           if f.variable_name() not in o_vars)))
        ....:         C = other.construction()
        ....:         if C is None:
        ....:             return
        ....:         elif isinstance(C[0], PolynomialFunctor):
        ....:             return pushout(self, CartesianProductPoly((other,)))

    ::

        sage: pushout(CartesianProductPoly((ZZ['x'],)),
        ....:         CartesianProductPoly((ZZ['y'],)))
        The Cartesian product of
         (Univariate Polynomial Ring in x over Integer Ring,
          Univariate Polynomial Ring in y over Integer Ring)
        sage: pushout(CartesianProductPoly((ZZ['x'], ZZ['y'])),
        ....:         CartesianProductPoly((ZZ['x'], ZZ['z'])))
        The Cartesian product of
         (Univariate Polynomial Ring in x over Integer Ring,
          Univariate Polynomial Ring in y over Integer Ring,
          Univariate Polynomial Ring in z over Integer Ring)
        sage: pushout(CartesianProductPoly((QQ['a,b']['x'], QQ['y'])),              # optional - sage.symbolic
        ....:         CartesianProductPoly((ZZ['b,c']['x'], SR['z'])))
        The Cartesian product of
         (Univariate Polynomial Ring in x over
            Multivariate Polynomial Ring in a, b, c over Rational Field,
          Univariate Polynomial Ring in y over Rational Field,
          Univariate Polynomial Ring in z over Symbolic Ring)

    ::

        sage: pushout(CartesianProductPoly((ZZ['x'],)), ZZ['y'])
        The Cartesian product of
         (Univariate Polynomial Ring in x over Integer Ring,
          Univariate Polynomial Ring in y over Integer Ring)
        sage: pushout(QQ['b,c']['y'], CartesianProductPoly((ZZ['a,b']['x'],)))
        The Cartesian product of
         (Univariate Polynomial Ring in x over
            Multivariate Polynomial Ring in a, b over Integer Ring,
          Univariate Polynomial Ring in y over
            Multivariate Polynomial Ring in b, c over Rational Field)

    ::

        sage: pushout(CartesianProductPoly((ZZ['x'],)), ZZ)
        Traceback (most recent call last):
        ...
        CoercionException: No common base ("join") found for
        The cartesian_product functorial construction(...) and None(Integer Ring):
        (Multivariate) functors are incompatible.

    AUTHORS:

    - Robert Bradshaw
    - Peter Bruin
    - Simon King
    - Daniel Krenn
    - David Roe
    """
    if R is S or R == S:
        return R

    if hasattr(R, '_pushout_'):
        P = R._pushout_(S)
        if P is not None:
            return P

    if hasattr(S, '_pushout_'):
        P = S._pushout_(R)
        if P is not None:
            return P

    if isinstance(R, type):
        R = type_to_parent(R)

    if isinstance(S, type):
        S = type_to_parent(S)

    R_tower = construction_tower(R)
    S_tower = construction_tower(S)
    Rs = [c[1] for c in R_tower]
    Ss = [c[1] for c in S_tower]

    # If there is a multivariate construction functor in the tower, we must chop off the end
    # because tuples don't have has_coerce_map_from functions and to align with the
    # modification of Rs and Ss below
    from sage.structure.parent import Parent
    if not isinstance(Rs[-1], Parent):
        Rs = Rs[:-1]
    if not isinstance(Ss[-1], Parent):
        Ss = Ss[:-1]

    if R in Ss:
        if not any(c[0].coercion_reversed for c in S_tower[1:]):
            return S
    elif S in Rs:
        if not any(c[0].coercion_reversed for c in R_tower[1:]):
            return R

    if Rs[-1] in Ss:
        Rs, Ss = Ss, Rs
        R_tower, S_tower = S_tower, R_tower

    # look for join
    Z = None
    if Ss[-1] in Rs:
        if Rs[-1] == Ss[-1]:
            while Rs and Ss and Rs[-1] == Ss[-1]:
                Rs.pop()
                Z = Ss.pop()
        else:
            Rs = Rs[:Rs.index(Ss[-1])]
            Z = Ss.pop()

    # look for topmost coercion
    elif S.has_coerce_map_from(Rs[-1]):
        while not Ss[-1].has_coerce_map_from(Rs[-1]):
            Ss.pop()
        while Rs and Ss[-1].has_coerce_map_from(Rs[-1]):
            Rs.pop()
        Z = Ss.pop()

    elif R.has_coerce_map_from(Ss[-1]):
        while not Rs[-1].has_coerce_map_from(Ss[-1]):
            Rs.pop()
        while Ss and Rs[-1].has_coerce_map_from(Ss[-1]):
            Ss.pop()
        Z = Rs.pop()

    if Z is None and R_tower[-1][0] is not None:
        Z = R_tower[-1][0].common_base(S_tower[-1][0], R_tower[-1][1], S_tower[-1][1])
        R_tower = expand_tower(R_tower[:len(Rs)])
        S_tower = expand_tower(S_tower[:len(Ss)])
    else:
        # Rc is a list of functors from Z to R and Sc is a list of functors from Z to S
        R_tower = expand_tower(R_tower[:len(Rs) + 1])
        S_tower = expand_tower(S_tower[:len(Ss) + 1])
    Rc = [c[0] for c in R_tower[1:]]
    Sc = [c[0] for c in S_tower[1:]]

    all = IdentityConstructionFunctor()

    def apply_from(Xc):
        c = Xc.pop()
        if c.coercion_reversed:
            Yc = Sc if Xc is Rc else Rc
            Y_tower = S_tower if Xc is Rc else R_tower
            Y_partial = Y_tower[len(Yc)][1]
            if not (c * all)(Z).has_coerce_map_from(Y_partial):
                return all
        return c * all

    try:
        while Rc or Sc:
            # if we are out of functors in either tower, there is no ambiguity
            if not Sc:
                all = apply_from(Rc)
            elif not Rc:
                all = apply_from(Sc)
            # if one of the functors has lower rank, do it first
            elif Rc[-1].rank < Sc[-1].rank:
                all = apply_from(Rc)
            elif Sc[-1].rank < Rc[-1].rank:
                all = apply_from(Sc)
            else:
                # the ranks are the same, so things are a bit subtler
                if Rc[-1] == Sc[-1]:
                    # If they are indeed the same operation, we only do it once.
                    # The \code{merge} function here takes into account non-mathematical
                    # distinctions (e.g. single vs. multivariate polynomials).
                    cR = Rc.pop()
                    cS = Sc.pop()
                    c = cR.merge(cS) or cS.merge(cR)
                    if c:
                        all = c * all
                    else:
                        raise CoercionException("Incompatible Base Extension %r, %r (on %r, %r)" % (R, S, cR, cS))
                else:
                    # Now we look ahead to see if either top functor is
                    # applied later on in the other tower.
                    # If this is the case for exactly one of them, we unambiguously
                    # postpone that operation, but if both then we abort.
                    if Rc[-1] in Sc:
                        if Sc[-1] in Rc:
                            raise CoercionException("Ambiguous Base Extension", R, S)
                        else:
                            all = apply_from(Sc)
                    elif Sc[-1] in Rc:
                        all = apply_from(Rc)
                    # If, perchance, the two functors commute, then we may do them in any order.
                    elif Rc[-1].commutes(Sc[-1]) or Sc[-1].commutes(Rc[-1]):
                        all = Sc.pop() * Rc.pop() * all
                    else:
                        # try and merge (default merge is failure for unequal functors)
                        cR = Rc.pop()
                        cS = Sc.pop()
                        c = cR.merge(cS) or cS.merge(cR)
                        if c is not None:
                            all = c * all
                        else:
                            # Otherwise, we cannot proceed.
                            raise CoercionException("Ambiguous Base Extension", R, S)

        return all(Z)

    except CoercionException:
        raise
    except (TypeError, ValueError, AttributeError, NotImplementedError) as ex:
        # We do this because we may be trying all kinds of things that don't
        # make sense, and in this case simply want to return that a pushout
        # couldn't be found.
        raise CoercionException(ex)


def pushout_lattice(R, S):
    r"""
    Given a pair of objects `R` and `S`, try to construct a
    reasonable object `Y` and return maps such that
    canonically `R \leftarrow Y \rightarrow S`.

    ALGORITHM:

    This is based on the model that arose from much discussion at
    Sage Days 4.  Going up the tower of constructions of `R` and `S`
    (e.g. the reals come from the rationals come from the integers),
    try to find a common parent, and then try to fill in a lattice
    with these two towers as sides with the top as the common ancestor
    and the bottom will be the desired ring.

    See the code for a specific worked-out example.

    EXAMPLES::

        sage: from sage.categories.pushout import pushout_lattice
        sage: A, B = pushout_lattice(Qp(7), Frac(ZZ['x']))                                                              # optional - sage.rings.padics
        sage: A.codomain()                                                                                              # optional - sage.rings.padics
        Fraction Field of Univariate Polynomial Ring in x over 7-adic Field with capped relative precision 20
        sage: A.codomain() is B.codomain()                                                                              # optional - sage.rings.padics
        True
        sage: A, B = pushout_lattice(ZZ, MatrixSpace(ZZ[['x']], 3, 3))                                                  # optional - sage.modules
        sage: B                                                                                                         # optional - sage.modules
        Identity endomorphism of Full MatrixSpace of 3 by 3 dense matrices over Power Series Ring in x over Integer Ring

    AUTHOR:

    - Robert Bradshaw

    """
    R_tower = construction_tower(R)
    S_tower = construction_tower(S)
    Rs = [c[1] for c in R_tower]
    Ss = [c[1] for c in S_tower]

    # look for common ancestor
    start = None
    for Z in Rs:
        if Z in Ss:
            start = Z
    if start is None:
        # Should I test for a map between the tops of the towers?
        # Or, if they're both not ZZ, is it hopeless?
        return None

    # truncate at common ancestor
    R_tower = list(reversed(R_tower[:Rs.index(start) + 1]))
    S_tower = list(reversed(S_tower[:Ss.index(start) + 1]))
    Rs = [c[1] for c in R_tower]  # the list of objects
    Ss = [c[1] for c in S_tower]
    Rc = [c[0] for c in R_tower]  # the list of functors
    Sc = [c[0] for c in S_tower]

    # Here we try and construct a 2-dimensional lattice as follows.
    # Suppose our towers are Z -> Q -> Qp = R and Z -> Z[t] -> Frac(Z[t]) = S
    lattice = {}
    # First we fill in the sides
    #
    #         Z
    #       /   \
    #      Q    Z[t]
    #    /         \
    #   Qp       Frac(Z[t])
    #
    for i, Rsi in enumerate(Rs):
        lattice[i, 0] = Rsi
    for j, Ssj in enumerate(Ss):
        lattice[0, j] = Ssj

    # Now we attempt to fill in the center, one (diagonal) row at a time,
    # one commuting square at a time.
    #
    #          Z
    #       /    \
    #      Q     Z[t]
    #    /   \  /    \
    #   Qp   Q[t]   Frac(Z[t])
    #    \   /
    #    Qp[t]
    #
    # There is always exactly one "correct" path/order in which to apply operations
    # from the top to the bottom. In our example, this is down the far left side.
    # We keep track of which that is by clearing out Rc and Sc as we go along.
    #
    # Note that when applying the functors in the correct order, base extension
    # is not needed (though it may occur in the resulting morphisms).
    #
    for i in range(len(Rc) - 1):
        for j in range(len(Sc) - 1):
            try:
                if lattice[i, j + 1] == lattice[i + 1, j]:
                    # In this case we have R <- S -> R
                    # We don't want to perform the operation twice
                    # and all subsequent squares will come from objects
                    # where the operation was already performed (either
                    # to the left or right)
                    Rc[i] = Sc[j] = None # IdentityConstructionFunctor()
                    lattice[i + 1, j + 1] = lattice[i, j + 1]
                elif Rc[i] is None and Sc[j] is None:
                    lattice[i + 1, j + 1] = lattice[i, j + 1]
                elif Rc[i] is None:
                    lattice[i + 1, j + 1] = Sc[j](lattice[i + 1, j])
                elif Sc[j] is None:
                    lattice[i + 1, j + 1] = Rc[i](lattice[i, j + 1])
                else:
                    # For now, we just look at the rank.
                    # TODO: be more sophisticated and query the functors themselves
                    if Rc[i].rank < Sc[j].rank:
                        lattice[i + 1, j + 1] = Sc[j](lattice[i + 1, j])
                        Rc[i] = None  # force us to use pre-applied Rc[i]
                    else:
                        lattice[i + 1, j + 1] = Rc[i](lattice[i, j + 1])
                        Sc[j] = None  # force us to use pre-applied Sc[i]
            except (AttributeError, NameError):
                # pp(lattice)
                for ni in range(100):
                    for nj in range(100):
                        try:
                            R = lattice[ni, nj]
                            print(ni, nj, R)
                        except KeyError:
                            break
                raise CoercionException("%s does not support %s"
                                        % (lattice[ni, nj], 'F'))

    # If we are successful, we should have something that looks like this.
    #
    #          Z
    #       /    \
    #      Q     Z[t]
    #    /   \  /    \
    #   Qp   Q[t]   Frac(Z[t])
    #    \   /  \    /
    #    Qp[t]  Frac(Q[t])
    #      \      /
    #     Frac(Qp[t])
    #
    R_loc = len(Rs) - 1
    S_loc = len(Ss) - 1

    # Find the composition coercion morphisms along the bottom left...
    if S_loc > 0:
        R_map = lattice[R_loc, 1].coerce_map_from(R)
        for i in range(1, S_loc):
            map = lattice[R_loc, i + 1].coerce_map_from(lattice[R_loc, i])
            # The functor used is implicit here, should it be?
            R_map = map * R_map
    else:
        R_map = R.coerce_map_from(R)  # id

    # ... and bottom right
    if R_loc > 0:
        S_map = lattice[1, S_loc].coerce_map_from(S)
        for i in range(1, R_loc):
            map = lattice[i + 1, S_loc].coerce_map_from(lattice[i, S_loc])
            S_map = map * S_map
    else:
        S_map = S.coerce_map_from(S)  # id

    return R_map, S_map


# def pp(lattice):
#     """
#     Used in debugging to print the current lattice.
#     """
#     for i in range(100):
#         for j in range(100):
#             try:
#                 R = lattice[i,j]
#                 print(i, j, R)
#             except KeyError:
#                 break


def construction_tower(R):
    """
    An auxiliary function that is used in :func:`pushout` and :func:`pushout_lattice`.

    INPUT:

    An object

    OUTPUT:

    A constructive description of the object from scratch, by a list of pairs
    of a construction functor and an object to which the construction functor
    is to be applied. The first pair is formed by ``None`` and the given object.

    EXAMPLES::

        sage: from sage.categories.pushout import construction_tower
        sage: construction_tower(MatrixSpace(FractionField(QQ['t']), 2))                                                # optional - sage.modules
        [(None, Full MatrixSpace of 2 by 2 dense matrices
                 over Fraction Field of Univariate Polynomial Ring in t over Rational Field),
         (MatrixFunctor, Fraction Field of Univariate Polynomial Ring in t over Rational Field),
         (FractionField, Univariate Polynomial Ring in t over Rational Field),
         (Poly[t], Rational Field), (FractionField, Integer Ring)]

    """
    tower = [(None, R)]
    c = R.construction()
    from sage.structure.parent import Parent
    while c is not None:
        f, R = c
        if not isinstance(f, ConstructionFunctor):
            f = BlackBoxConstructionFunctor(f)
        tower.append((f, R))
        if not isinstance(R, Parent):
            break
        c = R.construction()
    return tower


def expand_tower(tower):
    """
    An auxiliary function that is used in :func:`pushout`.

    INPUT:

    A construction tower as returned by :func:`construction_tower`.

    OUTPUT:

    A new construction tower with all the construction functors expanded.

    EXAMPLES::

        sage: from sage.categories.pushout import construction_tower, expand_tower
        sage: construction_tower(QQ['x,y,z'])
        [(None, Multivariate Polynomial Ring in x, y, z over Rational Field),
         (MPoly[x,y,z], Rational Field),
         (FractionField, Integer Ring)]
        sage: expand_tower(construction_tower(QQ['x,y,z']))
        [(None, Multivariate Polynomial Ring in x, y, z over Rational Field),
         (MPoly[z], Univariate Polynomial Ring in y over Univariate Polynomial Ring in x over Rational Field),
         (MPoly[y], Univariate Polynomial Ring in x over Rational Field),
         (MPoly[x], Rational Field),
         (FractionField, Integer Ring)]
    """
    new_tower = []
    for f, R in reversed(tower):
        if f is None:
            new_tower.append((f, R))
        else:
            fs = f.expand()
            for ff in reversed(fs[1:]):
                new_tower.append((ff, R))
                R = ff(R)
            new_tower.append((fs[0], R))
    return list(reversed(new_tower))


def type_to_parent(P):
    """
    An auxiliary function that is used in :func:`pushout`.

    INPUT:

    A type

    OUTPUT:

    A Sage parent structure corresponding to the given type

    TESTS::

        sage: from sage.categories.pushout import type_to_parent
        sage: type_to_parent(int)
        Integer Ring
        sage: type_to_parent(float)
        Real Double Field
        sage: type_to_parent(complex)
        Complex Double Field
        sage: type_to_parent(list)
        Traceback (most recent call last):
        ...
        TypeError: not a scalar type
    """
    from sage.structure.coerce import py_scalar_parent
    parent = py_scalar_parent(P)
    if parent is None:
        raise TypeError("not a scalar type")
    return parent<|MERGE_RESOLUTION|>--- conflicted
+++ resolved
@@ -2239,29 +2239,17 @@
         """
         TESTS::
 
-<<<<<<< HEAD
-            sage: F1 = (GF(5)^3).span([(1,2,3),(4,5,6)]).construction()[0]      # optional - sage.libs.pari
-            sage: F2 = (ZZ^3).span([(1,2,3),(4,5,6)]).construction()[0]
-            sage: F3 = (QQ^3).span([(1,2,3),(4,5,6)]).construction()[0]
-            sage: F4 = (ZZ^3).span([(1,0,-1),(0,1,2)]).construction()[0]
-            sage: F1 == loads(dumps(F1))                                        # optional - sage.libs.pari
-=======
             sage: F1 = (GF(5)^3).span([(1,2,3),(4,5,6)]).construction()[0]      # optional - sage.libs.pari             # optional - sage.modules
             sage: F2 = (ZZ^3).span([(1,2,3),(4,5,6)]).construction()[0]                                                 # optional - sage.modules
             sage: F3 = (QQ^3).span([(1,2,3),(4,5,6)]).construction()[0]                                                 # optional - sage.modules
             sage: F4 = (ZZ^3).span([(1,0,-1),(0,1,2)]).construction()[0]                                                # optional - sage.modules
             sage: F1 == loads(dumps(F1))                                        # optional - sage.libs.pari             # optional - sage.modules
->>>>>>> 7e89a0dd
             True
 
         The ``span`` method automatically transforms the given basis into
         echelon form. The bases look like that::
 
-<<<<<<< HEAD
-            sage: F1.basis                                                      # optional - sage.libs.pari
-=======
             sage: F1.basis                                                      # optional - sage.libs.pari             # optional - sage.modules
->>>>>>> 7e89a0dd
             [
             (1, 0, 4),
             (0, 1, 2)
@@ -2286,30 +2274,18 @@
         The basis of ``F2`` is modulo 5 different from the other bases.
         So, we have::
 
-<<<<<<< HEAD
-            sage: F1 != F2 != F3                                                # optional - sage.libs.pari
-=======
             sage: F1 != F2 != F3                                                # optional - sage.libs.pari             # optional - sage.modules
->>>>>>> 7e89a0dd
             True
 
         The bases of ``F1``, ``F3`` and ``F4`` are the same modulo 5; however,
         there is no coercion from ``QQ^3`` to ``GF(5)^3``. Therefore, we have::
 
-<<<<<<< HEAD
-            sage: F1 == F3                                                      # optional - sage.libs.pari
-=======
             sage: F1 == F3                                                      # optional - sage.libs.pari             # optional - sage.modules
->>>>>>> 7e89a0dd
             False
 
         But there are coercions from ``ZZ^3`` to ``QQ^3`` and ``GF(5)^3``, thus::
 
-<<<<<<< HEAD
-            sage: F1 == F4 == F3                                                # optional - sage.libs.pari
-=======
             sage: F1 == F4 == F3                                                # optional - sage.libs.pari             # optional - sage.modules
->>>>>>> 7e89a0dd
             True
 
         """
@@ -2349,18 +2325,6 @@
 
         EXAMPLES::
 
-<<<<<<< HEAD
-            sage: M = GF(5)^3                                                   # optional - sage.libs.pari
-            sage: S1 = M.submodule([(1,2,3),(4,5,6)])                           # optional - sage.libs.pari
-            sage: S2 = M.submodule([(2,2,3)])                                   # optional - sage.libs.pari
-            sage: F1 = S1.construction()[0]                                     # optional - sage.libs.pari
-            sage: F2 = S2.construction()[0]                                     # optional - sage.libs.pari
-            sage: F1.merge(F2)                                                  # optional - sage.libs.pari
-            SubspaceFunctor
-            sage: F1.merge(F2)(GF(5)^3) == S1 + S2                              # optional - sage.libs.pari
-            True
-            sage: F1.merge(F2)(GF(5)['t']^3)                                    # optional - sage.libs.pari
-=======
             sage: M = GF(5)^3                                                   # optional - sage.libs.pari             # optional - sage.modules
             sage: S1 = M.submodule([(1,2,3),(4,5,6)])                           # optional - sage.libs.pari             # optional - sage.modules
             sage: S2 = M.submodule([(2,2,3)])                                   # optional - sage.libs.pari             # optional - sage.modules
@@ -2371,7 +2335,6 @@
             sage: F1.merge(F2)(GF(5)^3) == S1 + S2                              # optional - sage.libs.pari             # optional - sage.modules
             True
             sage: F1.merge(F2)(GF(5)['t']^3)                                    # optional - sage.libs.pari             # optional - sage.modules
->>>>>>> 7e89a0dd
             Free module of degree 3 and rank 3
              over Univariate Polynomial Ring in t over Finite Field of size 5
             User basis matrix:
@@ -2386,11 +2349,7 @@
             sage: S2 = (Frac(P)^3).submodule([(t,t^2,t^3+1), (4*t,0,1)])                                                # optional - sage.modules
             sage: v = S1([0,3,6]) + S2([2,0,1/(2*t)]); v   # indirect doctest                                           # optional - sage.modules
             (2, 3, (-12*t - 1)/(-2*t))
-<<<<<<< HEAD
-            sage: v.parent()
-=======
             sage: v.parent()                                                                                            # optional - sage.modules
->>>>>>> 7e89a0dd
             Vector space of degree 3 and dimension 3
              over Fraction Field of Univariate Polynomial Ring in t over Integer Ring
             User basis matrix:
