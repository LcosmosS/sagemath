--- conflicted
+++ resolved
@@ -1854,11 +1854,7 @@
         sage: F = (ZZ^3).construction()[0]                                                                              # optional - sage.modules
         sage: F                                                                                                         # optional - sage.modules
         VectorFunctor
-<<<<<<< HEAD
-        sage: F(GF(2)['t'])                                                                                             # optional - sage.modules
-=======
         sage: F(GF(2)['t'])                                                                                             # optional - sage.libs.pari sage.modules
->>>>>>> 98b9451f
         Ambient free module of rank 3
          over the principal ideal domain Univariate Polynomial Ring in t over Finite Field of size 2 (using GF2X)
     """
@@ -3868,11 +3864,7 @@
         sage: from sage.categories.pushout import BlackBoxConstructionFunctor
         sage: FG = BlackBoxConstructionFunctor(gap)                                 # optional - sage.libs.gap
         sage: FS = BlackBoxConstructionFunctor(singular)                            # optional - sage.libs.singular
-<<<<<<< HEAD
-        sage: FG
-=======
         sage: FG                                                                    # optional - sage.libs.gap
->>>>>>> 98b9451f
         BlackBoxConstructionFunctor
         sage: FG(ZZ)                                                                # optional - sage.libs.gap
         Integers
