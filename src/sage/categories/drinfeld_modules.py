<<<<<<< HEAD
# sage.doctest: optional - sage.libs.pari       (because all doctests use finite fields)
=======
# sage.doctest: optional - sage.rings.finite_rings
>>>>>>> 08060ed1
r"""
Drinfeld modules over a base

This module provides the class
:class:`sage.category.drinfeld_modules.DrinfeldModules`.

AUTHORS:

- Antoine Leudière (2022-04)
- Xavier Caruso (2022-06)
"""

# *****************************************************************************
#   Copyright (C) 2022      Xavier Caruso <xavier.caruso@normalesup.org>
#                           Antoine Leudière <antoine.leudiere@inria.fr>
#
#   Distributed under the terms of the GNU General Public License (GPL)
#                   http://www.gnu.org/licenses/
# ******************************************************************************

from sage.categories.objects import Objects
from sage.categories.category_types import Category_over_base_ring
from sage.categories.homsets import Homsets
from sage.misc.functional import log
from sage.misc.latex import latex
from sage.misc.lazy_import import lazy_import
from sage.rings.integer import Integer

lazy_import('sage.rings.polynomial.ore_polynomial_ring', 'OrePolynomialRing')
lazy_import('sage.rings.polynomial.polynomial_ring', 'PolynomialRing_general')
lazy_import('sage.rings.ring_extension', 'RingExtension_generic')


class DrinfeldModules(Category_over_base_ring):
    r"""
    This class implements the category of Drinfeld
    `\mathbb{F}_q[T]`-modules on a given base field.

    Let `\mathbb{F}_q[T]` be a polynomial ring with coefficients in a
    finite field `\mathbb{F}_q` and let `K` be a field. Fix a ring
    morphism `\gamma: \mathbb{F}_q[T] \to K`; we say that `K` is an
    `\mathbb{F}_q[T]`*-field*. Let `K\{\tau\}` be the ring of Ore
    polynomials with coefficients in `K`, whose multiplication is given
    by the rule `\tau \lambda = \lambda^q \tau` for any `\lambda \in K`.

    The extension `K`/`\mathbb{F}_q[T]` (represented as an instance of
    the class :class:`sage.rings.ring_extension.RingExtension`) is the
    *base field* of the category; its defining morphism `\gamma` is
    called the *base morphism*.

    The monic polynomial that generates the kernel of `\gamma` is called
    the `\mathbb{F}_q[T]`-*characteristic*, or *function-field
    characteristic*, of the base field. We say that `\mathbb{F}_q[T]` is
    the *function ring* of the category; `K\{\tau\}` is the *Ore
    polynomial ring*. The constant coefficient of the category is the
    image of `T` under the base morphism.

    .. RUBRIC:: Construction

    Generally, Drinfeld modules objects are created before their
    category, and the category is retrieved as an attribute of the
    Drinfeld module::

        sage: Fq = GF(11)
        sage: A.<T> = Fq[]
        sage: K.<z> = Fq.extension(4)
        sage: p_root = z^3 + 7*z^2 + 6*z + 10
        sage: phi = DrinfeldModule(A, [p_root, 0, 0, 1])
        sage: C = phi.category()
        sage: C
        Category of Drinfeld modules over Finite Field in z of size 11^4 over its base

    The output tells the user that the category is only defined by its
    base.

    .. RUBRIC:: Properties of the category

    The base field is retrieved using the method :meth:`base`.

        sage: C.base()
        Finite Field in z of size 11^4 over its base

    Equivalently, one can use :meth:`base_morphism` to retrieve the base
    morphism::

        sage: C.base_morphism()
        Ring morphism:
          From: Univariate Polynomial Ring in T over Finite Field of size 11
          To:   Finite Field in z of size 11^4 over its base
          Defn: T |--> z^3 + 7*z^2 + 6*z + 10

    The so-called constant coefficient --- which is the same for all
    Drinfeld modules in the category --- is simply the image of `T` by
    the base morphism::

        sage: C.constant_coefficient()
        z^3 + 7*z^2 + 6*z + 10
        sage: C.base_morphism()(T) == C.constant_coefficient()
        True

    Similarly, the function ring-characteristic of the category is
    either `0` or the unique monic polynomial in `\mathbb{F}_q[T]` that
    generates the kernel of the base::

        sage: C.characteristic()
        T^2 + 7*T + 2
        sage: C.base_morphism()(C.characteristic())
        0

    The base field, base morphism, function ring and Ore polynomial ring
    are the same for the category and its objects::

        sage: C.base() is phi.base()
        True
        sage: C.base_morphism() is phi.base_morphism()
        True

        sage: C.function_ring()
        Univariate Polynomial Ring in T over Finite Field of size 11
        sage: C.function_ring() is phi.function_ring()
        True

        sage: C.ore_polring()
        Ore Polynomial Ring in t over Finite Field in z of size 11^4 over its base twisted by Frob
        sage: C.ore_polring() is phi.ore_polring()
        True


    .. RUBRIC:: Creating Drinfeld module objects from the category

    Calling :meth:`object` with an Ore polynomial creates a Drinfeld module
    object in the category whose generator is the input::

        sage: psi = C.object([p_root, 1])
        sage: psi
        Drinfeld module defined by T |--> t + z^3 + 7*z^2 + 6*z + 10
        sage: psi.category() is C
        True

    Of course, the constant coefficient of the input must be the same as
    the category::

        sage: C.object([z, 1])
        Traceback (most recent call last):
        ...
        ValueError: constant coefficient must equal that of the category

    It is also possible to create a random object in the category. The
    input is the desired rank::

        sage: rho = C.random_object(2)
        sage: rho  # random
        Drinfeld module defined by T |--> (7*z^3 + 7*z^2 + 10*z + 2)*t^2 + (9*z^3 + 5*z^2 + 2*z + 7)*t + z^3 + 7*z^2 + 6*z + 10
        sage: rho.rank() == 2
        True
        sage: rho.category() is C
        True

    TESTS::

        sage: Fq = GF(11)
        sage: A.<T> = Fq[]
        sage: K.<z> = Fq.extension(4)
        sage: from sage.categories.drinfeld_modules import DrinfeldModules
        sage: base = Hom(A, K)(0)
        sage: C = DrinfeldModules(base)
        Traceback (most recent call last):
        ...
        TypeError: base field must be a ring extension

    ::

        sage: C.base().defining_morphism() == C.base_morphism()
        True

    ::

        sage: base = Hom(A, A)(1)
        sage: C = DrinfeldModules(base)
        Traceback (most recent call last):
        ...
        TypeError: base field must be a ring extension

    ::

        sage: base = 'I hate Rostropovitch'
        sage: C = DrinfeldModules(base)  # known bug (blankline)
        <BLANKLINE>
        Traceback (most recent call last):
        ...
        TypeError: input must be a ring morphism

    ::

        sage: ZZT.<T> = ZZ[]
        sage: base = Hom(ZZT, K)(1)
        sage: C = DrinfeldModules(base)  # known bug (blankline)
        <BLANKLINE>
        Traceback (most recent call last):
        ...
        TypeError: function ring base must be a finite field
    """

    def __init__(self, base_field, name='t'):
        r"""
        Initialize `self`.

        INPUT:

        - ``base_field`` -- the base field, which is a ring extension
          over a base

        - ``name`` (default: ``'t'``) -- the name of the Ore polynomial
          variable

        TESTS::

            sage: Fq = GF(11)
            sage: A.<T> = Fq[]
            sage: K.<z> = Fq.extension(4)
            sage: p_root = z^3 + 7*z^2 + 6*z + 10
            sage: phi = DrinfeldModule(A, [p_root, 0, 0, 1])
            sage: C = phi.category()
            sage: ore_polring.<t> = OrePolynomialRing(phi.base(), phi.base().frobenius_endomorphism())
            sage: C._ore_polring is ore_polring
            True
            sage: i = phi.base().coerce_map_from(K)
            sage: base_morphism = Hom(A, K)(p_root)
            sage: C.base() == K.over(base_morphism)
            True
            sage: C._base_morphism == i * base_morphism
            True
            sage: C._function_ring is A
            True
            sage: C._constant_coefficient == base_morphism(T)
            True
            sage: C._characteristic(C._constant_coefficient)
            0
        """
        # Check input is a ring extension
        if not isinstance(base_field, RingExtension_generic):
            raise TypeError('base field must be a ring extension')
        base_morphism = base_field.defining_morphism()
        self._base_morphism = base_morphism
        # Check input is a field
        if not base_field.is_field():
            raise TypeError('input must be a field')
        self._base_field = base_field
        self._function_ring = base_morphism.domain()
        # Check domain of base morphism is Fq[T]
        function_ring = self._function_ring
        if not isinstance(function_ring, PolynomialRing_general):
            raise NotImplementedError('function ring must be a polynomial '
                                      'ring')
        function_ring_base = function_ring.base_ring()
        if not function_ring_base.is_field() \
                or not function_ring_base.is_finite():
            raise TypeError('function ring base must be a finite field')
        # Shortcuts
        Fq = function_ring_base
        A = function_ring
        T = A.gen()
        K = base_field  # A ring extension
        # Build K{t}
        d = log(Fq.cardinality(), Fq.characteristic())
        tau = K.frobenius_endomorphism(d)
        self._ore_polring = OrePolynomialRing(K, tau, names=name,
                                              polcast=False)
        # Create constant coefficient
        self._constant_coefficient = base_morphism(T)
        # Create characteristic
        self._characteristic = None
        if K.is_finite():
            self._characteristic = A(K.over(Fq)(base_morphism(T)).minpoly())
        else:
            try:
                if base_morphism.is_injective():
                    self._characteristic = Integer(0)
            except NotImplementedError:
                pass
        # Create base over constants field
        i = A.coerce_map_from(Fq)
        Fq_to_K = self._base_morphism * i
        self._base_over_constants_field = base_field.over(Fq_to_K)
        super().__init__(base=base_field)

    def _latex_(self):
        r"""
        Return a latex representation of the category.

        OUTPUT: a string

        EXAMPLES::

            sage: Fq = GF(11)
            sage: A.<T> = Fq[]
            sage: K.<z> = Fq.extension(4)
            sage: p_root = z^3 + 7*z^2 + 6*z + 10
            sage: phi = DrinfeldModule(A, [p_root, 0, 0, 1])
            sage: C = phi.category()
            sage: latex(C)
            \text{Category{ }of{ }Drinfeld{ }modules{ }over{ }\Bold{F}_{11^{4}}
        """
        return f'\\text{{Category{{ }}of{{ }}Drinfeld{{ }}modules{{ }}' \
               f'over{{ }}{latex(self._base_field)}'

    def _repr_(self):
        r"""
        Return a string representation of the category.

        OUTPUT: a string

        EXAMPLES::

            sage: Fq = GF(11)
            sage: A.<T> = Fq[]
            sage: K.<z> = Fq.extension(4)
            sage: p_root = z^3 + 7*z^2 + 6*z + 10
            sage: phi = DrinfeldModule(A, [p_root, 0, 0, 1])
            sage: C = phi.category()
            sage: C
            Category of Drinfeld modules over Finite Field in z of size 11^4 over its base
        """
        return f'Category of Drinfeld modules over {self._base_field}'

    def Homsets(self):
        r"""
        Return the category of homsets.

        EXAMPLES::

            sage: Fq = GF(11)
            sage: A.<T> = Fq[]
            sage: K.<z> = Fq.extension(4)
            sage: p_root = z^3 + 7*z^2 + 6*z + 10
            sage: phi = DrinfeldModule(A, [p_root, 0, 0, 1])
            sage: C = phi.category()

            sage: from sage.categories.homsets import Homsets
            sage: C.Homsets() is Homsets()
            True
        """
        return Homsets()

    def Endsets(self):
        r"""
        Return the category of endsets.

        EXAMPLES::

            sage: Fq = GF(11)
            sage: A.<T> = Fq[]
            sage: K.<z> = Fq.extension(4)
            sage: p_root = z^3 + 7*z^2 + 6*z + 10
            sage: phi = DrinfeldModule(A, [p_root, 0, 0, 1])
            sage: C = phi.category()

            sage: from sage.categories.homsets import Homsets
            sage: C.Endsets() is Homsets().Endsets()
            True
        """
        return Homsets().Endsets()

    def base_morphism(self):
        r"""
        Return the base morphism of the category.

        EXAMPLES::

            sage: Fq = GF(11)
            sage: A.<T> = Fq[]
            sage: K.<z> = Fq.extension(4)
            sage: p_root = z^3 + 7*z^2 + 6*z + 10
            sage: phi = DrinfeldModule(A, [p_root, 0, 0, 1])
            sage: C = phi.category()
            sage: C.base_morphism()
            Ring morphism:
              From: Univariate Polynomial Ring in T over Finite Field of size 11
              To:   Finite Field in z of size 11^4 over its base
              Defn: T |--> z^3 + 7*z^2 + 6*z + 10

            sage: C.constant_coefficient() == C.base_morphism()(T)
            True
        """
        return self._base_morphism

    def base_over_constants_field(self):
        r"""
        Return the base field, seen as an extension over the constants
        field `\mathbb{F}_q`.

        EXAMPLES::

            sage: Fq = GF(11)
            sage: A.<T> = Fq[]
            sage: K.<z> = Fq.extension(4)
            sage: p_root = z^3 + 7*z^2 + 6*z + 10
            sage: phi = DrinfeldModule(A, [p_root, 0, 0, 1])
            sage: C = phi.category()
            sage: C.base_over_constants_field()
            Field in z with defining polynomial x^4 + 8*x^2 + 10*x + 2 over its base
        """
        return self._base_over_constants_field

    def characteristic(self):
        r"""
        Return the function ring-characteristic.

        EXAMPLES::

            sage: Fq = GF(11)
            sage: A.<T> = Fq[]
            sage: K.<z> = Fq.extension(4)
            sage: p_root = z^3 + 7*z^2 + 6*z + 10
            sage: phi = DrinfeldModule(A, [p_root, 0, 0, 1])
            sage: C = phi.category()
            sage: C.characteristic()
            T^2 + 7*T + 2

        ::

            sage: psi = DrinfeldModule(A, [Frac(A).gen(), 1])
            sage: C = psi.category()
            sage: C.characteristic()
            0
        """
        if self._characteristic is None:
            raise NotImplementedError('function ring characteristic not '
                                      'implemented in this case')
        return self._characteristic

    def constant_coefficient(self):
        r"""
        Return the constant coefficient of the category.

        EXAMPLES::

            sage: Fq = GF(11)
            sage: A.<T> = Fq[]
            sage: K.<z> = Fq.extension(4)
            sage: p_root = z^3 + 7*z^2 + 6*z + 10
            sage: phi = DrinfeldModule(A, [p_root, 0, 0, 1])
            sage: C = phi.category()
            sage: C.constant_coefficient()
            z^3 + 7*z^2 + 6*z + 10
            sage: C.constant_coefficient() == C.base()(T)
            True
        """
        return self._constant_coefficient

    def function_ring(self):
        r"""
        Return the function ring of the category.

        EXAMPLES::

            sage: Fq = GF(11)
            sage: A.<T> = Fq[]
            sage: K.<z> = Fq.extension(4)
            sage: p_root = z^3 + 7*z^2 + 6*z + 10
            sage: phi = DrinfeldModule(A, [p_root, 0, 0, 1])
            sage: C = phi.category()
            sage: C.function_ring()
            Univariate Polynomial Ring in T over Finite Field of size 11
            sage: C.function_ring() is A
            True
        """
        return self._function_ring

    def object(self, gen):
        r"""
        Return a Drinfeld module object in the category whose generator
        is the input.

        INPUT:

        - ``gen`` -- the generator of the Drinfeld module, given as an Ore
          polynomial or a list of coefficients

        EXAMPLES::

            sage: Fq = GF(11)
            sage: A.<T> = Fq[]
            sage: K.<z> = Fq.extension(4)
            sage: p_root = z^3 + 7*z^2 + 6*z + 10
            sage: psi = DrinfeldModule(A, [p_root, 1])
            sage: C = psi.category()

            sage: phi = C.object([p_root, 0, 1])
            sage: phi
            Drinfeld module defined by T |--> t^2 + z^3 + 7*z^2 + 6*z + 10
            sage: t = phi.ore_polring().gen()
            sage: C.object(t^2 + z^3 + 7*z^2 + 6*z + 10) is phi
            True
        """
        from sage.rings.function_field.drinfeld_modules.drinfeld_module import DrinfeldModule
        # If gen is not in the Ore polring, an exception is raised
        gen = self._ore_polring(gen)
        T = self._function_ring.gen()
        if gen[0] != self._base_morphism(T):
            raise ValueError('constant coefficient must equal that of the '
                             'category')
        return DrinfeldModule(self._function_ring, gen)

    def ore_polring(self):
        r"""
        Return the Ore polynomial ring of the category

        EXAMPLES::

            sage: Fq = GF(11)
            sage: A.<T> = Fq[]
            sage: K.<z> = Fq.extension(4)
            sage: p_root = z^3 + 7*z^2 + 6*z + 10
            sage: phi = DrinfeldModule(A, [p_root, 0, 0, 1])
            sage: C = phi.category()
            sage: C.ore_polring()
            Ore Polynomial Ring in t over Finite Field in z of size 11^4 over its base twisted by Frob
        """
        return self._ore_polring

    def random_object(self, rank):
        r"""
        Return a random Drinfeld module in the category with given rank.

        INPUT:

        - ``rank`` -- an integer, the rank of the Drinfeld module

        EXAMPLES::

            sage: Fq = GF(11)
            sage: A.<T> = Fq[]
            sage: K.<z> = Fq.extension(4)
            sage: p_root = z^3 + 7*z^2 + 6*z + 10
            sage: phi = DrinfeldModule(A, [p_root, 0, 0, 1])
            sage: C = phi.category()

            sage: psi = C.random_object(3)  # random
            Drinfeld module defined by T |--> (6*z^3 + 4*z^2 + 10*z + 9)*t^3 + (4*z^3 + 8*z^2 + 8*z)*t^2 + (10*z^3 + 3*z^2 + 6*z)*t + z^3 + 7*z^2 + 6*z + 10
            sage: psi.rank() == 3
            True
        """
        if not isinstance(rank, Integer):
            raise TypeError('rank must be a positive integer')
        if rank <= 0:
            raise ValueError('rank must be a positive integer')

        K = self._base_field
        coeffs = [self._constant_coefficient]
        for _ in range(rank-1):
            coeffs.append(K.random_element())
        dom_coeff = 0
        while dom_coeff == 0:
            dom_coeff = K.random_element()
        coeffs.append(dom_coeff)

        return self.object(coeffs)

    def super_categories(self):
        """
        EXAMPLES::

            sage: Fq = GF(11)
            sage: A.<T> = Fq[]
            sage: K.<z> = Fq.extension(4)
            sage: p_root = z^3 + 7*z^2 + 6*z + 10
            sage: phi = DrinfeldModule(A, [p_root, 0, 0, 1])
            sage: C = phi.category()
            sage: C.super_categories()
            [Category of objects]
        """
        return [Objects()]

    class ParentMethods:

        def base(self):
            r"""
            Return the base field of this Drinfeld module, viewed as
            an algebra over the function ring.

            This is an instance of the class
            :class:`sage.rings.ring_extension.RingExtension`.

            EXAMPLES::

                sage: Fq = GF(25)
                sage: A.<T> = Fq[]
                sage: K.<z12> = Fq.extension(6)
                sage: p_root = 2*z12^11 + 2*z12^10 + z12^9 + 3*z12^8 + z12^7 + 2*z12^5 + 2*z12^4 + 3*z12^3 + z12^2 + 2*z12
                sage: phi = DrinfeldModule(A, [p_root, z12^3, z12^5])
                sage: phi.base()
                Finite Field in z12 of size 5^12 over its base

            The base can be infinite::

                sage: sigma = DrinfeldModule(A, [Frac(A).gen(), 1])
                sage: sigma.base()
                Fraction Field of Univariate Polynomial Ring in T over Finite Field in z2 of size 5^2 over its base
            """
            return self.category().base()

        def base_morphism(self):
            r"""
            Return the base morphism of this Drinfeld module.

            EXAMPLES::

                sage: Fq = GF(25)
                sage: A.<T> = Fq[]
                sage: K.<z12> = Fq.extension(6)
                sage: p_root = 2*z12^11 + 2*z12^10 + z12^9 + 3*z12^8 + z12^7 + 2*z12^5 + 2*z12^4 + 3*z12^3 + z12^2 + 2*z12
                sage: phi = DrinfeldModule(A, [p_root, z12^3, z12^5])
                sage: phi.base_morphism()
                Ring morphism:
                  From: Univariate Polynomial Ring in T over Finite Field in z2 of size 5^2
                  To:   Finite Field in z12 of size 5^12 over its base
                  Defn: T |--> 2*z12^11 + 2*z12^10 + z12^9 + 3*z12^8 + z12^7 + 2*z12^5 + 2*z12^4 + 3*z12^3 + z12^2 + 2*z12

            The base field can be infinite::

                sage: sigma = DrinfeldModule(A, [Frac(A).gen(), 1])
                sage: sigma.base_morphism()
                Ring morphism:
                  From: Univariate Polynomial Ring in T over Finite Field in z2 of size 5^2
                  To:   Fraction Field of Univariate Polynomial Ring in T over Finite Field in z2 of size 5^2 over its base
                  Defn: T |--> T
            """
            return self.category().base_morphism()

        def base_over_constants_field(self):
            r"""
            Return the base field, seen as an extension over the constants
            field `\mathbb{F}_q`.

            This is an instance of the class
            :class:`sage.rings.ring_extension.RingExtension`.

            EXAMPLES::

                sage: Fq = GF(25)
                sage: A.<T> = Fq[]
                sage: K.<z12> = Fq.extension(6)
                sage: p_root = 2*z12^11 + 2*z12^10 + z12^9 + 3*z12^8 + z12^7 + 2*z12^5 + 2*z12^4 + 3*z12^3 + z12^2 + 2*z12
                sage: phi = DrinfeldModule(A, [p_root, z12^3, z12^5])
                sage: phi.base_over_constants_field()
                Field in z12 with defining polynomial x^6 + (4*z2 + 3)*x^5 + x^4 + (3*z2 + 1)*x^3 + x^2 + (4*z2 + 1)*x + z2 over its base
            """
            return self.category().base_over_constants_field()

        def characteristic(self):
            r"""
            Return the function ring-characteristic.

            EXAMPLES::

                sage: Fq = GF(25)
                sage: A.<T> = Fq[]
                sage: K.<z12> = Fq.extension(6)
                sage: p_root = 2*z12^11 + 2*z12^10 + z12^9 + 3*z12^8 + z12^7 + 2*z12^5 + 2*z12^4 + 3*z12^3 + z12^2 + 2*z12
                sage: phi = DrinfeldModule(A, [p_root, z12^3, z12^5])
                sage: phi.characteristic()
                T^2 + (4*z2 + 2)*T + 2
                sage: phi.base_morphism()(phi.characteristic())
                0

            ::

                sage: B.<Y> = Fq[]
                sage: L = Frac(B)
                sage: psi = DrinfeldModule(A, [L(1), 0, 0, L(1)])
                sage: psi.characteristic()
                Traceback (most recent call last):
                ...
                NotImplementedError: function ring characteristic not implemented in this case
            """
            return self.category().characteristic()

        def function_ring(self):
            r"""
            Return the function ring of this Drinfeld module.

            EXAMPLES::

                sage: Fq = GF(25)
                sage: A.<T> = Fq[]
                sage: K.<z12> = Fq.extension(6)
                sage: p_root = 2*z12^11 + 2*z12^10 + z12^9 + 3*z12^8 + z12^7 + 2*z12^5 + 2*z12^4 + 3*z12^3 + z12^2 + 2*z12
                sage: phi = DrinfeldModule(A, [p_root, z12^3, z12^5])
                sage: phi.function_ring()
                Univariate Polynomial Ring in T over Finite Field in z2 of size 5^2
                sage: phi.function_ring() is A
                True
            """
            return self.category().function_ring()

        def constant_coefficient(self):
            r"""
            Return the constant coefficient of the generator
            of this Drinfeld module.

            OUTPUT: an element in the base field

            EXAMPLES::

                sage: Fq = GF(25)
                sage: A.<T> = Fq[]
                sage: K.<z12> = Fq.extension(6)
                sage: p_root = 2*z12^11 + 2*z12^10 + z12^9 + 3*z12^8 + z12^7 + 2*z12^5 + 2*z12^4 + 3*z12^3 + z12^2 + 2*z12
                sage: phi = DrinfeldModule(A, [p_root, z12^3, z12^5])
                sage: phi.constant_coefficient() == p_root
                True

            Let `\mathbb{F}_q[T]` be the function ring, and let `\gamma` be
            the base of the Drinfeld module. The constant coefficient is
            `\gamma(T)`::

                sage: C = phi.category()
                sage: base = C.base()
                sage: base(T) == phi.constant_coefficient()
                True

            Naturally, two Drinfeld modules in the same category have the
            same constant coefficient::

                sage: t = phi.ore_polring().gen()
                sage: psi = C.object(phi.constant_coefficient() + t^3)
                sage: psi
                Drinfeld module defined by T |--> t^3 + 2*z12^11 + 2*z12^10 + z12^9 + 3*z12^8 + z12^7 + 2*z12^5 + 2*z12^4 + 3*z12^3 + z12^2 + 2*z12

            Reciprocally, it is impossible to create two Drinfeld modules in
            this category if they do not share the same constant
            coefficient::

                sage: rho = C.object(phi.constant_coefficient() + 1 + t^3)
                Traceback (most recent call last):
                ...
                ValueError: constant coefficient must equal that of the category
            """
            return self.category().constant_coefficient()

        def ore_polring(self):
            r"""
            Return the Ore polynomial ring of this Drinfeld module.

            EXAMPLES::

                sage: Fq = GF(25)
                sage: A.<T> = Fq[]
                sage: K.<z12> = Fq.extension(6)
                sage: p_root = 2*z12^11 + 2*z12^10 + z12^9 + 3*z12^8 + z12^7 + 2*z12^5 + 2*z12^4 + 3*z12^3 + z12^2 + 2*z12
                sage: phi = DrinfeldModule(A, [p_root, z12^3, z12^5])
                sage: S = phi.ore_polring()
                sage: S
                Ore Polynomial Ring in t over Finite Field in z12 of size 5^12 over its base twisted by Frob^2

            The Ore polynomial ring can also be retrieved from the category
            of the Drinfeld module::

                sage: S is phi.category().ore_polring()
                True

            The generator of the Drinfeld module is in the Ore polynomial
            ring::

                sage: phi(T) in S
                True
            """
            return self.category().ore_polring()<|MERGE_RESOLUTION|>--- conflicted
+++ resolved
@@ -1,8 +1,4 @@
-<<<<<<< HEAD
-# sage.doctest: optional - sage.libs.pari       (because all doctests use finite fields)
-=======
 # sage.doctest: optional - sage.rings.finite_rings
->>>>>>> 08060ed1
 r"""
 Drinfeld modules over a base
 
