r"""
Sets
"""
# ****************************************************************************
#  Copyright (C) 2005      David Kohel <kohel@maths.usyd.edu>
#                          William Stein <wstein@math.ucsd.edu>
#                2008      Teresa Gomez-Diaz (CNRS) <Teresa.Gomez-Diaz@univ-mlv.fr>
#                2008-2017 Nicolas M. Thiery <nthiery at users.sf.net>
#                2009      Mike Hansen
#                2010      Florent Hivert
#                2010      William Laffin
#                2012      Franco Saliola
#                2013      Sara Billey
#                2013      Simon King
#                2013-2016 Julian Rüth
#                2014      Darij Grinberg
#                2014      Peter Bruin
#                2014-2021 Frédéric Chapoton
#                2014-2021 Travis Scrimshaw
#                2015      Daniel Krenn
#                2015      Vincent Delecroix
#                2015-2016 Jori Mäntysalo
#                2016      Kwankyu Lee
#                2018      Vincent Klein
#                2019      Markus Wageringel
#                2020-2021 Matthias Koeppe
#
#  Distributed under the terms of the GNU General Public License (GPL)
#                  https://www.gnu.org/licenses/
# *****************************************************************************

from sage.misc.cachefunc import cached_method
from sage.misc.sage_unittest import TestSuite
from sage.misc.abstract_method import abstract_method
from sage.misc.lazy_attribute import lazy_attribute
from sage.misc.lazy_import import lazy_import, LazyImport
from sage.misc.lazy_format import LazyFormat
from sage.categories.category import Category
from sage.categories.category_singleton import Category_singleton
# Do not use sage.categories.all here to avoid initialization loop
from sage.categories.sets_with_partial_maps import SetsWithPartialMaps
from sage.categories.subquotients import SubquotientsCategory
from sage.categories.quotients import QuotientsCategory
from sage.categories.subobjects import SubobjectsCategory
from sage.categories.isomorphic_objects import IsomorphicObjectsCategory
from sage.categories.algebra_functor import AlgebrasCategory
from sage.categories.cartesian_product import CartesianProductsCategory, CartesianProductFunctor
from sage.categories.realizations import RealizationsCategory, Category_realization_of_parent
from sage.categories.with_realizations import WithRealizationsCategory
from sage.categories.category_with_axiom import CategoryWithAxiom
lazy_import('sage.sets.cartesian_product', 'CartesianProduct')


def print_compare(x, y):
    """
    Helper method used in
    :meth:`Sets.ParentMethods._test_elements_eq_symmetric`,
    :meth:`Sets.ParentMethods._test_elements_eq_tranisitive`.

    INPUT:

    - ``x`` -- an element

    - ``y`` -- an element

    EXAMPLES::

        sage: from sage.categories.sets_cat import print_compare
        sage: print_compare(1,2)
        1 != 2
        sage: print_compare(1,1)
        1 == 1

    """
    if x == y:
        return LazyFormat("%s == %s") % (x, y)
    else:
        return LazyFormat("%s != %s") % (x, y)


class EmptySetError(ValueError):
    """
    Exception raised when some operation can't be performed on the empty set.

    EXAMPLES::

        sage: def first_element(st):
        ....:  if not st: raise EmptySetError("no elements")
        ....:  else: return st[0]
        sage: first_element(Set((1,2,3)))
        1
        sage: first_element(Set([]))
        Traceback (most recent call last):
        ...
        EmptySetError: no elements
    """
    pass


class Sets(Category_singleton):
    r"""
    The category of sets.

    The base category for collections of elements with = (equality).

    This is also the category whose objects are all parents.

    EXAMPLES::

        sage: Sets()
        Category of sets
        sage: Sets().super_categories()
        [Category of sets with partial maps]
        sage: Sets().all_super_categories()
        [Category of sets, Category of sets with partial maps, Category of objects]

    Let us consider an example of set::

        sage: P = Sets().example("inherits")
        sage: P
        Set of prime numbers

    See ``P??`` for the code.


    P is in the category of sets::

        sage: P.category()
        Category of sets

    and therefore gets its methods from the following classes::

        sage: for cl in P.__class__.mro(): print(cl)
        <class 'sage.categories.examples.sets_cat.PrimeNumbers_Inherits_with_category'>
        <class 'sage.categories.examples.sets_cat.PrimeNumbers_Inherits'>
        <class 'sage.categories.examples.sets_cat.PrimeNumbers_Abstract'>
        <class 'sage.structure.unique_representation.UniqueRepresentation'>
        <class 'sage.structure.unique_representation.CachedRepresentation'>
        <class 'sage.misc.fast_methods.WithEqualityById'>
        <class 'sage.structure.parent.Parent'>
        <class 'sage.structure.category_object.CategoryObject'>
        <class 'sage.structure.sage_object.SageObject'>
        <class 'sage.categories.sets_cat.Sets.parent_class'>
        <class 'sage.categories.sets_with_partial_maps.SetsWithPartialMaps.parent_class'>
        <class 'sage.categories.objects.Objects.parent_class'>
        <... 'object'>

    We run some generic checks on P::

        sage: TestSuite(P).run(verbose=True)                                            # needs sage.libs.pari
        running ._test_an_element() . . . pass
        running ._test_cardinality() . . . pass
        running ._test_category() . . . pass
        running ._test_construction() . . . pass
        running ._test_elements() . . .
          Running the test suite of self.an_element()
          running ._test_category() . . . pass
          running ._test_eq() . . . pass
          running ._test_new() . . . pass
          running ._test_not_implemented_methods() . . . pass
          running ._test_pickling() . . . pass
          pass
        running ._test_elements_eq_reflexive() . . . pass
        running ._test_elements_eq_symmetric() . . . pass
        running ._test_elements_eq_transitive() . . . pass
        running ._test_elements_neq() . . . pass
        running ._test_eq() . . . pass
        running ._test_new() . . . pass
        running ._test_not_implemented_methods() . . . pass
        running ._test_pickling() . . . pass
        running ._test_some_elements() . . . pass

    Now, we manipulate some elements of P::

        sage: P.an_element()
        47
        sage: x = P(3)
        sage: x.parent()
        Set of prime numbers
        sage: x in P, 4 in P
        (True, False)
        sage: x.is_prime()
        True

    They get their methods from the following classes::

        sage: for cl in x.__class__.mro(): print(cl)
        <class 'sage.categories.examples.sets_cat.PrimeNumbers_Inherits_with_category.element_class'>
        <class 'sage.categories.examples.sets_cat.PrimeNumbers_Inherits.Element'>
        <class 'sage.rings.integer.IntegerWrapper'>
        <class 'sage.rings.integer.Integer'>
        <class 'sage.structure.element.EuclideanDomainElement'>
        <class 'sage.structure.element.PrincipalIdealDomainElement'>
        <class 'sage.structure.element.DedekindDomainElement'>
        <class 'sage.structure.element.IntegralDomainElement'>
        <class 'sage.structure.element.CommutativeRingElement'>
        <class 'sage.structure.element.RingElement'>
        <class 'sage.structure.element.ModuleElement'>
        <class 'sage.categories.examples.sets_cat.PrimeNumbers_Abstract.Element'>
        <class 'sage.structure.element.Element'>
        <class 'sage.structure.sage_object.SageObject'>
        <class 'sage.categories.sets_cat.Sets.element_class'>
        <class 'sage.categories.sets_with_partial_maps.SetsWithPartialMaps.element_class'>
        <class 'sage.categories.objects.Objects.element_class'>
        <... 'object'>

    FIXME: Objects.element_class is not very meaningful ...


    TESTS::

          sage: TestSuite(Sets()).run()

    """

    def super_categories(self):
        r"""
        We include SetsWithPartialMaps between Sets and Objects so that we
        can define morphisms between sets that are only partially defined.
        This is also to have the Homset constructor not complain that
        SetsWithPartialMaps is not a supercategory of Fields, for example.

        EXAMPLES::

            sage: Sets().super_categories()
            [Category of sets with partial maps]
        """
        return [SetsWithPartialMaps()]

    def _call_(self, X, enumerated_set=False):
        r"""
        Construct an object in this category from the data ``X``.

        INPUT:

        - ``X`` -- an object to be converted into a set

        - ``enumerated_set`` -- if set to ``True`` and the input is either a
          Python tuple or a Python list then the output will be a finite
          enumerated set.

        EXAMPLES::

            sage: Sets()(ZZ)
            Integer Ring
            sage: Sets()([1, 2, 3])
            {1, 2, 3}

            sage: S = Sets()([1, 2, 3]); S.category()
            Category of finite enumerated sets
            sage: S = Sets()([1, 2, 3], enumerated_set=True); S.category()
            Category of facade finite enumerated sets

        .. NOTE::

           Using ``Sets()(A)`` used to implement some sort of forgetful functor
           into the ``Sets()`` category. This feature has been removed, because
           it was not consistent with the semantic of :meth:`Category.__call__`.
           Proper forgetful functors will eventually be implemented, with
           another syntax.
        """
        if enumerated_set and type(X) in (tuple, list, range):
            from sage.categories.enumerated_sets import EnumeratedSets
            return EnumeratedSets()(X)
        from sage.sets.set import Set
        return Set(X)

    def example(self, choice=None):
        """
        Return examples of objects of ``Sets()``, as per
        :meth:`Category.example()
        <sage.categories.category.Category.example>`.

        EXAMPLES::

            sage: Sets().example()
            Set of prime numbers (basic implementation)

            sage: Sets().example("inherits")
            Set of prime numbers

            sage: Sets().example("facade")
            Set of prime numbers (facade implementation)

            sage: Sets().example("wrapper")
            Set of prime numbers (wrapper implementation)
        """
        if choice is None:
            from sage.categories.examples.sets_cat import PrimeNumbers
            return PrimeNumbers()
        elif choice == "inherits":
            from sage.categories.examples.sets_cat import PrimeNumbers_Inherits
            return PrimeNumbers_Inherits()
        elif choice == "facade":
            from sage.categories.examples.sets_cat import PrimeNumbers_Facade
            return PrimeNumbers_Facade()
        elif choice == "wrapper":
            from sage.categories.examples.sets_cat import PrimeNumbers_Wrapper
            return PrimeNumbers_Wrapper()
        else:
            raise ValueError("unknown choice")

    class SubcategoryMethods:

        @cached_method
        def CartesianProducts(self):
            r"""
            Return the full subcategory of the objects of ``self``
            constructed as Cartesian products.

            .. SEEALSO::

                - :class:`.cartesian_product.CartesianProductFunctor`
                - :class:`~.covariant_functorial_construction.RegressiveCovariantFunctorialConstruction`

            EXAMPLES::

                sage: Sets().CartesianProducts()
                Category of Cartesian products of sets
                sage: Semigroups().CartesianProducts()
                Category of Cartesian products of semigroups
                sage: EuclideanDomains().CartesianProducts()
                Category of Cartesian products of commutative rings
            """
            return CartesianProductsCategory.category_of(self)

        @cached_method
        def Subquotients(self):
            r"""
            Return the full subcategory of the objects of ``self``
            constructed as subquotients.

            Given a concrete category ``self == As()`` (i.e. a subcategory
            of ``Sets()``), ``As().Subquotients()`` returns the category
            of objects of ``As()`` endowed with a distinguished
            description as subquotient of some other object of ``As()``.

            EXAMPLES::

                sage: Monoids().Subquotients()
                Category of subquotients of monoids

            A parent `A` in ``As()`` is further in
            ``As().Subquotients()`` if there is a distinguished parent
            `B` in ``As()``, called the *ambient set*, a subobject
            `B'` of `B`, and a pair of maps:

            .. MATH::

                l: A \to B'  \text{ and }  r: B' \to A

            called respectively the *lifting map* and *retract map*
            such that `r \circ l` is the identity of `A` and `r` is a
            morphism in ``As()``.

            .. TODO:: Draw the typical commutative diagram.

            It follows that, for each operation `op` of the category,
            we have some property like:

            .. MATH::

                op_A(e) = r(op_B(l(e))), \text{ for all } e\in A

            This allows for implementing the operations on `A` from
            those on `B`.

            The two most common use cases are:

             - *homomorphic images* (or *quotients*), when `B'=B`,
               `r` is an homomorphism from `B` to `A` (typically a
               canonical quotient map), and `l` a section of it (not
               necessarily a homomorphism); see :meth:`Quotients`;

             - *subobjects* (up to an isomorphism), when `l` is an
               embedding from `A` into `B`; in this case, `B'` is
               typically isomorphic to `A` through the inverse
               isomorphisms `r` and `l`; see :meth:`Subobjects`;

            .. NOTE::

                - The usual definition of "subquotient"
                  (:wikipedia:`Subquotient`) does not involve the
                  lifting map `l`. This map is required in Sage's
                  context to make the definition constructive. It is
                  only used in computations and does not affect their
                  results. This is relatively harmless since the
                  category is a concrete category (i.e., its objects
                  are sets and its morphisms are set maps).

                - In mathematics, especially in the context of
                  quotients, the retract map `r` is often referred to
                  as a *projection map* instead.

                - Since `B'` is not specified explicitly, it is
                  possible to abuse the framework with situations
                  where `B'` is not quite a subobject and `r` not
                  quite a morphism, as long as the lifting and retract
                  maps can be used as above to compute all the
                  operations in `A`. Use at your own risk!

            Assumptions:

            - For any category ``As()``, ``As().Subquotients()`` is a
              subcategory of ``As()``.

              Example: a subquotient of a group is a group (e.g., a left
              or right quotient of a group by a non-normal subgroup is
              not in this category).

            - This construction is covariant: if ``As()`` is a
              subcategory of ``Bs()``, then ``As().Subquotients()`` is a
              subcategory of ``Bs().Subquotients()``.

              Example: if `A` is a subquotient of `B` in the category of
              groups, then it is also a subquotient of `B` in the category
              of monoids.

            - If the user (or a program) calls ``As().Subquotients()``,
              then it is assumed that subquotients are well defined in
              this category. This is not checked, and probably never will
              be. Note that, if a category ``As()`` does not specify
              anything about its subquotients, then its subquotient
              category looks like this::

                 sage: EuclideanDomains().Subquotients()
                 Join of Category of euclidean domains
                     and Category of subquotients of monoids

            Interface: the ambient set `B` of `A` is given by
            ``A.ambient()``. The subset `B'` needs not be specified, so
            the retract map is handled as a partial map from `B` to `A`.

            The lifting and retract map are implemented
            respectively as methods ``A.lift(a)`` and ``A.retract(b)``.
            As a shorthand for the former, one can use alternatively
            ``a.lift()``::

                sage: S = Semigroups().Subquotients().example(); S
                An example of a (sub)quotient semigroup: a quotient of the left zero semigroup
                sage: S.ambient()
                An example of a semigroup: the left zero semigroup
                sage: S(3).lift().parent()
                An example of a semigroup: the left zero semigroup
                sage: S(3) * S(1) == S.retract( S(3).lift() * S(1).lift() )
                True

            See ``S?`` for more.

            .. TODO:: use a more interesting example, like `\ZZ/n\ZZ`.

            .. SEEALSO::

                - :meth:`Quotients`, :meth:`Subobjects`, :meth:`IsomorphicObjects`
                - :class:`.subquotients.SubquotientsCategory`
                - :class:`~.covariant_functorial_construction.RegressiveCovariantFunctorialConstruction`

            TESTS::

                sage: TestSuite(Sets().Subquotients()).run()
            """
            return SubquotientsCategory.category_of(self)

        @cached_method
        def Quotients(self):
            r"""
            Return the full subcategory of the objects of ``self``
            constructed as quotients.

            Given a concrete category ``As()`` (i.e. a subcategory of
            ``Sets()``), ``As().Quotients()`` returns the category of
            objects of ``As()`` endowed with a distinguished
            description as quotient (in fact homomorphic image) of
            some other object of ``As()``.

            Implementing an object of ``As().Quotients()`` is done in
            the same way as for ``As().Subquotients()``; namely by
            providing an ambient space and a lift and a retract
            map. See :meth:`Subquotients` for detailed instructions.

            .. SEEALSO::

                - :meth:`Subquotients` for background
                - :class:`.quotients.QuotientsCategory`
                - :class:`~.covariant_functorial_construction.RegressiveCovariantFunctorialConstruction`

            EXAMPLES::

                sage: C = Semigroups().Quotients(); C
                Category of quotients of semigroups
                sage: C.super_categories()
                [Category of subquotients of semigroups, Category of quotients of sets]
                sage: C.all_super_categories()
                [Category of quotients of semigroups,
                 Category of subquotients of semigroups,
                 Category of semigroups,
                 Category of subquotients of magmas,
                 Category of magmas,
                 Category of quotients of sets,
                 Category of subquotients of sets,
                 Category of sets,
                 Category of sets with partial maps,
                 Category of objects]

            The caller is responsible for checking that the given category
            admits a well defined category of quotients::

                sage: EuclideanDomains().Quotients()
                Join of Category of euclidean domains
                    and Category of subquotients of monoids
                    and Category of quotients of semigroups

            TESTS::

                sage: TestSuite(C).run()
            """
            return QuotientsCategory.category_of(self)

        @cached_method
        def Subobjects(self):
            r"""
            Return the full subcategory of the objects of ``self``
            constructed as subobjects.

            Given a concrete category ``As()`` (i.e. a subcategory of
            ``Sets()``), ``As().Subobjects()`` returns the category of
            objects of ``As()`` endowed with a distinguished embedding
            into some other object of ``As()``.

            Implementing an object of ``As().Subobjects()`` is done in
            the same way as for ``As().Subquotients()``; namely by
            providing an ambient space and a lift and a retract
            map. In the case of a trivial embedding, the two maps will
            typically be identity maps that just change the parent of
            their argument. See :meth:`Subquotients` for detailed
            instructions.

            .. SEEALSO::

                - :meth:`Subquotients` for background
                - :class:`.subobjects.SubobjectsCategory`
                - :class:`~.covariant_functorial_construction.RegressiveCovariantFunctorialConstruction`

            EXAMPLES::

                sage: C = Sets().Subobjects(); C
                Category of subobjects of sets

                sage: C.super_categories()
                [Category of subquotients of sets]

                sage: C.all_super_categories()
                [Category of subobjects of sets,
                 Category of subquotients of sets,
                 Category of sets,
                 Category of sets with partial maps,
                 Category of objects]

            Unless something specific about subobjects is implemented for this
            category, one actually gets an optimized super category::

                sage: C = Semigroups().Subobjects(); C
                Join of Category of subquotients of semigroups
                    and Category of subobjects of sets

            The caller is responsible for checking that the given category
            admits a well defined category of subobjects.

            TESTS::

                sage: Semigroups().Subobjects().is_subcategory(Semigroups().Subquotients())
                True
                sage: TestSuite(C).run()

            """
            return SubobjectsCategory.category_of(self)

        @cached_method
        def IsomorphicObjects(self):
            r"""
            Return the full subcategory of the objects of ``self``
            constructed by isomorphism.

            Given a concrete category ``As()`` (i.e. a subcategory of
            ``Sets()``), ``As().IsomorphicObjects()`` returns the category of
            objects of ``As()`` endowed with a distinguished description as
            the image of some other object of ``As()`` by an isomorphism in
            this category.

            See :meth:`Subquotients` for background.

            EXAMPLES:

            In the following example, `A` is defined as the image by `x\mapsto
            x^2` of the finite set `B = \{1,2,3\}`::

                sage: A = FiniteEnumeratedSets().IsomorphicObjects().example(); A
                The image by some isomorphism of An example of a finite enumerated set: {1,2,3}

            Since `B` is a finite enumerated set, so is `A`::

                sage: A in FiniteEnumeratedSets()
                True
                sage: A.cardinality()
                3
                sage: A.list()
                [1, 4, 9]

            The isomorphism from `B` to `A` is available as::

                sage: A.retract(3)
                9

            and its inverse as::

                sage: A.lift(9)
                3

            It often is natural to declare those morphisms as coercions so
            that one can do ``A(b)`` and ``B(a)`` to go back and forth between
            `A` and `B` (TODO: refer to a category example where the maps are
            declared as a coercion). This is not done by default. Indeed, in
            many cases one only wants to transport part of the structure of
            `B` to `A`. Assume for example, that one wants to construct the
            set of integers `B=ZZ`, endowed with ``max`` as addition, and
            ``+`` as multiplication instead of the usual ``+`` and ``*``. One
            can construct `A` as isomorphic to `B` as an infinite enumerated
            set. However `A` is *not* isomorphic to `B` as a ring; for
            example, for `a\in A` and `a\in B`, the expressions `a+A(b)` and
            `B(a)+b` give completely different results; hence we would not want
            the expression `a+b` to be implicitly resolved to any one of above
            two, as the coercion mechanism would do.

            Coercions also cannot be used with facade parents (see
            :class:`Sets.Facade`) like in the example above.


            We now look at a category of isomorphic objects::

                sage: C = Sets().IsomorphicObjects(); C
                Category of isomorphic objects of sets

                sage: C.super_categories()
                [Category of subobjects of sets, Category of quotients of sets]

                sage: C.all_super_categories()
                [Category of isomorphic objects of sets,
                 Category of subobjects of sets,
                 Category of quotients of sets,
                 Category of subquotients of sets,
                 Category of sets,
                 Category of sets with partial maps,
                 Category of objects]

            Unless something specific about isomorphic objects is implemented
            for this category, one actually get an optimized super category::

                sage: C = Semigroups().IsomorphicObjects(); C
                Join of Category of quotients of semigroups
                    and Category of isomorphic objects of sets

            .. SEEALSO::

                - :meth:`Subquotients` for background
                - :class:`.isomorphic_objects.IsomorphicObjectsCategory`
                - :class:`~.covariant_functorial_construction.RegressiveCovariantFunctorialConstruction`

            TESTS::

                sage: TestSuite(Sets().IsomorphicObjects()).run()
            """
            return IsomorphicObjectsCategory.category_of(self)

        @cached_method
        def Topological(self):
            """
            Return the subcategory of the topological objects of ``self``.

            TESTS::

                sage: TestSuite(Sets().Topological()).run()
            """
            from sage.categories.topological_spaces import TopologicalSpacesCategory
            return TopologicalSpacesCategory.category_of(self)

        @cached_method
        def Metric(self):
            """
            Return the subcategory of the metric objects of ``self``.

            TESTS::

                sage: TestSuite(Sets().Metric()).run()
            """
            from sage.categories.metric_spaces import MetricSpacesCategory
            return MetricSpacesCategory.category_of(self)

        @cached_method
        def Algebras(self, base_ring):
            """
            Return the category of objects constructed as algebras of
            objects of ``self`` over ``base_ring``.

            INPUT:

            - ``base_ring`` -- a ring

            See :meth:`Sets.ParentMethods.algebra` for the precise
            meaning in Sage of the *algebra of an object*.

            EXAMPLES::

                sage: Monoids().Algebras(QQ)
                Category of monoid algebras over Rational Field

                sage: Groups().Algebras(QQ)
                Category of group algebras over Rational Field

                sage: AdditiveMagmas().AdditiveAssociative().Algebras(QQ)
                Category of additive semigroup algebras over Rational Field

                sage: Monoids().Algebras(Rings())
                Category of monoid algebras over Category of rings

            .. SEEALSO::

                - :class:`.algebra_functor.AlgebrasCategory`
                - :class:`~.covariant_functorial_construction.CovariantFunctorialConstruction`

            TESTS::

                sage: TestSuite(Groups().Finite().Algebras(QQ)).run()
            """
            from sage.categories.rings import Rings
            assert base_ring in Rings() or (isinstance(base_ring, Category)
                                            and base_ring.is_subcategory(Rings()))
            return AlgebrasCategory.category_of(self, base_ring)

        @cached_method
        def Finite(self):
            """
            Return the full subcategory of the finite objects of ``self``.

            EXAMPLES::

                sage: Sets().Finite()
                Category of finite sets
                sage: Rings().Finite()
                Category of finite rings

            TESTS::

                sage: TestSuite(Sets().Finite()).run()
                sage: Rings().Finite.__module__
                'sage.categories.sets_cat'
            """
            return self._with_axiom('Finite')

        @cached_method
        def Infinite(self):
            """
            Return the full subcategory of the infinite objects of ``self``.

            EXAMPLES::

                sage: Sets().Infinite()
                Category of infinite sets
                sage: Rings().Infinite()
                Category of infinite rings

            TESTS::

                sage: TestSuite(Sets().Infinite()).run()
                sage: Rings().Infinite.__module__
                'sage.categories.sets_cat'
            """
            return self._with_axiom('Infinite')

        @cached_method
        def Enumerated(self):
            """
            Return the full subcategory of the enumerated objects of ``self``.

            An enumerated object can be iterated to get its elements.

            EXAMPLES::

                sage: Sets().Enumerated()
                Category of enumerated sets
                sage: Rings().Finite().Enumerated()
                Category of finite enumerated rings
                sage: Rings().Infinite().Enumerated()
                Category of infinite enumerated rings

            TESTS::

                sage: TestSuite(Sets().Enumerated()).run()
                sage: Rings().Enumerated.__module__
                'sage.categories.sets_cat'
            """
            return self._with_axiom('Enumerated')

        def Facade(self):
            r"""
            Return the full subcategory of the facade objects of ``self``.

            .. _facade-sets:

            .. RUBRIC:: What is a facade set?

            Recall that, in Sage, :ref:`sets are modelled by *parents*
            <category-primer-parents-elements-categories>`, and their
            elements know which distinguished set they belong to. For
            example, the ring of integers `\ZZ` is modelled by the
            parent :obj:`ZZ`, and integers know that they belong to
            this set::

                sage: ZZ
                Integer Ring
                sage: 42.parent()
                Integer Ring

            Sometimes, it is convenient to represent the elements of a
            parent ``P`` by elements of some other parent. For
            example, the elements of the set of prime numbers are
            represented by plain integers::

                sage: Primes()
                Set of all prime numbers: 2, 3, 5, 7, ...
                sage: p = Primes().an_element(); p
                43
                sage: p.parent()
                Integer Ring

            In this case, ``P`` is called a *facade set*.

            This feature is advertised through the category of `P`::

                sage: Primes().category()
                Category of facade infinite enumerated sets
                sage: Sets().Facade()
                Category of facade sets

            Typical use cases include modeling a subset of an existing
            parent::

                sage: Set([4,6,9])                    # random
                {4, 6, 9}
                sage: Sets().Facade().example()
                An example of facade set: the monoid of positive integers

            or the union of several parents::

                sage: Sets().Facade().example("union")
                An example of a facade set: the integers completed by +-infinity

            or endowing an existing parent with more (or less!)
            structure::

                sage: Posets().example("facade")
                An example of a facade poset: the positive integers ordered by divisibility

            Let us investigate in detail a close variant of this last
            example: let `P` be set of divisors of `12` partially
            ordered by divisibility. There are two options for
            representing its elements:

            1. as plain integers::

                sage: P = Poset((divisors(12), attrcall("divides")), facade=True)       # needs sage.graphs

            2. as integers, modified to be aware that their parent is `P`::

                sage: Q = Poset((divisors(12), attrcall("divides")), facade=False)      # needs sage.graphs

            The advantage of option 1. is that one needs not do
            conversions back and forth between `P` and `\ZZ`. The
            disadvantage is that this introduces an ambiguity when
            writing `2 < 3`: does this compare `2` and `3` w.r.t. the
            natural order on integers or w.r.t. divisibility?::

                sage: 2 < 3
                True

            To raise this ambiguity, one needs to explicitly specify
            the underlying poset as in `2 <_P 3`::

                sage: P = Posets().example("facade")
                sage: P.lt(2,3)
                False

            On the other hand, with option 2. and once constructed,
            the elements know unambiguously how to compare
            themselves::

                sage: Q(2) < Q(3)                                                       # needs sage.graphs
                False
                sage: Q(2) < Q(6)                                                       # needs sage.graphs
                True

            Beware that ``P(2)`` is still the integer `2`. Therefore
            ``P(2) < P(3)`` still compares `2` and `3` as integers!::

                sage: P(2) < P(3)
                True

            In short `P` being a facade parent is one of the programmatic
            counterparts (with e.g. coercions) of the usual mathematical idiom:
            "for ease of notation, we identify an element of `P` with the
            corresponding integer". Too many identifications lead to
            confusion; the lack thereof leads to heavy, if not obfuscated,
            notations. Finding the right balance is an art, and even though
            there are common guidelines, it is ultimately up to the writer to
            choose which identifications to do. This is no different in code.

            .. SEEALSO::

               The following examples illustrate various ways to
               implement subsets like the set of prime numbers; look
               at their code for details::

                   sage: Sets().example("facade")
                   Set of prime numbers (facade implementation)
                   sage: Sets().example("inherits")
                   Set of prime numbers
                   sage: Sets().example("wrapper")
                   Set of prime numbers (wrapper implementation)

            .. RUBRIC:: Specifications

            A parent which is a facade must either:

            - call :meth:`Parent.__init__` using the ``facade`` parameter to
              specify a parent, or tuple thereof.
            - overload the method :meth:`~Sets.Facade.ParentMethods.facade_for`.

            .. NOTE::

                The concept of facade parents was originally introduced
                in the computer algebra system MuPAD.

            TESTS:

            Check that multiple categories initialisation
            works (:trac:`13801`)::

                sage: class A(Parent):
                ....:   def __init__(self):
                ....:       Parent.__init__(self, category=(FiniteEnumeratedSets(),Monoids()), facade=True)
                sage: a = A()

                sage: Posets().Facade()
                Category of facade posets
                sage: Posets().Facade().Finite() is  Posets().Finite().Facade()
                True
            """
            return self._with_axiom('Facade')

    class ParentMethods:
        # TODO: simplify the _element_constructor_ definition logic
        # TODO: find a nicer mantra for conditionally defined methods
        @lazy_attribute
        def _element_constructor_(self):
            r"""
            TESTS::

                sage: S = Sets().example()
                sage: S._element_constructor_(17)
                17
                sage: S(17) # indirect doctest
                17

                sage: A = FreeModule(QQ, 3)                                             # needs sage.modules
                sage: A.element_class                                                   # needs sage.modules
                <class 'sage.modules.vector_rational_dense.Vector_rational_dense'>
                sage: A._element_constructor_                                           # needs sage.modules
                <bound method FreeModule_ambient_field._element_constructor_
                 of Vector space of dimension 3 over Rational Field>

                sage: B = SymmetricGroup(3).algebra(ZZ)                                 # needs sage.groups sage.modules
                sage: B.element_class                                                   # needs sage.groups sage.modules
                <...SymmetricGroupAlgebra_n_with_category.element_class'>
                sage: B._element_constructor_                                           # needs sage.groups sage.modules
                <bound method SymmetricGroupAlgebra_n._element_constructor_
                 of Symmetric group algebra of order 3 over Integer Ring>
            """
            if hasattr(self, "element_class"):
                return self._element_constructor_from_element_class
            else:
                return NotImplemented

        def _element_constructor_from_element_class(self, *args, **keywords):
            """
            The default constructor for elements of this parent ``self``.

            Among other things, it is called upon ``self(data)`` when
            the coercion model did not find a way to coerce ``data`` into
            this parent.

            This default implementation for
            :meth:`_element_constructor_` calls the constructor of the
            element class, passing ``self`` as first argument.

            EXAMPLES::

                sage: S = Sets().example("inherits")
                sage: s = S._element_constructor_from_element_class(17); s
                17
                sage: type(s)
                <class 'sage.categories.examples.sets_cat.PrimeNumbers_Inherits_with_category.element_class'>
            """
            return self.element_class(self, *args, **keywords)

        def is_parent_of(self, element):
            """
            Return whether ``self`` is the parent of ``element``.

            INPUT:

            - ``element`` -- any object

            EXAMPLES::

                sage: S = ZZ
                sage: S.is_parent_of(1)
                True
                sage: S.is_parent_of(2/1)
                False

            This method differs from :meth:`__contains__` because it
            does not attempt any coercion::

                sage: 2/1 in S, S.is_parent_of(2/1)
                (True, False)
                sage: int(1) in S, S.is_parent_of(int(1))
                (True, False)
            """
            from sage.structure.element import parent
            return parent(element) == self

        @abstract_method
        def __contains__(self, x):
            """
            Test whether the set ``self`` contains the object ``x``.

            All parents in the category ``Sets()`` should implement this method.

            EXAMPLES::

                sage: P = Sets().example(); P
                Set of prime numbers (basic implementation)
                sage: 12 in P
                False
                sage: P(5) in P
                True
            """

        @cached_method
        def an_element(self):
            r"""
            Return a (preferably typical) element of this parent.

            This is used both for illustration and testing purposes. If the
            set ``self`` is empty, :meth:`an_element` should raise the exception
            :class:`EmptySetError`.

            This default implementation calls :meth:`_an_element_` and
            caches the result. Any parent should implement either
            :meth:`an_element` or :meth:`_an_element_`.

            EXAMPLES::

               sage: CDF.an_element()                                                   # needs sage.rings.complex_double
               1.0*I
               sage: ZZ[['t']].an_element()
               t
            """
            return self._an_element_()

        def _test_an_element(self, **options):
            """
            Run generic tests on the method :meth:`.an_element`.

            See also: :class:`TestSuite`.

            EXAMPLES::

                sage: C = Sets().example()
                sage: C._test_an_element()

            Let us now write a broken :meth:`.an_element` method::

                sage: from sage.categories.examples.sets_cat import PrimeNumbers
                sage: class CCls(PrimeNumbers):
                ....:     def an_element(self):
                ....:         return 18
                sage: CC = CCls()
                sage: CC._test_an_element()
                Traceback (most recent call last):
                ...
                AssertionError: self.an_element() is not in self

            TESTS::

                sage: FiniteEnumeratedSet([])._test_an_element()
            """
            tester = self._tester(**options)
            try:
                an_element = self.an_element()
            except EmptySetError:
                return
            tester.assertIn(an_element, self, "self.an_element() is not in self")
#            tester.assertTrue(self.is_parent_of(an_element), "self is not the parent of self.an_element()")
#            tester.assertEqual(self(an_element), an_element, "element construction is not idempotent")
            if self.is_parent_of(an_element):
                tester.assertEqual(self(an_element), an_element, "element construction is not idempotent")
            else: # Allows self(an_element) to fails for facade parent.
                try:
                    rebuilt_element = self(an_element)
                except NotImplementedError:
                    tester.info("\n  The set doesn't seems to implement __call__; skipping test of construction idempotency")
                else:
                    tester.assertEqual(rebuilt_element, an_element, "element construction is not idempotent")

        def _test_elements(self, tester=None, **options):
            """
            Run generic tests on element(s) of ``self``.

            See also: :class:`TestSuite`.

            EXAMPLES::

                sage: C = Sets().example()
                sage: C._test_elements(verbose = True)
                <BLANKLINE>
                  Running the test suite of self.an_element()
                  running ._test_category() . . . pass
                  running ._test_eq() . . . pass
                  running ._test_new() . . . pass
                  running ._test_nonzero_equal() . . . pass
                  running ._test_not_implemented_methods() . . . pass
                  running ._test_pickling() . . . pass
                <BLANKLINE>

            Debugging tip: in case of failure of this test, run instead::

                sage: TestSuite(C.an_element()).run()

            Let us now implement a parent whose elements cannot be pickled::

                sage: from sage.categories.examples.sets_cat import PrimeNumbers
                sage: class Bla(SageObject): pass
                sage: class CCls(PrimeNumbers):
                ....:     def an_element(self):
                ....:         return Bla()
                sage: CC = CCls()
                sage: CC._test_elements()
                Failure in _test_pickling:
                ...
                The following tests failed: _test_pickling
            """
            # TODO: add native support for nested test suites to TestSuite

            # The intention is to raise an exception only if this is
            # run as a sub-testsuite of a larger testsuite.
            is_sub_testsuite = (tester is not None)
            tester = self._tester(tester=tester, **options)
            # Or do we want to run the test on some_elements?
            try:
                an_element = self.an_element()
            except EmptySetError:
                return
            tester.info("\n  Running the test suite of self.an_element()")
            TestSuite(an_element).run(verbose=tester._verbose,
                                      prefix=tester._prefix + "  ",
                                      raise_on_failure=is_sub_testsuite)
            tester.info(tester._prefix + " ", newline=False)

        def _test_elements_eq_reflexive(self, **options):
            """
            Run generic tests on the equality of elements.

            Test that ``==`` is reflexive.

            See also: :class:`TestSuite`.

            EXAMPLES::

                sage: C = Sets().example()
                sage: C._test_elements_eq_reflexive()

            We try a non-reflexive equality::

                sage: P = Sets().example("wrapper")
                sage: P._test_elements_eq_reflexive()                                   # needs sage.libs.pari
                sage: eq = P.element_class.__eq__

                sage: P.element_class.__eq__ = (lambda x, y:
                ....:      False if eq(x, P(47)) and eq(y, P(47)) else eq(x, y))
                sage: P._test_elements_eq_reflexive()                                   # needs sage.libs.pari
                Traceback (most recent call last):
                ...
                AssertionError: 47 != 47

            We restore ``P.element_class`` in a proper state for further tests::

                sage: P.element_class.__eq__ = eq

            """
            tester = self._tester(**options)
            S = list(tester.some_elements()) + [None, 0]
            for x in S:
                tester.assertEqual(x, x)

        def _test_elements_eq_symmetric(self, **options):
            """
            Run generic tests on the equality of elements.

            This tests that ``==`` is symmetric.

            See also: :class:`TestSuite`.

            EXAMPLES::

                sage: C = Sets().example()
                sage: C._test_elements_eq_symmetric()

            We test a non symmetric equality::

                sage: P = Sets().example("wrapper")
                sage: P._test_elements_eq_symmetric()                                   # needs sage.libs.pari
                sage: eq = P.element_class.__eq__

                sage: def non_sym_eq(x, y):
                ....:    if not y in P:                      return False
                ....:    elif eq(x, P(47)) and eq(y, P(53)): return True
                ....:    else:                               return eq(x, y)
                sage: P.element_class.__eq__ = non_sym_eq
                sage: P._test_elements_eq_symmetric()                                   # needs sage.libs.pari
                Traceback (most recent call last):
                ...
                AssertionError: non symmetric equality: 47 == 53 but 53 != 47

            We restore ``P.element_class`` in a proper state for further tests::

                sage: P.element_class.__eq__ = eq

            """
            tester = self._tester(**options)
            S = list(tester.some_elements()) + [None, 0]
            from sage.misc.misc import some_tuples
            for x, y in some_tuples(S, 2, tester._max_runs):
                tester.assertEqual(x==y, y==x,
                    LazyFormat("non symmetric equality: %s but %s") % (
                        print_compare(x, y), print_compare(y, x)))

        def _test_elements_eq_transitive(self, **options):
            """
            Run generic tests on the equality of elements.

            Test that ``==`` is transitive.

            See also: :class:`TestSuite`.

            EXAMPLES::

                sage: C = Sets().example()
                sage: C._test_elements_eq_transitive()

            We test a non transitive equality::

                sage: R = Zp(3)                                                                     # needs sage.rings.padics
                sage: test = raw_getattr(Sets().ParentMethods, "_test_elements_eq_transitive")
                sage: test(R, elements=[R(3,2), R(3,1), R(0)])                                      # needs sage.rings.padics
                Traceback (most recent call last):
                ...
                AssertionError: non transitive equality:
                3 + O(3^2) == O(3) and O(3) == 0 but 3 + O(3^2) != 0

            """
            tester = self._tester(**options)
            S = list(tester.some_elements())
            n = max(tester._max_runs, 8)
            if (len(S)+2)**3 <= n:
                S = list(S) + [None, 0]
            else:
                from random import sample
                from sage.rings.integer import Integer
                S = sample(S, Integer(n).nth_root(3,truncate_mode=1)[0] - 2) + [None, 0]

            for x in S:
                for y in S:
                    if not x == y:
                        continue
                    for z in S:
                        if not y == z:
                            continue
                        tester.assertEqual(x, z,
                            LazyFormat("non transitive equality:\n"
                                       "%s and %s but %s")%(
                                print_compare(x, y),
                                print_compare(y, z),
                                print_compare(x, z)))

        def _test_elements_neq(self, **options):
            """
            Run generic tests on the equality of elements.

            Test that ``==`` and ``!=`` are consistent.

            See also: :class:`TestSuite`.

            EXAMPLES::

                sage: C = Sets().example()
                sage: C._test_elements_neq()

            We try a broken inequality::

                sage: P = Sets().example("wrapper")
                sage: P._test_elements_neq()                                            # needs sage.libs.pari
                sage: ne = P.element_class.__ne__
                sage: eq = P.element_class.__eq__

                sage: P.element_class.__ne__ = lambda x, y: False
                sage: P._test_elements_neq()                                            # needs sage.libs.pari
                Traceback (most recent call last):
                ...
                AssertionError: __eq__ and __ne__ inconsistency:
                  47 == 53 returns False  but  47 != 53 returns False

                sage: P.element_class.__ne__ = lambda x, y: not(x == y)

            We restore ``P.element_class`` in a proper state for further tests::

                sage: P.element_class.__ne__ = ne
                sage: P.element_class.__eq__ = eq
            """
            tester = self._tester(**options)
            S = list(tester.some_elements()) + [None, 0]

            from sage.misc.misc import some_tuples
            for x,y in some_tuples(S, 2, tester._max_runs):
                tester.assertNotEqual(x == y, x != y,
                    LazyFormat("__eq__ and __ne__ inconsistency:\n"
                        "  %s == %s returns %s  but  %s != %s returns %s")%(
                            x, y, (x == y), x, y, (x != y)))

        def some_elements(self):
            """
            Return a list (or iterable) of elements of ``self``.

            This is typically used for running generic tests
            (see :class:`TestSuite`).

            This default implementation calls :meth:`.an_element`.

            EXAMPLES::

                sage: S = Sets().example(); S
                Set of prime numbers (basic implementation)
                sage: S.an_element()
                47
                sage: S.some_elements()
                [47]
                sage: S = Set([])
                sage: list(S.some_elements())
                []

            This method should return an iterable, *not* an iterator.
            """
            try:
                return [self.an_element()]
            except EmptySetError:
                return []

        def _test_some_elements(self, **options):
            """
            Run generic tests on the method :meth:`.some_elements`.

            .. SEEALSO:: :class:`TestSuite`

            EXAMPLES::

                sage: C = Sets().example()
                sage: C._test_some_elements()

            Let us now write a broken :meth:`.some_elements` method::

                sage: from sage.categories.examples.sets_cat import *
                sage: class CCls(PrimeNumbers):
                ....:     def some_elements(self):
                ....:         return [self(17), 32]
                sage: CC = CCls()
                sage: CC._test_some_elements()
                Traceback (most recent call last):
                ...
                AssertionError: the object 32 in self.some_elements() is not in self
            """
            tester = self._tester(**options)
            elements = self.some_elements()
            # Todo: enable this once
            #tester.assertTrue(elements != iter(elements),
            #               "self.some_elements() should return an iterable, not an iterator")
            for x in elements:
                tester.assertIn(x, self, LazyFormat(
                    "the object %s in self.some_elements() is not in self")%(x,))

        #Note: the four methods 'cardinality', 'is_finite_, 'is_empty' and
        # 'random_element' might or might not be implemented in the parent
        # objects. Most of the time a default implementation will be provided by
        # a subcategory of Sets. We do not declare them as optional abstract
        # methods to not pollute the namespace.

        # def cardinality(self)
        # def is_finite(self)
        # def is_empty(self)
        # def random_element(self):

        def _test_cardinality(self, **options):
            r"""
            Run generic test on the method :meth:`.cardinality`.

            EXAMPLES::

                sage: C = Sets().example()
                sage: C._test_cardinality()

            Let us now write a broken :meth:`cardinality` method::

                sage: from sage.categories.examples.sets_cat import *
                sage: class CCls(PrimeNumbers):
                ....:     def cardinality(self):
                ....:         return int(5)
                sage: CC = CCls()
                sage: CC._test_cardinality()
                Traceback (most recent call last):
                ...
                AssertionError: the output of the method cardinality must either
                be a Sage integer or infinity. Not <... 'int'>.
            """
            try:
                cardinality = self.cardinality()
            except (AttributeError,NotImplementedError):
                return
            from sage.structure.element import parent
            from sage.rings.infinity import Infinity
            from sage.rings.integer_ring import ZZ
            tester = self._tester(**options)
            tester.assertTrue(cardinality is Infinity or parent(cardinality) is ZZ,
                    "the output of the method cardinality must either be a Sage integer or infinity. Not {}.".format(type(cardinality)))

        # Functorial constructions

        def construction(self):
            """
            Return a pair ``(functor, parent)`` such that
            ``functor(parent)`` returns ``self``. If ``self`` does
            not have a functorial construction, return ``None``.

            EXAMPLES::

                sage: QQ.construction()
                (FractionField, Integer Ring)
                sage: f, R = QQ['x'].construction()
                sage: f
                Poly[x]
                sage: R
                Rational Field
                sage: f(R)
                Univariate Polynomial Ring in x over Rational Field
            """
            return None

        def _test_construction(self, **options):
            """
            Test that the construction returned by ``self`` really yields ``self``.

            :meth:`construction` either returns None or a pair ``(F, O)``,
            and if it returns the latter, then it is supposed that ``F(O) == self``.
            The test verifies this assumption.

            EXAMPLES:

            We create a parent that returns a wrong construction (its construction
            returns the rational field rather than the parent itself)::

                sage: class P(Parent):
                ....:     Element = ElementWrapper
                ....:     def __init__(self):
                ....:         Parent.__init__(self, category=Sets())
                ....:     def __eq__(self, P):
                ....:         return type(self) == type(P)
                ....:     def __hash__(self):
                ....:         return hash(type(self))
                ....:     def construction(self):
                ....:         return sage.categories.pushout.FractionField(), ZZ
                ....:
                sage: import __main__
                sage: __main__.P = P   # this is to enable pickling in doctests
                sage: p = P()
                sage: F,R = p.construction()
                sage: F(R)
                Rational Field
                sage: TestSuite(p).run()
                Failure in _test_construction:
                Traceback (most recent call last):
                ...
                AssertionError: the object's construction does not recreate this object
                ...
                The following tests failed: _test_construction

            If the parent returns the empty construction, the test will not complain::

                sage: ZZ.construction() is None
                True
                sage: TestSuite(ZZ).run()   # indirect doctest

            If the construction works as expected, the test will not complain
            either::

                sage: F,R = QQ.construction()
                sage: F(R) == QQ
                True
                sage: TestSuite(QQ).run()   # indirect doctest

            """
            tester = self._tester(**options)
            FO = self.construction()
            if FO is None:
                return
            tester.assertEqual(FO[0](FO[1]), self, "the object's construction does not recreate this object")

        CartesianProduct = CartesianProduct

        def cartesian_product(*parents, **kwargs):
            """
            Return the Cartesian product of the parents.

            INPUT:

            - ``parents`` -- a list (or other iterable) of parents.

            - ``category`` -- (default: ``None``) the category the
              Cartesian product belongs to. If ``None`` is passed,
              then
              :meth:`~sage.categories.covariant_functorial_construction.CovariantFactorialConstruction.category_from_parents`
              is used to determine the category.

            - ``extra_category`` -- (default: ``None``) a category
              that is added to the Cartesian product in addition
              to the categories obtained from the parents.

            - other keyword arguments will passed on to the class used
              for this Cartesian product (see also
              :class:`~sage.sets.cartesian_product.CartesianProduct`).

            OUTPUT:

            The Cartesian product.

            EXAMPLES::

                sage: C = AlgebrasWithBasis(QQ)
                sage: A = C.example(); A.rename("A")                                    # needs sage.combinat sage.modules
                sage: A.cartesian_product(A, A)                                         # needs sage.combinat sage.modules
                A (+) A (+) A
                sage: ZZ.cartesian_product(GF(2), FiniteEnumeratedSet([1,2,3]))
                The Cartesian product of (Integer Ring,
                                          Finite Field of size 2, {1, 2, 3})

                sage: C = ZZ.cartesian_product(A); C                                    # needs sage.combinat sage.modules
                The Cartesian product of (Integer Ring, A)

            TESTS::

                sage: type(C)                                                           # needs sage.combinat sage.modules
                <class 'sage.sets.cartesian_product.CartesianProduct_with_category'>
                sage: C.category()                                                      # needs sage.combinat sage.modules
                Join of Category of rings and ...
                    and Category of Cartesian products of commutative additive groups

            ::

                sage: cartesian_product([ZZ, ZZ], category=Sets()).category()
                Category of sets
                sage: cartesian_product([ZZ, ZZ]).category()
                Join of
                Category of Cartesian products of commutative rings and
                Category of Cartesian products of metric spaces and
                Category of Cartesian products of enumerated sets
                sage: cartesian_product([ZZ, ZZ], extra_category=Posets()).category()
                Join of
                Category of Cartesian products of commutative rings and
                Category of posets and
                Category of Cartesian products of metric spaces and
                Category of Cartesian products of enumerated sets
            """
            category = kwargs.pop('category', None)
            extra_category = kwargs.pop('extra_category', None)

            category = category or cartesian_product.category_from_parents(parents)
            if extra_category:
                if isinstance(category, (list, tuple)):
                    category = tuple(category) + (extra_category,)
                else:
                    category = category & extra_category
            return parents[0].CartesianProduct(parents, category=category, **kwargs)

        def algebra(self, base_ring, category=None, **kwds):
            """
            Return the algebra of ``self`` over ``base_ring``.

            INPUT:

            - ``self`` -- a parent `S`
            - ``base_ring`` -- a ring `K`
            - ``category`` -- a super category of the category
              of `S`, or ``None``

            This returns the space of formal linear combinations of
            elements of `S` with coefficients in `K`, endowed with
            whatever structure can be induced from that of `S`.
            See the documentation of
            :mod:`sage.categories.algebra_functor` for details.

            EXAMPLES:

            If `S` is a :class:`group <Groups>`, the result is its
            group algebra `KS`::

<<<<<<< HEAD
                sage: # needs sage.groups
                sage: S = DihedralGroup(4); S
                Dihedral group of order 8 as a permutation group
                sage: A = S.algebra(QQ); A                                              # needs sage.modules
                Algebra of Dihedral group of order 8 as a permutation group
                 over Rational Field
                sage: A.category()                                                      # needs sage.modules
                Category of finite group algebras over Rational Field
                sage: a = A.an_element(); a                                             # needs sage.modules
=======
                sage: # needs sage.groups sage.modules
                sage: S = DihedralGroup(4); S
                Dihedral group of order 8 as a permutation group
                sage: A = S.algebra(QQ); A
                Algebra of Dihedral group of order 8 as a permutation group
                 over Rational Field
                sage: A.category()
                Category of finite group algebras over Rational Field
                sage: a = A.an_element(); a
>>>>>>> 1575757f
                () + (1,3) + 2*(1,3)(2,4) + 3*(1,4,3,2)

            This space is endowed with an algebra structure, obtained
            by extending by bilinearity the multiplication of `G` to a
            multiplication on `RG`::

                sage: a * a                                                             # needs sage.groups sage.modules
                6*() + 4*(2,4) + 3*(1,2)(3,4) + 12*(1,2,3,4) + 2*(1,3)
                 + 13*(1,3)(2,4) + 6*(1,4,3,2) + 3*(1,4)(2,3)

            If `S` is a :class:`monoid <Monoids>`, the result is its
            monoid algebra `KS`::

                sage: S = Monoids().example(); S
                An example of a monoid:
                 the free monoid generated by ('a', 'b', 'c', 'd')
                sage: A = S.algebra(QQ); A                                              # needs sage.modules
                Algebra of
                 An example of a monoid: the free monoid generated by ('a', 'b', 'c', 'd')
                 over Rational Field
                sage: A.category()                                                      # needs sage.modules
                Category of monoid algebras over Rational Field

            Similarly, we can construct algebras for additive magmas,
            monoids, and groups.

            One may specify for which category one takes the algebra;
            here we build the algebra of the additive group `GF_3`::

                sage: # needs sage.modules
                sage: from sage.categories.additive_groups import AdditiveGroups
                sage: S = GF(7)
<<<<<<< HEAD
                sage: A = S.algebra(QQ, category=AdditiveGroups()); A                   # needs sage.modules
                Algebra of Finite Field of size 7 over Rational Field
                sage: A.category()                                                      # needs sage.modules
                Category of finite dimensional additive group algebras
                         over Rational Field

                sage: a = A(S(1))                                                       # needs sage.modules
                sage: a                                                                 # needs sage.modules
                1
                sage: 1 + a * a * a                                                     # needs sage.modules
=======
                sage: A = S.algebra(QQ, category=AdditiveGroups()); A
                Algebra of Finite Field of size 7 over Rational Field
                sage: A.category()
                Category of finite dimensional additive group algebras
                         over Rational Field
                sage: a = A(S(1))
                sage: a
                1
                sage: 1 + a * a * a
>>>>>>> 1575757f
                0 + 3

            Note that the ``category`` keyword needs to be fed with
            the structure on `S` to be used, not the induced structure
            on the result.
            """
            if category is None:
                category = self.category()
            from sage.categories.semigroups import Semigroups
            from sage.categories.commutative_additive_semigroups import CommutativeAdditiveSemigroups
            if category.is_subcategory(Semigroups()) and category.is_subcategory(CommutativeAdditiveSemigroups()):
                raise TypeError(
""" `S = {}` is both an additive and a multiplicative semigroup.
Constructing its algebra is ambiguous.
Please use, e.g., S.algebra(QQ, category=Semigroups())""".format(self))
            from sage.categories.groups import Groups
            from sage.categories.additive_groups import AdditiveGroups
            from sage.algebras.group_algebra import GroupAlgebra_class
            algebra_category = category.Algebras(base_ring)
            if (category.is_subcategory(Groups())
                or category.is_subcategory(AdditiveGroups())):
                # Somewhat dirty hack to wrap non-atomic objects
                from sage.categories.modules_with_basis import ModulesWithBasis
                if self not in ModulesWithBasis:
                    if 'prefix' not in kwds:
                        kwds['prefix'] = ''
                    if 'bracket' not in kwds:
                        kwds['bracket'] = False
            result = GroupAlgebra_class(base_ring, self,
                                        category=algebra_category, **kwds)
            result.__doc__ = Sets.ParentMethods.algebra.__doc__
            return result

        def _sympy_(self):
            """
            Return an instance of a subclass of SymPy ``Set`` corresponding to ``self``.

            The default implementation creates an instance of
            :class:`~sage.interfaces.sympy_wrapper`.

            EXAMPLES::

                sage: # needs sympy
                sage: F = FiniteEnumeratedSets().example(); F
                An example of a finite enumerated set: {1,2,3}
<<<<<<< HEAD
                sage: sF = F._sympy_(); sF                                              # needs sympy
                SageSet(An example of a finite enumerated set: {1,2,3})
                sage: sF.is_finite_set                                                  # needs sympy
                True
                sage: bool(sF)                                                          # needs sympy
                True
                sage: len(sF)                                                           # needs sympy
                3
                sage: list(sF)                                                          # needs sympy
                [1, 2, 3]
                sage: from sympy import FiniteSet                                       # needs sympy
                sage: FiniteSet.fromiter(sF)  # random - this output is sympy >= 1.9    # needs sympy
=======
                sage: sF = F._sympy_(); sF
                SageSet(An example of a finite enumerated set: {1,2,3})
                sage: sF.is_finite_set
                True
                sage: bool(sF)
                True
                sage: len(sF)
                3
                sage: list(sF)
                [1, 2, 3]
                sage: from sympy import FiniteSet
                sage: FiniteSet.fromiter(sF)  # random - this output is sympy >= 1.9
>>>>>>> 1575757f
                FiniteSet(1, 2, 3)

                sage: RR._sympy_().is_finite_set                                        # needs sympy
                False

                sage: F = Family([1, 2])
                sage: F is Family([1, 2])
                False
                sage: sF = F._sympy_(); sF                                              # needs sympy
                SageSet(Family (1, 2))
                sage: sF._sage_() is F                                                  # needs sympy
                True
            """
            from sage.interfaces.sympy_wrapper import SageSet
            from sage.interfaces.sympy import sympy_init
            sympy_init()
            return SageSet(self)

    class ElementMethods:
        ## Should eventually contain the basic operations which are no math
        ## latex, hash, ...
        ##def equal(x,y):
        ##def =(x,y):

        # Used by Element._test_category
        _dummy_attribute = None

        def cartesian_product(*elements):
            """
            Return the Cartesian product of its arguments, as an element of
            the Cartesian product of the parents of those elements.

            EXAMPLES::

                sage: C = AlgebrasWithBasis(QQ)
                sage: A = C.example()                                                   # needs sage.combinat sage.modules
                sage: a, b, c = A.algebra_generators()                                  # needs sage.combinat sage.modules
                sage: a.cartesian_product(b, c)                                         # needs sage.combinat sage.modules
                B[(0, word: a)] + B[(1, word: b)] + B[(2, word: c)]

            FIXME: is this a policy that we want to enforce on all parents?
            """
            from sage.structure.element import parent, Element
            assert all(isinstance(element, Element) for element in elements)
            parents = [parent(element) for element in elements]
            return cartesian_product(parents)._cartesian_product_of_elements(elements) # good name???

    class MorphismMethods:
        @abstract_method(optional=True)
        def __invert__(self):
            r"""
            Return the inverse morphism, or raise an error.

            The error may either state that the morphism is not
            invertible, or that Sage cannot invert it.

            EXAMPLES::

                sage: i = End(QQ).identity(); i
                Identity endomorphism of Rational Field
                sage: i.__invert__()
                Identity endomorphism of Rational Field

            This method is meant to be used with the Python inversion
            operator `~`::

                sage: ~i
                Identity endomorphism of Rational Field

            We now try to inverse a couple of morphisms defined by a matrix::

                sage: H = End(QQ^2)                                                     # needs sage.modules
                sage: phi = H(matrix([[1,1], [0,1]])); phi                              # needs sage.modules
                Vector space morphism represented by the matrix:
                [1 1]
                [0 1]
                Domain: Vector space of dimension 2 over Rational Field
                Codomain: Vector space of dimension 2 over Rational Field
                sage: ~phi                                                              # needs sage.modules
                Vector space morphism represented by the matrix:
                [ 1 -1]
                [ 0  1]
                Domain: Vector space of dimension 2 over Rational Field
                Codomain: Vector space of dimension 2 over Rational Field

                sage: phi = H(matrix([[1,1], [1,1]]))                                   # needs sage.modules
                sage: ~phi                                                              # needs sage.modules
                Traceback (most recent call last):
                ...
                ZeroDivisionError: matrix morphism not invertible

            .. NOTE::

                This is an optional method. A default implementation
                raising ``NotImplementedError`` could be provided instead.
            """

        def is_injective(self):
            r"""
            Return whether this map is injective.

            EXAMPLES::

                sage: f = ZZ.hom(GF(3)); f
                Natural morphism:
                  From: Integer Ring
                  To:   Finite Field of size 3
                sage: f.is_injective()
                False
            """
            if self.domain().cardinality() <= 1:
                return True
            if self.domain().cardinality() > self.codomain().cardinality():
                return False
            raise NotImplementedError

        def image(self, domain_subset=None):
            r"""
            Return the image of the domain or of ``domain_subset``.

            EXAMPLES::

                sage: # needs sage.combinat
                sage: P = Partitions(6)
                sage: H = Hom(P, ZZ)
                sage: f = H(ZZ.sum)
                sage: X = f.image()                                                     # needs sage.libs.flint
                sage: list(X)                                                           # needs sage.libs.flint
                [6]
            """
            D = self.domain()
            if D is None:
                raise ValueError("this map became defunct by garbage collection")
            if domain_subset is None or domain_subset == D:
                try:
                    if self.is_surjective():
                        return D
                except NotImplementedError:
                    pass
                domain_subset = D
            from sage.sets.set import Set_base
            from sage.sets.image_set import ImageSubobject, ImageSet
            if isinstance(domain_subset, Set_base):
                # Most of our parents are sets, but the mixin class Set_base
                # provides the full kit of operators.  The image should get them too.
                cls = ImageSet
            else:
                cls = ImageSubobject
            return cls(self, domain_subset)

    # Lazy imports to avoid circularity issues.
    Enumerated = LazyImport('sage.categories.enumerated_sets', 'EnumeratedSets', at_startup=True)
    Finite = LazyImport('sage.categories.finite_sets', 'FiniteSets', at_startup=True)
    Topological = LazyImport('sage.categories.topological_spaces',
                             'TopologicalSpaces', 'Topological', at_startup=True)
    Metric = LazyImport('sage.categories.metric_spaces', 'MetricSpaces',
                        'Metric', at_startup=True)
    from sage.categories.facade_sets import FacadeSets as Facade

    class Infinite(CategoryWithAxiom):

        class ParentMethods:

            def is_finite(self):
                """
                Return whether this set is finite.

                Since this set is infinite this always returns ``False``.

                EXAMPLES::

                    sage: C = InfiniteEnumeratedSets().example()
                    sage: C.is_finite()
                    False

                TESTS::

                    sage: C.is_finite.__func__ is sage.categories.sets_cat.Sets.Infinite.ParentMethods.is_finite
                    True
                """
                return False

            def is_empty(self):
                r"""
                Return whether this set is empty.

                Since this set is infinite this always returns ``False``.

                EXAMPLES::

                    sage: C = InfiniteEnumeratedSets().example()
                    sage: C.is_empty()
                    False
                """
                return False

            def cardinality(self):
                """
                Count the elements of the enumerated set.

                EXAMPLES::

                    sage: NN = InfiniteEnumeratedSets().example()
                    sage: NN.cardinality()
                    +Infinity
                """
                from sage.rings.infinity import infinity
                return infinity

    class Subquotients(SubquotientsCategory):
        """
        A category for subquotients of sets.

        .. SEEALSO:: :meth:`Sets().Subquotients`

        EXAMPLES::

            sage: Sets().Subquotients()
            Category of subquotients of sets
            sage: Sets().Subquotients().all_super_categories()
            [Category of subquotients of sets, Category of sets,
             Category of sets with partial maps,
             Category of objects]
        """

        class ParentMethods:

            def _repr_(self):
                """
                EXAMPLES::

                    sage: from sage.categories.examples.semigroups import IncompleteSubquotientSemigroup
                    sage: S = IncompleteSubquotientSemigroup()
                    sage: S._repr_()
                    'A subquotient of An example of a semigroup: the left zero semigroup'
                """
                return "A subquotient of %s"%(self.ambient())

            @abstract_method
            def ambient(self):
                """
                Return the ambient space for ``self``.

                EXAMPLES::

                    sage: Semigroups().Subquotients().example().ambient()
                    An example of a semigroup: the left zero semigroup

                .. SEEALSO::

                    :meth:`Sets.SubcategoryMethods.Subquotients` for the
                    specifications and :meth:`.lift` and :meth:`.retract`.
                """

            # Should lift and retract be declared as conversions to the coercion mechanism ?
            # Compatibility issue: in IntegerModRing, lift is a method returning the actual
            # lifting morphism::
            #
            #   sage: F = IntegerModRing(3)
            #   sage: F.lift()
            #   Set-theoretic ring morphism:
            #   From: Ring of integers modulo 3
            #   To:   Integer Ring
            #   Defn: Choice of lifting map
            @abstract_method
            def lift(self, x):
                """
                Lift `x` to the ambient space for ``self``.

                INPUT:

                - ``x`` -- an element of ``self``

                EXAMPLES::

                    sage: S = Semigroups().Subquotients().example()
                    sage: s = S.an_element()
                    sage: s, s.parent()
                    (42, An example of a (sub)quotient semigroup:
                          a quotient of the left zero semigroup)
                    sage: S.lift(s), S.lift(s).parent()
                    (42, An example of a semigroup: the left zero semigroup)
                    sage: s.lift(), s.lift().parent()
                    (42, An example of a semigroup: the left zero semigroup)

                .. SEEALSO::

                    :class:`Sets.SubcategoryMethods.Subquotients` for
                    the specifications, :meth:`.ambient`, :meth:`.retract`,
                    and also :meth:`Sets.Subquotients.ElementMethods.lift`.
                """

            @abstract_method
            def retract(self, x):
                """
                Retract ``x`` to ``self``.

                INPUT:

                - ``x`` -- an element of the ambient space for ``self``

                .. SEEALSO::

                    :class:`Sets.SubcategoryMethods.Subquotients` for
                    the specifications, :meth:`.ambient`, :meth:`.retract`,
                    and also :meth:`Sets.Subquotients.ElementMethods.retract`.

                EXAMPLES::

                    sage: S = Semigroups().Subquotients().example()
                    sage: s = S.ambient().an_element()
                    sage: s, s.parent()
                    (42, An example of a semigroup: the left zero semigroup)
                    sage: S.retract(s), S.retract(s).parent()
                    (42, An example of a (sub)quotient semigroup:
                          a quotient of the left zero semigroup)
                """

        class ElementMethods:

            def lift(self):
                """
                Lift ``self`` to the ambient space for its parent.

                EXAMPLES::

                    sage: S = Semigroups().Subquotients().example()
                    sage: s = S.an_element()
                    sage: s, s.parent()
                    (42, An example of a (sub)quotient semigroup:
                          a quotient of the left zero semigroup)
                    sage: S.lift(s), S.lift(s).parent()
                    (42, An example of a semigroup: the left zero semigroup)
                    sage: s.lift(), s.lift().parent()
                    (42, An example of a semigroup: the left zero semigroup)
                """
                return self.parent().lift(self)

    class Quotients(QuotientsCategory):
        """
        A category for quotients of sets.

        .. SEEALSO:: :meth:`Sets().Quotients`

        EXAMPLES::

            sage: Sets().Quotients()
            Category of quotients of sets
            sage: Sets().Quotients().all_super_categories()
            [Category of quotients of sets,
             Category of subquotients of sets,
             Category of sets,
             Category of sets with partial maps,
             Category of objects]
        """

        class ParentMethods:

            def _repr_(self):
                """
                EXAMPLES::

                    sage: from sage.categories.examples.semigroups import IncompleteSubquotientSemigroup
                    sage: S = IncompleteSubquotientSemigroup(category=Semigroups().Quotients())
                    sage: S._repr_()
                    'A quotient of An example of a semigroup: the left zero semigroup'
                """
                return "A quotient of {}".format(self.ambient())

            def _an_element_(self):
                """
                Return an element of ``self``, as per
                :meth:`Sets.ParentMethods.an_element`

                EXAMPLES::

                    sage: S = FiniteEnumeratedSets().IsomorphicObjects().example()
                    sage: S.an_element()  # indirect doctest
                    1
                """
                return self.retract(self.ambient().an_element())

    class Subobjects(SubobjectsCategory):
        """
        A category for subobjects of sets.

        .. SEEALSO:: :meth:`Sets().Subobjects`

        EXAMPLES::

            sage: Sets().Subobjects()
            Category of subobjects of sets
            sage: Sets().Subobjects().all_super_categories()
            [Category of subobjects of sets,
             Category of subquotients of sets,
             Category of sets,
             Category of sets with partial maps,
             Category of objects]
        """

        class ParentMethods:

            def _repr_(self):
                """
                EXAMPLES::

                    sage: from sage.categories.examples.semigroups import IncompleteSubquotientSemigroup
                    sage: S = IncompleteSubquotientSemigroup(category=Semigroups().Subobjects())
                    sage: S._repr_()
                    'A subobject of An example of a semigroup: the left zero semigroup'
                """
                return "A subobject of {}".format(self.ambient())

    class IsomorphicObjects(IsomorphicObjectsCategory):
        """
        A category for isomorphic objects of sets.

        EXAMPLES::

            sage: Sets().IsomorphicObjects()
            Category of isomorphic objects of sets
            sage: Sets().IsomorphicObjects().all_super_categories()
            [Category of isomorphic objects of sets,
             Category of subobjects of sets, Category of quotients of sets,
             Category of subquotients of sets,
             Category of sets,
             Category of sets with partial maps,
             Category of objects]
        """

        class ParentMethods:

            def _repr_(self):
                """
                EXAMPLES::

                    sage: S = FiniteEnumeratedSets().IsomorphicObjects().example()
                    sage: S._repr_()
                    'The image by some isomorphism of An example of a finite enumerated set: {1,2,3}'
                """
                return "The image by some isomorphism of %s"%(self.ambient())

    class CartesianProducts(CartesianProductsCategory):
        """
        EXAMPLES::

            sage: C = Sets().CartesianProducts().example()
            sage: C
            The Cartesian product of (Set of prime numbers (basic implementation),
             An example of an infinite enumerated set: the non negative integers,
             An example of a finite enumerated set: {1,2,3})
            sage: C.category()
            Category of Cartesian products of sets
            sage: C.categories()
            [Category of Cartesian products of sets, Category of sets,
             Category of sets with partial maps,
             Category of objects]
            sage: TestSuite(C).run()
        """

        def extra_super_categories(self):
            """
            A Cartesian product of sets is a set.

            EXAMPLES::

                sage: Sets().CartesianProducts().extra_super_categories()
                [Category of sets]
                sage: Sets().CartesianProducts().super_categories()
                [Category of sets]
            """
            return [Sets()]

        def example(self):
            """
            EXAMPLES::

                sage: Sets().CartesianProducts().example()
                The Cartesian product of (Set of prime numbers (basic implementation),
                 An example of an infinite enumerated set: the non negative integers,
                 An example of a finite enumerated set: {1,2,3})
            """
            from .finite_enumerated_sets import FiniteEnumeratedSets
            from .infinite_enumerated_sets import InfiniteEnumeratedSets
            from .cartesian_product import cartesian_product
            S1 = Sets().example()
            S2 = InfiniteEnumeratedSets().example()
            S3 = FiniteEnumeratedSets().example()
            return cartesian_product([S1, S2, S3])

        class ParentMethods:
            def __iter__(self):
                r"""
                Return an iterator for the elements of this Cartesian product.

                If all factors (except possibly the first factor) are known to be finite,
                it uses the lexicographic order.

                Otherwise, the iterator enumerates the elements in increasing
                order of sum-of-ranks, refined by the reverse lexicographic order
                (see :func:`~sage.misc.mrange.cantor_product`).

                EXAMPLES:

                Sets are intrinsically unordered::

                    sage: for x,y in cartesian_product([Set([1,2]), Set(['a','b'])]):  # random
                    ....:     print((x, y))
                    (1, 'b')
                    (1, 'a')
                    (2, 'b')
                    (2, 'a')

                    sage: A = FiniteEnumeratedSets()(["a", "b"])
                    sage: B = FiniteEnumeratedSets().example(); B
                    An example of a finite enumerated set: {1,2,3}
                    sage: C = cartesian_product([A, B, A]); C
                    The Cartesian product of ({'a', 'b'}, An example of a finite enumerated set: {1,2,3}, {'a', 'b'})
                    sage: C in FiniteEnumeratedSets()
                    True
                    sage: list(C)
                    [('a', 1, 'a'), ('a', 1, 'b'), ('a', 2, 'a'), ('a', 2, 'b'), ('a', 3, 'a'), ('a', 3, 'b'),
                     ('b', 1, 'a'), ('b', 1, 'b'), ('b', 2, 'a'), ('b', 2, 'b'), ('b', 3, 'a'), ('b', 3, 'b')]
                    sage: C.__iter__.__module__
                    'sage.categories.sets_cat'

                    sage: F22 = GF(2).cartesian_product(GF(2))
                    sage: list(F22)
                    [(0, 0), (0, 1), (1, 0), (1, 1)]

                    sage: # needs sage.combinat
                    sage: C = cartesian_product([Permutations(10)]*4)
                    sage: it = iter(C)
                    sage: next(it)
                    ([1, 2, 3, 4, 5, 6, 7, 8, 9, 10],
                     [1, 2, 3, 4, 5, 6, 7, 8, 9, 10],
                     [1, 2, 3, 4, 5, 6, 7, 8, 9, 10],
                     [1, 2, 3, 4, 5, 6, 7, 8, 9, 10])
                    sage: next(it)
                    ([1, 2, 3, 4, 5, 6, 7, 8, 9, 10],
                     [1, 2, 3, 4, 5, 6, 7, 8, 9, 10],
                     [1, 2, 3, 4, 5, 6, 7, 8, 9, 10],
                     [1, 2, 3, 4, 5, 6, 7, 8, 10, 9])

                When all factors (except possibly the first factor) are known to be finite, it
                uses the lexicographic order::

                    sage: it = iter(cartesian_product([ZZ, GF(2)]))
                    sage: [next(it) for _ in range(10)]
                    [(0, 0), (0, 1),
                     (1, 0), (1, 1),
                     (-1, 0), (-1, 1),
                     (2, 0), (2, 1),
                     (-2, 0), (-2, 1)]

                When other factors are infinite (or not known to be finite), it enumerates
                the elements in increasing order of sum-of-ranks::

                    sage: NN = NonNegativeIntegers()
                    sage: it = iter(cartesian_product([NN, NN]))
                    sage: [next(it) for _ in range(10)]
                    [(0, 0),
                     (1, 0), (0, 1),
                     (2, 0), (1, 1), (0, 2),
                     (3, 0), (2, 1), (1, 2), (0, 3)]

                An example with the first factor finite, the second infinite::

                    sage: it = iter(cartesian_product([GF(2), ZZ]))
                    sage: [next(it) for _ in range(11)]
                    [(0, 0),
                     (1, 0), (0, 1),
                     (1, 1), (0, -1),
                     (1, -1), (0, 2),
                     (1, 2), (0, -2),
                     (1, -2), (0, 3)]

                .. NOTE::

                    Here it would be faster to use :func:`itertools.product` for sets
                    of small size. But the latter expands all factor in memory!
                    So we can not reasonably use it in general.

                ALGORITHM:

                The lexicographic enumeration follows Recipe 19.9 in the Python Cookbook
                by Alex Martelli and David Ascher.
                """
                factors = list(self.cartesian_factors())
                if any(f not in Sets().Finite() for f in factors[1:]):
                    from sage.misc.mrange import cantor_product
                    for t in cantor_product(*factors):
                        yield self._cartesian_product_of_elements(t)
                    return

                # Lexicographic enumeration:
                # visualize an odometer, with "wheels" displaying "digits"...:
                wheels = [iter(f) for f in factors]
                try:
                    digits = [next(it) for it in wheels]
                except StopIteration:
                    return
                while True:
                    yield self._cartesian_product_of_elements(digits)
                    for i in range(len(digits)-1, -1, -1):
                        try:
                            digits[i] = next(wheels[i])
                            break
                        except StopIteration:
                            wheels[i] = iter(factors[i])
                            try:
                                digits[i] = next(wheels[i])
                            except StopIteration:
                                return
                    else:
                        break

            @cached_method
            def an_element(self):
                """
                EXAMPLES::

                    sage: C = Sets().CartesianProducts().example(); C
                    The Cartesian product of (Set of prime numbers (basic implementation),
                     An example of an infinite enumerated set: the non negative integers,
                     An example of a finite enumerated set: {1,2,3})
                    sage: C.an_element()
                    (47, 42, 1)
                """
                return self._cartesian_product_of_elements(s.an_element() for s in self._sets)

            def is_empty(self):
                r"""
                Return whether this set is empty.

                EXAMPLES::


                    sage: S1 = FiniteEnumeratedSet([1,2,3])
                    sage: S2 = Set([])
                    sage: cartesian_product([S1,ZZ]).is_empty()
                    False
                    sage: cartesian_product([S1,S2,S1]).is_empty()
                    True
                """
                return any(c.is_empty() for c in self.cartesian_factors())

            def is_finite(self):
                r"""
                Return whether this set is finite.

                EXAMPLES::

                    sage: E = FiniteEnumeratedSet([1,2,3])
                    sage: C = cartesian_product([E, SymmetricGroup(4)])                 # needs sage.groups
                    sage: C.is_finite()                                                 # needs sage.groups
                    True

                    sage: cartesian_product([ZZ,ZZ]).is_finite()
                    False
                    sage: cartesian_product([ZZ, Set(), ZZ]).is_finite()
                    True
                """
                f = self.cartesian_factors()
                try:
                    # Note: some parent might not implement "is_empty". So we
                    # carefully isolate this test.
                    test = any(c.is_empty() for c in f)
                except (AttributeError, NotImplementedError):
                    pass
                else:
                    if test:
                        return test
                return all(c.is_finite() for c in f)

            def cardinality(self):
                r"""
                Return the cardinality of self.

                EXAMPLES::

                    sage: E = FiniteEnumeratedSet([1,2,3])
                    sage: C = cartesian_product([E, SymmetricGroup(4)])                 # needs sage.groups
                    sage: C.cardinality()                                               # needs sage.groups
                    72

                    sage: E = FiniteEnumeratedSet([])
                    sage: C = cartesian_product([E, ZZ, QQ])
                    sage: C.cardinality()
                    0

                    sage: C = cartesian_product([ZZ, QQ])
                    sage: C.cardinality()
                    +Infinity

                    sage: cartesian_product([GF(5), Permutations(10)]).cardinality()
                    18144000
                    sage: cartesian_product([GF(71)]*20).cardinality() == 71**20
                    True
                """
                f = self.cartesian_factors()

                try:
                    # Note: some parent might not implement "is_empty". So we
                    # carefully isolate this test.
                    is_empty = any(c.is_empty() for c in f)
                except (AttributeError,NotImplementedError):
                    pass
                else:
                    if is_empty:
                        from sage.rings.integer_ring import ZZ
                        return ZZ.zero()
                    elif any(c in Sets().Infinite() for c in f):
                        from sage.rings.infinity import Infinity
                        return Infinity

                from sage.misc.misc_c import prod
                return prod(c.cardinality() for c in f)

            def random_element(self, *args):
                r"""
                Return a random element of this Cartesian product.

                The extra arguments are passed down to each of the
                factors of the Cartesian product.

                EXAMPLES::

                    sage: C = cartesian_product([Permutations(10)]*5)
                    sage: C.random_element()           # random
                    ([2, 9, 4, 7, 1, 8, 6, 10, 5, 3],
                     [8, 6, 5, 7, 1, 4, 9, 3, 10, 2],
                     [5, 10, 3, 8, 2, 9, 1, 4, 7, 6],
                     [9, 6, 10, 3, 2, 1, 5, 8, 7, 4],
                     [8, 5, 2, 9, 10, 3, 7, 1, 4, 6])

                    sage: C = cartesian_product([ZZ]*10)
                    sage: c1 = C.random_element()
                    sage: c1                   # random
                    (3, 1, 4, 1, 1, -3, 0, -4, -17, 2)
                    sage: c2 = C.random_element(4,7)
                    sage: c2                   # random
                    (6, 5, 6, 4, 5, 6, 6, 4, 5, 5)
                    sage: all(4 <= i < 7 for i in c2)
                    True
                """
                return self._cartesian_product_of_elements(
                        c.random_element(*args) for c in self.cartesian_factors())

            @abstract_method
            def _sets_keys(self):
                """
                Return the indices of the Cartesian factors of ``self``.

                EXAMPLES::

                    sage: cartesian_product([QQ, ZZ, ZZ])._sets_keys()
                    {0, 1, 2}
                """

            @abstract_method
            def cartesian_factors(self):
                """
                Return the Cartesian factors of ``self``.

                EXAMPLES::

                    sage: cartesian_product([QQ, ZZ, ZZ]).cartesian_factors()
                    (Rational Field, Integer Ring, Integer Ring)
                """

            @abstract_method
            def cartesian_projection(self, i):
                """
                Return the natural projection onto the `i`-th
                Cartesian factor of ``self``.

                INPUT:

                - ``i`` -- the index of a Cartesian factor of ``self``

                EXAMPLES::

                    sage: C = Sets().CartesianProducts().example(); C
                    The Cartesian product of (Set of prime numbers (basic implementation),
                     An example of an infinite enumerated set: the non negative integers,
                     An example of a finite enumerated set: {1,2,3})
                    sage: x = C.an_element(); x
                    (47, 42, 1)
                    sage: pi = C.cartesian_projection(1)
                    sage: pi(x)
                    42
                """

            def construction(self):
                """
                The construction functor and the list of Cartesian factors.

                EXAMPLES::

                    sage: C = cartesian_product([QQ, ZZ, ZZ])
                    sage: C.construction()
                    (The cartesian_product functorial construction,
                    (Rational Field, Integer Ring, Integer Ring))
                """
                return cartesian_product, self.cartesian_factors()

            @abstract_method
            def _cartesian_product_of_elements(self, elements):
                """
                Return the Cartesian product of the given ``elements``.

                This method should accept any iterable.

                INPUT:

                - ``elements`` -- an iterable (e.g. a tuple or a list) of
                  elements of each Cartesian factor of ``self``

                EXAMPLES::

                    sage: S1 = Sets().example()
                    sage: S2 = InfiniteEnumeratedSets().example()
                    sage: X = [S2, S1, S2]
                    sage: C = cartesian_product(X)
                    sage: C._cartesian_product_of_elements([S.an_element() for S in X])
                    (42, 47, 42)
                    sage: C._cartesian_product_of_elements(S.an_element() for S in X)
                    (42, 47, 42)
                """

            def _sympy_(self):
                """
                Return a SymPy ``ProductSet`` corresponding to ``self``.

                EXAMPLES::

                    sage: ZZ3 = cartesian_product([ZZ, ZZ, ZZ])
                    sage: sZZ3 = ZZ3._sympy_(); sZZ3                                    # needs sympy
                    ProductSet(Integers, Integers, Integers)
                    sage: (1, 2, 3) in sZZ3                                             # needs sympy
                    True
                """
                from sympy import ProductSet
                from sage.interfaces.sympy import sympy_init
                sympy_init()
                return ProductSet(*self.cartesian_factors())

        class ElementMethods:

            def cartesian_projection(self, i):
                """
                Return the projection of ``self`` onto the `i`-th
                factor of the Cartesian product.

                INPUT:

                - ``i`` -- the index of a factor of the Cartesian product

                EXAMPLES::

                    sage: # needs sage.modules
                    sage: F = CombinatorialFreeModule(ZZ, [4,5]); F.rename("F")
                    sage: G = CombinatorialFreeModule(ZZ, [4,6]); G.rename("G")
                    sage: S = cartesian_product([F, G])
                    sage: x = (S.monomial((0,4)) + 2 * S.monomial((0,5))
                    ....:      + 3 * S.monomial((1,6)))
                    sage: x.cartesian_projection(0)
                    B[4] + 2*B[5]
                    sage: x.cartesian_projection(1)
                    3*B[6]
                """
                return self.parent().cartesian_projection(i)(self)

            def cartesian_factors(self):
                """
                Return the Cartesian factors of ``self``.

                EXAMPLES::

                    sage: # needs sage.modules
                    sage: F = CombinatorialFreeModule(ZZ, [4,5]); F.rename("F")
                    sage: G = CombinatorialFreeModule(ZZ, [4,6]); G.rename("G")
                    sage: H = CombinatorialFreeModule(ZZ, [4,7]); H.rename("H")
                    sage: S = cartesian_product([F, G, H])
                    sage: x = (S.monomial((0,4)) + 2 * S.monomial((0,5))
                    ....:      + 3 * S.monomial((1,6)) + 4 * S.monomial((2,4))
                    ....:      + 5 * S.monomial((2,7)))
                    sage: x.cartesian_factors()
                    (B[4] + 2*B[5], 3*B[6], 4*B[4] + 5*B[7])
                    sage: [s.parent() for s in x.cartesian_factors()]
                    [F, G, H]
                    sage: S.zero().cartesian_factors()
                    (0, 0, 0)
                    sage: [s.parent() for s in S.zero().cartesian_factors()]
                    [F, G, H]
                """
                # TODO: optimize
                return tuple(self.cartesian_projection(i)
                             for i in self.parent()._sets_keys())
                #return Family(self._sets.keys(), self.projection)

    class Algebras(AlgebrasCategory):

        def extra_super_categories(self):
            """
            EXAMPLES::

                sage: Sets().Algebras(ZZ).super_categories()
                [Category of modules with basis over Integer Ring]

                sage: Sets().Algebras(QQ).extra_super_categories()
                [Category of vector spaces with basis over Rational Field]

                sage: Sets().example().algebra(ZZ).categories()                         # needs sage.modules
                [Category of set algebras over Integer Ring,
                 Category of modules with basis over Integer Ring,
                 ...
                 Category of objects]

            """
            from sage.categories.modules_with_basis import ModulesWithBasis
            return [ModulesWithBasis(self.base_ring())]

        class ParentMethods:
            def construction(self):
                r"""
                Return the functorial construction of ``self``.

                EXAMPLES::

                    sage: A = GroupAlgebra(KleinFourGroup(), QQ)                        # needs sage.groups sage.modules
                    sage: F, arg = A.construction(); F, arg                             # needs sage.groups sage.modules
                    (GroupAlgebraFunctor, Rational Field)
                    sage: F(arg) is A                                                   # needs sage.groups sage.modules
                    True

                This also works for structures such as monoid algebras (see
                :trac:`27937`)::

                    sage: A = FreeAbelianMonoid('x,y').algebra(QQ)                      # needs sage.groups sage.modules
                    sage: F, arg = A.construction(); F, arg                             # needs sage.groups sage.modules
                    (The algebra functorial construction,
                     Free abelian monoid on 2 generators (x, y))
                    sage: F(arg) is A                                                   # needs sage.groups sage.modules
                    True
                """
                from sage.categories.algebra_functor import (
                        GroupAlgebraFunctor, AlgebraFunctor)
                try:
                    group = self.group()
                except AttributeError:
                    return (AlgebraFunctor(self.base_ring()),
                            self.basis().keys())
                return GroupAlgebraFunctor(group), self.base_ring()

            def _repr_(self):
                r"""
                Return the string representation of `self`.

                EXAMPLES::

                    sage: # needs sage.groups sage.modules
                    sage: A = Groups().example().algebra(QQ); A
                    Algebra of General Linear Group of degree 4 over Rational Field
                     over Rational Field
                    sage: A._name = "foo"
                    sage: A
                    foo over Rational Field
                    sage: A = KleinFourGroup().algebra(ZZ)
                    sage: A
                    Algebra of The Klein 4 group of order 4, as a permutation group
                     over Integer Ring
                """
                if hasattr(self, "_name"):
                    return self._name + " over {}".format(self.base_ring())
                else:
                    return 'Algebra of {} over {}'.format(self.basis().keys(),
                                                          self.base_ring())

    class WithRealizations(WithRealizationsCategory):

        def extra_super_categories(self):
            """
            A set with multiple realizations is a facade parent.

            EXAMPLES::

                sage: Sets().WithRealizations().extra_super_categories()
                [Category of facade sets]
                sage: Sets().WithRealizations().super_categories()
                [Category of facade sets]
            """
            return [Sets().Facade()]

        def example(self, base_ring=None, set=None):
            r"""
            Return an example of set with multiple realizations, as
            per :meth:`Category.example`.

            EXAMPLES::

                sage: Sets().WithRealizations().example()                               # needs sage.modules
                The subset algebra of {1, 2, 3} over Rational Field

                sage: Sets().WithRealizations().example(ZZ, Set([1,2]))                 # needs sage.modules
                The subset algebra of {1, 2} over Integer Ring
            """
            from sage.rings.rational_field import QQ
            from sage.sets.set import Set
            if base_ring is None:
                base_ring = QQ
            if set is None:
                set = Set([1,2,3])
            from sage.categories.examples.with_realizations import SubsetAlgebra
            return SubsetAlgebra(base_ring, set)

        class ParentMethods:

            def _test_with_realizations(self, **options):
                r"""
                Test that this parent with realizations is
                properly implemented.

                INPUT:

                - ``options`` -- any keyword arguments accepted
                  by :meth:`_tester`

                EXAMPLES::

                    sage: A = Sets().WithRealizations().example()                       # needs sage.modules
                    sage: A._test_with_realizations()                                   # needs sage.modules

                See the documentation for :class:`TestSuite`
                for more information.
                """
                tester = self._tester(**options)
                for R in self.realizations():
                    tester.assertIn(R, self.Realizations())
                # Could check that there are coerce maps between any two realizations

            @lazy_attribute
            def _realizations(self):
                """
                This lazily initializes the attribute
                ``_realizations`` the first time it is needed.

                TESTS::

                    sage: class MyParent(Parent):
                    ....:    pass
                    sage: P = MyParent(category = Sets().WithRealizations())
                    sage: P._realizations
                    []
                """
                return []

            def _register_realization(self, realization):
                """
                EXAMPLES::

                    sage: # needs sage.combinat sage.modules
                    sage: A = Sets().WithRealizations().example(QQ['x']); A
                    The subset algebra of {1, 2, 3}
                     over Univariate Polynomial Ring in x over Rational Field
                    sage: class ANewRealizationOfA(CombinatorialFreeModule):
                    ....:     pass
                    sage: category = A.Realizations() & Algebras(QQ['x']).WithBasis()
                    sage: R = ANewRealizationOfA(A.base_ring(), A.F().basis().keys(),
                    ....:                        category=category)
                    sage: R in A.realizations()  # indirect doctest
                    True

                Note: the test above uses ``QQ[x]`` to not interfer
                with other tests.
                """
                assert realization.realization_of() is self
                self._realizations.append(realization)

            def inject_shorthands(self, shorthands=None, verbose=True):
                """
                Import standard shorthands into the global namespace.

                INPUT:

                - ``shorthands`` -- a list (or iterable) of strings (default: ``self._shorthands``)
                  or ``"all"`` (for ``self._shorthands_all``)
                - ``verbose`` -- boolean (default ``True``);
                   whether to print the defined shorthands

                EXAMPLES:

                When computing with a set with multiple realizations,
                like :class:`SymmetricFunctions` or
                :class:`~sage.categories.examples.with_realizations.SubsetAlgebra`,
                it is convenient to define shorthands for the various
                realizations, but cumbersome to do it by hand::

                    sage: S = SymmetricFunctions(ZZ); S                                 # needs sage.combinat sage.modules
                    Symmetric Functions over Integer Ring
                    sage: s = S.s(); s                                                  # needs sage.combinat sage.modules
                    Symmetric Functions over Integer Ring in the Schur basis
                    sage: e = S.e(); e                                                  # needs sage.combinat sage.modules
                    Symmetric Functions over Integer Ring in the elementary basis

                This method automates the process::

<<<<<<< HEAD
                    sage: S.inject_shorthands()                                         # needs sage.combinat sage.modules
=======
                    sage: # needs sage.combinat sage.modules
                    sage: S.inject_shorthands()
>>>>>>> 1575757f
                    Defining e as shorthand for
                     Symmetric Functions over Integer Ring in the elementary basis
                    Defining f as shorthand for
                     Symmetric Functions over Integer Ring in the forgotten basis
                    Defining h as shorthand for
                     Symmetric Functions over Integer Ring in the homogeneous basis
                    Defining m as shorthand for
                     Symmetric Functions over Integer Ring in the monomial basis
                    Defining p as shorthand for
                     Symmetric Functions over Integer Ring in the powersum basis
                    Defining s as shorthand for
                     Symmetric Functions over Integer Ring in the Schur basis
<<<<<<< HEAD
                    sage: s[1] + e[2] * p[1,1] + 2*h[3] + m[2,1]                        # needs sage.combinat sage.modules
                    s[1] - 2*s[1, 1, 1] + s[1, 1, 1, 1] + s[2, 1]
                    + 2*s[2, 1, 1] + s[2, 2] + 2*s[3] + s[3, 1]

                    sage: e                                                             # needs sage.combinat sage.modules
                    Symmetric Functions over Integer Ring in the elementary basis
                    sage: p                                                             # needs sage.combinat sage.modules
                    Symmetric Functions over Integer Ring in the powersum basis
                    sage: s                                                             # needs sage.combinat sage.modules
=======
                    sage: s[1] + e[2] * p[1,1] + 2*h[3] + m[2,1]
                    s[1] - 2*s[1, 1, 1] + s[1, 1, 1, 1] + s[2, 1]
                    + 2*s[2, 1, 1] + s[2, 2] + 2*s[3] + s[3, 1]
                    sage: e
                    Symmetric Functions over Integer Ring in the elementary basis
                    sage: p
                    Symmetric Functions over Integer Ring in the powersum basis
                    sage: s
>>>>>>> 1575757f
                    Symmetric Functions over Integer Ring in the Schur basis

                Sometimes, like for symmetric functions, one can
                request for all shorthands to be defined, including
                less common ones::

                    sage: S.inject_shorthands("all")                                    # needs sage.combinat sage.modules
                    Defining e as shorthand for
                     Symmetric Functions over Integer Ring in the elementary basis
                    Defining f as shorthand for
                     Symmetric Functions over Integer Ring in the forgotten basis
                    Defining h as shorthand for
                     Symmetric Functions over Integer Ring in the homogeneous basis
                    Defining ht as shorthand for
                     Symmetric Functions over Integer Ring in the
                      induced trivial symmetric group character basis
                    Defining m as shorthand for
                     Symmetric Functions over Integer Ring in the monomial basis
                    Defining o as shorthand for
                     Symmetric Functions over Integer Ring in the orthogonal basis
                    Defining p as shorthand for
                     Symmetric Functions over Integer Ring in the powersum basis
                    Defining s as shorthand for
                     Symmetric Functions over Integer Ring in the Schur basis
                    Defining sp as shorthand for
                     Symmetric Functions over Integer Ring in the symplectic basis
                    Defining st as shorthand for
                     Symmetric Functions over Integer Ring in the
                      irreducible symmetric group character basis
                    Defining w as shorthand for
                     Symmetric Functions over Integer Ring in the Witt basis

                The messages can be silenced by setting ``verbose=False``::

<<<<<<< HEAD
                    sage: Q = QuasiSymmetricFunctions(ZZ)                               # needs sage.combinat sage.modules
                    sage: Q.inject_shorthands(verbose=False)                            # needs sage.combinat sage.modules

                    sage: F[1,2,1] + 5*M[1,3] + F[2]^2                                  # needs sage.combinat sage.modules
                    5*F[1, 1, 1, 1] - 5*F[1, 1, 2] - 3*F[1, 2, 1] + 6*F[1, 3] +
                    2*F[2, 2] + F[3, 1] + F[4]

                    sage: F                                                             # needs sage.combinat sage.modules
                    Quasisymmetric functions over the Integer Ring in the
                     Fundamental basis
                    sage: M                                                             # needs sage.combinat sage.modules
=======
                    sage: # needs sage.combinat sage.modules
                    sage: Q = QuasiSymmetricFunctions(ZZ)
                    sage: Q.inject_shorthands(verbose=False)
                    sage: F[1,2,1] + 5*M[1,3] + F[2]^2
                    5*F[1, 1, 1, 1] - 5*F[1, 1, 2] - 3*F[1, 2, 1] + 6*F[1, 3] +
                    2*F[2, 2] + F[3, 1] + F[4]
                    sage: F
                    Quasisymmetric functions over the Integer Ring in the
                     Fundamental basis
                    sage: M
>>>>>>> 1575757f
                    Quasisymmetric functions over the Integer Ring in the
                     Monomial basis

                One can also just import a subset of the shorthands::

                    sage: # needs sage.combinat sage.modules
                    sage: SQ = SymmetricFunctions(QQ)
                    sage: SQ.inject_shorthands(['p', 's'], verbose=False)
                    sage: p
                    Symmetric Functions over Rational Field in the powersum basis
                    sage: s
                    Symmetric Functions over Rational Field in the Schur basis

                Note that ``e`` is left unchanged::

                    sage: e                                                             # needs sage.combinat sage.modules
                    Symmetric Functions over Integer Ring in the elementary basis

                TESTS::

                    sage: e == S.e(), h == S.h(), m == S.m(), p == SQ.p(), s == SQ.s()  # needs sage.combinat sage.modules
                    (True, True, True, True, True)
                """
                from sage.misc.misc import inject_variable
                if shorthands == 'all':
                    shorthands = getattr(self, '_shorthands_all', None)
                if shorthands is None:
                    shorthands = getattr(self, '_shorthands', None)
                    if shorthands is None:
                        raise NotImplementedError("no shorthands defined for {}".format(self))
                for shorthand in shorthands:
                    realization = getattr(self, shorthand)()
                    if verbose:
                        print('Defining {} as shorthand for {}'.format(shorthand, realization))
                    inject_variable(shorthand, realization, warn=False)

            @abstract_method(optional=True)
            def a_realization(self):
                """
                Return a realization of ``self``.

                EXAMPLES::

                    sage: A = Sets().WithRealizations().example(); A                    # needs sage.modules
                    The subset algebra of {1, 2, 3} over Rational Field
                    sage: A.a_realization()                                             # needs sage.modules
                    The subset algebra of {1, 2, 3} over Rational Field
                     in the Fundamental basis
                """

            def realizations(self):
                """
                Return all the realizations of ``self`` that ``self``
                is aware of.

                EXAMPLES::

                    sage: A = Sets().WithRealizations().example(); A                    # needs sage.modules
                    The subset algebra of {1, 2, 3} over Rational Field
                    sage: A.realizations()                                              # needs sage.modules
                    [The subset algebra of {1, 2, 3} over Rational Field in the Fundamental basis,
                     The subset algebra of {1, 2, 3} over Rational Field in the In basis,
                     The subset algebra of {1, 2, 3} over Rational Field in the Out basis]

                .. NOTE::

                    Constructing a parent ``P`` in the category
                    ``A.Realizations()`` automatically adds ``P`` to
                    this list by calling ``A._register_realization(A)``
                """
                return self._realizations

            def facade_for(self):
                """
                Return the parents ``self`` is a facade for, that is
                the realizations of ``self``

                EXAMPLES::

                    sage: A = Sets().WithRealizations().example(); A                    # needs sage.modules
                    The subset algebra of {1, 2, 3} over Rational Field
                    sage: A.facade_for()                                                # needs sage.modules
                    [The subset algebra of {1, 2, 3} over Rational Field in the Fundamental basis,
                     The subset algebra of {1, 2, 3} over Rational Field in the In basis,
                     The subset algebra of {1, 2, 3} over Rational Field in the Out basis]

                    sage: # needs sage.combinat sage.modules
                    sage: A = Sets().WithRealizations().example(); A
                    The subset algebra of {1, 2, 3} over Rational Field
                    sage: f = A.F().an_element(); f
                    F[{}] + 2*F[{1}] + 3*F[{2}] + F[{1, 2}]
                    sage: i = A.In().an_element(); i
                    In[{}] + 2*In[{1}] + 3*In[{2}] + In[{1, 2}]
                    sage: o = A.Out().an_element(); o
                    Out[{}] + 2*Out[{1}] + 3*Out[{2}] + Out[{1, 2}]
                    sage: f in A, i in A, o in A
                    (True, True, True)
                """
                return self.realizations()

            # Do we really want this feature?
            class Realizations(Category_realization_of_parent):

                def super_categories(self):
                    """
                    EXAMPLES::

                        sage: A = Sets().WithRealizations().example(); A                # needs sage.modules
                        The subset algebra of {1, 2, 3} over Rational Field
                        sage: A.Realizations().super_categories()                       # needs sage.modules
                        [Category of realizations of sets]
                    """
                    return [Sets().Realizations()]

            def _an_element_(self):
                """
                Return an element of some realization of ``self``.

                EXAMPLES::

                    sage: A = Sets().WithRealizations().example(); A                    # needs sage.modules
                    The subset algebra of {1, 2, 3} over Rational Field
                    sage: A.an_element()        # indirect doctest                      # needs sage.modules
                    F[{}] + 2*F[{1}] + 3*F[{2}] + F[{1, 2}]

                TESTS:

                Check that we are consistent no matter which basis is
                created first::

                    sage: M = posets.BooleanLattice(4).moebius_algebra(QQ)              # needs sage.combinat sage.graphs sage.modules
                    sage: I = M.I()                                                     # needs sage.combinat sage.graphs sage.modules
                    sage: M._an_element_()                                              # needs sage.combinat sage.graphs sage.modules
                    2*E[0] + 2*E[1] + 3*E[2]
                """
                return self.a_realization().an_element()

            # TODO: maybe this could be taken care of by Sets.Facade()?
            def __contains__(self, x):
                r"""
                Test whether ``x`` is in ``self``, that is if it is an
                element of some realization of ``self``.

                EXAMPLES::

                    sage: # needs sage.combinat sage.modules
                    sage: A = Sets().WithRealizations().example(); A
                    The subset algebra of {1, 2, 3} over Rational Field
                    sage: A.an_element() in A
                    True
                    sage: A.In().an_element() in A
                    True
                    sage: A.F().an_element() in A
                    True
                    sage: A.Out().an_element() in A
                    True
                    sage: 1 in A
                    True
                    sage: QQ['x'].an_element() in A
                    False
                """
                return any(x in realization for realization in self.realizations())

    class Realizations(RealizationsCategory):

        class ParentMethods:

            def __init_extra__(self):
                """
                Register ``self`` as a realization of ``self.realization_of``.

                TESTS::

                    sage: A = Sets().WithRealizations().example()                       # needs sage.modules
                    sage: A.realizations()    # indirect doctest                        # needs sage.modules
                    [The subset algebra of {1, 2, 3} over Rational Field in the Fundamental basis,
                     The subset algebra of {1, 2, 3} over Rational Field in the In basis,
                     The subset algebra of {1, 2, 3} over Rational Field in the Out basis]
                """
                self.realization_of()._register_realization(self)

            @cached_method
            def realization_of(self):
                """
                Return the parent this is a realization of.

                EXAMPLES::

                    sage: A = Sets().WithRealizations().example(); A                    # needs sage.modules
                    The subset algebra of {1, 2, 3} over Rational Field
                    sage: In = A.In(); In                                               # needs sage.modules
                    The subset algebra of {1, 2, 3} over Rational Field in the In basis
                    sage: In.realization_of()                                           # needs sage.modules
                    The subset algebra of {1, 2, 3} over Rational Field
                """
                for category in self.categories():
                    if isinstance(category, Category_realization_of_parent):
                        return category.base()

            def _realization_name(self):
                """
                Return the name of this realization.

                In this default implementation, this is guessed from
                the name of its class.

                EXAMPLES::

                    sage: A = Sets().WithRealizations().example(); A                    # needs sage.modules
                    The subset algebra of {1, 2, 3} over Rational Field
                    sage: In = A.In(); In                                               # needs sage.modules
                    The subset algebra of {1, 2, 3} over Rational Field in the In basis
                    sage: In._realization_name()                                        # needs sage.modules
                    'In'
                """
                # The __base__ gets rid of the with_category
                # The split adds support for nested classes
                return self.__class__.__base__.__name__.split('.')[-1]

            def _repr_(self):
                """
                EXAMPLES::

                    sage: A = Sets().WithRealizations().example(); A                    # needs sage.modules
                    The subset algebra of {1, 2, 3} over Rational Field
                    sage: In = A.In(); In                                               # needs sage.modules
                    The subset algebra of {1, 2, 3} over Rational Field in the In basis

                In the example above, :meth:`repr` was overridden by
                the category ``A.Realizations()``. We now add a new
                (fake) realization which is not in
                ``A.Realizations()`` to actually exercise this
                method::

                    sage: from sage.categories.realizations import Realizations
                    sage: class Blah(Parent):
                    ....:     pass
                    sage: C = Sets.WithRealizations.ParentMethods.Realizations(A)       # needs sage.modules
                    sage: P = Blah(category=C)                                          # needs sage.modules
                    sage: P     # indirect doctest                                      # needs sage.modules
                    The subset algebra of {1, 2, 3} over Rational Field in the realization Blah
                """
                return "{} in the realization {}".format(self.realization_of(), self._realization_name())

# Moved from sage.categories.cartesian_product to avoid circular import errors
cartesian_product = CartesianProductFunctor()<|MERGE_RESOLUTION|>--- conflicted
+++ resolved
@@ -1629,17 +1629,6 @@
             If `S` is a :class:`group <Groups>`, the result is its
             group algebra `KS`::
 
-<<<<<<< HEAD
-                sage: # needs sage.groups
-                sage: S = DihedralGroup(4); S
-                Dihedral group of order 8 as a permutation group
-                sage: A = S.algebra(QQ); A                                              # needs sage.modules
-                Algebra of Dihedral group of order 8 as a permutation group
-                 over Rational Field
-                sage: A.category()                                                      # needs sage.modules
-                Category of finite group algebras over Rational Field
-                sage: a = A.an_element(); a                                             # needs sage.modules
-=======
                 sage: # needs sage.groups sage.modules
                 sage: S = DihedralGroup(4); S
                 Dihedral group of order 8 as a permutation group
@@ -1649,7 +1638,6 @@
                 sage: A.category()
                 Category of finite group algebras over Rational Field
                 sage: a = A.an_element(); a
->>>>>>> 1575757f
                 () + (1,3) + 2*(1,3)(2,4) + 3*(1,4,3,2)
 
             This space is endowed with an algebra structure, obtained
@@ -1682,18 +1670,6 @@
                 sage: # needs sage.modules
                 sage: from sage.categories.additive_groups import AdditiveGroups
                 sage: S = GF(7)
-<<<<<<< HEAD
-                sage: A = S.algebra(QQ, category=AdditiveGroups()); A                   # needs sage.modules
-                Algebra of Finite Field of size 7 over Rational Field
-                sage: A.category()                                                      # needs sage.modules
-                Category of finite dimensional additive group algebras
-                         over Rational Field
-
-                sage: a = A(S(1))                                                       # needs sage.modules
-                sage: a                                                                 # needs sage.modules
-                1
-                sage: 1 + a * a * a                                                     # needs sage.modules
-=======
                 sage: A = S.algebra(QQ, category=AdditiveGroups()); A
                 Algebra of Finite Field of size 7 over Rational Field
                 sage: A.category()
@@ -1703,7 +1679,6 @@
                 sage: a
                 1
                 sage: 1 + a * a * a
->>>>>>> 1575757f
                 0 + 3
 
             Note that the ``category`` keyword needs to be fed with
@@ -1749,20 +1724,6 @@
                 sage: # needs sympy
                 sage: F = FiniteEnumeratedSets().example(); F
                 An example of a finite enumerated set: {1,2,3}
-<<<<<<< HEAD
-                sage: sF = F._sympy_(); sF                                              # needs sympy
-                SageSet(An example of a finite enumerated set: {1,2,3})
-                sage: sF.is_finite_set                                                  # needs sympy
-                True
-                sage: bool(sF)                                                          # needs sympy
-                True
-                sage: len(sF)                                                           # needs sympy
-                3
-                sage: list(sF)                                                          # needs sympy
-                [1, 2, 3]
-                sage: from sympy import FiniteSet                                       # needs sympy
-                sage: FiniteSet.fromiter(sF)  # random - this output is sympy >= 1.9    # needs sympy
-=======
                 sage: sF = F._sympy_(); sF
                 SageSet(An example of a finite enumerated set: {1,2,3})
                 sage: sF.is_finite_set
@@ -1775,7 +1736,6 @@
                 [1, 2, 3]
                 sage: from sympy import FiniteSet
                 sage: FiniteSet.fromiter(sF)  # random - this output is sympy >= 1.9
->>>>>>> 1575757f
                 FiniteSet(1, 2, 3)
 
                 sage: RR._sympy_().is_finite_set                                        # needs sympy
@@ -2884,12 +2844,8 @@
 
                 This method automates the process::
 
-<<<<<<< HEAD
-                    sage: S.inject_shorthands()                                         # needs sage.combinat sage.modules
-=======
                     sage: # needs sage.combinat sage.modules
                     sage: S.inject_shorthands()
->>>>>>> 1575757f
                     Defining e as shorthand for
                      Symmetric Functions over Integer Ring in the elementary basis
                     Defining f as shorthand for
@@ -2902,17 +2858,6 @@
                      Symmetric Functions over Integer Ring in the powersum basis
                     Defining s as shorthand for
                      Symmetric Functions over Integer Ring in the Schur basis
-<<<<<<< HEAD
-                    sage: s[1] + e[2] * p[1,1] + 2*h[3] + m[2,1]                        # needs sage.combinat sage.modules
-                    s[1] - 2*s[1, 1, 1] + s[1, 1, 1, 1] + s[2, 1]
-                    + 2*s[2, 1, 1] + s[2, 2] + 2*s[3] + s[3, 1]
-
-                    sage: e                                                             # needs sage.combinat sage.modules
-                    Symmetric Functions over Integer Ring in the elementary basis
-                    sage: p                                                             # needs sage.combinat sage.modules
-                    Symmetric Functions over Integer Ring in the powersum basis
-                    sage: s                                                             # needs sage.combinat sage.modules
-=======
                     sage: s[1] + e[2] * p[1,1] + 2*h[3] + m[2,1]
                     s[1] - 2*s[1, 1, 1] + s[1, 1, 1, 1] + s[2, 1]
                     + 2*s[2, 1, 1] + s[2, 2] + 2*s[3] + s[3, 1]
@@ -2921,7 +2866,6 @@
                     sage: p
                     Symmetric Functions over Integer Ring in the powersum basis
                     sage: s
->>>>>>> 1575757f
                     Symmetric Functions over Integer Ring in the Schur basis
 
                 Sometimes, like for symmetric functions, one can
@@ -2956,19 +2900,6 @@
 
                 The messages can be silenced by setting ``verbose=False``::
 
-<<<<<<< HEAD
-                    sage: Q = QuasiSymmetricFunctions(ZZ)                               # needs sage.combinat sage.modules
-                    sage: Q.inject_shorthands(verbose=False)                            # needs sage.combinat sage.modules
-
-                    sage: F[1,2,1] + 5*M[1,3] + F[2]^2                                  # needs sage.combinat sage.modules
-                    5*F[1, 1, 1, 1] - 5*F[1, 1, 2] - 3*F[1, 2, 1] + 6*F[1, 3] +
-                    2*F[2, 2] + F[3, 1] + F[4]
-
-                    sage: F                                                             # needs sage.combinat sage.modules
-                    Quasisymmetric functions over the Integer Ring in the
-                     Fundamental basis
-                    sage: M                                                             # needs sage.combinat sage.modules
-=======
                     sage: # needs sage.combinat sage.modules
                     sage: Q = QuasiSymmetricFunctions(ZZ)
                     sage: Q.inject_shorthands(verbose=False)
@@ -2979,7 +2910,6 @@
                     Quasisymmetric functions over the Integer Ring in the
                      Fundamental basis
                     sage: M
->>>>>>> 1575757f
                     Quasisymmetric functions over the Integer Ring in the
                      Monomial basis
 
