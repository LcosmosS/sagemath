--- conflicted
+++ resolved
@@ -1,8 +1,4 @@
-<<<<<<< HEAD
-# sage.doctest: needs sage.combinat, sage.groups
-=======
 # sage.doctest: needs sage.combinat sage.groups
->>>>>>> 1575757f
 r"""
 Coxeter Group Algebras
 """
