--- conflicted
+++ resolved
@@ -278,11 +278,7 @@
             'algebras over Rational Field'
             sage: Algebras(Fields())._repr_object_names()
             'algebras over fields'
-<<<<<<< HEAD
-            sage: Algebras(GF(2).category())._repr_object_names()                                                       # optional - sage.rings.finite_rings
-=======
             sage: Algebras(GF(2).category())._repr_object_names()                       # optional - sage.rings.finite_rings
->>>>>>> 189eb200
             'algebras over (finite enumerated fields and subquotients of monoids and quotients of semigroups)'
         """
         base = self.__base
