--- conflicted
+++ resolved
@@ -17,26 +17,16 @@
 
 from sage.categories.cartesian_product import cartesian_product
 
-<<<<<<< HEAD
 from sage.categories.functor import (ForgetfulFunctor,
                                      IdentityFunctor)
 
 from sage.categories.homset import (Hom, hom,
                                     End, end,
                                     Homset, HomsetWithBase)
-=======
-from sage.categories.functor import ForgetfulFunctor, IdentityFunctor
-
-from sage.categories.homset import Hom, hom, End, end, Homset, HomsetWithBase
->>>>>>> df2f18dc
 
 from sage.categories.morphism import Morphism
 
 from sage.categories.realizations import Realizations
 
-<<<<<<< HEAD
 from sage.categories.sets_with_partial_maps import SetsWithPartialMaps
-del lazy_import
-=======
-from sage.categories.sets_with_partial_maps import SetsWithPartialMaps
->>>>>>> df2f18dc
+del lazy_import