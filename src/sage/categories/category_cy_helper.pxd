--- conflicted
+++ resolved
@@ -1,8 +1,4 @@
 # sage_setup: distribution = sagemath-objects
-<<<<<<< HEAD
-
-=======
->>>>>>> 902784d8
 cpdef tuple _sort_uniq(categories)
 cdef class AxiomContainer(dict):
     pass
