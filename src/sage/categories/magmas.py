--- conflicted
+++ resolved
@@ -711,19 +711,11 @@
                     r"""
                     Return the unit element of ``self``.
 
-<<<<<<< HEAD
-                        sage: from sage.combinat.root_system.extended_affine_weyl_group import ExtendedAffineWeylGroup  # optional - sage.combinat, sage.groups
-                        sage: PvW0 = ExtendedAffineWeylGroup(['A',2,1]).PvW0()                                          # optional - sage.combinat, sage.groups
-                        sage: PvW0 in Magmas().Unital().Realizations()                                                  # optional - sage.combinat, sage.groups
-                        True
-                        sage: PvW0.one()                                                                                # optional - sage.combinat, sage.groups
-=======
                         sage: from sage.combinat.root_system.extended_affine_weyl_group import ExtendedAffineWeylGroup  # optional - sage.combinat sage.groups
                         sage: PvW0 = ExtendedAffineWeylGroup(['A',2,1]).PvW0()                                          # optional - sage.combinat sage.groups
                         sage: PvW0 in Magmas().Unital().Realizations()                                                  # optional - sage.combinat sage.groups
                         True
                         sage: PvW0.one()                                                                                # optional - sage.combinat sage.groups
->>>>>>> 7e89a0dd
                         1
                     """
                     return self(self.realization_of().a_realization().one())
