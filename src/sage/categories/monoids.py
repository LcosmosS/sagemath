--- conflicted
+++ resolved
@@ -14,11 +14,8 @@
 # *****************************************************************************
 
 from sage.misc.cachefunc import cached_method
-<<<<<<< HEAD
-=======
 from sage.misc.misc_c import prod
 from sage.categories.axiom import all_axioms
->>>>>>> f4ce06aa
 from sage.categories.category_with_axiom import CategoryWithAxiom
 from sage.categories.semigroups import Semigroups
 from sage.misc.lazy_import import LazyImport
@@ -72,17 +69,13 @@
         sage: x^0, x^1, x^2, x^3, x^4, x^5
         ('', 'aa', 'aaaa', 'aaaaaa', 'aaaaaaaa', 'aaaaaaaaaa')
 
-<<<<<<< HEAD
     Check for :issue:`31212`::
 
         sage: R = IntegerModRing(15)
         sage: R.submonoid([R.one()]).list()                                             # needs sage.combinat
         [1]
     """
-    _base_category_class_and_axiom = (Semigroups, "Unital")
-=======
     _base_category_class_and_axiom = (Semigroups, all_axioms.Unital)
->>>>>>> f4ce06aa
 
     Finite = LazyImport('sage.categories.finite_monoids', 'FiniteMonoids', at_startup=True)
     Inverse = LazyImport('sage.categories.groups', 'Groups', at_startup=True)
