--- conflicted
+++ resolved
@@ -43,20 +43,12 @@
         EXAMPLES::
 
             sage: from sage.categories.kac_moody_algebras import KacMoodyAlgebras
-<<<<<<< HEAD
-            sage: KacMoodyAlgebras(QQ).example()                                                                        # optional - sage.combinat sage.modules
-=======
             sage: KacMoodyAlgebras(QQ).example()                                        # optional - sage.combinat sage.modules
->>>>>>> 08060ed1
             Lie algebra of ['A', 2] in the Chevalley basis
 
         We can specify the rank of the example::
 
-<<<<<<< HEAD
-            sage: KacMoodyAlgebras(QQ).example(4)                                                                       # optional - sage.combinat sage.modules
-=======
             sage: KacMoodyAlgebras(QQ).example(4)                                       # optional - sage.combinat sage.modules
->>>>>>> 08060ed1
             Lie algebra of ['A', 4] in the Chevalley basis
         """
         from sage.algebras.lie_algebras.classical_lie_algebra import LieAlgebraChevalleyBasis
@@ -69,13 +61,8 @@
 
             EXAMPLES::
 
-<<<<<<< HEAD
-                sage: L = LieAlgebra(QQ, cartan_type=['A', 2])                                                          # optional - sage.combinat sage.modules
-                sage: L.cartan_type()                                                                                   # optional - sage.combinat sage.modules
-=======
                 sage: L = LieAlgebra(QQ, cartan_type=['A', 2])                          # optional - sage.combinat sage.modules
                 sage: L.cartan_type()                                                   # optional - sage.combinat sage.modules
->>>>>>> 08060ed1
                 ['A', 2]
             """
             return self._cartan_type
@@ -86,13 +73,8 @@
 
             EXAMPLES::
 
-<<<<<<< HEAD
-                sage: L = LieAlgebra(QQ, cartan_type=['A', 2])                                                          # optional - sage.combinat sage.modules
-                sage: L.weyl_group()                                                                                    # optional - sage.combinat sage.modules
-=======
                 sage: L = LieAlgebra(QQ, cartan_type=['A', 2])                          # optional - sage.combinat sage.modules
                 sage: L.weyl_group()                                                    # optional - sage.combinat sage.modules
->>>>>>> 08060ed1
                 Weyl Group of type ['A', 2] (as a matrix group acting on the ambient space)
             """
             from sage.combinat.root_system.weyl_group import WeylGroup
