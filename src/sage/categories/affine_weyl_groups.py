--- conflicted
+++ resolved
@@ -34,15 +34,9 @@
 
         sage: C.example()
         NotImplemented
-<<<<<<< HEAD
-        sage: W = WeylGroup(["A", 4, 1]); W                                                                             # optional - sage.combinat sage.groups
-        Weyl Group of type ['A', 4, 1] (as a matrix group acting on the root space)
-        sage: W.category()                                                                                              # optional - sage.combinat sage.groups
-=======
         sage: W = WeylGroup(["A", 4, 1]); W                                             # optional - sage.combinat sage.groups
         Weyl Group of type ['A', 4, 1] (as a matrix group acting on the root space)
         sage: W.category()                                                              # optional - sage.combinat sage.groups
->>>>>>> 08060ed1
         Category of irreducible affine weyl groups
 
     TESTS::
@@ -87,13 +81,8 @@
 
             EXAMPLES::
 
-<<<<<<< HEAD
-                sage: W = WeylGroup(['A', 3, 1])                                                                        # optional - sage.combinat sage.groups
-                sage: W.special_node()                                                                                  # optional - sage.combinat sage.groups
-=======
                 sage: W = WeylGroup(['A', 3, 1])                                        # optional - sage.combinat sage.groups
                 sage: W.special_node()                                                  # optional - sage.combinat sage.groups
->>>>>>> 08060ed1
                 0
             """
             return self.cartan_type().special_node()
@@ -106,14 +95,9 @@
 
             EXAMPLES::
 
-<<<<<<< HEAD
-                sage: W = WeylGroup(['A', 3, 1])                                                                        # optional - sage.combinat sage.groups
-                sage: [x.reduced_word() for x in W.affine_grassmannian_elements_of_given_length(3)]                     # optional - sage.combinat sage.groups
-=======
                 sage: W = WeylGroup(['A', 3, 1])                                        # optional - sage.combinat sage.groups
                 sage: [x.reduced_word()                                                 # optional - sage.combinat sage.groups
                 ....:  for x in W.affine_grassmannian_elements_of_given_length(3)]
->>>>>>> 08060ed1
                 [[2, 1, 0], [3, 1, 0], [2, 3, 0]]
 
             .. SEEALSO::
@@ -153,16 +137,6 @@
 
             EXAMPLES::
 
-<<<<<<< HEAD
-                sage: W = WeylGroup(['A', 3, 1])                                                                        # optional - sage.combinat sage.groups
-                sage: w = W.from_reduced_word([2,1,0])                                                                  # optional - sage.combinat sage.groups
-                sage: w.is_affine_grassmannian()                                                                        # optional - sage.combinat sage.groups
-                True
-                sage: w = W.from_reduced_word([2,0])                                                                    # optional - sage.combinat sage.groups
-                sage: w.is_affine_grassmannian()                                                                        # optional - sage.combinat sage.groups
-                False
-                sage: W.one().is_affine_grassmannian()                                                                  # optional - sage.combinat sage.groups
-=======
                 sage: W = WeylGroup(['A', 3, 1])                                        # optional - sage.combinat sage.groups
                 sage: w = W.from_reduced_word([2,1,0])                                  # optional - sage.combinat sage.groups
                 sage: w.is_affine_grassmannian()                                        # optional - sage.combinat sage.groups
@@ -171,7 +145,6 @@
                 sage: w.is_affine_grassmannian()                                        # optional - sage.combinat sage.groups
                 False
                 sage: W.one().is_affine_grassmannian()                                  # optional - sage.combinat sage.groups
->>>>>>> 08060ed1
                 True
             """
             D = self.descents()
@@ -196,19 +169,6 @@
 
             EXAMPLES::
 
-<<<<<<< HEAD
-                sage: W = WeylGroup(['A', 2, 1])                                                                        # optional - sage.combinat sage.groups
-                sage: w = W.from_reduced_word([0,2,1,0])                                                                # optional - sage.combinat sage.groups
-                sage: la = w.affine_grassmannian_to_core(); la                                                          # optional - sage.combinat sage.groups
-                [4, 2]
-                sage: type(la)                                                                                          # optional - sage.combinat sage.groups
-                <class 'sage.combinat.core.Cores_length_with_category.element_class'>
-                sage: la.to_grassmannian() == w                                                                         # optional - sage.combinat sage.groups
-                True
-
-                sage: w = W.from_reduced_word([0,2,1])                                                                  # optional - sage.combinat sage.groups
-                sage: w.affine_grassmannian_to_core()                                                                   # optional - sage.combinat sage.groups
-=======
                 sage: W = WeylGroup(['A', 2, 1])                                        # optional - sage.combinat sage.groups
                 sage: w = W.from_reduced_word([0,2,1,0])                                # optional - sage.combinat sage.groups
                 sage: la = w.affine_grassmannian_to_core(); la                          # optional - sage.combinat sage.groups
@@ -220,7 +180,6 @@
 
                 sage: w = W.from_reduced_word([0,2,1])                                  # optional - sage.combinat sage.groups
                 sage: w.affine_grassmannian_to_core()                                   # optional - sage.combinat sage.groups
->>>>>>> 08060ed1
                 Traceback (most recent call last):
                 ...
                 ValueError: this only works on type 'A' affine Grassmannian elements
@@ -256,19 +215,11 @@
             EXAMPLES::
 
                 sage: k = 2
-<<<<<<< HEAD
-                sage: W = WeylGroup(['A', k, 1])                                                                        # optional - sage.combinat sage.groups
-                sage: w = W.from_reduced_word([0,2,1,0])                                                                # optional - sage.combinat sage.groups
-                sage: la = w.affine_grassmannian_to_partition(); la                                                     # optional - sage.combinat sage.groups
-                [2, 2]
-                sage: la.from_kbounded_to_grassmannian(k) == w                                                          # optional - sage.combinat sage.groups
-=======
                 sage: W = WeylGroup(['A', k, 1])                                        # optional - sage.combinat sage.groups
                 sage: w = W.from_reduced_word([0,2,1,0])                                # optional - sage.combinat sage.groups
                 sage: la = w.affine_grassmannian_to_partition(); la                     # optional - sage.combinat sage.groups
                 [2, 2]
                 sage: la.from_kbounded_to_grassmannian(k) == w                          # optional - sage.combinat sage.groups
->>>>>>> 08060ed1
                 True
             """
             return self.affine_grassmannian_to_core().to_bounded_partition()