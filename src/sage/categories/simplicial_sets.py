"""
Simplicial Sets
"""
# ****************************************************************************
#  Copyright (C) 2015 John H. Palmieri <palmieri at math.washington.edu>
#
#  Distributed under the terms of the GNU General Public License (GPL)
#                  https://www.gnu.org/licenses/
# *****************************************************************************

from sage.misc.cachefunc import cached_method
from sage.categories.category_singleton import Category_singleton
from sage.categories.category_with_axiom import CategoryWithAxiom
from sage.categories.sets_cat import Sets
from sage.categories.homsets import HomsetsCategory
from sage.rings.infinity import Infinity
from sage.rings.integer import Integer


class SimplicialSets(Category_singleton):
    r"""
    The category of simplicial sets.

    A simplicial set `X` is a collection of sets `X_i`, indexed by
    the non-negative integers, together with maps

    .. math::

        d_i: X_n \to X_{n-1}, \quad 0 \leq i \leq n \quad \text{(face maps)} \\
        s_j: X_n \to X_{n+1}, \quad 0 \leq j \leq n \quad \text{(degeneracy maps)}

    satisfying the *simplicial identities*:

    .. math::

        d_i d_j &= d_{j-1} d_i \quad \text{if } i<j \\
        d_i s_j &= s_{j-1} d_i \quad \text{if } i<j \\
        d_j s_j &= 1 = d_{j+1} s_j \\
        d_i s_j &= s_{j} d_{i-1} \quad \text{if } i>j+1 \\
        s_i s_j &= s_{j+1} s_{i} \quad \text{if } i \leq j

    Morphisms are sequences of maps `f_i : X_i \to Y_i` which commute
    with the face and degeneracy maps.

    EXAMPLES::

        sage: from sage.categories.simplicial_sets import SimplicialSets
        sage: C = SimplicialSets(); C
        Category of simplicial sets

    TESTS::

        sage: TestSuite(C).run()
    """
    @cached_method
    def super_categories(self):
        """
        EXAMPLES::

            sage: from sage.categories.simplicial_sets import SimplicialSets
            sage: SimplicialSets().super_categories()
            [Category of sets]
        """
        return [Sets()]

    class ParentMethods:
        def is_finite(self):
            """
            Return ``True`` if this simplicial set is finite, i.e., has a
            finite number of nondegenerate simplices.

            EXAMPLES::

                sage: simplicial_sets.Torus().is_finite()                               # needs sage.graphs
                True
                sage: C5 = groups.misc.MultiplicativeAbelian([5])                       # needs sage.graphs sage.groups
                sage: simplicial_sets.ClassifyingSpace(C5).is_finite()                  # needs sage.graphs sage.groups
                False
            """
            return SimplicialSets.Finite() in self.categories()

        def is_pointed(self):
            """
            Return ``True`` if this simplicial set is pointed, i.e., has a
            base point.

            EXAMPLES::

                sage: # needs sage.graphs
                sage: from sage.topology.simplicial_set import AbstractSimplex, SimplicialSet
                sage: v = AbstractSimplex(0)
                sage: w = AbstractSimplex(0)
                sage: e = AbstractSimplex(1)
                sage: X = SimplicialSet({e: (v, w)})
                sage: Y = SimplicialSet({e: (v, w)}, base_point=w)
                sage: X.is_pointed()
                False
                sage: Y.is_pointed()
                True
            """
            return SimplicialSets.Pointed() in self.categories()

        def set_base_point(self, point):
            """
            Return a copy of this simplicial set in which the base point is
            set to ``point``.

            INPUT:

            - ``point`` -- a 0-simplex in this simplicial set

            EXAMPLES::

                sage: # needs sage.graphs
                sage: from sage.topology.simplicial_set import AbstractSimplex, SimplicialSet
                sage: v = AbstractSimplex(0, name='v_0')
                sage: w = AbstractSimplex(0, name='w_0')
                sage: e = AbstractSimplex(1)
                sage: X = SimplicialSet({e: (v, w)})
                sage: Y = SimplicialSet({e: (v, w)}, base_point=w)
                sage: Y.base_point()
                w_0
                sage: X_star = X.set_base_point(w)
                sage: X_star.base_point()
                w_0
                sage: Y_star = Y.set_base_point(v)
                sage: Y_star.base_point()
                v_0

            TESTS::

                sage: X.set_base_point(e)                                               # needs sage.graphs
                Traceback (most recent call last):
                ...
                ValueError: the "point" is not a zero-simplex
                sage: pt = AbstractSimplex(0)                                           # needs sage.graphs
                sage: X.set_base_point(pt)                                              # needs sage.graphs
                Traceback (most recent call last):
                ...
                ValueError: the point is not a simplex in this simplicial set
            """
            from sage.topology.simplicial_set import SimplicialSet
            if point.dimension() != 0:
                raise ValueError('the "point" is not a zero-simplex')
            if point not in self._simplices:
                raise ValueError('the point is not a simplex in this '
                                 'simplicial set')
            return SimplicialSet(self.face_data(), base_point=point)

    class Homsets(HomsetsCategory):
        class Endset(CategoryWithAxiom):
            class ParentMethods:
                def one(self):
                    r"""
                    Return the identity morphism in `\operatorname{Hom}(S, S)`.

                    EXAMPLES::

                        sage: T = simplicial_sets.Torus()                               # needs sage.graphs
                        sage: Hom(T, T).identity()                                      # needs sage.graphs
                        Simplicial set endomorphism of Torus
                          Defn: Identity map
                    """
                    from sage.topology.simplicial_set_morphism import SimplicialSetMorphism
                    return SimplicialSetMorphism(domain=self.domain(),
                                                 codomain=self.codomain(),
                                                 identity=True)

    class Finite(CategoryWithAxiom):
        """
        Category of finite simplicial sets.

        The objects are simplicial sets with finitely many
        non-degenerate simplices.
        """
        pass

    class SubcategoryMethods:
        def Pointed(self):
            """
            A simplicial set is *pointed* if it has a distinguished base
            point.

            EXAMPLES::

                sage: from sage.categories.simplicial_sets import SimplicialSets
                sage: SimplicialSets().Pointed().Finite()
                Category of finite pointed simplicial sets
                sage: SimplicialSets().Finite().Pointed()
                Category of finite pointed simplicial sets
            """
            return self._with_axiom("Pointed")

    class Pointed(CategoryWithAxiom):
        class ParentMethods:
            def base_point(self):
                """
                Return this simplicial set's base point

                EXAMPLES::

                    sage: # needs sage.graphs
                    sage: from sage.topology.simplicial_set import AbstractSimplex, SimplicialSet
                    sage: v = AbstractSimplex(0, name='*')
                    sage: e = AbstractSimplex(1)
                    sage: S1 = SimplicialSet({e: (v, v)}, base_point=v)
                    sage: S1.is_pointed()
                    True
                    sage: S1.base_point()
                    *
                """
                return self._basepoint

            def base_point_map(self, domain=None):
                """
                Return a map from a one-point space to this one, with image the
                base point.

                This raises an error if this simplicial set does not have a
                base point.

                INPUT:

                - ``domain`` -- optional, default ``None``. Use
                  this to specify a particular one-point space as
                  the domain. The default behavior is to use the
                  :func:`sage.topology.simplicial_set.Point`
                  function to use a standard one-point space.

                EXAMPLES::

                    sage: # needs sage.graphs
                    sage: T = simplicial_sets.Torus()
                    sage: f = T.base_point_map(); f
                    Simplicial set morphism:
                      From: Point
                      To:   Torus
                      Defn: Constant map at (v_0, v_0)
                    sage: S3 = simplicial_sets.Sphere(3)
                    sage: g = S3.base_point_map()
                    sage: f.domain() == g.domain()
                    True
                    sage: RP3 = simplicial_sets.RealProjectiveSpace(3)                  # needs sage.groups
                    sage: temp = simplicial_sets.Simplex(0)
                    sage: pt = temp.set_base_point(temp.n_cells(0)[0])
                    sage: h = RP3.base_point_map(domain=pt)                             # needs sage.groups
                    sage: f.domain() == h.domain()                                      # needs sage.groups
                    False

                    sage: C5 = groups.misc.MultiplicativeAbelian([5])                   # needs sage.graphs sage.groups
                    sage: BC5 = simplicial_sets.ClassifyingSpace(C5)                    # needs sage.graphs sage.groups
                    sage: BC5.base_point_map()                                          # needs sage.graphs sage.groups
                    Simplicial set morphism:
                      From: Point
                      To:   Classifying space of Multiplicative Abelian group isomorphic to C5
                      Defn: Constant map at 1
                """
                from sage.topology.simplicial_set_examples import Point
                if domain is None:
                    domain = Point()
                else:
                    if len(domain._simplices) > 1:
                        raise ValueError('domain has more than one nondegenerate simplex')
                target = self.base_point()
                return domain.Hom(self).constant_map(point=target)

            def fundamental_group(self, simplify=True):
                r"""
                Return the fundamental group of this pointed simplicial set.

                INPUT:

                - ``simplify`` (bool, optional ``True``) -- if
                  ``False``, then return a presentation of the group
                  in terms of generators and relations. If ``True``,
                  the default, simplify as much as GAP is able to.

                Algorithm: we compute the edge-path group -- see
                Section 19 of [Kan1958]_ and
                :wikipedia:`Fundamental_group`. Choose a spanning tree
                for the connected component of the 1-skeleton
                containing the base point, and then the group's
                generators are given by the non-degenerate
                edges. There are two types of relations: `e=1` if `e`
                is in the spanning tree, and for every 2-simplex, if
                its faces are `e_0`, `e_1`, and `e_2`, then we impose
                the relation `e_0 e_1^{-1} e_2 = 1`, where we first
                set `e_i=1` if `e_i` is degenerate.

                EXAMPLES::

                    sage: S1 = simplicial_sets.Sphere(1)                                # needs sage.graphs
                    sage: eight = S1.wedge(S1)                                          # needs sage.graphs
                    sage: eight.fundamental_group() # free group on 2 generators        # needs sage.graphs sage.groups
                    Finitely presented group < e0, e1 |  >

                The fundamental group of a disjoint union of course depends on
                the choice of base point::

                    sage: T = simplicial_sets.Torus()                                   # needs sage.graphs
                    sage: K = simplicial_sets.KleinBottle()                             # needs sage.graphs
                    sage: X = T.disjoint_union(K)                                       # needs sage.graphs

                    sage: # needs sage.graphs
                    sage: X_0 = X.set_base_point(X.n_cells(0)[0])
                    sage: X_0.fundamental_group().is_abelian()                          # needs sage.groups
                    True
                    sage: X_1 = X.set_base_point(X.n_cells(0)[1])
                    sage: X_1.fundamental_group().is_abelian()                          # needs sage.groups
                    False

                    sage: RP3 = simplicial_sets.RealProjectiveSpace(3)                  # needs sage.graphs sage.groups
                    sage: RP3.fundamental_group()                                       # needs sage.graphs sage.groups
                    Finitely presented group < e | e^2 >

                Compute the fundamental group of some classifying spaces::

                    sage: C5 = groups.misc.MultiplicativeAbelian([5])                   # needs sage.graphs sage.groups
                    sage: BC5 = C5.nerve()                                              # needs sage.graphs sage.groups
                    sage: BC5.fundamental_group()                                       # needs sage.graphs sage.groups
                    Finitely presented group < e0 | e0^5 >

                    sage: # needs sage.graphs sage.groups
                    sage: Sigma3 = groups.permutation.Symmetric(3)
                    sage: BSigma3 = Sigma3.nerve()
                    sage: pi = BSigma3.fundamental_group(); pi
                    Finitely presented group < e1, e2 | e2^2, e1^3, (e2*e1)^2 >
                    sage: pi.order()
                    6
                    sage: pi.is_abelian()
                    False

                The sphere has a trivial fundamental group::

                    sage: S2 = simplicial_sets.Sphere(2)                                # needs sage.graphs
                    sage: S2.fundamental_group()                                        # needs sage.graphs sage.groups
                    Finitely presented group <  |  >
                """
                # Import this here to prevent importing libgap upon startup.
                from sage.groups.free_group import FreeGroup
                if not self.n_cells(1):
                    return FreeGroup([]).quotient([])
                FG = self._universal_cover_dict()[0]
                if simplify:
                    return FG.simplified()
                else:
                    return FG

            def _universal_cover_dict(self):
                r"""
                Return the fundamental group and dictionary sending each edge to
                the corresponding group element

                TESTS::

                    sage: RP2 = simplicial_sets.RealProjectiveSpace(2)                  # needs sage.groups
                    sage: RP2._universal_cover_dict()                                   # needs sage.groups
                    (Finitely presented group < e | e^2 >, {f: e})
                    sage: RP2.nondegenerate_simplices()                                 # needs sage.groups
                    [1, f, f * f]
                """
                from sage.groups.free_group import FreeGroup
                skel = self.n_skeleton(2)
                graph = skel.graph()
                if not skel.is_connected():
                    graph = graph.subgraph(skel.base_point())
                edges = [e[2] for e in graph.edges(sort=False)]
                spanning_tree = [e[2] for e in graph.min_spanning_tree()]
                gens = [e for e in edges if e not in spanning_tree]
                gens_dict = dict(zip(gens, range(len(gens))))
                FG = FreeGroup(len(gens), 'e')
                rels = []

                for f in skel.n_cells(2):
                    z = dict()
                    for i, sigma in enumerate(skel.faces(f)):
                        if sigma in spanning_tree:
                            z[i] = FG.one()
                        elif sigma.is_degenerate():
                            z[i] = FG.one()
                        elif sigma in edges:
                            z[i] = FG.gen(gens_dict[sigma])
                        else:
                            # sigma is not in the correct connected component.
                            z[i] = FG.one()
                    rels.append(z[0]*z[1].inverse()*z[2])
                G = FG.quotient(rels)
                char = {g : G.gen(i) for i,g in enumerate(gens)}
                for e in edges:
                    if e not in gens:
                        char[e] = G.one()
                return (G, char)

            def universal_cover_map(self):
                r"""
                Return the universal covering map of the simplicial set.

                It requires the fundamental group to be finite.

                EXAMPLES::

                    sage: RP2 = simplicial_sets.RealProjectiveSpace(2)                  # needs sage.groups
                    sage: phi = RP2.universal_cover_map(); phi                          # needs sage.groups
                    Simplicial set morphism:
                      From: Simplicial set with 6 non-degenerate simplices
                      To:   RP^2
                      Defn: [(1, 1), (1, e), (f, 1), (f, e), (f * f, 1), (f * f, e)]
                            --> [1, 1, f, f, f * f, f * f]
                    sage: phi.domain().face_data()                                      # needs sage.groups
                        {(1, 1): None,
                         (1, e): None,
                         (f, 1): ((1, e), (1, 1)),
                         (f, e): ((1, 1), (1, e)),
                         (f * f, 1): ((f, e), s_0 (1, 1), (f, 1)),
                         (f * f, e): ((f, 1), s_0 (1, e), (f, e))}

                """
                edges = self.n_cells(1)
                if not edges:
                    return self.identity()
                G, char = self._universal_cover_dict()
                return self.covering_map(char)

            def covering_map(self, character):
                r"""
                Return the covering map associated to a character.

                The character is represented by a dictionary that assigns an
                element of a finite group to each nondegenerate 1-dimensional
                cell. It should correspond to an epimorphism from the fundamental
                group.

                INPUT:

                - ``character`` -- a dictionary


                EXAMPLES::

<<<<<<< HEAD
                    sage: S1 = simplicial_sets.Sphere(1)                                # needs sage.graphs
                    sage: W = S1.wedge(S1)                                              # needs sage.graphs
                    sage: G = CyclicPermutationGroup(3)                                 # needs sage.groups
                    sage: a, b = W.n_cells(1)                                           # needs sage.graphs
                    sage: C = W.covering_map({a : G.gen(0), b : G.one()}); C            # needs sage.graphs sage.groups
=======
                    sage: # needs sage.graphs sage.groups
                    sage: S1 = simplicial_sets.Sphere(1)
                    sage: W = S1.wedge(S1)
                    sage: G = CyclicPermutationGroup(3)
                    sage: a, b = W.n_cells(1)
                    sage: C = W.covering_map({a : G.gen(0), b : G.one()}); C
>>>>>>> 1575757f
                    Simplicial set morphism:
                      From: Simplicial set with 9 non-degenerate simplices
                      To:   Wedge: (S^1 v S^1)
                      Defn: [(*, ()), (*, (1,2,3)), (*, (1,3,2)), (sigma_1, ()),
                             (sigma_1, ()), (sigma_1, (1,2,3)), (sigma_1, (1,2,3)),
                             (sigma_1, (1,3,2)), (sigma_1, (1,3,2))]
                            --> [*, *, *, sigma_1, sigma_1, sigma_1, sigma_1, sigma_1, sigma_1]
<<<<<<< HEAD
                    sage: C.domain()                                                    # needs sage.graphs sage.groups
                    Simplicial set with 9 non-degenerate simplices
                    sage: C.domain().face_data()                                        # needs sage.graphs sage.groups
=======
                    sage: C.domain()
                    Simplicial set with 9 non-degenerate simplices
                    sage: C.domain().face_data()
>>>>>>> 1575757f
                    {(*, ()): None,
                     (*, (1,2,3)): None,
                     (*, (1,3,2)): None,
                     (sigma_1, ()): ((*, (1,2,3)), (*, ())),
                     (sigma_1, ()): ((*, ()), (*, ())),
                     (sigma_1, (1,2,3)): ((*, (1,3,2)), (*, (1,2,3))),
                     (sigma_1, (1,2,3)): ((*, (1,2,3)), (*, (1,2,3))),
                     (sigma_1, (1,3,2)): ((*, ()), (*, (1,3,2))),
                     (sigma_1, (1,3,2)): ((*, (1,3,2)), (*, (1,3,2)))}
                """
                from sage.topology.simplicial_set import AbstractSimplex, SimplicialSet
                from sage.topology.simplicial_set_morphism import SimplicialSetMorphism
                char = {a: b for (a, b) in character.items()}
                G = list(char.values())[0].parent()
                if not G.is_finite():
                    raise NotImplementedError("can only compute universal covers of spaces with finite fundamental group")
                cells_dict = {}
                faces_dict = {}

                for s in self.n_cells(0):
                    for g in G:
                        cell = AbstractSimplex(0, name="({}, {})".format(s, g))
                        cells_dict[(s, g)] = cell
                        char[s] = G.one()

                for d in range(1, self.dimension() + 1):
                    for s in self.n_cells(d):
                        if s not in char.keys():
                            if d == 1 and s.is_degenerate():
                                char[s] = G.one()
                            elif s.is_degenerate():
                                if 0 in s.degeneracies():
                                    char[s] = G.one()
                                else:
                                    char[s] = char[s.nondegenerate()]
                            else:
                                char[s] = char[self.face(s, d)]
                        if s.is_nondegenerate():
                            for g in G:
                                cell = AbstractSimplex(d, name="({}, {})".format(s, g))
                                cells_dict[(s, g)] = cell
                                fd = []
                                faces = self.faces(s)
                                f0 = faces[0]
                                for h in G:
                                    if h == g*char[s]:
                                        lifted = h
                                        break
                                grelems = [cells_dict[(f0.nondegenerate(), lifted)].apply_degeneracies(*f0.degeneracies())]
                                for f in faces[1:]:
                                    grelems.append(cells_dict[(f.nondegenerate(), g)].apply_degeneracies(*f.degeneracies()))
                                faces_dict[cell] = grelems
                cover = SimplicialSet(faces_dict, base_point=cells_dict[(self.base_point(), G.one())])
                cover_map_data = {c : s[0] for (s,c) in cells_dict.items()}
                return SimplicialSetMorphism(data=cover_map_data, domain=cover, codomain=self)

            def cover(self, character):
                r"""
                Return the cover of the simplicial set associated to a character
                of the fundamental group.

                The character is represented by a dictionary, that assigns an
                element of a finite group to each nondegenerate 1-dimensional
                cell. It should correspond to an epimorphism from the fundamental
                group.

                INPUT:

                - ``character`` -- a dictionary

                EXAMPLES::

<<<<<<< HEAD
                    sage: S1 = simplicial_sets.Sphere(1)                                # needs sage.graphs
                    sage: W = S1.wedge(S1)                                              # needs sage.graphs
                    sage: G = CyclicPermutationGroup(3)                                 # needs sage.groups
                    sage: (a, b) = W.n_cells(1)                                         # needs sage.graphs
                    sage: C = W.cover({a : G.gen(0), b : G.gen(0)^2})                   # needs sage.graphs sage.groups
                    sage: C.face_data()                                                 # needs sage.graphs sage.groups
=======
                    sage: # needs sage.graphs sage.groups
                    sage: S1 = simplicial_sets.Sphere(1)
                    sage: W = S1.wedge(S1)
                    sage: G = CyclicPermutationGroup(3)
                    sage: (a, b) = W.n_cells(1)
                    sage: C = W.cover({a : G.gen(0), b : G.gen(0)^2})
                    sage: C.face_data()
>>>>>>> 1575757f
                    {(*, ()): None,
                     (*, (1,2,3)): None,
                     (*, (1,3,2)): None,
                     (sigma_1, ()): ((*, (1,2,3)), (*, ())),
                     (sigma_1, ()): ((*, (1,3,2)), (*, ())),
                     (sigma_1, (1,2,3)): ((*, (1,3,2)), (*, (1,2,3))),
                     (sigma_1, (1,2,3)): ((*, ()), (*, (1,2,3))),
                     (sigma_1, (1,3,2)): ((*, ()), (*, (1,3,2))),
                     (sigma_1, (1,3,2)): ((*, (1,2,3)), (*, (1,3,2)))}
<<<<<<< HEAD
                    sage: C.homology(1)                                                 # needs sage.graphs sage.groups sage.modules
                    Z x Z x Z x Z
                    sage: C.fundamental_group()                                         # needs sage.graphs sage.groups
=======
                    sage: C.homology(1)                                                 # needs sage.modules
                    Z x Z x Z x Z
                    sage: C.fundamental_group()
>>>>>>> 1575757f
                    Finitely presented group < e0, e1, e2, e3 |  >
                """
                return self.covering_map(character).domain()

            def universal_cover(self):
                r"""
                Return the universal cover of the simplicial set.
                The fundamental group must be finite in order to ensure that the
                universal cover is a simplicial set of finite type.

                EXAMPLES::

                    sage: # needs sage.groups
                    sage: RP3 = simplicial_sets.RealProjectiveSpace(3)
                    sage: C = RP3.universal_cover(); C
                    Simplicial set with 8 non-degenerate simplices
                    sage: C.face_data()
                    {(1, 1): None,
                     (1, e): None,
                     (f, 1): ((1, e), (1, 1)),
                     (f, e): ((1, 1), (1, e)),
                     (f * f, 1): ((f, e), s_0 (1, 1), (f, 1)),
                     (f * f, e): ((f, 1), s_0 (1, e), (f, e)),
                     (f * f * f, 1): ((f * f, e), s_0 (f, 1), s_1 (f, 1), (f * f, 1)),
                     (f * f * f, e): ((f * f, 1), s_0 (f, e), s_1 (f, e), (f * f, e))}
                    sage: C.fundamental_group()
                    Finitely presented group <  |  >
                """
                return self.universal_cover_map().domain()

            def is_simply_connected(self):
                """
                Return ``True`` if this pointed simplicial set is simply connected.

                .. WARNING::

                    Determining simple connectivity is not always
                    possible, because it requires determining when a
                    group, as given by generators and relations, is
                    trivial. So this conceivably may give a false
                    negative in some cases.

                EXAMPLES::

<<<<<<< HEAD
                    sage: # needs sage.graphs
                    sage: T = simplicial_sets.Torus()
                    sage: T.is_simply_connected()                                       # needs sage.groups
                    False
                    sage: T.suspension().is_simply_connected()                          # needs sage.groups
                    True
                    sage: simplicial_sets.KleinBottle().is_simply_connected()           # needs sage.groups
=======
                    sage: # needs sage.graphs sage.groups
                    sage: T = simplicial_sets.Torus()
                    sage: T.is_simply_connected()
                    False
                    sage: T.suspension().is_simply_connected()
                    True
                    sage: simplicial_sets.KleinBottle().is_simply_connected()
>>>>>>> 1575757f
                    False

                    sage: # needs sage.graphs
                    sage: S2 = simplicial_sets.Sphere(2)
                    sage: S3 = simplicial_sets.Sphere(3)
                    sage: (S2.wedge(S3)).is_simply_connected()                          # needs sage.groups
                    True
                    sage: X = S2.disjoint_union(S3)
                    sage: X = X.set_base_point(X.n_cells(0)[0])
                    sage: X.is_simply_connected()
                    False

                    sage: C3 = groups.misc.MultiplicativeAbelian([3])                   # needs sage.graphs sage.groups
                    sage: BC3 = simplicial_sets.ClassifyingSpace(C3)                    # needs sage.graphs sage.groups
                    sage: BC3.is_simply_connected()                                     # needs sage.graphs sage.groups
                    False
                """
                if not self.is_connected():
                    return False
                try:
                    if not self.is_pointed():
                        space = self.set_base_point(self.n_cells(0)[0])
                    else:
                        space = self
                    return bool(space.fundamental_group().IsTrivial())
                except AttributeError:
                    try:
                        return space.fundamental_group().order() == 1
                    except (NotImplementedError, RuntimeError):
                        # I don't know of any simplicial sets for which the
                        # code reaches this point, but there are certainly
                        # groups for which these errors are raised. 'IsTrivial'
                        # works for all of the examples I've seen, though.
                        raise ValueError('unable to determine if the fundamental '
                                         'group is trivial')

            def connectivity(self, max_dim=None):
                """
                Return the connectivity of this pointed simplicial set.

                INPUT:

                - ``max_dim`` -- specify a maximum dimension through
                  which to check. This is required if this simplicial
                  set is simply connected and not finite.

                The dimension of the first nonzero homotopy group. If
                simply connected, this is the same as the dimension of
                the first nonzero homology group.

                .. WARNING::

                   See the warning for the :meth:`is_simply_connected` method.

                The connectivity of a contractible space is ``+Infinity``.

                EXAMPLES::

<<<<<<< HEAD
                    sage: # needs sage.graphs
                    sage: simplicial_sets.Sphere(3).connectivity()                      # needs sage.groups
=======
                    sage: # needs sage.graphs sage.groups
                    sage: simplicial_sets.Sphere(3).connectivity()
>>>>>>> 1575757f
                    2
                    sage: simplicial_sets.Sphere(0).connectivity()
                    -1
                    sage: K = simplicial_sets.Simplex(4)
                    sage: K = K.set_base_point(K.n_cells(0)[0])
<<<<<<< HEAD
                    sage: K.connectivity()                                              # needs sage.groups
                    +Infinity
                    sage: X = simplicial_sets.Torus().suspension(2)
                    sage: X.connectivity()                                              # needs sage.groups
=======
                    sage: K.connectivity()
                    +Infinity
                    sage: X = simplicial_sets.Torus().suspension(2)
                    sage: X.connectivity()
>>>>>>> 1575757f
                    2

                    sage: C2 = groups.misc.MultiplicativeAbelian([2])                   # needs sage.graphs sage.groups
                    sage: BC2 = simplicial_sets.ClassifyingSpace(C2)                    # needs sage.graphs sage.groups
                    sage: BC2.connectivity()                                            # needs sage.graphs sage.groups
                    0
                """
                if not self.is_connected():
                    return Integer(-1)
                if not self.is_simply_connected():
                    return Integer(0)
                if max_dim is None:
                    if self.is_finite():
                        max_dim = self.dimension()
                    else:
                        # Note: at the moment, this will never be reached,
                        # because our only examples (so far) of infinite
                        # simplicial sets are not simply connected.
                        raise ValueError('this simplicial set may be infinite, '
                                         'so specify a maximum dimension through '
                                         'which to check')

                H = self.homology(range(2, max_dim + 1))
                for i in range(2, max_dim + 1):
                    if i in H and H[i].order() != 1:
                        return i-1
                return Infinity

        class Finite(CategoryWithAxiom):
            class ParentMethods():

                def unset_base_point(self):
                    """
                    Return a copy of this simplicial set in which the base point has
                    been forgotten.

                    EXAMPLES::

                        sage: # needs sage.graphs
                        sage: from sage.topology.simplicial_set import AbstractSimplex, SimplicialSet
                        sage: v = AbstractSimplex(0, name='v_0')
                        sage: w = AbstractSimplex(0, name='w_0')
                        sage: e = AbstractSimplex(1)
                        sage: Y = SimplicialSet({e: (v, w)}, base_point=w)
                        sage: Y.is_pointed()
                        True
                        sage: Y.base_point()
                        w_0
                        sage: Z = Y.unset_base_point()
                        sage: Z.is_pointed()
                        False
                    """
                    from sage.topology.simplicial_set import SimplicialSet
                    return SimplicialSet(self.face_data())

                def fat_wedge(self, n):
                    """
                    Return the `n`-th fat wedge of this pointed simplicial set.

                    This is the subcomplex of the `n`-fold product `X^n`
                    consisting of those points in which at least one
                    factor is the base point. Thus when `n=2`, this is the
                    wedge of the simplicial set with itself, but when `n`
                    is larger, the fat wedge is larger than the `n`-fold
                    wedge.

                    EXAMPLES::

                        sage: # needs sage.graphs
                        sage: S1 = simplicial_sets.Sphere(1)
                        sage: S1.fat_wedge(0)
                        Point
                        sage: S1.fat_wedge(1)
                        S^1
                        sage: S1.fat_wedge(2).fundamental_group()                       # needs sage.groups
                        Finitely presented group < e0, e1 |  >
                        sage: S1.fat_wedge(4).homology()                                # needs sage.modules
                        {0: 0, 1: Z x Z x Z x Z, 2: Z^6, 3: Z x Z x Z x Z}
                    """
                    from sage.topology.simplicial_set_examples import Point
                    if n == 0:
                        return Point()
                    if n == 1:
                        return self
                    return self.product(*[self]*(n-1)).fat_wedge_as_subset()

                def smash_product(self, *others):
                    """
                    Return the smash product of this simplicial set with ``others``.

                    INPUT:

                    - ``others`` -- one or several simplicial sets

                    EXAMPLES::

<<<<<<< HEAD
                        sage: # needs sage.graphs
                        sage: S1 = simplicial_sets.Sphere(1)
                        sage: RP2 = simplicial_sets.RealProjectiveSpace(2)              # needs sage.groups
                        sage: X = S1.smash_product(RP2)                                 # needs sage.groups
                        sage: X.homology(base_ring=GF(2))                               # needs sage.groups sage.modules sage.rings.finite_rings
=======
                        sage: # needs sage.graphs sage.groups
                        sage: S1 = simplicial_sets.Sphere(1)
                        sage: RP2 = simplicial_sets.RealProjectiveSpace(2)
                        sage: X = S1.smash_product(RP2)
                        sage: X.homology(base_ring=GF(2))                               # needs sage.modules
>>>>>>> 1575757f
                        {0: Vector space of dimension 0 over Finite Field of size 2,
                         1: Vector space of dimension 0 over Finite Field of size 2,
                         2: Vector space of dimension 1 over Finite Field of size 2,
                         3: Vector space of dimension 1 over Finite Field of size 2}

<<<<<<< HEAD
                        sage: T = S1.product(S1)                                        # needs sage.graphs
                        sage: X = T.smash_product(S1)                                   # needs sage.graphs
                        sage: X.homology(reduced=False)                                 # needs sage.graphs sage.modules
=======
                        sage: T = S1.product(S1)                                        # needs sage.graphs sage.groups
                        sage: X = T.smash_product(S1)                                   # needs sage.graphs sage.groups
                        sage: X.homology(reduced=False)                                 # needs sage.graphs sage.groups sage.modules
>>>>>>> 1575757f
                        {0: Z, 1: 0, 2: Z x Z, 3: Z}
                    """
                    from sage.topology.simplicial_set_constructions import SmashProductOfSimplicialSets_finite
                    return SmashProductOfSimplicialSets_finite((self,) + others)<|MERGE_RESOLUTION|>--- conflicted
+++ resolved
@@ -437,20 +437,12 @@
 
                 EXAMPLES::
 
-<<<<<<< HEAD
-                    sage: S1 = simplicial_sets.Sphere(1)                                # needs sage.graphs
-                    sage: W = S1.wedge(S1)                                              # needs sage.graphs
-                    sage: G = CyclicPermutationGroup(3)                                 # needs sage.groups
-                    sage: a, b = W.n_cells(1)                                           # needs sage.graphs
-                    sage: C = W.covering_map({a : G.gen(0), b : G.one()}); C            # needs sage.graphs sage.groups
-=======
                     sage: # needs sage.graphs sage.groups
                     sage: S1 = simplicial_sets.Sphere(1)
                     sage: W = S1.wedge(S1)
                     sage: G = CyclicPermutationGroup(3)
                     sage: a, b = W.n_cells(1)
                     sage: C = W.covering_map({a : G.gen(0), b : G.one()}); C
->>>>>>> 1575757f
                     Simplicial set morphism:
                       From: Simplicial set with 9 non-degenerate simplices
                       To:   Wedge: (S^1 v S^1)
@@ -458,15 +450,9 @@
                              (sigma_1, ()), (sigma_1, (1,2,3)), (sigma_1, (1,2,3)),
                              (sigma_1, (1,3,2)), (sigma_1, (1,3,2))]
                             --> [*, *, *, sigma_1, sigma_1, sigma_1, sigma_1, sigma_1, sigma_1]
-<<<<<<< HEAD
-                    sage: C.domain()                                                    # needs sage.graphs sage.groups
-                    Simplicial set with 9 non-degenerate simplices
-                    sage: C.domain().face_data()                                        # needs sage.graphs sage.groups
-=======
                     sage: C.domain()
                     Simplicial set with 9 non-degenerate simplices
                     sage: C.domain().face_data()
->>>>>>> 1575757f
                     {(*, ()): None,
                      (*, (1,2,3)): None,
                      (*, (1,3,2)): None,
@@ -539,14 +525,6 @@
 
                 EXAMPLES::
 
-<<<<<<< HEAD
-                    sage: S1 = simplicial_sets.Sphere(1)                                # needs sage.graphs
-                    sage: W = S1.wedge(S1)                                              # needs sage.graphs
-                    sage: G = CyclicPermutationGroup(3)                                 # needs sage.groups
-                    sage: (a, b) = W.n_cells(1)                                         # needs sage.graphs
-                    sage: C = W.cover({a : G.gen(0), b : G.gen(0)^2})                   # needs sage.graphs sage.groups
-                    sage: C.face_data()                                                 # needs sage.graphs sage.groups
-=======
                     sage: # needs sage.graphs sage.groups
                     sage: S1 = simplicial_sets.Sphere(1)
                     sage: W = S1.wedge(S1)
@@ -554,7 +532,6 @@
                     sage: (a, b) = W.n_cells(1)
                     sage: C = W.cover({a : G.gen(0), b : G.gen(0)^2})
                     sage: C.face_data()
->>>>>>> 1575757f
                     {(*, ()): None,
                      (*, (1,2,3)): None,
                      (*, (1,3,2)): None,
@@ -564,15 +541,9 @@
                      (sigma_1, (1,2,3)): ((*, ()), (*, (1,2,3))),
                      (sigma_1, (1,3,2)): ((*, ()), (*, (1,3,2))),
                      (sigma_1, (1,3,2)): ((*, (1,2,3)), (*, (1,3,2)))}
-<<<<<<< HEAD
-                    sage: C.homology(1)                                                 # needs sage.graphs sage.groups sage.modules
-                    Z x Z x Z x Z
-                    sage: C.fundamental_group()                                         # needs sage.graphs sage.groups
-=======
                     sage: C.homology(1)                                                 # needs sage.modules
                     Z x Z x Z x Z
                     sage: C.fundamental_group()
->>>>>>> 1575757f
                     Finitely presented group < e0, e1, e2, e3 |  >
                 """
                 return self.covering_map(character).domain()
@@ -617,15 +588,6 @@
 
                 EXAMPLES::
 
-<<<<<<< HEAD
-                    sage: # needs sage.graphs
-                    sage: T = simplicial_sets.Torus()
-                    sage: T.is_simply_connected()                                       # needs sage.groups
-                    False
-                    sage: T.suspension().is_simply_connected()                          # needs sage.groups
-                    True
-                    sage: simplicial_sets.KleinBottle().is_simply_connected()           # needs sage.groups
-=======
                     sage: # needs sage.graphs sage.groups
                     sage: T = simplicial_sets.Torus()
                     sage: T.is_simply_connected()
@@ -633,7 +595,6 @@
                     sage: T.suspension().is_simply_connected()
                     True
                     sage: simplicial_sets.KleinBottle().is_simply_connected()
->>>>>>> 1575757f
                     False
 
                     sage: # needs sage.graphs
@@ -692,29 +653,17 @@
 
                 EXAMPLES::
 
-<<<<<<< HEAD
-                    sage: # needs sage.graphs
-                    sage: simplicial_sets.Sphere(3).connectivity()                      # needs sage.groups
-=======
                     sage: # needs sage.graphs sage.groups
                     sage: simplicial_sets.Sphere(3).connectivity()
->>>>>>> 1575757f
                     2
                     sage: simplicial_sets.Sphere(0).connectivity()
                     -1
                     sage: K = simplicial_sets.Simplex(4)
                     sage: K = K.set_base_point(K.n_cells(0)[0])
-<<<<<<< HEAD
-                    sage: K.connectivity()                                              # needs sage.groups
-                    +Infinity
-                    sage: X = simplicial_sets.Torus().suspension(2)
-                    sage: X.connectivity()                                              # needs sage.groups
-=======
                     sage: K.connectivity()
                     +Infinity
                     sage: X = simplicial_sets.Torus().suspension(2)
                     sage: X.connectivity()
->>>>>>> 1575757f
                     2
 
                     sage: C2 = groups.misc.MultiplicativeAbelian([2])                   # needs sage.graphs sage.groups
@@ -811,33 +760,19 @@
 
                     EXAMPLES::
 
-<<<<<<< HEAD
-                        sage: # needs sage.graphs
-                        sage: S1 = simplicial_sets.Sphere(1)
-                        sage: RP2 = simplicial_sets.RealProjectiveSpace(2)              # needs sage.groups
-                        sage: X = S1.smash_product(RP2)                                 # needs sage.groups
-                        sage: X.homology(base_ring=GF(2))                               # needs sage.groups sage.modules sage.rings.finite_rings
-=======
                         sage: # needs sage.graphs sage.groups
                         sage: S1 = simplicial_sets.Sphere(1)
                         sage: RP2 = simplicial_sets.RealProjectiveSpace(2)
                         sage: X = S1.smash_product(RP2)
                         sage: X.homology(base_ring=GF(2))                               # needs sage.modules
->>>>>>> 1575757f
                         {0: Vector space of dimension 0 over Finite Field of size 2,
                          1: Vector space of dimension 0 over Finite Field of size 2,
                          2: Vector space of dimension 1 over Finite Field of size 2,
                          3: Vector space of dimension 1 over Finite Field of size 2}
 
-<<<<<<< HEAD
-                        sage: T = S1.product(S1)                                        # needs sage.graphs
-                        sage: X = T.smash_product(S1)                                   # needs sage.graphs
-                        sage: X.homology(reduced=False)                                 # needs sage.graphs sage.modules
-=======
                         sage: T = S1.product(S1)                                        # needs sage.graphs sage.groups
                         sage: X = T.smash_product(S1)                                   # needs sage.graphs sage.groups
                         sage: X.homology(reduced=False)                                 # needs sage.graphs sage.groups sage.modules
->>>>>>> 1575757f
                         {0: Z, 1: 0, 2: Z x Z, 3: Z}
                     """
                     from sage.topology.simplicial_set_constructions import SmashProductOfSimplicialSets_finite
