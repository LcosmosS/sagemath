--- conflicted
+++ resolved
@@ -70,30 +70,15 @@
 
             EXAMPLES::
 
-<<<<<<< HEAD
-                sage: L = LieAlgebras(QQ).FiniteDimensional().WithBasis().example()                                     # optional - sage.modules sage.combinat
-                sage: UEA = L._construct_UEA(); UEA                                                                     # optional - sage.modules sage.combinat
-                Noncommutative Multivariate Polynomial Ring in b0, b1, b2
-                 over Rational Field, nc-relations: {}
-                sage: UEA.relations(add_commutative=True)                                                               # optional - sage.modules sage.combinat
-=======
                 sage: L = LieAlgebras(QQ).FiniteDimensional().WithBasis().example()     # optional - sage.modules sage.combinat
                 sage: UEA = L._construct_UEA(); UEA                                     # optional - sage.modules sage.combinat
                 Noncommutative Multivariate Polynomial Ring in b0, b1, b2
                  over Rational Field, nc-relations: {}
                 sage: UEA.relations(add_commutative=True)                               # optional - sage.modules sage.combinat
->>>>>>> 189eb200
                 {b1*b0: b0*b1, b2*b0: b0*b2, b2*b1: b1*b2}
 
             ::
 
-<<<<<<< HEAD
-                sage: L.<x,y,z> = LieAlgebra(QQ, {('x','y'):{'z':1}, ('y','z'):{'x':1}, ('z','x'):{'y':1}})             # optional - sage.modules sage.combinat
-                sage: UEA = L._construct_UEA(); UEA                                                                     # optional - sage.modules sage.combinat
-                Noncommutative Multivariate Polynomial Ring in x, y, z over Rational Field,
-                 nc-relations: {...}
-                sage: sorted(UEA.relations().items(), key=str)                                                          # optional - sage.modules sage.combinat
-=======
                 sage: L.<x,y,z> = LieAlgebra(QQ, {('x','y'): {'z':1},                   # optional - sage.modules sage.combinat
                 ....:                             ('y','z'): {'x':1},
                 ....:                             ('z','x'):{'y':1}})
@@ -101,19 +86,13 @@
                 Noncommutative Multivariate Polynomial Ring in x, y, z over Rational Field,
                  nc-relations: {...}
                 sage: sorted(UEA.relations().items(), key=str)                          # optional - sage.modules sage.combinat
->>>>>>> 189eb200
                 [(y*x, x*y - z), (z*x, x*z + y), (z*y, y*z - x)]
 
             Singular's ``nc_algebra`` does not work over `\ZZ/6\ZZ`,
             so we fallback to the PBW basis in this case::
 
-<<<<<<< HEAD
-                sage: L = lie_algebras.pwitt(Zmod(6), 6)                                                                # optional - sage.modules sage.combinat
-                sage: L._construct_UEA()                                                                                # optional - sage.modules sage.combinat
-=======
                 sage: L = lie_algebras.pwitt(Zmod(6), 6)                                # optional - sage.modules sage.combinat
                 sage: L._construct_UEA()                                                # optional - sage.modules sage.combinat
->>>>>>> 189eb200
                 Universal enveloping algebra of
                  The 6-Witt Lie algebra over Ring of integers modulo 6
                  in the Poincare-Birkhoff-Witt basis
@@ -170,13 +149,8 @@
 
             EXAMPLES::
 
-<<<<<<< HEAD
-                sage: L = LieAlgebras(QQ).FiniteDimensional().WithBasis().example()                                     # optional - sage.modules sage.combinat
-                sage: L._basis_ordering                                                                                 # optional - sage.modules sage.combinat
-=======
                 sage: L = LieAlgebras(QQ).FiniteDimensional().WithBasis().example()     # optional - sage.modules sage.combinat
                 sage: L._basis_ordering                                                 # optional - sage.modules sage.combinat
->>>>>>> 189eb200
                 (0, 1, 2)
             """
             return tuple(self.basis().keys())
@@ -189,17 +163,10 @@
 
             EXAMPLES::
 
-<<<<<<< HEAD
-                sage: G = SymmetricGroup(3)                                                                             # optional - sage.groups
-                sage: S = GroupAlgebra(G, QQ)                                                                           # optional - sage.groups sage.modules
-                sage: L = LieAlgebra(associative=S)                                                                     # optional - sage.groups sage.modules
-                sage: [L._basis_key_inverse[k] for k in L._basis_ordering]                                              # optional - sage.groups sage.modules
-=======
                 sage: G = SymmetricGroup(3)                                             # optional - sage.groups
                 sage: S = GroupAlgebra(G, QQ)                                           # optional - sage.groups sage.modules
                 sage: L = LieAlgebra(associative=S)                                     # optional - sage.groups sage.modules
                 sage: [L._basis_key_inverse[k] for k in L._basis_ordering]              # optional - sage.groups sage.modules
->>>>>>> 189eb200
                 [0, 1, 2, 3, 4, 5]
             """
             return {k: i for i,k in enumerate(self._basis_ordering)}
@@ -210,50 +177,25 @@
 
             TESTS::
 
-<<<<<<< HEAD
-                sage: L = lie_algebras.three_dimensional_by_rank(QQ, 3, names=['E','F','H'])                            # optional - sage.groups sage.modules
-                sage: PBW = L.pbw_basis()                                                                               # optional - sage.groups sage.modules
-                sage: PBW._basis_key('E') < PBW._basis_key('H')                                                         # optional - sage.groups sage.modules
-=======
                 sage: L = lie_algebras.three_dimensional_by_rank(QQ, 3,                 # optional - sage.groups sage.modules
                 ....:                                            names=['E','F','H'])
                 sage: PBW = L.pbw_basis()                                               # optional - sage.groups sage.modules
                 sage: PBW._basis_key('E') < PBW._basis_key('H')                         # optional - sage.groups sage.modules
->>>>>>> 189eb200
                 True
 
             ::
 
-<<<<<<< HEAD
-                sage: L = lie_algebras.sl(QQ, 2)                                                                        # optional - sage.groups sage.modules
-                sage: def neg_key(x):                                                                                   # optional - sage.groups sage.modules
-                ....:     return -L.basis().keys().index(x)
-                sage: PBW = L.pbw_basis(basis_key=neg_key)                                                              # optional - sage.groups sage.modules
-                sage: prod(PBW.gens())  # indirect doctest                                                              # optional - sage.groups sage.modules
-=======
                 sage: L = lie_algebras.sl(QQ, 2)                                        # optional - sage.groups sage.modules
                 sage: def neg_key(x):                                                   # optional - sage.groups sage.modules
                 ....:     return -L.basis().keys().index(x)
                 sage: PBW = L.pbw_basis(basis_key=neg_key)                              # optional - sage.groups sage.modules
                 sage: prod(PBW.gens())  # indirect doctest                              # optional - sage.groups sage.modules
->>>>>>> 189eb200
                 PBW[-alpha[1]]*PBW[alphacheck[1]]*PBW[alpha[1]]
                  - 4*PBW[-alpha[1]]*PBW[alpha[1]] + PBW[alphacheck[1]]^2
                  - 2*PBW[alphacheck[1]]
 
             Check that :trac:`23266` is fixed::
 
-<<<<<<< HEAD
-                sage: sl2 = lie_algebras.sl(QQ, 2, 'matrix')                                                            # optional - sage.groups sage.modules
-                sage: sl2.indices()                                                                                     # optional - sage.groups sage.modules
-                {'e1', 'f1', 'h1'}
-                sage: type(sl2.basis().keys())                                                                          # optional - sage.groups sage.modules
-                <class 'list'>
-                sage: Usl2 = sl2.pbw_basis()                                                                            # optional - sage.groups sage.modules
-                sage: Usl2._basis_key(2)                                                                                # optional - sage.groups sage.modules
-                2
-                sage: Usl2._basis_key(3)                                                                                # optional - sage.groups sage.modules
-=======
                 sage: sl2 = lie_algebras.sl(QQ, 2, 'matrix')                            # optional - sage.groups sage.modules
                 sage: sl2.indices()                                                     # optional - sage.groups sage.modules
                 {'e1', 'f1', 'h1'}
@@ -263,7 +205,6 @@
                 sage: Usl2._basis_key(2)                                                # optional - sage.groups sage.modules
                 2
                 sage: Usl2._basis_key(3)                                                # optional - sage.groups sage.modules
->>>>>>> 189eb200
                 Traceback (most recent call last):
                 ...
                 KeyError: 3
@@ -276,13 +217,8 @@
 
             EXAMPLES::
 
-<<<<<<< HEAD
-                sage: L = LieAlgebras(QQ).FiniteDimensional().WithBasis().example()                                     # optional - sage.modules
-                sage: L._dense_free_module()                                                                            # optional - sage.modules
-=======
                 sage: L = LieAlgebras(QQ).FiniteDimensional().WithBasis().example()     # optional - sage.modules
                 sage: L._dense_free_module()                                            # optional - sage.modules
->>>>>>> 189eb200
                 Vector space of dimension 3 over Rational Field
             """
             if R is None:
