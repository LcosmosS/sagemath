r"""
Commutative algebra ideals
"""
#*****************************************************************************
#  Copyright (C) 2005      David Kohel <kohel@maths.usyd.edu>
#                          William Stein <wstein@math.ucsd.edu>
#                2008-2009 Nicolas M. Thiery <nthiery at users.sf.net>
#
#  Distributed under the terms of the GNU General Public License (GPL)
#                  http://www.gnu.org/licenses/
#******************************************************************************

from .algebra_ideals import AlgebraIdeals
from .category_types import Category_ideal, Category_in_ambient
from .commutative_algebras import CommutativeAlgebras
from .commutative_rings import CommutativeRings


class CommutativeAlgebraIdeals(Category_ideal):
    """
    The category of ideals in a fixed commutative algebra `A`.

    EXAMPLES::

        sage: C = CommutativeAlgebraIdeals(QQ['x'])
        sage: C
        Category of commutative algebra ideals in
         Univariate Polynomial Ring in x over Rational Field
    """
    def __init__(self, A):
        """
        EXAMPLES::

            sage: CommutativeAlgebraIdeals(ZZ['x'])
            Category of commutative algebra ideals in
             Univariate Polynomial Ring in x over Integer Ring

            sage: CommutativeAlgebraIdeals(ZZ)
            Traceback (most recent call last):
            ...
            TypeError: A (=Integer Ring) must be a commutative algebra

            sage: CommutativeAlgebraIdeals(IntegerModRing(4))
            Traceback (most recent call last):
            ...
            TypeError: A (=Ring of integers modulo 4) must be a commutative algebra

<<<<<<< HEAD
            sage: CommutativeAlgebraIdeals(Partitions(4))                                           # optional - sage.combinat sage.modules
=======
            sage: CommutativeAlgebraIdeals(Partitions(4))                               # optional - sage.combinat sage.modules
>>>>>>> 08060ed1
            Traceback (most recent call last):
            ...
            TypeError: A (=Partitions of the integer 4) must be a commutative algebra

        TESTS::

            sage: TestSuite(CommutativeAlgebraIdeals(QQ['x'])).run()
        """
        # TODO: replace by ``A in CommutativeAlgebras(*)`` once a
        # suitable mantra has been implemented for this.
        try:
            base_ring = A.base_ring()
        except AttributeError:
            raise TypeError(f"A (={A}) must be a commutative algebra")
        else:
            if base_ring not in CommutativeRings() or A not in CommutativeAlgebras(base_ring.category()):
                raise TypeError(f"A (={A}) must be a commutative algebra")

        Category_in_ambient.__init__(self, A)

    def algebra(self):
        """
        EXAMPLES::

            sage: CommutativeAlgebraIdeals(QQ['x']).algebra()
            Univariate Polynomial Ring in x over Rational Field
        """
        return self.ambient()

    def super_categories(self):
        """
        EXAMPLES::

            sage: CommutativeAlgebraIdeals(QQ['x']).super_categories()
            [Category of algebra ideals in Univariate Polynomial Ring in x over Rational Field]
        """
        R = self.algebra()
        return [AlgebraIdeals(R)]<|MERGE_RESOLUTION|>--- conflicted
+++ resolved
@@ -45,11 +45,7 @@
             ...
             TypeError: A (=Ring of integers modulo 4) must be a commutative algebra
 
-<<<<<<< HEAD
-            sage: CommutativeAlgebraIdeals(Partitions(4))                                           # optional - sage.combinat sage.modules
-=======
             sage: CommutativeAlgebraIdeals(Partitions(4))                               # optional - sage.combinat sage.modules
->>>>>>> 08060ed1
             Traceback (most recent call last):
             ...
             TypeError: A (=Partitions of the integer 4) must be a commutative algebra
