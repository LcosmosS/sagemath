--- conflicted
+++ resolved
@@ -117,15 +117,6 @@
 
 More interesting example, the :func:`Lovasz theta <sage.graphs.lovasz_theta.lovasz_theta>` of the 7-gon::
 
-<<<<<<< HEAD
-    sage: c = graphs.CycleGraph(7)                                                     # optional - sage.graphs
-    sage: c2 = c.distance_graph(2).adjacency_matrix()                                  # optional - sage.graphs
-    sage: c3 = c.distance_graph(3).adjacency_matrix()                                  # optional - sage.graphs
-    sage: p.<y> = SemidefiniteProgram()                                                # optional - sage.graphs
-    sage: p.add_constraint((1/7)*matrix.identity(7)>=-y[0]*c2-y[1]*c3)                 # optional - sage.graphs
-    sage: p.set_objective(y[0]*(c2**2).trace()+y[1]*(c3**2).trace())                   # optional - sage.graphs
-    sage: x = p.solve(); x + 1                                                         # optional - cvxopt sage.graphs
-=======
     sage: c = graphs.CycleGraph(7)                                                      # optional - sage.graphs
     sage: c2 = c.distance_graph(2).adjacency_matrix()                                   # optional - sage.graphs
     sage: c3 = c.distance_graph(3).adjacency_matrix()                                   # optional - sage.graphs
@@ -133,16 +124,11 @@
     sage: p.add_constraint((1/7)*matrix.identity(7)>=-y[0]*c2-y[1]*c3)                  # optional - sage.graphs
     sage: p.set_objective(y[0]*(c2**2).trace()+y[1]*(c3**2).trace())                    # optional - sage.graphs
     sage: x = p.solve(); x + 1                                  # optional - cvxopt     # optional - sage.graphs
->>>>>>> a36b1230
     3.31766...
 
 Unlike in the previous example, the slack variable is very far from 0::
 
-<<<<<<< HEAD
-    sage: p.slack(0).trace()        # tol 1e-14                                        # optional - cvxopt sage.graphs
-=======
     sage: p.slack(0).trace()   # tol 1e-14                      # optional - cvxopt     # optional - sage.graphs
->>>>>>> a36b1230
     1.0
 
 The default CVXOPT backend computes with the Real Double Field, for example::
