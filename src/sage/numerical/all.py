--- conflicted
+++ resolved
@@ -1,9 +1,6 @@
-<<<<<<< HEAD
 # sage_setup: distribution = sagemath-polyhedra
-from .all__sagemath_modules import *
-=======
+
 from sage.numerical.all__sagemath_modules import *
->>>>>>> 2bad7721
 
 from sage.misc.lazy_import import lazy_import
 
