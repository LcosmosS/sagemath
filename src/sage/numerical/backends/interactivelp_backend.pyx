--- conflicted
+++ resolved
@@ -56,11 +56,7 @@
             sage: poly = polytopes.dodecahedron(base_ring=AA)                                   # optional - sage.rings.number_field
             sage: lp, x = poly.to_linear_program(solver='InteractiveLP', return_variable=True)  # optional - sage.rings.number_field
             sage: lp.set_objective(x[0] + x[1] + x[2])                                          # optional - sage.rings.number_field
-<<<<<<< HEAD
-            sage: lp.solve()
-=======
             sage: lp.solve()                                                                    # optional - sage.rings.number_field
->>>>>>> 00c742dc
             2.291796067500631?
             sage: lp.get_values(x[0], x[1], x[2])                                               # optional - sage.rings.number_field
             [0.763932022500211?, 0.763932022500211?, 0.763932022500211?]
