# sage_setup: distribution = sagemath-categories
# sage.doctest: needs sage.geometry.polyhedron
r"""
Generic Backend for SDP solvers

This class only lists the methods that should be defined by any
interface with a SDP Solver. All these methods immediately raise
``NotImplementedError`` exceptions when called, and are obviously
meant to be replaced by the solver-specific method. This file can also
be used as a template to create a new interface : one would only need
to replace the occurrences of ``"Nonexistent_SDP_solver"`` by the
solver's name, and replace ``GenericSDPBackend`` by
``SolverName(GenericSDPBackend)`` so that the new solver extends this
class.

AUTHORS:

- Ingolfur Edvardsson (2014-07): initial implementation

"""

#*****************************************************************************
#       Copyright (C) 2014 Ingolfur Edvardsson <ingolfured@gmail.com>
#
# This program is free software: you can redistribute it and/or modify
# it under the terms of the GNU General Public License as published by
# the Free Software Foundation, either version 2 of the License, or
# (at your option) any later version.
#                  http://www.gnu.org/licenses/
#*****************************************************************************

cdef class GenericSDPBackend:

    cpdef base_ring(self) noexcept:
        """
        The base ring

        TESTS::

            sage: from sage.numerical.backends.generic_sdp_backend import GenericSDPBackend
            sage: GenericSDPBackend().base_ring()
            Real Double Field
        """
        from sage.rings.real_double import RDF
        return RDF

    cpdef zero(self) noexcept:
        """
        Zero of the base ring

        TESTS::

            sage: from sage.numerical.backends.generic_sdp_backend import GenericSDPBackend
            sage: GenericSDPBackend().zero()
            0.0
        """
        return self.base_ring().zero()

    cpdef int add_variable(self, obj=0.0, name=None) except -1:
        """
        Add a variable.

        This amounts to adding a new column to the matrix. By default,
        the variable is both positive and real.

        INPUT:

        - ``obj`` - (optional) coefficient of this variable in the objective function (default: 0.0)

        - ``name`` - an optional name for the newly added variable (default: ``None``).

        OUTPUT: The index of the newly created variable

        EXAMPLES::

            sage: # optional - nonexistent_lp_solver
            sage: from sage.numerical.backends.generic_sdp_backend import get_solver
            sage: p = get_solver(solver="Nonexistent_LP_solver")
            sage: p.ncols()
            0
            sage: p.add_variable()
            0
            sage: p.ncols()
            1
            sage: p.add_variable(name='x', obj=1.0)
            3
            sage: p.col_name(3)
            'x'
            sage: p.objective_coefficient(3)
            1.0
        """
        raise NotImplementedError()

    cpdef int add_variables(self, int n, names=None) except -1:
        """
        Add ``n`` variables.

        This amounts to adding new columns to the matrix. By default,
        the variables are both positive and real.

        INPUT:

        - ``n`` - the number of new variables (must be > 0)

        - ``obj`` - (optional) coefficient of all variables in the objective function (default: 0.0)

        - ``names`` - optional list of names (default: ``None``)

        OUTPUT: The index of the variable created last.

        EXAMPLES::

            sage: # optional - nonexistent_lp_solver
            sage: from sage.numerical.backends.generic_sdp_backend import get_solver
            sage: p = get_solver(solver="Nonexistent_LP_solver")
            sage: p.ncols()
            0
            sage: p.add_variables(5)
            4
            sage: p.ncols()
            5
            sage: p.add_variables(2, lower_bound=-2.0, integer=True, names=['a','b'])
            6
        """
        raise NotImplementedError()

    cpdef set_sense(self, int sense) noexcept:
        """
        Set the direction (maximization/minimization).

        INPUT:

        - ``sense`` (integer):

          * `+1` => Maximization
          * `-1` => Minimization

        EXAMPLES::

            sage: # optional - nonexistent_lp_solver
            sage: from sage.numerical.backends.generic_sdp_backend import get_solver
            sage: p = get_solver(solver="Nonexistent_LP_solver")
            sage: p.is_maximization()
            True
            sage: p.set_sense(-1)
            sage: p.is_maximization()
            False
        """
        raise NotImplementedError()

    cpdef  objective_coefficient(self, int variable, coeff=None) noexcept:
        """
        Set or get the coefficient of a variable in the objective
        function

        INPUT:

        - ``variable`` (integer) -- the variable's id

        - ``coeff`` (double) -- its coefficient

        EXAMPLES::

            sage: # optional - nonexistent_lp_solver
            sage: from sage.numerical.backends.generic_sdp_backend import get_solver
            sage: p = get_solver(solver="Nonexistent_LP_solver")
            sage: p.add_variable()
            1
            sage: p.objective_coefficient(0)
            0.0
            sage: p.objective_coefficient(0,2)
            sage: p.objective_coefficient(0)
            2.0
        """
        raise NotImplementedError()

    cpdef  set_objective(self, list coeff, d=0.0) noexcept:
        """
        Set the objective function.

        INPUT:

        - ``coeff`` -- a list of real values, whose ith element is the
          coefficient of the ith variable in the objective function.

        - ``d`` (double) -- the constant term in the linear function (set to `0` by default)

        EXAMPLES::

            sage: # optional - nonexistent_lp_solver
            sage: from sage.numerical.backends.generic_sdp_backend import get_solver
            sage: p = get_solver(solver="Nonexistent_LP_solver")
            sage: p.add_variables(5)
            5
            sage: p.set_objective([1, 1, 2, 1, 3])
            sage: [p.objective_coefficient(x) for x in range(5)]
            [1.0, 1.0, 2.0, 1.0, 3.0]

        Constants in the objective function are respected.
        """
        raise NotImplementedError()


    cpdef add_linear_constraint(self, coefficients, name=None) noexcept:
        """
        Add a linear constraint.

        INPUT:

        - ``coefficients`` an iterable with ``(c,v)`` pairs where ``c``
          is a variable index (integer) and ``v`` is a value (real
          value).

        - ``lower_bound`` - a lower bound, either a real value or ``None``

        - ``upper_bound`` - an upper bound, either a real value or ``None``

        - ``name`` - an optional name for this row (default: ``None``)

        EXAMPLES::

            sage: # optional - nonexistent_lp_solver
            sage: from sage.numerical.backends.generic_sdp_backend import get_solver
            sage: p = get_solver(solver="Nonexistent_LP_solver")
            sage: p.add_variables(5)
            4
            sage: p.add_linear_constraint(zip(range(5), range(5)), 2.0, 2.0)
            sage: p.row(0)
            ([4, 3, 2, 1], [4.0, 3.0, 2.0, 1.0])                   # optional - Nonexistent_LP_solver
            sage: p.row_bounds(0)
            (2.0, 2.0)
            sage: p.add_linear_constraint( zip(range(5), range(5)), 1.0, 1.0, name='foo')
            sage: p.row_name(-1)
            "foo"
        """
        raise NotImplementedError()


    cpdef add_linear_constraints(self, int number, names=None) noexcept:
        """
        Add constraints.

        INPUT:

        - ``number`` (integer) -- the number of constraints to add.

        - ``lower_bound`` - a lower bound, either a real value or ``None``

        - ``upper_bound`` - an upper bound, either a real value or ``None``

        - ``names`` - an optional list of names (default: ``None``)

        EXAMPLES::

            sage: # optional - nonexistent_lp_solver
            sage: from sage.numerical.backends.generic_sdp_backend import get_solver
            sage: p = get_solver(solver="Nonexistent_LP_solver")
            sage: p.add_variables(5)
            5
            sage: p.add_linear_constraints(5, None, 2)
            sage: p.row(4)
            ([], [])
            sage: p.row_bounds(4)
            (None, 2.0)
        """
        raise NotImplementedError()

    cpdef int solve(self) except -1:
        """
        Solve the problem.

        .. NOTE::

            This method raises :class:`SDPSolverException` exceptions when
            the solution cannot be computed for any reason (none
            exists, or the LP solver was not able to find it, etc...)

        EXAMPLES::

            sage: # optional - nonexistent_lp_solver
            sage: from sage.numerical.backends.generic_sdp_backend import get_solver
            sage: p = get_solver(solver="Nonexistent_LP_solver")
            sage: p.add_linear_constraints(5, 0, None)
            sage: p.add_col(range(5), range(5))
            sage: p.solve()
            0
            sage: p.objective_coefficient(0,1)
            sage: p.solve()
            Traceback (most recent call last):
            ...
            SDPSolverException: ...
        """
        raise NotImplementedError()

    cpdef get_objective_value(self) noexcept:
        """
        Return the value of the objective function.

        .. NOTE::

           Behaviour is undefined unless ``solve`` has been called before.

        EXAMPLES::

            sage: # optional - nonexistent_lp_solver
            sage: from sage.numerical.backends.generic_sdp_backend import get_solver
            sage: p = get_solver(solver="Nonexistent_LP_solver")
            sage: p.add_variables(2)
            2
            sage: p.add_linear_constraint([(0,1), (1,2)], None, 3)
            sage: p.set_objective([2, 5])
            sage: p.solve()
            0
            sage: p.get_objective_value()
            7.5
            sage: p.get_variable_value(0)
            0.0
            sage: p.get_variable_value(1)
            1.5
        """
        raise NotImplementedError()

    cpdef get_variable_value(self, int variable) noexcept:
        """
        Return the value of a variable given by the solver.

        .. NOTE::

           Behaviour is undefined unless ``solve`` has been called before.

        EXAMPLES::

            sage: # optional - nonexistent_lp_solver
            sage: from sage.numerical.backends.generic_sdp_backend import get_solver
            sage: p = get_solver(solver="Nonexistent_LP_solver")
            sage: p.add_variables(2)
            2
            sage: p.add_linear_constraint([(0,1), (1, 2)], None, 3)
            sage: p.set_objective([2, 5])
            sage: p.solve()
            0
            sage: p.get_objective_value()
            7.5
            sage: p.get_variable_value(0)
            0.0
            sage: p.get_variable_value(1)
            1.5
        """

        raise NotImplementedError()

    cpdef int ncols(self) noexcept:
        """
        Return the number of columns/variables.

        EXAMPLES::

            sage: # optional - nonexistent_lp_solver
            sage: from sage.numerical.backends.generic_sdp_backend import get_solver
            sage: p = get_solver(solver="Nonexistent_LP_solver")
            sage: p.ncols()
            0
            sage: p.add_variables(2)
            2
            sage: p.ncols()
            2
        """

        raise NotImplementedError()

    cpdef int nrows(self) noexcept:
        """
        Return the number of rows/constraints.

        EXAMPLES::

            sage: # optional - nonexistent_lp_solver
            sage: from sage.numerical.backends.generic_sdp_backend import get_solver
            sage: p = get_solver(solver="Nonexistent_LP_solver")
            sage: p.nrows()
            0
            sage: p.add_linear_constraints(2, 2.0, None)
            sage: p.nrows()
            2
        """
        raise NotImplementedError()

    cpdef bint is_maximization(self) noexcept:
        """
        Test whether the problem is a maximization

        EXAMPLES::

            sage: # optional - nonexistent_lp_solver
            sage: from sage.numerical.backends.generic_sdp_backend import get_solver
            sage: p = get_solver(solver="Nonexistent_LP_solver")
            sage: p.is_maximization()
            True
            sage: p.set_sense(-1)
            sage: p.is_maximization()
            False
        """
        raise NotImplementedError()

    cpdef problem_name(self, name=None) noexcept:
        """
        Return or define the problem's name

        INPUT:

        - ``name`` (``str``) -- the problem's name. When set to
          ``NULL`` (default), the method returns the problem's name.

        EXAMPLES::

            sage: # optional - nonexistent_lp_solver
            sage: from sage.numerical.backends.generic_sdp_backend import get_solver
            sage: p = get_solver(solver="Nonexistent_LP_solver")
            sage: p.problem_name("There once was a french fry")
            sage: print(p.problem_name())
            There once was a french fry
        """

        raise NotImplementedError()

    cpdef row(self, int i) noexcept:
        """
        Return a row

        INPUT:

        - ``index`` (integer) -- the constraint's id.

        OUTPUT:

        A pair ``(indices, coeffs)`` where ``indices`` lists the
        entries whose coefficient is nonzero, and to which ``coeffs``
        associates their coefficient on the model of the
        ``add_linear_constraint`` method.

        EXAMPLES::

            sage: # optional - nonexistent_lp_solver
            sage: from sage.numerical.backends.generic_sdp_backend import get_solver
            sage: p = get_solver(solver="Nonexistent_LP_solver")
            sage: p.add_variables(5)
            5
            sage: p.add_linear_constraint(zip(range(5), range(5)), 2, 2)
            sage: p.row(0)
            ([4, 3, 2, 1], [4.0, 3.0, 2.0, 1.0])
            sage: p.row_bounds(0)
            (2.0, 2.0)
        """
        raise NotImplementedError()

<<<<<<< HEAD
    cpdef row_name(self, int index):
=======
    cpdef row_name(self, int index) noexcept:
>>>>>>> 1f0c2a2d
        """
        Return the ``index`` th row name

        INPUT:

        - ``index`` (integer) -- the row's id

        EXAMPLES::

            sage: # optional - nonexistent_lp_solver
            sage: from sage.numerical.backends.generic_sdp_backend import get_solver
            sage: p = get_solver(solver="Nonexistent_LP_solver")
            sage: p.add_linear_constraints(1, 2, None, name="Empty constraint 1")
            sage: p.row_name(0)
            'Empty constraint 1'

        """
        raise NotImplementedError()

    cpdef col_name(self, int index) noexcept:
        """
        Return the ``index`` th col name

        INPUT:

        - ``index`` (integer) -- the col's id

        - ``name`` (``char *``) -- its name. When set to ``NULL``
          (default), the method returns the current name.

        EXAMPLES::

            sage: # optional - nonexistent_lp_solver
            sage: from sage.numerical.backends.generic_sdp_backend import get_solver
            sage: p = get_solver(solver="Nonexistent_LP_solver")
            sage: p.add_variable(name="I am a variable")
            1
            sage: p.col_name(0)
            'I am a variable'
        """
        raise NotImplementedError()

    cpdef dual_variable(self, int i, sparse=False) noexcept:
        """
        The `i`-th dual variable

        Available after self.solve() is called, otherwise the result is undefined

        - ``index`` (integer) -- the constraint's id.

        OUTPUT:

        The matrix of the `i`-th dual variable

        EXAMPLES::

            sage: # optional - nonexistent_lp_solver
            sage: p = SemidefiniteProgram(maximization=False, solver="Nonexistent_LP_solver")
            sage: x = p.new_variable()
            sage: p.set_objective(x[0] - x[1])
            sage: a1 = matrix([[1, 2.], [2., 3.]])
            sage: a2 = matrix([[3, 4.], [4., 5.]])
            sage: a3 = matrix([[5, 6.], [6., 7.]])
            sage: b1 = matrix([[1, 1.], [1., 1.]])
            sage: b2 = matrix([[2, 2.], [2., 2.]])
            sage: b3 = matrix([[3, 3.], [3., 3.]])
            sage: p.add_constraint(a1*x[0] + a2*x[1] <= a3)
            sage: p.add_constraint(b1*x[0] + b2*x[1] <= b3)
            sage: p.solve()
            -3.0
            sage: B = p.get_backend()
            sage: x = p.get_values(x).values()
            sage: -(a3*B.dual_variable(0)).trace()-(b3*B.dual_variable(1)).trace()
            -3.0
            sage: g = sum((B.slack(j)*B.dual_variable(j)).trace() for j in range(2)); g
            0.0

        TESTS::

            sage: B.dual_variable(7)  # optional - Nonexistent_LP_solver
            ...
            Traceback (most recent call last):
            ...
            IndexError: list index out of range
            sage: abs(g - B._get_answer()['gap'])  # optional - Nonexistent_LP_solver # tol 1e-22
            0.0
        """
        raise NotImplementedError()

    cpdef slack(self, int i, sparse=False) noexcept:
        """
        Slack of the `i`-th constraint

        Available after self.solve() is called, otherwise the result is undefined

        - ``index`` (integer) -- the constraint's id.

        OUTPUT:

        The matrix of the slack of the `i`-th constraint

        EXAMPLES::

            sage: # optional - nonexistent_lp_solver
            sage: p = SemidefiniteProgram(maximization=False, solver="Nonexistent_LP_solver")
            sage: x = p.new_variable()
            sage: p.set_objective(x[0] - x[1])
            sage: a1 = matrix([[1, 2.], [2., 3.]])
            sage: a2 = matrix([[3, 4.], [4., 5.]])
            sage: a3 = matrix([[5, 6.], [6., 7.]])
            sage: b1 = matrix([[1, 1.], [1., 1.]])
            sage: b2 = matrix([[2, 2.], [2., 2.]])
            sage: b3 = matrix([[3, 3.], [3., 3.]])
            sage: p.add_constraint(a1*x[0] + a2*x[1] <= a3)
            sage: p.add_constraint(b1*x[0] + b2*x[1] <= b3)
            sage: p.solve()
            -3.0
            sage: B = p.get_backend()
            sage: B1 = B.slack(1); B1
            [0.0 0.0]
            [0.0 0.0]
            sage: B1.is_positive_definite()
            True
            sage: x = p.get_values(x).values()
            sage: x[0]*b1 + x[1]*b2 - b3 + B1
            [0.0 0.0]
            [0.0 0.0]

        TESTS::

            sage: B.slack(7)  # optional - Nonexistent_LP_solver
            ...
            Traceback (most recent call last):
            ...
            IndexError: list index out of range
        """
        raise NotImplementedError()

    cpdef solver_parameter(self, name, value = None) noexcept:
        """
        Return or define a solver parameter

        INPUT:

        - ``name`` (string) -- the parameter

        - ``value`` -- the parameter's value if it is to be defined,
          or ``None`` (default) to obtain its current value.

        .. NOTE::

           The list of available parameters is available at
           :meth:`~sage.numerical.sdp.SemidefiniteProgram.solver_parameter`.

        EXAMPLES::

            sage: # optional - nonexistent_lp_solver
            sage: from sage.numerical.backends.generic_sdp_backend import get_solver
            sage: p = get_solver(solver="Nonexistent_LP_solver")
            sage: p.solver_parameter("timelimit")
            sage: p.solver_parameter("timelimit", 60)
            sage: p.solver_parameter("timelimit")
        """
        raise NotImplementedError()



default_solver = None

def default_sdp_solver(solver=None):
    """
    Return/set the default SDP solver used by Sage

    INPUT:

    - ``solver`` -- one of the following:

      - the string ``"CVXOPT"``, to make the use of the CVXOPT solver
        (see the `CVXOPT <http://cvxopt.org/>`_ web site) the default;

      - a subclass of
        :class:`sage.numerical.backends.generic_sdp_backend.GenericSDPBackend`,
        to make it the default; or

      - ``None`` (default), in which case the current default solver
        (a string or a class) is returned.

    OUTPUT:

    This function returns the current default solver (a string or a
    class) if ``solver = None`` (default). Otherwise, it sets the
    default solver to the one given. If this solver does not exist, or
    is not available, a ``ValueError`` exception is raised.

    EXAMPLES::

        sage: former_solver = default_sdp_solver()
        sage: default_sdp_solver("Cvxopt")
        sage: default_sdp_solver()
        'Cvxopt'
        sage: default_sdp_solver("Yeahhhhhhhhhhh")
        Traceback (most recent call last):
        ...
        ValueError: 'solver' should be set to ...
        sage: default_sdp_solver(former_solver)
        sage: from sage.numerical.backends.generic_sdp_backend import GenericSDPBackend
        sage: class my_sdp_solver(GenericSDPBackend): pass
        sage: default_sdp_solver(my_sdp_solver)
        sage: default_sdp_solver() is my_sdp_solver
        True

    """
    global default_solver

    if solver is None:

        if default_solver is not None:
            return default_solver

        else:
            for s in ["Cvxopt"]:
                try:
                    default_sdp_solver(s)
                    return s
                except ValueError:
                    pass

            from warnings import warn
            warn("default_sdp_solver set to 'Matrix' (MatrixSDPBackend), which can construct but not solve problems. Install cvxopt for actual solver functionality")
            default_sdp_solver("Matrix")

    if callable(solver):
        default_solver = solver
        return

    solver = solver.capitalize()

    if solver == "Cvxopt":
        try:
            from sage.numerical.backends.cvxopt_sdp_backend import CVXOPTSDPBackend
            default_solver = solver
        except ImportError:
            raise ValueError("CVXOPT is not available. Please refer to the documentation to install it.")
    elif solver == "Matrix":
        default_solver = solver

    else:
        raise ValueError("'solver' should be set to 'CVXOPT', 'Matrix', a class, or None.")


cpdef GenericSDPBackend get_solver(solver=None, base_ring=None) noexcept:
    """
    Return a solver according to the given preferences.

    INPUT:

    - ``solver`` -- one of the following:

      - the string ``"CVXOPT"``, designating the use of the CVXOPT solver
        (see the `CVXOPT <http://cvxopt.org/>`_ web site);

      - a subclass of
        :class:`sage.numerical.backends.generic_sdp_backend.GenericSDPBackend`;

      - ``None`` (default), in which case the default solver is used (see
        :func:`default_sdp_solver`);

    .. SEEALSO::

        - :func:`default_sdp_solver` -- Returns/Sets the default SDP solver.

    EXAMPLES::

        sage: from sage.numerical.backends.generic_sdp_backend import get_solver
        sage: p = get_solver()

    Passing a class::

        sage: from sage.numerical.backends.generic_sdp_backend import GenericSDPBackend
        sage: class MockSDPBackend(GenericSDPBackend):
        ....:     def solve(self):
        ....:         raise RuntimeError("SDP is too slow")
        sage: P = SemidefiniteProgram(solver=MockSDPBackend)
        sage: P.solve()
        Traceback (most recent call last):
        ...
        RuntimeError: SDP is too slow
    """
    if solver is None:
        solver = default_sdp_solver()

    if callable(solver):
        return solver(base_ring=base_ring)

    solver = solver.capitalize()

    if solver == "Cvxopt":
        from sage.numerical.backends.cvxopt_sdp_backend import CVXOPTSDPBackend
        return CVXOPTSDPBackend(base_ring=base_ring)
    elif solver == "Matrix":
        from sage.numerical.backends.matrix_sdp_backend import MatrixSDPBackend
        return MatrixSDPBackend(base_ring=base_ring)
    else:
        raise ValueError("'solver' should be set to 'CVXOPT', 'Matrix', a class, or None (in which case the default one is used).")<|MERGE_RESOLUTION|>--- conflicted
+++ resolved
@@ -453,11 +453,7 @@
         """
         raise NotImplementedError()
 
-<<<<<<< HEAD
-    cpdef row_name(self, int index):
-=======
     cpdef row_name(self, int index) noexcept:
->>>>>>> 1f0c2a2d
         """
         Return the ``index`` th row name
 
