--- conflicted
+++ resolved
@@ -43,11 +43,7 @@
 ::
 
     sage: K = ZZ^5
-<<<<<<< HEAD
-    sage: M = GF(7)^5                                                           # optional - sage.libs.pari
-=======
     sage: M = GF(7)^5                                                                   # optional - sage.rings.finite_rings
->>>>>>> 08060ed1
 
 Arithmetic between the `\QQ` and
 `\ZZ` modules is defined, and the result is always
@@ -64,11 +60,7 @@
 Since there is no canonical coercion map to the finite field from
 `\QQ` the following arithmetic is not defined::
 
-<<<<<<< HEAD
-    sage: V.0 + M.0                                                             # optional - sage.libs.pari
-=======
     sage: V.0 + M.0                                                                     # optional - sage.rings.finite_rings
->>>>>>> 08060ed1
     Traceback (most recent call last):
     ...
     TypeError: unsupported operand parent(s) for +:
@@ -81,19 +73,11 @@
 
 ::
 
-<<<<<<< HEAD
-    sage: w = K.0 + M.0; w                                                      # optional - sage.libs.pari
-    (2, 0, 0, 0, 0)
-    sage: parent(w)                                                             # optional - sage.libs.pari
-    Vector space of dimension 5 over Finite Field of size 7
-    sage: parent(M.0 + K.0)                                                     # optional - sage.libs.pari
-=======
     sage: w = K.0 + M.0; w                                                              # optional - sage.rings.finite_rings
     (2, 0, 0, 0, 0)
     sage: parent(w)                                                                     # optional - sage.rings.finite_rings
     Vector space of dimension 5 over Finite Field of size 7
     sage: parent(M.0 + K.0)                                                             # optional - sage.rings.finite_rings
->>>>>>> 08060ed1
     Vector space of dimension 5 over Finite Field of size 7
 
 Matrix vector multiply::
@@ -232,26 +216,13 @@
 
     All entries must *canonically* coerce to some common ring::
 
-<<<<<<< HEAD
-        sage: v = vector([17, GF(11)(5), 19/3]); v                              # optional - sage.libs.pari
-=======
         sage: v = vector([17, GF(11)(5), 19/3]); v                                      # optional - sage.rings.finite_rings
->>>>>>> 08060ed1
         Traceback (most recent call last):
         ...
         TypeError: unable to find a common ring for all elements
 
     ::
 
-<<<<<<< HEAD
-        sage: v = vector([17, GF(11)(5), 19]); v                                # optional - sage.libs.pari
-        (6, 5, 8)
-        sage: v.parent()                                                        # optional - sage.libs.pari
-        Vector space of dimension 3 over Finite Field of size 11
-        sage: v = vector([17, GF(11)(5), 19], QQ); v                            # optional - sage.libs.pari
-        (17, 5, 19)
-        sage: v.parent()                                                        # optional - sage.libs.pari
-=======
         sage: v = vector([17, GF(11)(5), 19]); v                                        # optional - sage.rings.finite_rings
         (6, 5, 8)
         sage: v.parent()                                                                # optional - sage.rings.finite_rings
@@ -259,7 +230,6 @@
         sage: v = vector([17, GF(11)(5), 19], QQ); v                                    # optional - sage.rings.finite_rings
         (17, 5, 19)
         sage: v.parent()                                                                # optional - sage.rings.finite_rings
->>>>>>> 08060ed1
         Vector space of dimension 3 over Rational Field
         sage: v = vector((1,2,3), QQ); v
         (1, 2, 3)
@@ -282,11 +252,7 @@
 
     We make a vector mod 3 out of a vector over `\ZZ`. ::
 
-<<<<<<< HEAD
-        sage: vector(vector([1,2,3]), GF(3))                                    # optional - sage.libs.pari
-=======
         sage: vector(vector([1,2,3]), GF(3))                                            # optional - sage.rings.finite_rings
->>>>>>> 08060ed1
         (1, 2, 0)
 
     The degree of a vector may be specified::
@@ -306,15 +272,9 @@
     you must specify the degree since it is not implied.  Here we use a
     finite field as the base ring. ::
 
-<<<<<<< HEAD
-        sage: w = vector(FiniteField(7), 4); w                                  # optional - sage.libs.pari
-        (0, 0, 0, 0)
-        sage: w.parent()                                                        # optional - sage.libs.pari
-=======
         sage: w = vector(FiniteField(7), 4); w                                          # optional - sage.rings.finite_rings
         (0, 0, 0, 0)
         sage: w.parent()                                                                # optional - sage.rings.finite_rings
->>>>>>> 08060ed1
         Vector space of dimension 4 over Finite Field of size 7
 
     The fastest method to construct a zero vector is to call the
@@ -433,38 +393,21 @@
     If the argument is a vector, it doesn't change the base ring. This
     fixes :trac:`6643`::
 
-<<<<<<< HEAD
-        sage: K.<sqrt3> = QuadraticField(3)                                                         # optional - sage.rings.number_field
-        sage: u = vector(K, (1/2, sqrt3/2))                                                         # optional - sage.rings.number_field
-        sage: vector(u).base_ring()                                                                 # optional - sage.rings.number_field
-        Number Field in sqrt3 with defining polynomial x^2 - 3 with sqrt3 = 1.732050807568878?
-        sage: v = vector(K, (0, 1))                                                                 # optional - sage.rings.number_field
-        sage: vector(v).base_ring()                                                                 # optional - sage.rings.number_field
-=======
         sage: K.<sqrt3> = QuadraticField(3)                                             # optional - sage.rings.number_field
         sage: u = vector(K, (1/2, sqrt3/2))                                             # optional - sage.rings.number_field
         sage: vector(u).base_ring()                                                     # optional - sage.rings.number_field
         Number Field in sqrt3 with defining polynomial x^2 - 3 with sqrt3 = 1.732050807568878?
         sage: v = vector(K, (0, 1))                                                     # optional - sage.rings.number_field
         sage: vector(v).base_ring()                                                     # optional - sage.rings.number_field
->>>>>>> 08060ed1
         Number Field in sqrt3 with defining polynomial x^2 - 3 with sqrt3 = 1.732050807568878?
 
     Constructing a vector from a numpy array behaves as expected::
 
-<<<<<<< HEAD
-        sage: import numpy                                                                          # optional - numpy
-        sage: a = numpy.array([1,2,3])                                                              # optional - numpy
-        sage: v = vector(a); v                                                                      # optional - numpy
-        (1, 2, 3)
-        sage: parent(v)                                                                             # optional - numpy
-=======
         sage: import numpy                                                              # optional - numpy
         sage: a = numpy.array([1,2,3])                                                  # optional - numpy
         sage: v = vector(a); v                                                          # optional - numpy
         (1, 2, 3)
         sage: parent(v)                                                                 # optional - numpy
->>>>>>> 08060ed1
         Ambient free module of rank 3 over the principal ideal domain Integer Ring
 
     Complex numbers can be converted naturally to a sequence of length 2.  And
@@ -510,16 +453,6 @@
         sage: v = vector(QQ, w, immutable=True)
         sage: v.is_immutable()
         True
-<<<<<<< HEAD
-        sage: import numpy as np                                                                    # optional - numpy
-        sage: w = np.array([1, 2, pi], float)                                                       # optional - numpy
-        sage: v = vector(w, immutable=True)                                                         # optional - numpy
-        sage: v.is_immutable()                                                                      # optional - numpy
-        True
-        sage: w = np.array([i, 2, 3], complex)                                                      # optional - numpy
-        sage: v = vector(w, immutable=True)                                                         # optional - numpy
-        sage: v.is_immutable()                                                                      # optional - numpy
-=======
         sage: import numpy as np                                                        # optional - numpy
         sage: w = np.array([1, 2, pi], float)                                           # optional - numpy
         sage: v = vector(w, immutable=True)                                             # optional - numpy
@@ -528,22 +461,15 @@
         sage: w = np.array([i, 2, 3], complex)                                          # optional - numpy
         sage: v = vector(w, immutable=True)                                             # optional - numpy
         sage: v.is_immutable()                                                          # optional - numpy
->>>>>>> 08060ed1
         True
 
     TESTS:
 
     We check that :trac:`31470` is fixed::
 
-<<<<<<< HEAD
-        sage: k.<a> = GF(5^3)                                                   # optional - sage.libs.pari
-        sage: S.<x> = k['x', k.frobenius_endomorphism()]                        # optional - sage.libs.pari
-        sage: vector(S, 3)                                                      # optional - sage.libs.pari
-=======
         sage: k.<a> = GF(5^3)                                                           # optional - sage.rings.finite_rings
         sage: S.<x> = k['x', k.frobenius_endomorphism()]                                # optional - sage.rings.finite_rings
         sage: vector(S, 3)                                                              # optional - sage.rings.finite_rings
->>>>>>> 08060ed1
         ...
         (0, 0, 0)
     """
@@ -920,19 +846,11 @@
 
     Any ring with a ``random_element()`` method may be used. ::
 
-<<<<<<< HEAD
-        sage: F = FiniteField(23)                                               # optional - sage.libs.pari
-        sage: hasattr(F, 'random_element')                                      # optional - sage.libs.pari
-        True
-        sage: v = random_vector(F, 10)                                          # optional - sage.libs.pari
-        sage: v.parent()                                                        # optional - sage.libs.pari
-=======
         sage: F = FiniteField(23)                                                       # optional - sage.rings.finite_rings
         sage: hasattr(F, 'random_element')                                              # optional - sage.rings.finite_rings
         True
         sage: v = random_vector(F, 10)                                                  # optional - sage.rings.finite_rings
         sage: v.parent()                                                                # optional - sage.rings.finite_rings
->>>>>>> 08060ed1
         Vector space of dimension 10 over Finite Field of size 23
 
     The default implementation is a dense representation, equivalent to
@@ -954,11 +872,7 @@
         sage: v1 = random_vector(ZZ, 20, distribution="1/n")
         sage: v2 = random_vector(ZZ, 15, x=-1000, y=1000)
         sage: v3 = random_vector(QQ, 10)
-<<<<<<< HEAD
-        sage: v4 = random_vector(FiniteField(17), 10)                           # optional - sage.libs.pari
-=======
         sage: v4 = random_vector(FiniteField(17), 10)                                   # optional - sage.rings.finite_rings
->>>>>>> 08060ed1
         sage: v5 = random_vector(RR, 10)
         sage: set_random_seed(seed)
         sage: w1 = vector(ZZ.random_element(distribution="1/n") for _ in range(20))
@@ -966,13 +880,8 @@
         sage: w3 = vector(QQ.random_element() for _ in range(10))
         sage: [v1, v2, v3] == [w1, w2, w3]
         True
-<<<<<<< HEAD
-        sage: w4 = vector(FiniteField(17).random_element() for _ in range(10))  # optional - sage.libs.pari
-        sage: v4 == w4                                                          # optional - sage.libs.pari
-=======
         sage: w4 = vector(FiniteField(17).random_element() for _ in range(10))          # optional - sage.rings.finite_rings
         sage: v4 == w4                                                                  # optional - sage.rings.finite_rings
->>>>>>> 08060ed1
         True
         sage: w5 = vector(RR.random_element() for _ in range(10))
         sage: v5 == w5
@@ -1065,25 +974,15 @@
         EXAMPLES::
 
             sage: v = vector(range(4))
-<<<<<<< HEAD
-            sage: v.__pari__()                                                  # optional - sage.libs.pari
-            [0, 1, 2, 3]
-            sage: v.__pari__().type()                                           # optional - sage.libs.pari
-=======
             sage: v.__pari__()                                                          # optional - sage.libs.pari
             [0, 1, 2, 3]
             sage: v.__pari__().type()                                                   # optional - sage.libs.pari
->>>>>>> 08060ed1
             't_VEC'
 
         A list of vectors::
 
             sage: L = [vector(i^n for i in range(4)) for n in [1,3,5]]
-<<<<<<< HEAD
-            sage: pari(L)                                                       # optional - sage.libs.pari
-=======
             sage: pari(L)                                                               # optional - sage.libs.pari
->>>>>>> 08060ed1
             [[0, 1, 2, 3], [0, 1, 8, 27], [0, 1, 32, 243]]
         """
         from sage.libs.pari.all import pari
@@ -1101,28 +1000,16 @@
         EXAMPLES::
 
             sage: v = vector(range(4))
-<<<<<<< HEAD
-            sage: v._pari_init_()                                               # optional - sage.libs.pari
-=======
             sage: v._pari_init_()                                                       # optional - sage.libs.pari
->>>>>>> 08060ed1
             '[0,1,2,3]'
 
         Create the multiplication table of `GF(4)` using GP::
 
-<<<<<<< HEAD
-            sage: k.<a> = GF(4, impl="pari_ffelt")                              # optional - sage.libs.pari
-            sage: v = gp(vector(list(k)))                                       # optional - sage.libs.pari
-            sage: v                                                             # optional - sage.libs.pari
-            [0, 1, a, a + 1]
-            sage: v.mattranspose() * v                                          # optional - sage.libs.pari
-=======
             sage: k.<a> = GF(4, impl="pari_ffelt")                                      # optional - sage.libs.pari
             sage: v = gp(vector(list(k)))                                               # optional - sage.libs.pari
             sage: v                                                                     # optional - sage.libs.pari
             [0, 1, a, a + 1]
             sage: v.mattranspose() * v                                                  # optional - sage.libs.pari
->>>>>>> 08060ed1
             [0, 0, 0, 0; 0, 1, a, a + 1; 0, a, a + 1, 1; 0, a + 1, 1, a]
         """
         # Elements in vectors are always Sage Elements, so they should
@@ -1268,11 +1155,7 @@
             sage: v = vector(ZZ, [2, 12, 22])
             sage: vector(v)
             (2, 12, 22)
-<<<<<<< HEAD
-            sage: vector(GF(7), v)                                              # optional - sage.libs.pari
-=======
             sage: vector(GF(7), v)                                                      # optional - sage.rings.finite_rings
->>>>>>> 08060ed1
             (2, 5, 1)
             sage: vector(v, ZZ['x', 'y'])
             (2, 12, 22)
@@ -1295,11 +1178,7 @@
             sage: sage_input(vector(RR, [pi, e, 0.5]), verify=True)                     # optional - sage.symbolic
             # Verified
             vector(RR, [3.1415926535897931, 2.7182818284590451, 0.5])
-<<<<<<< HEAD
-            sage: sage_input(vector(GF(5), [1, 2, 3, 4, 5]), verify=True)               # optional - sage.libs.pari
-=======
             sage: sage_input(vector(GF(5), [1, 2, 3, 4, 5]), verify=True)               # optional - sage.rings.finite_rings
->>>>>>> 08060ed1
             # Verified
             vector(GF(5), [1, 2, 3, 4, 0])
             sage: sage_input(vector([0, 0, 0, 1, 0, 0, 0], sparse=True), verify=True)
@@ -1450,16 +1329,6 @@
 
         ::
 
-<<<<<<< HEAD
-            sage: v = vector(GF(2), [1,2,3])                                                        # optional - sage.libs.pari
-            sage: v.n()                                                                             # optional - sage.libs.pari
-            (1.00000000000000, 0.000000000000000, 1.00000000000000)
-            sage: _.parent()                                                                        # optional - sage.libs.pari
-            Vector space of dimension 3 over Real Field with 53 bits of precision
-            sage: v.n(prec=75)                                                                      # optional - sage.libs.pari
-            (1.000000000000000000000, 0.0000000000000000000000, 1.000000000000000000000)
-            sage: _.parent()                                                                        # optional - sage.libs.pari
-=======
             sage: v = vector(GF(2), [1,2,3])                                            # optional - sage.rings.finite_rings
             sage: v.n()                                                                 # optional - sage.rings.finite_rings
             (1.00000000000000, 0.000000000000000, 1.00000000000000)
@@ -1468,7 +1337,6 @@
             sage: v.n(prec=75)                                                          # optional - sage.rings.finite_rings
             (1.000000000000000000000, 0.0000000000000000000000, 1.000000000000000000000)
             sage: _.parent()                                                            # optional - sage.rings.finite_rings
->>>>>>> 08060ed1
             Vector space of dimension 3 over Real Field with 75 bits of precision
 
         TESTS:
@@ -1505,13 +1373,8 @@
             sage: w.parent()
             Full MatrixSpace of 1 by 3 dense matrices over Integer Ring
 
-<<<<<<< HEAD
-            sage: x = vector(FiniteField(13), [2,4,8,16])                       # optional - sage.libs.pari
-            sage: x.row()                                                       # optional - sage.libs.pari
-=======
             sage: x = vector(FiniteField(13), [2,4,8,16])                               # optional - sage.rings.finite_rings
             sage: x.row()                                                               # optional - sage.rings.finite_rings
->>>>>>> 08060ed1
             [2 4 8 3]
 
         There is more than one way to get one-row matrix from a vector,
@@ -1579,13 +1442,8 @@
             sage: w.parent()
             Full MatrixSpace of 3 by 1 dense matrices over Integer Ring
 
-<<<<<<< HEAD
-            sage: x = vector(FiniteField(13), [2,4,8,16])                       # optional - sage.libs.pari
-            sage: x.column()                                                    # optional - sage.libs.pari
-=======
             sage: x = vector(FiniteField(13), [2,4,8,16])                               # optional - sage.rings.finite_rings
             sage: x.column()                                                            # optional - sage.rings.finite_rings
->>>>>>> 08060ed1
             [2]
             [4]
             [8]
@@ -1596,10 +1454,10 @@
         then taking a transpose.  Notice that supplying a vector to the
         matrix constructor demonstrates Sage's preference for rows. ::
 
-            sage: x = vector(RDF, [sin(i*pi/20) for i in range(10)])                    # optional - sage.libs.pari
-            sage: x.column() == matrix(x).transpose()                                   # optional - sage.libs.pari
-            True
-            sage: x.column() == x.row().transpose()                                     # optional - sage.libs.pari
+            sage: x = vector(RDF, [sin(i*pi/20) for i in range(10)])
+            sage: x.column() == matrix(x).transpose()
+            True
+            sage: x.column() == x.row().transpose()
             True
 
         Sparse or dense implementations are preserved. ::
@@ -1682,11 +1540,7 @@
 
         EXAMPLES::
 
-<<<<<<< HEAD
-            sage: v = vector(QQ['x,y'], [1..5]); v.change_ring(GF(3))           # optional - sage.libs.pari
-=======
             sage: v = vector(QQ['x,y'], [1..5]); v.change_ring(GF(3))                   # optional - sage.rings.finite_rings
->>>>>>> 08060ed1
             (1, 2, 0, 1, 2)
 
         TESTS:
@@ -1694,11 +1548,7 @@
         Check for :trac:`29630`::
 
             sage: v = vector(QQ, 4, {0:1}, sparse=True)
-<<<<<<< HEAD
-            sage: v.change_ring(AA).is_sparse()                                 # optional - sage.rings.number_field
-=======
             sage: v.change_ring(AA).is_sparse()                                         # optional - sage.rings.number_field
->>>>>>> 08060ed1
             True
         """
         if self.base_ring() is R:
@@ -2147,11 +1997,7 @@
 
         EXAMPLES::
 
-<<<<<<< HEAD
-            sage: v = vector([1,2/3,pi])                                                # optional - sage.symbolic
-=======
             sage: v = vector([1, 2/3, pi])                                              # optional - sage.symbolic
->>>>>>> 08060ed1
             sage: v.list_from_positions([0,0,0,2,1])                                    # optional - sage.symbolic
             [1, 1, 1, pi, 2/3]
         """
@@ -2351,15 +2197,9 @@
 
         The following was fixed in :trac:`8800`::
 
-<<<<<<< HEAD
-            sage: M = GF(5)^3                                                   # optional - sage.libs.pari
-            sage: v = M((4,0,2))                                                # optional - sage.libs.pari
-            sage: v.denominator()                                               # optional - sage.libs.pari
-=======
             sage: M = GF(5)^3                                                           # optional - sage.rings.finite_rings
             sage: v = M((4,0,2))                                                        # optional - sage.rings.finite_rings
             sage: v.denominator()                                                       # optional - sage.rings.finite_rings
->>>>>>> 08060ed1
             1
         """
         # It may be that the coordinates do not have a denominator
@@ -2515,22 +2355,13 @@
 
         TESTS::
 
-<<<<<<< HEAD
-            sage: u = vector([1,1]); v = vector([2,2,2]); z=(3,3,3)                                 # optional - sage.plot
-            sage: plot(u) #test when start=None                                                     # optional - sage.plot
-=======
             sage: u = vector([1,1]); v = vector([2,2,2]); z=(3,3,3)                     # optional - sage.plot
             sage: plot(u) #test when start=None                                         # optional - sage.plot
->>>>>>> 08060ed1
             Graphics object consisting of 1 graphics primitive
 
         ::
 
-<<<<<<< HEAD
-            sage: plot(u, start=v) #test when coordinate dimension mismatch exists                  # optional - sage.plot
-=======
             sage: plot(u, start=v) #test when coordinate dimension mismatch exists      # optional - sage.plot
->>>>>>> 08060ed1
             Traceback (most recent call last):
             ...
             ValueError: vector coordinates are not of the same dimension
@@ -2607,13 +2438,8 @@
         EXAMPLES::
 
             sage: eps = 0.1
-<<<<<<< HEAD
-            sage: v = vector(RDF, [sin(n*eps) for n in range(100)])                                 # optional - sage.plot
-            sage: v.plot_step(eps=eps, xmax=5, hue=0)                                               # optional - sage.plot
-=======
             sage: v = vector(RDF, [sin(n*eps) for n in range(100)])                     # optional - sage.plot
             sage: v.plot_step(eps=eps, xmax=5, hue=0)                                   # optional - sage.plot
->>>>>>> 08060ed1
             Graphics object consisting of 1 graphics primitive
         """
         import math
@@ -2725,17 +2551,6 @@
         arguments is reversed.::
 
             sage: v = vector(ZZ, [1,2,3])
-<<<<<<< HEAD
-            sage: w = vector(FiniteField(3), [0,1,2])                           # optional - sage.libs.pari
-            sage: ip = w.dot_product(v); ip                                     # optional - sage.libs.pari
-            2
-            sage: ip.parent()                                                   # optional - sage.libs.pari
-            Finite Field of size 3
-
-            sage: ip = v.dot_product(w); ip                                     # optional - sage.libs.pari
-            2
-            sage: ip.parent()                                                   # optional - sage.libs.pari
-=======
             sage: w = vector(FiniteField(3), [0,1,2])                                   # optional - sage.rings.finite_rings
             sage: ip = w.dot_product(v); ip                                             # optional - sage.rings.finite_rings
             2
@@ -2745,7 +2560,6 @@
             sage: ip = v.dot_product(w); ip                                             # optional - sage.rings.finite_rings
             2
             sage: ip.parent()                                                           # optional - sage.rings.finite_rings
->>>>>>> 08060ed1
             Finite Field of size 3
 
         The dot product of a vector with itself is the 2-norm, squared. ::
@@ -2947,28 +2761,6 @@
 
         TESTS::
 
-<<<<<<< HEAD
-            sage: F = GF(previous_prime(2^32))                                  # optional - sage.libs.pari
-            sage: v = random_vector(F, 3)                                       # optional - sage.libs.pari
-            sage: w = random_vector(F, 3)                                       # optional - sage.libs.pari
-            sage: vh = v.cross_product_matrix()                                 # optional - sage.libs.pari
-            sage: vh*w == v.cross_product(w)                                    # optional - sage.libs.pari
-            True
-            sage: w*vh == w.cross_product(v)                                    # optional - sage.libs.pari
-            True
-            sage: vh.is_alternating()                                           # optional - sage.libs.pari
-            True
-            sage: v = random_vector(F, 7)                                       # optional - sage.libs.pari
-            sage: w = random_vector(F, 7)                                       # optional - sage.libs.pari
-            sage: vh = v.cross_product_matrix()                                 # optional - sage.libs.pari
-            sage: vh*w == v.cross_product(w)                                    # optional - sage.libs.pari
-            True
-            sage: w*vh == w.cross_product(v)                                    # optional - sage.libs.pari
-            True
-            sage: vh.is_alternating()                                           # optional - sage.libs.pari
-            True
-            sage: random_vector(F, 5).cross_product_matrix()                    # optional - sage.libs.pari
-=======
             sage: F = GF(previous_prime(2^32))                                          # optional - sage.rings.finite_rings
             sage: v = random_vector(F, 3)                                               # optional - sage.rings.finite_rings
             sage: w = random_vector(F, 3)                                               # optional - sage.rings.finite_rings
@@ -2989,7 +2781,6 @@
             sage: vh.is_alternating()                                                   # optional - sage.rings.finite_rings
             True
             sage: random_vector(F, 5).cross_product_matrix()                            # optional - sage.rings.finite_rings
->>>>>>> 08060ed1
             Traceback (most recent call last):
             ...
             TypeError: Cross product only defined for vectors of length three or seven, not 5
@@ -3044,19 +2835,11 @@
 
         ::
 
-<<<<<<< HEAD
-            sage: W = VectorSpace(GF(3), 3)                                     # optional - sage.libs.pari
-            sage: w = W([0,1,2])                                                # optional - sage.libs.pari
-            sage: w.pairwise_product(v)                                         # optional - sage.libs.pari
-            (0, 2, 0)
-            sage: w.pairwise_product(v).parent()                                # optional - sage.libs.pari
-=======
             sage: W = VectorSpace(GF(3), 3)                                             # optional - sage.rings.finite_rings
             sage: w = W([0,1,2])                                                        # optional - sage.rings.finite_rings
             sage: w.pairwise_product(v)                                                 # optional - sage.rings.finite_rings
             (0, 2, 0)
             sage: w.pairwise_product(v).parent()                                        # optional - sage.rings.finite_rings
->>>>>>> 08060ed1
             Vector space of dimension 3 over Finite Field of size 3
 
         Implicit coercion is well defined (regardless of order), so we
@@ -3064,11 +2847,7 @@
 
         ::
 
-<<<<<<< HEAD
-            sage: v.pairwise_product(w).parent()                                # optional - sage.libs.pari
-=======
             sage: v.pairwise_product(w).parent()                                        # optional - sage.rings.finite_rings
->>>>>>> 08060ed1
             Vector space of dimension 3 over Finite Field of size 3
 
         TESTS::
@@ -3627,15 +3406,9 @@
 
         But some inputs are not compatible, even if vectors. ::
 
-<<<<<<< HEAD
-            sage: w = vector(GF(5), [1,2])                                      # optional - sage.libs.pari
-            sage: v = vector(GF(7), [1,2,3,4])                                  # optional - sage.libs.pari
-            sage: z = w.outer_product(v)                                        # optional - sage.libs.pari
-=======
             sage: w = vector(GF(5), [1,2])                                              # optional - sage.rings.finite_rings
             sage: v = vector(GF(7), [1,2,3,4])                                          # optional - sage.rings.finite_rings
             sage: z = w.outer_product(v)                                                # optional - sage.rings.finite_rings
->>>>>>> 08060ed1
             Traceback (most recent call last):
             ...
             TypeError: unsupported operand parent(s) for *: 'Full MatrixSpace of 2 by 1 dense matrices over Finite Field of size 5' and 'Full MatrixSpace of 1 by 4 dense matrices over Finite Field of size 7'
@@ -4057,32 +3830,19 @@
         ::
 
             sage: m = vector(ZZ, 9, range(9))
-<<<<<<< HEAD
-            sage: k.<a> = GF(9)                                                 # optional - sage.libs.pari
-            sage: m.apply_map(k)                                                # optional - sage.libs.pari
-=======
             sage: k.<a> = GF(9)                                                         # optional - sage.rings.finite_rings
             sage: m.apply_map(k)                                                        # optional - sage.rings.finite_rings
->>>>>>> 08060ed1
             (0, 1, 2, 0, 1, 2, 0, 1, 2)
 
         In this example, we explicitly specify the codomain.
 
         ::
 
-<<<<<<< HEAD
-            sage: s = GF(3)                                                     # optional - sage.libs.pari
-            sage: f = lambda x: s(x)                                            # optional - sage.libs.pari
-            sage: n = m.apply_map(f, k); n                                      # optional - sage.libs.pari
-            (0, 1, 2, 0, 1, 2, 0, 1, 2)
-            sage: n.parent()                                                    # optional - sage.libs.pari
-=======
             sage: s = GF(3)                                                             # optional - sage.rings.finite_rings
             sage: f = lambda x: s(x)                                                    # optional - sage.rings.finite_rings
             sage: n = m.apply_map(f, k); n                                              # optional - sage.rings.finite_rings
             (0, 1, 2, 0, 1, 2, 0, 1, 2)
             sage: n.parent()                                                            # optional - sage.rings.finite_rings
->>>>>>> 08060ed1
             Vector space of dimension 9 over Finite Field in a of size 3^2
 
         If your map sends 0 to a non-zero value, then your resulting
@@ -4138,17 +3898,10 @@
 
         Check that the bug in :trac:`14558` has been fixed::
 
-<<<<<<< HEAD
-            sage: F.<a> = GF(9)                                                 # optional - sage.libs.pari
-            sage: v = vector([a, 0, 0, 0], sparse=True)                         # optional - sage.libs.pari
-            sage: f = F.hom([a**3])                                             # optional - sage.libs.pari
-            sage: v.apply_map(f)                                                # optional - sage.libs.pari
-=======
             sage: F.<a> = GF(9)                                                         # optional - sage.rings.finite_rings
             sage: v = vector([a, 0, 0, 0], sparse=True)                                 # optional - sage.rings.finite_rings
             sage: f = F.hom([a**3])                                                     # optional - sage.rings.finite_rings
             sage: v.apply_map(f)                                                        # optional - sage.rings.finite_rings
->>>>>>> 08060ed1
             (2*a + 1, 0, 0, 0)
         """
         if sparse is None:
@@ -4661,13 +4414,8 @@
         """
         EXAMPLES::
 
-<<<<<<< HEAD
-            sage: v = vector(RR, [-1,0,2/3,pi])                                                     # optional - sage.symbolic
-            sage: v.get(3)                                                                          # optional - sage.symbolic
-=======
             sage: v = vector(RR, [-1,0,2/3,pi])                                         # optional - sage.symbolic
             sage: v.get(3)                                                              # optional - sage.symbolic
->>>>>>> 08060ed1
             3.14159265358979
 
         ::
@@ -4746,22 +4494,6 @@
 
         EXAMPLES::
 
-<<<<<<< HEAD
-            sage: x, y = var('x,y')                                                                 # optional - sage.symbolic
-            sage: f = x^2 + y^2                                                                     # optional - sage.symbolic
-            sage: g = f.gradient()                                                                  # optional - sage.symbolic
-            sage: g                                                                                 # optional - sage.symbolic
-            (2*x, 2*y)
-            sage: type(g)                                                                           # optional - sage.symbolic
-            <class 'sage.modules.free_module.FreeModule_ambient_field_with_category.element_class'>
-            sage: g(y=2, x=3)                                                                       # optional - sage.symbolic
-            (6, 4)
-            sage: f(x,y) = x^2 + y^2                                                                # optional - sage.symbolic
-            sage: g = f.gradient()                                                                  # optional - sage.symbolic
-            sage: g(3,2)                                                                            # optional - sage.symbolic
-            (6, 4)
-            sage: g(x=3, y=2)                                                                       # optional - sage.symbolic
-=======
             sage: x, y = var('x,y')                                                     # optional - sage.symbolic
             sage: f = x^2 + y^2                                                         # optional - sage.symbolic
             sage: g = f.gradient()                                                      # optional - sage.symbolic
@@ -4776,7 +4508,6 @@
             sage: g(3,2)                                                                # optional - sage.symbolic
             (6, 4)
             sage: g(x=3, y=2)                                                           # optional - sage.symbolic
->>>>>>> 08060ed1
             (6, 4)
         """
         return vector([e(*args, **kwargs) for e in self])
@@ -4787,19 +4518,6 @@
 
         EXAMPLES::
 
-<<<<<<< HEAD
-            sage: x, y = var('x,y')                                                                 # optional - sage.symbolic
-            sage: v = vector([x,y,x*sin(y)])                                                        # optional - sage.symbolic
-            sage: w = v.function([x,y]); w                                                          # optional - sage.symbolic
-            (x, y) |--> (x, y, x*sin(y))
-            sage: w.coordinate_ring()                                                               # optional - sage.symbolic
-            Callable function ring with arguments (x, y)
-            sage: w(1,2)                                                                            # optional - sage.symbolic
-            (1, 2, sin(2))
-            sage: w(2,1)                                                                            # optional - sage.symbolic
-            (2, 1, 2*sin(1))
-            sage: w(y=1,x=2)                                                                        # optional - sage.symbolic
-=======
             sage: x, y = var('x,y')                                                     # optional - sage.symbolic
             sage: v = vector([x, y, x*sin(y)])                                          # optional - sage.symbolic
             sage: w = v.function([x,y]); w                                              # optional - sage.symbolic
@@ -4811,20 +4529,10 @@
             sage: w(2,1)                                                                # optional - sage.symbolic
             (2, 1, 2*sin(1))
             sage: w(y=1,x=2)                                                            # optional - sage.symbolic
->>>>>>> 08060ed1
             (2, 1, 2*sin(1))
 
         ::
 
-<<<<<<< HEAD
-            sage: x,y = var('x,y')                                                                  # optional - sage.symbolic
-            sage: v = vector([x,y,x*sin(y)])                                                        # optional - sage.symbolic
-            sage: w = v.function([x]); w                                                            # optional - sage.symbolic
-            x |--> (x, y, x*sin(y))
-            sage: w.coordinate_ring()                                                               # optional - sage.symbolic
-            Callable function ring with argument x
-            sage: w(4)                                                                              # optional - sage.symbolic
-=======
             sage: x,y = var('x,y')                                                      # optional - sage.symbolic
             sage: v = vector([x, y, x*sin(y)])                                          # optional - sage.symbolic
             sage: w = v.function([x]); w                                                # optional - sage.symbolic
@@ -4832,7 +4540,6 @@
             sage: w.coordinate_ring()                                                   # optional - sage.symbolic
             Callable function ring with argument x
             sage: w(4)                                                                  # optional - sage.symbolic
->>>>>>> 08060ed1
             (4, y, 4*sin(y))
         """
         from sage.symbolic.callable import CallableSymbolicExpressionRing
@@ -4884,15 +4591,9 @@
 
     TESTS::
 
-<<<<<<< HEAD
-        sage: v = vector([1,2/3,pi], sparse=True)                                                   # optional - sage.symbolic
-        sage: v.set_immutable()                                                                     # optional - sage.symbolic
-        sage: isinstance(hash(v), int)                                                              # optional - sage.symbolic
-=======
         sage: v = vector([1,2/3,pi], sparse=True)                                       # optional - sage.symbolic
         sage: v.set_immutable()                                                         # optional - sage.symbolic
         sage: isinstance(hash(v), int)                                                  # optional - sage.symbolic
->>>>>>> 08060ed1
         True
 
     Pickling works::
@@ -4942,13 +4643,8 @@
         """
         EXAMPLES::
 
-<<<<<<< HEAD
-            sage: v = vector([1,2/3,pi], sparse=True)                                               # optional - sage.symbolic
-            sage: v.__copy__()                                                                      # optional - sage.symbolic
-=======
             sage: v = vector([1,2/3,pi], sparse=True)                                   # optional - sage.symbolic
             sage: v.__copy__()                                                          # optional - sage.symbolic
->>>>>>> 08060ed1
             (1, 2/3, pi)
         """
         return self._new_c(dict(self._entries))
@@ -5018,13 +4714,8 @@
 
         We correctly initialize values which become 0 only after coercion::
 
-<<<<<<< HEAD
-            sage: v = FreeModuleElement_generic_sparse(S(GF(3), 6), [1,2,3,4,5,6])      # optional - sage.libs.pari
-            sage: v.nonzero_positions()                                                 # optional - sage.libs.pari
-=======
             sage: v = FreeModuleElement_generic_sparse(S(GF(3), 6), [1,2,3,4,5,6])      # optional - sage.rings.finite_rings
             sage: v.nonzero_positions()                                                 # optional - sage.rings.finite_rings
->>>>>>> 08060ed1
             [0, 1, 3, 4]
         """
         #WARNING: In creation, we do not check that the indices i satisfy
@@ -5232,17 +4923,10 @@
 
         Check that the bug in :trac:`13929` has been fixed::
 
-<<<<<<< HEAD
-            sage: V = FreeModule(GF(3), 2, sparse=True)                         # optional - sage.libs.pari
-            sage: a = V([0,1])                                                  # optional - sage.libs.pari
-            sage: b = V([1,0])                                                  # optional - sage.libs.pari
-            sage: a < b                                                         # optional - sage.libs.pari
-=======
             sage: V = FreeModule(GF(3), 2, sparse=True)                                 # optional - sage.rings.finite_rings
             sage: a = V([0,1])                                                          # optional - sage.rings.finite_rings
             sage: b = V([1,0])                                                          # optional - sage.rings.finite_rings
             sage: a < b                                                                 # optional - sage.rings.finite_rings
->>>>>>> 08060ed1
             True
         """
         a = sorted((<FreeModuleElement_generic_sparse>left)._entries.iteritems())
@@ -5376,18 +5060,6 @@
         """
         EXAMPLES::
 
-<<<<<<< HEAD
-            sage: V = VectorSpace(GF(17), 10000000, sparse=True)                # optional - sage.libs.pari
-            sage: w = V(0)                                                      # optional - sage.libs.pari
-            sage: w[39893] = 20                                                 # optional - sage.libs.pari
-            sage: w[39893]                                                      # optional - sage.libs.pari
-            3
-            sage: w[39000:39003] = [4, 5, 6]; w[39000:39003]                    # optional - sage.libs.pari
-            (4, 5, 6)
-            sage: parent(w[39893])                                              # optional - sage.libs.pari
-            Finite Field of size 17
-            sage: w[39893] = sqrt(2)                                            # optional - sage.libs.pari sage.symbolic
-=======
             sage: V = VectorSpace(GF(17), 10000000, sparse=True)                        # optional - sage.rings.finite_rings
             sage: w = V(0)                                                              # optional - sage.rings.finite_rings
             sage: w[39893] = 20                                                         # optional - sage.rings.finite_rings
@@ -5398,7 +5070,6 @@
             sage: parent(w[39893])                                                      # optional - sage.rings.finite_rings
             Finite Field of size 17
             sage: w[39893] = sqrt(2)                                                    # optional - sage.rings.finite_rings sage.symbolic
->>>>>>> 08060ed1
             Traceback (most recent call last):
             ...
             TypeError: self must be a numeric expression
@@ -5420,12 +5091,8 @@
         This lack of bounds checking causes trouble later::
 
             sage: v                                                                     # optional - sage.symbolic
-<<<<<<< HEAD
-            <repr(<sage.modules.free_module_element.FreeModuleElement_generic_sparse at 0x...>) failed: IndexError: list assignment index out of range>
-=======
             <repr(<sage.modules.free_module_element.FreeModuleElement_generic_sparse at 0x...>)
              failed: IndexError: list assignment index out of range>
->>>>>>> 08060ed1
         """
         if value:
             self._entries[i] = value
