r"""
Elements of free modules

AUTHORS:

- William Stein

- Josh Kantor

- Thomas Feulner (2012-11): Added :meth:`FreeModuleElement.hamming_weight` and
  :meth:`FreeModuleElement_generic_sparse.hamming_weight`

- Jeroen Demeyer (2015-02-24): Implement fast Cython methods
  ``get_unsafe`` and ``set_unsafe`` similar to other places in Sage
  (:issue:`17562`)

EXAMPLES: We create a vector space over `\QQ` and a
subspace of this space.

::

    sage: V = QQ^5
    sage: W = V.span([V.1, V.2])

Arithmetic operations always return something in the ambient space,
since there is a canonical map from `W` to `V` but
not from `V` to `W`.

::

    sage: parent(W.0 + V.1)
    Vector space of dimension 5 over Rational Field
    sage: parent(V.1 + W.0)
    Vector space of dimension 5 over Rational Field
    sage: W.0 + V.1
    (0, 2, 0, 0, 0)
    sage: W.0 - V.0
    (-1, 1, 0, 0, 0)

Next we define modules over `\ZZ` and a finite
field.

::

    sage: K = ZZ^5
    sage: M = GF(7)^5

Arithmetic between the `\QQ` and
`\ZZ` modules is defined, and the result is always
over `\QQ`, since there is a canonical coercion map
to `\QQ`.

::

    sage: K.0 + V.1
    (1, 1, 0, 0, 0)
    sage: parent(K.0 + V.1)
    Vector space of dimension 5 over Rational Field

Since there is no canonical coercion map to the finite field from
`\QQ` the following arithmetic is not defined::

    sage: V.0 + M.0
    Traceback (most recent call last):
    ...
    TypeError: unsupported operand parent(s) for +:
     'Vector space of dimension 5 over Rational Field' and
     'Vector space of dimension 5 over Finite Field of size 7'

However, there is a map from `\ZZ` to the finite
field, so the following is defined, and the result is in the finite
field.

::

    sage: w = K.0 + M.0; w
    (2, 0, 0, 0, 0)
    sage: parent(w)
    Vector space of dimension 5 over Finite Field of size 7
    sage: parent(M.0 + K.0)
    Vector space of dimension 5 over Finite Field of size 7

Matrix vector multiply::

    sage: MS = MatrixSpace(QQ, 3)
    sage: A = MS([0,1,0,1,0,0,0,0,1])
    sage: V = QQ^3
    sage: v = V([1,2,3])
    sage: v * A
    (2, 1, 3)

TESTS::

    sage: D = 46341
    sage: u = 7
    sage: R = Integers(D)
    sage: p = matrix(R,[[84, 97, 55, 58, 51]])
    sage: 2*p.row(0)                                                                    # needs sage.libs.pari
    (168, 194, 110, 116, 102)

This is a test from :issue:`20211`::

    sage: MatrixSpace(ZZ, 1, 1)(vector([1]))
    [1]
"""

#*****************************************************************************
# This program is free software: you can redistribute it and/or modify
# it under the terms of the GNU General Public License as published by
# the Free Software Foundation, either version 2 of the License, or
# (at your option) any later version.
#                  http://www.gnu.org/licenses/
#*****************************************************************************

cimport cython
from cpython.slice cimport PySlice_GetIndicesEx

from sage.categories.rings import Rings
from sage.structure.sequence import Sequence
from sage.structure.element cimport Element, RingElement, Vector
from sage.structure.element import canonical_coercion
from sage.structure.richcmp cimport richcmp_not_equal, richcmp, rich_to_bool

import sage.rings.abc
from sage.rings.infinity import Infinity, AnInfinity
from sage.rings.integer_ring import ZZ
from sage.rings.abc import RealDoubleField, ComplexDoubleField

from sage.rings.integer cimport Integer, smallInteger
from sage.arith.numerical_approx cimport digits_to_bits

# For the norm function, we cache Sage integers 1 and 2
__one__ = smallInteger(1)
__two__ = smallInteger(2)


def is_FreeModuleElement(x):
    """
    EXAMPLES::

        sage: sage.modules.free_module_element.is_FreeModuleElement(0)
        False
        sage: sage.modules.free_module_element.is_FreeModuleElement(vector([1,2,3]))
        True
    """
    return isinstance(x, FreeModuleElement)


def vector(arg0, arg1=None, arg2=None, sparse=None, immutable=False):
    r"""
    Return a vector or free module element with specified entries.

    CALL FORMATS:

    This constructor can be called in several different ways.
    In each case, ``sparse=True`` or ``sparse=False`` as well
    as ``immutable=True`` or ``immutable=False`` can be
    supplied as an option.  ``free_module_element()`` is an
    alias for ``vector()``.

        1. vector(object)

        2. vector(ring, object)

        3. vector(object, ring)

        4. vector(ring, degree, object)

        5. vector(ring, degree)

    INPUT:

    - ``object`` -- a list, dictionary, or other
      iterable containing the entries of the vector, including
      any object that is palatable to the ``Sequence`` constructor

    - ``ring`` -- a base ring (or field) for the vector space or free module,
      which contains all of the elements

    - ``degree`` -- an integer specifying the number of
      entries in the vector or free module element

    - ``sparse`` -- boolean, whether the result should be a sparse vector

    - ``immutable`` -- boolean (default: ``False``); whether the result
      should be an immutable vector

    In call format 4, an error is raised if the ``degree`` does not match
    the length of ``object`` so this call can provide some safeguards.
    Note however that using this format when ``object`` is a dictionary
    is unlikely to work properly.

    OUTPUT:

    An element of the ambient vector space or free module with the
    given base ring and implied or specified dimension or rank,
    containing the specified entries and with correct degree.

    In call format 5, no entries are specified, so the element is
    populated with all zeros.

    If the ``sparse`` option is not supplied, the output will
    generally have a dense representation.  The exception is if
    ``object`` is a dictionary, then the representation will be sparse.

    EXAMPLES::

        sage: v = vector([1,2,3]); v
        (1, 2, 3)
        sage: v.parent()
        Ambient free module of rank 3 over the principal ideal domain Integer Ring
        sage: v = vector([1,2,3/5]); v
        (1, 2, 3/5)
        sage: v.parent()
        Vector space of dimension 3 over Rational Field

    All entries must *canonically* coerce to some common ring::

        sage: v = vector([17, GF(11)(5), 19/3]); v
        Traceback (most recent call last):
        ...
        TypeError: unable to find a common ring for all elements

    ::

        sage: v = vector([17, GF(11)(5), 19]); v
        (6, 5, 8)
        sage: v.parent()
        Vector space of dimension 3 over Finite Field of size 11
        sage: v = vector([17, GF(11)(5), 19], QQ); v
        (17, 5, 19)
        sage: v.parent()
        Vector space of dimension 3 over Rational Field
        sage: v = vector((1,2,3), QQ); v
        (1, 2, 3)
        sage: v.parent()
        Vector space of dimension 3 over Rational Field
        sage: v = vector(QQ, (1,2,3)); v
        (1, 2, 3)
        sage: v.parent()
        Vector space of dimension 3 over Rational Field
        sage: v = vector(vector([1,2,3])); v
        (1, 2, 3)
        sage: v.parent()
        Ambient free module of rank 3 over the principal ideal domain Integer Ring

    You can also use ``free_module_element``, which is
    the same as ``vector``. ::

        sage: free_module_element([1/3, -4/5])
        (1/3, -4/5)

    We make a vector mod 3 out of a vector over `\ZZ`. ::

        sage: vector(vector([1,2,3]), GF(3))
        (1, 2, 0)

    The degree of a vector may be specified::

        sage: vector(QQ, 4, [1,1/2,1/3,1/4])
        (1, 1/2, 1/3, 1/4)

    But it is an error if the degree and size of the list of entries
    are mismatched::

        sage: vector(QQ, 5, [1,1/2,1/3,1/4])
        Traceback (most recent call last):
        ...
        ValueError: incompatible degrees in vector constructor

    Providing no entries populates the vector with zeros, but of course,
    you must specify the degree since it is not implied.  Here we use a
    finite field as the base ring. ::

        sage: w = vector(FiniteField(7), 4); w
        (0, 0, 0, 0)
        sage: w.parent()
        Vector space of dimension 4 over Finite Field of size 7

    The fastest method to construct a zero vector is to call the
    :meth:`~sage.modules.free_module.FreeModule_generic.zero_vector`
    method directly on a free module or vector space, since
    vector(...)  must do a small amount of type checking.  Almost as
    fast as the ``zero_vector()`` method is the
    :func:`~sage.modules.free_module_element.zero_vector` constructor,
    which defaults to the integers.  ::

        sage: vector(ZZ, 5)          # works fine
        (0, 0, 0, 0, 0)
        sage: (ZZ^5).zero_vector()   # very tiny bit faster
        (0, 0, 0, 0, 0)
        sage: zero_vector(ZZ, 5)     # similar speed to vector(...)
        (0, 0, 0, 0, 0)
        sage: z = zero_vector(5); z
        (0, 0, 0, 0, 0)
        sage: z.parent()
        Ambient free module of rank 5 over
        the principal ideal domain Integer Ring

    Here we illustrate the creation of sparse vectors by using a
    dictionary::

        sage: vector({1:1.1, 3:3.14})
        (0.000000000000000, 1.10000000000000, 0.000000000000000, 3.14000000000000)

    With no degree given, a dictionary of entries implicitly declares a
    degree by the largest index (key) present.  So you can provide a
    terminal element (perhaps a zero?) to set the degree.  But it is probably safer
    to just include a degree in your construction.  ::

        sage: v = vector(QQ, {0:1/2, 4:-6, 7:0}); v
        (1/2, 0, 0, 0, -6, 0, 0, 0)
        sage: v.degree()
        8
        sage: v.is_sparse()
        True
        sage: w = vector(QQ, 8, {0:1/2, 4:-6})
        sage: w == v
        True

    It is an error to specify a negative degree. ::

        sage: vector(RR, -4, [1.0, 2.0, 3.0, 4.0])
        Traceback (most recent call last):
        ...
        ValueError: cannot specify the degree of a vector as a negative integer (-4)

    It is an error to create a zero vector but not provide
    a ring as the first argument.  ::

        sage: vector('junk', 20)
        Traceback (most recent call last):
        ...
        TypeError: first argument must be base ring of zero vector, not junk

    And it is an error to specify an index in a dictionary
    that is greater than or equal to a requested degree. ::

        sage: vector(ZZ, 10, {3:4, 7:-2, 10:637})
        Traceback (most recent call last):
        ...
        ValueError: dictionary of entries has a key (index) exceeding the requested degree

    A 1-dimensional numpy array of type float or complex may be
    passed to vector. Unless an explicit ring is given, the result will
    be a vector in the appropriate dimensional vector space over the
    real double field or the complex double field. The data in the array
    must be contiguous, so column-wise slices of numpy matrices will
    raise an exception. ::

        sage: # needs numpy
        sage: import numpy
        sage: x = numpy.random.randn(10)
        sage: y = vector(x)
        sage: parent(y)
        Vector space of dimension 10 over Real Double Field
        sage: parent(vector(RDF, x))
        Vector space of dimension 10 over Real Double Field
        sage: parent(vector(CDF, x))
        Vector space of dimension 10 over Complex Double Field
        sage: parent(vector(RR, x))
        Vector space of dimension 10 over Real Field with 53 bits of precision
        sage: v = numpy.random.randn(10) * complex(0,1)
        sage: w = vector(v)
        sage: parent(w)
        Vector space of dimension 10 over Complex Double Field

    Multi-dimensional arrays are not supported::

        sage: # needs numpy
        sage: import numpy as np
        sage: a = np.array([[1, 2, 3], [4, 5, 6]], np.float64)
        sage: vector(a)
        Traceback (most recent call last):
        ...
        TypeError: cannot convert 2-dimensional array to a vector

    If any of the arguments to vector have Python type int, real,
    or complex, they will first be coerced to the appropriate Sage
    objects. This fixes :issue:`3847`. ::

        sage: v = vector([int(0)]); v
        (0)
        sage: v[0].parent()
        Integer Ring
        sage: v = vector(range(10)); v
        (0, 1, 2, 3, 4, 5, 6, 7, 8, 9)
        sage: v[3].parent()
        Integer Ring
        sage: v = vector([float(23.4), int(2), complex(2+7*I), 1]); v                   # needs sage.symbolic
        (23.4, 2.0, 2.0 + 7.0*I, 1.0)
        sage: v[1].parent()                                                             # needs sage.symbolic
        Complex Double Field

    If the argument is a vector, it doesn't change the base ring. This
    fixes :issue:`6643`::

        sage: # needs sage.rings.number_field
        sage: K.<sqrt3> = QuadraticField(3)
        sage: u = vector(K, (1/2, sqrt3/2))
        sage: vector(u).base_ring()
        Number Field in sqrt3 with defining polynomial x^2 - 3 with sqrt3 = 1.732050807568878?
        sage: v = vector(K, (0, 1))
        sage: vector(v).base_ring()
        Number Field in sqrt3 with defining polynomial x^2 - 3 with sqrt3 = 1.732050807568878?

    Constructing a vector from a numpy array behaves as expected::

        sage: # needs numpy
        sage: import numpy
        sage: a = numpy.array([1,2,3])
        sage: v = vector(a); v
        (1, 2, 3)
        sage: parent(v)
        Ambient free module of rank 3 over the principal ideal domain Integer Ring

    Complex numbers can be converted naturally to a sequence of length 2.  And
    then to a vector.  ::

        sage: c = CDF(2 + 3*I)                                                          # needs sage.rings.complex_double sage.symbolic
        sage: v = vector(c); v                                                          # needs sage.rings.complex_double sage.symbolic
        (2.0, 3.0)

    A generator, or other iterable, may also be supplied as input.  Anything
    that can be converted to a :class:`~sage.structure.sequence.Sequence` is
    a possible input.  ::

        sage: type(i^2 for i in range(3))
        <... 'generator'>
        sage: v = vector(i^2 for i in range(3)); v
        (0, 1, 4)

    An empty list, without a ring given, will default to the integers. ::

        sage: x = vector([]); x
        ()
        sage: x.parent()
        Ambient free module of rank 0 over the principal ideal domain Integer Ring

    The ``immutable`` switch allows to create an immutable vector. ::

        sage: v = vector(QQ, {0:1/2, 4:-6, 7:0}, immutable=True); v
        (1/2, 0, 0, 0, -6, 0, 0, 0)
        sage: v.is_immutable()
        True

    The ``immutable`` switch works regardless of the type of valid input to the
    constructor. ::

        sage: v = vector(ZZ, 4, immutable=True)
        sage: v.is_immutable()
        True
        sage: w = vector(ZZ, [1,2,3])
        sage: v = vector(w, ZZ, immutable=True)
        sage: v.is_immutable()
        True
        sage: v = vector(QQ, w, immutable=True)
        sage: v.is_immutable()
        True

        sage: # needs numpy sage.symbolic
        sage: import numpy as np
        sage: w = np.array([1, 2, pi], float)
        sage: v = vector(w, immutable=True)
        sage: v.is_immutable()
        True
        sage: w = np.array([i, 2, 3], complex)
        sage: v = vector(w, immutable=True)
        sage: v.is_immutable()
        True

    TESTS:

    We check that :issue:`31470` is fixed::

        sage: k.<a> = GF(5^3)                                                           # needs sage.rings.finite_rings
        sage: S.<x> = k['x', k.frobenius_endomorphism()]                                # needs sage.rings.finite_rings
        sage: vector(S, 3)                                                              # needs sage.rings.finite_rings
        ...
        (0, 0, 0)
    """
    from sage.modules.free_module import FreeModule
    # We first efficiently handle the important special case of the zero vector
    # over a ring. See trac 11657.
    # !! PLEASE DO NOT MOVE THIS CODE LOWER IN THIS FUNCTION !!
    arg1_integer = isinstance(arg1, (int, Integer))
    if arg2 is None and arg1_integer and arg0 in Rings():
        v = FreeModule(arg0, arg1, bool(sparse)).zero_vector()
        if immutable:
            v.set_immutable()
        return v

    # The try...except is slightly faster than testing with hasattr first
    # quite a significant amount of time.
    try:
        arg0_vector_ = arg0._vector_
    except AttributeError:
        pass
    else:
        v = arg0_vector_(arg1)
        if immutable:
            v.set_immutable()
        return v

    try:
        arg1_vector_ = arg1._vector_
    except AttributeError:
        pass
    else:
        v = arg1_vector_(arg0)
        if immutable:
            v.set_immutable()
        return v

    # consider a possible degree specified in second argument
    degree = None
    maxindex = None
    if arg1_integer:
        if arg1 < 0:
            raise ValueError("cannot specify the degree of a vector as a negative integer (%s)" % arg1)
        if isinstance(arg2, dict):
            maxindex = max([-1]+[index for index in arg2])
            if not maxindex < arg1:
                raise ValueError("dictionary of entries has a key (index) exceeding the requested degree")
        # arg1 is now a legitimate degree
        # With no arg2, we can try to return a zero vector
        #   else we size-check arg2 and slide it into arg1
        degree = arg1
        if arg2 is None:
            if arg0 not in Rings():
                msg = "first argument must be base ring of zero vector, not {0}"
                raise TypeError(msg.format(arg0))
        else:
            if not isinstance(arg2, dict) and len(arg2) != degree:
                raise ValueError("incompatible degrees in vector constructor")
            arg1 = arg2

    # Analyze arg0 and arg1 to create a ring (R) and entries (v)
    if arg0 in Rings():
        R = arg0
        v = arg1
    elif arg1 in Rings():
        R = arg1
        v = arg0
    else:
        v = arg0
        R = None

    try:
        from numpy import ndarray
    except ImportError:
        pass
    else:
        if isinstance(v, ndarray):
            if len(v.shape) != 1:
                raise TypeError("cannot convert %r-dimensional array to a vector" % len(v.shape))
            from sage.modules.free_module import VectorSpace
            if (R is None or isinstance(R, RealDoubleField)) and v.dtype.kind == 'f':
                from sage.rings.real_double import RDF
                V = VectorSpace(RDF, v.shape[0])
                from sage.modules.vector_real_double_dense import Vector_real_double_dense
                v = Vector_real_double_dense(V, v)
                if immutable:
                    v.set_immutable()
                return v
            if (R is None or isinstance(R, ComplexDoubleField)) and v.dtype.kind == 'c':
                from sage.rings.complex_double import CDF
                V = VectorSpace(CDF, v.shape[0])
                from sage.modules.vector_complex_double_dense import Vector_complex_double_dense
                v = Vector_complex_double_dense(V, v)
                if immutable:
                    v.set_immutable()
                return v
            # Use slower conversion via list
            v = list(v)

    if isinstance(v, dict):
        if degree is None:
            degree = max([-1]+[index for index in v])+1
        if sparse is None:
            sparse = True
    else:
        degree = None
        if sparse is None:
            sparse = False

    v, R = prepare(v, R, degree)

    M = FreeModule(R, len(v), bool(sparse))
    w = M(v)
    if immutable:
        w.set_immutable()
    return w


free_module_element = vector


def prepare(v, R, degree=None):
    r"""
    Converts an object describing elements of a vector into a list of entries in a common ring.

    INPUT:

    - ``v`` - a dictionary with non-negative integers as keys,
      or a list or other object that can be converted by the ``Sequence``
      constructor
    - ``R`` - a ring containing all the entries, possibly given as ``None``
    - ``degree`` -  a requested size for the list when the input is a dictionary,
      otherwise ignored

    OUTPUT:

    A pair.

    The first item is a list of the values specified in the object ``v``.
    If the object is a dictionary , entries are placed in the list
    according to the indices that were their keys in the dictionary,
    and the remainder of the entries are zero.  The value of
    ``degree`` is assumed to be larger than any index provided
    in the dictionary and will be used as the number of entries
    in the returned list.

    The second item returned is a ring that contains all of
    the entries in the list. If ``R`` is given, the entries
    are coerced in.  Otherwise a common ring is found. For
    more details, see the
    :class:`~sage.structure.sequence.Sequence` object.  When ``v``
    has no elements and ``R`` is ``None``, the ring returned is
    the integers.


    EXAMPLES::

        sage: from sage.modules.free_module_element import prepare
        sage: prepare([1, 2/3, 5], None)
        ([1, 2/3, 5], Rational Field)

        sage: prepare([1, 2/3, 5], RR)
        ([1.00000000000000, 0.666666666666667, 5.00000000000000],
         Real Field with 53 bits of precision)

        sage: prepare({1: 4, 3: -2}, ZZ, 6)
        ([0, 4, 0, -2, 0, 0], Integer Ring)

        sage: prepare({3: 1, 5: 3}, QQ, 6)
        ([0, 0, 0, 1, 0, 3], Rational Field)

        sage: prepare([1, 2/3, '10', 5], RR)
        ([1.00000000000000, 0.666666666666667, 10.0000000000000, 5.00000000000000],
         Real Field with 53 bits of precision)

        sage: prepare({}, QQ, 0)
        ([], Rational Field)

        sage: prepare([1, 2/3, '10', 5], None)
        Traceback (most recent call last):
        ...
        TypeError: unable to find a common ring for all elements

    Some objects can be converted to sequences even if they are not always
    thought of as sequences.  ::

        sage: c = CDF(2 + 3*I)                                                          # needs sage.symbolic
        sage: prepare(c, None)                                                          # needs sage.symbolic
        ([2.0, 3.0], Real Double Field)

    This checks a bug listed at :issue:`10595`. Without good evidence
    for a ring, the default is the integers. ::

        sage: prepare([], None)
        ([], Integer Ring)
    """
    if isinstance(v, dict):
        # convert to a list
        X = [0]*degree
        for key, value in v.iteritems():
            X[key] = value
        v = X
    # convert to a Sequence over common ring
    # default to ZZ on an empty list
    if R is None:
        try:
            if len(v) == 0:
                R = ZZ
        except TypeError:
            pass
    v = Sequence(v, universe=R, use_sage_types=True)
    ring = v.universe()
    if ring not in Rings():
        raise TypeError("unable to find a common ring for all elements")
    return v, ring


def zero_vector(arg0, arg1=None):
    r"""
    Returns a vector or free module element with a specified number of zeros.

    CALL FORMATS:

        1. zero_vector(degree)

        2. zero_vector(ring, degree)

    INPUT:

    - ``degree`` - the number of zero entries in the vector or
      free module element

    - ``ring`` - default ``ZZ`` - the base ring of the vector
      space or module containing the constructed zero vector

    OUTPUT:

    A vector or free module element with ``degree`` entries,
    all equal to zero and belonging to the ring if specified.
    If no ring is given, a free module element over ``ZZ``
    is returned.

    EXAMPLES:

    A zero vector over the field of rationals. ::

        sage: v = zero_vector(QQ, 5); v
        (0, 0, 0, 0, 0)
        sage: v.parent()
        Vector space of dimension 5 over Rational Field

    A free module zero element. ::

        sage: w = zero_vector(Integers(6), 3); w
        (0, 0, 0)
        sage: w.parent()
        Ambient free module of rank 3 over Ring of integers modulo 6

    If no ring is given, the integers are used. ::

        sage: u = zero_vector(9); u
        (0, 0, 0, 0, 0, 0, 0, 0, 0)
        sage: u.parent()
        Ambient free module of rank 9 over the principal ideal domain Integer Ring

    Non-integer degrees produce an error. ::

        sage: zero_vector(5.6)
        Traceback (most recent call last):
        ...
        TypeError: Attempt to coerce non-integral RealNumber to Integer

    Negative degrees also give an error. ::

        sage: zero_vector(-3)
        Traceback (most recent call last):
        ...
        ValueError: rank (=-3) must be nonnegative

    Garbage instead of a ring will be recognized as such. ::

        sage: zero_vector(x^2, 5)                                                       # needs sage.symbolic
        Traceback (most recent call last):
        ...
        TypeError: first argument must be a ring
    """
    if arg1 is None:
        arg0 = ZZ(arg0)
        # default to a zero vector over the integers (ZZ) if no ring given
        return (ZZ**arg0).zero_vector()
    if arg0 in Rings():
        return (arg0**arg1).zero_vector()
    raise TypeError("first argument must be a ring")


def random_vector(ring, degree=None, *args, **kwds):
    r"""
    Returns a vector (or module element) with random entries.

    INPUT:

    - ring -- default: ``ZZ`` - the base ring for the entries
    - degree -- a non-negative integer for the number of entries in the vector
    - sparse -- default: ``False`` - whether to use a sparse implementation
    - args, kwds - additional arguments and keywords are passed
      to the ``random_element()`` method of the ring

    OUTPUT:

    A vector, or free module element, with ``degree`` elements
    from ``ring``, chosen randomly from the ring according to
    the ring's ``random_element()`` method.

    .. NOTE::
        See below for examples of how random elements are
        generated by some common base rings.

    EXAMPLES:

    First, module elements over the integers.
    The default distribution is tightly clustered around -1, 0, 1.
    Uniform distributions can be specified by giving bounds, though
    the upper bound is never met.  See
    :meth:`sage.rings.integer_ring.IntegerRing_class.random_element`
    for several other variants. ::

        sage: random_vector(10).parent()
        Ambient free module of rank 10 over the principal ideal domain Integer Ring
        sage: random_vector(20).parent()
        Ambient free module of rank 20 over the principal ideal domain Integer Ring

        sage: v = random_vector(ZZ, 20, x=4)
        sage: all(i in range(4) for i in v)
        True

        sage: v = random_vector(ZZ, 20, x=-20, y=100)
        sage: all(i in range(-20, 100) for i in v)
        True

    If the ring is not specified, the default is the integers, and
    parameters for the random distribution may be passed without using
    keywords.  This is a random vector with 20 entries uniformly distributed
    between -20 and 100.  ::

        sage: random_vector(20, -20, 100).parent()
        Ambient free module of rank 20 over the principal ideal domain Integer Ring

    Now over the rationals.  Note that bounds on the numerator and
    denominator may be specified.  See
    :meth:`sage.rings.rational_field.RationalField.random_element`
    for documentation. ::

        sage: random_vector(QQ, 10).parent()
        Vector space of dimension 10 over Rational Field

        sage: v = random_vector(QQ, 10, num_bound=15, den_bound=5)
        sage: v.parent()
        Vector space of dimension 10 over Rational Field
        sage: all(q.numerator() <= 15 and q.denominator() <= 5 for q in v)
        True

    Inexact rings may be used as well.  The reals have
    uniform distributions, with the range `(-1,1)` as
    the default.  More at:
    :meth:`sage.rings.real_mpfr.RealField_class.random_element` ::

        sage: v = random_vector(RR, 5)
        sage: v.parent()
        Vector space of dimension 5 over Real Field with 53 bits of precision
        sage: all(-1 <= r <= 1 for r in v)
        True

        sage: v = random_vector(RR, 5, min=8, max=14)
        sage: v.parent()
        Vector space of dimension 5 over Real Field with 53 bits of precision
        sage: all(8 <= r <= 14 for r in v)
        True

    Any ring with a ``random_element()`` method may be used. ::

        sage: F = FiniteField(23)
        sage: hasattr(F, 'random_element')
        True
        sage: v = random_vector(F, 10)
        sage: v.parent()
        Vector space of dimension 10 over Finite Field of size 23

    The default implementation is a dense representation, equivalent to
    setting ``sparse=False``. ::

        sage: v = random_vector(10)
        sage: v.is_sparse()
        False

        sage: w = random_vector(ZZ, 20, sparse=True)
        sage: w.is_sparse()
        True

    The elements are chosen using the ring's ``random_element`` method::

        sage: from sage.misc.randstate import current_randstate
        sage: seed = current_randstate().seed()
        sage: set_random_seed(seed)
        sage: v1 = random_vector(ZZ, 20, distribution="1/n")
        sage: v2 = random_vector(ZZ, 15, x=-1000, y=1000)
        sage: v3 = random_vector(QQ, 10)
        sage: v4 = random_vector(FiniteField(17), 10)
        sage: v5 = random_vector(RR, 10)
        sage: set_random_seed(seed)
        sage: w1 = vector(ZZ.random_element(distribution="1/n") for _ in range(20))
        sage: w2 = vector(ZZ.random_element(x=-1000, y=1000) for _ in range(15))
        sage: w3 = vector(QQ.random_element() for _ in range(10))
        sage: [v1, v2, v3] == [w1, w2, w3]
        True
        sage: w4 = vector(FiniteField(17).random_element() for _ in range(10))
        sage: v4 == w4
        True
        sage: w5 = vector(RR.random_element() for _ in range(10))
        sage: v5 == w5
        True

    Inputs get checked before constructing the vector. ::

        sage: random_vector('junk')
        Traceback (most recent call last):
        ...
        TypeError: degree of a random vector must be an integer, not None

        sage: random_vector('stuff', 5)
        Traceback (most recent call last):
        ...
        TypeError: elements of a vector, or module element, must come from a ring, not stuff

        sage: random_vector(ZZ, -9)
        Traceback (most recent call last):
        ...
        ValueError: degree of a random vector must be non-negative, not -9
    """
    if isinstance(ring, (Integer, int)):
        if degree is not None:
            arglist = list(args)
            arglist.insert(0, degree)
            args = tuple(arglist)
        degree = ring
        ring = ZZ
    if not isinstance(degree, (Integer, int)):
        raise TypeError("degree of a random vector must be an integer, not %s" % degree)
    if degree < 0:
        raise ValueError("degree of a random vector must be non-negative, not %s" % degree)
    if ring not in Rings():
        raise TypeError("elements of a vector, or module element, must come from a ring, not %s" % ring)
    if not hasattr(ring, "random_element"):
        raise AttributeError("cannot create a random vector since there is no random_element() method for %s" % ring )
    sparse = kwds.pop('sparse', False)
    entries = [ring.random_element(*args, **kwds) for _ in range(degree)]
    return vector(ring, degree, entries, sparse)


cdef class FreeModuleElement(Vector):   # abstract base class
    """
    An element of a generic free module.
    """
    def __init__(self, parent):
        """
        EXAMPLES::

            sage: v = sage.modules.free_module_element.FreeModuleElement(QQ^3)
            sage: type(v)
            <class 'sage.modules.free_module_element.FreeModuleElement'>
        """
        self._parent = parent
        self._degree = parent.degree()
        self._is_immutable = 0

    def _giac_init_(self):
        """
        EXAMPLES::

            sage: v = vector(ZZ, 4, range(4))
            sage: giac(v) + v                                                           # needs sage.libs.giac
            [0,2,4,6]

        ::

            sage: v = vector(QQ, 3, [2/3, 0, 5/4])
            sage: giac(v)                                                               # needs sage.libs.giac
            [2/3,0,5/4]

        ::

            sage: P.<x> = ZZ[]
            sage: v = vector(P, 3, [x^2 + 2, 2*x + 1, -2*x^2 + 4*x])
            sage: giac(v)                                                               # needs sage.libs.giac
            [sageVARx^2+2,2*sageVARx+1,-2*sageVARx^2+4*sageVARx]
        """
        return self.list()

    def __pari__(self):
        """
        Convert ``self`` to a PARI vector.

        OUTPUT:

        A PARI ``gen`` of type ``t_VEC``.

        EXAMPLES::

            sage: v = vector(range(4))
            sage: v.__pari__()                                                          # needs sage.libs.pari
            [0, 1, 2, 3]
            sage: v.__pari__().type()                                                   # needs sage.libs.pari
            't_VEC'

        A list of vectors::

            sage: L = [vector(i^n for i in range(4)) for n in [1,3,5]]
            sage: pari(L)                                                               # needs sage.libs.pari
            [[0, 1, 2, 3], [0, 1, 8, 27], [0, 1, 32, 243]]
        """
        from sage.libs.pari.all import pari
        return pari(self.list())

    def _pari_init_(self):
        """
        Give a string which, when evaluated in GP, gives a PARI
        representation of ``self``.

        OUTPUT:

        A string.

        EXAMPLES::

            sage: v = vector(range(4))
            sage: v._pari_init_()                                                       # needs sage.libs.pari
            '[0,1,2,3]'

        Create the multiplication table of `GF(4)` using GP::

<<<<<<< HEAD
            sage: k.<a> = GF(4, implementation="pari_ffelt")
=======
            sage: # needs sage.libs.pari
            sage: k.<a> = GF(4, impl="pari_ffelt")
>>>>>>> 744939e0
            sage: v = gp(vector(list(k)))
            sage: v
            [0, 1, a, a + 1]
            sage: v.mattranspose() * v
            [0, 0, 0, 0; 0, 1, a, a + 1; 0, a, a + 1, 1; 0, a + 1, 1, a]
        """
        # Elements in vectors are always Sage Elements, so they should
        # have a _pari_init_() method.
        L = [x._pari_init_() for x in self.list()]
        return "[" + ",".join(L) + "]"

    def _magma_init_(self, magma):
        r"""
        Convert self to Magma.

        EXAMPLES::

            sage: F = FreeModule(ZZ, 2, inner_product_matrix=matrix(ZZ, 2, 2, [1, 0, 0, -1]))
            sage: v = F([1, 2])
            sage: M = magma(v); M                       # optional - magma
            (1 2)
            sage: M.Type()                              # optional - magma
            ModTupRngElt
            sage: M.Parent()                            # optional - magma
            Full RSpace of degree 2 over Integer Ring
            Inner Product Matrix:
            [ 1  0]
            [ 0 -1]
            sage: M.sage()                              # optional - magma
            (1, 2)
            sage: M.sage() == v                         # optional - magma
            True
            sage: M.sage().parent() is v.parent()       # optional - magma
            True

        ::

            sage: v = vector(QQ, [1, 2, 5/6])
            sage: M = magma(v); M                       # optional - magma
            (  1   2 5/6)
            sage: M.Type()                              # optional - magma
            ModTupFldElt
            sage: M.Parent()                            # optional - magma
            Full Vector space of degree 3 over Rational Field
            sage: M.sage()                              # optional - magma
            (1, 2, 5/6)
            sage: M.sage() == v                         # optional - magma
            True
            sage: M.sage().parent() is v.parent()       # optional - magma
            True
        """
        # Get a reference to Magma version of parent.
        R = magma(self.parent())
        # Get list of coefficients.
        v = ','.join(a._magma_init_(magma) for a in self.list())
        return '%s![%s]' % (R.name(), v)

    def numpy(self, dtype=object):
        """
        Convert self to a numpy array.

        INPUT:

        - ``dtype`` -- the `numpy dtype <http://docs.scipy.org/doc/numpy/reference/arrays.dtypes.html>`_
          of the returned array

        EXAMPLES::

            sage: # needs numpy
            sage: v = vector([1,2,3])
            sage: v.numpy()
            array([1, 2, 3], dtype=object)
            sage: v.numpy() * v.numpy()
            array([1, 4, 9], dtype=object)

            sage: vector(QQ, [1, 2, 5/6]).numpy()                                       # needs numpy
            array([1, 2, 5/6], dtype=object)

        By default, the ``object`` `dtype <http://docs.scipy.org/doc/numpy/reference/arrays.dtypes.html>`_ is used.
        Alternatively, the desired dtype can be passed in as a parameter::

            sage: # needs numpy
            sage: v = vector(QQ, [1, 2, 5/6])
            sage: v.numpy()
            array([1, 2, 5/6], dtype=object)
            sage: v.numpy(dtype=float)
            array([1.        , 2.        , 0.83333333])
            sage: v.numpy(dtype=int)
            array([1, 2, 0])
            sage: import numpy
            sage: v.numpy(dtype=numpy.uint8)
            array([1, 2, 0], dtype=uint8)

        Passing a dtype of None will let numpy choose a native type, which can
        be more efficient but may have unintended consequences::

            sage: # needs numpy
            sage: v.numpy(dtype=None)
            array([1.        , 2.        , 0.83333333])

            sage: w = vector(ZZ, [0, 1, 2^63 -1]); w
            (0, 1, 9223372036854775807)
            sage: wn = w.numpy(dtype=None); wn                                          # needs numpy
            array([                  0,                   1, 9223372036854775807]...)
            sage: wn.dtype                                                              # needs numpy
            dtype('int64')
            sage: w.dot_product(w)
            85070591730234615847396907784232501250
            sage: wn.dot(wn)        # overflow                                          # needs numpy
            2

        Numpy can give rather obscure errors; we wrap these to give a bit of context::

            sage: vector([1, 1/2, QQ['x'].0]).numpy(dtype=float)                        # needs numpy
            Traceback (most recent call last):
            ...
            ValueError: Could not convert vector over Univariate Polynomial Ring in x
            over Rational Field to numpy array of type <... 'float'>:
            setting an array element with a sequence.
        """
        from numpy import array
        try:
            return array(self, dtype=dtype)
        except ValueError as e:
            raise ValueError(
                "Could not convert vector over %s to numpy array of type %s: %s" % (self.coordinate_ring(), dtype, e))

    def __hash__(self):
        """
        Return hash of this vector.  Only immutable vectors are hashable.

        EXAMPLES::

            sage: # needs sage.symbolic
            sage: v = vector([1,2/3,pi])
            sage: v.__hash__()
            Traceback (most recent call last):
            ...
            TypeError: mutable vectors are unhashable
            sage: v.set_immutable()
            sage: v.__hash__()   # random output
        """
        if not self._is_immutable:
            raise TypeError("mutable vectors are unhashable")
        return hash(tuple(self))

    def _vector_(self, R=None):
        r"""
        Return self as a vector.

        EXAMPLES::

            sage: v = vector(ZZ, [2, 12, 22])
            sage: vector(v)
            (2, 12, 22)
            sage: vector(GF(7), v)
            (2, 5, 1)
            sage: vector(v, ZZ['x', 'y'])
            (2, 12, 22)

            sage: vector(vector((1, 6.8)))
            (1.00000000000000, 6.80000000000000)
            sage: vector(vector(SR, (1, sqrt(2)) ) )                                    # needs sage.symbolic
            (1, sqrt(2))
        """
        if R is None:
            return self
        return self.change_ring(R)

    def _sage_input_(self, sib, coerce):
        r"""
        Produce an expression which will reproduce this value when evaluated.

        EXAMPLES::

            sage: sage_input(vector(RR, [pi, e, 0.5]), verify=True)                     # needs sage.symbolic
            # Verified
            vector(RR, [3.1415926535897931, 2.7182818284590451, 0.5])
            sage: sage_input(vector(GF(5), [1, 2, 3, 4, 5]), verify=True)
            # Verified
            vector(GF(5), [1, 2, 3, 4, 0])
            sage: sage_input(vector([0, 0, 0, 1, 0, 0, 0], sparse=True), verify=True)
            # Verified
            vector(ZZ, {3:1, 6:0})
            sage: sage_input(vector(ZZ, []), verify=True)
            # Verified
            vector(ZZ, [])
            sage: sage_input(vector(RealField(27), [], sparse=True), verify=True)
            # Verified
            vector(RealField(27), {})
            sage: from sage.misc.sage_input import SageInputBuilder
            sage: vector(ZZ, [42, 389])._sage_input_(SageInputBuilder(), False)
            {call: {atomic:vector}({atomic:ZZ}, {list: ({atomic:42}, {atomic:389})})}
            sage: vector(RDF, {1:pi, 1000:e})._sage_input_(SageInputBuilder(), False)   # needs sage.symbolic
            {call: {atomic:vector}({atomic:RDF}, {dict: {{atomic:1}:{atomic:3.1415926535897931}, {atomic:1000}:{atomic:2.718281828459045...}}})}
        """
        # Not a lot of room for prettiness here.
        # We always specify the ring, because that lets us use coerced=2
        # on the elements, which is sometimes much prettier than
        # the coerced=False we would get otherwise.
        if self.is_sparse_c():
            items = [(n, sib(e, 2))
                     for n,e in self.dict().items()]
            items.sort()
            if len(self):
                # we may need to add an extra element on the end to
                # set the size.  (There doesn't seem to be a better way
                # to do it.)
                if len(items) == 0 or len(self)-1 > items[-1][0]:
                    items.append((len(self)-1, sib.int(0)))
            items_dict = sib.dict([(sib.int(n), e) for n,e in items])

            return sib.name('vector')(self.base_ring(), items_dict)
        else:
            return sib.name('vector')(self.base_ring(),
                                      [sib(e, 2) for e in self])

    def numerical_approx(self, prec=None, digits=None, algorithm=None):
        r"""
        Return a numerical approximation of ``self`` with ``prec`` bits
        (or decimal ``digits``) of precision, by approximating all
        entries.

        INPUT:

        - ``prec`` -- precision in bits

        - ``digits`` -- precision in decimal digits (only used if
          ``prec`` is not given)

        - ``algorithm`` -- which algorithm to use to compute the
          approximation of the entries (the accepted algorithms depend
          on the object)

        If neither ``prec`` nor ``digits`` is given, the default
        precision is 53 bits (roughly 16 digits).

        EXAMPLES::

            sage: v = vector(RealField(212), [1,2,3])
            sage: v.n()
            (1.00000000000000, 2.00000000000000, 3.00000000000000)
            sage: _.parent()
            Vector space of dimension 3 over Real Field with 53 bits of precision
            sage: numerical_approx(v)
            (1.00000000000000, 2.00000000000000, 3.00000000000000)
            sage: _.parent()
            Vector space of dimension 3 over Real Field with 53 bits of precision
            sage: v.n(prec=75)
            (1.000000000000000000000, 2.000000000000000000000, 3.000000000000000000000)
            sage: _.parent()
            Vector space of dimension 3 over Real Field with 75 bits of precision
            sage: numerical_approx(v, digits=3)
            (1.00, 2.00, 3.00)
            sage: _.parent()
            Vector space of dimension 3 over Real Field with 14 bits of precision

        Both functional and object-oriented usage is possible.  ::

            sage: u = vector(QQ, [1/2, 1/3, 1/4])
            sage: u.n()
            (0.500000000000000, 0.333333333333333, 0.250000000000000)
            sage: u.numerical_approx()
            (0.500000000000000, 0.333333333333333, 0.250000000000000)
            sage: n(u)
            (0.500000000000000, 0.333333333333333, 0.250000000000000)
            sage: N(u)
            (0.500000000000000, 0.333333333333333, 0.250000000000000)
            sage: numerical_approx(u)
            (0.500000000000000, 0.333333333333333, 0.250000000000000)

        Precision (bits) and digits (decimal) may be specified.
        When both are given, ``prec`` wins.  ::

            sage: u = vector(QQ, [1/2, 1/3, 1/4])
            sage: n(u, prec=15)
            (0.5000, 0.3333, 0.2500)
            sage: n(u, digits=5)
            (0.50000, 0.33333, 0.25000)
            sage: n(u, prec=30, digits=100)
            (0.50000000, 0.33333333, 0.25000000)

        These are some legacy doctests that were part of various specialized
        versions of the numerical approximation routine that were removed as
        part of :issue:`12195`.  ::

            sage: v = vector(ZZ, [1,2,3])
            sage: v.n()
            (1.00000000000000, 2.00000000000000, 3.00000000000000)
            sage: _.parent()
            Vector space of dimension 3 over Real Field with 53 bits of precision
            sage: v.n(prec=75)
            (1.000000000000000000000, 2.000000000000000000000, 3.000000000000000000000)
            sage: _.parent()
            Vector space of dimension 3 over Real Field with 75 bits of precision

            sage: v = vector(RDF, [1,2,3])
            sage: v.n()
            (1.00000000000000, 2.00000000000000, 3.00000000000000)
            sage: _.parent()
            Vector space of dimension 3 over Real Field with 53 bits of precision
            sage: v = vector(CDF, [1,2,3])
            sage: v.n()
            (1.00000000000000, 2.00000000000000, 3.00000000000000)
            sage: _.parent()
            Vector space of dimension 3 over Complex Field with 53 bits of precision

            sage: v = vector(Integers(8), [1,2,3])
            sage: v.n()
            (1.00000000000000, 2.00000000000000, 3.00000000000000)
            sage: _.parent()
            Vector space of dimension 3 over Real Field with 53 bits of precision
            sage: v.n(prec=75)
            (1.000000000000000000000, 2.000000000000000000000, 3.000000000000000000000)
            sage: _.parent()
            Vector space of dimension 3 over Real Field with 75 bits of precision

            sage: v = vector(QQ, [1,2,3])
            sage: v.n()
            (1.00000000000000, 2.00000000000000, 3.00000000000000)
            sage: _.parent()
            Vector space of dimension 3 over Real Field with 53 bits of precision
            sage: v.n(prec=75)
            (1.000000000000000000000, 2.000000000000000000000, 3.000000000000000000000)
            sage: _.parent()
            Vector space of dimension 3 over Real Field with 75 bits of precision

        ::

            sage: v = vector(GF(2), [1,2,3])
            sage: v.n()
            (1.00000000000000, 0.000000000000000, 1.00000000000000)
            sage: _.parent()
            Vector space of dimension 3 over Real Field with 53 bits of precision
            sage: v.n(prec=75)
            (1.000000000000000000000, 0.0000000000000000000000, 1.000000000000000000000)
            sage: _.parent()
            Vector space of dimension 3 over Real Field with 75 bits of precision

        TESTS:

        Sparse vectors have a similar method that works efficiently for
        the sparse case.  We test that it is working as it should.  ::

            sage: v = vector(QQ, [1/2, 0, 0, 1/3, 0, 0, 0, 1/4], sparse=True)
            sage: u = v.numerical_approx(digits=4)
            sage: u.is_sparse()
            True
            sage: u
            (0.5000, 0.0000, 0.0000, 0.3333, 0.0000, 0.0000, 0.0000, 0.2500)
        """
        if prec is None:
            prec = digits_to_bits(digits)
        return vector([e.numerical_approx(prec, algorithm=algorithm) for e in self])

    def row(self):
        r"""
        Return a matrix with a single row and the same entries as the vector ``self``.

        OUTPUT:

        A matrix over the same ring as the vector (or free module element), with
        a single row.  The entries of the row are identical to those of the vector,
        and in the same order.

        EXAMPLES::

            sage: v = vector(ZZ, [1,2,3])
            sage: w = v.row(); w
            [1 2 3]
            sage: w.parent()
            Full MatrixSpace of 1 by 3 dense matrices over Integer Ring

            sage: x = vector(FiniteField(13), [2,4,8,16])
            sage: x.row()
            [2 4 8 3]

        There is more than one way to get one-row matrix from a vector,
        but the ``row`` method is more efficient than making a column and
        then taking a transpose.  Notice that supplying a vector to the
        matrix constructor demonstrates Sage's preference for rows. ::

            sage: x = vector(RDF, [sin(i*pi/20) for i in range(10)])                    # needs sage.symbolic
            sage: x.row() == matrix(x)
            True
            sage: x.row() == x.column().transpose()
            True

        Sparse or dense implementations are preserved. ::

            sage: d = vector(RR, [1.0, 2.0, 3.0])
            sage: s = vector(CDF, {2: 5.0+6.0*I})                                       # needs sage.symbolic
            sage: dm = d.row()
            sage: sm = s.row()                                                          # needs sage.symbolic
            sage: all([d.is_dense(), dm.is_dense(), s.is_sparse(), sm.is_sparse()])     # needs sage.symbolic
            True

        TESTS:

        The :meth:`~sage.matrix.matrix1.Matrix.row` method will return
        a specified row of a matrix as a vector.  So here are a couple
        of round-trips. ::

            sage: A = matrix(ZZ, [[1,2,3]])
            sage: A == A.row(0).row()
            True
            sage: v = vector(ZZ, [4,5,6])
            sage: v == v.row().row(0)
            True

        And a very small corner case. ::

            sage: v = vector(ZZ, [])
            sage: w = v.row()
            sage: w.parent()
            Full MatrixSpace of 1 by 0 dense matrices over Integer Ring
        """
        from sage.matrix.args import MatrixArgs
        ma = MatrixArgs(self._parent._base, 1, self.degree(),
                list(self), sparse=self.is_sparse())
        return ma.matrix()

    def column(self):
        r"""
        Return a matrix with a single column and the same entries as the vector ``self``.

        OUTPUT:

        A matrix over the same ring as the vector (or free module element), with
        a single column.  The entries of the column are identical to those of the
        vector, and in the same order.

        EXAMPLES::

            sage: v = vector(ZZ, [1,2,3])
            sage: w = v.column(); w
            [1]
            [2]
            [3]
            sage: w.parent()
            Full MatrixSpace of 3 by 1 dense matrices over Integer Ring

            sage: x = vector(FiniteField(13), [2,4,8,16])
            sage: x.column()
            [2]
            [4]
            [8]
            [3]

        There is more than one way to get one-column matrix from a vector.
        The ``column`` method is about equally efficient to making a row and
        then taking a transpose.  Notice that supplying a vector to the
        matrix constructor demonstrates Sage's preference for rows. ::

            sage: x = vector(RDF, [sin(i*pi/20) for i in range(10)])                    # needs sage.libs.pari sage.symbolic
            sage: x.column() == matrix(x).transpose()
            True
            sage: x.column() == x.row().transpose()
            True

        Sparse or dense implementations are preserved. ::

            sage: d = vector(RR, [1.0, 2.0, 3.0])
            sage: s = vector(CDF, {2: 5.0+6.0*I})                                       # needs sage.symbolic
            sage: dm = d.column()
            sage: sm = s.column()                                                       # needs sage.symbolic
            sage: all([d.is_dense(), dm.is_dense(), s.is_sparse(), sm.is_sparse()])     # needs sage.symbolic
            True

        TESTS:

        The :meth:`~sage.matrix.matrix1.Matrix.column` method will return
        a specified column of a matrix as a vector.  So here are a couple
        of round-trips. ::

            sage: A = matrix(ZZ, [[1],[2],[3]])
            sage: A == A.column(0).column()
            True
            sage: v = vector(ZZ, [4,5,6])
            sage: v == v.column().column(0)
            True

        And a very small corner case. ::

            sage: v = vector(ZZ, [])
            sage: w = v.column()
            sage: w.parent()
            Full MatrixSpace of 0 by 1 dense matrices over Integer Ring
        """
        from sage.matrix.args import MatrixArgs
        ma = MatrixArgs(self._parent._base, self.degree(), 1,
                [(x,) for x in self], sparse=self.is_sparse())
        return ma.matrix()

    def __copy__(self):
        """
        Make a copy of this vector.

        EXAMPLES::

            sage: v = vector([1..5]); v
            (1, 2, 3, 4, 5)
            sage: w = copy(v)
            sage: v == w
            True
            sage: v is w
            False

        ::

            sage: v = vector([1..5], sparse=True); v
            (1, 2, 3, 4, 5)
            sage: copy(v)
            (1, 2, 3, 4, 5)
        """
        if self.is_sparse():
            return self.parent()(self.dict())
        else:
            return self.parent()(self.list())

    def subs(self, in_dict=None, **kwds):
        """
        EXAMPLES::

            sage: # needs sage.symbolic
            sage: var('a,b,d,e')
            (a, b, d, e)
            sage: v = vector([a, b, d, e])
            sage: v.substitute(a=1)
            (1, b, d, e)
            sage: v.subs(a=b, b=d)
            (b, d, d, e)
        """
        return self.parent()([ a.subs(in_dict, **kwds) for a in self.list() ])

    def change_ring(self, R):
        """
        Change the base ring of this vector.

        EXAMPLES::

            sage: v = vector(QQ['x,y'], [1..5]); v.change_ring(GF(3))
            (1, 2, 0, 1, 2)

        TESTS:

        Check for :issue:`29630`::

            sage: v = vector(QQ, 4, {0:1}, sparse=True)
            sage: v.change_ring(AA).is_sparse()                                         # needs sage.rings.number_field
            True
        """
        if self.base_ring() is R:
            return self
        M = self._parent.change_ring(R)
        if M.is_sparse():
            return M(self.dict(), coerce=True)
        return M(self.list(), coerce=True)

    def coordinate_ring(self):
        """
        Return the ring from which the coefficients of this vector come.

        This is different from :meth:`base_ring`, which returns the ring
        of scalars.

        EXAMPLES::

            sage: M = (ZZ^2) * (1/2)
            sage: v = M([0,1/2])
            sage: v.base_ring()
            Integer Ring
            sage: v.coordinate_ring()
            Rational Field
        """
        return self._parent.coordinate_ring()

    def additive_order(self):
        """
        Return the additive order of self.

        EXAMPLES::

            sage: v = vector(Integers(4), [1,2])
            sage: v.additive_order()
            4

        ::

            sage: v = vector([1,2,3])
            sage: v.additive_order()
            +Infinity

        ::

            sage: v = vector(Integers(30), [6, 15]); v
            (6, 15)
            sage: v.additive_order()
            10
            sage: 10*v
            (0, 0)
        """
        cdef list v = []
        cdef Py_ssize_t i
        for i in range(self._degree):
            ord = self[i].additive_order()
            if isinstance(ord, AnInfinity):
                return ord
            v.append(ord)
        from sage.arith.functions import lcm
        return lcm(v)

    def items(self):
        """
        Return an iterator over ``self``.

        EXAMPLES::

            sage: v = vector([1,2/3,pi])                                                # needs sage.symbolic
            sage: v.items()                                                             # needs sage.symbolic
            <...generator object at ...>
            sage: list(v.items())                                                       # needs sage.symbolic
            [(0, 1), (1, 2/3), (2, pi)]

        TESTS:

        Using iteritems as an alias::

            sage: list(v.iteritems())                                                   # needs sage.symbolic
            [(0, 1), (1, 2/3), (2, pi)]
        """
        cdef dict d = self.dict(copy=False)
        yield from d.iteritems()

    iteritems = items

    def __abs__(self):
        """
        Return the square root of the sum of the squares of the entries of
        this vector.

        EXAMPLES::

            sage: v = vector([1..5]); abs(v)                                            # needs sage.symbolic
            sqrt(55)
            sage: v = vector(RDF, [1..5]); abs(v)
            7.416198487095663
        """
        return sum([x**2 for x in self.list()]).sqrt()

    def norm(self, p=__two__):
        r"""
        Return the `p`-norm of ``self``.

        INPUT:

        - ``p`` - default: 2 -- ``p`` can be a real number greater than 1,
          infinity (``oo`` or ``Infinity``), or a symbolic expression.

          - `p=1`: the taxicab (Manhattan) norm
          - `p=2`: the usual Euclidean norm (the default)
          - `p=\infty`: the maximum entry (in absolute value)

        .. NOTE::

            See also :func:`sage.misc.functional.norm`

        EXAMPLES::

            sage: v = vector([1,2,-3])
            sage: v.norm(5)                                                             # needs sage.symbolic
            276^(1/5)

        The default is the usual Euclidean norm.  ::

            sage: v.norm()                                                              # needs sage.symbolic
            sqrt(14)
            sage: v.norm(2)                                                             # needs sage.symbolic
            sqrt(14)

        The infinity norm is the maximum size (in absolute value)
        of the entries.  ::

            sage: v.norm(Infinity)
            3
            sage: v.norm(oo)
            3

        Real or symbolic values may be used for ``p``.  ::

            sage: v=vector(RDF,[1,2,3])
            sage: v.norm(5)
            3.077384885394063

            sage: # needs sage.symbolic
            sage: v.norm(pi/2)    # abs tol 1e-15
            4.216595864704748
            sage: _ = var('a b c d p'); v = vector([a, b, c, d])
            sage: v.norm(p)
            (abs(a)^p + abs(b)^p + abs(c)^p + abs(d)^p)^(1/p)

        Notice that the result may be a symbolic expression, owing to
        the necessity of taking a square root (in the default case).
        These results can be converted to numerical values if needed. ::

            sage: v = vector(ZZ, [3,4])
            sage: nrm = v.norm(); nrm
            5
            sage: nrm.parent()
            Rational Field

            sage: # needs sage.symbolic
            sage: v = vector(QQ, [3, 5])
            sage: nrm = v.norm(); nrm
            sqrt(34)
            sage: nrm.parent()
            Symbolic Ring
            sage: numeric = N(nrm); numeric
            5.83095189484...
            sage: numeric.parent()
            Real Field with 53 bits of precision

        TESTS:

        The value of ``p`` must be greater than, or
        equal to, one. ::

            sage: v = vector(QQ, [1,2])
            sage: v.norm(0.99)
            Traceback (most recent call last):
            ...
            ValueError: 0.990000000000000 is not greater than or equal to 1

        Norm works with Python integers (see :issue:`13502`). ::

            sage: v = vector(QQ, [1,2])
            sage: v.norm(int(2))                                                        # needs sage.symbolic
            sqrt(5)
        """
        abs_self = [abs(x) for x in self]
        if p == Infinity:
            return max(abs_self)
        if p < 1:
            raise ValueError("%s is not greater than or equal to 1" % p)

        s = sum(a ** p for a in abs_self)
        return s**(__one__/p)

    cpdef _richcmp_(left, right, int op):
        """
        EXAMPLES::

            sage: # needs sage.symbolic
            sage: v = vector(SR, [0,0,0,0])
            sage: v == 0
            True
            sage: v == 1
            False
            sage: v == v
            True
            sage: w = vector(SR, [-1,x,pi,0])
            sage: bool(w < v)
            True
            sage: bool(w > v)
            False

        TESTS::

            sage: F.<y> = PolynomialRing(QQ, 'y')
            sage: type(vector(F, [0]*4, sparse=True))
            <class 'sage.modules.free_module_element.FreeModuleElement_generic_sparse'>
            sage: vector(F, [0,0,0,y]) == vector(F, [0,0,0,y])
            True
            sage: vector(F, [0,0,0,0]) == vector(F, [0,2,0,y])
            False

        Verify that :issue:`33697` is fixed::

            sage: # needs sage.symbolic
            sage: v = vector(SR, [x])
            sage: w = vector(SR, [1])
            sage: v == w
            False
            sage: assume(x > 0)
            sage: v == w
            False
            sage: forget()
        """
        cdef Py_ssize_t i
        for i in range(left._degree):
            lx = left[i]
            rx = right[i]
            if not(lx == rx):
                return richcmp_not_equal(lx, rx, op)
        return rich_to_bool(op, 0)

    def __getitem__(self, i):
        """
        Return `i`-th entry or slice of self.

        EXAMPLES::

            sage: v = sage.modules.free_module_element.FreeModuleElement(QQ^3)
            sage: v.__getitem__(0)
            Traceback (most recent call last):
            ...
            NotImplementedError
        """
        cdef Py_ssize_t d = self._degree
        cdef Py_ssize_t start, stop, step, slicelength
        cdef Py_ssize_t n
        cdef list values
        if isinstance(i, slice):
            PySlice_GetIndicesEx(i, d, &start, &stop, &step, &slicelength)
            values = []
            for n in range(slicelength):
                values.append(self.get_unsafe(start + n*step))
            from sage.modules.free_module import FreeModule
            M = FreeModule(self.coordinate_ring(), slicelength, sparse=self.is_sparse())
            return M(values, coerce=False, copy=False)
        else:
            n = i
            if n < 0:
                n += d
            if n < 0 or n >= d:
                raise IndexError("vector index out of range")
            return self.get_unsafe(n)

    cdef get_unsafe(self, Py_ssize_t i):
        """
        Cython function to get the `i`'th entry of this vector.

        Used as building block for a generic ``__getitem__``.
        """
        raise NotImplementedError

    def get(self, i):
        """
        Like ``__getitem__`` but without bounds checking:
        `i` must satisfy ``0 <= i < self.degree``.

        EXAMPLES::

            sage: vector(SR, [1/2,2/5,0]).get(0)                                        # needs sage.symbolic
            1/2
        """
        return self.get_unsafe(i)

    def __setitem__(self, i, value):
        """
        Set the `i`-th entry or slice of self to ``value``.

        EXAMPLES::

            sage: v = sage.modules.free_module_element.FreeModuleElement(QQ^3)
            sage: v[0] = 5
            Traceback (most recent call last):
            ...
            NotImplementedError

        For derived classes, this works::

            sage: v = vector([1,2/3,8])
            sage: v[0] = 5
            sage: v
            (5, 2/3, 8)
        """
        if self._is_immutable:
            raise ValueError("vector is immutable; please change a copy instead (use copy())")
        cdef Py_ssize_t d = self._degree
        cdef Py_ssize_t start, stop, step, slicelength
        cdef Py_ssize_t n
        cdef list values
        R = self.coordinate_ring()
        if isinstance(i, slice):
            PySlice_GetIndicesEx(i, d, &start, &stop, &step, &slicelength)
            values = [R(x) for x in value]
            if len(values) != slicelength:
                raise IndexError("slice assignment would change dimension")
            for n in range(slicelength):
                self.set_unsafe(start + n*step, values[n])
        else:
            n = i
            if n < 0:
                n += d
            if n < 0 or n >= d:
                raise IndexError("vector index out of range")
            self.set_unsafe(n, R(value))

    cdef int set_unsafe(self, Py_ssize_t i, value) except -1:
        """
        Cython function to set the `i`'th entry of this vector to
        ``value``.

        Used as building block for a generic ``__setitem__``.
        """
        raise NotImplementedError

    def set(self, i, value):
        """
        Like ``__setitem__`` but without type or bounds checking:
        `i` must satisfy ``0 <= i < self.degree`` and ``value`` must be
        an element of the coordinate ring.

        EXAMPLES::

            sage: v = vector(SR, [1/2,2/5,0]); v                                        # needs sage.symbolic
            (1/2, 2/5, 0)
            sage: v.set(2, pi); v                                                       # needs sage.symbolic
            (1/2, 2/5, pi)
        """
        assert value.parent() is self.coordinate_ring()
        self.set_unsafe(i, value)


    def __invert__(self):
        """
        Invert v, which makes no sense, and is hence is not implemented.

        EXAMPLES::

            sage: vector([1,2/3,pi]).__invert__()                                       # needs sage.symbolic
            Traceback (most recent call last):
            ...
            NotImplementedError
        """
        raise NotImplementedError

    def __len__(self):
        """
        EXAMPLES::

            sage: len(sage.modules.free_module_element.FreeModuleElement(QQ^2010))
            2010
        """
        return self._degree

    def __mod__(self, p):
        """
        EXAMPLES::

            sage: V = vector(ZZ, [5, 9, 13, 15])
            sage: V % 7
            (5, 2, 6, 1)
            sage: parent(V % 7)
            Ambient free module of rank 4 over the principal ideal domain Integer Ring
        """
        return self.parent()([x % p for x in self.list()], copy=False, coerce=False, check=False)

    def Mod(self, p):
        """
        EXAMPLES::

            sage: V = vector(ZZ, [5, 9, 13, 15])
            sage: V.Mod(7)
            (5, 2, 6, 1)
            sage: parent(V.Mod(7))
            Vector space of dimension 4 over Ring of integers modulo 7
        """
        return self.change_ring(self.base_ring().quotient_ring(p))

    def list(self, copy=True):
        """
        Return list of elements of self.

        INPUT:

            - copy -- bool, whether returned list is a copy that is
              safe to change, is ignored.

        EXAMPLES::

            sage: P.<x,y,z> = QQ[]
            sage: v = vector([x,y,z], sparse=True)
            sage: type(v)
            <class 'sage.modules.free_module_element.FreeModuleElement_generic_sparse'>
            sage: a = v.list(); a
            [x, y, z]
            sage: a[0] = x*y; v
            (x, y, z)

        The optional argument ``copy`` is ignored::

            sage: a = v.list(copy=False); a
            [x, y, z]
            sage: a[0] = x*y; v
            (x, y, z)
        """
        cdef Py_ssize_t i
        return [self[i] for i in range(self._degree)]

    def list_from_positions(self, positions):
        """
        Return list of elements chosen from this vector using the
        given positions of this vector.

        INPUT:

            - positions -- iterable of ints


        EXAMPLES::

            sage: v = vector([1, 2/3, pi])                                              # needs sage.symbolic
            sage: v.list_from_positions([0,0,0,2,1])                                    # needs sage.symbolic
            [1, 1, 1, pi, 2/3]
        """
        cdef Py_ssize_t i
        return [self[i] for i in positions]

    def lift(self):
        """
        Lift ``self`` to the cover ring.

        OUTPUT:

        Return a lift of self to the covering ring of the base ring `R`,
        which is by definition the ring returned by calling
        :meth:`~sage.rings.quotient_ring.QuotientRing_nc.cover_ring`
        on `R`, or just `R` itself if the
        :meth:`~sage.rings.quotient_ring.QuotientRing_nc.cover_ring`
        method is not defined.

        EXAMPLES::

            sage: V = vector(Integers(7), [5, 9, 13, 15]) ; V
            (5, 2, 6, 1)
            sage: V.lift()
            (5, 2, 6, 1)
            sage: parent(V.lift())
            Ambient free module of rank 4 over the principal ideal domain Integer Ring

        If the base ring does not have a cover method, return a copy of the vector::

            sage: W = vector(QQ, [1, 2, 3])
            sage: W1 = W.lift()
            sage: W is W1
            False
            sage: parent(W1)
            Vector space of dimension 3 over Rational Field
        """
        try:
            return self.change_ring(self.base_ring().cover_ring())
        except AttributeError:
            from copy import copy
            return copy(self)

    def lift_centered(self):
        r"""
        Lift to a congruent, centered vector.

        INPUT:

        - ``self`` A vector with coefficients in `Integers(n)`.

        OUTPUT:

        - The unique integer vector `v` such that foreach `i`,
          `Mod(v[i],n) = Mod(self[i],n)` and `-n/2 < v[i] \leq n/2`.

        EXAMPLES::

            sage: V = vector(Integers(7), [5, 9, 13, 15]) ; V
            (5, 2, 6, 1)
            sage: V.lift_centered()
            (-2, 2, -1, 1)
            sage: parent(V.lift_centered())
            Ambient free module of rank 4 over the principal ideal domain Integer Ring
        """
        R = self.base_ring().cover_ring()
        l = [foo.lift_centered() for foo in self]
        P = self.parent().change_ring(R)
        return P(l)

    def __pos__(self):
        """
        Always returns self, since +self == self.

        EXAMPLES::

            sage: v = vector([1,2/3,8])
            sage: v.__pos__()
            (1, 2/3, 8)
            sage: +v
            (1, 2/3, 8)
        """
        return self

    def __pow__(self, n, dummy):
        """
        Raises a NotImplementedError, since powering doesn't make
        sense for vectors.

        EXAMPLES::

            sage: v = vector([1,2/3,8])
            sage: v^2
            Traceback (most recent call last):
            ...
            NotImplementedError
        """
        raise NotImplementedError

    def _repr_(self):
        """
        String representation of a vector.

        EXAMPLES::

            sage: vector(QQ, [])._repr_()
            '()'
            sage: vector(QQ, range(5))._repr_()
            '(0, 1, 2, 3, 4)'

        Symbolic are not displayed using ASCII art.

        ::

            sage: x = var('x')                                                          # needs sage.symbolic
            sage: v = vector([x/(2*x)+sqrt(2)+var('theta')^3,x/(2*x)]); v               # needs sage.symbolic
            (theta^3 + sqrt(2) + 1/2, 1/2)
            sage: v._repr_()                                                            # needs sage.symbolic
            '(theta^3 + sqrt(2) + 1/2, 1/2)'
        """
        cdef Py_ssize_t d = self._degree
        if d == 0:
            return "()"
        # compute column widths
        S = [repr(x) for x in self.list(copy=False)]
        # width = max([len(x) for x in S])
        s = "("
        for i in range(d):
            if i == d-1:
                sep = ""
            else:
                sep=", "
            entry = S[i]
            #if i > 0:
            #    entry = " "*(width-len(entry)) + entry
            s = s + entry + sep
        s = s + ")"
        return s

    def _maple_init_(self):
        """
        EXAMPLES::

            sage: v = vector(ZZ, 4, range(4))
            sage: maple(v)  # optional - maple
            Vector[row](4, [0,1,2,3])

        ::

            sage: v = vector(QQ, 3, [2/3, 0, 5/4])
            sage: maple(v)  # optional - maple
            Vector[row](3, [2/3,0,5/4])

        ::

            sage: P.<x> = ZZ[]
            sage: v = vector(P, 3, [x^2 + 2, 2*x + 1, -2*x^2 + 4*x])
            sage: maple(v)  # optional - maple
            Vector[row](3, [x^2+2,2*x+1,-2*x^2+4*x])
        """
        return "Vector[row](%s)"%(str(self.list()))

    def degree(self):
        """
        Return the degree of this vector, which is simply the number
        of entries.

        EXAMPLES::

            sage: sage.modules.free_module_element.FreeModuleElement(QQ^389).degree()
            389
            sage: vector([1,2/3,8]).degree()
            3
        """
        return self._degree

    def denominator(self):
        """
        Return the least common multiple of the denominators of the
        entries of self.

        EXAMPLES::

            sage: v = vector([1/2,2/5,3/14])
            sage: v.denominator()
            70
            sage: 2*5*7
            70

        ::

            sage: M = (ZZ^2)*(1/2)
            sage: M.basis()[0].denominator()
            2

        TESTS:

        The following was fixed in :issue:`8800`::

            sage: M = GF(5)^3
            sage: v = M((4,0,2))
            sage: v.denominator()
            1
        """
        # It may be that the coordinates do not have a denominator
        # (but if one coordinate has it, they all should have it)
        d = self.coordinate_ring().one()
        try:
            d = d.denominator()
        except AttributeError:
            return d
        for y in self.list():
            d = d.lcm(y.denominator())
        return d

    def dict(self, copy=True):
        """
        Return dictionary of nonzero entries of ``self``.

        More precisely, this returns a dictionary whose keys are indices
        of basis elements in the support of ``self`` and whose values are
        the corresponding coefficients.

        INPUT:

        - ``copy`` -- (default: ``True``) if ``self`` is internally
          represented by a dictionary ``d``, then make a copy of ``d``;
          if ``False``, then this can cause undesired behavior by
          mutating ``d``

        OUTPUT:

        - Python dictionary

        EXAMPLES::

            sage: v = vector([0,0,0,0,1/2,0,3/14])
            sage: v.dict()
            {4: 1/2, 6: 3/14}
            sage: sorted(v.support())
            [4, 6]

        In some cases, when ``copy=False``, we get back a dangerous
        reference::

            sage: v = vector({0:5, 2:3/7}, sparse=True)
            sage: v.dict(copy=False)
            {0: 5, 2: 3/7}
            sage: v.dict(copy=False)[0] = 18
            sage: v
            (18, 0, 3/7)
        """
        cdef dict e = {}
        cdef Py_ssize_t i
        for i in range(self._degree):
            c = self[i]
            if c:
                e[i] = c
        return e

    monomial_coefficients = dict

    #############################
    # Plotting
    #############################
    def plot(self, plot_type=None, start=None, **kwds):
        """
        INPUT:

        - ``plot_type`` - (default: 'arrow' if v has 3 or fewer components,
            otherwise 'step') type of plot. Options are:

            - 'arrow' to draw an arrow

            - 'point' to draw a point at the coordinates specified by the
              vector

            - 'step' to draw a step function representing the coordinates
              of the vector.

          Both 'arrow' and 'point' raise exceptions if the vector has
          more than 3 dimensions.

        - ``start`` - (default: origin in correct dimension) may be a tuple,
          list, or vector.

        EXAMPLES:

        The following both plot the given vector::

            sage: v = vector(RDF, (1,2))
            sage: A = plot(v)                                                           # needs sage.plot
            sage: B = v.plot()                                                          # needs sage.plot
            sage: A + B  # should just show one vector                                  # needs sage.plot
            Graphics object consisting of 2 graphics primitives

        Examples of the plot types::

            sage: # needs sage.plot
            sage: A = plot(v, plot_type='arrow')
            sage: B = plot(v, plot_type='point', color='green', size=20)
            sage: C = plot(v, plot_type='step') # calls v.plot_step()
            sage: A+B+C
            Graphics object consisting of 3 graphics primitives

        You can use the optional arguments for :meth:`plot_step`::

            sage: eps = 0.1
            sage: plot(v, plot_type='step', eps=eps, xmax=5, hue=0)                     # needs sage.plot
            Graphics object consisting of 1 graphics primitive

        Three-dimensional examples::

            sage: v = vector(RDF, (1,2,1))
            sage: plot(v)  # defaults to an arrow plot                                  # needs sage.plot
            Graphics3d Object

        ::

            sage: plot(v, plot_type='arrow')                                            # needs sage.plot
            Graphics3d Object

        ::

            sage: from sage.plot.plot3d.shapes2 import frame3d                          # needs sage.plot
            sage: plot(v, plot_type='point')+frame3d((0,0,0), v.list())                 # needs sage.plot
            Graphics3d Object

        ::

            sage: plot(v, plot_type='step')  # calls v.plot_step()                      # needs sage.plot
            Graphics object consisting of 1 graphics primitive

        ::

            sage: plot(v, plot_type='step', eps=eps, xmax=5, hue=0)                     # needs sage.plot
            Graphics object consisting of 1 graphics primitive

        With greater than three coordinates, it defaults to a step plot::

            sage: v = vector(RDF, (1,2,3,4))
            sage: plot(v)                                                               # needs sage.plot
            Graphics object consisting of 1 graphics primitive

        One dimensional vectors are plotted along the horizontal axis of
        the coordinate plane::

            sage: plot(vector([1]))                                                     # needs sage.plot
            Graphics object consisting of 1 graphics primitive

        An optional start argument may also be specified by a tuple, list, or vector::

            sage: u = vector([1,2]); v = vector([2,5])
            sage: plot(u, start=v)                                                      # needs sage.plot
            Graphics object consisting of 1 graphics primitive

        TESTS::

            sage: u = vector([1,1]); v = vector([2,2,2]); z=(3,3,3)
            sage: plot(u)  #test when start=None                                        # needs sage.plot
            Graphics object consisting of 1 graphics primitive

        ::

            sage: # needs sage.plot
            sage: plot(u, start=v) #test when coordinate dimension mismatch exists
            Traceback (most recent call last):
            ...
            ValueError: vector coordinates are not of the same dimension
            sage: P = plot(v, start=z)        # test when start coordinates are passed as a tuple
            sage: P = plot(v, start=list(z))  # test when start coordinates are passed as a list
        """
        # Give sensible defaults based on the vector length
        if plot_type is None:
            if len(self)<=3:
                plot_type='arrow'
            else:
                plot_type='step'

        coords = self.list()

        if start is None:
            start = [0]*len(coords)
        elif len(start)!=len(coords):
            raise ValueError("vector coordinates are not of the same dimension")
        else:
            start = list(start)


        if plot_type == 'arrow' or plot_type == 'point':
            dimension = len(coords)
            if dimension == 3:
                from sage.plot.plot3d.shapes2 import line3d, point3d

                if plot_type == 'arrow':
                    return line3d([start, [(u+v) for u,v in zip(coords, start)]], arrow_head=True, **kwds)
                else:
                    return point3d(coords, **kwds)
            elif dimension < 3:
                if dimension < 2:
                    # pad to make 2-dimensional
                    coords.extend([0]*(2-dimension))
                    start.extend([0]*(2-dimension))

                from sage.plot.all import arrow, point
                if plot_type == 'arrow':
                    return arrow(start, [(u+v) for u,v in zip(coords, start)], **kwds)
                else:
                    return point(coords, **kwds)
            else:
                raise ValueError("arrow and point plots require vectors with 3 or fewer components")

        elif plot_type == 'step':
            return self.plot_step(**kwds)
        else:
            raise NotImplementedError("plot_type was unrecognized")

    def plot_step(self, xmin=0, xmax=1, eps=None, res=None,
             connect=True, **kwds):
        r"""
        INPUT:

        -  ``xmin`` - (default: 0) start x position to start
           plotting

        -  ``xmax`` - (default: 1) stop x position to stop
           plotting

        -  ``eps`` - (default: determined by xmax) we view this
           vector as defining a function at the points xmin, xmin + eps, xmin
           + 2\*eps, ...,

        -  ``res`` - (default: all points) total number of
           points to include in the graph

        -  ``connect`` - (default: True) if True draws a line;
           otherwise draw a list of points.


        EXAMPLES::

            sage: eps = 0.1
            sage: v = vector(RDF, [sin(n*eps) for n in range(100)])
            sage: v.plot_step(eps=eps, xmax=5, hue=0)                                   # needs sage.plot
            Graphics object consisting of 1 graphics primitive
        """
        import math
        if res is None:
            res = self.degree()
        if eps is None:
            eps = float(xmax - xmin)/res
        v = []
        x = xmin
        for i in range(0, self.degree(), int(math.ceil(self.degree()/res))):
            y = float(self[i])
            if x > xmax:
                break
            v.append((x,y))
            x += eps
            v.append((x,y))
        from sage.plot.all import line, points
        if connect:
            return line(v, **kwds)
        else:
            return points(v, **kwds)

    cpdef _dot_product_coerce_(left, Vector right):
        """
        Return the dot product of left and right.

        This function works even if the parents are different, the
        degrees have to match however.

        EXAMPLES::

            sage: R.<x> = ZZ[]
            sage: v = vector(RDF, [0,1,2])
            sage: w = vector(R, [x,0,0])
            sage: p = v._dot_product_coerce_(w)
            sage: p
            0
            sage: parent(p)
            Univariate Polynomial Ring in x over Real Double Field

        Zero-dimensional vectors also work correctly::

            sage: v = vector(RDF, [])
            sage: w = vector(R, [])
            sage: parent(v._dot_product_coerce_(w))
            Univariate Polynomial Ring in x over Real Double Field
        """
        if left._degree == 0:
            return (left.coordinate_ring().zero()
                    * right.coordinate_ring().zero())
        cdef list a = left.list(copy=False)
        cdef list b = right.list(copy=False)
        cdef Py_ssize_t i
        z = a[0] * b[0]
        for i in range(1, left._degree):
            z += a[i] * b[i]
        return z

    def dot_product(self, right):
        r"""
        Return the dot product of ``self`` and ``right``, which is the
        sum of the product of the corresponding entries.

        INPUT:

        - ``right`` -- a vector of the same degree as ``self``.
          It does not need to belong to the same parent as ``self``,
          so long as the necessary products and sums are defined.

        OUTPUT:

        If ``self`` and ``right`` are the vectors `\vec{x}` and `\vec{y}`,
        of degree `n`, then this method returns

        .. MATH::

            \sum_{i=1}^{n}x_iy_i

        .. NOTE::

            The :meth:`inner_product` is a more general version of
            this method, and the :meth:`hermitian_inner_product`
            method may be more appropriate if your vectors
            have complex entries.

        EXAMPLES::

            sage: V = FreeModule(ZZ, 3)
            sage: v = V([1,2,3])
            sage: w = V([4,5,6])
            sage: v.dot_product(w)
            32

        ::

            sage: R.<x> = QQ[]
            sage: v = vector([x,x^2,3*x]); w = vector([2*x,x,3+x])
            sage: v*w
            x^3 + 5*x^2 + 9*x
            sage: (x*2*x) + (x^2*x) + (3*x*(3+x))
            x^3 + 5*x^2 + 9*x
            sage: w*v
            x^3 + 5*x^2 + 9*x

        The vectors may be from different vector spaces,
        provided the necessary operations make sense.
        Notice that coercion will generate a result of
        the same type, even if the order of the
        arguments is reversed.::

            sage: v = vector(ZZ, [1,2,3])
            sage: w = vector(FiniteField(3), [0,1,2])
            sage: ip = w.dot_product(v); ip
            2
            sage: ip.parent()
            Finite Field of size 3

            sage: ip = v.dot_product(w); ip
            2
            sage: ip.parent()
            Finite Field of size 3

        The dot product of a vector with itself is the 2-norm, squared. ::

            sage: v = vector(QQ, [3, 4, 7])
            sage: v.dot_product(v) - v.norm()^2                                         # needs sage.symbolic
            0

        TESTS:

        The second argument must be a free module element. ::

            sage: v = vector(QQ, [1,2])
            sage: v.dot_product('junk')
            Traceback (most recent call last):
            ...
            TypeError: Cannot convert str to sage.modules.free_module_element.FreeModuleElement

        The degrees of the arguments must match. ::

            sage: v = vector(QQ, [1,2])
            sage: w = vector(QQ, [1,2,3])
            sage: v.dot_product(w)
            Traceback (most recent call last):
            ...
            ArithmeticError: degrees (2 and 3) must be the same

        Check that vectors with different base rings play out nicely (:issue:`3103`)::

            sage: vector(CDF, [2, 2]) * vector(ZZ, [1, 3])
            8.0

        Zero-dimensional vectors work::

            sage: v = vector(ZZ, [])
            sage: v.dot_product(v)
            0

        TESTS:

        Check for :issue:`33814`::

            sage: rings = [ZZ, QQ, RDF, ZZ['x']]
            sage: rings += [RR]                                                         # needs sage.rings.real_mpfr
            sage: rings += [GF(2), GF(3)]
            sage: rings += [GF(4)]                                                      # needs sage.rings.finite_rings
            sage: for R in rings:
            ....:     _ = (R**0)().dot_product((R**0)())
        """
        cdef FreeModuleElement r = <FreeModuleElement?>right
        if self._parent is r._parent:
            # If the parents are equal, the degree is also equal
            if self._degree == 0:
                return self._parent.coordinate_ring().zero()
            return self._dot_product_(r)
        if self._degree != r._degree:
            raise ArithmeticError("degrees (%s and %s) must be the same"%(self.degree(), right.degree()))
        # Base rings are not equal => use dot product with coercion
        return self._dot_product_coerce_(r)

    def cross_product(self, right):
        """
        Return the cross product of self and right, which is only defined
        for vectors of length 3 or 7.

        INPUT:

        - ``right`` - A vector of the same size as ``self``, either
          degree three or degree seven.

        OUTPUT:

        The cross product (vector product) of ``self`` and ``right``,
        a vector of the same size of ``self`` and ``right``.

        This product is performed under the assumption that the basis
        vectors are orthonormal. See the method
        :meth:`~sage.manifolds.differentiable.vectorfield.VectorField.cross_product`
        of vector fields for more general cases.

        EXAMPLES::

            sage: v = vector([1,2,3]); w = vector([0,5,-9])
            sage: v.cross_product(v)
            (0, 0, 0)
            sage: u = v.cross_product(w); u
            (-33, 9, 5)
            sage: u.dot_product(v)
            0
            sage: u.dot_product(w)
            0

        The cross product is defined for degree seven vectors as well:
        see :wikipedia:`Cross_product`.
        The 3-D cross product is achieved using the quaternions,
        whereas the 7-D cross product is achieved using the octonions. ::

            sage: u = vector(QQ, [1, -1/3, 57, -9, 56/4, -4,1])
            sage: v = vector(QQ, [37, 55, -99/57, 9, -12, 11/3, 4/98])
            sage: u.cross_product(v)
            (1394815/2793, -2808401/2793, 39492/49, -48737/399, -9151880/2793, 62513/2793, -326603/171)

        The degree seven cross product is anticommutative. ::

            sage: u.cross_product(v) + v.cross_product(u)
            (0, 0, 0, 0, 0, 0, 0)

        The degree seven cross product is distributive across addition. ::

            sage: v = vector([-12, -8/9, 42, 89, -37, 60/99, 73])
            sage: u = vector([31, -42/7, 97, 80, 30/55, -32, 64])
            sage: w = vector([-25/4, 40, -89, -91, -72/7, 79, 58])
            sage: v.cross_product(u + w) - (v.cross_product(u) + v.cross_product(w))
            (0, 0, 0, 0, 0, 0, 0)

        The degree seven cross product respects scalar multiplication. ::

            sage: v = vector([2, 17, -11/5, 21, -6, 2/17, 16])
            sage: u = vector([-8, 9, -21, -6, -5/3, 12, 99])
            sage: (5*v).cross_product(u) - 5*(v.cross_product(u))
            (0, 0, 0, 0, 0, 0, 0)
            sage: v.cross_product(5*u) - 5*(v.cross_product(u))
            (0, 0, 0, 0, 0, 0, 0)
            sage: (5*v).cross_product(u) - (v.cross_product(5*u))
            (0, 0, 0, 0, 0, 0, 0)

        The degree seven cross product respects the scalar triple product. ::

            sage: v = vector([2,6,-7/4,-9/12,-7,12,9])
            sage: u = vector([22,-7,-9/11,12,15,15/7,11])
            sage: w = vector([-11,17,19,-12/5,44,21/56,-8])
            sage: v.dot_product(u.cross_product(w)) - w.dot_product(v.cross_product(u))
            0

        TESTS:

        Both vectors need to be of length three or both vectors need to be of length seven. ::

            sage: u = vector(range(7))
            sage: v = vector(range(3))
            sage: u.cross_product(v)
            Traceback (most recent call last):
            ...
            TypeError: Cross product only defined for vectors of length three or seven, not (7 and 3)

        AUTHOR:

        Billy Wonderly (2010-05-11), Added 7-D Cross Product
        """
        if not isinstance(right, FreeModuleElement):
            raise TypeError("right must be a free module element")
        r = right.list(copy=False)
        l = self.list(copy=False)
        if len(r) == 3 and len(l) == 3:
            return vector([l[1]*r[2] - l[2]*r[1],
                           l[2]*r[0] - l[0]*r[2],
                           l[0]*r[1] - l[1]*r[0]])

        elif len(r) == 7 and len(l) == 7:
            return vector([l[1]*r[3] - l[3]*r[1] + l[2]*r[6] - l[6]*r[2] + l[4]*r[5] - l[5]*r[4],
                           l[2]*r[4] - l[4]*r[2] + l[3]*r[0] - l[0]*r[3] + l[5]*r[6] - l[6]*r[5],
                           l[3]*r[5] - l[5]*r[3] + l[4]*r[1] - l[1]*r[4] + l[6]*r[0] - l[0]*r[6],
                           l[4]*r[6] - l[6]*r[4] + l[5]*r[2] - l[2]*r[5] + l[0]*r[1] - l[1]*r[0],
                           l[5]*r[0] - l[0]*r[5] + l[6]*r[3] - l[3]*r[6] + l[1]*r[2] - l[2]*r[1],
                           l[6]*r[1] - l[1]*r[6] + l[0]*r[4] - l[4]*r[0] + l[2]*r[3] - l[3]*r[2],
                           l[0]*r[2] - l[2]*r[0] + l[1]*r[5] - l[5]*r[1] + l[3]*r[4] - l[4]*r[3]])

        else:
            raise TypeError("Cross product only defined for vectors of length three or seven, not (%s and %s)" % (len(l), len(r)))

    def cross_product_matrix(self):
        r"""
        Return the matrix which describes a cross product
        between ``self`` and some other vector.

        This operation is sometimes written using the hat operator:
        see :wikipedia:`Hat_operator#Cross_product`.
        It is only defined for vectors of length 3 or 7.
        For a vector `v` the cross product matrix `\hat{v}`
        is a matrix which satisfies `\hat{v} \cdot w = v \times w`
        and also `w \cdot \hat{v} = w \times v` for all vectors `w`.
        The basis vectors are assumed to be orthonormal.

        OUTPUT:

        The cross product matrix of this vector.

        EXAMPLES::

            sage: v = vector([1, 2, 3])
            sage: vh = v.cross_product_matrix()
            sage: vh
            [ 0 -3  2]
            [ 3  0 -1]
            [-2  1  0]
            sage: w = random_vector(3, x=1, y=100)
            sage: vh*w == v.cross_product(w)
            True
            sage: w*vh == w.cross_product(v)
            True
            sage: vh.is_alternating()
            True

        TESTS::

            sage: # needs sage.rings.finite_rings
            sage: F = GF(previous_prime(2^32))
            sage: v = random_vector(F, 3)
            sage: w = random_vector(F, 3)
            sage: vh = v.cross_product_matrix()
            sage: vh*w == v.cross_product(w)
            True
            sage: w*vh == w.cross_product(v)
            True
            sage: vh.is_alternating()
            True
            sage: v = random_vector(F, 7)
            sage: w = random_vector(F, 7)
            sage: vh = v.cross_product_matrix()
            sage: vh*w == v.cross_product(w)
            True
            sage: w*vh == w.cross_product(v)
            True
            sage: vh.is_alternating()
            True
            sage: random_vector(F, 5).cross_product_matrix()
            Traceback (most recent call last):
            ...
            TypeError: Cross product only defined for vectors of length three or seven, not 5
        """
        from sage.matrix.matrix_space import MatrixSpace
        rank = self.parent().rank()
        R = self.base_ring()
        zero = R.zero()
        if rank == 3:
            MS = MatrixSpace(R, rank, rank, sparse=self.is_sparse())
            s = self.list(copy=False)
            return MS([
                [ zero, -s[2],  s[1]],
                [ s[2],  zero, -s[0]],
                [-s[1],  s[0],  zero]])
        elif rank == 7:
            MS = MatrixSpace(R, rank, rank, sparse=self.is_sparse())
            s = self.list(copy=False)
            return MS([
                [ zero, -s[3], -s[6],  s[1], -s[5],  s[4],  s[2]],
                [ s[3],  zero, -s[4], -s[0],  s[2], -s[6],  s[5]],
                [ s[6],  s[4],  zero, -s[5], -s[1],  s[3], -s[0]],
                [-s[1],  s[0],  s[5],  zero, -s[6], -s[2],  s[4]],
                [ s[5], -s[2],  s[1],  s[6],  zero, -s[0], -s[3]],
                [-s[4],  s[6], -s[3],  s[2],  s[0],  zero, -s[1]],
                [-s[2], -s[5],  s[0], -s[4],  s[3],  s[1],  zero]])
        else:
            raise TypeError("Cross product only defined for vectors of length three or seven, not {}".format(rank))

    def pairwise_product(self, right):
        """
        Return the pairwise product of self and right, which is a vector of
        the products of the corresponding entries.

        INPUT:


        -  ``right`` - vector of the same degree as self. It
           need not be in the same vector space as self, as long as the
           coefficients can be multiplied.


        EXAMPLES::

            sage: V = FreeModule(ZZ, 3)
            sage: v = V([1,2,3])
            sage: w = V([4,5,6])
            sage: v.pairwise_product(w)
            (4, 10, 18)
            sage: sum(v.pairwise_product(w)) == v.dot_product(w)
            True

        ::

            sage: W = VectorSpace(GF(3), 3)
            sage: w = W([0,1,2])
            sage: w.pairwise_product(v)
            (0, 2, 0)
            sage: w.pairwise_product(v).parent()
            Vector space of dimension 3 over Finite Field of size 3

        Implicit coercion is well defined (regardless of order), so we
        get 2 even if we do the dot product in the other order.

        ::

            sage: v.pairwise_product(w).parent()
            Vector space of dimension 3 over Finite Field of size 3

        TESTS::

        ::

            sage: parent(vector(ZZ,[1,2]).pairwise_product(vector(ZZ,[1,2])))
            Ambient free module of rank 2 over the principal ideal domain Integer Ring
            sage: parent(vector(ZZ,[1,2]).pairwise_product(vector(QQ,[1,2])))
            Vector space of dimension 2 over Rational Field
            sage: parent(vector(QQ,[1,2]).pairwise_product(vector(ZZ,[1,2])))
            Vector space of dimension 2 over Rational Field
            sage: parent(vector(QQ,[1,2]).pairwise_product(vector(QQ,[1,2])))
            Vector space of dimension 2 over Rational Field

        ::

            sage: parent(vector(QQ,[1,2,3,4]).pairwise_product(vector(ZZ['x'],[1,2,3,4])))
            Ambient free module of rank 4 over the principal ideal domain Univariate Polynomial Ring in x over Rational Field
            sage: parent(vector(ZZ['x'],[1,2,3,4]).pairwise_product(vector(QQ,[1,2,3,4])))
            Ambient free module of rank 4 over the principal ideal domain Univariate Polynomial Ring in x over Rational Field

        ::

            sage: parent(vector(QQ,[1,2,3,4]).pairwise_product(vector(ZZ['x']['y'],[1,2,3,4])))
            Ambient free module of rank 4 over the integral domain
             Univariate Polynomial Ring in y over Univariate Polynomial Ring in x over Rational Field
            sage: parent(vector(ZZ['x']['y'],[1,2,3,4]).pairwise_product(vector(QQ,[1,2,3,4])))
            Ambient free module of rank 4 over the integral domain
             Univariate Polynomial Ring in y over Univariate Polynomial Ring in x over Rational Field

        ::

            sage: parent(vector(QQ['x'],[1,2,3,4]).pairwise_product(vector(ZZ['x']['y'],[1,2,3,4])))
            Ambient free module of rank 4 over the integral domain
             Univariate Polynomial Ring in y over Univariate Polynomial Ring in x over Rational Field
            sage: parent(vector(ZZ['x']['y'],[1,2,3,4]).pairwise_product(vector(QQ['x'],[1,2,3,4])))
            Ambient free module of rank 4 over the integral domain
             Univariate Polynomial Ring in y over Univariate Polynomial Ring in x over Rational Field

        ::

            sage: parent(vector(QQ['y'],[1,2,3,4]).pairwise_product(vector(ZZ['x']['y'],[1,2,3,4])))
            Ambient free module of rank 4 over the integral domain
             Univariate Polynomial Ring in y over Univariate Polynomial Ring in x over Rational Field
            sage: parent(vector(ZZ['x']['y'],[1,2,3,4]).pairwise_product(vector(QQ['y'],[1,2,3,4])))
            Ambient free module of rank 4 over the integral domain
             Univariate Polynomial Ring in y over Univariate Polynomial Ring in x over Rational Field

        ::

            sage: parent(vector(ZZ['x'],[1,2,3,4]).pairwise_product(vector(ZZ['y'],[1,2,3,4])))
            Traceback (most recent call last):
            ...
            TypeError: no common canonical parent for objects with parents:
            'Ambient free module of rank 4 over the integral domain Univariate Polynomial Ring in x over Integer Ring' and
            'Ambient free module of rank 4 over the integral domain Univariate Polynomial Ring in y over Integer Ring'
            sage: parent(vector(ZZ['x'],[1,2,3,4]).pairwise_product(vector(QQ['y'],[1,2,3,4])))
            Traceback (most recent call last):
            ...
            TypeError: no common canonical parent for objects with parents:
            'Ambient free module of rank 4 over the integral domain Univariate Polynomial Ring in x over Integer Ring' and
            'Ambient free module of rank 4 over the principal ideal domain Univariate Polynomial Ring in y over Rational Field'
            sage: parent(vector(QQ['x'],[1,2,3,4]).pairwise_product(vector(ZZ['y'],[1,2,3,4])))
            Traceback (most recent call last):
            ...
            TypeError: no common canonical parent for objects with parents:
            'Ambient free module of rank 4 over the principal ideal domain Univariate Polynomial Ring in x over Rational Field' and
            'Ambient free module of rank 4 over the integral domain Univariate Polynomial Ring in y over Integer Ring'
            sage: parent(vector(QQ['x'],[1,2,3,4]).pairwise_product(vector(QQ['y'],[1,2,3,4])))
            Traceback (most recent call last):
            ...
            TypeError: no common canonical parent for objects with parents:
            'Ambient free module of rank 4 over the principal ideal domain Univariate Polynomial Ring in x over Rational Field' and
            'Ambient free module of rank 4 over the principal ideal domain Univariate Polynomial Ring in y over Rational Field'
            sage: v = vector({1: 1, 3: 2})  # test sparse vectors
            sage: w = vector({0: 6, 3: -4})
            sage: v.pairwise_product(w)
            (0, 0, 0, -8)
            sage: w.pairwise_product(v) == v.pairwise_product(w)
            True
        """
        if not isinstance(right, FreeModuleElement):
            raise TypeError("right must be a free module element")
        if self._parent is not (<FreeModuleElement>right)._parent:
            self, right = canonical_coercion(self, right)
        return self._pairwise_product_(right)

    def _variables(self):
        """
        Return the ordered variable of self, as defined by the basering.

        EXAMPLES::

            sage: R.<x,y,z> = QQ[]
            sage: vector([x, y, 3])._variables()
            [x, y, z]
            sage: vector(SR, [x, y, 3])._variables()                                    # needs sage.symbolic
            Traceback (most recent call last):
            ...
            ValueError: Unable to determine ordered variable names for Symbolic Ring
            sage: v(x, y, z) = (-y, x, 0)                                               # needs sage.symbolic
            sage: v._variables()                                                        # needs sage.symbolic
            [(x, y, z) |--> x, (x, y, z) |--> y, (x, y, z) |--> z]
        """
        R = self._parent.base_ring()
        try:
            var_names = R.variable_names()
        except ValueError:
            if hasattr(R, 'arguments'):
                var_names = R.arguments()
            else:
                raise ValueError("Unable to determine ordered variable names for %s" % R)
        return [R(x) for x in var_names]

    def div(self, variables=None):
        """
        Return the divergence of this vector function.

        EXAMPLES::

            sage: R.<x,y,z> = QQ[]
            sage: vector([x, y, z]).div()
            3
            sage: vector([x*y, y*z, z*x]).div()
            x + y + z

            sage: R.<x,y,z,w> = QQ[]
            sage: vector([x*y, y*z, z*x]).div([x, y, z])
            x + y + z
            sage: vector([x*y, y*z, z*x]).div([z, x, y])
            0
            sage: vector([x*y, y*z, z*x]).div([x, y, w])
            y + z

            sage: vector(SR, [x*y, y*z, z*x]).div()                                     # needs sage.symbolic
            Traceback (most recent call last):
            ...
            ValueError: Unable to determine ordered variable names for Symbolic Ring
            sage: vector(SR, [x*y, y*z, z*x]).div([x, y, z])                            # needs sage.symbolic
            x + y + z

        .. SEEALSO::

            :meth:`~sage.manifolds.differentiable.tensorfield.TensorField.divergence`
            of vector fields on Euclidean spaces (and more generally
            pseudo-Riemannian manifolds), in particular for computing the
            divergence in curvilinear coordinates.

        """
        if variables is None:
            variables = self._variables()
        if len(variables) != len(self):
            raise ValueError("number of variables must equal dimension of self")
        return sum(c.derivative(x) for (c, x) in zip(self, variables))

    def curl(self, variables=None):
        """
        Return the curl of this two-dimensional or three-dimensional
        vector function.

        EXAMPLES::

            sage: R.<x,y,z> = QQ[]
            sage: vector([-y, x, 0]).curl()
            (0, 0, 2)
            sage: vector([y, -x, x*y*z]).curl()
            (x*z, -y*z, -2)
            sage: vector([y^2, 0, 0]).curl()
            (0, 0, -2*y)
            sage: (R^3).random_element().curl().div()
            0

        For rings where the variable order is not well defined, it must be
        defined explicitly::

            sage: v = vector(SR, [-y, x, 0])                                            # needs sage.symbolic
            sage: v.curl()                                                              # needs sage.symbolic
            Traceback (most recent call last):
            ...
            ValueError: Unable to determine ordered variable names for Symbolic Ring
            sage: v.curl([x, y, z])                                                     # needs sage.symbolic
            (0, 0, 2)

        Note that callable vectors have well defined variable orderings::

            sage: v(x, y, z) = (-y, x, 0)                                               # needs sage.symbolic
            sage: v.curl()                                                              # needs sage.symbolic
            (x, y, z) |--> (0, 0, 2)

        In two dimensions, this returns a scalar value::

            sage: R.<x,y> = QQ[]
            sage: vector([-y, x]).curl()
            2

        .. SEEALSO::

            :meth:`~sage.manifolds.differentiable.vectorfield.VectorField.curl`
            of vector fields on Euclidean spaces (and more generally
            pseudo-Riemannian manifolds), in particular for computing the curl
            in curvilinear coordinates.

        """
        if len(self) == 3:
            if variables is None:
                variables = self._variables()
            if len(variables) != 3:
                raise ValueError("exactly 3 variables must be provided")
            x, y, z = variables
            Fx, Fy, Fz = self
            return self.parent([Fz.derivative(y) - Fy.derivative(z),
                                Fx.derivative(z) - Fz.derivative(x),
                                Fy.derivative(x) - Fx.derivative(y)])

        if len(self) == 2:
            if variables is None:
                variables = self._variables()
            if len(variables) != 2:
                raise ValueError("exactly 2 variables must be provided")
            x, y = variables
            Fx, Fy = self
            return Fy.derivative(x) - Fx.derivative(y)

        raise TypeError("curl only defined for 2 or 3 dimensions")

    def element(self):
        """
        Simply returns self.  This is useful, since for many objects,
        self.element() returns a vector corresponding to self.

        EXAMPLES::

            sage: v = vector([1/2,2/5,0]); v
            (1/2, 2/5, 0)
            sage: v.element()
            (1/2, 2/5, 0)
        """
        return self


    def monic(self):
        """
        Return this vector divided through by the first nonzero entry of
        this vector.

        EXAMPLES::

            sage: v = vector(QQ, [0, 4/3, 5, 1, 2])
            sage: v.monic()
            (0, 1, 15/4, 3/4, 3/2)
            sage: v = vector(QQ, [])
            sage: v.monic()
            ()
        """
        cdef Py_ssize_t i
        for i in range(self._degree):
            if self[i]:
                return (~self[i]) * self
        return self

    def normalized(self, p=__two__):
        """
        Return the input vector divided by the p-norm.

        INPUT:

        * "p" - default: 2 - p value for the norm

        EXAMPLES::

            sage: v = vector(QQ, [4, 1, 3, 2])
            sage: v.normalized()                                                        # needs sage.symbolic
            (2/15*sqrt(30), 1/30*sqrt(30), 1/10*sqrt(30), 1/15*sqrt(30))
            sage: sum(v.normalized(1))
            1

        Note that normalizing the vector may change the base ring::

            sage: v.base_ring() == v.normalized().base_ring()                           # needs sage.symbolic
            False
            sage: u = vector(RDF, [-3, 4, 6, 9])
            sage: u.base_ring() == u.normalized().base_ring()
            True
        """
        return self / self.norm(p)

    def conjugate(self):
        r"""
        Returns a vector where every entry has been replaced by its complex conjugate.

        OUTPUT:

        A vector of the same length, over the same ring,
        but with each entry replaced by the complex conjugate, as
        implemented by the ``conjugate()`` method for elements of
        the base ring, which is presently always complex conjugation.

        EXAMPLES::

            sage: v = vector(CDF, [2.3 - 5.4*I, -1.7 + 3.6*I])                          # needs sage.symbolic
            sage: w = v.conjugate(); w                                                  # needs sage.symbolic
            (2.3 + 5.4*I, -1.7 - 3.6*I)
            sage: w.parent()                                                            # needs sage.symbolic
            Vector space of dimension 2 over Complex Double Field

        Even if conjugation seems nonsensical over a certain ring, this
        method for vectors cooperates silently. ::

            sage: u = vector(ZZ, range(6))
            sage: u.conjugate()
            (0, 1, 2, 3, 4, 5)

        Sage implements a few specialized subfields of the complex numbers,
        such as the cyclotomic fields.  This example uses such a field
        containing a primitive 7-th root of unity named ``a``. ::

            sage: # needs sage.rings.number_field
            sage: F.<a> = CyclotomicField(7)
            sage: v = vector(F, [a^i for i in range(7)])
            sage: v
            (1, a, a^2, a^3, a^4, a^5, -a^5 - a^4 - a^3 - a^2 - a - 1)
            sage: v.conjugate()
            (1, -a^5 - a^4 - a^3 - a^2 - a - 1, a^5, a^4, a^3, a^2, a)

        Sparse vectors are returned as such. ::

            sage: # needs sage.symbolic
            sage: v = vector(CC, {1: 5 - 6*I, 3: -7*I}); v
            (0.000000000000000, 5.00000000000000 - 6.00000000000000*I, 0.000000000000000, -7.00000000000000*I)
            sage: v.is_sparse()
            True
            sage: vc = v.conjugate(); vc
            (0.000000000000000, 5.00000000000000 + 6.00000000000000*I, 0.000000000000000, 7.00000000000000*I)
            sage: vc.conjugate()
            (0.000000000000000, 5.00000000000000 - 6.00000000000000*I, 0.000000000000000, -7.00000000000000*I)

        TESTS::

            sage: n = 15
            sage: x = vector(CDF, [sin(i*pi/n)+cos(i*pi/n)*I for i in range(n)])        # needs sage.symbolic
            sage: x + x.conjugate() in RDF^n                                            # needs sage.symbolic
            True
            sage: I*(x - x.conjugate()) in RDF^n                                        # needs sage.symbolic
            True

        The parent of the conjugate is the same as that of the original vector.
        We test this by building a specialized vector space with a non-standard
        inner product, and constructing a test vector in this space. ::

            sage: # needs sage.rings.complex_double sage.symbolic
            sage: V = VectorSpace(CDF, 2, inner_product_matrix=[[2,1],[1,5]])
            sage: v = vector(CDF, [2-3*I, 4+5*I])
            sage: w = V(v)
            sage: w.parent()
            Ambient quadratic space of dimension 2 over Complex Double Field
            Inner product matrix:
            [2.0 1.0]
            [1.0 5.0]
            sage: w.conjugate().parent()
            Ambient quadratic space of dimension 2 over Complex Double Field
            Inner product matrix:
            [2.0 1.0]
            [1.0 5.0]
        """
        V = self.parent()
        R = self.base_ring()
        if self.is_sparse():
            # this could be a dictionary comprehension in Python 3
            entries = {}
            for index, entry in self.iteritems():
                entries[index] = entry.conjugate()
        else:
            entries = [entry.conjugate() for entry in self]
        return V(vector(R, self._degree, entries))

    def inner_product(self, right):
        r"""
        Returns the inner product of ``self`` and ``right``,
        possibly using an inner product matrix from the parent of ``self``.

        INPUT:

        - ``right`` - a vector of the same degree as ``self``

        OUTPUT:

        If the parent vector space does not have an inner product
        matrix defined, then this is the usual dot product
        (:meth:`dot_product`).  If ``self`` and ``right`` are
        considered as single column matrices, `\vec{x}` and `\vec{y}`,
        and `A` is the inner product matrix, then this method computes

        .. MATH::

            \left(\vec{x}\right)^tA\vec{y}

        where `t` indicates the transpose.

        .. NOTE::

            If your vectors have complex entries, the
            :meth:`hermitian_inner_product` may be more
            appropriate for your purposes.

        EXAMPLES::

            sage: v = vector(QQ, [1,2,3])
            sage: w = vector(QQ, [-1,2,-3])
            sage: v.inner_product(w)
            -6
            sage: v.inner_product(w) == v.dot_product(w)
            True

        The vector space or free module that is the parent to
        ``self`` can have an inner product matrix defined, which
        will be used by this method.  This matrix will be passed
        through to subspaces. ::

            sage: ipm = matrix(ZZ,[[2,0,-1], [0,2,0], [-1,0,6]])
            sage: M = FreeModule(ZZ, 3, inner_product_matrix=ipm)
            sage: v = M([1,0,0])
            sage: v.inner_product(v)
            2
            sage: K = M.span_of_basis([[0/2,-1/2,-1/2], [0,1/2,-1/2], [2,0,0]])
            sage: (K.0).inner_product(K.0)
            2
            sage: w = M([1,3,-1])
            sage: v = M([2,-4,5])
            sage: w.row()*ipm*v.column() == w.inner_product(v)
            True

        Note that the inner product matrix comes from the parent of ``self``.
        So if a vector is not an element of the correct parent, the result
        could be a source of confusion.  ::

            sage: V = VectorSpace(QQ, 2, inner_product_matrix=[[1,2],[2,1]])
            sage: v = V([12, -10])
            sage: w = vector(QQ, [10,12])
            sage: v.inner_product(w)
            88
            sage: w.inner_product(v)
            0
            sage: w = V(w)
            sage: w.inner_product(v)
            88

        .. NOTE::

            The use of an inner product matrix makes no restrictions on
            the nature of the matrix.  In particular, in this context it
            need not be Hermitian and positive-definite (as it is in the
            example above).

        TESTS:

        Most error handling occurs in the :meth:`dot_product` method.
        But with an inner product defined, this method will check
        that the input is a vector or free module element. ::

            sage: W = VectorSpace(RDF, 2, inner_product_matrix=matrix(RDF, 2, [1.0,2.0,3.0,4.0]))
            sage: v = W([2.0, 4.0])
            sage: v.inner_product(5)
            Traceback (most recent call last):
            ...
            TypeError: right must be a free module element
        """
        if self.parent().is_ambient() and self.parent()._inner_product_is_dot_product():
            return self.dot_product(right)
        if not isinstance(right, FreeModuleElement):
            raise TypeError("right must be a free module element")
        M = self.parent()
        if M.is_ambient() or M.uses_ambient_inner_product():
            A = M.ambient_module().inner_product_matrix()
            return A.linear_combination_of_rows(self).dot_product(right)
        else:
            A = M.inner_product_matrix()
            v = M.coordinate_vector(self)
            w = M.coordinate_vector(right)
            return A.linear_combination_of_rows(v).dot_product(w)

    def outer_product(self, right):
        r"""
        Returns a matrix, the outer product of two vectors ``self`` and ``right``.

        INPUT:

        - ``right`` - a vector (or free module element) of any size, whose
          elements are compatible (with regard to multiplication) with the
          elements of ``self``.

        OUTPUT:

        The outer product of two vectors `x` and `y` (respectively
        ``self`` and ``right``) can be described several ways.  If we
        interpret `x` as a `m\times 1` matrix and interpret `y` as a
        `1\times n` matrix, then the outer product is the `m\times n`
        matrix from the usual matrix product `xy`.  Notice how this
        is the "opposite" in some ways from an inner product (which
        would require `m=n`).

        If we just consider vectors, use each entry of `x` to create
        a scalar multiples of the vector `y` and use these vectors as
        the rows of a matrix.  Or use each entry of `y` to create a
        scalar multiples of `x` and use these vectors as the columns
        of a matrix.

        EXAMPLES::

            sage: u = vector(QQ, [1/2, 1/3, 1/4, 1/5])
            sage: v = vector(ZZ, [60, 180, 600])
            sage: u.outer_product(v)
            [ 30  90 300]
            [ 20  60 200]
            [ 15  45 150]
            [ 12  36 120]
            sage: M = v.outer_product(u); M
            [ 30  20  15  12]
            [ 90  60  45  36]
            [300 200 150 120]
            sage: M.parent()
            Full MatrixSpace of 3 by 4 dense matrices over Rational Field

        The more general :meth:`sage.matrix.matrix2.tensor_product` is an
        operation on a pair of matrices.  If we construct a pair of vectors
        as a column vector and a row vector, then an outer product and a
        tensor product are identical.  Thus `tensor_product` is a synonym
        for this method.  ::

            sage: u = vector(QQ, [1/2, 1/3, 1/4, 1/5])
            sage: v = vector(ZZ, [60, 180, 600])
            sage: u.tensor_product(v) == (u.column()).tensor_product(v.row())
            True

        The result is always a dense matrix, no matter if the two
        vectors are, or are not, dense.  ::

            sage: d = vector(ZZ,[4,5], sparse=False)
            sage: s = vector(ZZ, [1,2,3], sparse=True)
            sage: dd = d.outer_product(d)
            sage: ds = d.outer_product(s)
            sage: sd = s.outer_product(d)
            sage: ss = s.outer_product(s)
            sage: all([dd.is_dense(), ds.is_dense(), sd.is_dense(), dd.is_dense()])
            True

        Vectors with no entries do the right thing.  ::

            sage: v = vector(ZZ, [])
            sage: z = v.outer_product(v)
            sage: z.parent()
            Full MatrixSpace of 0 by 0 dense matrices over Integer Ring

        There is a fair amount of latitude in the value of the ``right``
        vector, and the matrix that results can have entries from a new
        ring large enough to contain the result. If you know better,
        you can sometimes bring the result down to a less general ring.  ::

            sage: R.<t> = ZZ[]
            sage: v = vector(R, [12, 24*t])
            sage: w = vector(QQ, [1/2, 1/3, 1/4])
            sage: op = v.outer_product(w); op
            [   6    4    3]
            [12*t  8*t  6*t]
            sage: op.base_ring()
            Univariate Polynomial Ring in t over Rational Field
            sage: m = op.change_ring(R); m
            [   6    4    3]
            [12*t  8*t  6*t]
            sage: m.base_ring()
            Univariate Polynomial Ring in t over Integer Ring

        But some inputs are not compatible, even if vectors. ::

            sage: w = vector(GF(5), [1,2])
            sage: v = vector(GF(7), [1,2,3,4])
            sage: z = w.outer_product(v)
            Traceback (most recent call last):
            ...
            TypeError: unsupported operand parent(s) for *:
            'Full MatrixSpace of 2 by 1 dense matrices over Finite Field of size 5' and
            'Full MatrixSpace of 1 by 4 dense matrices over Finite Field of size 7'

        And some inputs don't make any sense at all. ::

            sage: w = vector(QQ, [5,10])
            sage: z = w.outer_product(6)
            Traceback (most recent call last):
            ...
            TypeError: right operand in an outer product must be a vector,
            not an element of Integer Ring
        """
        if not isinstance(right, FreeModuleElement):
            raise TypeError('right operand in an outer product must be a vector, not an element of %s' % right.parent())
        return self.column()*right.row()

    # tensor product is an alias in the special case of two vectors
    tensor_product = outer_product

    def hermitian_inner_product(self, right):
        r"""
        Returns the dot product, but with the entries of the first vector
        conjugated beforehand.

        INPUT:

        - ``right`` - a vector of the same degree as ``self``

        OUTPUT:

        If ``self`` and ``right`` are the vectors `\vec{x}` and
        `\vec{y}` of degree `n` then this routine computes

        .. MATH::

            \sum_{i=1}^{n}\overline{x}_i{y}_i

        where the bar indicates complex conjugation.

        .. NOTE::

            If your vectors do not contain complex entries, then
            :meth:`dot_product` will return the same result without
            the overhead of conjugating elements of ``self``.

            If you are not computing a weighted inner product, and
            your vectors do not have complex entries, then the
            :meth:`dot_product` will return the same result.

        EXAMPLES::

            sage: # needs sage.symbolic
            sage: v = vector(CDF, [2+3*I, 5-4*I])
            sage: w = vector(CDF, [6-4*I, 2+3*I])
            sage: v.hermitian_inner_product(w)
            -2.0 - 3.0*I

        Sage implements a few specialized fields over the complex numbers,
        such as cyclotomic fields and quadratic number fields.  So long as
        the base rings have a conjugate method, then the Hermitian inner
        product will be available. ::

            sage: # needs sage.rings.number_field
            sage: Q.<a> = QuadraticField(-7)
            sage: a^2
            -7
            sage: v = vector(Q, [3+a, 5-2*a])
            sage: w = vector(Q, [6, 4+3*a])
            sage: v.hermitian_inner_product(w)
            17*a - 4

        The Hermitian inner product should be additive in
        each argument (we only need to test one), linear
        in each argument (with conjugation on the first scalar),
        and anti-commutative. ::

            sage: # needs sage.rings.complex_double sage.symbolic
            sage: alpha = CDF(5.0 + 3.0*I)
            sage: u = vector(CDF, [2+4*I, -3+5*I, 2-7*I])
            sage: v = vector(CDF, [-1+3*I, 5+4*I, 9-2*I])
            sage: w = vector(CDF, [8+3*I, -4+7*I, 3-6*I])
            sage: (u+v).hermitian_inner_product(w) == u.hermitian_inner_product(w) + v.hermitian_inner_product(w)
            True
            sage: (alpha*u).hermitian_inner_product(w) == alpha.conjugate()*u.hermitian_inner_product(w)
            True
            sage: u.hermitian_inner_product(alpha*w) == alpha*u.hermitian_inner_product(w)
            True
            sage: u.hermitian_inner_product(v) == v.hermitian_inner_product(u).conjugate()
            True

        For vectors with complex entries, the Hermitian inner product
        has a more natural relationship with the 2-norm (which is the
        default for the :meth:`norm` method). The norm squared equals
        the Hermitian inner product of the vector with itself.  ::

            sage: # needs sage.rings.complex_double sage.symbolic
            sage: v = vector(CDF, [-0.66+0.47*I, -0.60+0.91*I, -0.62-0.87*I, 0.53+0.32*I])
            sage: abs(v.norm()^2 - v.hermitian_inner_product(v)) < 1.0e-10
            True

        TESTS:

        This method is built on the :meth:`dot_product` method,
        which allows for a wide variety of inputs.  Any error
        handling happens there. ::

            sage: # needs sage.rings.complex_double sage.symbolic
            sage: v = vector(CDF, [2+3*I])
            sage: w = vector(CDF, [5+2*I, 3+9*I])
            sage: v.hermitian_inner_product(w)
            Traceback (most recent call last):
            ...
            ArithmeticError: degrees (1 and 2) must be the same
        """
        return (self.conjugate()).dot_product(right)

    def is_dense(self):
        """
        Return ``True`` if this is a dense vector, which is just a
        statement about the data structure, not the number of nonzero
        entries.

        EXAMPLES::

            sage: vector([1/2, 2/5, 0]).is_dense()
            True
            sage: vector([1/2, 2/5, 0], sparse=True).is_dense()
            False
        """
        return self.is_dense_c()

    cdef bint is_dense_c(self) noexcept:
        return self.parent().is_dense()

    def is_sparse(self):
        """
        Return ``True`` if this is a sparse vector, which is just a
        statement about the data structure, not the number of nonzero
        entries.

        EXAMPLES::

            sage: vector([1/2, 2/5, 0]).is_sparse()
            False
            sage: vector([1/2, 2/5, 0], sparse=True).is_sparse()
            True
        """
        return self.is_sparse_c()

    cdef bint is_sparse_c(self) noexcept:
        return self.parent().is_sparse()

    def is_vector(self):
        """
        Return ``True``, since this is a vector.

        EXAMPLES::

            sage: vector([1/2, 2/5, 0]).is_vector()
            True
        """
        return True

    def _macaulay2_(self, macaulay2=None):
        r"""
        Convert this vector to a Macaulay2 vector.

        EXAMPLES::

            sage: vector(QQ, [1, 2, 3])._macaulay2_()   # optional - macaulay2
            | 1 |
            | 2 |
            | 3 |
            sage: _.ring()                              # optional - macaulay2
            QQ

        ::

            sage: R.<x,y> = QQ[]
            sage: macaulay2(vector(R, [1, x+y]))        # optional - macaulay2
            |  1  |
            | x+y |

        TESTS:

        Entries of the vector get promoted to the base ring::

            sage: R.<x,y> = QQ[]
            sage: v = macaulay2(vector(R, [1, 2]))      # optional - macaulay2
            sage: v.ring()._operator('===', R).sage()   # optional - macaulay2
            True
        """
        if macaulay2 is None:
            from sage.interfaces.macaulay2 import macaulay2 as m2_default
            macaulay2 = m2_default
        return (macaulay2(self.base_ring()).matrix([self.list()]).transpose()
                .vector())

    def _mathematica_init_(self):
        """
        Return string representation of this vector as a Mathematica list.

        EXAMPLES::

            sage: # optional - mathematica, needs sage.symbolic
            sage: vector((1,2,3), QQ)._mathematica_init_()
            '{1/1, 2/1, 3/1}'
            sage: mathematica(vector((1,2,3), QQ))
            {1, 2, 3}
            sage: a = vector(SR, 5, [1, x, x^2, sin(x), pi]); a
            (1, x, x^2, sin(x), pi)
            sage: a._mathematica_init_()
            '{1, x, (x)^(2), Sin[x], Pi}'
        """
        return '{' + ', '.join(x._mathematica_init_() for x in self.list()) + '}'

    def _sympy_(self):
        """
        Return a SymPy column vector (matrix) corresponding to ``self``.

        OUTPUT:

        - An instance of either an ``ImmutableMatrix`` or ``ImmutableSparseMatrix``,
          regardless of whether ``self`` is mutable or not.

        EXAMPLES::

            sage: v = vector([1, 2, 3]); v
            (1, 2, 3)
            sage: sv = v._sympy_(); sv                                                  # needs sympy
            Matrix([
            [1],
            [2],
            [3]])
            sage: type(sv)                                                              # needs sympy
            <class 'sympy.matrices.immutable.ImmutableDenseMatrix'>

            sage: w = vector({1: 1, 5: -1}, sparse=True)
            sage: sw = w._sympy_(); sw                                                  # needs sympy
            Matrix([
            [ 0],
            [ 1],
            [ 0],
            [ 0],
            [ 0],
            [-1]])
            sage: type(sw)                                                              # needs sympy
            <class 'sympy.matrices.immutable.ImmutableSparseMatrix'>

        If ``self`` was immutable, then converting the result to Sage gives
        back ``self``::

            sage: immv = vector([1, 2, 3], immutable=True)
            sage: immv._sympy_()._sage_() is immv                                       # needs sympy
            True

        If ``self`` was mutable, then converting back to Sage creates a new
        matrix (column vector)::

            sage: sv._sage_()                                                           # needs sympy
            [1]
            [2]
            [3]
            sage: sv._sage_() is v                                                      # needs sympy
            False
            sage: sv._sage_() == v                                                      # needs sympy
            False
        """
        from sage.interfaces.sympy import sympy_init
        sympy_init()
        from sympy.matrices import ImmutableMatrix, ImmutableSparseMatrix
        if self.is_sparse():
            matrix = ImmutableSparseMatrix(self._degree, 1,
                                           {(i, 0): v
                                            for i, v in self.dict(copy=False).items()})
        else:
            matrix = ImmutableMatrix(self._degree, 1,
                                     self.list(copy=False))
        if self.is_immutable():
            matrix._sage_object = self
        return matrix

    def nonzero_positions(self):
        """
        Return the sorted list of integers ``i`` such that ``self[i] != 0``.

        EXAMPLES::

            sage: vector([-1,0,3,0,0,0,0.01]).nonzero_positions()
            [0, 2, 6]
        """
        v = self.list()
        cdef Py_ssize_t i
        return [i for i in range(self._degree) if v[i]]

    def support(self):   # do not override.
        """
        Return the integers ``i`` such that ``self[i] != 0``.
        This is the same as the ``nonzero_positions`` function.

        EXAMPLES::

            sage: vector([-1,0,3,0,0,0,0.01]).support()
            [0, 2, 6]
        """
        return self.nonzero_positions()

    cpdef int hamming_weight(self) noexcept:
        """
        Return the number of positions ``i`` such that ``self[i] != 0``.

        EXAMPLES::

            sage: vector([-1,0,3,0,0,0,0.01]).hamming_weight()
            3
        """
        cdef Py_ssize_t res = 0
        for x in iter(self.list()):
            if not x.is_zero():
                res += 1
        return res

    def _latex_(self):
        r"""
        Return a latex representation of the vector ``self``.

        OUTPUT:

        If self is the free module element (1,2,3,4),
        then a string with the following latex is returned:
        "\left(1,\,2,\,3,\,4\right)" (without the quotes).
        The vector is enclosed in parentheses by default,
        but the delimiters can be changed using the command
        ``latex.vector_delimiters(...)`` as in the example below.

        EXAMPLES::

            sage: v = vector(QQ, [1,2,3])
            sage: latex(v)
            \left(1,\,2,\,3\right)

        This is an example of how to change the delimiters.
        You have the power to mix and match, though it is
        probably not advisable.  For more detail see
        :meth:`~sage.misc.latex.Latex.vector_delimiters`.

            sage: latex.vector_delimiters('[', '\\rangle')
            sage: w = vector(CDF, [1,2,3])
            sage: latex(w)
            \left[1.0,\,2.0,\,3.0\right\rangle
        """
        from sage.misc.latex import latex
        vector_delimiters = latex.vector_delimiters()
        s = '\\left' + vector_delimiters[0]
        s += r',\,'.join(latex(a) for a in self.list())
        return s + '\\right' + vector_delimiters[1]

    def dense_vector(self):
        """
        Return dense version of self.  If self is dense, just return
        self; otherwise, create and return correspond dense vector.

        EXAMPLES::

            sage: vector([-1,0,3,0,0,0]).dense_vector().is_dense()
            True
            sage: vector([-1,0,3,0,0,0],sparse=True).dense_vector().is_dense()
            True
            sage: vector([-1,0,3,0,0,0],sparse=True).dense_vector()
            (-1, 0, 3, 0, 0, 0)
        """
        if self.is_dense():
            return self
        else:
            return self.parent().ambient_module().dense_module()(self.list())

    def sparse_vector(self):
        """
        Return sparse version of self.  If self is sparse, just return
        self; otherwise, create and return correspond sparse vector.

        EXAMPLES::

            sage: vector([-1,0,3,0,0,0]).sparse_vector().is_sparse()
            True
            sage: vector([-1,0,3,0,0,0]).sparse_vector().is_sparse()
            True
            sage: vector([-1,0,3,0,0,0]).sparse_vector()
            (-1, 0, 3, 0, 0, 0)
        """
        if self.is_sparse():
            return self
        else:
            return self.parent().ambient_module().sparse_module()(self.list())


    def apply_map(self, phi, R=None, sparse=None):
        """
        Apply the given map phi (an arbitrary Python function or callable
        object) to this free module element. If R is not given,
        automatically determine the base ring of the resulting element.

        INPUT:
            sparse -- True or False will control whether the result
              is sparse.  By default, the result is sparse iff self
              is sparse.


        -  ``phi`` - arbitrary Python function or callable
           object

        -  ``R`` - (optional) ring


        OUTPUT: a free module element over R

        EXAMPLES::

            sage: m = vector([1,x,sin(x+1)])                                            # needs sage.symbolic
            sage: m.apply_map(lambda x: x^2)                                            # needs sage.symbolic
            (1, x^2, sin(x + 1)^2)
            sage: m.apply_map(sin)                                                      # needs sage.symbolic
            (sin(1), sin(x), sin(sin(x + 1)))

        ::

            sage: m = vector(ZZ, 9, range(9))
            sage: k.<a> = GF(9)                                                         # needs sage.rings.finite_rings
            sage: m.apply_map(k)                                                        # needs sage.rings.finite_rings
            (0, 1, 2, 0, 1, 2, 0, 1, 2)

        In this example, we explicitly specify the codomain.

        ::

            sage: s = GF(3)
            sage: f = lambda x: s(x)
            sage: n = m.apply_map(f, k); n                                              # needs sage.rings.finite_rings
            (0, 1, 2, 0, 1, 2, 0, 1, 2)
            sage: n.parent()                                                            # needs sage.rings.finite_rings
            Vector space of dimension 9 over Finite Field in a of size 3^2

        If your map sends 0 to a non-zero value, then your resulting
        vector is not mathematically sparse::

            sage: v = vector([0] * 6 + [1], sparse=True); v
            (0, 0, 0, 0, 0, 0, 1)
            sage: v2 = v.apply_map(lambda x: x+1); v2
            (1, 1, 1, 1, 1, 1, 2)

        but it's still represented with a sparse data type::

            sage: parent(v2)
            Ambient sparse free module of rank 7 over the principal ideal domain Integer Ring

        This data type is inefficient for dense vectors, so you may
        want to specify sparse=False::

            sage: v2 = v.apply_map(lambda x: x+1, sparse=False); v2
            (1, 1, 1, 1, 1, 1, 2)
            sage: parent(v2)
            Ambient free module of rank 7 over the principal ideal domain Integer Ring

        Or if you have a map that will result in mostly zeroes, you may
        want to specify sparse=True::

            sage: v = vector(srange(10))
            sage: v2 = v.apply_map(lambda x: 0 if x else 1, sparse=True); v2
            (1, 0, 0, 0, 0, 0, 0, 0, 0, 0)
            sage: parent(v2)
            Ambient sparse free module of rank 10 over the principal ideal domain Integer Ring

        TESTS::

            sage: m = vector(SR,[])                                                     # needs sage.symbolic
            sage: m.apply_map(lambda x: x*x) == m                                       # needs sage.symbolic
            True

        Check that we don't unnecessarily apply phi to 0 in the sparse case::

            sage: m = vector(ZZ, range(1, 4), sparse=True)
            sage: m.apply_map(lambda x: 1/x)
            (1, 1/2, 1/3)

            sage: parent(vector(RDF, (), sparse=True).apply_map(lambda x: x, sparse=True))
            Sparse vector space of dimension 0 over Real Double Field
            sage: parent(vector(RDF, (), sparse=True).apply_map(lambda x: x, sparse=False))
            Vector space of dimension 0 over Real Double Field
            sage: parent(vector(RDF, (), sparse=False).apply_map(lambda x: x, sparse=True))
            Sparse vector space of dimension 0 over Real Double Field
            sage: parent(vector(RDF, (), sparse=False).apply_map(lambda x: x, sparse=False))
            Vector space of dimension 0 over Real Double Field

        Check that the bug in :issue:`14558` has been fixed::

            sage: # needs sage.rings.finite_rings
            sage: F.<a> = GF(9)
            sage: v = vector([a, 0, 0, 0], sparse=True)
            sage: f = F.hom([a**3])
            sage: v.apply_map(f)
            (2*a + 1, 0, 0, 0)
        """
        if sparse is None:
            sparse = self.is_sparse()

        if self._degree == 0:
            if sparse == self.is_sparse():
                from copy import copy
                return copy(self)
            elif sparse:
                return self.sparse_vector()
            else:
                return self.dense_vector()

        v = None

        if self.is_sparse():
            zero_res = 0
            if len(self.dict(copy=False)) < self._degree:
                # OK, we have some zero entries.
                zero_res = phi(self.base_ring()(0))
                if not zero_res.is_zero():
                    # And phi maps 0 to a non-zero value.
                    v = [zero_res] * self._degree
                    for i,z in self.dict(copy=False).items():
                        v[i] = phi(z)

            if v is None:
                # phi maps 0 to 0 (or else we don't have any zeroes at all)
                v = dict([(i,phi(z)) for i,z in self.dict(copy=False).items()])
                # add a zero at the last position, if it is not already set.
                # This will help the constructor to determine the right degree.
                v.setdefault(self._degree-1, zero_res)
        else:
            v = [phi(z) for z in self.list()]

        if R is None:
            return vector(v, sparse=sparse)
        else:
            return vector(R, v, sparse=sparse)


    def _derivative(self, var=None):
        """
        Differentiate with respect to var by differentiating each element
        with respect to var.

        .. seealso:

           :meth:`derivative`

        EXAMPLES::

            sage: # needs sage.symbolic
            sage: v = vector([1,x,x^2])
            sage: v._derivative(x)
            (0, 1, 2*x)
            sage: type(v._derivative(x)) == type(v)
            True
            sage: v = vector([1,x,x^2], sparse=True)
            sage: v._derivative(x)
            (0, 1, 2*x)
            sage: type(v._derivative(x)) == type(v)
            True

        If no variables are specified and the vector contains callable
        symbolic expressions, then calculate the matrix derivative
        (i.e., the Jacobian matrix)::

            sage: # needs sage.symbolic
            sage: T(r,theta) = [r*cos(theta), r*sin(theta)]
            sage: T
            (r, theta) |--> (r*cos(theta), r*sin(theta))
            sage: T.diff() # matrix derivative
            [   (r, theta) |--> cos(theta) (r, theta) |--> -r*sin(theta)]
            [   (r, theta) |--> sin(theta)  (r, theta) |--> r*cos(theta)]
            sage: diff(T) # matrix derivative again
            [   (r, theta) |--> cos(theta) (r, theta) |--> -r*sin(theta)]
            [   (r, theta) |--> sin(theta)  (r, theta) |--> r*cos(theta)]
            sage: T.diff().det() # Jacobian
            (r, theta) |--> r*cos(theta)^2 + r*sin(theta)^2
        """
        if var is None:
            if isinstance(self.coordinate_ring(), sage.rings.abc.CallableSymbolicExpressionRing):
                from sage.calculus.all import jacobian
                return jacobian(self, self.coordinate_ring().arguments())
            else:
                raise ValueError("No differentiation variable specified.")

        return self.apply_map(lambda x: x.derivative(var))

    def derivative(self, *args):
        """
        Derivative with respect to variables supplied in args.

        Multiple variables and iteration counts may be supplied; see
        documentation for the global derivative() function for more
        details.

        :meth:`diff` is an alias of this function.

        EXAMPLES::

            sage: # needs sage.symbolic
            sage: v = vector([1,x,x^2])
            sage: v.derivative(x)
            (0, 1, 2*x)
            sage: type(v.derivative(x)) == type(v)
            True
            sage: v = vector([1,x,x^2], sparse=True)
            sage: v.derivative(x)
            (0, 1, 2*x)
            sage: type(v.derivative(x)) == type(v)
            True
            sage: v.derivative(x,x)
            (0, 0, 2)
        """
        from sage.misc.derivative import multi_derivative
        return multi_derivative(self, args)

    diff = derivative

    def integral(self, *args, **kwds):
        """
        Returns a symbolic integral of the vector, component-wise.

        :meth:`integrate` is an alias of the function.

        EXAMPLES::

            sage: # needs sage.symbolic
            sage: t = var('t')
            sage: r = vector([t,t^2,sin(t)])
            sage: r.integral(t)
            (1/2*t^2, 1/3*t^3, -cos(t))
            sage: integrate(r, t)
            (1/2*t^2, 1/3*t^3, -cos(t))
            sage: r.integrate(t, 0, 1)
            (1/2, 1/3, -cos(1) + 1)

        """
        from sage.misc.functional import integral
        return self.apply_map(lambda x: integral(x,*args, **kwds))

    integrate=integral


    def nintegral(self, *args, **kwds):
        """
        Returns a numeric integral of the vector, component-wise, and
        the result of the nintegral command on each component of the
        input.

        :meth:`nintegrate` is an alias of the function.

        EXAMPLES::

            sage: # needs sage.symbolic
            sage: t = var('t')
            sage: r = vector([t,t^2,sin(t)])
            sage: vec, answers = r.nintegral(t,0,1)
            sage: vec  # abs tol 1e-15
            (0.5, 0.3333333333333334, 0.4596976941318602)
            sage: type(vec)
            <class 'sage.modules.vector_real_double_dense.Vector_real_double_dense'>
            sage: answers
            [(0.5, 5.55111512312578...e-15, 21, 0),
             (0.3333333333333..., 3.70074341541719...e-15, 21, 0),
             (0.45969769413186..., 5.10366964392284...e-15, 21, 0)]

            sage: # needs sage.symbolic
            sage: r = vector([t,0,1], sparse=True)
            sage: r.nintegral(t, 0, 1)
            ((0.5, 0.0, 1.0),
             {0: (0.5, 5.55111512312578...e-15, 21, 0),
              2: (1.0, 1.11022302462515...e-14, 21, 0)})

        """
        # If Cython supported lambda functions, we would just do
        # return self.apply_map(lambda x: x.nintegral(*args, **kwds) for x in self)

        if self.is_sparse():
            v = [(i,z.nintegral(*args,**kwds)) for i,z in self.dict(copy=False).items()]
            answers = dict([(i,a[0]) for i,a in v])
            v=dict(v)
        else:
            v = [z.nintegral(*args,**kwds) for z in self.list()]
            answers = [a[0] for a in v]

        return (vector(answers,sparse=self.is_sparse()), v)

    nintegrate = nintegral

    def concatenate(self, other, *, ring=None):
        r"""
        Return the result of concatenating this vector with a sequence
        of elements given by another iterable.

        If the optional keyword argument ``ring`` is passed, this method
        will return a vector over the specified ring (or fail). If no
        base ring is given, the base ring is determined automatically by
        the :func:`vector` constructor.

        EXAMPLES::

            sage: v = vector([1, 2, 3])
            sage: w = vector([4, 5])
            sage: v.concatenate(w)
            (1, 2, 3, 4, 5)
            sage: v.parent()
            Ambient free module of rank 3 over the principal ideal domain Integer Ring
            sage: w.parent()
            Ambient free module of rank 2 over the principal ideal domain Integer Ring
            sage: v.concatenate(w).parent()
            Ambient free module of rank 5 over the principal ideal domain Integer Ring

        Forcing a base ring is possible using the ``ring`` argument::

            sage: v.concatenate(w, ring=QQ)
            (1, 2, 3, 4, 5)
            sage: v.concatenate(w, ring=QQ).parent()
            Vector space of dimension 5 over Rational Field

        ::

            sage: v.concatenate(w, ring=Zmod(3))
            (1, 2, 0, 1, 2)

        The method accepts arbitrary iterables of elements which can
        be coerced to a common base ring::

            sage: v.concatenate(range(4,8))
            (1, 2, 3, 4, 5, 6, 7)
            sage: v.concatenate(range(4,8)).parent()
            Ambient free module of rank 7 over the principal ideal domain Integer Ring

        ::

            sage: w2 = [4, QQbar(-5).sqrt()]
            sage: v.concatenate(w2)
            (1, 2, 3, 4, 2.236...*I)
            sage: v.concatenate(w2).parent()
            Vector space of dimension 5 over Algebraic Field
            sage: w2 = vector(w2)
            sage: v.concatenate(w2)
            (1, 2, 3, 4, 2.236...*I)
            sage: v.concatenate(w2).parent()
            Vector space of dimension 5 over Algebraic Field

        ::

            sage: w2 = polygen(QQ)^4 + 5
            sage: v.concatenate(w2)
            (1, 2, 3, 5, 0, 0, 0, 1)
            sage: v.concatenate(w2).parent()
            Vector space of dimension 8 over Rational Field
            sage: v.concatenate(w2, ring=ZZ)
            (1, 2, 3, 5, 0, 0, 0, 1)
            sage: v.concatenate(w2, ring=ZZ).parent()
            Ambient free module of rank 8 over the principal ideal domain Integer Ring

        ::

            sage: v.concatenate(GF(9).gens())
            (1, 2, 0, z2)
            sage: v.concatenate(GF(9).gens()).parent()
            Vector space of dimension 4 over Finite Field in z2 of size 3^2
        """
        from itertools import chain
        coeffs = chain(self, other)
        if ring is not None:
            return vector(ring, coeffs)
        return vector(coeffs)

#############################################
# Generic dense element
#############################################

@cython.binding(True)
def make_FreeModuleElement_generic_dense(parent, entries, degree):
    """
    EXAMPLES::

        sage: sage.modules.free_module_element.make_FreeModuleElement_generic_dense(QQ^3, [1,2,-3/7], 3)
        (1, 2, -3/7)
    """
    # If you think you want to change this function, don't.
    # Instead make a new version with a name like
    #    make_FreeModuleElement_generic_dense_v1
    # and changed the reduce method below.
    cdef FreeModuleElement_generic_dense v
    v = FreeModuleElement_generic_dense.__new__(FreeModuleElement_generic_dense)
    v._entries = entries
    v._parent = parent
    v._degree = degree
    return v


@cython.binding(True)
def make_FreeModuleElement_generic_dense_v1(parent, entries, degree, is_mutable):
    """
    EXAMPLES::

        sage: v = sage.modules.free_module_element.make_FreeModuleElement_generic_dense_v1(QQ^3, [1,2,-3/7], 3, True); v
        (1, 2, -3/7)
        sage: v[0] = 10; v
        (10, 2, -3/7)
        sage: v = sage.modules.free_module_element.make_FreeModuleElement_generic_dense_v1(QQ^3, [1,2,-3/7], 3, False); v
        (1, 2, -3/7)
        sage: v[0] = 10
        Traceback (most recent call last):
        ...
        ValueError: vector is immutable; please change a copy instead (use copy())
    """
    # If you think you want to change this function, don't.
    # Instead make a new version with a name like
    #    make_FreeModuleElement_generic_dense_v2
    # and changed the reduce method below.
    cdef FreeModuleElement_generic_dense v
    v = FreeModuleElement_generic_dense.__new__(FreeModuleElement_generic_dense)
    v._entries = entries
    v._parent = parent
    v._degree = degree
    v._is_immutable = not is_mutable
    return v

cdef class FreeModuleElement_generic_dense(FreeModuleElement):
    """
    A generic dense element of a free module.

    TESTS::

        sage: V = ZZ^3
        sage: loads(dumps(V)) == V
        True
        sage: v = V.0
        sage: loads(dumps(v)) == v
        True
        sage: v = (QQ['x']^3).0
        sage: loads(dumps(v)) == v
        True

    ::

        sage: v = vector([1,2/3,pi])                                                    # needs sage.symbolic
        sage: v == v
        True

    ::

        sage: v = vector(RR, [1,2/3,pi])                                                # needs sage.symbolic
        sage: v.set_immutable()
        sage: isinstance(hash(v), int)
        True
    """
    cdef _new_c(self, object v):
        """
        Create a new dense free module element with minimal overhead and
        no type checking.

        INPUT:

        - ``v`` -- a list which is used as the new entries (without
          copying)
        """
        cdef type t = type(self)
        cdef FreeModuleElement_generic_dense x = t.__new__(t)
        x._is_immutable = 0
        x._parent = self._parent
        x._entries = v
        x._degree = self._degree
        return x

    cdef bint is_dense_c(self) noexcept:
        return 1

    cdef bint is_sparse_c(self) noexcept:
        return 0

    def __copy__(self):
        """
        Return a copy of this generic dense vector.

        EXAMPLES::

            sage: # needs sage.symbolic
            sage: v = vector([-1,0,3,pi])
            sage: type(v)
            <class 'sage.modules.free_module.FreeModule_ambient_field_with_category.element_class'>
            sage: v.__copy__()
            (-1, 0, 3, pi)
            sage: v.__copy__() is v
            False

            sage: copy(v)                                                               # needs sage.symbolic
            (-1, 0, 3, pi)
            sage: copy(v) == v                                                          # needs sage.symbolic
            True
            sage: copy(v) is v                                                          # needs sage.symbolic
            False
        """
        return self._new_c(list(self._entries))

    def __init__(self, parent, entries, coerce=True, copy=True):
        """
        EXAMPLES::

            sage: type(vector(RR, [-1,0,2/3,pi,oo]))                                    # needs sage.symbolic
            <class 'sage.modules.free_module_element.FreeModuleElement_generic_dense'>

        We can initialize with lists, tuples and derived types::

            sage: from sage.modules.free_module_element import FreeModuleElement_generic_dense
            sage: FreeModuleElement_generic_dense(RR^5, [-1,0,2/3,pi,oo])               # needs sage.symbolic
            (-1.00000000000000, 0.000000000000000, 0.666666666666667, 3.14159265358979, +infinity)
            sage: FreeModuleElement_generic_dense(RR^5, (-1,0,2/3,pi,oo))               # needs sage.symbolic
            (-1.00000000000000, 0.000000000000000, 0.666666666666667, 3.14159265358979, +infinity)
            sage: FreeModuleElement_generic_dense(RR^5, Sequence([-1,0,2/3,pi,oo]))     # needs sage.symbolic
            (-1.00000000000000, 0.000000000000000, 0.666666666666667, 3.14159265358979, +infinity)
            sage: FreeModuleElement_generic_dense(RR^0, 0)
            ()

        TESTS:

        Disabling coercion can lead to illegal objects::

            sage: FreeModuleElement_generic_dense(RR^5, [-1,0,2/3,pi,oo], coerce=False)             # needs sage.symbolic
            (-1, 0, 2/3, pi, +Infinity)

        We test the ``copy`` flag::

            sage: # needs sage.symbolic
            sage: from sage.modules.free_module_element import FreeModuleElement_generic_dense
            sage: L = [RR(x) for x in (-1,0,2/3,pi,oo)]
            sage: FreeModuleElement_generic_dense(RR^5, tuple(L), coerce=False, copy=False)
            (-1.00000000000000, 0.000000000000000, 0.666666666666667, 3.14159265358979, +infinity)
            sage: v = FreeModuleElement_generic_dense(RR^5, L, coerce=False, copy=False)
            sage: L[4] = 42.0
            sage: v  # last entry changed since we didn't copy
            (-1.00000000000000, 0.000000000000000, 0.666666666666667, 3.14159265358979, 42.0000000000000)

        ::

            sage: # needs sage.symbolic
            sage: L = [RR(x) for x in (-1,0,2/3,pi,oo)]
            sage: v = FreeModuleElement_generic_dense(RR^5, L, coerce=False, copy=True)
            sage: L[4] = 42.0
            sage: v  # last entry did not change
            (-1.00000000000000, 0.000000000000000, 0.666666666666667, 3.14159265358979, +infinity)

        Check that :issue:`11751` is fixed::

            sage: K.<x> = QQ[]
            sage: M = K^1
            sage: N = M.span([[1/x]]); N
            Free module of degree 1 and rank 1 over Univariate Polynomial Ring in x over Rational Field
            Echelon basis matrix:
            [1/x]
            sage: N([1/x]) # this used to fail prior to #11751
            (1/x)
            sage: N([1/x^2])
            Traceback (most recent call last):
            ...
            TypeError: element [1/x^2] is not in free module

        ::

            sage: L=K^2
            sage: R=L.span([[x,0],[0,1/x]], check=False, already_echelonized=True)
            sage: R.basis()[0][0].parent()
            Fraction Field of Univariate Polynomial Ring in x over Rational Field
            sage: R=L.span([[x,x^2]])
            sage: R.basis()[0][0].parent()
            Univariate Polynomial Ring in x over Rational Field
        """
        FreeModuleElement.__init__(self, parent)
        R = self.base_ring()
        if not entries:
            entries = [R.zero()]*self._degree
        else:
            if type(entries) is not list:
                if not isinstance(entries, (list, tuple)):
                    raise TypeError("entries must be a list or tuple, not %s" % type(entries))
                copy = True  # ensure we have a true Python list

            if len(entries) != self._degree:
                raise TypeError("entries must be a list of length %s" % self.degree())
            if coerce:
                coefficient_ring = parent.coordinate_ring()
                try:
                    entries = [coefficient_ring(x) for x in entries]
                except TypeError:
                    raise TypeError("Unable to coerce entries (=%s) to coefficients in %s" % (entries, coefficient_ring))
            elif copy:
                entries = list(entries)  # make a copy/convert to list
        self._entries = entries

    @cython.boundscheck(False)
    @cython.wraparound(False)
    cpdef _add_(left, right):
        """
        Add left and right.

        EXAMPLES::

            sage: v = vector([1,2/3,pi]); w = vector([-2/3,pi^2,1])                     # needs sage.symbolic
            sage: v._add_(w)                                                            # needs sage.symbolic
            (1/3, pi^2 + 2/3, pi + 1)
        """
        cdef list a = left._entries
        cdef list b = (<FreeModuleElement_generic_dense>right)._entries
        v = [(<RingElement> a[i])._add_(<RingElement> b[i]) for i in range(left._degree)]
        return left._new_c(v)

    @cython.boundscheck(False)
    @cython.wraparound(False)
    cpdef _sub_(left, right):
        """
        Subtract right from left.

        EXAMPLES::

            sage: V = QQ^5
            sage: W = V.span([V.1, V.2])
            sage: W.0 - V.0
            (-1, 1, 0, 0, 0)
            sage: V.0 - W.0
            (1, -1, 0, 0, 0)
        """
        cdef list a = left._entries
        cdef list b = (<FreeModuleElement_generic_dense>right)._entries
        v = [(<RingElement> a[i])._sub_(<RingElement> b[i]) for i in range(left._degree)]
        return left._new_c(v)

    cpdef _rmul_(self, Element left):
        """
        EXAMPLES::

            sage: V = ZZ['x']^5
            sage: 5 * V.0
            (5, 0, 0, 0, 0)
        """
        if left._parent is self._parent._base:
            v = [left._mul_(<RingElement>x) for x in self._entries]
        else:
            v = [left * x for x in self._entries]
        return self._new_c(v)

    cpdef _lmul_(self, Element right):
        """
        EXAMPLES::

            sage: v = vector([-1,0,3,pi])                                               # needs sage.symbolic
            sage: v._lmul_(2/3)                                                         # needs sage.symbolic
            (-2/3, 0, 2, 2/3*pi)
            sage: v * (2/3)                                                             # needs sage.symbolic
            (-2/3, 0, 2, 2/3*pi)
        """
        if right._parent is self._parent._base:
            v = [(<RingElement>x)._mul_(right) for x in self._entries]
        else:
            v = [x * right for x in self._entries]
        return self._new_c(v)

    @cython.boundscheck(False)
    @cython.wraparound(False)
    cpdef _pairwise_product_(left, Vector right):
        """
        EXAMPLES::

            sage: R.<x> = QQ[]
            sage: v = vector([x,x^2,3*x]); w = vector([2*x,x,3+x])
            sage: v.pairwise_product(w)
            (2*x^2, x^3, 3*x^2 + 9*x)
            sage: w.pairwise_product(v)
            (2*x^2, x^3, 3*x^2 + 9*x)
        """
        if right._parent is not left._parent:
            right = left.parent().ambient_module()(right)
        cdef list a = left._entries
        cdef list b = (<FreeModuleElement_generic_dense>right)._entries
        v = [(<RingElement> a[i])._mul_(<RingElement> b[i]) for i in range(left._degree)]
        return left._new_c(v)

    def __reduce__(self):
        """
        EXAMPLES::

            sage: v = vector([-1,0,3,pi])                                               # needs sage.symbolic
            sage: v.__reduce__()                                                        # needs sage.symbolic
            (<cyfunction make_FreeModuleElement_generic_dense_v1 at ...>,
             (Vector space of dimension 4 over Symbolic Ring, [-1, 0, 3, pi], 4, True))
        """
        return (make_FreeModuleElement_generic_dense_v1, (self._parent, self._entries,
                                                          self._degree, not self._is_immutable))

    @cython.boundscheck(False)
    @cython.wraparound(False)
    cdef get_unsafe(self, Py_ssize_t i):
        """
        EXAMPLES::

            sage: v = vector(RR, [-1,0,2/3,pi])                                         # needs sage.symbolic
            sage: v.get(3)                                                              # needs sage.symbolic
            3.14159265358979

        ::

            sage: v = vector([RR(1), RR(2)]); v
            (1.00000000000000, 2.00000000000000)
            sage: v[0]
            1.00000000000000
            sage: v[-1]
            2.00000000000000
            sage: v[4]
            Traceback (most recent call last):
            ...
            IndexError: vector index out of range
            sage: v[-4]
            Traceback (most recent call last):
            ...
            IndexError: vector index out of range

        ::

            sage: v = vector(QQ['x,y'], [1,2, 'x*y'])
            sage: v
            (1, 2, x*y)
            sage: v[1:]
            (2, x*y)
        """
        return self._entries[i]

    @cython.boundscheck(False)
    @cython.wraparound(False)
    cdef int set_unsafe(self, Py_ssize_t i, value) except -1:
        """
        EXAMPLES::

            sage: v = vector(RR, [-1, 0, 2/3, pi])                                      # needs sage.symbolic
            sage: v.set(3, RR(1))                                                       # needs sage.symbolic
            sage: v                                                                     # needs sage.symbolic
            (-1.00000000000000, 0.000000000000000, 0.666666666666667, 1.00000000000000)
        """
        self._entries[i] = value


    def list(self, copy=True):
        """
        Return list of elements of self.

        INPUT:

            - copy -- bool, return list of underlying entries

        EXAMPLES::

            sage: P.<x,y,z> = QQ[]
            sage: v = vector([x,y,z])
            sage: type(v)
            <class 'sage.modules.free_module_element.FreeModuleElement_generic_dense'>
            sage: a = v.list(); a
            [x, y, z]
            sage: a[0] = x*y; v
            (x, y, z)
            sage: a = v.list(copy=False); a
            [x, y, z]
            sage: a[0] = x*y; v
            (x*y, y, z)
        """
        if copy:
            return list(self._entries)
        else:
            return self._entries

    def __call__(self, *args, **kwargs):
        """
        Calling a free module element returns the result of calling each
        component.

        EXAMPLES::

            sage: # needs sage.symbolic
            sage: x, y = var('x,y')
            sage: f = x^2 + y^2
            sage: g = f.gradient()
            sage: g
            (2*x, 2*y)
            sage: type(g)
            <class 'sage.modules.free_module.FreeModule_ambient_field_with_category.element_class'>
            sage: g(y=2, x=3)
            (6, 4)
            sage: f(x,y) = x^2 + y^2
            sage: g = f.gradient()
            sage: g(3,2)
            (6, 4)
            sage: g(x=3, y=2)
            (6, 4)
        """
        return vector([e(*args, **kwargs) for e in self])

    def function(self, *args):
        """
        Return a vector over a callable symbolic expression ring.

        EXAMPLES::

            sage: # needs sage.symbolic
            sage: x, y = var('x,y')
            sage: v = vector([x, y, x*sin(y)])
            sage: w = v.function([x,y]); w
            (x, y) |--> (x, y, x*sin(y))
            sage: w.coordinate_ring()
            Callable function ring with arguments (x, y)
            sage: w(1,2)
            (1, 2, sin(2))
            sage: w(2,1)
            (2, 1, 2*sin(1))
            sage: w(y=1,x=2)
            (2, 1, 2*sin(1))

        ::

            sage: # needs sage.symbolic
            sage: x,y = var('x,y')
            sage: v = vector([x, y, x*sin(y)])
            sage: w = v.function([x]); w
            x |--> (x, y, x*sin(y))
            sage: w.coordinate_ring()
            Callable function ring with argument x
            sage: w(4)
            (4, y, 4*sin(y))
        """
        from sage.symbolic.callable import CallableSymbolicExpressionRing
        return vector(CallableSymbolicExpressionRing(args), self.list())


#############################################
# Generic sparse element
#############################################

@cython.binding(True)
def make_FreeModuleElement_generic_sparse(parent, entries, degree):
    """
    EXAMPLES::

        sage: v = sage.modules.free_module_element.make_FreeModuleElement_generic_sparse(QQ^3, {2:5/2}, 3); v
        (0, 0, 5/2)
    """
    cdef FreeModuleElement_generic_sparse v
    v = FreeModuleElement_generic_sparse.__new__(FreeModuleElement_generic_sparse)
    v._entries = entries
    v._parent = parent
    v._degree = degree
    return v


@cython.binding(True)
def make_FreeModuleElement_generic_sparse_v1(parent, entries, degree, is_mutable):
    """
    EXAMPLES::

        sage: v = sage.modules.free_module_element.make_FreeModuleElement_generic_sparse_v1(QQ^3, {2:5/2}, 3, False); v
        (0, 0, 5/2)
        sage: v.is_mutable()
        False
    """
    cdef FreeModuleElement_generic_sparse v
    v = FreeModuleElement_generic_sparse.__new__(FreeModuleElement_generic_sparse)
    v._entries = entries
    v._parent = parent
    v._degree = degree
    v._is_immutable = not is_mutable
    return v


cdef class FreeModuleElement_generic_sparse(FreeModuleElement):
    """
    A generic sparse free module element is a dictionary with keys ints
    i and entries in the base ring.

    TESTS::

        sage: v = vector([1,2/3,pi], sparse=True)                                       # needs sage.symbolic
        sage: v.set_immutable()                                                         # needs sage.symbolic
        sage: isinstance(hash(v), int)                                                  # needs sage.symbolic
        True

    Pickling works::

        sage: v = FreeModule(ZZ, 3, sparse=True).0
        sage: loads(dumps(v)) == v
        True
        sage: v = FreeModule(Integers(8)['x,y'], 5, sparse=True).1
        sage: loads(dumps(v)) - v
        (0, 0, 0, 0, 0)

    ::

        sage: a = vector([-1,0,1/1],sparse=True); b = vector([-1/1,0,0],sparse=True)
        sage: a.parent()
        Sparse vector space of dimension 3 over Rational Field
        sage: b - a
        (0, 0, -1)
        sage: (b-a).dict()
        {2: -1}
    """
    cdef _new_c(self, object v):
        """
        Create a new sparse free module element with minimal overhead and
        no type checking.

        INPUT:

        - ``v`` -- a dict which is used as the new entries (without
          copying)
        """
        cdef type t = type(self)
        cdef FreeModuleElement_generic_sparse x = t.__new__(t)
        x._is_immutable = 0
        x._parent = self._parent
        x._entries = v
        x._degree = self._degree
        return x

    cdef bint is_dense_c(self) noexcept:
        return 0

    cdef bint is_sparse_c(self) noexcept:
        return 1

    def __copy__(self):
        """
        EXAMPLES::

            sage: v = vector([1,2/3,pi], sparse=True)                                   # needs sage.symbolic
            sage: v.__copy__()                                                          # needs sage.symbolic
            (1, 2/3, pi)
        """
        return self._new_c(dict(self._entries))

    def __init__(self, parent, entries=0, coerce=True, copy=True):
        """
        EXAMPLES::

            sage: v = sage.modules.free_module_element.FreeModuleElement_generic_sparse(VectorSpace(QQ,3,sparse=True), {1:5/4}); v
            (0, 5/4, 0)
            sage: v.is_sparse()
            True

        We can initialize with dicts, lists, tuples and derived types::

            sage: from sage.modules.free_module_element import FreeModuleElement_generic_sparse
            sage: def S(R,n):
            ....:     return FreeModule(R, n, sparse=True)

            sage: # needs sage.symbolic
            sage: FreeModuleElement_generic_sparse(S(RR,5), {0:-1, 2:2/3, 3:pi, 4:oo})
            (-1.00000000000000, 0.000000000000000, 0.666666666666667, 3.14159265358979, +infinity)
            sage: FreeModuleElement_generic_sparse(S(RR,5), [-1,0,2/3,pi,oo])
            (-1.00000000000000, 0.000000000000000, 0.666666666666667, 3.14159265358979, +infinity)
            sage: FreeModuleElement_generic_sparse(S(RR,5), (-1,0,2/3,pi,oo))
            (-1.00000000000000, 0.000000000000000, 0.666666666666667, 3.14159265358979, +infinity)
            sage: FreeModuleElement_generic_sparse(S(RR,5), Sequence([-1,0,2/3,pi,oo]))
            (-1.00000000000000, 0.000000000000000, 0.666666666666667, 3.14159265358979, +infinity)

            sage: FreeModuleElement_generic_sparse(S(RR,0), 0)
            ()

            sage: from collections import defaultdict
            sage: D = defaultdict(RR)
            sage: D[0] = -1
            sage: FreeModuleElement_generic_sparse(S(RR,5), D)
            (-1.00000000000000, 0.000000000000000, 0.000000000000000, 0.000000000000000, 0.000000000000000)

        TESTS:

        Test that :issue:`11751` is fixed::

            sage: K.<x> = QQ[]
            sage: M = FreeModule(K, 1, sparse=True)
            sage: N = M.span([{0:1/x}]); N
            Sparse free module of degree 1 and rank 1 over Univariate Polynomial Ring in x over Rational Field
            Echelon basis matrix:
            [1/x]
            sage: N({0:1/x}) # this used to fail prior to #11751
            (1/x)
            sage: N({0:1/x^2})
            Traceback (most recent call last):
            ...
            TypeError: element {0: 1/x^2} is not in free module

        ::

            sage: L = FreeModule(K, 2, sparse=True)
            sage: R = L.span([{0:x, 1:0}, {0:0, 1:1/x}], check=False, already_echelonized=True)
            sage: R.basis()[0][0].parent()
            Fraction Field of Univariate Polynomial Ring in x over Rational Field
            sage: R = L.span([{0:x, 1:x^2}])
            sage: R.basis()[0][0].parent()
            Univariate Polynomial Ring in x over Rational Field

        Test that :issue:`17101` is fixed::

            sage: # needs sage.rings.real_interval_field
            sage: v = vector([RIF(-1, 1)], sparse=True)
            sage: v.is_zero()
            False

        We correctly initialize values which become 0 only after coercion::

            sage: v = FreeModuleElement_generic_sparse(S(GF(3), 6), [1,2,3,4,5,6])
            sage: v.nonzero_positions()
            [0, 1, 3, 4]
        """
        # WARNING: In creation, we do not check that the indices i satisfy
        #     0 <= i < degree
        # or even that the indices are integers.
        FreeModuleElement.__init__(self, parent)
        cdef Py_ssize_t i
        cdef dict entries_dict, e
        if not entries:
            entries_dict = {}
        else:
            if type(entries) is not dict:
                if isinstance(entries, dict):
                    # Convert derived type to dict
                    copy = True
                    entries_dict = <dict> entries
                elif isinstance(entries, (list, tuple)):
                    if len(entries) != self._degree:
                        raise TypeError("entries has the wrong length")
                    entries_dict = {}
                    for i in range(self._degree):
                        x = entries[i]
                        if x:
                            entries_dict[i] = x
                    copy = False
                else:
                    raise TypeError("entries must be a dict, list or tuple, not %s" % type(entries))
            else:
                entries_dict = <dict> entries
            if coerce:
                coefficient_ring = parent.coordinate_ring()
                e = entries_dict
                entries_dict = {}
                try:
                    for k, x in (<dict> e).iteritems():
                        x = coefficient_ring(x)
                        if x:
                            entries_dict[k] = x
                except TypeError:
                    raise TypeError("unable to coerce value (=%s) of entries dict (=%s) to %s" % (x, entries, coefficient_ring))
            elif copy:
                entries_dict = dict(entries_dict)  # make a copy/convert to dict
        self._entries = entries_dict

    cpdef _add_(left, right):
        """
        Add left and right.

        EXAMPLES::

            sage: v = vector([1,2/3,pi], sparse=True)                                   # needs sage.symbolic
            sage: v._add_(v)                                                            # needs sage.symbolic
            (2, 4/3, 2*pi)
        """
        cdef dict v = dict((<FreeModuleElement_generic_sparse>right)._entries)
        for i, a in left._entries.iteritems():
            if i in v:
                sum = (<RingElement>a)._add_(<RingElement> v[i])
                if sum:
                    v[i] = sum
                else:
                    del v[i]
            elif a:
                v[i] = a
        return left._new_c(v)

    cpdef _sub_(left, right):
        """
        EXAMPLES::

            sage: v = vector([1,2/3,pi], sparse=True)                                   # needs sage.symbolic
            sage: v._sub_(v)                                                            # needs sage.symbolic
            (0, 0, 0)
        """
        cdef dict v = dict(left._entries)   # dict to make a copy
        for i, a in (<FreeModuleElement_generic_sparse>right)._entries.iteritems():
            if i in v:
                diff = (<RingElement> v[i])._sub_(<RingElement>a)
                if diff:
                    v[i] = diff
                else:
                    del v[i]
            elif a:
                v[i] = -a
        return left._new_c(v)

    cpdef _lmul_(self, Element right):
        """
        EXAMPLES::

            sage: v = vector([1,2/3,pi], sparse=True)                                   # needs sage.symbolic
            sage: v._lmul_(SR(3))                                                       # needs sage.symbolic
            (3, 2, 3*pi)
        """
        cdef dict v = {}
        if right:
            for i, a in self._entries.iteritems():
                prod = (<RingElement>a)._mul_(right)
                if prod:
                    v[i] = prod
        return self._new_c(v)

    cpdef _rmul_(self, Element left):
        """
        EXAMPLES::

            sage: v = vector([1,2/3,pi], sparse=True)                                   # needs sage.symbolic
            sage: v._rmul_(SR(3))                                                       # needs sage.symbolic
            (3, 2, 3*pi)
        """
        cdef dict v = {}
        if left:
            for i, a in self._entries.iteritems():
                prod = left._mul_(a)
                if prod:
                    v[i] = prod
        return self._new_c(v)

    cpdef _dot_product_coerce_(left, Vector right):
        """
        Return the dot product of left and right.

        EXAMPLES::

            sage: v = vector([1,2,0], sparse=True); w = vector([0,5,-9], sparse=True)
            sage: v * w
            10
            sage: w * v
            10

        Over different rings::

            sage: R.<x> = ZZ[]
            sage: v = vector(RDF, [0,1,2], sparse=True)
            sage: w = vector(R, [x,0,0], sparse=True)
            sage: p = v._dot_product_coerce_(w)
            sage: p
            0
            sage: parent(p)
            Univariate Polynomial Ring in x over Real Double Field

        Zero-dimensional vectors also work correctly::

            sage: v = vector(RDF, [], sparse=True)
            sage: w = vector(R, [], sparse=True)
            sage: parent(v._dot_product_coerce_(w))
            Univariate Polynomial Ring in x over Real Double Field

        TESTS:

        Check that :issue:`19377` is fixed::

            sage: w = vector(ZZ, (1,2,3), sparse=False)
            sage: v = vector(ZZ, (1,2,3), sparse=True)
            sage: v._dot_product_coerce_(w)
            14
        """
        cdef dict e
        try:
            e = (<FreeModuleElement_generic_sparse?>right)._entries
        except TypeError:
            e = right.dict()
        z = left.base_ring().zero()
        if left.base_ring() is not right.base_ring():
            z *= right.base_ring().zero()
        for i, a in left._entries.iteritems():
            if i in e:
                z += a * e[i]
        return z

    cpdef _pairwise_product_(left, Vector right):
        """
        EXAMPLES::

            sage: v = vector([1,2/3,pi], sparse=True); w = vector([-2/3,pi^2,1],sparse=True)        # needs sage.symbolic
            sage: v._pairwise_product_(w)                                               # needs sage.symbolic
            (-2/3, 2/3*pi^2, pi)
        """
        # Component wise vector * vector multiplication.
        cdef dict e = (<FreeModuleElement_generic_sparse>right)._entries
        cdef dict v = {}
        for i, a in left._entries.iteritems():
            if i in e:
                prod = (<RingElement>a)._mul_(<RingElement> e[i])
                if prod:
                    v[i] = prod
        return left._new_c(v)

    cpdef _richcmp_(left, right, int op):
        """
        Compare two sparse free module elements.

        Free module elements are compared in lexicographic order on
        the underlying list of coefficients. Two free module elements
        are equal if their coefficients are the same. (This is true
        even if one is sparse and one is dense.)

        TESTS::

            sage: v = vector([1,2/3,pi], sparse=True)                                   # needs sage.symbolic
            sage: w = vector([1,2/3,pi], sparse=True)                                   # needs sage.symbolic
            sage: w == v                                                                # needs sage.symbolic
            True

        Check that the bug in :issue:`13929` has been fixed::

            sage: V = FreeModule(GF(3), 2, sparse=True)
            sage: a = V([0,1])
            sage: b = V([1,0])
            sage: a < b
            True
        """
        a = sorted((<FreeModuleElement_generic_sparse>left)._entries.iteritems())
        b = sorted((<FreeModuleElement_generic_sparse>right)._entries.iteritems())

        return richcmp([(-x, y) for x, y in a], [(-x, y) for x, y in b], op)

    def items(self):
        """
        Return an iterator over the entries of ``self``.

        EXAMPLES::

            sage: v = vector([1,2/3,pi], sparse=True)                                   # needs sage.symbolic
            sage: next(v.items())                                                       # needs sage.symbolic
            (0, 1)
            sage: list(v.items())                                                       # needs sage.symbolic
            [(0, 1), (1, 2/3), (2, pi)]

        TESTS:

        Using iteritems as an alias::

            sage: list(v.iteritems())                                                   # needs sage.symbolic
            [(0, 1), (1, 2/3), (2, pi)]
        """
        return iter(self._entries.iteritems())

    iteritems = items

    def __reduce__(self):
        """
        EXAMPLES::

            sage: v = vector([1,2/3,pi], sparse=True)                                   # needs sage.symbolic
            sage: v.__reduce__()                                                        # needs sage.symbolic
            (<cyfunction make_FreeModuleElement_generic_sparse_v1 at ...>,
             (Sparse vector space of dimension 3 over Symbolic Ring, {0: 1, 1: 2/3, 2: pi}, 3, True))
        """
        return (make_FreeModuleElement_generic_sparse_v1, (self._parent, self._entries,
                                                           self._degree, not self._is_immutable))

    @cython.cdivision(True)
    def __getitem__(self, i):
        """
        EXAMPLES::

            sage: v = vector(RR, range(6), sparse=True); v
            (0.000000000000000, 1.00000000000000, 2.00000000000000, 3.00000000000000, 4.00000000000000, 5.00000000000000)
            sage: v[1]
            1.00000000000000
            sage: v[-1]
            5.00000000000000
            sage: v[9]
            Traceback (most recent call last):
            ...
            IndexError: vector index out of range
            sage: v[-7]
            Traceback (most recent call last):
            ...
            IndexError: vector index out of range
            sage: v[::2]
            (0.000000000000000, 2.00000000000000, 4.00000000000000)
            sage: v[5:2:-1]
            (5.00000000000000, 4.00000000000000, 3.00000000000000)

        All these operations with zero vectors should be very fast::

            sage: v = vector(RR, 10^9, sparse=True)
            sage: v[123456789]
            0.000000000000000
            sage: w = v[::-1]
            sage: v[::-250000000]
            (0.000000000000000, 0.000000000000000, 0.000000000000000, 0.000000000000000)
            sage: v[123456789:123456798:3]
            (0.000000000000000, 0.000000000000000, 0.000000000000000)
        """
        cdef Py_ssize_t d = self._degree
        cdef Py_ssize_t start, stop, step, slicelength
        cdef Py_ssize_t min, max, mod
        cdef Py_ssize_t k, n
        cdef dict newentries
        if isinstance(i, slice):
            PySlice_GetIndicesEx(i, d, &start, &stop, &step, &slicelength)
            if step > 0:
                min = start
                max = stop-1
            else:
                min = stop+1
                max = start
            mod = start % step
            # Loop over the old dict and convert old index n to new
            # index k in slice
            newentries = {}
            for n, x in self._entries.iteritems():
                if min <= n <= max and n % step == mod:
                    k = (n - start) // step
                    newentries[k] = x
            from sage.modules.free_module import FreeModule
            M = FreeModule(self.coordinate_ring(), slicelength, sparse=True)
            return M(newentries, coerce=False, copy=False)

        n = i
        if n < 0:
            n += d
        if n < 0 or n >= d:
            raise IndexError("vector index out of range")
        return self.get_unsafe(n)

    cdef get_unsafe(self, Py_ssize_t i):
        """
        EXAMPLES::

            sage: v = vector([-1,0,2/3,pi], sparse=True)                                # needs sage.symbolic
            sage: v.get(1)                                                              # needs sage.symbolic
            0
            sage: v.get(2)                                                              # needs sage.symbolic
            2/3

        For this class, 0 is returned if the access is out of bounds::

            sage: v.get(10)                                                             # needs sage.symbolic
            0
        """
        try:
            return self._entries[i]
        except KeyError:
            return self.coordinate_ring().zero()

    cdef int set_unsafe(self, Py_ssize_t i, value) except -1:
        """
        EXAMPLES::

            sage: V = VectorSpace(GF(17), 10000000, sparse=True)
            sage: w = V(0)
            sage: w[39893] = 20
            sage: w[39893]
            3
            sage: w[39000:39003] = [4, 5, 6]; w[39000:39003]
            (4, 5, 6)
            sage: parent(w[39893])
            Finite Field of size 17
            sage: w[39893] = sqrt(2)                                                    # needs sage.rings.finite_rings sage.symbolic
            Traceback (most recent call last):
            ...
            TypeError: self must be a numeric expression

        ::

            sage: # needs sage.symbolic
            sage: v = vector([1,2/3,pi], sparse=True)
            sage: v.set(1, pi^3)
            sage: v
            (1, pi^3, pi)
            sage: v.set(2, SR(0))
            sage: v
            (1, pi^3, 0)

        This assignment is illegal::

            sage: v.set(10, pi)                                                         # needs sage.symbolic

        This lack of bounds checking causes trouble later::

            sage: v                                                                     # needs sage.symbolic
            <repr(<sage.modules.free_module.FreeModule_ambient_field_with_category.element_class at 0x...>) failed:
             IndexError: list assignment index out of range>
        """
        if value:
            self._entries[i] = value
        else:
            self._entries.pop(i, None)


    def denominator(self):
        """
        Return the least common multiple of the denominators of the
        entries of self.

        EXAMPLES::

            sage: v = vector([1/2,2/5,3/14], sparse=True)
            sage: v.denominator()
            70
        """
        # It may be that the coordinates do not have a denominator
        # (but if one coordinate has it, they all should have it)
        d = self.coordinate_ring().one()
        try:
            d = d.denominator()
        except AttributeError:
            return d
        for y in self._entries.itervalues():
            d = d.lcm(y.denominator())
        return d

    def dict(self, copy=True):
        """
        Return dictionary of nonzero entries of ``self``.

        More precisely, this returns a dictionary whose keys are indices
        of basis elements in the support of ``self`` and whose values are
        the corresponding coefficients.

        INPUT:

        - ``copy`` -- (default: ``True``) if ``self`` is internally
          represented by a dictionary ``d``, then make a copy of ``d``;
          if ``False``, then this can cause undesired behavior by
          mutating ``d``

        OUTPUT:

        - Python dictionary

        EXAMPLES::

            sage: v = vector([0,0,0,0,1/2,0,3/14], sparse=True)
            sage: v.dict()
            {4: 1/2, 6: 3/14}
            sage: sorted(v.support())
            [4, 6]
        """
        if copy:
            return dict(self._entries)
        else:
            return self._entries

    monomial_coefficients = dict

    def list(self, copy=True):
        """
        Return list of elements of ``self``.

        INPUT:

        - ``copy`` -- ignored for sparse vectors

        EXAMPLES::

            sage: R.<x> = QQ[]
            sage: M = FreeModule(R, 3, sparse=True) * (1/x)
            sage: v = M([-x^2, 3/x, 0])
            sage: type(v)
            <class 'sage.modules.free_module_element.FreeModuleElement_generic_sparse'>
            sage: a = v.list()
            sage: a
            [-x^2, 3/x, 0]
            sage: [parent(c) for c in a]
            [Fraction Field of Univariate Polynomial Ring in x over Rational Field,
             Fraction Field of Univariate Polynomial Ring in x over Rational Field,
             Fraction Field of Univariate Polynomial Ring in x over Rational Field]
        """
        z = self._parent.coordinate_ring().zero()
        cdef list v = [z] * self._degree
        for i, a in self._entries.iteritems():
            v[i] = a
        return v

    def nonzero_positions(self):
        """
        Returns the list of numbers ``i`` such that ``self[i] != 0``.

        EXAMPLES::

            sage: v = vector({1: 1, 3: -2})
            sage: w = vector({1: 4, 3: 2})
            sage: v+w
            (0, 5, 0, 0)
            sage: (v+w).nonzero_positions()
            [1]
        """
        return sorted(self._entries)

    cpdef int hamming_weight(self) noexcept:
        """
        Returns the number of positions ``i`` such that ``self[i] != 0``.

        EXAMPLES::

            sage: v = vector({1: 1, 3: -2})
            sage: w = vector({1: 4, 3: 2})
            sage: v+w
            (0, 5, 0, 0)
            sage: (v+w).hamming_weight()
            1
        """
        return len(self._entries)

    def numerical_approx(self, prec=None, digits=None, algorithm=None):
        """
        Return a numerical approximation of ``self`` with ``prec`` bits
        (or decimal ``digits``) of precision, by approximating all
        entries.

        INPUT:

        - ``prec`` -- precision in bits

        - ``digits`` -- precision in decimal digits (only used if
          ``prec`` is not given)

        - ``algorithm`` -- which algorithm to use to compute the
          approximation of the entries (the accepted algorithms depend
          on the object)

        If neither ``prec`` nor ``digits`` is given, the default
        precision is 53 bits (roughly 16 digits).

        EXAMPLES::

            sage: v = vector(RealField(200), [1,2,3], sparse=True)
            sage: v.n()
            (1.00000000000000, 2.00000000000000, 3.00000000000000)
            sage: _.parent()
            Sparse vector space of dimension 3 over Real Field with 53 bits of precision
            sage: v.n(prec=75)
            (1.000000000000000000000, 2.000000000000000000000, 3.000000000000000000000)
            sage: _.parent()
            Sparse vector space of dimension 3 over Real Field with 75 bits of precision
        """
        if prec is None:
            prec = digits_to_bits(digits)
        return vector({k: v.numerical_approx(prec, algorithm=algorithm)
                for k, v in self._entries.iteritems()}, sparse=True)<|MERGE_RESOLUTION|>--- conflicted
+++ resolved
@@ -1014,12 +1014,8 @@
 
         Create the multiplication table of `GF(4)` using GP::
 
-<<<<<<< HEAD
+            sage: # needs sage.libs.pari
             sage: k.<a> = GF(4, implementation="pari_ffelt")
-=======
-            sage: # needs sage.libs.pari
-            sage: k.<a> = GF(4, impl="pari_ffelt")
->>>>>>> 744939e0
             sage: v = gp(vector(list(k)))
             sage: v
             [0, 1, a, a + 1]
