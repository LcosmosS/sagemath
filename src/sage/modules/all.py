<<<<<<< HEAD
# sage_setup: distribution = sagemath-modules
#*****************************************************************************
=======
# *****************************************************************************
>>>>>>> 2bad7721
#       Copyright (C) 2005 William Stein <wstein@gmail.com>
#
#  Distributed under the terms of the GNU General Public License (GPL)
#
#    This code is distributed in the hope that it will be useful,
#    but WITHOUT ANY WARRANTY; without even the implied warranty of
#    MERCHANTABILITY or FITNESS FOR A PARTICULAR PURPOSE.  See the GNU
#    General Public License for more details.
#
#  The full text of the GPL is available at:
#
#                  https://www.gnu.org/licenses/
# *****************************************************************************

from sage.modules.free_module import FreeModule, VectorSpace, span

from sage.modules.free_quadratic_module import (
    FreeQuadraticModule,
    QuadraticSpace,
    InnerProductSpace,
)

from sage.modules.free_module_element import (
    vector,
    free_module_element,
    zero_vector,
    random_vector,
)

from sage.modules.vector_space_morphism import linear_transformation

from sage.modules.with_basis.all import *

from sage.misc.lazy_import import lazy_import

lazy_import("sage.modules.filtered_vector_space", "FilteredVectorSpace")
lazy_import("sage.modules.multi_filtered_vector_space", "MultiFilteredVectorSpace")
lazy_import("sage.modules.free_quadratic_module_integer_symmetric", "IntegralLattice")
lazy_import("sage.modules.torsion_quadratic_module", "TorsionQuadraticForm")
del lazy_import<|MERGE_RESOLUTION|>--- conflicted
+++ resolved
@@ -1,9 +1,5 @@
-<<<<<<< HEAD
 # sage_setup: distribution = sagemath-modules
-#*****************************************************************************
-=======
 # *****************************************************************************
->>>>>>> 2bad7721
 #       Copyright (C) 2005 William Stein <wstein@gmail.com>
 #
 #  Distributed under the terms of the GNU General Public License (GPL)
