--- conflicted
+++ resolved
@@ -807,14 +807,9 @@
         Test that the memory leak in :trac:`31625` is fixed::
 
             sage: import gc
-<<<<<<< HEAD
-            sage: L = IntegralLattice("A2")                                             # optional - sage.combinat
-            sage: for k in range(1, 500):                                               # optional - sage.combinat
-=======
             sage: gc.freeze()
             sage: L = IntegralLattice("A2")
             sage: for k in range(1,500):  # long time
->>>>>>> 189eb200
             ....:     G = L.twist(k)
             ....:     D = G.discriminant_group()
             sage: tmp = gc.collect()                                                    # optional - sage.combinat
