# sage.doctest: needs sage.groups
"""
Representations of a semigroup

AUTHORS:

- Travis Scrimshaw (2015-11-21): initial version
- Siddharth Singh  (2020-03-21): signed representation
- Travis Scrimshaw (2024-02-17): tensor products
"""

##############################################################################
#       Copyright (C) 2015-2024 Travis Scrimshaw <tcscrims at gmail.com>
#
#  Distributed under the terms of the GNU General Public License (GPL)
#  The full text of the GPL is available at:
#                  https://www.gnu.org/licenses/
##############################################################################

from sage.misc.abstract_method import abstract_method
from sage.misc.cachefunc import cached_method
from sage.structure.element import Element
from sage.combinat.free_module import CombinatorialFreeModule, CombinatorialFreeModule_Tensor
from sage.categories.modules import Modules
from sage.matrix.constructor import matrix
from sage.modules.free_module_element import vector
from sage.modules.with_basis.subquotient import SubmoduleWithBasis, QuotientModuleWithBasis


class Representation_abstract:
    """
    Abstract base class for representations of semigroups.

    INPUT:

    - ``semigroup`` -- a semigroup
    - ``side`` -- (default: ``'left'``) whether this is a
      ``'left'`` or ``'right'`` representation
    - ``algebra`` -- (default: ``semigroup.algebra(self.base_ring())``)
      the semigroup algebra

    .. NOTE::

        This class should come before :class:`CombinatorialFreeModule` in the
        MRO in order for tensor products to use the correct class.
    """
    def __init__(self, semigroup, side, algebra=None):
        """
        Initialize ``self``.

        EXAMPLES::

            sage: G = FreeGroup(3)
            sage: T = G.trivial_representation()
            sage: TestSuite(T).run()

        Verify that the dynamic mixin classes work::

            sage: SGA = SymmetricGroupAlgebra(QQ, 3)
            sage: S21 = SGA.specht_module([2,1])
            sage: T = tensor([S21, S21])
            sage: s21 = S21.frobenius_image()
            sage: T.frobenius_image() == s21.kronecker_product(s21)
            True
        """
        self._semigroup = semigroup
        if algebra is None:
            algebra = semigroup.algebra(self.base_ring())
        self._semigroup_algebra = algebra
        self._side = side
        if side not in ["left", "right", "twosided"]:
            raise ValueError("the side must be either 'left', 'right', or 'twosided'")
        self._left_repr = bool(side == "left" or side == "twosided")
        self._right_repr = bool(side == "right" or side == "twosided")

        if hasattr(self._semigroup_algebra, "_representation_mixin_class"):
            mixin = self._semigroup_algebra._representation_mixin_class
            # No need to do anything if it is already in the MRO
            if mixin not in self.__class__.__mro__:
                from sage.structure.dynamic_class import dynamic_class
                cat = self.category()
                # perhaps the category has not been initialized yet
                if not isinstance(self, cat.parent_class):
                    self.__class__ = dynamic_class(f"{type(self).__name__}_with_mixin",
                                                   (type(self), mixin),
                                                   doccls=type(self))
                else:
                    base = self.__class__.__base__  # strip off the category dynamic class
                    # recreate the dynamic class with adding the mixin
                    self.__class__ = dynamic_class(f"{base.__name__}_with_category",
                                                   (base, mixin, cat.parent_class),
                                                   doccls=base)

    def semigroup(self):
        """
        Return the semigroup whose representation ``self`` is.

        EXAMPLES::

            sage: G = SymmetricGroup(4)
            sage: M = CombinatorialFreeModule(QQ, ['v'])
            sage: on_basis = lambda g,m: M.term(m, g.sign())
            sage: R = G.representation(M, on_basis)
            sage: R.semigroup()
            Symmetric group of order 4! as a permutation group
        """
        return self._semigroup

    def semigroup_algebra(self):
        """
        Return the semigroup algebra whose representation ``self`` is.

        EXAMPLES::

            sage: G = SymmetricGroup(4)
            sage: M = CombinatorialFreeModule(QQ, ['v'])
            sage: on_basis = lambda g,m: M.term(m, g.sign())
            sage: R = G.representation(M, on_basis)
            sage: R.semigroup_algebra()
            Symmetric group algebra of order 4 over Rational Field
        """
        return self._semigroup_algebra

    def side(self):
        """
        Return whether ``self`` is a left, right, or two-sided representation.

        OUTPUT: the string ``'left'``, ``'right'``, or ``'twosided'``

        EXAMPLES::

            sage: G = groups.permutation.Dihedral(4)
            sage: R = G.regular_representation()
            sage: R.side()
            'left'
            sage: S = G.regular_representation(side='right')
            sage: S.side()
            'right'
            sage: R = G.sign_representation()
            sage: R.side()
            'twosided'
            sage: R = G.trivial_representation()
            sage: R.side()
            'twosided'
        """
        return self._side

    def invariant_module(self, S=None, **kwargs):
        r"""
        Return the submodule of ``self`` invariant under the action of ``S``.

        For a semigroup `S` acting on a module `M`, the invariant
        submodule is given by

        .. MATH::

            M^S = \{m \in M : s \cdot m = m \forall s \in S\}.

        INPUT:

        - ``S`` -- a finitely-generated semigroup (default: the semigroup
          this is a representation of)
        - ``action`` -- a function (default: :obj:`operator.mul`)
        - ``side`` -- ``'left'`` or ``'right'`` (default: :meth:`side()`);
          which side of ``self`` the elements of ``S`` acts

        .. NOTE::

            Two sided actions are considered as left actions for the
            invariant module.

        OUTPUT: :class:`~sage.modules.with_basis.invariant.FiniteDimensionalInvariantModule`

        EXAMPLES::

            sage: S3 = SymmetricGroup(3)
            sage: M = S3.regular_representation()
            sage: I = M.invariant_module()
            sage: [I.lift(b) for b in I.basis()]
            [() + (2,3) + (1,2) + (1,2,3) + (1,3,2) + (1,3)]

        We build the `D_4`-invariant representation inside of the regular
        representation of `S_4`::

            sage: D4 = groups.permutation.Dihedral(4)
            sage: S4 = SymmetricGroup(4)
            sage: R = S4.regular_representation()
            sage: I = R.invariant_module(D4)
            sage: [I.lift(b) for b in I.basis()]
            [() + (2,4) + (1,2)(3,4) + (1,2,3,4) + (1,3) + (1,3)(2,4) + (1,4,3,2) + (1,4)(2,3),
             (3,4) + (2,3,4) + (1,2) + (1,2,4) + (1,3,2) + (1,3,2,4) + (1,4,3) + (1,4,2,3),
             (2,3) + (2,4,3) + (1,2,3) + (1,2,4,3) + (1,3,4,2) + (1,3,4) + (1,4,2) + (1,4)]
        """
        if S is None:
            S = self.semigroup()
        side = kwargs.pop('side', self.side())
        if side == "twosided":
            side = "left"

        return super().invariant_module(S, side=side, **kwargs)

    def twisted_invariant_module(self, chi, G=None, **kwargs):
        r"""
        Create the isotypic component of the action of ``G`` on
        ``self`` with irreducible character given by ``chi``.

        .. SEEALSO::

            - :class:`~sage.modules.with_basis.invariant.FiniteDimensionalTwistedInvariantModule`

        INPUT:

        - ``chi`` -- list/tuple of character values or an instance
          of :class:`~sage.groups.class_function.ClassFunction_gap`
        - ``G`` -- a finitely-generated semigroup (default: the semigroup
          this is a representation of)

        This also accepts the first argument to be the group.

        OUTPUT: :class:`~sage.modules.with_basis.invariant.FiniteDimensionalTwistedInvariantModule`

        EXAMPLES::

            sage: G = SymmetricGroup(3)
            sage: R = G.regular_representation(QQ)
            sage: T = R.twisted_invariant_module([2,0,-1])
            sage: T.basis()
            Finite family {0: B[0], 1: B[1], 2: B[2], 3: B[3]}
            sage: [T.lift(b) for b in T.basis()]
            [() - (1,2,3), -(1,2,3) + (1,3,2), (2,3) - (1,2), -(1,2) + (1,3)]

        We check the different inputs work::

            sage: R.twisted_invariant_module([2,0,-1], G) is T
            True
            sage: R.twisted_invariant_module(G, [2,0,-1]) is T
            True
        """
        from sage.categories.groups import Groups
        if G is None:
            G = self.semigroup()
        elif chi in Groups():
            G, chi = chi, G
        side = kwargs.pop('side', self.side())
        if side == "twosided":
            side = "left"

        return super().twisted_invariant_module(G, chi, side=side, **kwargs)

    def representation_matrix(self, g, side=None, sparse=False):
        r"""
        Return the matrix representation of ``g`` acting on ``self``.

        EXAMPLES::

            sage: S3 = SymmetricGroup(3)
            sage: g = S3.an_element(); g
            (2,3)
            sage: L = S3.regular_representation(side='left')
            sage: R = S3.regular_representation(side='right')
            sage: R.representation_matrix(g)
            [0 0 0 1 0 0]
            [0 0 0 0 0 1]
            [0 0 0 0 1 0]
            [1 0 0 0 0 0]
            [0 0 1 0 0 0]
            [0 1 0 0 0 0]
            sage: L.representation_matrix(g)
            [0 0 0 1 0 0]
            [0 0 0 0 1 0]
            [0 0 0 0 0 1]
            [1 0 0 0 0 0]
            [0 1 0 0 0 0]
            [0 0 1 0 0 0]
            sage: A = S3.algebra(ZZ)
            sage: R.representation_matrix(sum(A.basis()), side='right')
            [1 1 1 1 1 1]
            [1 1 1 1 1 1]
            [1 1 1 1 1 1]
            [1 1 1 1 1 1]
            [1 1 1 1 1 1]
            [1 1 1 1 1 1]

        We verify tensor products agree::

            sage: T = tensor([L, R])
            sage: for g in S3:
            ....:     gL = L.representation_matrix(g, side='left')
            ....:     gR = R.representation_matrix(g, side='left')
            ....:     gT = T.representation_matrix(g, side='left')
            ....:     assert gL.tensor_product(gR) == gT

        Some examples with Specht modules::

            sage: SM = Partition([3,1,1]).specht_module(QQ)
            sage: SM.representation_matrix(Permutation([2,1,3,5,4]))
            [-1  0  1  0  1  0]
            [ 0  0  0 -1 -1 -1]
            [ 0  0  0  0  1  0]
            [ 0 -1 -1  0  0  1]
            [ 0  0  1  0  0  0]
            [ 0  0  0  0  0 -1]

            sage: SGA = SymmetricGroupAlgebra(QQ, 5)
            sage: SM = SGA.specht_module([(0,0), (0,1), (0,2), (1,0), (2,0)])
            sage: SM.representation_matrix(Permutation([2,1,3,5,4]))
            [-1  0  0  0  0  0]
            [ 0  0  1  0  0  0]
            [ 0  1  0  0  0  0]
            [ 1  0 -1  0 -1  0]
            [-1 -1  0 -1  0  0]
            [ 0  1  1  0  0 -1]
            sage: SM.representation_matrix(SGA([3,1,5,2,4]))
            [ 0  0  0  0  1  0]
            [-1  0  0  0  0  0]
            [ 0  0  0 -1  0  0]
            [ 1  0 -1  0 -1  0]
            [ 0  0  0  1  1  1]
            [-1 -1  0 -1  0  0]

            sage: SGA = SymmetricGroupAlgebra(QQ, 4)
            sage: SM = SGA.specht_module([3, 1])
            sage: all(SM.representation_matrix(g) * b.to_vector() == (g * b).to_vector()
            ....:     for b in SM.basis() for g in SGA.group())
            True

            sage: SGA = SymmetricGroupAlgebra(QQ, SymmetricGroup(4))
            sage: SM = SGA.specht_module([3, 1])
            sage: all(SM.representation_matrix(g) * b.to_vector() == (g * b).to_vector()
            ....:     for b in SM.basis() for g in SGA.group())
            True
        """
        if self.dimension() == float('inf'):
            raise NotImplementedError("only implemented for finite dimensional modules")

        B = self.basis()
        order = self.get_order()
        inv_order = {b: i for i, b in enumerate(order)}
        ret = matrix.zero(self.base_ring(), len(order), sparse=sparse)
        if side is None:
            if self._side == "twosided":
                side = "left"
            else:
                side = self._side
        use_left = side == "left"
        for i, k in enumerate(order):
            if use_left:
                temp = g * B[k]
            else:
                temp = B[k] * g
            for m, c in temp.monomial_coefficients(copy=False).items():
                if not use_left:
                    ret[i, inv_order[m]] = c
                else:
                    ret[inv_order[m], i] = c
        return ret

    @cached_method
    def character(self):
        r"""
        Return the character of ``self``.

        EXAMPLES::

            sage: SGA = SymmetricGroupAlgebra(QQ, 5)
            sage: SM = SGA.specht_module([3,2])
            sage: SM.character()
            (5, 1, 1, -1, 1, -1, 0)
            sage: matrix(SGA.specht_module(la).character() for la in Partitions(5))
            [ 1  1  1  1  1  1  1]
            [ 4  2  0  1 -1  0 -1]
            [ 5  1  1 -1  1 -1  0]
            [ 6  0 -2  0  0  0  1]
            [ 5 -1  1 -1 -1  1  0]
            [ 4 -2  0  1  1  0 -1]
            [ 1 -1  1  1 -1 -1  1]

            sage: SGA = SymmetricGroupAlgebra(QQ, SymmetricGroup(5))
            sage: SM = SGA.specht_module([3,2])
            sage: SM.character()
            Character of Symmetric group of order 5! as a permutation group
            sage: SM.character().values()
            [5, 1, 1, -1, 1, -1, 0]
            sage: matrix(SGA.specht_module(la).character().values() for la in reversed(Partitions(5)))
            [ 1 -1  1  1 -1 -1  1]
            [ 4 -2  0  1  1  0 -1]
            [ 5 -1  1 -1 -1  1  0]
            [ 6  0 -2  0  0  0  1]
            [ 5  1  1 -1  1 -1  0]
            [ 4  2  0  1 -1  0 -1]
            [ 1  1  1  1  1  1  1]
            sage: SGA.group().character_table()
            [ 1 -1  1  1 -1 -1  1]
            [ 4 -2  0  1  1  0 -1]
            [ 5 -1  1 -1 -1  1  0]
            [ 6  0 -2  0  0  0  1]
            [ 5  1  1 -1  1 -1  0]
            [ 4  2  0  1 -1  0 -1]
            [ 1  1  1  1  1  1  1]
        """
        G = self._semigroup
        B = self.basis()
        chi = [sum((g * B[k])[k] for k in B.keys())
               for g in G.conjugacy_classes_representatives()]
        try:
            return G.character(chi)
        except AttributeError:
            return vector(chi, immutable=True)

    @cached_method
    def brauer_character(self):
        r"""
        Return the Brauer character of ``self``.

        EXAMPLES::

            sage: SGA = SymmetricGroupAlgebra(GF(2), 5)
            sage: SM = SGA.specht_module([3, 2])
            sage: SM.brauer_character()
            (5, -1, 0)
            sage: SM.simple_module().brauer_character()
            (4, -2, -1)

            sage: T = SM.subrepresentation([])
            sage: T.brauer_character()
            (0, 0, 0)

            sage: W = CoxeterGroup(['D', 4], implementation='permutation')
            sage: R = W.reflection_representation(GF(2))
            sage: R.brauer_character()
            (4, 1)
            sage: T = R.subrepresentation([])
            sage: T.brauer_character()
            (0, 0)
        """
        G = self._semigroup
        p = self.base_ring().characteristic()

        if self.dimension() == 0:
            from sage.rings.rational_field import QQ
            ccrep = [g for g in G.conjugacy_classes_representatives()
                     if not p.divides(g.order())]
            return vector(QQ, [QQ.zero()] * len(ccrep))

        from sage.rings.number_field.number_field import CyclotomicField
        chi = []
        for g in G.conjugacy_classes_representatives():
            if p.divides(g.order()):
                # ignore the non-p-regular elements
                continue
            evals = self.representation_matrix(g).eigenvalues()
            K = evals[0].parent()
            val = 0
            orders = {la: la.multiplicative_order() for la in evals if la != K.one()}
            zetas = {o: CyclotomicField(o).gen() for o in orders.values()}
            prims = {o: K.zeta(o) for o in orders.values()}
            for la in evals:
                if la == K.one():
                    val += 1
                    continue
                o = la.multiplicative_order()
                zeta = zetas[o]
                prim = prims[o]
                for deg in range(o):
                    if prim ** deg == la:
                        val += zeta ** deg
                        break
            chi.append(val)

        return vector(chi, immutable=True)

    def exterior_power(self, degree=None):
        r"""
        Return the exterior power of ``self``.

        INPUT:

        - ``degree`` -- (optional) if given, then only consider the
          given degree

        EXAMPLES::

            sage: DC3 = groups.permutation.DiCyclic(3)
            sage: L = DC3.regular_representation(QQ, side='left')
            sage: E5 = L.exterior_power(5)
            sage: E5
            Exterior power representation of Left Regular Representation of
             Dicyclic group of order 12 as a permutation group over Rational Field
             in degree 5
            sage: L.exterior_power()
            Exterior algebra representation of Left Regular Representation of
             Dicyclic group of order 12 as a permutation group over Rational Field
        """
        if degree is None or degree == 0:
            return Representation_ExteriorAlgebra(self, degree)
        return Representation_Exterior(self, degree)

    def symmetric_power(self, degree=None):
        r"""
        Return the symmetric power of ``self`` in degree ``degree``.

        EXAMPLES::

            sage: W = CoxeterGroup(['H', 3])
            sage: R = W.reflection_representation()
            sage: S3R = R.symmetric_power(3)
            sage: S3R
            Symmetric power representation of Reflection representation of
            Finite Coxeter group over ... with Coxeter matrix:
            [1 3 2]
            [3 1 5]
            [2 5 1] in degree 3
        """
        return Representation_Symmetric(self, degree)

    def schur_functor(self, la):
        r"""
        Return the :class:`Schur functor
        <sage.modules.with_basis.representation.SchurFunctorRepresentation>`
        with shape ``la`` applied to ``self``.

        EXAMPLES::

            sage: W = CoxeterGroup(['H', 3])
            sage: R = W.reflection_representation()
            sage: S111 = R.schur_functor([1,1,1])
            sage: S111.dimension()
            1
            sage: S3 = R.schur_functor([3])
            sage: S3.dimension()
            10
        """
        return SchurFunctorRepresentation(self, la)

    @abstract_method(optional=True)
    def _semigroup_action(self, g, vec, vec_on_left):
        """
        Return the action of the semigroup element ``g`` on the
        vector ``vec`` of ``self``.

        If this is not defined, the representation element must
        override ``_acted_upon_``.

        EXAMPLES::

            sage: DC3 = groups.permutation.DiCyclic(3)
            sage: T = DC3.trivial_representation()
            sage: T._semigroup_action(DC3.an_element(), T.basis()['v'], True)
            B['v']
        """

    @cached_method
    def is_irreducible(self) -> bool:
        r"""
        Return if ``self`` is an irreducible module or not.

        A representation `M` is *irreducible* (also known as simple)
        if the only subrepresentations of `M` are the trivial module
        `\{0\}` and `M` itself.

        EXAMPLES::

            sage: DC3 = groups.permutation.DiCyclic(3)
            sage: L = DC3.regular_representation(GF(3), side='left')
            sage: L.is_irreducible()
            False
            sage: E3 = L.exterior_power(3)
            sage: E3.is_irreducible()
            False
            sage: E12 = L.exterior_power(12)
            sage: E12.is_irreducible()
            True

            sage: SGA = SymmetricGroupAlgebra(GF(2), 5)
            sage: SGA.specht_module([3, 2]).is_irreducible()
            False
            sage: SGA.specht_module([4, 1]).is_irreducible()
            True
        """
        return bool(self.find_subrepresentation() is None)

    def find_subrepresentation(self):
        r"""
        Return a nontrivial (not ``self`` or the trivial module) submodule
        of ``self`` or ``None`` if ``self`` is irreducible.

        EXAMPLES::

            sage: SGA = SymmetricGroupAlgebra(GF(2), 5)
            sage: SM = SGA.specht_module([3, 2])
            sage: U = SM.find_subrepresentation()
            sage: [SM(b) for b in U.basis()]
            [S[[1, 2, 3], [4, 5]] + S[[1, 2, 4], [3, 5]]
             + S[[1, 2, 5], [3, 4]] + S[[1, 3, 4], [2, 5]]]
            sage: B = U.basis()[0].lift()
            sage: all(g * B == B for g in SGA.gens())
            True
            sage: SGA.specht_module([4, 1]).find_subrepresentation() is None
            True
            sage: SGA.specht_module([5]).find_subrepresentation() is None
            True
        """
        if self.dimension() <= 1:  # trivially irreducible
            return None

        if not self.is_finite():
            raise NotImplementedError("only implemented for finite modules")

        if self._semigroup.cardinality() < 2:
            return self.subrepresentation([next(iter(self.basis()))], is_closed=True)

        R = self.base_ring()
        gens = [self.representation_matrix(g) for g in self._semigroup.gens()]
        try:
            # add the identity to the generators (if it exists)
            gens.append(self.representation_matrix(self._semigroup.one()))
        except (AttributeError, NotImplementedError, TypeError, ValueError):
            pass
        gens_transpose = tuple([g.transpose() for g in gens])
        amb_dim = self.dimension()

        def check_submodule(xi, G):
            N = xi.right_kernel_matrix()
            SM = N[:1]
            dim = 0
            while dim < SM.nrows() < amb_dim:
                dim = SM.nrows()
                added = matrix([g * vec for g in G for vec in SM.rows()])
                SM = SM.stack(added)
                SM.echelonize()
                SM = SM[:SM.rank()]
            if SM.nrows() < amb_dim:
                return SM
            return None

        def generate_elements():
            cur = sum(R.random_element() * g for g in gens)
            while True:
                if cur.is_zero():
                    cur = sum(R.random_element() * g for g in gens)
                yield cur
                cur *= sum(R.random_element() * g for g in gens)

        for theta in generate_elements():
            chi = theta.charpoly()
            factors = sorted(chi.factor(), key=lambda c: c[0].degree())
            for f, _ in factors:
                xi = f(theta)
                if not xi.is_singular():  # no nullspaces
                    continue
                SM = check_submodule(xi, gens)
                if SM is not None:
                    return self.subrepresentation([self.from_vector(v) for v in SM.rows()],
                                                  is_closed=True)
                SM = check_submodule(xi.transpose(), gens_transpose)
                if SM is not None:
                    # We instead want the submodule given by the orthogonal complement
                    return self.subrepresentation([self.from_vector(v) for v in SM.right_kernel_matrix().rows()],
                                                  is_closed=True)
                if xi.right_kernel_matrix().nrows() == f.degree():  # good factor
                    return None  # irreducible

    def subrepresentation(self, gens, check=True, already_echelonized=False,
                          *args, is_closed=False, **opts):
        """
        Construct a subrepresentation of ``self`` generated by ``gens``.

        INPUT:

        - ``gens`` -- the generators of the submodule
        - ``check`` -- ignored
        - ``already_echelonized`` -- (default: ``False``) whether
          the elements of ``gens`` are already in (not necessarily
          reduced) echelon form
        - ``is_closed`` -- (keyword only; default: ``False``) whether ``gens``
          already spans the subspace closed under the semigroup action

        EXAMPLES::

            sage: SGA = SymmetricGroupAlgebra(GF(2), 5)
            sage: SM = SGA.specht_module([3, 2])
            sage: B = next(iter(SM.basis()))
            sage: U = SM.subrepresentation([B])
            sage: U.dimension()
            5
        """
        if not is_closed and gens:
            repr_mats = [self.representation_matrix(g)
                         for g in self._semigroup.gens()]
            amb_dim = self.dimension()
            SM = matrix([v._vector_() for v in gens])
            SM.echelonize()
            SM = SM[:SM.rank()]
            dim = 0
            while dim < SM.nrows() < amb_dim:
                dim = SM.nrows()
                added = matrix([g * vec for g in repr_mats for vec in SM.rows()])
                SM = SM.stack(added)
                SM.echelonize()
                SM = SM[:SM.rank()]
            gens = [self.from_vector(v) for v in SM.rows()]
            # it might not be echelonized w.r.t. the module's basis ordering
            already_echelonized = False
        return self.submodule(gens, *args, submodule_class=Subrepresentation, check=check,
                              already_echelonized=already_echelonized, **opts)

    def quotient_representation(self, subrepr, already_echelonized=False, **kwds):
        r"""
        Construct a quotient representation of ``self`` by ``subrepr``.

        EXAMPLES::

            sage: SGA = SymmetricGroupAlgebra(GF(2), 5)
            sage: SM = SGA.specht_module([3, 2])
            sage: v = sum(list(SM.basis())[1:])
            sage: Q = SM.quotient_representation([v]); Q
            Quotient representation with basis {[[1, 3, 5], [2, 4]],
             [[1, 3, 4], [2, 5]], [[1, 2, 4], [3, 5]], [[1, 2, 3], [4, 5]]}
             of Specht module of [3, 2] over Finite Field of size 2
            sage: Q.is_irreducible()
            True
        """
        if not isinstance(subrepr, Subrepresentation):
            subrepr = self.subrepresentation(subrepr, unitriangular=True,
                                             already_echelonized=already_echelonized)
        return QuotientRepresentation(subrepr, **kwds)

    @cached_method
    def _composition_series_data(self):
        r"""
        Return a composition series and the simple quotients (i.e.,
        the composition factors) of ``self``.

        EXAMPLES:

        The algorithm used here uses random elements, so we set the seed
        for testing purposes::

            sage: set_random_seed(0)
            sage: G = groups.permutation.Cyclic(6)
            sage: R = G.regular_representation(GF(3))
            sage: CS, CF = R._composition_series_data()
            sage: [[R(b) for b in F.basis()] for F in CS]
            [[(),
              (1,2,3,4,5,6),
              (1,3,5)(2,4,6),
              (1,4)(2,5)(3,6),
              (1,5,3)(2,6,4),
              (1,6,5,4,3,2)],
             [() + 2*(1,6,5,4,3,2),
              (1,2,3,4,5,6) + 2*(1,6,5,4,3,2),
              (1,3,5)(2,4,6) + 2*(1,6,5,4,3,2),
              (1,4)(2,5)(3,6) + 2*(1,6,5,4,3,2),
              (1,5,3)(2,6,4) + 2*(1,6,5,4,3,2)],
             [() + (1,5,3)(2,6,4) + (1,6,5,4,3,2),
              (1,2,3,4,5,6) + 2*(1,5,3)(2,6,4),
              (1,3,5)(2,4,6) + 2*(1,6,5,4,3,2),
              (1,4)(2,5)(3,6) + (1,5,3)(2,6,4) + (1,6,5,4,3,2)],
             [() + 2*(1,4)(2,5)(3,6),
              (1,2,3,4,5,6) + 2*(1,5,3)(2,6,4),
              (1,3,5)(2,4,6) + 2*(1,6,5,4,3,2)],
             [() + 2*(1,3,5)(2,4,6) + 2*(1,4)(2,5)(3,6) + (1,6,5,4,3,2),
              (1,2,3,4,5,6) + (1,3,5)(2,4,6) + 2*(1,5,3)(2,6,4) + 2*(1,6,5,4,3,2)],
             [() + 2*(1,2,3,4,5,6) + (1,3,5)(2,4,6) + 2*(1,4)(2,5)(3,6)
              + (1,5,3)(2,6,4) + 2*(1,6,5,4,3,2)],
             []]
            sage: [F.dimension() for F in CF]
            [1, 1, 1, 1, 1, 1]
        """
        from sage.data_structures.blas_dict import linear_combination
        series = [self]
        cur = 0
        # The natural condition is ``while cur < len(series)``. However, the
        #   loop will always terminate from the break statement. So we skip
        #   this test for speed.
        while True:
            V = series[cur]
            if cur == len(series) - 1:
                W = V.find_subrepresentation()
                if W is None:  # V is irreducible
                    break
                # Construct W as a subrepresentation of ``self`` for consistency
                Wp = self.subrepresentation([self(b) for b in W._basis],
                                            already_echelonized=True, is_closed=True)
                series.append(Wp)
            else:
                W = V.subrepresentation([V.retract(b) for b in series[cur+1]._basis],
                                        already_echelonized=True, is_closed=True)

            Q = V.quotient_representation(W)
            S = Q.find_subrepresentation()
            while S is not None:  # found a nontrivial subrepresentation
                # Lift S -> Q -> V -> self
                # S_basis = [b.lift().lift().lift() for b in S.basis()]
                # Fast version not creating transient elements
                if V is self:
                    S_basis = [self.element_class(self, b._monomial_coefficients) for b in S._basis]
                else:
                    S_basis = [self.element_class(self, linear_combination((V._basis[i]._monomial_coefficients, coeff)
                                                                           for i, coeff in b._monomial_coefficients.items()))
                               for b in S._basis]
                # Lift the basis of W', which is W as a subrepresentation of ``self``
                # This is equivalent to [b.lift() for b in series[cur+1].basis()]
                Wp_basis = list(series[cur+1]._basis)
                Wp = self.subrepresentation(S_basis + Wp_basis, is_closed=True)
                series.insert(cur+1, Wp)
                if V is self:
                    W = Wp
                else:
                    W = V.subrepresentation([V.retract(b) for b in series[cur+1]._basis],
                                            already_echelonized=True, is_closed=True)
                Q = V.quotient_representation(W)
                S = Q.find_subrepresentation()

            cur += 1

        # Special case when ``self`` is irreducible
        if len(series) == 1:
            simples = (self,)
            series.append(self.subrepresentation([], is_closed=True))
            return (tuple(series), simples)

        # Convert series to a tower and include the 0 dimensional
        #   representation at the end.
        ret = [self, series[1]]
        prev = series[1]
        lift = prev.lift
        retract = lift.section()
        for W in series[2:]:
            prev = prev.subrepresentation([retract(b) for b in W._basis],
                                          already_echelonized=True, is_closed=True)
            ret.append(prev)

            # Construct the lift map prev -> self
            data = {i: lift(prev._basis[i]) for i in prev._basis.keys()}
            lift = prev.module_morphism(data.__getitem__,
                                        codomain=self,
                                        triangular='lower',
                                        unitriangular=False,
                                        key=W._support_key,
                                        inverse_on_support='compute')
            retract = lift.section()

        ret.append(ret[-1].subrepresentation([], is_closed=True))

        # Construct the simples
        simples = [ret[i].quotient_representation(ret[i+1])
                   for i in range(len(ret)-2)]
        simples.append(ret[-2])

        return (tuple(ret), tuple(simples))

    def composition_series(self):
        r"""
        Return a composition series of ``self``.

        EXAMPLES:

        The algorithm used here uses random elements, so we set the seed
        for testing purposes::

            sage: set_random_seed(0)
            sage: G = groups.permutation.Dihedral(5)
            sage: CFM = CombinatorialFreeModule(GF(2), [1, 2, 3, 4, 5],
            ....:                               bracket=False, prefix='e')
            sage: CFM.an_element()
            e3
            sage: R = G.representation(CFM, lambda g, i: CFM.basis()[g(i)], side='right')
            sage: CS = R.composition_series()
            sage: len(CS)
            3
            sage: [[R(b) for b in F.basis()] for F in CS]
            [[e1, e2, e3, e4, e5], [e1 + e5, e2 + e5, e3 + e5, e4 + e5], []]
            sage: [F.brauer_character() for F in CS]
            [(5, 0, 0), (4, -1, -1), (0, 0, 0)]
            sage: [F.brauer_character() for F in R.composition_factors()]
            [(1, 1, 1), (4, -1, -1)]
            sage: Reg = G.regular_representation(GF(2))
            sage: simple_brauer_chars = set([F.brauer_character()
            ....:                            for F in Reg.composition_factors()])
            sage: sorted(simple_brauer_chars)
            [(1, 1, 1), (4, -1, -1)]
        """
        return self._composition_series_data()[0]

    def composition_factors(self):
        r"""
        Return the composition factors of ``self``.

        Given a composition series `V = V_0 \subseteq V_1 \subseteq \cdots
        \subseteq V_{\ell} = 0`, the composition factor `S_i` is defined as
        `V_i / V_{i+1}`.

        EXAMPLES:

        The algorithm used here uses random elements, so we set the seed
        for testing purposes::

            sage: set_random_seed(0)
            sage: SGA = SymmetricGroupAlgebra(GF(3), 6)
            sage: SM = SGA.specht_module([4, 1, 1])
            sage: CF = SM.composition_factors()
            sage: CF
            (Quotient representation with basis
              {[[1, 2, 5, 6], [3], [4]], [[1, 2, 4, 6], [3], [5]], [[1, 2, 3, 6], [4], [5]],
               [[1, 2, 4, 5], [3], [6]], [[1, 2, 3, 5], [4], [6]], [[1, 2, 3, 4], [5], [6]]}
              of Specht module of [4, 1, 1] over Finite Field of size 3,
             Subrepresentation with basis {0, 1, 2, 3} of Specht module
              of [4, 1, 1] over Finite Field of size 3)
            sage: x = SGA.an_element()
            sage: v = CF[1].an_element(); v
            2*B[0] + 2*B[1]
            sage: x * v
            B[1] + B[2]

        We reproduce the decomposition matrix for `S_5` over `\GF{2}`::

            sage: SGA = SymmetricGroupAlgebra(GF(2), 5)
            sage: simples = [SGA.simple_module(la).brauer_character()
            ....:            for la in SGA.simple_module_parameterization()]
            sage: D = []
            sage: for la in Partitions(5):
            ....:     SM = SGA.specht_module(la)
            ....:     data = [CF.brauer_character() for CF in SM.composition_factors()]
            ....:     D.append([data.count(bc) for bc in simples])
            sage: matrix(D)
            [1 0 0]
            [0 1 0]
            [1 0 1]
            [2 0 1]
            [1 0 1]
            [0 1 0]
            [1 0 0]
        """
        return self._composition_series_data()[1]

    class Element(CombinatorialFreeModule.Element):
        def _acted_upon_(self, scalar, self_on_left=False):
            """
            Return the action of ``scalar`` on ``self``.

            EXAMPLES::

                sage: G = groups.misc.WeylGroup(['B',2], prefix='s')
                sage: R = G.regular_representation()
                sage: s1,s2 = G.gens()
                sage: x = R.an_element(); x
                2*s2*s1*s2 + s1*s2 + 3*s2 + 1
                sage: 2 * x
                4*s2*s1*s2 + 2*s1*s2 + 6*s2 + 2
                sage: s1 * x
                2*s2*s1*s2*s1 + 3*s1*s2 + s1 + s2
                sage: s2 * x
                s2*s1*s2 + 2*s1*s2 + s2 + 3

                sage: G = groups.misc.WeylGroup(['B',2], prefix='s')
                sage: R = G.regular_representation(side='right')
                sage: s1,s2 = G.gens()
                sage: x = R.an_element(); x
                2*s2*s1*s2 + s1*s2 + 3*s2 + 1
                sage: x * s1
                2*s2*s1*s2*s1 + s1*s2*s1 + 3*s2*s1 + s1
                sage: x * s2
                2*s2*s1 + s1 + s2 + 3

                sage: G = groups.misc.WeylGroup(['B',2], prefix='s')
                sage: R = G.regular_representation()
                sage: R.base_ring()
                Integer Ring
                sage: A = G.algebra(ZZ)
                sage: s1,s2 = A.algebra_generators()
                sage: x = R.an_element(); x
                2*s2*s1*s2 + s1*s2 + 3*s2 + 1
                sage: s1 * x
                2*s2*s1*s2*s1 + 3*s1*s2 + s1 + s2
                sage: s2 * x
                s2*s1*s2 + 2*s1*s2 + s2 + 3
                sage: (2*s1 - s2) * x
                4*s2*s1*s2*s1 - s2*s1*s2 + 4*s1*s2 + 2*s1 + s2 - 3
                sage: (3*s1 + s2) * R.zero()
                0

                sage: A = G.algebra(QQ)
                sage: s1,s2 = A.algebra_generators()
                sage: a = 1/2 * s1
                sage: a * x
                Traceback (most recent call last):
                ...
                TypeError: unsupported operand parent(s) for *:
                 'Algebra of Weyl Group of type ['B', 2] ... over Rational Field'
                 and 'Left Regular Representation of Weyl Group of type ['B', 2] ... over Integer Ring'

            Check that things that coerce into the group (algebra) also have
            an action::

                sage: D4 = groups.permutation.Dihedral(4)
                sage: S4 = SymmetricGroup(4)
                sage: S4.has_coerce_map_from(D4)
                True
                sage: R = S4.regular_representation()
                sage: D4.an_element() * R.an_element()
                2*(2,4) + 3*(1,2,3,4) + (1,3) + (1,4,2,3)
            """
            if isinstance(scalar, Element):
                P = self.parent()
                sP = scalar.parent()
                if sP is P._semigroup:
                    if not self:
                        return self
                    return P._semigroup_action(scalar, self, self_on_left)

                if sP is P._semigroup_algebra:
                    if not self:
                        return self
                    return P.linear_combination(((P._semigroup_action(ms, self, self_on_left), cs)
                                                 for ms, cs in scalar), not self_on_left)

                if P._semigroup.has_coerce_map_from(sP):
                    scalar = P._semigroup(scalar)
                    return self._acted_upon_(scalar, self_on_left)

                # Check for scalars first before general coercion to the semigroup algebra.
                # This will result in a faster action for the scalars.
                ret = CombinatorialFreeModule.Element._acted_upon_(self, scalar, self_on_left)
                if ret is not None:
                    return ret

                if P._semigroup_algebra.has_coerce_map_from(sP):
                    scalar = P._semigroup_algebra(scalar)
                    return self._acted_upon_(scalar, self_on_left)

                return None

            return CombinatorialFreeModule.Element._acted_upon_(self, scalar, self_on_left)


class Representation(Representation_abstract, CombinatorialFreeModule):
    r"""
    Representation of a semigroup.

    INPUT:

    - ``semigroup`` -- a semigroup
    - ``module`` -- a module with a basis
    - ``on_basis`` -- function which takes as input ``g``, ``m``, where
      ``g`` is an element of the semigroup and ``m`` is an element of the
      indexing set for the basis, and returns the result of ``g`` acting
      on ``m``
    - ``side`` -- (default: ``'left'``) whether this is a
      ``'left'`` or ``'right'`` representation

    EXAMPLES:

    We construct the sign representation of a symmetric group::

        sage: G = SymmetricGroup(4)
        sage: M = CombinatorialFreeModule(QQ, ['v'])
        sage: on_basis = lambda g,m: M.term(m, g.sign())
        sage: R = G.representation(M, on_basis)
        sage: x = R.an_element(); x
        2*B['v']
        sage: c,s = G.gens()
        sage: c,s
        ((1,2,3,4), (1,2))
        sage: c * x
        -2*B['v']
        sage: s * x
        -2*B['v']
        sage: c * s * x
        2*B['v']
        sage: (c * s) * x
        2*B['v']

    This extends naturally to the corresponding group algebra::

        sage: A = G.algebra(QQ)
        sage: s,c = A.algebra_generators()
        sage: c,s
        ((1,2,3,4), (1,2))
        sage: c * x
        -2*B['v']
        sage: s * x
        -2*B['v']
        sage: c * s * x
        2*B['v']
        sage: (c * s) * x
        2*B['v']
        sage: (c + s) * x
        -4*B['v']

    REFERENCES:

    - :wikipedia:`Group_representation`
    """
    def __init__(self, semigroup, module, on_basis, side='left', **kwargs):
        """
        Initialize ``self``.

        EXAMPLES::

            sage: G = SymmetricGroup(4)
            sage: M = CombinatorialFreeModule(QQ, ['v'])
            sage: def on_basis(g, m):
            ....:     return M.term(m, g.sign())
            sage: R = G.representation(M, on_basis)
            sage: R._test_representation()

            sage: G = CyclicPermutationGroup(3)
            sage: M = algebras.Exterior(QQ, 'x', 3)
            sage: def on_basis(g, m):  # cyclically permute generators
            ....:     return M.prod([M.monomial(FrozenBitset([g(j+1)-1])) for j in m])
            sage: from sage.categories.algebras import Algebras
            sage: R = G.representation(M, on_basis, category=Algebras(QQ).WithBasis().FiniteDimensional())
            sage: r = R.an_element(); r
            1 + 2*x0 + x0*x1 + 3*x1
            sage: r*r
            1 + 4*x0 + 2*x0*x1 + 6*x1
            sage: x0, x1, x2 = M.gens()
            sage: s = R(x0*x1)
            sage: g = G.an_element()
            sage: g*s
            x1*x2
            sage: g*R(x1*x2)
            -x0*x2
            sage: g*r
            1 + 2*x1 + x1*x2 + 3*x2
            sage: g^2*r
            1 + 3*x0 - x0*x2 + 2*x2

            sage: G = SymmetricGroup(4)
            sage: A = SymmetricGroup(4).algebra(QQ)
            sage: def action(g, x):
            ....:     return A.monomial(g*x)
            sage: category = Algebras(QQ).WithBasis().FiniteDimensional()
            sage: R = G.representation(A, action, 'left', category=category)
            sage: r = R.an_element(); r
            () + (2,3,4) + 2*(1,3)(2,4) + 3*(1,4)(2,3)
            sage: r^2
            14*() + 2*(2,3,4) + (2,4,3) + 12*(1,2)(3,4) + 3*(1,2,4) + 2*(1,3,2) + 4*(1,3)(2,4) + 5*(1,4,3) + 6*(1,4)(2,3)
            sage: g = G.an_element(); g
            (2,3,4)
            sage: g*r
            (2,3,4) + (2,4,3) + 2*(1,3,2) + 3*(1,4,3)
        """
        try:
            self.product_on_basis = module.product_on_basis
        except AttributeError:
            pass

        category = kwargs.pop('category', Modules(module.base_ring()).WithBasis())

        self._on_basis = on_basis
        self._module = module
        if side == "twosided":
            raise ValueError("the defined action must be either left or right")

        indices = module.basis().keys()
<<<<<<< HEAD

        if 'FiniteDimensional' in module.category().axioms():
            category = category.FiniteDimensional()

        CombinatorialFreeModule.__init__(self, module.base_ring(), indices, category=category,
                                         **module.print_options())
        Representation_abstract.__init__(self, semigroup, side)
=======
        cat = Modules(module.base_ring()).WithBasis()
        if module in Modules.FiniteDimensional:
            cat = cat.FiniteDimensional()
        Representation_abstract.__init__(self, semigroup, module.base_ring(), indices,
                                         category=cat, **module.print_options())
>>>>>>> f4ce06aa

    def _test_representation(self, **options):
        """
        Check (on some elements) that ``self`` is a representation of the
        given semigroup.

        EXAMPLES::

            sage: G = groups.permutation.Dihedral(4)
            sage: R = G.regular_representation()
            sage: R._test_representation()

            sage: G = CoxeterGroup(['A',4,1], base_ring=ZZ)
            sage: M = CombinatorialFreeModule(QQ, ['v'])
            sage: def on_basis(g, m):
            ....:     return M.term(m, (-1)**g.length())
            sage: R = G.representation(M, on_basis, side='right')
            sage: R._test_representation(max_runs=500)
        """
        from sage.misc.functional import sqrt
        tester = self._tester(**options)
        S = tester.some_elements()
        L = []
        max_len = int(sqrt(tester._max_runs)) + 1
        for i, x in enumerate(self._semigroup):
            L.append(x)
            if i >= max_len:
                break
        for x in L:
            for y in L:
                for elt in S:
                    if self._left_repr:
                        tester.assertEqual(x*(y*elt), (x*y)*elt)
                    else:
                        tester.assertEqual((elt*y)*x, elt*(y*x))

    def _repr_(self):
        """
        Return a string representation of ``self``.

        EXAMPLES::

            sage: P = Permutations(4)
            sage: M = CombinatorialFreeModule(QQ, ['v'])
            sage: on_basis = lambda g,m: M.term(m, g.sign())
            sage: P.representation(M, on_basis)
            Representation of Standard permutations of 4 indexed by {'v'}
             over Rational Field
        """
        return "Representation of {} indexed by {} over {}".format(
            self._semigroup, self.basis().keys(), self.base_ring())

    def _repr_term(self, b):
        """
        Return a string representation of a basis index ``b`` of ``self``.

        EXAMPLES::

            sage: SGA = SymmetricGroupAlgebra(QQ, 3)
            sage: R = SGA.regular_representation()
            sage: all(R._repr_term(b) == SGA._repr_term(b) for b in SGA.basis().keys())
            True
        """
        return self._module._repr_term(b)

    def _latex_term(self, b):
        """
        Return a LaTeX representation of a basis index ``b`` of ``self``.

        EXAMPLES::

            sage: SGA = SymmetricGroupAlgebra(QQ, 3)
            sage: R = SGA.regular_representation()
            sage: all(R._latex_term(b) == SGA._latex_term(b) for b in SGA.basis().keys())
            True
        """
        return self._module._latex_term(b)

    def _element_constructor_(self, x):
        """
        Construct an element of ``self`` from ``x``.

        EXAMPLES::

            sage: G = groups.permutation.Dihedral(4)
            sage: A = G.algebra(ZZ)
            sage: R = A.regular_representation()
            sage: x = A.an_element(); x
            () + (1,3) + 2*(1,3)(2,4) + 3*(1,4,3,2)
            sage: R(x)
            () + (1,3) + 2*(1,3)(2,4) + 3*(1,4,3,2)
        """
        if isinstance(x, Element) and x.parent() is self._module:
            return self._from_dict(x.monomial_coefficients(copy=False), remove_zeros=False)
        return super()._element_constructor_(x)

    def product_by_coercion(self, left, right):
        r"""
        Return the product of ``left`` and ``right`` by passing to
        ``self._module`` and then building a new element of ``self``.

        EXAMPLES::

            sage: G = groups.permutation.KleinFour()
            sage: E = algebras.Exterior(QQ,'e',4)
            sage: on_basis = lambda g,m: E.monomial(m) # the trivial representation
            sage: R = G.representation(E, on_basis)
            sage: r = R.an_element(); r
            1 + 2*e0 + 3*e1 + e1*e2
            sage: g = G.an_element();
            sage: g * r == r  # indirect doctest
            True
            sage: r * r  # indirect doctest
            Traceback (most recent call last):
            ...
            TypeError: unsupported operand parent(s) for *:
             'Representation of The Klein 4 group of order 4, as a permutation
             group indexed by Subsets of {0,1,...,3} over Rational Field' and
             'Representation of The Klein 4 group of order 4, as a permutation
             group indexed by Subsets of {0,1,...,3} over Rational Field'

            sage: from sage.categories.algebras import Algebras
            sage: category = Algebras(QQ).FiniteDimensional().WithBasis()
            sage: T = G.representation(E, on_basis, category=category)
            sage: t = T.an_element(); t
            1 + 2*e0 + 3*e1 + e1*e2
            sage: g * t == t  # indirect doctest
            True
            sage: t * t  # indirect doctest
            1 + 4*e0 + 4*e0*e1*e2 + 6*e1 + 2*e1*e2
        """
        M = self._module

        # Multiply in self._module
        p = M._from_dict(left._monomial_coefficients, False, False) * M._from_dict(right._monomial_coefficients, False, False)

        # Convert from a term in self._module to a term in self
        return self._from_dict(p.monomial_coefficients(copy=False), False, False)

    def _semigroup_action(self, g, vec, vec_on_left):
        """
        Return the action of the semigroup element ``g`` on the
        vector ``vec`` of ``self``.

        EXAMPLES::

            sage: G = groups.permutation.KleinFour()
            sage: E = algebras.Exterior(QQ,'e',4)
            sage: on_basis = lambda g,m: E.monomial(m) # the trivial representation
            sage: R = G.representation(E, on_basis)
            sage: R._semigroup_action(G.an_element(), R.an_element(), True)
            1 + 2*e0 + 3*e1 + e1*e2
        """
        if self._left_repr == vec_on_left:
            g = ~g
        return self.linear_combination(((self._on_basis(g, m), c)
                                       for m, c in vec._monomial_coefficients.items()), not vec_on_left)


class Subrepresentation(Representation_abstract, SubmoduleWithBasis):
    r"""
    A subrepresentation.

    Let `R` be a representation of an algebraic object `X`. A
    subrepresentation is a submodule of `R` that is closed under
    the action of `X`.
    """
    # Use the same normalization as the base class
    __classcall_private__ = SubmoduleWithBasis.__classcall_private__

    def __init__(self, basis, support_order, ambient, *args, **opts):
        r"""
        Initialize ``self``.

        EXAMPLES::

            sage: G = groups.permutation.Dihedral(4)
            sage: R = G.regular_representation(QQ)
            sage: S = R.subrepresentation([sum(R.basis())])
            sage: TestSuite(S).run()
        """
        SubmoduleWithBasis.__init__(self, basis, support_order, ambient, *args, **opts)
        Representation_abstract.__init__(self, ambient.semigroup(), ambient.side(), ambient.semigroup_algebra())

    def _repr_(self):
        r"""
        Return a string representation of ``self``.

        EXAMPLES::

            sage: G = groups.permutation.Dihedral(4)
            sage: R = G.regular_representation()
            sage: R.subrepresentation([sum(R.basis())], is_closed=True)
            Subrepresentation with basis {0} of Left Regular Representation of
             Dihedral group of order 8 as a permutation group over Integer Ring
        """
        return "Subrepresentation with basis {} of {}".format(self.basis().keys(), self._ambient)

    class Element(SubmoduleWithBasis.Element):
        def _acted_upon_(self, scalar, self_on_left=True):
            """
            Return the action of ``scalar`` on ``self``.

            EXAMPLES::

                sage: G = groups.permutation.Dihedral(4)
                sage: CFM = CombinatorialFreeModule(GF(2), [1, 2, 3, 4],
                ....:                               bracket=False, prefix='e')
                sage: R = G.representation(CFM, lambda g, i: CFM.basis()[g(i)], side='right')
                sage: e1, e2, e3, e4 = R.basis()
                sage: S = R.subrepresentation([e1 + e3, e2 + e4], is_closed=True)
                sage: x = G.an_element(); x
                (1,3)
                sage: v = sum(S.basis()); v
                B[0] + B[1]
                sage: x * v
                B[0] + B[1]
                sage: [x * b for b in S.basis()]
                [B[0], B[1]]
                sage: [[g * b for g in G] for b in S.basis()]
                [[B[0], B[0], B[1], B[1], B[0], B[0], B[1], B[1]],
                 [B[1], B[1], B[0], B[0], B[1], B[1], B[0], B[0]]]
                sage: 2 * v
                0

                sage: Q = R.quotient_representation(S)
                sage: [[g * b for g in G] for b in Q.basis()]
                [[B[3], B[3], B[4], B[4], B[3], B[3], B[4], B[4]],
                 [B[4], B[4], B[3], B[3], B[4], B[4], B[3], B[3]]]
            """
            ret = super()._acted_upon_(scalar, self_on_left)
            if ret is not None:
                return ret
            P = self.parent()
            if scalar in P._semigroup or scalar in P._semigroup_algebra:
                return P.retract(self.lift()._acted_upon_(scalar, self_on_left))
            return None


class QuotientRepresentation(Representation_abstract, QuotientModuleWithBasis):
    """
    The quotient of a representation by another representation, which
    admits a natural structure of a representation.
    """
    # Use the same normalization as the base class
    __classcall_private__ = QuotientModuleWithBasis.__classcall_private__

    def __init__(self, *args, **kwds):
        r"""
        Initialize ``self``.

        EXAMPLES::

            sage: G = groups.permutation.Dihedral(4)
            sage: R = G.regular_representation(QQ)
            sage: S = R.subrepresentation([sum(R.basis())], is_closed=True)
            sage: Q = R.quotient_representation(S)
            sage: TestSuite(Q).run()
        """
        QuotientModuleWithBasis.__init__(self, *args, **kwds)
        amb = self.ambient()
        Representation_abstract.__init__(self, amb.semigroup(), amb.side(), amb.semigroup_algebra())

    def _repr_(self):
        r"""
        Return a string representation of ``self``.

        EXAMPLES::

            sage: G = groups.permutation.Dihedral(4)
            sage: R = G.regular_representation(QQ)
            sage: S = R.subrepresentation([sum(R.basis())], is_closed=True)
            sage: R.quotient_representation(S)
            Quotient representation with basis
             {(1,3)(2,4), (1,4,3,2), (1,2,3,4), (2,4), (1,3), (1,4)(2,3), (1,2)(3,4)}
             of Left Regular Representation of Dihedral group of order 8
             as a permutation group over Rational Field
        """
        return "Quotient representation with basis {} of {}".format(self.basis().keys(), self._ambient)

    Element = Subrepresentation.Element


class Representation_Tensor(Representation_abstract, CombinatorialFreeModule_Tensor):
    r"""
    Tensor product of representations.
    """
    @staticmethod
    def __classcall_private__(cls, reps, **options):
        r"""
        Normalize input to ensure a unique representation.

        EXAMPLES::

            sage: S3 = SymmetricGroup(3)
            sage: L = S3.regular_representation(side='left')
            sage: S = S3.sign_representation()
            sage: R = S3.regular_representation(side='right')
            sage: tensor([tensor([L, S]), R]) == tensor([L, S, R])
            True
            sage: tensor([L, tensor([S, R])]) == tensor([L, S, R])
            True

        Check that the tensor product with more general modules
        can be constructed::

            sage: C = CombinatorialFreeModule(ZZ, ['a','b'])
            sage: T = tensor([C, R])
            sage: type(T)
            <class 'sage.combinat.free_module.CombinatorialFreeModule_Tensor_with_category'>
            sage: T = tensor([R, C])
            sage: type(T)
            <class 'sage.combinat.free_module.CombinatorialFreeModule_Tensor_with_category'>
        """
        assert len(reps) > 0
        assert isinstance(reps[0], Representation_abstract)
        S = reps[0].semigroup()
        if not all(isinstance(module, Representation_abstract)
                   and module.semigroup() == S for module in reps):
            return CombinatorialFreeModule_Tensor(reps, **options)
        R = reps[0].base_ring()
        if not all(module in Modules(R).WithBasis() for module in reps):
            raise ValueError("not all representations over the same base ring")
        # flatten the list of modules so that tensor(A, tensor(B,C)) gets rewritten into tensor(A, B, C)
        reps = sum((module._sets if isinstance(module, Representation_Tensor) else (module,) for module in reps), ())
        if all('FiniteDimensional' in M.category().axioms() for M in reps):
            options['category'] = options['category'].FiniteDimensional()
        return super().__classcall__(cls, reps, **options)

    def __init__(self, reps, **options):
        r"""
        Initialize ``self``.

        EXAMPLES::

            sage: G = groups.permutation.Alternating(5)
            sage: L = G.regular_representation(side='left')
            sage: S = G.sign_representation()
            sage: T = tensor([L, S, L])
            sage: TestSuite(T).run()
        """
        sides = set(M.side() for M in reps)
        if "left" and "right" in sides:
            side = reps[0].side()  # make a choice as this is not fundamentally important
        else:
            if len(sides) == 2:  # mix of one side and twosided
                sides.remove("twosided")
            side, = sides  # get the unique side remaining
        CombinatorialFreeModule_Tensor.__init__(self, reps, **options)
        Representation_abstract.__init__(self, reps[0].semigroup(), side)

    def _semigroup_action(self, g, vec, vec_on_left):
        """
        Return the action of the semigroup element ``g`` on the
        vector ``vec`` of ``self``.

        EXAMPLES::

            sage: S3 = SymmetricGroup(3)
            sage: L = S3.regular_representation(side='left')
            sage: R = S3.regular_representation(side='right')
            sage: T = tensor([R, L])
            sage: g = S3.an_element(); g
            (2,3)
            sage: v = T.an_element(); v
            2*() # () + 3*() # (1,2,3) + 2*() # (1,3,2)
            sage: g * v
            2*(2,3) # (2,3) + 3*(2,3) # (1,2) + 2*(2,3) # (1,3)
            sage: T._semigroup_action(g, v, True)
            2*(2,3) # (2,3) + 3*(2,3) # (1,2) + 2*(2,3) # (1,3)
        """
        bases = [M.basis() for M in self._sets]
        if vec_on_left:
            return self.linear_combination((self._tensor_of_elements([B[k] * g for B, k in zip(bases, b)]), c)
                                           for b, c in vec._monomial_coefficients.items())
        return self.linear_combination((self._tensor_of_elements([g * B[k] for B, k in zip(bases, b)]), c)
                                       for b, c in vec._monomial_coefficients.items())

    class Element(Representation_abstract.Element):
        pass


Representation_abstract.Tensor = Representation_Tensor


class Representation_Exterior(Representation_abstract, CombinatorialFreeModule):
    r"""
    The exterior power representation (in a fixed degree).
    """
    def __init__(self, rep, degree=None, category=None, **options):
        r"""
        Initialize ``self``.

        EXAMPLES::

            sage: G = groups.matrix.GL(3, 2)
            sage: R = G.regular_representation(side='right')
            sage: E2 = R.exterior_power(2)
            sage: E2.category()
            Category of finite dimensional modules with basis over Integer Ring
            sage: TestSuite(E2).run()

            sage: G = groups.matrix.GL(2, 3)
            sage: L = G.regular_representation(side='left')
            sage: E48 = L.exterior_power(48)
            sage: TestSuite(E48).run()

            sage: L.exterior_power(-2)
            Traceback (most recent call last):
            ...
            ValueError: the degree must be an integer in [0, 48]
            sage: L.exterior_power(120)
            Traceback (most recent call last):
            ...
            ValueError: the degree must be an integer in [0, 48]
            sage: L.exterior_power(5/6)
            Traceback (most recent call last):
            ...
            ValueError: the degree must be an integer in [0, 48]
        """
        from sage.algebras.clifford_algebra import ExteriorAlgebra
        from sage.algebras.clifford_algebra import CliffordAlgebraIndices
        from sage.rings.integer_ring import ZZ
        self._degree = degree
        self._rep = rep
        R = rep.base_ring()
        dim = rep.dimension()
        if degree is not None and (degree not in ZZ or degree > dim or degree < 0):
            raise ValueError(f"the degree must be an integer in [0, {dim}]")
        self._extalg = ExteriorAlgebra(R, dim)
        self._basis_order = list(rep.basis().keys())
        self._inv_map = {b: i for i, b in enumerate(self._basis_order)}
        ind = CliffordAlgebraIndices(dim, degree)
        R = rep.base_ring()
        category = Modules(R).WithBasis().or_subcategory(category)
        CombinatorialFreeModule.__init__(self, R, ind, category=category, **options)
        Representation_abstract.__init__(self, rep.semigroup(), rep.side(), rep.semigroup_algebra())

    def _repr_(self):
        r"""
        Return a string representation of ``self``.

        EXAMPLES::

            sage: DC3 = groups.permutation.DiCyclic(3)
            sage: L = DC3.regular_representation(QQ, side='left')
            sage: L.exterior_power(7)
            Exterior power representation of Left Regular Representation of
             Dicyclic group of order 12 as a permutation group over Rational Field
             in degree 7
            sage: L.exterior_power()
            Exterior algebra representation of Left Regular Representation of
             Dicyclic group of order 12 as a permutation group over Rational Field
        """
        if self._degree is None:
            return "Exterior algebra representation of {}".format(repr(self._rep))
        return "Exterior power representation of {} in degree {}".format(repr(self._rep), self._degree)

    def _latex_(self):
        r"""
        Return a latex representation of ``self``.

        EXAMPLES::

            sage: DC3 = groups.permutation.DiCyclic(3)
            sage: L = DC3.regular_representation(QQ, side='left')
            sage: latex(L.exterior_power(4))
            \bigwedge^{4} ...
            sage: latex(L.exterior_power())
            \bigwedge ...
        """
        from sage.misc.latex import latex
        if self._degree is None:
            return "\\bigwedge " + latex(self._rep)
        return "\\bigwedge^{{{}}} ".format(self._degree) + latex(self._rep)

    def _repr_term(self, m):
        r"""
        Return a string representation of the basis element indexed by
        ``m``.

        EXAMPLES::

            sage: DC3 = groups.permutation.DiCyclic(3)
            sage: L = DC3.regular_representation(QQ, side='left')
            sage: E2 = L.exterior_power(2)
            sage: E2._repr_term(E2.an_element().leading_support())
            '()*(5,6,7)'
        """
        if len(m) == 0:
            return '1'
        B = self._rep.basis()
        return '*'.join(repr(B[self._basis_order[i]]) for i in m)

    def _ascii_art_term(self, m):
        r"""
        Return ascii art for the basis element indexed by ``m``.

        EXAMPLES::

            sage: DC3 = groups.permutation.DiCyclic(3)
            sage: L = DC3.regular_representation(QQ, side='left')
            sage: E2 = L.exterior_power(2)
            sage: E2._ascii_art_term(E2.an_element().leading_support())
            ()/\(5,6,7)
            sage: ascii_art(E2.an_element())
            2*()/\(5,6,7) + 2*()/\(5,7,6) + 3*()/\(1,2)(3,4)
        """
        from sage.typeset.ascii_art import ascii_art
        if len(m) == 0:
            return ascii_art('1')
        wedge = '/\\'
        B = self._rep.basis()
        return ascii_art(*[B[self._basis_order[i]] for i in m], sep=wedge)

    def _unicode_art_term(self, m):
        r"""
        Return unicode art for the basis element indexed by ``m``.

        EXAMPLES::

            sage: DC3 = groups.permutation.DiCyclic(3)
            sage: L = DC3.regular_representation(QQ, side='left')
            sage: E2 = L.exterior_power(2)
            sage: E2._unicode_art_term(E2.an_element().leading_support())
            ()∧(5,6,7)
            sage: unicode_art(E2.an_element())
            2*()∧(5,6,7) + 2*()∧(5,7,6) + 3*()∧(1,2)(3,4)
        """
        from sage.typeset.unicode_art import unicode_art
        if len(m) == 0:
            return unicode_art('1')
        import unicodedata
        wedge = unicodedata.lookup('LOGICAL AND')
        B = self._rep.basis()
        return unicode_art(*[B[self._basis_order[i]] for i in m], sep=wedge)

    def _latex_term(self, m):
        r"""
        Return a `\LaTeX` representation of the basis element indexed
        by ``m``.

        EXAMPLES::

            sage: DC3 = groups.permutation.DiCyclic(3)
            sage: L = DC3.regular_representation(QQ, side='left')
            sage: E2 = L.exterior_power(2)
            sage: E2._latex_term(E2.an_element().leading_support())
            '1 \\wedge (5,6,7)'
        """
        if len(m) == 0:
            return '1'
        from sage.misc.latex import latex
        B = self._rep.basis()
        return " \\wedge ".join(latex(B[self._basis_order[i]]) for i in m)

    def _from_repr_to_ext(self, elt):
        r"""
        Return the element ``elt`` from the defining representation
        to the corresponding exterior algebra.

        EXAMPLES::

            sage: G = groups.matrix.GL(2, 2)
            sage: L = G.regular_representation(side='left')
            sage: E = L.exterior_power()
            sage: E._from_repr_to_ext(sum(i*b for i,b in enumerate(L.basis(), start=1)))
            e0 + 2*e1 + 3*e2 + 4*e3 + 5*e4 + 6*e5
        """
        ind = self._indices
        data = {ind([self._inv_map[k]]): c for k, c in elt._monomial_coefficients.items()}
        return self._extalg.element_class(self._extalg, data)

    def _semigroup_action(self, g, vec, vec_on_left):
        r"""
        Return the action of the semigroup element ``g`` on the
        vector ``vec`` of ``self``.

        EXAMPLES::

            sage: DC3 = groups.permutation.DiCyclic(3)
            sage: g = DC3.an_element(); g
            (1,4,2,3)(5,6)
            sage: R = DC3.regular_representation(side='right')
            sage: E2 = R.exterior_power(2)
            sage: vec = E2.an_element(); vec
            2*()*(5,6,7) + 2*()*(5,7,6) + 3*()*(1,2)(3,4)
            sage: E2._semigroup_action(g, vec, True)
            -2*(1,4,2,3)(6,7)*(1,4,2,3)(5,6) + 2*(1,4,2,3)(5,6)*(1,4,2,3)(5,7)
             + 3*(1,4,2,3)(5,6)*(1,3,2,4)(5,6)
            sage: E2._semigroup_action(g, vec, False)
            -2*(1,3,2,4)(6,7)*(1,3,2,4)(5,6) + 2*(1,3,2,4)(5,6)*(1,3,2,4)(5,7)
             - 3*(1,4,2,3)(5,6)*(1,3,2,4)(5,6)
        """
        return self.linear_combination(((self._action_on_basis(g, b, vec_on_left), c)
                                        for b, c in vec._monomial_coefficients.items()), not vec_on_left)

    def _action_on_basis(self, g, b, vec_on_left):
        r"""
        Return the action of ``g`` on the basis element indexed by ``b``.

        EXAMPLES::

            sage: S3 = SymmetricGroup(3)
            sage: g = S3.an_element(); g
            (2,3)
            sage: L = S3.regular_representation(side='left')
            sage: E2 = L.exterior_power(2)
            sage: vec = E2.an_element(); vec
            2*()*(1,3,2) + 2*()*(1,2,3) + 3*()*(2,3)
            sage: g * vec
            2*(2,3)*(1,3) + 2*(2,3)*(1,2) - 3*()*(2,3)
            sage: vec * g
            2*(2,3)*(1,3) + 2*(2,3)*(1,2) - 3*()*(2,3)
            sage: supp = vec.leading_support(); supp
            11
            sage: E2._action_on_basis(g, supp, True)
            (2,3)*(1,3)
            sage: E2._action_on_basis(g, supp, False)
            (2,3)*(1,3)
        """
        B = self._rep.basis()
        if vec_on_left:
            temp = self._extalg.prod(self._from_repr_to_ext(B[self._basis_order[bk]] * g)
                                     for bk in b)
        else:
            temp = self._extalg.prod(self._from_repr_to_ext(g * B[self._basis_order[bk]])
                                     for bk in b)
        return self.element_class(self, temp._monomial_coefficients)


class Representation_ExteriorAlgebra(Representation_Exterior):
    r"""
    The exterior algebra representation.
    """
    def __init__(self, rep, degree=None, category=None, **options):
        r"""
        Initialize ``self``.

        EXAMPLES::

            sage: G = groups.matrix.GL(3, 2)
            sage: R = G.regular_representation(side='right')
            sage: E0 = R.exterior_power(0)
            sage: E0.category()
            Category of finite dimensional algebras with basis over Integer Ring
            sage: TestSuite(E0).run()

            sage: G = groups.matrix.GL(2, 3)
            sage: L = G.regular_representation(side='left')
            sage: E = L.exterior_power()
            sage: E.category()
            Category of finite dimensional algebras with basis over Integer Ring
            sage: TestSuite(E).run()
        """
        R = rep.base_ring()
        from sage.categories.algebras_with_basis import AlgebrasWithBasis
        category = AlgebrasWithBasis(R).or_subcategory(category)
        Representation_Exterior.__init__(self, rep, degree=degree, category=category, **options)

    @cached_method
    def one_basis(self):
        r"""
        Return the basis element indexing `1` in ``self`` if it exists.

        EXAMPLES::

            sage: S3 = SymmetricGroup(3)
            sage: L = S3.regular_representation(side='left')
            sage: E = L.exterior_power()
            sage: E.one_basis()
            0
            sage: E0 = L.exterior_power(0)
            sage: E0.one_basis()
            0
        """
        return self._indices([])

    def product_on_basis(self, x, y):
        r"""
        Return the product of basis elements indexed by ``x`` and ``y``.

        EXAMPLES::

            sage: S3 = SymmetricGroup(3)
            sage: L = S3.regular_representation(side='left')
            sage: E = L.exterior_power()
            sage: B = list(E.basis())
            sage: B[:7]
            [1, (), (1,3,2), (1,2,3), (2,3), (1,3), (1,2)]
            sage: B[2] * B[4]  # indirect doctest
            (1,3,2)*(2,3)
        """
        B = self._extalg.basis()
        temp = B[x] * B[y]
        return self.element_class(self, temp._monomial_coefficients)


class Representation_Symmetric(Representation_abstract, CombinatorialFreeModule):
    r"""
    The symmetric power representation in a fixed degree.
    """
    def __init__(self, rep, degree, **options):
        r"""
        Initialize ``self``.

        EXAMPLES::

            sage: G = groups.matrix.GL(3, 2)
            sage: R = G.regular_representation(side='right')
            sage: S2 = R.symmetric_power(2)
            sage: TestSuite(S2).run()
            sage: S0 = R.symmetric_power(0)
            sage: TestSuite(S2).run()

            sage: R.symmetric_power(-2)
            Traceback (most recent call last):
            ...
            ValueError: the degree must be a nonnegative integer
            sage: R.symmetric_power(3/2)
            Traceback (most recent call last):
            ...
            ValueError: the degree must be a nonnegative integer
        """
        from sage.rings.polynomial.polynomial_ring_constructor import PolynomialRing
        from sage.combinat.integer_vector import IntegerVectors
        from sage.rings.integer_ring import ZZ
        self._degree = degree
        self._rep = rep
        R = rep.base_ring()
        dim = rep.dimension()
        if degree not in ZZ or degree < 0:
            raise ValueError("the degree must be a nonnegative integer")
        self._symalg = PolynomialRing(R, 'e', dim)
        self._basis_order = list(rep.basis().keys())
        G = self._symalg.gens()
        self._inv_map = {b: G[i] for i, b in enumerate(self._basis_order)}
        ind = IntegerVectors(degree, dim)
        CombinatorialFreeModule.__init__(self, rep.base_ring(), ind, **options)
        Representation_abstract.__init__(self, rep.semigroup(), rep.side(), rep.semigroup_algebra())

    def _repr_(self):
        r"""
        Return a string representation of ``self``.

        EXAMPLES::

            sage: DC3 = groups.permutation.DiCyclic(3)
            sage: L = DC3.regular_representation(QQ, side='left')
            sage: L.symmetric_power(7)
            Symmetric power representation of Left Regular Representation of
             Dicyclic group of order 12 as a permutation group over Rational Field
             in degree 7
        """
        return "Symmetric power representation of {} in degree {}".format(repr(self._rep), self._degree)

    def _latex_(self):
        r"""
        Return a latex representation of ``self``.

        EXAMPLES::

            sage: DC3 = groups.permutation.DiCyclic(3)
            sage: L = DC3.regular_representation(QQ, side='left')
            sage: latex(L.symmetric_power(4))
            S^{4} ...
        """
        from sage.misc.latex import latex
        return "S^{{{}}} {}".format(self._degree, latex(self._rep))

    def _repr_term(self, m):
        r"""
        Return a string representation of the basis element indexed by
        ``m``.

        EXAMPLES::

            sage: DC3 = groups.permutation.DiCyclic(3)
            sage: L = DC3.regular_representation(QQ, side='left')
            sage: S2L = L.symmetric_power(2)
            sage: S2L.an_element()
            3*()*(5,7,6) + 2*()*(5,6,7) + 2*()^2
            sage: S2L._repr_term(S2L.an_element().trailing_support())
            '()*(5,7,6)'
            sage: S2L._repr_term(S2L.an_element().leading_support())
            '()^2'
            sage: L.symmetric_power(0).an_element()
            2
        """
        if not self._degree:
            return '1'
        B = self._rep.basis()
        return '*'.join(repr(B[self._basis_order[i]]) if e == 1 else repr(B[self._basis_order[i]]) + f'^{e}'
                        for i,e in enumerate(m) if e)

    def _ascii_art_term(self, m):
        r"""
        Return ascii art for the basis element indexed by ``m``.

        EXAMPLES::

            sage: DC3 = groups.permutation.DiCyclic(3)
            sage: L = DC3.regular_representation(QQ, side='left')
            sage: S2L = L.symmetric_power(2)
            sage: S2L._ascii_art_term(S2L.an_element().leading_support())
              2
            ()
            sage: ascii_art(S2L.an_element())
                                              2
            3*()*(5,7,6) + 2*()*(5,6,7) + 2*()
            sage: ascii_art(L.symmetric_power(0).an_element())
            2*1
        """
        from sage.typeset.ascii_art import ascii_art
        if not self._degree:
            return ascii_art('1')
        B = self._rep.basis()
        ret = ascii_art("")
        for i, e in enumerate(m):
            if not e:
                continue
            cur = ascii_art(B[self._basis_order[i]])
            if e > 1:
                cur += ascii_art(e, baseline=-cur.height())
            if ret:
                ret += ascii_art('*')
            ret += cur
        return ret

    def _unicode_art_term(self, m):
        r"""
        Return unicode art for the basis element indexed by ``m``.

        EXAMPLES::

            sage: DC3 = groups.permutation.DiCyclic(3)
            sage: L = DC3.regular_representation(QQ, side='left')
            sage: S2L = L.symmetric_power(2)
            sage: S2L._unicode_art_term(S2L.an_element().leading_support())
              2
            ()
            sage: unicode_art(S2L.an_element())
                                              2
            3*()*(5,7,6) + 2*()*(5,6,7) + 2*()
            sage: unicode_art(L.symmetric_power(0).an_element())
            2*1
        """
        from sage.typeset.unicode_art import unicode_art
        if not self._degree:
            return unicode_art('1')
        B = self._rep.basis()
        ret = unicode_art("")
        for i, e in enumerate(m):
            if not e:
                continue
            cur = unicode_art(B[self._basis_order[i]])
            if e > 1:
                cur += unicode_art(e, baseline=-cur.height())
            if ret:
                ret += unicode_art('*')
            ret += cur
        return ret

    def _latex_term(self, m):
        r"""
        Return a `\LaTeX` representation of the basis element indexed
        by ``m``.

        EXAMPLES::

            sage: DC3 = groups.permutation.DiCyclic(3)
            sage: L = DC3.regular_representation(QQ, side='left')
            sage: S2L = L.symmetric_power(2)
            sage: S2L._latex_term(S2L.an_element().leading_support())
            '1 ^{2}'
            sage: latex(S2L.an_element())
            3 1 (5,7,6) + 2 1 (5,6,7) + 2 1 ^{2}
            sage: latex(L.symmetric_power(0).an_element())
            2
        """
        if not self._degree:
            return '1'
        from sage.misc.latex import latex
        B = self._rep.basis()
        return " ".join(latex(B[self._basis_order[i]]) if e == 1 else latex(B[self._basis_order[i]]) + f"^{{{e}}}"
                        for i, e in enumerate(m) if e)

    def _from_repr_to_sym(self, elt):
        r"""
        Return the element ``elt`` from the defining representation
        to the corresponding exterior algebra.

        EXAMPLES::

            sage: G = groups.matrix.GL(2, 2)
            sage: L = G.regular_representation(side='left')
            sage: S3L = L.symmetric_power(3)
            sage: S3L._from_repr_to_sym(sum(i*b for i,b in enumerate(L.basis(), start=1)))
            e0 + 2*e1 + 3*e2 + 4*e3 + 5*e4 + 6*e5
        """
        return self._symalg.sum(c * self._inv_map[k]
                                for k, c in elt._monomial_coefficients.items())

    def _semigroup_action(self, g, vec, vec_on_left):
        r"""
        Return the action of the semigroup element ``g`` on the
        vector ``vec`` of ``self``.

        EXAMPLES::

            sage: DC3 = groups.permutation.DiCyclic(3)
            sage: g = DC3.an_element(); g
            (1,4,2,3)(5,6)
            sage: R = DC3.regular_representation(side='right')
            sage: S2L = R.symmetric_power(2)
            sage: vec = S2L.an_element(); vec
            3*()*(5,7,6) + 2*()*(5,6,7) + 2*()^2
            sage: S2L._semigroup_action(g, vec, True)
            3*(1,4,2,3)(5,6)*(1,4,2,3)(5,7) + 2*(1,4,2,3)(5,6)^2
             + 2*(1,4,2,3)(6,7)*(1,4,2,3)(5,6)
            sage: S2L._semigroup_action(g, vec, False)
            3*(1,3,2,4)(5,6)*(1,3,2,4)(5,7) + 2*(1,3,2,4)(5,6)^2
             + 2*(1,3,2,4)(6,7)*(1,3,2,4)(5,6)
        """
        return self.linear_combination(((self._action_on_basis(g, b, vec_on_left), c)
                                        for b, c in vec._monomial_coefficients.items()), not vec_on_left)

    def _action_on_basis(self, g, b, vec_on_left):
        r"""
        Return the action of ``g`` on the basis element indexed by ``b``.

        EXAMPLES::

            sage: S3 = SymmetricGroup(3)
            sage: g = S3.an_element(); g
            (2,3)
            sage: L = S3.regular_representation(side='left')
            sage: S2L = L.symmetric_power(2)
            sage: vec = S2L.an_element(); vec
            3*()*(1,2,3) + 2*()*(1,3,2) + 2*()^2
            sage: g * vec
            3*(2,3)*(1,2) + 2*(2,3)*(1,3) + 2*(2,3)^2
            sage: vec * g
            3*(2,3)*(1,2) + 2*(2,3)*(1,3) + 2*(2,3)^2
            sage: supp = vec.leading_support(); supp
            [2, 0, 0, 0, 0, 0]
            sage: S2L._action_on_basis(g, supp, True)
            (2,3)^2
            sage: S2L._action_on_basis(g, supp, False)
            (2,3)^2
        """
        B = self._rep.basis()
        if vec_on_left:
            temp = self._symalg.prod(self._from_repr_to_sym(B[self._basis_order[bk]] * g) ** e
                                     for bk, e in enumerate(b))
        else:
            temp = self._symalg.prod(self._from_repr_to_sym(g * B[self._basis_order[bk]]) ** e
                                     for bk, e in enumerate(b))
        ind = self._indices
        data = {ind(mon.exponents()[0]): c for c, mon in temp}
        return self.element_class(self, data)


class RegularRepresentation(Representation):
    r"""
    The regular representation of a semigroup.

    The left regular representation of a semigroup `S` over a commutative
    ring `R` is the semigroup ring `R[S]` equipped with the left
    `S`-action `x b_y = b_{xy}`, where `(b_z)_{z \in S}` is the natural
    basis of `R[S]` and `x,y \in S`.

    INPUT:

    - ``semigroup`` -- a semigroup
    - ``base_ring`` -- the base ring for the representation
    - ``side`` -- (default: ``'left'``) whether this is a
      ``'left'`` or ``'right'`` representation

    REFERENCES:

    - :wikipedia:`Regular_representation`
    """
    def __init__(self, semigroup, base_ring, side='left'):
        """
        Initialize ``self``.

        EXAMPLES::

            sage: G = groups.permutation.Dihedral(4)
            sage: R = G.regular_representation()
            sage: TestSuite(R).run()
        """
        if side == "left":
            on_basis = self._left_on_basis
        else:
            on_basis = self._right_on_basis
        module = semigroup.algebra(base_ring)
        Representation.__init__(self, semigroup, module, on_basis, side)

    def _repr_(self):
        """
        Return a string representation of ``self``.

        EXAMPLES::

            sage: G = groups.permutation.Dihedral(4)
            sage: G.regular_representation()
            Left Regular Representation of Dihedral group of order 8
             as a permutation group over Integer Ring
            sage: G.regular_representation(side='right')
            Right Regular Representation of Dihedral group of order 8
             as a permutation group over Integer Ring
        """
        if self._left_repr:
            base = "Left Regular Representation"
        else:
            base = "Right Regular Representation"
        return base + " of {} over {}".format(self._semigroup, self.base_ring())

    def _left_on_basis(self, g, m):
        """
        Return the left action of ``g`` on ``m``.

        EXAMPLES::

            sage: G = groups.permutation.Dihedral(4)
            sage: R = G.regular_representation()
            sage: R._test_representation()  # indirect doctest
        """
        return self.monomial(g * m)

    def _right_on_basis(self, g, m):
        """
        Return the right action of ``g`` on ``m``.

        EXAMPLES::

            sage: G = groups.permutation.Dihedral(4)
            sage: R = G.regular_representation(side='right')
            sage: R._test_representation()  # indirect doctest
        """
        return self.monomial(m * g)


class TrivialRepresentation(Representation_abstract, CombinatorialFreeModule):
    """
    The trivial representation of a semigroup.

    The trivial representation of a semigroup `S` over a commutative ring
    `R` is the `1`-dimensional `R`-module on which every element of `S`
    acts by the identity.

    This is simultaneously a left and right representation.

    INPUT:

    - ``semigroup`` -- a semigroup
    - ``base_ring`` -- the base ring for the representation

    REFERENCES:

    - :wikipedia:`Trivial_representation`
    """
    def __init__(self, semigroup, base_ring):
        """
        Initialize ``self``.

        EXAMPLES::

            sage: G = groups.permutation.PGL(2, 3)
            sage: V = G.trivial_representation()
            sage: TestSuite(V).run()
        """
        cat = Modules(base_ring).WithBasis().FiniteDimensional()
        from sage.sets.finite_enumerated_set import FiniteEnumeratedSet
        indices = FiniteEnumeratedSet(['v'])
        CombinatorialFreeModule.__init__(self, base_ring, indices, category=cat)
        Representation_abstract.__init__(self, semigroup, "twosided")

    def _repr_(self):
        """
        Return a string representation of ``self``.

        EXAMPLES::

            sage: G = groups.permutation.Dihedral(4)
            sage: G.trivial_representation()
            Trivial representation of Dihedral group of order 8
             as a permutation group over Integer Ring
        """
        return "Trivial representation of {} over {}".format(self._semigroup,
                                                             self.base_ring())

    def _semigroup_action(self, g, vec, vec_on_left):
        r"""
        Return the action of the semigroup element ``g`` on the
        vector ``vec`` of ``self``.

        EXAMPLES::

            sage: SGA = SymmetricGroupAlgebra(QQ, 4)
            sage: V = SGA.trivial_representation()
            sage: x = V.an_element()
            sage: V._semigroup_action(SGA.group().random_element(), x, True) == x
            True
        """
        return vec

    class Element(Representation_abstract.Element):
        def _acted_upon_(self, scalar, self_on_left=False):
            """
            Return the action of ``scalar`` on ``self``.

            EXAMPLES::

                sage: SGA = SymmetricGroupAlgebra(QQ, 3)
                sage: V = SGA.trivial_representation()
                sage: x = V.an_element()
                sage: 2 * x
                4*B['v']
                sage: all(x * b == x for b in SGA.basis())
                True
                sage: all(b * x == x for b in SGA.basis())
                True
                sage: z = V.zero()
                sage: all(b * z == z for b in SGA.basis())
                True

                sage: H = groups.permutation.Dihedral(5)
                sage: G = SymmetricGroup(5)
                sage: G.has_coerce_map_from(H)
                True
                sage: R = G.trivial_representation(QQ)
                sage: H.an_element() * R.an_element()
                2*B['v']

                sage: AG = G.algebra(QQ)
                sage: AG.an_element() * R.an_element()
                14*B['v']

                sage: AH = H.algebra(ZZ)
                sage: AG.has_coerce_map_from(AH)
                True
                sage: AH.an_element() * R.an_element()
                14*B['v']
            """
            if isinstance(scalar, Element):
                P = self.parent()
                if P._semigroup.has_coerce_map_from(scalar.parent()):
                    return self
                if P._semigroup_algebra.has_coerce_map_from(scalar.parent()):
                    if not self:
                        return self
                    scalar = P._semigroup_algebra(scalar)
                    d = self.monomial_coefficients(copy=True)
                    d['v'] *= sum(scalar.coefficients())
                    return P._from_dict(d)
            return CombinatorialFreeModule.Element._acted_upon_(self, scalar, self_on_left)


class SignRepresentation_abstract(Representation_abstract, CombinatorialFreeModule):
    """
    Generic implementation of a sign representation.

    The sign representation of a semigroup `S` over a commutative ring
    `R` is the `1`-dimensional `R`-module on which every element of `S`
    acts by `1` if order of element is even (including 0) or `-1` if
    order of element if odd.

    This is simultaneously a left and right representation.

    INPUT:

    - ``permgroup`` -- a permgroup
    - ``base_ring`` -- the base ring for the representation
    - ``sign_function`` -- a function which returns `1` or `-1` depending
      on the elements sign

    REFERENCES:

    - :wikipedia:`Representation_theory_of_the_symmetric_group`
    """
    def __init__(self, group, base_ring, sign_function=None):
        """
        Initialize ``self``.

        EXAMPLES::

            sage: G = groups.permutation.PGL(2, 3)
            sage: V = G.sign_representation()
            sage: TestSuite(V).run()
        """
        self.sign_function = sign_function
        if sign_function is None:
            try:
                self.sign_function = self._default_sign
            except AttributeError:
                raise TypeError("a sign function must be given")

        cat = Modules(base_ring).WithBasis().FiniteDimensional()

        CombinatorialFreeModule.__init__(self, base_ring, ["v"], category=cat)
        Representation_abstract.__init__(self, group, "twosided")

    def _repr_(self):
        """
        Return a string representation of ``self``.

        EXAMPLES::

            sage: G = groups.permutation.Dihedral(4)
            sage: G.sign_representation()
            Sign representation of Dihedral group of order 8
             as a permutation group over Integer Ring
        """
        return "Sign representation of {} over {}".format(
            self._semigroup, self.base_ring()
        )

    def _semigroup_action(self, g, vec, vec_on_left):
        r"""
        Return the action of the semigroup element ``g`` on the
        vector ``vec`` of ``self``.

        EXAMPLES::

            sage: G = PermutationGroup(gens=[(1,2,3), (1,2)])
            sage: S = G.sign_representation()
            sage: x = S.an_element(); x
            2*B['v']
            sage: s, c = G.gens(); c
            (1,2,3)
            sage: S._semigroup_action(s, x, True)
            -2*B['v']
            sage: S._semigroup_action(s, x, False)
            -2*B['v']
            sage: s * x
            -2*B['v']
            sage: s*x*s
            2*B['v']
            sage: s*x*s*s*c
            -2*B['v']
            sage: A = G.algebra(ZZ)
            sage: s,c = A.algebra_generators()
            sage: c
            (1,2,3)
            sage: s
            (1,2)
            sage: c*x
            2*B['v']
            sage: c*c*x
            2*B['v']
            sage: c*x*s
            -2*B['v']
            sage: c*x*s*s
            2*B['v']
            sage: (c+s)*x
            0
            sage: (c-s)*x
            4*B['v']

            sage: H = groups.permutation.Dihedral(4)
            sage: G = SymmetricGroup(4)
            sage: G.has_coerce_map_from(H)
            True
            sage: R = G.sign_representation()
            sage: H.an_element() * R.an_element()
            -2*B['v']

            sage: AG = G.algebra(ZZ)
            sage: AH = H.algebra(ZZ)
            sage: AG.has_coerce_map_from(AH)
            True
            sage: AH.an_element() * R.an_element()
            -2*B['v']
        """
        return vec if self.sign_function(g) > 0 else -vec


class SignRepresentationPermgroup(SignRepresentation_abstract):
    """
    The sign representation for a permutation group.

    EXAMPLES::

        sage: G = groups.permutation.PGL(2, 3)
        sage: V = G.sign_representation()
        sage: TestSuite(V).run()
    """
    def _default_sign(self, elem):
        """
        Return the sign of the element.

        INPUT:

        - ``elem`` -- the element of the group

        EXAMPLES::

            sage: G = groups.permutation.PGL(2, 3)
            sage: V = G.sign_representation()
            sage: elem = G.an_element()
            sage: elem
            (1,2,4,3)
            sage: V._default_sign(elem)
            -1
        """
        return elem.sign()


class SignRepresentationMatrixGroup(SignRepresentation_abstract):
    """
    The sign representation for a matrix group.

    EXAMPLES::

        sage: G = groups.permutation.PGL(2, 3)
        sage: V = G.sign_representation()
        sage: TestSuite(V).run()
    """
    def _default_sign(self, elem):
        """
        Return the sign of the element.

        INPUT:

        - ``elem`` -- the element of the group

        EXAMPLES::

            sage: G = GL(2, QQ)
            sage: V = G.sign_representation()
            sage: m = G.an_element()
            sage: m
            [1 0]
            [0 1]
            sage: V._default_sign(m)
            1
        """
        return 1 if elem.matrix().det() > 0 else -1


class SignRepresentationCoxeterGroup(SignRepresentation_abstract):
    r"""
    The sign representation for a Coxeter group.

    EXAMPLES::

        sage: G = WeylGroup(["A", 1, 1])
        sage: V = G.sign_representation()
        sage: TestSuite(V).run()

        sage: # optional - gap3
        sage: W = CoxeterGroup(['B', 3], implementation="coxeter3")
        sage: S = W.sign_representation()
        sage: TestSuite(S).run()
    """
    def _default_sign(self, elem):
        """
        Return the sign of the element.

        INPUT:

        - ``elem`` -- the element of the group

        EXAMPLES::

            sage: G = WeylGroup(["A", 1, 1])
            sage: elem = G.an_element()
            sage: V = G.sign_representation()
            sage: V._default_sign(elem)
            1

            sage: # optional - gap3
            sage: W = CoxeterGroup(['B', 3], implementation="coxeter3")
            sage: S = W.sign_representation()
            sage: elem = W.an_element()
            sage: S._default_sign(elem)
            1
        """
        return -1 if elem.length() % 2 else 1


class ReflectionRepresentation(Representation_abstract, CombinatorialFreeModule):
    r"""
    The reflection representation of a Coxeter group.

    This is the canonical faithful representation of a Coxeter group.

    EXAMPLES::

        sage: W = CoxeterGroup(['B', 4])
        sage: R = W.reflection_representation()
        sage: all(g.matrix() == R.representation_matrix(g) for g in W)
        True
    """
    @staticmethod
    def __classcall_private__(cls, W, base_ring=None):
        r"""
        Normalize input to ensure a unique representation.

        EXAMPLES::

            sage: W = CoxeterGroup(['D', 4])
            sage: R1 = W.reflection_representation()
            sage: R2 = W.reflection_representation(ZZ)
            sage: R1 is R2
            True
        """
        if base_ring is None:
            base_ring = W.one().canonical_matrix().base_ring()
        return super().__classcall__(cls, W, base_ring)

    def __init__(self, W, base_ring):
        r"""
        Initialize ``self``.

        EXAMPLES::

            sage: W = CoxeterGroup(['C', 3])
            sage: R = W.reflection_representation()
            sage: TestSuite(R).run()

            sage: W = CoxeterGroup(['E', 6, 1])
            sage: R = W.reflection_representation()
            sage: TestSuite(R).run()
        """
        self._W = W
        rk = W.coxeter_matrix().rank()
        from sage.sets.finite_enumerated_set import FiniteEnumeratedSet
        indices = FiniteEnumeratedSet(range(rk))
        CombinatorialFreeModule.__init__(self, base_ring, indices, prefix='e', bracket=False)
        Representation_abstract.__init__(self, W, "left")

    def _repr_(self):
        r"""
        Return a string representation of ``self``.

        EXAMPLES::

            sage: W = CoxeterGroup(['E', 8])
            sage: W.reflection_representation()
            Reflection representation of Finite Coxeter group over Integer Ring with Coxeter matrix:
            [1 2 3 2 2 2 2 2]
            [2 1 2 3 2 2 2 2]
            [3 2 1 3 2 2 2 2]
            [2 3 3 1 3 2 2 2]
            [2 2 2 3 1 3 2 2]
            [2 2 2 2 3 1 3 2]
            [2 2 2 2 2 3 1 3]
            [2 2 2 2 2 2 3 1]
        """
        return "Reflection representation of {}".format(self._W)

    def _semigroup_action(self, g, vec, vec_on_left):
        r"""
        Return the action of the Coxeter group element ``g`` on the
        vector ``vec`` of ``self``.

        EXAMPLES::

            sage: W = CoxeterGroup(['E', 8])
            sage: R = W.reflection_representation()
            sage: g = W.an_element()
            sage: g == ~g
            False
            sage: vec = R.an_element()
            sage: R._semigroup_action(g, vec, True)
            e0 - 2*e1 - 2*e2 - 4*e3 - 4*e4 - 4*e5 - 4*e6 - 4*e7
            sage: R._semigroup_action(g, vec, False)
            2*e0 + 3*e1 + 4*e2 + 5*e3
        """
        if vec_on_left:
            g = ~g
        return self.from_vector(g.canonical_matrix() * vec.to_vector())


class NaturalMatrixRepresentation(Representation):
    r"""
    The natural representation of a matrix semigroup.

    A matrix semigroup is defined by its representation on a (finite
    dimensional) vector space `V`, which is called the *natural
    representation*.

    INPUT:

    - ``matrix_semigroup`` -- a matrix semigroup
    - ``base_ring`` -- (optional) the base ring; the default is the base ring
      of the semigroup
    """
    @staticmethod
    def __classcall_private__(cls, semigroup, base_ring=None):
        r"""
        Normalize input to ensure a unique representation.

        EXAMPLES::

            sage: G = groups.matrix.SO(5, 2)
            sage: N1 = G.natural_representation()
            sage: N2 = G.natural_representation(GF(2))
            sage: N1 is N2
            True
        """
        if base_ring is None:
            base_ring = semigroup.base_ring()
        return super().__classcall__(cls, semigroup, base_ring)

    def __init__(self, semigroup, base_ring):
        r"""
        Initialize ``self``.

        EXAMPLES::

            sage: G = groups.matrix.SU(2, 2)
            sage: N = G.natural_representation()
            sage: TestSuite(N).run()

            sage: G = groups.matrix.Sp(4, 2)
            sage: N = G.natural_representation()
            sage: TestSuite(N).run()  # long time
        """
        base_ring = semigroup.base_ring()
        n = semigroup.degree()
        module = CombinatorialFreeModule(base_ring, list(range(n)), prefix='e')
        Representation.__init__(self, semigroup, module, None, "left")

    def _repr_(self):
        r"""
        Return a string representation of ``self``.

        EXAMPLES::

            sage: G = groups.matrix.GL(3, 2)
            sage: G.natural_representation()
            Natural representation of General Linear Group of degree 3
             over Finite Field of size 2
        """
        return "Natural representation of {}".format(self._semigroup)

    def _latex_(self):
        r"""
        Return a latex representation of ``self``.

        EXAMPLES::

            sage: G = groups.matrix.GL(3, 2)
            sage: latex(G.natural_representation())
            \Bold{F}_{2} ^{3}
        """
        from sage.misc.latex import latex
        return latex(self.base_ring()) + "^{{{}}}".format(self.dimension())

    def _semigroup_action(self, g, vec, vec_on_left):
        r"""
        Return the action of the semigroup element ``g`` on the
        vector ``vec`` of ``self``.

        EXAMPLES::

            sage: G = groups.matrix.SL(2, 3)
            sage: N = G.natural_representation()
            sage: N._test_representation()  # indirect doctest
        """
        if self._left_repr == vec_on_left:
            g = ~g
        # TODO: currently, the slowest part is getting the matrix from g
        return self.from_vector(g.matrix() * vec.to_vector())


class SchurFunctorRepresentation(Subrepresentation):
    r"""
    The representation constructed by the Schur functor.

    Let `G` be a semigroup and let `V` be a representation of `G`. The
    *Schur functor* for a partition `\lambda` of size `k` is the functor
    `\mathbb{S}_{\lambda}` that sends `V` to the `G`-subrepresentation of
    `V^{\otimes k}` spanned by `(v_1 \otimes \cdots \otimes v_k) c_{\lambda}`,
    where `c_{\lambda}` is the :meth:`Young symmetrizer
    <sage.combinat.symmetric_group_algebra.SymmetricGroupAlgebra.young_symmetrizer>`
    corresponding to `\lambda`. When `G = GL_n(F)`, the Schur functor image
    `\mathbb{S}_{\lambda} F^n` is the (irreducible when `F` has characteristic
    `0`) highest representation of shape `\lambda`.

    EXAMPLES::

        sage: G = groups.permutation.Dihedral(3)
        sage: V = G.regular_representation()
        sage: S21V = V.schur_functor([2, 1])
        sage: S21V.dimension()
        70
        sage: SemistandardTableaux([2,1], max_entry=V.dimension()).cardinality()
        70
        sage: chi = G.character([S21V.representation_matrix(g).trace()
        ....:                    for g in G.conjugacy_classes_representatives()])
        sage: chi.values()
        [70, 0, -2]
        sage: G.character_table()
        [ 1 -1  1]
        [ 2  0 -1]
        [ 1  1  1]
        sage: for m, phi in chi.decompose():
        ....:     print(m, phi.values())
        11 [1, -1, 1]
        11 [1, 1, 1]
        24 [2, 0, -1]

        sage: # long time
        sage: S211V = V.schur_functor([2, 1, 1])
        sage: S211V.dimension()
        105
        sage: SemistandardTableaux([2, 1, 1], max_entry=V.dimension()).cardinality()
        105
        sage: chi = G.character([S211V.representation_matrix(g).trace()
        ....:                    for g in G.conjugacy_classes_representatives()])
        sage: chi.values()
        [105, -3, 0]
        sage: for m, phi in chi.decompose():
        ....:     print(m, phi.values())
        19 [1, -1, 1]
        16 [1, 1, 1]
        35 [2, 0, -1]

    An example with the cyclic group::

        sage: C3 = groups.permutation.Cyclic(3)
        sage: V3 = C3.regular_representation()
        sage: S31V3 = V3.schur_functor([3, 1])
        sage: S31V3.dimension()
        15
        sage: chi = C3.character([S31V3.representation_matrix(g).trace()
        ....:                     for g in C3.conjugacy_classes_representatives()])
        sage: chi.values()
        [15, 0, 0]
        sage: C3.character_table()
        [         1          1          1]
        [         1      zeta3 -zeta3 - 1]
        [         1 -zeta3 - 1      zeta3]
        sage: for m, phi in chi.decompose():
        ....:     print(m, phi.values())
        5 [1, 1, 1]
        5 [1, -zeta3 - 1, zeta3]
        5 [1, zeta3, -zeta3 - 1]

    An example of `GL_3(\GF{2})`::

        sage: G = groups.matrix.GL(3, 2)
        sage: from sage.modules.with_basis.representation import Representation
        sage: N = G.natural_representation()
        sage: S21N = N.schur_functor([2, 1])
        sage: S21N.dimension()
        8

    An example with the Weyl/Coxeter group of type `C_3`::

        sage: G = WeylGroup(['C', 3], prefix='s')
        sage: R = G.reflection_representation()
        sage: S = R.schur_functor([3, 2, 1])
        sage: g = G.an_element(); g
        s1*s2*s3
        sage: v = S.an_element(); v
        2*S[0] + 2*S[1] + 3*S[2]
        sage: v * g
        -(2*a+1)*S[0] - (a+2)*S[1] - (2*a-2)*S[2] + (2*a-2)*S[3]
         - (-2*a+4)*S[4] + (-2*a+4)*S[5] + 2*S[6] + 2*a*S[7]
        sage: g * v
        3*S[0] + (-2*a+5)*S[2] + 3*a*S[4] - (5*a-2)*S[6] - 6*S[7]
    """
    @staticmethod
    def __classcall_private__(cls, V, shape):
        r"""
        Normalize input to ensure a unique representation.

        EXAMPLES::

            sage: from sage.modules.with_basis.representation import SchurFunctorRepresentation
            sage: G = groups.permutation.Cyclic(3)
            sage: V = G.regular_representation()
            sage: S1 = SchurFunctorRepresentation(V, Partition([2, 1, 1]))
            sage: S2 = SchurFunctorRepresentation(V, (2, 1, 1))
            sage: S1 is S2
            True
        """
        from sage.combinat.partition import _Partitions
        return super().__classcall__(cls, V, _Partitions(shape))

    def __init__(self, V, shape):
        r"""
        Initialize ``self``.

        INPUT:

        - ``V`` -- a representation
        - ``shape`` -- a partition

        EXAMPLES::

            sage: G = groups.permutation.Dihedral(3)
            sage: V = G.regular_representation()
            sage: S = V.schur_functor([2, 1])
            sage: TestSuite(S).run()

            sage: G = CoxeterGroup(['B', 3])
            sage: R = G.reflection_representation()
            sage: S = R.schur_functor([3, 2, 1])
            sage: TestSuite(S).run()

            sage: G = groups.matrix.GL(3, 2)
            sage: N = G.natural_representation()
            sage: S = N.schur_functor([2, 1])
            sage: TestSuite(S).run()
        """
        from sage.combinat.symmetric_group_algebra import SymmetricGroupAlgebra
        from sage.groups.perm_gps.permgroup_named import SymmetricGroup
        from sage.categories.tensor import tensor
        from sage.matrix.matrix_space import MatrixSpace

        R = V.base_ring()
        self._shape = shape
        self._module = V
        d = sum(shape)

        if not isinstance(V, CombinatorialFreeModule):
            keys = list(range(V.dimension()))
            V = CombinatorialFreeModule(R, keys)
        else:
            keys = list(V.basis().keys())

        ambient = tensor([V]*d)
        cla = SymmetricGroupAlgebra(R, SymmetricGroup(d)).young_symmetrizer(shape)
        mc = cla.monomial_coefficients(copy=False)
        gens = [ambient.sum_of_terms((tuple([k[i-1] for i in p.tuple()]), coeff)
                                     for p, coeff in mc.items())
                for k in ambient.basis().keys()]
        support_order = ambient._compute_support_order(gens, None)
        from sage.sets.family import Family
        gens = Family(ambient.echelon_form(gens, order=support_order))
        cat = Modules(ambient.category().base_ring()).WithBasis().Subobjects()
        Subrepresentation.__init__(self, gens, support_order, ambient, unitriangular=False, category=cat, prefix='S')

    def _repr_(self):
        r"""
        Return a string representation of ``self``.

        EXAMPLES::

            sage: G = groups.matrix.GL(4, 2)
            sage: N = G.natural_representation()
            sage: N.schur_functor([2, 1])
            Schur functor of shape [2, 1] image of Natural representation of
             General Linear Group of degree 4 over Finite Field of size 2
        """
        return "Schur functor of shape {} image of {}".format(self._shape, self._module)

    def _latex_(self):
        r"""
        Return a latex representation of ``self``.

        EXAMPLES::

            sage: G = groups.matrix.GL(4, 2)
            sage: N = G.natural_representation()
            sage: latex(N.schur_functor([2, 1]))
            \mathbb{S}_{{\def\lr#1{\multicolumn{1}{|@{\hspace{.6ex}}c@{\hspace{.6ex}}|}{\raisebox{-.3ex}{$#1$}}}
            \raisebox{-.6ex}{$\begin{array}[b]{*{2}c}\cline{1-2}
            \lr{\phantom{x}}&\lr{\phantom{x}}\\\cline{1-2}
            \lr{\phantom{x}}\\\cline{1-1}
            \end{array}$}
            }}(\Bold{F}_{2} ^{4})
        """
        from sage.misc.latex import latex
        return "\\mathbb{{S}}_{{{}}}({})".format(latex(self._shape), latex(self._module))

    Element = Subrepresentation.Element<|MERGE_RESOLUTION|>--- conflicted
+++ resolved
@@ -1155,21 +1155,13 @@
             raise ValueError("the defined action must be either left or right")
 
         indices = module.basis().keys()
-<<<<<<< HEAD
-
-        if 'FiniteDimensional' in module.category().axioms():
+
+        if module in Modules.FiniteDimensional:
             category = category.FiniteDimensional()
 
         CombinatorialFreeModule.__init__(self, module.base_ring(), indices, category=category,
                                          **module.print_options())
         Representation_abstract.__init__(self, semigroup, side)
-=======
-        cat = Modules(module.base_ring()).WithBasis()
-        if module in Modules.FiniteDimensional:
-            cat = cat.FiniteDimensional()
-        Representation_abstract.__init__(self, semigroup, module.base_ring(), indices,
-                                         category=cat, **module.print_options())
->>>>>>> f4ce06aa
 
     def _test_representation(self, **options):
         """
