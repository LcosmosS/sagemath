--- conflicted
+++ resolved
@@ -1,8 +1,5 @@
 # sage_setup: distribution = sagemath-modules
-<<<<<<< HEAD
 
-=======
->>>>>>> 5ae0bc7a
 from sage.ext.mod_int cimport mod_int
 from sage.modules.free_module_element cimport FreeModuleElement
 
