r"""
Free quadratic modules

Sage supports computation with free quadratic modules over an arbitrary
commutative ring.  Nontrivial functionality is available over `\ZZ` and
fields.  All free modules over an integral domain are equipped with an
embedding in an ambient vector space and an inner product, which you
can specify and change.

Create the free module of rank `n` over an arbitrary commutative ring `R`
using the command ``FreeModule(R,n)`` with a given ``inner_product_matrix``.

The following example illustrates the creation of both a vector space
and a free module over the integers and a submodule of it.  Use the functions
``FreeModule``, ``span`` and member functions of free modules
to create free modules.  ''Do not use the ``FreeModule_xxx`` constructors
directly.''

EXAMPLES::

    sage: M = Matrix(QQ, [[2,1,0], [1,2,1], [0,1,2]])
    sage: V = VectorSpace(QQ, 3, inner_product_matrix=M)
    sage: type(V)
    <class 'sage.modules.free_quadratic_module.FreeQuadraticModule_ambient_field_with_category'>
    sage: V.inner_product_matrix()
    [2 1 0]
    [1 2 1]
    [0 1 2]
    sage: W = V.subspace([[1,2,7], [1,1,0]])
    sage: type(W)
    <class 'sage.modules.free_quadratic_module.FreeQuadraticModule_submodule_field_with_category'>
    sage: W
    Quadratic space of degree 3 and dimension 2 over Rational Field
    Basis matrix:
    [ 1  0 -7]
    [ 0  1  7]
    Inner product matrix:
    [2 1 0]
    [1 2 1]
    [0 1 2]
    sage: W.gram_matrix()
    [ 100 -104]
    [-104  114]

TESTS::

    sage: M = Matrix(QQ, [[2,1,0], [1,2,1], [0,1,2]])
    sage: V = VectorSpace(QQ, 3, inner_product_matrix=M)
    sage: V == loads(dumps(V))
    True
    sage: W = QuadraticSpace(QQ, 3, M)
    sage: W == V
    True

AUTHORS:

- David Kohel (2008-06): First created (based on free_module.py)
"""
# ****************************************************************************
#       Copyright (C) 2008 David Kohel <kohel@iml.univ-mrs.fr>
#
# This program is free software: you can redistribute it and/or modify
# it under the terms of the GNU General Public License as published by
# the Free Software Foundation, either version 2 of the License, or
# (at your option) any later version.
#                  https://www.gnu.org/licenses/
# ****************************************************************************
import weakref

import sage.matrix.matrix_space
import sage.misc.latex as latex
import sage.rings.ring as ring
from sage.categories.principal_ideal_domains import PrincipalIdealDomains
from . import free_module

# #############################################################################
#
# Constructor functions
#
# #############################################################################
_cache = {}


def FreeQuadraticModule(base_ring, rank, inner_product_matrix,
                        sparse=False, inner_product_ring=None):
    r"""
    Create the free quadratic module over the given commutative ring of the given rank.

    INPUT:

    - ``base_ring`` -- a commutative ring

    - ``rank`` -- a nonnegative integer

    - ``inner_product_matrix`` -- the inner product matrix

    - ``sparse`` -- bool; (default ``False``)

    - ``inner_product_ring`` -- the inner product codomain ring; (default ``None``)

    OUTPUT:

    A free quadratic module (with given inner product matrix).

    .. NOTE::

        In Sage, it is the case that there is only one dense and one
        sparse free ambient quadratic module of rank `n` over `R` and
        given inner product matrix.

    EXAMPLES::

        sage: M2 = FreeQuadraticModule(ZZ, 2, inner_product_matrix=[1,2,3,4])
        sage: M2 is FreeQuadraticModule(ZZ, 2, inner_product_matrix=[1,2,3,4])
        True
        sage: M2.inner_product_matrix()
        [1 2]
        [3 4]
        sage: M3 = FreeModule(ZZ, 2, inner_product_matrix=[[1,2],[3,4]])
        sage: M3 is M2
        True

    TESTS:

    Check for :trac:`10577`::

<<<<<<< HEAD
        sage: m = matrix.diagonal(GF(2), [1,1])                                         # optional - sage.libs.pari
        sage: V2 = VectorSpace(GF(2), 2, inner_product_matrix=m)                        # optional - sage.libs.pari
        sage: deepcopy(V2)                                                              # optional - sage.libs.pari
=======
        sage: m = matrix.diagonal(GF(2), [1,1])                                         # optional - sage.rings.finite_rings
        sage: V2 = VectorSpace(GF(2), 2, inner_product_matrix=m)                        # optional - sage.rings.finite_rings
        sage: deepcopy(V2)                                                              # optional - sage.rings.finite_rings
>>>>>>> a36b1230
        Ambient quadratic space of dimension 2 over Finite Field of size 2
        Inner product matrix:
        [1 0]
        [0 1]
    """
    global _cache
    rank = int(rank)

    # In order to use coercion into the inner_product_ring we need to pass
    # this ring into the vector classes.
    if inner_product_ring is not None:
        raise NotImplementedError("an inner_product_ring cannot currently be defined")

    # We intentionally create a new matrix instead of using the given
    # inner_product_matrix. This ensures that the matrix has the correct
    # parent space. It also gets rid of subdivisions which is good
    # because matrices with and without subdivisions compare equal.
    # Because of uniqueness, we need a canonical matrix, which is the one
    # without subdivisions.
    MS = sage.matrix.matrix_space.MatrixSpace(base_ring, rank)
    inner_product_matrix = MS(list(inner_product_matrix))
    inner_product_matrix.set_immutable()

    key = (base_ring, rank, inner_product_matrix, sparse)

    if key in _cache:
        M = _cache[key]()
        if not (M is None):
            return M

    if not base_ring.is_commutative():
        raise TypeError("base_ring must be a commutative ring")

    # elif not sparse and isinstance(base_ring,sage.rings.real_double.RealDoubleField_class):
    #     M = RealDoubleQuadraticSpace_class(rank, inner_product_matrix=inner_product_matrix, sparse=False)

    # elif not sparse and isinstance(base_ring,sage.rings.complex_double.ComplexDoubleField_class):
    #     M = ComplexDoubleQuadraticSpace_class(rank, inner_product_matrix=inner_product_matrix, sparse=False)

    elif base_ring.is_field():
        M = FreeQuadraticModule_ambient_field(
            base_ring, rank, sparse=sparse, inner_product_matrix=inner_product_matrix)

    elif base_ring in PrincipalIdealDomains():
        M = FreeQuadraticModule_ambient_pid(
            base_ring, rank, sparse=sparse, inner_product_matrix=inner_product_matrix)

    elif isinstance(base_ring, ring.IntegralDomain) or base_ring.is_integral_domain():
        M = FreeQuadraticModule_ambient_domain(
            base_ring, rank, sparse=sparse, inner_product_matrix=inner_product_matrix)
    else:
        M = FreeQuadraticModule_ambient(
            base_ring, rank, sparse=sparse, inner_product_matrix=inner_product_matrix)

    _cache[key] = weakref.ref(M)
    return M


def QuadraticSpace(K, dimension, inner_product_matrix, sparse=False):
    """
    EXAMPLES:

    The base can be complicated, as long as it is a field::

        sage: F.<x> = FractionField(PolynomialRing(ZZ,'x'))
        sage: D = diagonal_matrix([x, x - 1, x + 1])
        sage: V = QuadraticSpace(F, 3, D)
        sage: V
        Ambient quadratic space of dimension 3 over
         Fraction Field of Univariate Polynomial Ring in x over Integer Ring
        Inner product matrix:
        [    x     0     0]
        [    0 x - 1     0]
        [    0     0 x + 1]
        sage: V.basis()
        [
        (1, 0, 0),
        (0, 1, 0),
        (0, 0, 1)
        ]

    The base must be a field or a ``TypeError`` is raised::

        sage: QuadraticSpace(ZZ, 5, identity_matrix(ZZ,2))
        Traceback (most recent call last):
        ...
        TypeError: argument K (= Integer Ring) must be a field
    """
    if not K.is_field():
        raise TypeError(f"argument K (= {K}) must be a field")
    if sparse not in (True, False):
        raise TypeError("Argument sparse (= %s) must be a boolean." % sparse)
    return FreeQuadraticModule(K, rank=dimension, inner_product_matrix=inner_product_matrix, sparse=sparse)


InnerProductSpace = QuadraticSpace


# #############################################################################
#
# Base class for all free modules
#
# #############################################################################

def is_FreeQuadraticModule(M):
    """
    Return ``True`` if `M` is a free quadratic module.

    EXAMPLES::

        sage: from sage.modules.free_quadratic_module import is_FreeQuadraticModule
        sage: U = FreeModule(QQ,3)
        sage: is_FreeQuadraticModule(U)
        False
        sage: V = FreeModule(QQ,3,inner_product_matrix=diagonal_matrix([1,1,1]))
        sage: is_FreeQuadraticModule(V)
        True
        sage: W = FreeModule(QQ,3,inner_product_matrix=diagonal_matrix([2,3,3]))
        sage: is_FreeQuadraticModule(W)
        True
    """
    return isinstance(M, FreeQuadraticModule_generic)


class FreeQuadraticModule_generic(free_module.FreeModule_generic):
    """
    Base class for all free quadratic modules.

    Modules are ordered by inclusion in the same ambient space.

    TESTS:

    We compare rank three free modules over the integers,
    rationals, and complex numbers::

        sage: Q3 = FreeQuadraticModule(QQ,3,matrix.identity(3))
        sage: C3 = FreeQuadraticModule(CC,3,matrix.identity(3))
        sage: Z3 = FreeQuadraticModule(ZZ,3,matrix.identity(3))
        sage: Q3 < C3
        False
        sage: C3 < Q3
        False
        sage: C3 > Q3
        False
        sage: Q3 > Z3
        True
        sage: Q3 < Z3
        False
        sage: Z3 < Q3
        True
        sage: Z3 > Q3
        False
        sage: Q3 == Z3
        False
        sage: Q3 == Q3
        True

        sage: V = Q3.span([[1,2,3], [5,6,7], [8,9,10]])
        sage: V < Q3
        True
        sage: Q3 < V
        False

    The :meth:`inner_product_matrix` is part of the comparison::

        sage: Q3zero = FreeQuadraticModule(QQ,3,matrix.zero(3))
        sage: Q3zero == Q3
        False

    We test that :trac:`23915` is fixed::

        sage: M1 = FreeQuadraticModule(ZZ,1,matrix.identity(1))
        sage: M2 = FreeQuadraticModule(ZZ,1,matrix.identity(1)*2)
        sage: M1 == M2
        False
    """
    def __init__(self, base_ring, rank, degree, inner_product_matrix, sparse=False):
        """
        Create the free module of given rank over the given ``base_ring``.

        INPUT:

        - ``base_ring`` -- a commutative ring

        - ``rank`` -- a non-negative integer

        EXAMPLES::

            sage: R = PolynomialRing(QQ,3,'x')
            sage: FreeModule(R,3,inner_product_matrix=diagonal_matrix(list(R.gens())))
            Ambient free quadratic module of rank 3 over the integral domain Multivariate Polynomial Ring in x0, x1, x2 over Rational Field
            Inner product matrix:
            [x0  0  0]
            [ 0 x1  0]
            [ 0  0 x2]
        """
        free_module.FreeModule_generic.__init__(
            self, base_ring=base_ring, rank=rank, degree=degree, sparse=sparse)
        self._inner_product_matrix = inner_product_matrix

    def _dense_module(self):
        """
        Create a dense module with the same defining data as ``self``.

        ..  NOTE:: This function is for internal use only! See ``dense_module`` for use.

        EXAMPLES::

            sage: A = diagonal_matrix([1,2,2])
            sage: M = FreeModule(Integers(8),3,inner_product_matrix=A)
            sage: S = FreeModule(Integers(8),3,inner_product_matrix=A,sparse=True)
            sage: M is S._dense_module()
            True
        """
        A = self.ambient_module().dense_module()
        return A.span(self.basis())

    def _sparse_module(self):
        """
        Create a sparse module with the same defining data as ``self``.

        .. NOTE:: This function is for internal use only! See ``sparse_module`` for use.

        EXAMPLES::

            sage: A = diagonal_matrix([1,2,2])
            sage: M = FreeModule(Integers(8),3,inner_product_matrix=A)
            sage: S = FreeModule(Integers(8),3,inner_product_matrix=A,sparse=True)
            sage: M._sparse_module() is S
            True
        """
        A = self.ambient_module().sparse_module()
        return A.span(self.basis())

    def ambient_module(self):
        """
        Return the ambient module associated to this module.

        EXAMPLES::

            sage: R.<x,y> = QQ[]
            sage: M = FreeModule(R,2)
            sage: M.ambient_module()
            Ambient free module of rank 2 over the integral domain Multivariate Polynomial Ring in x, y over Rational Field

            sage: V = FreeModule(QQ, 4).span([[1,2,3,4], [1,0,0,0]]); V
            Vector space of degree 4 and dimension 2 over Rational Field
            Basis matrix:
            [  1   0   0   0]
            [  0   1 3/2   2]
            sage: V.ambient_module()
            Vector space of dimension 4 over Rational Field
        """
        return FreeQuadraticModule(self.base_ring(), self.degree(), self.inner_product_matrix())

    def determinant(self):
        """
        Return the determinant of this free module.

        EXAMPLES::

            sage: M = FreeModule(ZZ, 3, inner_product_matrix=1)
            sage: M.determinant()
            1
            sage: N = M.span([[1,2,3]])
            sage: N.determinant()
            14
            sage: P = M.span([[1,2,3], [1,1,1]])
            sage: P.determinant()
            6
        """
        return self.gram_matrix().determinant()

    def discriminant(self):
        """
        Return the discriminant of this free module.

        This is defined to be `(-1)^r` of the determinant, where `r = n/2`
        (`n` even) or `(n-1)/2` (`n` odd) for a module of rank `n`.

        EXAMPLES::

            sage: M = FreeModule(ZZ, 3)
            sage: M.discriminant()
            1
            sage: N = M.span([[1,2,3]])
            sage: N.discriminant()
            14
            sage: P = M.span([[1,2,3], [1,1,1]])
            sage: P.discriminant()
            6

        TESTS::

            sage: M = FreeQuadraticModule(ZZ, 2, matrix.identity(2))
            sage: M.discriminant()
            -1
            sage: M = FreeQuadraticModule(QQ, 3, matrix.identity(3))
            sage: M.discriminant()
            -1
        """
        r = self.rank() // 2
        return (-1)**r * self.gram_matrix().determinant()

    def gram_matrix(self):
        """
        Return the Gram matrix associated to this free module.

        This is defined to be ``B*A*B.transpose()``, where ``A`` is the
        inner product matrix (induced from the ambient space), and ``B``
        the basis matrix.

        EXAMPLES::

            sage: V = VectorSpace(QQ,4)
            sage: u = V([1/2,1/2,1/2,1/2])
            sage: v = V([0,1,1,0])
            sage: w = V([0,0,1,1])
            sage: M = span([u,v,w], ZZ)
            sage: M.inner_product_matrix() == V.inner_product_matrix()
            True
            sage: L = M.submodule_with_basis([u,v,w])
            sage: L.inner_product_matrix() == M.inner_product_matrix()
            True
            sage: L.gram_matrix()
            [1 1 1]
            [1 2 1]
            [1 1 2]
        """
        if self.is_ambient():
            return self.inner_product_matrix()
        if self._gram_matrix is None:
            A = self.inner_product_matrix()
            B = self.basis_matrix()
            self._gram_matrix = B * A * B.transpose()
        return self._gram_matrix

    def inner_product_matrix(self):
        """
        Return the inner product matrix associated to this module.

        By definition, this is the inner product matrix of the ambient
        space, hence may be of degree greater than the rank of the
        module.

        .. NOTE:: The inner product does not have to be symmetric (see examples).

        .. TODO::

            Differentiate the image ring of the inner product from the base ring of
            the module and/or ambient space.  E.g. On an integral module over ZZ the inner
            product pairing could naturally take values in ZZ, QQ, RR, or CC.

        EXAMPLES::

            sage: M = FreeModule(ZZ, 3)
            sage: M.inner_product_matrix()
            [1 0 0]
            [0 1 0]
            [0 0 1]

        The inner product does not have to be symmetric or definite::

            sage: N = FreeModule(ZZ,2,inner_product_matrix=[[1,-1],[2,5]])
            sage: N.inner_product_matrix()
            [ 1 -1]
            [ 2  5]
            sage: u, v = N.basis()
            sage: u.inner_product(v)
            -1
            sage: v.inner_product(u)
            2

        The inner product matrix is defined with respect to the ambient space::

            sage: V = QQ^3
            sage: u = V([1/2,1,1])
            sage: v = V([1,1,1/2])
            sage: M = span([u,v], ZZ)
            sage: M.inner_product_matrix()
            [1 0 0]
            [0 1 0]
            [0 0 1]
            sage: M.inner_product_matrix() == V.inner_product_matrix()
            True
            sage: M.gram_matrix()
            [ 1/2 -3/4]
            [-3/4 13/4]
        """
        return self._inner_product_matrix

    def _inner_product_is_dot_product(self):
        """
        Return whether or not the inner product on this module is induced by
        the dot product on the ambient vector space.

        This is used internally by the ``inner_product`` function for
        optimization.

        EXAMPLES::

            sage: FreeModule(ZZ, 3)._inner_product_is_dot_product()
            True
            sage: FreeModule(ZZ, 3, inner_product_matrix=1)._inner_product_is_dot_product()
            True
            sage: FreeModule(ZZ, 2, inner_product_matrix=[1,0,-1,0])._inner_product_is_dot_product()
            False

            sage: M = FreeModule(QQ, 3)
            sage: M2 = M.span([[1,2,3]])
            sage: M2._inner_product_is_dot_product()
            True
        """
        return self.inner_product_matrix() == 1

    def _inner_product_is_diagonal(self):
        """
        Return whether or not the inner product on this module is induced by
        the dot product on the ambient vector space.

        This is used internally by the ``inner_product`` function for
        optimization.

        .. NOTE::

            The ``FreeModule`` classes have the identity inner product matrix,
            while ``FreeQuadraticModules`` must have an ``inner_product_matrix``, although
            it can be diagonal.

        EXAMPLES::

            sage: M0 = FreeModule(ZZ, 3, inner_product_matrix=1)
            sage: M0._inner_product_is_diagonal()
            True
            sage: D = diagonal_matrix([3,5,7])
            sage: M1 = FreeModule(ZZ, 3, inner_product_matrix=D)
            sage: M1._inner_product_is_diagonal()
            True
            sage: A = Matrix([[2,1,0],[1,2,1],[0,1,2]])
            sage: M2 = FreeModule(ZZ, 3, inner_product_matrix=A)
            sage: M2._inner_product_is_diagonal()
            False
            sage: M3 = FreeModule(ZZ, 2, inner_product_matrix=[1,0,-1,0])
            sage: M3._inner_product_is_diagonal()
            False

        .. TODO:: Actually use the diagonal form of the inner product.
        """
        A = self.inner_product_matrix()
        D = sage.matrix.constructor.diagonal_matrix(A.diagonal())
        return A == D


class FreeQuadraticModule_generic_pid(free_module.FreeModule_generic_pid,
                                      FreeQuadraticModule_generic):
    """
    Class of all free modules over a PID.
    """
    def __init__(self, base_ring, rank, degree, inner_product_matrix, sparse=False):
        """
        Create a free module over a PID.

        EXAMPLES::

            sage: FreeModule(ZZ, 2, inner_product_matrix=Matrix([[2,1],[1,2]]))
            Ambient free quadratic module of rank 2 over the principal ideal domain Integer Ring
            Inner product matrix:
            [2 1]
            [1 2]
        """
        free_module.FreeModule_generic_pid.__init__(
            self, base_ring=base_ring, rank=rank, degree=degree, sparse=sparse)
        self._inner_product_matrix = inner_product_matrix

    def span(self, gens, check=True, already_echelonized=False):
        """
        Return the `R`-span of the given list of gens, where `R`
        is the base ring of ``self``.

        Note that this span need not be a submodule of ``self``, nor even
        of the ambient space.  It must, however, be contained in the
        ambient vector space, i.e., the ambient space tensored with
        the fraction field of `R`.

        EXAMPLES::

            sage: V = FreeModule(ZZ,3)
            sage: W = V.submodule([V.gen(0)])
            sage: W.span([V.gen(1)])
            Free module of degree 3 and rank 1 over Integer Ring
            Echelon basis matrix:
            [0 1 0]
            sage: W.submodule([V.gen(1)])
            Traceback (most recent call last):
            ...
            ArithmeticError: argument gens (= [(0, 1, 0)]) does not generate a submodule of self
        """
        return FreeQuadraticModule_submodule_pid(
            self.ambient_module(), gens, inner_product_matrix=self.inner_product_matrix(),
            check=check, already_echelonized=already_echelonized)

    def span_of_basis(self, basis, check=True, already_echelonized=False):
        r"""
        Return the free `R`-module with the given basis, where `R`
        is the base ring of ``self``.

        Note that this `R`-module need not be a submodule of ``self``, nor
        even of the ambient space.  It must, however, be contained in
        the ambient vector space, i.e., the ambient space tensored
        with the fraction field of `R`.

        EXAMPLES::

            sage: M = FreeModule(ZZ,3)
            sage: W = M.span_of_basis([M([1,2,3])])

        Next we create two free `\ZZ`-modules, neither of which is a
        submodule of `W`::

            sage: W.span_of_basis([M([2,4,0])])
            Free module of degree 3 and rank 1 over Integer Ring
            User basis matrix:
            [2 4 0]

        The following module is not even in the ambient space::

            sage: Q = QQ
            sage: W.span_of_basis([ Q('1/5')*M([1,2,0]), Q('1/7')*M([1,1,0]) ])
            Free module of degree 3 and rank 2 over Integer Ring
            User basis matrix:
            [1/5 2/5   0]
            [1/7 1/7   0]

        Of course the input basis vectors must be linearly independent::

            sage: W.span_of_basis([ [1,2,0], [2,4,0] ])
            Traceback (most recent call last):
            ...
            ValueError: The given basis vectors must be linearly independent.
        """
        return FreeQuadraticModule_submodule_with_basis_pid(
            self.ambient_module(), basis=basis, inner_product_matrix=self.inner_product_matrix(),
            check=check, already_echelonized=already_echelonized)

    def zero_submodule(self):
        """
        Return the zero submodule of this module.

        EXAMPLES::

            sage: V = FreeModule(ZZ,2)
            sage: V.zero_submodule()
            Free module of degree 2 and rank 0 over Integer Ring
            Echelon basis matrix:
            []
        """
        return FreeQuadraticModule_submodule_pid(
            self.ambient_module(), [], self.inner_product_matrix(), check=False)


class FreeQuadraticModule_generic_field(free_module.FreeModule_generic_field,
                                        FreeQuadraticModule_generic_pid):
    """
    Base class for all free modules over fields.
    """
    def __init__(self, base_field, dimension, degree, inner_product_matrix, sparse=False):
        """
        Create a vector space over a field.

        EXAMPLES::

            sage: FreeModule(QQ, 2, inner_product_matrix=[[2,1],[1,2]])
            Ambient quadratic space of dimension 2 over Rational Field
            Inner product matrix:
            [2 1]
            [1 2]
<<<<<<< HEAD
            sage: FreeModule(FiniteField(2), 7, inner_product_matrix=1)                 # optional - sage.libs.pari
=======
            sage: FreeModule(FiniteField(2), 7, inner_product_matrix=1)                 # optional - sage.rings.finite_rings
>>>>>>> a36b1230
            Ambient quadratic space of dimension 7 over Finite Field of size 2
            Inner product matrix:
            [1 0 0 0 0 0 0]
            [0 1 0 0 0 0 0]
            [0 0 1 0 0 0 0]
            [0 0 0 1 0 0 0]
            [0 0 0 0 1 0 0]
            [0 0 0 0 0 1 0]
            [0 0 0 0 0 0 1]
        """
        if not isinstance(base_field, ring.Field):
            raise TypeError("the base_field (=%s) must be a field" % base_field)
        free_module.FreeModule_generic_field.__init__(
            self, base_field=base_field, dimension=dimension, degree=degree, sparse=sparse)
        self._inner_product_matrix = inner_product_matrix

    def span(self, gens, check=True, already_echelonized=False):
        """
        Return the `K`-span of the given list of gens, where `K` is the
        base field of ``self``.

        Note that this span is a subspace of the ambient vector space,
        but need not be a subspace of ``self``.

        INPUT:

        - ``gens`` -- list of vectors

        - ``check`` -- bool (default: ``True``): whether or not to coerce
          entries of gens into base field

        - ``already_echelonized`` -- bool (default: ``False``): set this if
          you know the gens are already in echelon form

        EXAMPLES::

<<<<<<< HEAD
            sage: V = VectorSpace(GF(7), 3)                                             # optional - sage.libs.pari
            sage: W = V.subspace([[2,3,4]]); W                                          # optional - sage.libs.pari
            Vector space of degree 3 and dimension 1 over Finite Field of size 7
            Basis matrix:
            [1 5 2]
            sage: W.span([[1,1,1]])                                                     # optional - sage.libs.pari
=======
            sage: V = VectorSpace(GF(7), 3)                                             # optional - sage.rings.finite_rings
            sage: W = V.subspace([[2,3,4]]); W                                          # optional - sage.rings.finite_rings
            Vector space of degree 3 and dimension 1 over Finite Field of size 7
            Basis matrix:
            [1 5 2]
            sage: W.span([[1,1,1]])                                                     # optional - sage.rings.finite_rings
>>>>>>> a36b1230
            Vector space of degree 3 and dimension 1 over Finite Field of size 7
            Basis matrix:
            [1 1 1]
        """
        if free_module.is_FreeModule(gens):
            gens = gens.gens()
        if not isinstance(gens, (list, tuple)):
            raise TypeError("gens (=%s) must be a list or tuple" % gens)

        return FreeQuadraticModule_submodule_field(
            self.ambient_module(), gens,
            inner_product_matrix=self.inner_product_matrix(),
            check=check, already_echelonized=already_echelonized)

    def span_of_basis(self, basis, check=True, already_echelonized=False):
        r"""
        Return the free `K`-module with the given basis, where `K`
        is the base field of ``self``.

        Note that this span is a subspace of the ambient vector space,
        but need not be a subspace of ``self``.

        INPUT:

        - ``basis`` -- list of vectors

        - ``check`` -- bool (default: ``True``): whether or not to coerce
          entries of gens into base field

        - ``already_echelonized`` -- bool (default: ``False``): set this if
          you know the gens are already in echelon form

        EXAMPLES::

<<<<<<< HEAD
            sage: V = VectorSpace(GF(7), 3)                                             # optional - sage.libs.pari
            sage: W = V.subspace([[2,3,4]]); W                                          # optional - sage.libs.pari
            Vector space of degree 3 and dimension 1 over Finite Field of size 7
            Basis matrix:
            [1 5 2]
            sage: W.span_of_basis([[2,2,2], [3,3,0]])                                   # optional - sage.libs.pari
=======
            sage: V = VectorSpace(GF(7), 3)                                             # optional - sage.rings.finite_rings
            sage: W = V.subspace([[2,3,4]]); W                                          # optional - sage.rings.finite_rings
            Vector space of degree 3 and dimension 1 over Finite Field of size 7
            Basis matrix:
            [1 5 2]
            sage: W.span_of_basis([[2,2,2], [3,3,0]])                                   # optional - sage.rings.finite_rings
>>>>>>> a36b1230
            Vector space of degree 3 and dimension 2 over Finite Field of size 7
            User basis matrix:
            [2 2 2]
            [3 3 0]

        The basis vectors must be linearly independent or a
        ``ValueError`` exception is raised::

<<<<<<< HEAD
            sage: W.span_of_basis([[2,2,2], [3,3,3]])                                   # optional - sage.libs.pari
=======
            sage: W.span_of_basis([[2,2,2], [3,3,3]])                                   # optional - sage.rings.finite_rings
>>>>>>> a36b1230
            Traceback (most recent call last):
            ...
            ValueError: The given basis vectors must be linearly independent.
        """
        return FreeQuadraticModule_submodule_with_basis_field(
            self.ambient_module(), basis=basis,
            inner_product_matrix=self.inner_product_matrix(),
            check=check, already_echelonized=already_echelonized)


# #############################################################################
#
# Generic ambient free modules, i.e., of the form R^n for some commutative ring R.
#
# #############################################################################

class FreeQuadraticModule_ambient(free_module.FreeModule_ambient,
                                  FreeQuadraticModule_generic):
    """
    Ambient free module over a commutative ring.
    """
    def __init__(self, base_ring, rank, inner_product_matrix, sparse=False):
        """
        The free module of given rank over the given ``base_ring``.

        INPUT:

        - ``base_ring`` -- a commutative ring

        - ``rank`` -- a non-negative integer

        EXAMPLES::

            sage: FreeModule(ZZ, 4)
            Ambient free module of rank 4 over the principal ideal domain Integer Ring
        """
        free_module.FreeModule_ambient.__init__(self, base_ring=base_ring, rank=rank, sparse=sparse)
        self._inner_product_matrix = inner_product_matrix

    def _repr_(self):
        """
        The printing representation of ``self``.

        EXAMPLES::

            sage: R = ZZ.quo(12)
            sage: M = R^12
            sage: M
            Ambient free module of rank 12 over Ring of integers modulo 12
            sage: print(M._repr_())
            Ambient free module of rank 12 over Ring of integers modulo 12

        The system representation can be overwritten, but leaves
        :meth:`_repr_` unmodified::

            sage: M.rename('M')
            sage: M
            M
            sage: print(M._repr_())
            Ambient free module of rank 12 over Ring of integers modulo 12

        Sparse modules print this fact::

            sage: N = FreeModule(R,12,sparse=True)
            sage: N
            Ambient sparse free module of rank 12 over Ring of integers modulo 12
        """
        if self.is_sparse():
            return "Ambient sparse free quadratic module of rank %s over %s\n" % (self.rank(), self.base_ring()) + \
                "Inner product matrix:\n%s" % self.inner_product_matrix()
        return "Ambient free quadratic module of rank %s over %s\n" % (self.rank(), self.base_ring()) + \
            "Inner product matrix:\n%s" % self.inner_product_matrix()

    def _latex_(self):
        r"""
        Return a latex representation of this ambient free quadratic module.

        EXAMPLES::

            sage: latex(QQ^3) # indirect doctest
            \Bold{Q}^{3}

<<<<<<< HEAD
            sage: A = GF(5)^20; latex(A)                                                # optional - sage.libs.pari
=======
            sage: A = GF(5)^20; latex(A)                                                # optional - sage.rings.finite_rings
>>>>>>> a36b1230
            \Bold{F}_{5}^{20}

            sage: A = PolynomialRing(QQ,3,'x')^20; latex(A)
            (\Bold{Q}[x_{0}, x_{1}, x_{2}])^{20}

            sage: V = QuadraticSpace(QQ,3,inner_product_matrix=[[2,1,0],[1,4,1],[0,1,8]])
            sage: latex(V)
            Traceback (most recent call last):
            ...
            NotImplementedError
        """
        # How do we want to represent this object?
        raise NotImplementedError

    def _dense_module(self):
        """
        Create a dense module with the same defining data as ``self``.

        .. NOTE:: This function is for internal use only! See dense_module for use.

        EXAMPLES::

            sage: A = diagonal_matrix([1,2,2])
            sage: M = FreeModule(Integers(8),3,inner_product_matrix=A)
            sage: S = FreeModule(Integers(8),3,inner_product_matrix=A,sparse=True)
            sage: M is S._dense_module()
            True
        """
        return FreeQuadraticModule(base_ring=self.base_ring(), rank=self.rank(),
                                   inner_product_matrix=self.inner_product_matrix(),
                                   sparse=False)

    def _sparse_module(self):
        """
        Create a sparse module with the same defining data as ``self``.

        .. NOTE:: This function is for internal use only! See sparse_module for use.

        EXAMPLES::

            sage: A = diagonal_matrix([1,2,2])
            sage: M = FreeModule(Integers(8),3,inner_product_matrix=A)
            sage: S = FreeModule(Integers(8),3,inner_product_matrix=A,sparse=True)
            sage: M._sparse_module() is S
            True
        """
        return FreeQuadraticModule(base_ring=self.base_ring(), rank=self.rank(),
                                   inner_product_matrix=self.inner_product_matrix(),
                                   sparse=True)


# #############################################################################
#
# Ambient free modules over an integral domain.
#
# #############################################################################

class FreeQuadraticModule_ambient_domain(free_module.FreeModule_ambient_domain,
                                         FreeQuadraticModule_ambient):
    """
    Ambient free quadratic module over an integral domain.
    """
    def __init__(self, base_ring, rank, inner_product_matrix, sparse=False):
        """
        EXAMPLES::

<<<<<<< HEAD
            sage: FreeModule(PolynomialRing(GF(5),'x'), 3)                              # optional - sage.libs.pari
=======
            sage: FreeModule(PolynomialRing(GF(5),'x'), 3)                              # optional - sage.rings.finite_rings
>>>>>>> a36b1230
            Ambient free module of rank 3 over the principal ideal domain
            Univariate Polynomial Ring in x over Finite Field of size 5
        """
        free_module.FreeModule_ambient.__init__(self, base_ring=base_ring, rank=rank, sparse=sparse)
        self._inner_product_matrix = inner_product_matrix

    def _repr_(self):
        """
        The printing representation of ``self``.

        EXAMPLES::

            sage: R = PolynomialRing(ZZ,'x')
            sage: M = FreeModule(R,7)
            sage: M
            Ambient free module of rank 7 over the integral domain Univariate Polynomial Ring in x over Integer Ring
            sage: print(M._repr_())
            Ambient free module of rank 7 over the integral domain Univariate Polynomial Ring in x over Integer Ring

        The system representation can be overwritten, but leaves
        :meth:`_repr_` unmodified::

            sage: M.rename('M')
            sage: M
            M
            sage: print(M._repr_())
            Ambient free module of rank 7 over the integral domain Univariate Polynomial Ring in x over Integer Ring

        Sparse modules print this fact::

            sage: N = FreeModule(R,7,sparse=True)
            sage: N
            Ambient sparse free module of rank 7 over the integral domain Univariate Polynomial Ring in x over Integer Ring

        Here is a construction of a free quadratic module with generic
        symmetric inner product matrix::

            sage: R.<a,b,c> = PolynomialRing(QQ,3)
            sage: M = FreeModule(R, 2, inner_product_matrix=[[2*a,b],[b,2*c]])
            sage: M
            Ambient free quadratic module of rank 2 over the integral domain Multivariate Polynomial Ring in a, b, c over Rational Field
            Inner product matrix:
            [2*a   b]
            [  b 2*c]
            sage: M.determinant()
            -b^2 + 4*a*c
        """
        if self.is_sparse():
            return "Ambient sparse free quadratic module of rank %s over the integral domain %s\n" % (
                self.rank(), self.base_ring()) + \
                "Inner product matrix:\n%s" % self.inner_product_matrix()
        return "Ambient free quadratic module of rank %s over the integral domain %s\n" % (
            self.rank(), self.base_ring()) + \
            "Inner product matrix:\n%s" % self.inner_product_matrix()

    def ambient_vector_space(self):
        """
        Return the ambient vector space, which is this free module tensored
        with its fraction field.

        EXAMPLES::

            sage: M = ZZ^3;  M.ambient_vector_space()
            Vector space of dimension 3 over Rational Field
        """
        try:
            return self.__ambient_vector_space
        except AttributeError:
            self.__ambient_vector_space = FreeQuadraticModule(
                self.base_field(), self.rank(),
                inner_product_matrix=self.inner_product_matrix(), sparse=self.is_sparse())
            return self.__ambient_vector_space


# #############################################################################
#
# Ambient free modules over a principal ideal domain.
#
# #############################################################################

class FreeQuadraticModule_ambient_pid(free_module.FreeModule_ambient_pid,
                                      FreeQuadraticModule_generic_pid,
                                      FreeQuadraticModule_ambient_domain):
    """
    Ambient free quadratic module over a principal ideal domain.
    """
    def __init__(self, base_ring, rank, inner_product_matrix, sparse=False):
        """
        Create the ambient free module of given rank over the given
        principal ideal domain.

        INPUT:

        - ``base_ring`` -- a principal ideal domain

        - ``rank`` -- a non-negative integer

        - ``sparse`` -- bool (default: ``False``)

        - ``inner_product_matrix`` -- bool (default: ``None``)

        EXAMPLES::

            sage: ZZ^3
            Ambient free module of rank 3 over the principal ideal domain Integer Ring
            sage: FreeModule(ZZ,3,inner_product_matrix=Matrix([[2,-1,0],[-1,2,-1],[0,-1,2]]))
            Ambient free quadratic module of rank 3 over the principal ideal domain Integer Ring
            Inner product matrix:
            [ 2 -1  0]
            [-1  2 -1]
            [ 0 -1  2]
        """
        free_module.FreeModule_ambient_pid.__init__(self, base_ring=base_ring, rank=rank, sparse=sparse)
        self._inner_product_matrix = inner_product_matrix

    def _repr_(self):
        """
        The printing representation of ``self``.

        EXAMPLES::

            sage: M = FreeModule(ZZ, 2, inner_product_matrix=[[2,-1],[-1,2]])
            sage: M
            Ambient free quadratic module of rank 2 over the principal ideal domain Integer Ring
            Inner product matrix:
            [ 2 -1]
            [-1  2]

        Without a user specified inner product the class and printing
        is simpler::

            sage: M = FreeModule(ZZ,7)
            sage: M
            Ambient free module of rank 7 over the principal ideal domain Integer Ring
            sage: print(M._repr_())
            Ambient free module of rank 7 over the principal ideal domain Integer Ring

        The system representation can be overwritten, but leaves
        :meth:`_repr_` unmodified::

            sage: M.rename('M')
            sage: M
            M
            sage: print(M._repr_())
            Ambient free module of rank 7 over the principal ideal domain Integer Ring

        Sparse modules print this fact::

            sage: N = FreeModule(ZZ,7,sparse=True)
            sage: N
            Ambient sparse free module of rank 7 over the principal ideal domain Integer Ring
        """
        if self.is_sparse():
            return "Ambient sparse free quadratic module of rank %s over the principal ideal domain %s\n" % (
                self.rank(), self.base_ring()) + \
                "Inner product matrix:\n%s" % self.inner_product_matrix()
        return "Ambient free quadratic module of rank %s over the principal ideal domain %s\n" % (
            self.rank(), self.base_ring()) + \
            "Inner product matrix:\n%s" % self.inner_product_matrix()


# #############################################################################
#
# Ambient free modules over a field (i.e., a vector space).
#
# #############################################################################

class FreeQuadraticModule_ambient_field(free_module.FreeModule_ambient_field,
                                        FreeQuadraticModule_generic_field,
                                        FreeQuadraticModule_ambient_pid):

    def __init__(self, base_field, dimension, inner_product_matrix, sparse=False):
        """
        Create the ambient vector space of given dimension over the given field.

        INPUT:

        - ``base_field`` -- a field

        - ``dimension`` -- a non-negative integer

        - ``sparse`` -- bool (default: ``False``)

        EXAMPLES::

            sage: VectorSpace(QQ,3,inner_product_matrix=[[2,1,0],[1,2,0],[0,1,2]])
            Ambient quadratic space of dimension 3 over Rational Field
            Inner product matrix:
            [2 1 0]
            [1 2 0]
            [0 1 2]

        TESTS:

        Check for :trac:`10606`::

            sage: D = matrix.diagonal(ZZ, [1,1])
<<<<<<< HEAD
            sage: V = VectorSpace(GF(46349), 2, inner_product_matrix=D)                 # optional - sage.libs.pari
            sage: deepcopy(V)                                                           # optional - sage.libs.pari
=======
            sage: V = VectorSpace(GF(46349), 2, inner_product_matrix=D)                 # optional - sage.rings.finite_rings
            sage: deepcopy(V)                                                           # optional - sage.rings.finite_rings
>>>>>>> a36b1230
            Ambient quadratic space of dimension 2 over Finite Field
            of size 46349
            Inner product matrix:
            [1 0]
            [0 1]
        """
        free_module.FreeModule_ambient_field.__init__(
            self, base_field=base_field, dimension=dimension, sparse=sparse)
        self._inner_product_matrix = inner_product_matrix

    def _repr_(self):
        """
        The printing representation of ``self``.

        EXAMPLES::

            sage: V = FreeModule(QQ,7)
            sage: V
            Vector space of dimension 7 over Rational Field
            sage: print(V._repr_())
            Vector space of dimension 7 over Rational Field

        The system representation can be overwritten, but leaves
        :meth:`_repr_` unmodified::

            sage: V.rename('V')
            sage: V
            V
            sage: print(V._repr_())
            Vector space of dimension 7 over Rational Field

        Sparse modules print this fact::

            sage: U = FreeModule(QQ,7,sparse=True)
            sage: U
            Sparse vector space of dimension 7 over Rational Field
        """
        if self.is_sparse():
            return "Ambient sparse free quadratic space of dimension %s over %s\n" % (self.rank(), self.base_ring()) + \
                "Inner product matrix:\n%s" % self.inner_product_matrix()
        return "Ambient quadratic space of dimension %s over %s\n" % (self.rank(), self.base_ring()) + \
            "Inner product matrix:\n%s" % self.inner_product_matrix()


# #############################################################################
#
# R-Submodule of K^n where K is the fraction field of a principal ideal domain R.
#
# #############################################################################


class FreeQuadraticModule_submodule_with_basis_pid(free_module.FreeModule_submodule_with_basis_pid,
                                                   FreeQuadraticModule_generic_pid):
    r"""
    An `R`-submodule of `K^n` with distinguished basis, where `K` is
    the fraction field of a principal ideal domain `R`.

    Modules are ordered by inclusion.

    EXAMPLES:

    First we compare two equal vector spaces::

        sage: A = FreeQuadraticModule(QQ,3,2*matrix.identity(3))
        sage: V = A.span([[1,2,3], [5,6,7], [8,9,10]])
        sage: W = A.span([[5,6,7], [8,9,10]])
        sage: V == W
        True

    Next we compare a one dimensional space to the two dimensional
    space defined above::

        sage: M = A.span([[5,6,7]])
        sage: V == M
        False
        sage: M < V
        True
        sage: V < M
        False

    We compare a `\ZZ`-module to the one-dimensional space above::

        sage: V = A.span([[5,6,7]])
        sage: V = V.change_ring(ZZ).scale(1/11)
        sage: V < M
        True
        sage: M < V
        False
    """
    def __init__(self, ambient, basis, inner_product_matrix,
                 check=True, echelonize=False, echelonized_basis=None,
                 already_echelonized=False):
        """
        Create a free module with basis over a PID.

        EXAMPLES::

            sage: A = diagonal_matrix([1,2,2])
            sage: M = FreeQuadraticModule(ZZ,3,inner_product_matrix=A)
            sage: W = M.span_of_basis([[1,2,3],[4,5,6]]); W
            Free quadratic module of degree 3 and rank 2 over Integer Ring
            Basis matrix:
            [1 2 3]
            [4 5 6]
            Inner product matrix:
            [1 0 0]
            [0 2 0]
            [0 0 2]

            sage: W = M.span_of_basis([[1,2,3/2],[4,5,6]]); W
            Free quadratic module of degree 3 and rank 2 over Integer Ring
            Basis matrix:
            [  1   2 3/2]
            [  4   5   6]
            Inner product matrix:
            [1 0 0]
            [0 2 0]
            [0 0 2]

        TESTS:

        We test that :trac:`23703` is fixed::

            sage: A = FreeQuadraticModule(ZZ, 1, matrix.identity(1))
            sage: B = A.span([[1/2]])
            sage: C = B.span([[1]])
            sage: B.intersection(C) == C.intersection(B)
            True
        """
        free_module.FreeModule_submodule_with_basis_pid.__init__(
            self, ambient=ambient, basis=basis, check=check,
            echelonize=echelonize, echelonized_basis=echelonized_basis, already_echelonized=already_echelonized)
        self._inner_product_matrix = inner_product_matrix

    def _repr_(self):
        """
        The printing representation of ``self``.

        EXAMPLES::

            sage: L = ZZ^8
            sage: E = L.submodule_with_basis([ L.gen(i) - L.gen(0) for i in range(1,8) ])
            sage: E # indirect doctest
            Free module of degree 8 and rank 7 over Integer Ring
            User basis matrix:
            [-1  1  0  0  0  0  0  0]
            [-1  0  1  0  0  0  0  0]
            [-1  0  0  1  0  0  0  0]
            [-1  0  0  0  1  0  0  0]
            [-1  0  0  0  0  1  0  0]
            [-1  0  0  0  0  0  1  0]
            [-1  0  0  0  0  0  0  1]

            sage: M = FreeModule(ZZ,8,sparse=True)
            sage: N = M.submodule_with_basis([ M.gen(i) - M.gen(0) for i in range(1,8) ])
            sage: N # indirect doctest
            Sparse free module of degree 8 and rank 7 over Integer Ring
            User basis matrix:
            [-1  1  0  0  0  0  0  0]
            [-1  0  1  0  0  0  0  0]
            [-1  0  0  1  0  0  0  0]
            [-1  0  0  0  1  0  0  0]
            [-1  0  0  0  0  1  0  0]
            [-1  0  0  0  0  0  1  0]
            [-1  0  0  0  0  0  0  1]
        """
        if self.is_sparse():
            s = "Sparse free quadratic module of degree %s and rank %s over %s\n" % (
                self.degree(), self.rank(), self.base_ring()) + \
                "Basis matrix:\n%r\n" % self.basis_matrix() + \
                "Inner product matrix:\n%r" % self.inner_product_matrix()
        else:
            s = "Free quadratic module of degree %s and rank %s over %s\n" % (
                self.degree(), self.rank(), self.base_ring()) + \
                "Basis matrix:\n%r\n" % self.basis_matrix() + \
                "Inner product matrix:\n%r" % self.inner_product_matrix()
        return s

    def _latex_(self):
        r"""
        Return latex representation of this free module.

        EXAMPLES::

            sage: A = ZZ^3
            sage: M = A.span_of_basis([[1,2,3],[4,5,6]])
            sage: M._latex_()
            '\\mathrm{RowSpan}_{\\Bold{Z}}\\left(\\begin{array}{rrr}\n1 & 2 & 3 \\\\\n4 & 5 & 6\n\\end{array}\\right)'
        """
        return "\\mathrm{RowSpan}_{%s}%s" % (latex.latex(self.base_ring()),
                                             latex.latex(self.basis_matrix()))

    def change_ring(self, R):
        """
        Return the free module over `R` obtained by coercing each
        element of ``self`` into a vector over the fraction field of `R`,
        then taking the resulting `R`-module.

        This raises a ``TypeError`` if coercion is not possible.

        INPUT:

        - ``R`` -- a principal ideal domain

        EXAMPLES:

        Changing rings preserves the inner product and the user basis::

            sage: V = QQ^3
            sage: W = V.subspace([[2, '1/2', 1]]); W
            Vector space of degree 3 and dimension 1 over Rational Field
            Basis matrix:
            [  1 1/4 1/2]
<<<<<<< HEAD
            sage: W.change_ring(GF(7))                                                  # optional - sage.libs.pari
=======
            sage: W.change_ring(GF(7))                                                  # optional - sage.rings.finite_rings
>>>>>>> a36b1230
            Vector space of degree 3 and dimension 1 over Finite Field of size 7
            Basis matrix:
            [1 2 4]

            sage: N = FreeModule(ZZ, 2, inner_product_matrix=[[1,-1], [2,5]])
            sage: N.inner_product_matrix()
            [ 1 -1]
            [ 2  5]
<<<<<<< HEAD
            sage: Np = N.change_ring(RDF)                                               # optional - sage.libs.pari
            sage: Np.inner_product_matrix()                                             # optional - sage.libs.pari
=======
            sage: Np = N.change_ring(RDF)                                               # optional - sage.rings.finite_rings
            sage: Np.inner_product_matrix()                                             # optional - sage.rings.finite_rings
>>>>>>> a36b1230
            [ 1.0 -1.0]
            [ 2.0  5.0]
        """
        if self.base_ring() is R:
            return self
        K = R.fraction_field()
        A = self.inner_product_matrix()
        V = QuadraticSpace(K, self.degree(), inner_product_matrix=A)
        B = [V(b) for b in self.basis()]
        M = FreeQuadraticModule(R, self.degree(), inner_product_matrix=A)
        if self.has_user_basis():
            return M.span_of_basis(B)
        return M.span(B)


class FreeQuadraticModule_submodule_pid(free_module.FreeModule_submodule_pid,
                                        FreeQuadraticModule_submodule_with_basis_pid):
    """
    An `R`-submodule of `K^n` where `K` is the fraction field of a
    principal ideal domain `R`.

    EXAMPLES::

        sage: M = ZZ^3
        sage: W = M.span_of_basis([[1,2,3], [4,5,19]]); W
        Free module of degree 3 and rank 2 over Integer Ring
        User basis matrix:
        [ 1  2  3]
        [ 4  5 19]

    We can save and load submodules and elements::

        sage: loads(W.dumps()) == W
        True
        sage: v = W.0 + W.1
        sage: loads(v.dumps()) == v
        True
    """
    def __init__(self, ambient, gens, inner_product_matrix, check=True, already_echelonized=False):
        """
        Create an embedded free module over a PID.

        EXAMPLES::

            sage: V = ZZ^3
            sage: W = V.span([[1,2,3],[4,5,6]])
            sage: W
            Free module of degree 3 and rank 2 over Integer Ring
            Echelon basis matrix:
            [1 2 3]
            [0 3 6]
        """
        free_module.FreeModule_submodule_pid.__init__(
            self, ambient=ambient, gens=gens, check=check, already_echelonized=already_echelonized)
        self._inner_product_matrix = inner_product_matrix

    def _repr_(self):
        """
        The printing representation of ``self``.

        EXAMPLES::

            sage: M = FreeModule(ZZ,8,inner_product_matrix=1)
            sage: L = M.submodule([ M.gen(i) - M.gen(0) for i in range(1,8) ])
            sage: L # indirect doctest
            Free module of degree 8 and rank 7 over Integer Ring
            Echelon basis matrix:
            [ 1  0  0  0  0  0  0 -1]
            [ 0  1  0  0  0  0  0 -1]
            [ 0  0  1  0  0  0  0 -1]
            [ 0  0  0  1  0  0  0 -1]
            [ 0  0  0  0  1  0  0 -1]
            [ 0  0  0  0  0  1  0 -1]
            [ 0  0  0  0  0  0  1 -1]
        """
        if self.is_sparse():
            s = "Sparse free module of degree %s and rank %s over %s\n" % (
                self.degree(), self.rank(), self.base_ring()) + \
                "Echelon basis matrix:\n%s" % self.basis_matrix()
        else:
            s = "Free module of degree %s and rank %s over %s\n" % (
                self.degree(), self.rank(), self.base_ring()) + \
                "Echelon basis matrix:\n%s" % self.basis_matrix()
        return s


class FreeQuadraticModule_submodule_with_basis_field(free_module.FreeModule_submodule_with_basis_field,
                                                     FreeQuadraticModule_generic_field,
                                                     FreeQuadraticModule_submodule_with_basis_pid):
    """
    An embedded vector subspace with a distinguished user basis.

    EXAMPLES::

        sage: M = QQ^3; W = M.submodule_with_basis([[1,2,3], [4,5,19]]); W
        Vector space of degree 3 and dimension 2 over Rational Field
        User basis matrix:
        [ 1  2  3]
        [ 4  5 19]

    Since this is an embedded vector subspace with a distinguished user
    basis possibly different than the echelonized basis, the
    ``echelon_coordinates()`` and user ``coordinates()`` do not agree::

        sage: V = QQ^3
        sage: W = V.submodule_with_basis([[1,2,3], [4,5,6]])
        sage: W
        Vector space of degree 3 and dimension 2 over Rational Field
        User basis matrix:
        [1 2 3]
        [4 5 6]

        sage: v = V([1,5,9])
        sage: W.echelon_coordinates(v)
        [1, 5]
        sage: vector(QQ, W.echelon_coordinates(v)) * W.echelonized_basis_matrix()
        (1, 5, 9)

        sage: v = V([1,5,9])
        sage: W.coordinates(v)
        [5, -1]
        sage: vector(QQ, W.coordinates(v)) * W.basis_matrix()
        (1, 5, 9)

    We can load and save submodules::

        sage: loads(W.dumps()) == W
        True

        sage: K.<x> = FractionField(PolynomialRing(QQ,'x'))
        sage: M = K^3; W = M.span_of_basis([[1,1,x]])
        sage: loads(W.dumps()) == W
        True
    """
    def __init__(self, ambient, basis, inner_product_matrix,
                 check=True, echelonize=False, echelonized_basis=None, already_echelonized=False):
        """
        Create a vector space with given basis.

        EXAMPLES::

            sage: V = QQ^3
            sage: W = V.span_of_basis([[1,2,3], [4,5,6]])
            sage: W
            Vector space of degree 3 and dimension 2 over Rational Field
            User basis matrix:
            [1 2 3]
            [4 5 6]
            sage: V = VectorSpace(QQ, 3, inner_product_matrix=1)
            sage: V.span_of_basis([[1,2,3], [4,5,6]])
            Quadratic space of degree 3 and dimension 2 over Rational Field
            Basis matrix:
            [1 2 3]
            [4 5 6]
            Inner product matrix:
            [1 0 0]
            [0 1 0]
            [0 0 1]
        """
        free_module.FreeModule_submodule_with_basis_field.__init__(
            self, ambient=ambient, basis=basis, check=check,
            echelonize=echelonize, echelonized_basis=echelonized_basis, already_echelonized=already_echelonized)
        self._inner_product_matrix = inner_product_matrix

    def _repr_(self):
        """
        The printing representation of ``self``.

        EXAMPLES::

            sage: V = VectorSpace(QQ,5)
            sage: U = V.submodule([ V.gen(i) - V.gen(0) for i in range(1,5) ])
            sage: U # indirect doctest
            Vector space of degree 5 and dimension 4 over Rational Field
            Basis matrix:
            [ 1  0  0  0 -1]
            [ 0  1  0  0 -1]
            [ 0  0  1  0 -1]
            [ 0  0  0  1 -1]
            sage: print(U._repr_())
            Vector space of degree 5 and dimension 4 over Rational Field
            Basis matrix:
            [ 1  0  0  0 -1]
            [ 0  1  0  0 -1]
            [ 0  0  1  0 -1]
            [ 0  0  0  1 -1]

        The system representation can be overwritten, but leaves
        :meth:`_repr_` unmodified::

            sage: U.rename('U')
            sage: U
            U
            sage: print(U._repr_())
            Vector space of degree 5 and dimension 4 over Rational Field
            Basis matrix:
            [ 1  0  0  0 -1]
            [ 0  1  0  0 -1]
            [ 0  0  1  0 -1]
            [ 0  0  0  1 -1]

        Sparse vector spaces print this fact::

            sage: V = VectorSpace(QQ,5,sparse=True)
            sage: U = V.submodule([ V.gen(i) - V.gen(0) for i in range(1,5) ])
            sage: U # indirect doctest
            Sparse vector space of degree 5 and dimension 4 over Rational Field
            Basis matrix:
            [ 1  0  0  0 -1]
            [ 0  1  0  0 -1]
            [ 0  0  1  0 -1]
            [ 0  0  0  1 -1]
        """
        if self.is_sparse():
            return "Sparse quadratic space of degree %s and dimension %s over %s\n" % (
                self.degree(), self.dimension(), self.base_field()) + \
                "Basis matrix:\n%r" % self.basis_matrix() + \
                "Inner product matrix:\n%r" % self.inner_product_matrix()
        return "Quadratic space of degree %s and dimension %s over %s\n" % (
            self.degree(), self.dimension(), self.base_field()) + \
            "Basis matrix:\n%r\n" % self.basis_matrix() + \
            "Inner product matrix:\n%r" % self.inner_product_matrix()


class FreeQuadraticModule_submodule_field(free_module.FreeModule_submodule_field,
                                          FreeQuadraticModule_submodule_with_basis_field):
    """
    An embedded vector subspace with echelonized basis.

    EXAMPLES:

    Since this is an embedded vector subspace with echelonized basis,
    the methods :meth:`echelon_coordinates` and :meth:`coordinates` return the same
    coordinates::

        sage: V = QQ^3
        sage: W = V.span([[1,2,3], [4,5,6]])
        sage: W
        Vector space of degree 3 and dimension 2 over Rational Field
        Basis matrix:
        [ 1  0 -1]
        [ 0  1  2]

        sage: v = V([1,5,9])
        sage: W.echelon_coordinates(v)
        [1, 5]
        sage: vector(QQ, W.echelon_coordinates(v)) * W.basis_matrix()
        (1, 5, 9)

        sage: v = V([1,5,9])
        sage: W.coordinates(v)
        [1, 5]
        sage: vector(QQ, W.coordinates(v)) * W.basis_matrix()
        (1, 5, 9)
    """
    def __init__(self, ambient, gens, inner_product_matrix, check=True, already_echelonized=False):
        """
        Create an embedded vector subspace with echelonized basis.

        EXAMPLES::

            sage: V = QQ^3
            sage: W = V.span([[1,2,3], [4,5,6]])
            sage: W
            Vector space of degree 3 and dimension 2 over Rational Field
            Basis matrix:
            [ 1  0 -1]
            [ 0  1  2]
        """
        free_module.FreeModule_submodule_field.__init__(
            self, ambient=ambient, gens=gens, check=check, already_echelonized=already_echelonized)
        self._inner_product_matrix = inner_product_matrix

    def _repr_(self):
        """
        The default printing representation of ``self``.

        EXAMPLES::

            sage: V = VectorSpace(QQ, 5)
            sage: U = V.submodule([ V.gen(i) - V.gen(0) for i in range(1,5) ])
            sage: U # indirect doctest
            Vector space of degree 5 and dimension 4 over Rational Field
            Basis matrix:
            [ 1  0  0  0 -1]
            [ 0  1  0  0 -1]
            [ 0  0  1  0 -1]
            [ 0  0  0  1 -1]
            sage: print(U._repr_())
            Vector space of degree 5 and dimension 4 over Rational Field
            Basis matrix:
            [ 1  0  0  0 -1]
            [ 0  1  0  0 -1]
            [ 0  0  1  0 -1]
            [ 0  0  0  1 -1]

        The system representation can be overwritten, but leaves
        :meth:`_repr_` unmodified::

            sage: U.rename('U')
            sage: U
            U
            sage: print(U._repr_())
            Vector space of degree 5 and dimension 4 over Rational Field
            Basis matrix:
            [ 1  0  0  0 -1]
            [ 0  1  0  0 -1]
            [ 0  0  1  0 -1]
            [ 0  0  0  1 -1]

        Sparse vector spaces print this fact::

            sage: V = VectorSpace(QQ, 5, sparse=True)
            sage: U = V.submodule([ V.gen(i) - V.gen(0) for i in range(1,5) ])
            sage: U # indirect doctest
            Sparse vector space of degree 5 and dimension 4 over Rational Field
            Basis matrix:
            [ 1  0  0  0 -1]
            [ 0  1  0  0 -1]
            [ 0  0  1  0 -1]
            [ 0  0  0  1 -1]
        """
        if self.is_sparse():
            return "Sparse quadratic space of degree %s and dimension %s over %s\n" % (
                self.degree(), self.dimension(), self.base_field()) + \
                "Basis matrix:\n%r\n" % self.basis_matrix() + \
                "Inner product matrix:\n%r" % self.inner_product_matrix()
        return "Quadratic space of degree %s and dimension %s over %s\n" % (
            self.degree(), self.dimension(), self.base_field()) + \
            "Basis matrix:\n%r\n" % self.basis_matrix() + \
            "Inner product matrix:\n%r" % self.inner_product_matrix()<|MERGE_RESOLUTION|>--- conflicted
+++ resolved
@@ -124,15 +124,9 @@
 
     Check for :trac:`10577`::
 
-<<<<<<< HEAD
-        sage: m = matrix.diagonal(GF(2), [1,1])                                         # optional - sage.libs.pari
-        sage: V2 = VectorSpace(GF(2), 2, inner_product_matrix=m)                        # optional - sage.libs.pari
-        sage: deepcopy(V2)                                                              # optional - sage.libs.pari
-=======
         sage: m = matrix.diagonal(GF(2), [1,1])                                         # optional - sage.rings.finite_rings
         sage: V2 = VectorSpace(GF(2), 2, inner_product_matrix=m)                        # optional - sage.rings.finite_rings
         sage: deepcopy(V2)                                                              # optional - sage.rings.finite_rings
->>>>>>> a36b1230
         Ambient quadratic space of dimension 2 over Finite Field of size 2
         Inner product matrix:
         [1 0]
@@ -709,11 +703,7 @@
             Inner product matrix:
             [2 1]
             [1 2]
-<<<<<<< HEAD
-            sage: FreeModule(FiniteField(2), 7, inner_product_matrix=1)                 # optional - sage.libs.pari
-=======
             sage: FreeModule(FiniteField(2), 7, inner_product_matrix=1)                 # optional - sage.rings.finite_rings
->>>>>>> a36b1230
             Ambient quadratic space of dimension 7 over Finite Field of size 2
             Inner product matrix:
             [1 0 0 0 0 0 0]
@@ -750,21 +740,12 @@
 
         EXAMPLES::
 
-<<<<<<< HEAD
-            sage: V = VectorSpace(GF(7), 3)                                             # optional - sage.libs.pari
-            sage: W = V.subspace([[2,3,4]]); W                                          # optional - sage.libs.pari
-            Vector space of degree 3 and dimension 1 over Finite Field of size 7
-            Basis matrix:
-            [1 5 2]
-            sage: W.span([[1,1,1]])                                                     # optional - sage.libs.pari
-=======
             sage: V = VectorSpace(GF(7), 3)                                             # optional - sage.rings.finite_rings
             sage: W = V.subspace([[2,3,4]]); W                                          # optional - sage.rings.finite_rings
             Vector space of degree 3 and dimension 1 over Finite Field of size 7
             Basis matrix:
             [1 5 2]
             sage: W.span([[1,1,1]])                                                     # optional - sage.rings.finite_rings
->>>>>>> a36b1230
             Vector space of degree 3 and dimension 1 over Finite Field of size 7
             Basis matrix:
             [1 1 1]
@@ -799,21 +780,12 @@
 
         EXAMPLES::
 
-<<<<<<< HEAD
-            sage: V = VectorSpace(GF(7), 3)                                             # optional - sage.libs.pari
-            sage: W = V.subspace([[2,3,4]]); W                                          # optional - sage.libs.pari
-            Vector space of degree 3 and dimension 1 over Finite Field of size 7
-            Basis matrix:
-            [1 5 2]
-            sage: W.span_of_basis([[2,2,2], [3,3,0]])                                   # optional - sage.libs.pari
-=======
             sage: V = VectorSpace(GF(7), 3)                                             # optional - sage.rings.finite_rings
             sage: W = V.subspace([[2,3,4]]); W                                          # optional - sage.rings.finite_rings
             Vector space of degree 3 and dimension 1 over Finite Field of size 7
             Basis matrix:
             [1 5 2]
             sage: W.span_of_basis([[2,2,2], [3,3,0]])                                   # optional - sage.rings.finite_rings
->>>>>>> a36b1230
             Vector space of degree 3 and dimension 2 over Finite Field of size 7
             User basis matrix:
             [2 2 2]
@@ -822,11 +794,7 @@
         The basis vectors must be linearly independent or a
         ``ValueError`` exception is raised::
 
-<<<<<<< HEAD
-            sage: W.span_of_basis([[2,2,2], [3,3,3]])                                   # optional - sage.libs.pari
-=======
             sage: W.span_of_basis([[2,2,2], [3,3,3]])                                   # optional - sage.rings.finite_rings
->>>>>>> a36b1230
             Traceback (most recent call last):
             ...
             ValueError: The given basis vectors must be linearly independent.
@@ -909,11 +877,7 @@
             sage: latex(QQ^3) # indirect doctest
             \Bold{Q}^{3}
 
-<<<<<<< HEAD
-            sage: A = GF(5)^20; latex(A)                                                # optional - sage.libs.pari
-=======
             sage: A = GF(5)^20; latex(A)                                                # optional - sage.rings.finite_rings
->>>>>>> a36b1230
             \Bold{F}_{5}^{20}
 
             sage: A = PolynomialRing(QQ,3,'x')^20; latex(A)
@@ -980,11 +944,7 @@
         """
         EXAMPLES::
 
-<<<<<<< HEAD
-            sage: FreeModule(PolynomialRing(GF(5),'x'), 3)                              # optional - sage.libs.pari
-=======
             sage: FreeModule(PolynomialRing(GF(5),'x'), 3)                              # optional - sage.rings.finite_rings
->>>>>>> a36b1230
             Ambient free module of rank 3 over the principal ideal domain
             Univariate Polynomial Ring in x over Finite Field of size 5
         """
@@ -1182,13 +1142,8 @@
         Check for :trac:`10606`::
 
             sage: D = matrix.diagonal(ZZ, [1,1])
-<<<<<<< HEAD
-            sage: V = VectorSpace(GF(46349), 2, inner_product_matrix=D)                 # optional - sage.libs.pari
-            sage: deepcopy(V)                                                           # optional - sage.libs.pari
-=======
             sage: V = VectorSpace(GF(46349), 2, inner_product_matrix=D)                 # optional - sage.rings.finite_rings
             sage: deepcopy(V)                                                           # optional - sage.rings.finite_rings
->>>>>>> a36b1230
             Ambient quadratic space of dimension 2 over Finite Field
             of size 46349
             Inner product matrix:
@@ -1402,11 +1357,7 @@
             Vector space of degree 3 and dimension 1 over Rational Field
             Basis matrix:
             [  1 1/4 1/2]
-<<<<<<< HEAD
-            sage: W.change_ring(GF(7))                                                  # optional - sage.libs.pari
-=======
             sage: W.change_ring(GF(7))                                                  # optional - sage.rings.finite_rings
->>>>>>> a36b1230
             Vector space of degree 3 and dimension 1 over Finite Field of size 7
             Basis matrix:
             [1 2 4]
@@ -1415,13 +1366,8 @@
             sage: N.inner_product_matrix()
             [ 1 -1]
             [ 2  5]
-<<<<<<< HEAD
-            sage: Np = N.change_ring(RDF)                                               # optional - sage.libs.pari
-            sage: Np.inner_product_matrix()                                             # optional - sage.libs.pari
-=======
             sage: Np = N.change_ring(RDF)                                               # optional - sage.rings.finite_rings
             sage: Np.inner_product_matrix()                                             # optional - sage.rings.finite_rings
->>>>>>> a36b1230
             [ 1.0 -1.0]
             [ 2.0  5.0]
         """
