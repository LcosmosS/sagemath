--- conflicted
+++ resolved
@@ -708,16 +708,6 @@
 
             sage: from sage.repl.rich_output import get_display_manager
             sage: dm = get_display_manager()
-<<<<<<< HEAD
-            sage: plt = plot(sin)                                               # optional - sage.symbolic, sage.plot
-            sage: out = dm.graphics_from_save(plt.save, dict(), '.png',         # optional - sage.symbolic, sage.plot
-            ....:                             dm.types.OutputImagePng)
-            sage: out                                                           # optional - sage.symbolic, sage.plot
-            OutputImagePng container
-            sage: out.png.get().startswith(b'\x89PNG')                          # optional - sage.symbolic, sage.plot
-            True
-            sage: out.png.filename()   # random                                 # optional - sage.symbolic, sage.plot
-=======
             sage: plt = plot(sin)                                               # optional - sage.symbolic sage.plot
             sage: out = dm.graphics_from_save(plt.save, dict(), '.png',         # optional - sage.symbolic sage.plot
             ....:                             dm.types.OutputImagePng)
@@ -726,7 +716,6 @@
             sage: out.png.get().startswith(b'\x89PNG')                          # optional - sage.symbolic sage.plot
             True
             sage: out.png.filename()   # random                                 # optional - sage.symbolic sage.plot
->>>>>>> 7e89a0dd
             '/home/user/.sage/temp/localhost.localdomain/23903/tmp_pu5woK.png'
         """
         import os
