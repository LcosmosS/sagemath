# -*- encoding: utf-8 -*-
"""
The backend used for doctests

This backend is active during doctests. It should mimic the behavior
of the IPython command line as close as possible. Without actually
launching image viewers, of course.

EXAMPLES::

    sage: from sage.repl.rich_output import get_display_manager
    sage: get_display_manager()
    The Sage display manager using the doctest backend
"""

#*****************************************************************************
#       Copyright (C) 2015 Volker Braun <vbraun.name@gmail.com>
#
#  Distributed under the terms of the GNU General Public License (GPL)
#  as published by the Free Software Foundation; either version 2 of
#  the License, or (at your option) any later version.
#                  http://www.gnu.org/licenses/
#*****************************************************************************

import sys

from sage.repl.rich_output.backend_base import BackendBase
from sage.repl.rich_output.output_catalog import *


class BackendDoctest(BackendBase):

    def _repr_(self):
        """
        Return a string representation.

        OUTPUT:

        String.

        EXAMPLES::

            sage: from sage.repl.rich_output.backend_doctest import BackendDoctest
            sage: backend = BackendDoctest()
            sage: backend._repr_()
            'doctest'
        """
        return 'doctest'

    def default_preferences(self):
        """
        Return the backend's display preferences

        Matches the IPython command line display preferences to keep
        the differences between that and the doctests to a minimum.

        OUTPUT:

        Instance of
        :class:`~sage.repl.rich_output.preferences.DisplayPreferences`.

        EXAMPLES::

            sage: from sage.repl.rich_output.backend_ipython import BackendIPythonCommandline
            sage: backend = BackendIPythonCommandline()
            sage: backend.default_preferences()
            Display preferences:
            * align_latex is not specified
            * graphics is not specified
            * supplemental_plot = never
            * text is not specified
        """
        from sage.repl.rich_output.preferences import DisplayPreferences
        return DisplayPreferences(supplemental_plot='never')

    def install(self, **kwds):
        """
        Switch to the doctest backend.

        This method is being called from within
        :meth:`~sage.repl.rich_output.display_manager.DisplayManager.switch_backend`. You
        should never call it by hand.

        INPUT:

        None of the optional keyword arguments are used in the doctest
        backend.

        EXAMPLES::

            sage: from sage.repl.rich_output.backend_doctest import BackendDoctest
            sage: backend = BackendDoctest()
            sage: backend.install()
            sage: backend.uninstall()
        """
        self._old_displayhook = sys.displayhook
        sys.displayhook = self.get_display_manager().displayhook

    def uninstall(self):
        """
        Switch away from the doctest backend

        This method is being called from within
        :meth:`~sage.repl.rich_output.display_manager.DisplayManager.switch_backend`. You
        should never call it by hand.

        EXAMPLES::

            sage: from sage.repl.rich_output.backend_doctest import BackendDoctest
            sage: backend = BackendDoctest()
            sage: backend.install()
            sage: backend.uninstall()
        """
        sys.displayhook = self._old_displayhook

    def supported_output(self):
        """
        Return the supported output types

        OUTPUT:

        Set of subclasses of
        :class:`~sage.repl.rich_output.output_basic.OutputBase`, the
        supported output container types.

        EXAMPLES::

            sage: from sage.repl.rich_output.backend_doctest import BackendDoctest
            sage: from sage.repl.rich_output.output_catalog import *
            sage: backend = BackendDoctest()
            sage: OutputPlainText in backend.supported_output()
            True
            sage: OutputSceneJmol in backend.supported_output()
            True
        """
        return set([
            OutputPlainText, OutputAsciiArt, OutputUnicodeArt,
            OutputImagePng, OutputImageGif, OutputImageJpg,
            OutputImageSvg, OutputImagePdf, OutputImageDvi,
            OutputSceneJmol, OutputSceneCanvas3d, OutputSceneWavefront,
            OutputVideoOgg, OutputVideoWebM, OutputVideoMp4,
            OutputVideoFlash, OutputVideoMatroska, OutputVideoAvi,
            OutputVideoWmv, OutputVideoQuicktime,
        ])

    def displayhook(self, plain_text, rich_output):
        """
        Display object from displayhook

        INPUT:

        - ``plain_text`` -- instance of
          :class:`~sage.repl.rich_output.output_basic.OutputPlainText`. The
          plain text version of the output.

        - ``rich_output`` -- instance of an output container class
          (subclass of
          :class:`~sage.repl.rich_output.output_basic.OutputBase`). Guaranteed
          to be one of the output containers returned from
          :meth:`supported_output`, possibly the same as
          ``plain_text``.

        EXAMPLES:

        This ends up calling the displayhook::

<<<<<<< HEAD
            sage: plt = plot(sin)                                               # optional - sage.plot sage.symbolic
            sage: plt                                                           # optional - sage.plot sage.symbolic
            Graphics object consisting of 1 graphics primitive
            sage: plt.show()                                                    # optional - sage.plot sage.symbolic

            sage: from sage.repl.rich_output import get_display_manager
            sage: dm = get_display_manager()
            sage: dm.displayhook(plt)       # indirect doctest                  # optional - sage.plot sage.symbolic
=======
            sage: plt = plot(sin)                                                       # optional - sage.plot sage.symbolic
            sage: plt                                                                   # optional - sage.plot sage.symbolic
            Graphics object consisting of 1 graphics primitive
            sage: plt.show()                                                            # optional - sage.plot sage.symbolic

            sage: from sage.repl.rich_output import get_display_manager
            sage: dm = get_display_manager()
            sage: dm.displayhook(plt)       # indirect doctest                          # optional - sage.plot sage.symbolic
>>>>>>> 08060ed1
            Graphics object consisting of 1 graphics primitive
        """
        self.validate(rich_output)
        if any(isinstance(rich_output, cls)
               for cls in [OutputPlainText, OutputAsciiArt, OutputLatex, OutputHtml]):
            rich_output.print_to_stdout()
        else:
            plain_text.print_to_stdout()

    def display_immediately(self, plain_text, rich_output):
        """
        Display object immediately

        INPUT:

        Same as :meth:`displayhook`.

        EXAMPLES:

        The following example does not call the displayhook. More
        precisely, the ``show()`` method returns ``None`` which is
        ignored by the displayhook. When running the example on a Sage
        display backend capable of displaying graphics outside of the
        displayhook, the plot is still shown. Nothing is shown during
        doctests::

<<<<<<< HEAD
            sage: plt = plot(sin)                                               # optional - sage.plot
            sage: plt                                                           # optional - sage.plot
            Graphics object consisting of 1 graphics primitive
            sage: plt.show()                                                    # optional - sage.plot

            sage: from sage.repl.rich_output import get_display_manager
            sage: dm = get_display_manager()
            sage: dm.display_immediately(plt)   # indirect doctest              # optional - sage.plot
=======
            sage: plt = plot(sin)                                                       # optional - sage.plot sage.symbolic
            sage: plt                                                                   # optional - sage.plot sage.symbolic
            Graphics object consisting of 1 graphics primitive
            sage: plt.show()                                                            # optional - sage.plot sage.symbolic

            sage: from sage.repl.rich_output import get_display_manager
            sage: dm = get_display_manager()
            sage: dm.display_immediately(plt)   # indirect doctest                      # optional - sage.plot sage.symbolic
>>>>>>> 08060ed1
        """
        self.validate(rich_output)
        types_to_print = [OutputPlainText, OutputAsciiArt, OutputUnicodeArt, OutputHtml]
        if any(isinstance(rich_output, cls) for cls in types_to_print):
            rich_output.print_to_stdout()

    def validate(self, rich_output):
        """
        Perform checks on ``rich_output``

        INPUT:

        - ``rich_output`` -- instance of a subclass of
          :class:`~sage.repl.rich_output.output_basic.OutputBase`.

        OUTPUT:

        An assertion is triggered if ``rich_output`` is invalid.

        EXAMPLES::

            sage: from sage.repl.rich_output import get_display_manager
            sage: dm = get_display_manager()
            sage: invalid = dm.types.OutputImagePng('invalid')
            sage: backend = dm._backend;  backend
            doctest
            sage: backend.validate(invalid)
            Traceback (most recent call last):
            ...
            AssertionError
            sage: backend.validate(dm.types.OutputPlainText.example())
            sage: backend.validate(dm.types.OutputAsciiArt.example())
            sage: backend.validate(dm.types.OutputLatex.example())
            sage: backend.validate(dm.types.OutputImagePng.example())
            sage: backend.validate(dm.types.OutputImageGif.example())
            sage: backend.validate(dm.types.OutputImageJpg.example())
            sage: backend.validate(dm.types.OutputImageSvg.example())
            sage: backend.validate(dm.types.OutputImagePdf.example())
            sage: backend.validate(dm.types.OutputImageDvi.example())
            sage: backend.validate(dm.types.OutputSceneJmol.example())
            sage: backend.validate(dm.types.OutputSceneWavefront.example())
            sage: backend.validate(dm.types.OutputSceneCanvas3d.example())
            sage: backend.validate(dm.types.OutputVideoOgg.example())
            sage: backend.validate(dm.types.OutputVideoWebM.example())
            sage: backend.validate(dm.types.OutputVideoMp4.example())
            sage: backend.validate(dm.types.OutputVideoFlash.example())
            sage: backend.validate(dm.types.OutputVideoMatroska.example())
            sage: backend.validate(dm.types.OutputVideoAvi.example())
            sage: backend.validate(dm.types.OutputVideoWmv.example())
            sage: backend.validate(dm.types.OutputVideoQuicktime.example())
        """
        if isinstance(rich_output, OutputPlainText):
            pass
        elif isinstance(rich_output, OutputAsciiArt):
            pass
        elif isinstance(rich_output, OutputUnicodeArt):
            pass
        elif isinstance(rich_output, OutputLatex):
            pass
        elif isinstance(rich_output, OutputHtml):
            pass
        elif isinstance(rich_output, OutputImagePng):
            assert rich_output.png.get().startswith(b'\x89PNG')
        elif isinstance(rich_output, OutputImageGif):
            assert rich_output.gif.get().startswith(b'GIF89a')
        elif isinstance(rich_output, OutputImageJpg):
            assert rich_output.jpg.get().startswith(b'\xff\xd8\xff\xe0\x00\x10JFIF')
        elif isinstance(rich_output, OutputImageSvg):
            assert b'</svg>' in rich_output.svg.get()
        elif isinstance(rich_output, OutputImagePdf):
            assert rich_output.pdf.get().startswith(b'%PDF-')
        elif isinstance(rich_output, OutputImageDvi):
            assert b'TeX output' in rich_output.dvi.get()
        elif isinstance(rich_output, OutputSceneJmol):
            assert rich_output.preview_png.get().startswith(b'\x89PNG')
            assert rich_output.scene_zip.get().startswith(b'PK')  # zip archive
        elif isinstance(rich_output, OutputSceneWavefront):
            assert rich_output.obj.get().startswith(b'mtllib ')
            assert rich_output.mtl.get().startswith(b'newmtl ')
        elif isinstance(rich_output, OutputSceneCanvas3d):
            assert rich_output.canvas3d.get().startswith(b'[{"vertices":')
        elif isinstance(rich_output, OutputVideoOgg):
            assert rich_output.video.get().startswith(b'OggS')
        elif isinstance(rich_output, OutputVideoWebM):
            data = rich_output.video.get()
            assert data.startswith(b'\x1a\x45\xdf\xa3')
            assert b'\x42\x82\x84webm' in data
        elif isinstance(rich_output, OutputVideoMp4):
            data = rich_output.video.get()
            assert data[4:8] == b'ftyp'
            assert data.startswith(b'\0\0\0')
            # See http://www.ftyps.com/
            ftyps = [data[i:i+4] for i in range(8, data[3], 4)]
            del ftyps[1] # version number, not an ftyp
            expected = [b'avc1', b'iso2', b'mp41', b'mp42']
            assert any(i in ftyps for i in expected)
        elif isinstance(rich_output, OutputVideoFlash):
            assert rich_output.video.get().startswith(b'FLV\x01')
        elif isinstance(rich_output, OutputVideoMatroska):
            data = rich_output.video.get()
            assert data.startswith(b'\x1a\x45\xdf\xa3')
            assert b'\x42\x82\x88matroska' in data
        elif isinstance(rich_output, OutputVideoAvi):
            data = rich_output.video.get()
            assert data[:4] == b'RIFF' and data[8:12] == b'AVI '
        elif isinstance(rich_output, OutputVideoWmv):
            assert rich_output.video.get().startswith(b'\x30\x26\xb2\x75')
        elif isinstance(rich_output, OutputVideoQuicktime):
            data = rich_output.video.get()
            assert data[4:12] == b'ftypqt  ' or data[4:8] == b'moov'
        else:
            raise TypeError('rich_output type not supported')<|MERGE_RESOLUTION|>--- conflicted
+++ resolved
@@ -164,16 +164,6 @@
 
         This ends up calling the displayhook::
 
-<<<<<<< HEAD
-            sage: plt = plot(sin)                                               # optional - sage.plot sage.symbolic
-            sage: plt                                                           # optional - sage.plot sage.symbolic
-            Graphics object consisting of 1 graphics primitive
-            sage: plt.show()                                                    # optional - sage.plot sage.symbolic
-
-            sage: from sage.repl.rich_output import get_display_manager
-            sage: dm = get_display_manager()
-            sage: dm.displayhook(plt)       # indirect doctest                  # optional - sage.plot sage.symbolic
-=======
             sage: plt = plot(sin)                                                       # optional - sage.plot sage.symbolic
             sage: plt                                                                   # optional - sage.plot sage.symbolic
             Graphics object consisting of 1 graphics primitive
@@ -182,7 +172,6 @@
             sage: from sage.repl.rich_output import get_display_manager
             sage: dm = get_display_manager()
             sage: dm.displayhook(plt)       # indirect doctest                          # optional - sage.plot sage.symbolic
->>>>>>> 08060ed1
             Graphics object consisting of 1 graphics primitive
         """
         self.validate(rich_output)
@@ -209,16 +198,6 @@
         displayhook, the plot is still shown. Nothing is shown during
         doctests::
 
-<<<<<<< HEAD
-            sage: plt = plot(sin)                                               # optional - sage.plot
-            sage: plt                                                           # optional - sage.plot
-            Graphics object consisting of 1 graphics primitive
-            sage: plt.show()                                                    # optional - sage.plot
-
-            sage: from sage.repl.rich_output import get_display_manager
-            sage: dm = get_display_manager()
-            sage: dm.display_immediately(plt)   # indirect doctest              # optional - sage.plot
-=======
             sage: plt = plot(sin)                                                       # optional - sage.plot sage.symbolic
             sage: plt                                                                   # optional - sage.plot sage.symbolic
             Graphics object consisting of 1 graphics primitive
@@ -227,7 +206,6 @@
             sage: from sage.repl.rich_output import get_display_manager
             sage: dm = get_display_manager()
             sage: dm.display_immediately(plt)   # indirect doctest                      # optional - sage.plot sage.symbolic
->>>>>>> 08060ed1
         """
         self.validate(rich_output)
         types_to_print = [OutputPlainText, OutputAsciiArt, OutputUnicodeArt, OutputHtml]
