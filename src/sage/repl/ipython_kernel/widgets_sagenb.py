--- conflicted
+++ resolved
@@ -42,13 +42,7 @@
 from sage.structure.all import parent
 from sage.arith.srange import srange
 from sage.plot.colors import Color
-<<<<<<< HEAD
-from sage.misc.lazy_import import lazy_import
-lazy_import("sage.symbolic.ring", "SR")
-from sage.rings.all import RR
-=======
 import sage.rings.abc
->>>>>>> ff83c4cb
 
 
 from .widgets import HTMLText as text_control
