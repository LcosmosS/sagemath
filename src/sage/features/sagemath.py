r"""
Features for testing the presence of Python modules in the Sage library
"""

# *****************************************************************************
#       Copyright (C) 2021 Matthias Koeppe
#                     2021 Kwankyu Lee
#
#  Distributed under the terms of the GNU General Public License (GPL)
#  as published by the Free Software Foundation; either version 2 of
#  the License, or (at your option) any later version.
#                  https://www.gnu.org/licenses/
# *****************************************************************************

from . import PythonModule, StaticFile
from .join_feature import JoinFeature


class sagemath_doc_html(StaticFile):
    r"""
    A :class:`Feature` which describes the presence of the documentation
    of the Sage library in HTML format.

    EXAMPLES::

        sage: from sage.features.sagemath import sagemath_doc_html
        sage: sagemath_doc_html().is_present()  # optional - sagemath_doc_html
        FeatureTestResult('sagemath_doc_html', True)
    """
    def __init__(self):
        r"""
        TESTS::

            sage: from sage.features.sagemath import sagemath_doc_html
            sage: isinstance(sagemath_doc_html(), sagemath_doc_html)
            True
        """
        from sage.env import SAGE_DOC
        StaticFile.__init__(self, 'sagemath_doc_html',
                            filename='html',
                            search_path=(SAGE_DOC,),
                            spkg='sagemath_doc_html')


class sage__combinat(JoinFeature):
    r"""
    A :class:`~sage.features.Feature` describing the presence of :mod:`sage.combinat`.

    EXAMPLES::

        sage: from sage.features.sagemath import sage__combinat
        sage: sage__combinat().is_present()  # optional - sage.combinat
        FeatureTestResult('sage.combinat', True)
    """
    def __init__(self):
        r"""
        TESTS::

            sage: from sage.features.sagemath import sage__combinat
            sage: isinstance(sage__combinat(), sage__combinat)
            True
        """
        # sage.combinat will be a namespace package.
        # Testing whether sage.combinat itself can be imported is meaningless.
        # Hence, we test a Python module within the package.
        JoinFeature.__init__(self, 'sage.combinat',
                             [PythonModule('sage.combinat.combination')])


class sage__geometry__polyhedron(PythonModule):
    r"""
    A :class:`~sage.features.Feature` describing the presence of :mod:`sage.geometry.polyhedron`.

    EXAMPLES::

        sage: from sage.features.sagemath import sage__geometry__polyhedron
        sage: sage__geometry__polyhedron().is_present()  # optional - sage.geometry.polyhedron
        FeatureTestResult('sage.geometry.polyhedron', True)
    """

    def __init__(self):
        r"""
        TESTS::

            sage: from sage.features.sagemath import sage__geometry__polyhedron
            sage: isinstance(sage__geometry__polyhedron(), sage__geometry__polyhedron)
            True
        """
        PythonModule.__init__(self, 'sage.geometry.polyhedron')


class sage__graphs(JoinFeature):
    r"""
    A :class:`~sage.features.Feature` describing the presence of :mod:`sage.graphs`.

    EXAMPLES::

        sage: from sage.features.sagemath import sage__graphs
        sage: sage__graphs().is_present()  # optional - sage.graphs
        FeatureTestResult('sage.graphs', True)
    """
    def __init__(self):
        r"""
        TESTS::

            sage: from sage.features.sagemath import sage__graphs
            sage: isinstance(sage__graphs(), sage__graphs)
            True
        """
        JoinFeature.__init__(self, 'sage.graphs',
                             [PythonModule('sage.graphs.graph')])


class sage__groups(JoinFeature):
    r"""
    A :class:`sage.features.Feature` describing the presence of ``sage.groups``.

    EXAMPLES::

        sage: from sage.features.sagemath import sage__groups
        sage: sage__groups().is_present()  # optional - sage.groups
        FeatureTestResult('sage.groups', True)
    """
    def __init__(self):
        r"""
        TESTS::

            sage: from sage.features.sagemath import sage__groups
            sage: isinstance(sage__groups(), sage__groups)
            True
        """
        JoinFeature.__init__(self, 'sage.groups',
                             [PythonModule('sage.groups.perm_gps.permgroup')])


<<<<<<< HEAD
=======
class sage__libs__flint(JoinFeature):
    r"""
    A :class:`sage.features.Feature` describing the presence of :mod:`sage.libs.flint`
    and other modules depending on FLINT and arb.

    EXAMPLES::

        sage: from sage.features.sagemath import sage__libs__flint
        sage: sage__libs__flint().is_present()                       # optional - sage.libs.flint
        FeatureTestResult('sage.libs.flint', True)
    """
    def __init__(self):
        r"""
        TESTS::

            sage: from sage.features.sagemath import sage__libs__flint
            sage: isinstance(sage__libs__flint(), sage__libs__flint)
            True
        """
        JoinFeature.__init__(self, 'sage.libs.flint',
                             [PythonModule('sage.libs.flint.flint'),
                              PythonModule('sage.libs.arb.arith')])


class sage__libs__ntl(JoinFeature):
    r"""
    A :class:`sage.features.Feature` describing the presence of :mod:`sage.libs.ntl`
    and other modules depending on NTL and arb.

    EXAMPLES::

        sage: from sage.features.sagemath import sage__libs__ntl
        sage: sage__libs__ntl().is_present()                       # optional - sage.libs.ntl
        FeatureTestResult('sage.libs.ntl', True)
    """
    def __init__(self):
        r"""
        TESTS::

            sage: from sage.features.sagemath import sage__libs__ntl
            sage: isinstance(sage__libs__ntl(), sage__libs__ntl)
            True
        """
        JoinFeature.__init__(self, 'sage.libs.ntl',
                             [PythonModule('sage.libs.ntl.convert')])


>>>>>>> 98b9451f
class sage__libs__pari(JoinFeature):
    r"""
    A :class:`sage.features.Feature` describing the presence of :mod:`sage.libs.pari`.

    EXAMPLES::

        sage: from sage.features.sagemath import sage__libs__pari
        sage: sage__libs__pari().is_present()                       # optional - sage.libs.pari
        FeatureTestResult('sage.libs.pari', True)
    """
    def __init__(self):
        r"""
        TESTS::

            sage: from sage.features.sagemath import sage__libs__pari
            sage: isinstance(sage__libs__pari(), sage__libs__pari)
            True
        """
        JoinFeature.__init__(self, 'sage.libs.pari',
                             [PythonModule('sage.libs.pari.convert_sage')])


<<<<<<< HEAD
=======
class sage__modules(JoinFeature):
    r"""
    A :class:`~sage.features.Feature` describing the presence of :mod:`sage.modules`.

    EXAMPLES::

        sage: from sage.features.sagemath import sage__modules
        sage: sage__modules().is_present()  # optional - sage.modules
        FeatureTestResult('sage.modules', True)
    """
    def __init__(self):
        r"""
        TESTS::

            sage: from sage.features.sagemath import sage__modules
            sage: isinstance(sage__modules(), sage__modules)
            True
        """
        JoinFeature.__init__(self, 'sage.modules',
                             [PythonModule('sage.modules.free_module')])


>>>>>>> 98b9451f
class sage__plot(JoinFeature):
    r"""
    A :class:`~sage.features.Feature` describing the presence of :mod:`sage.plot`.

    EXAMPLES::

        sage: from sage.features.sagemath import sage__plot
        sage: sage__plot().is_present()  # optional - sage.plot
        FeatureTestResult('sage.plot', True)
    """
    def __init__(self):
        r"""
        TESTS::

            sage: from sage.features.sagemath import sage__plot
            sage: isinstance(sage__plot(), sage__plot)
            True
        """
        JoinFeature.__init__(self, 'sage.plot',
                             [PythonModule('sage.plot.plot')])


class sage__rings__number_field(JoinFeature):
    r"""
    A :class:`~sage.features.Feature` describing the presence of :mod:`sage.rings.number_field`.

    EXAMPLES::

        sage: from sage.features.sagemath import sage__rings__number_field
        sage: sage__rings__number_field().is_present()  # optional - sage.rings.number_field
        FeatureTestResult('sage.rings.number_field', True)
    """
    def __init__(self):
        r"""
        TESTS::

            sage: from sage.features.sagemath import sage__rings__number_field
            sage: isinstance(sage__rings__number_field(), sage__rings__number_field)
            True
        """
        JoinFeature.__init__(self, 'sage.rings.number_field',
                             [PythonModule('sage.rings.number_field.number_field_element')])


class sage__rings__padics(JoinFeature):
    r"""
    A :class:`sage.features.Feature` describing the presence of ``sage.rings.padics``.

    EXAMPLES::

        sage: from sage.features.sagemath import sage__rings__padics
        sage: sage__rings__padics().is_present()  # optional - sage.rings.padics
        FeatureTestResult('sage.rings.padics', True)
    """
    def __init__(self):
        r"""
        TESTS::

            sage: from sage.features.sagemath import sage__rings__padics
            sage: isinstance(sage__rings__padics(), sage__rings__padics)
            True
        """
        JoinFeature.__init__(self, 'sage.rings.padics',
                             [PythonModule('sage.rings.padics.factory')])


class sage__rings__polynomial__pbori(JoinFeature):
    r"""
    A :class:`sage.features.Feature` describing the presence of :mod:`sage.rings.polynomial.pbori`.

    EXAMPLES::

        sage: from sage.features.sagemath import sage__rings__polynomial__pbori
        sage: sage__rings__polynomial__pbori().is_present()                       # optional - sage.rings.polynomial.pbori
        FeatureTestResult('sage.rings.polynomial.pbori', True)
    """
    def __init__(self):
        r"""
        TESTS::

            sage: from sage.features.sagemath import sage__rings__polynomial__pbori
            sage: isinstance(sage__rings__polynomial__pbori(), sage__rings__polynomial__pbori)
            True
        """
        JoinFeature.__init__(self, 'sage.rings.polynomial.pbori',
                             [PythonModule('sage.rings.polynomial.pbori.pbori')])


class sage__rings__real_double(PythonModule):
    r"""
    A :class:`~sage.features.Feature` describing the presence of :mod:`sage.rings.real_double`.

    EXAMPLES::

        sage: from sage.features.sagemath import sage__rings__real_double
        sage: sage__rings__real_double().is_present()  # optional - sage.rings.real_double
        FeatureTestResult('sage.rings.real_double', True)
    """
    def __init__(self):
        r"""
        TESTS::

            sage: from sage.features.sagemath import sage__rings__real_double
            sage: isinstance(sage__rings__real_double(), sage__rings__real_double)
            True
        """
        PythonModule.__init__(self, 'sage.rings.real_double')


class sage__rings__real_mpfr(PythonModule):
    r"""
    A :class:`~sage.features.Feature` describing the presence of :mod:`sage.rings.real_mpfr`.

    EXAMPLES::

        sage: from sage.features.sagemath import sage__rings__real_mpfr
        sage: sage__rings__real_mpfr().is_present()  # optional - sage.rings.real_mpfr
        FeatureTestResult('sage.rings.real_mpfr', True)
    """
    def __init__(self):
        r"""
        TESTS::

            sage: from sage.features.sagemath import sage__rings__real_mpfr
            sage: isinstance(sage__rings__real_mpfr(), sage__rings__real_mpfr)
            True
        """
        PythonModule.__init__(self, 'sage.rings.real_mpfr')


class sage__symbolic(JoinFeature):
    r"""
    A :class:`~sage.features.Feature` describing the presence of :mod:`sage.symbolic`.

    EXAMPLES::

        sage: from sage.features.sagemath import sage__symbolic
        sage: sage__symbolic().is_present()  # optional - sage.symbolic
        FeatureTestResult('sage.symbolic', True)
    """
    def __init__(self):
        r"""
        TESTS::

            sage: from sage.features.sagemath import sage__symbolic
            sage: isinstance(sage__symbolic(), sage__symbolic)
            True
        """
        JoinFeature.__init__(self, 'sage.symbolic',
                             [PythonModule('sage.symbolic.expression')],
                             spkg="sagemath_symbolics")


def all_features():
    r"""
    Return features corresponding to parts of the Sage library.

    These features are named after Python packages/modules (e.g., :mod:`sage.symbolic`),
    not distribution packages (**sagemath-symbolics**).

    This design is motivated by a separation of concerns: The author of a module that depends
    on some functionality provided by a Python module usually already knows the
    name of the Python module, so we do not want to force the author to also
    know about the distribution package that provides the Python module.

    Instead, we associate distribution packages to Python modules in
    :mod:`sage.features.sagemath` via the ``spkg`` parameter of
    :class:`~sage.features.Feature`.

    EXAMPLES::

        sage: from sage.features.sagemath import all_features
        sage: list(all_features())
        [...Feature('sage.combinat'), ...]
    """
    return [sagemath_doc_html(),
            sage__combinat(),
            sage__geometry__polyhedron(),
            sage__graphs(),
            sage__groups(),
<<<<<<< HEAD
            sage__libs__pari(),
=======
            sage__libs__flint(),
            sage__libs__ntl(),
            sage__libs__pari(),
            sage__modules(),
>>>>>>> 98b9451f
            sage__plot(),
            sage__rings__number_field(),
            sage__rings__padics(),
            sage__rings__polynomial__pbori(),
            sage__rings__real_double(),
            sage__rings__real_mpfr(),
            sage__symbolic()]<|MERGE_RESOLUTION|>--- conflicted
+++ resolved
@@ -133,8 +133,6 @@
                              [PythonModule('sage.groups.perm_gps.permgroup')])
 
 
-<<<<<<< HEAD
-=======
 class sage__libs__flint(JoinFeature):
     r"""
     A :class:`sage.features.Feature` describing the presence of :mod:`sage.libs.flint`
@@ -182,7 +180,6 @@
                              [PythonModule('sage.libs.ntl.convert')])
 
 
->>>>>>> 98b9451f
 class sage__libs__pari(JoinFeature):
     r"""
     A :class:`sage.features.Feature` describing the presence of :mod:`sage.libs.pari`.
@@ -205,8 +202,6 @@
                              [PythonModule('sage.libs.pari.convert_sage')])
 
 
-<<<<<<< HEAD
-=======
 class sage__modules(JoinFeature):
     r"""
     A :class:`~sage.features.Feature` describing the presence of :mod:`sage.modules`.
@@ -229,7 +224,6 @@
                              [PythonModule('sage.modules.free_module')])
 
 
->>>>>>> 98b9451f
 class sage__plot(JoinFeature):
     r"""
     A :class:`~sage.features.Feature` describing the presence of :mod:`sage.plot`.
@@ -410,14 +404,10 @@
             sage__geometry__polyhedron(),
             sage__graphs(),
             sage__groups(),
-<<<<<<< HEAD
-            sage__libs__pari(),
-=======
             sage__libs__flint(),
             sage__libs__ntl(),
             sage__libs__pari(),
             sage__modules(),
->>>>>>> 98b9451f
             sage__plot(),
             sage__rings__number_field(),
             sage__rings__padics(),
