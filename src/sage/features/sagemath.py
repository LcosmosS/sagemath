--- conflicted
+++ resolved
@@ -1281,13 +1281,9 @@
         sage: list(all_features())
         [...Feature('sage.combinat'), ...]
     """
-<<<<<<< HEAD
-    return [sagemath_doc_html(),
-            sage__all(),
-=======
     return [SAGE_SRC(),
             sagemath_doc_html(),
->>>>>>> a436233a
+            sage__all(),
             sage__combinat(),
             sage__geometry__polyhedron(),
             sage__graphs(),
