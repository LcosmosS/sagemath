r"""
Features for testing the presence of Python modules in the Sage library
"""

# *****************************************************************************
#       Copyright (C) 2021 Matthias Koeppe
#                     2021 Kwankyu Lee
#
#  Distributed under the terms of the GNU General Public License (GPL)
#  as published by the Free Software Foundation; either version 2 of
#  the License, or (at your option) any later version.
#                  https://www.gnu.org/licenses/
# *****************************************************************************

from . import PythonModule, StaticFile
from .join_feature import JoinFeature
from .singular import sage__libs__singular


class sagemath_doc_html(StaticFile):
    r"""
    A :class:`Feature` which describes the presence of the documentation
    of the Sage library in HTML format.

    EXAMPLES::

        sage: from sage.features.sagemath import sagemath_doc_html
        sage: sagemath_doc_html().is_present()  # optional - sagemath_doc_html
        FeatureTestResult('sagemath_doc_html', True)
    """
    def __init__(self):
        r"""
        TESTS::

            sage: from sage.features.sagemath import sagemath_doc_html
            sage: isinstance(sagemath_doc_html(), sagemath_doc_html)
            True
        """
        from sage.env import SAGE_DOC
        StaticFile.__init__(self, 'sagemath_doc_html',
                            filename='html',
                            search_path=(SAGE_DOC,),
                            spkg='sagemath_doc_html')


class sage__combinat(JoinFeature):
    r"""
    A :class:`~sage.features.Feature` describing the presence of :mod:`sage.combinat`.

    EXAMPLES::

        sage: from sage.features.sagemath import sage__combinat
        sage: sage__combinat().is_present()  # optional - sage.combinat
        FeatureTestResult('sage.combinat', True)
    """
    def __init__(self):
        r"""
        TESTS::

            sage: from sage.features.sagemath import sage__combinat
            sage: isinstance(sage__combinat(), sage__combinat)
            True
        """
        # sage.combinat will be a namespace package.
        # Testing whether sage.combinat itself can be imported is meaningless.
        # Hence, we test a Python module within the package.
        JoinFeature.__init__(self, 'sage.combinat',
                             [PythonModule('sage.combinat.combination')])


class sage__geometry__polyhedron(PythonModule):
    r"""
    A :class:`~sage.features.Feature` describing the presence of :mod:`sage.geometry.polyhedron`.

    EXAMPLES::

        sage: from sage.features.sagemath import sage__geometry__polyhedron
        sage: sage__geometry__polyhedron().is_present()  # optional - sage.geometry.polyhedron
        FeatureTestResult('sage.geometry.polyhedron', True)
    """

    def __init__(self):
        r"""
        TESTS::

            sage: from sage.features.sagemath import sage__geometry__polyhedron
            sage: isinstance(sage__geometry__polyhedron(), sage__geometry__polyhedron)
            True
        """
        PythonModule.__init__(self, 'sage.geometry.polyhedron')


class sage__graphs(JoinFeature):
    r"""
    A :class:`~sage.features.Feature` describing the presence of :mod:`sage.graphs`.

    EXAMPLES::

        sage: from sage.features.sagemath import sage__graphs
        sage: sage__graphs().is_present()  # optional - sage.graphs
        FeatureTestResult('sage.graphs', True)
    """
    def __init__(self):
        r"""
        TESTS::

            sage: from sage.features.sagemath import sage__graphs
            sage: isinstance(sage__graphs(), sage__graphs)
            True
        """
        JoinFeature.__init__(self, 'sage.graphs',
                             [PythonModule('sage.graphs.graph')])


class sage__groups(JoinFeature):
    r"""
    A :class:`sage.features.Feature` describing the presence of ``sage.groups``.

    EXAMPLES::

        sage: from sage.features.sagemath import sage__groups
        sage: sage__groups().is_present()  # optional - sage.groups
        FeatureTestResult('sage.groups', True)
    """
    def __init__(self):
        r"""
        TESTS::

            sage: from sage.features.sagemath import sage__groups
            sage: isinstance(sage__groups(), sage__groups)
            True
        """
        JoinFeature.__init__(self, 'sage.groups',
                             [PythonModule('sage.groups.perm_gps.permgroup')])


<<<<<<< HEAD
class sage__libs__ecl(PythonModule):
    r"""
    A :class:`~sage.features.Feature` describing the presence of :mod:`sage.libs.ecl`.

    EXAMPLES::

        sage: from sage.features.sagemath import sage__libs__ecl
        sage: sage__libs__ecl().is_present()                        # optional - sage.libs.ecl
        FeatureTestResult('sage.libs.ecl', True)
    """

    def __init__(self):
        r"""
        TESTS::

            sage: from sage.features.sagemath import sage__libs__ecl
            sage: isinstance(sage__libs__ecl(), sage__libs__ecl)
            True
        """
        PythonModule.__init__(self, 'sage.libs.ecl')


class sage__libs__flint(JoinFeature):
    r"""
    A :class:`sage.features.Feature` describing the presence of :mod:`sage.libs.flint`
    and other modules depending on FLINT and arb.

    EXAMPLES::

        sage: from sage.features.sagemath import sage__libs__flint
        sage: sage__libs__flint().is_present()                       # optional - sage.libs.flint
        FeatureTestResult('sage.libs.flint', True)
    """
    def __init__(self):
        r"""
        TESTS::

            sage: from sage.features.sagemath import sage__libs__flint
            sage: isinstance(sage__libs__flint(), sage__libs__flint)
            True
        """
        JoinFeature.__init__(self, 'sage.libs.flint',
                             [PythonModule('sage.libs.flint.flint'),
                              PythonModule('sage.libs.arb.arith')])


class sage__libs__giac(JoinFeature):
    r"""
    A :class:`sage.features.Feature` describing the presence of :mod:`sage.libs.giac`.

    EXAMPLES::

        sage: from sage.features.sagemath import sage__libs__giac
        sage: sage__libs__giac().is_present()                       # optional - sage.libs.giac
        FeatureTestResult('sage.libs.giac', True)
    """
    def __init__(self):
        r"""
        TESTS::

            sage: from sage.features.sagemath import sage__libs__giac
            sage: isinstance(sage__libs__giac(), sage__libs__giac)
            True
        """
        JoinFeature.__init__(self, 'sage.libs.giac',
                             [PythonModule('sage.libs.giac.giac'),
                              PythonModule('sage.interfaces.giac')])


class sage__libs__ntl(JoinFeature):
    r"""
    A :class:`sage.features.Feature` describing the presence of :mod:`sage.libs.ntl`
    and other modules depending on NTL and arb.

    EXAMPLES::

        sage: from sage.features.sagemath import sage__libs__ntl
        sage: sage__libs__ntl().is_present()                       # optional - sage.libs.ntl
        FeatureTestResult('sage.libs.ntl', True)
    """
    def __init__(self):
        r"""
        TESTS::

            sage: from sage.features.sagemath import sage__libs__ntl
            sage: isinstance(sage__libs__ntl(), sage__libs__ntl)
            True
        """
        JoinFeature.__init__(self, 'sage.libs.ntl',
                             [PythonModule('sage.libs.ntl.convert')])


=======
>>>>>>> 77ee2821
class sage__libs__pari(JoinFeature):
    r"""
    A :class:`sage.features.Feature` describing the presence of :mod:`sage.libs.pari`.

    EXAMPLES::

        sage: from sage.features.sagemath import sage__libs__pari
        sage: sage__libs__pari().is_present()                       # optional - sage.libs.pari
        FeatureTestResult('sage.libs.pari', True)
    """
    def __init__(self):
        r"""
        TESTS::

            sage: from sage.features.sagemath import sage__libs__pari
            sage: isinstance(sage__libs__pari(), sage__libs__pari)
            True
        """
        JoinFeature.__init__(self, 'sage.libs.pari',
                             [PythonModule('sage.libs.pari.convert_sage')])


class sage__modules(JoinFeature):
    r"""
    A :class:`~sage.features.Feature` describing the presence of :mod:`sage.modules`.

    EXAMPLES::

        sage: from sage.features.sagemath import sage__modules
        sage: sage__modules().is_present()  # optional - sage.modules
        FeatureTestResult('sage.modules', True)
    """
    def __init__(self):
        r"""
        TESTS::

            sage: from sage.features.sagemath import sage__modules
            sage: isinstance(sage__modules(), sage__modules)
            True
        """
        JoinFeature.__init__(self, 'sage.modules',
                             [PythonModule('sage.modules.free_module')])


class sage__plot(JoinFeature):
    r"""
    A :class:`~sage.features.Feature` describing the presence of :mod:`sage.plot`.

    EXAMPLES::

        sage: from sage.features.sagemath import sage__plot
        sage: sage__plot().is_present()  # optional - sage.plot
        FeatureTestResult('sage.plot', True)
    """
    def __init__(self):
        r"""
        TESTS::

            sage: from sage.features.sagemath import sage__plot
            sage: isinstance(sage__plot(), sage__plot)
            True
        """
        JoinFeature.__init__(self, 'sage.plot',
                             [PythonModule('sage.plot.plot')])


class sage__rings__function_field(JoinFeature):
    r"""
    A :class:`~sage.features.Feature` describing the presence of :mod:`sage.rings.function_field`.

    EXAMPLES::

        sage: from sage.features.sagemath import sage__rings__function_field
        sage: sage__rings__function_field().is_present()  # optional - sage.rings.function_field
        FeatureTestResult('sage.rings.function_field', True)
    """
    def __init__(self):
        r"""
        TESTS::

            sage: from sage.features.sagemath import sage__rings__function_field
            sage: isinstance(sage__rings__function_field(), sage__rings__function_field)
            True
        """
        JoinFeature.__init__(self, 'sage.rings.function_field',
                             [PythonModule('sage.rings.function_field.function_field_polymod'),
                              sage__libs__singular()])


class sage__rings__number_field(JoinFeature):
    r"""
    A :class:`~sage.features.Feature` describing the presence of :mod:`sage.rings.number_field`.

    EXAMPLES::

        sage: from sage.features.sagemath import sage__rings__number_field
        sage: sage__rings__number_field().is_present()  # optional - sage.rings.number_field
        FeatureTestResult('sage.rings.number_field', True)
    """
    def __init__(self):
        r"""
        TESTS::

            sage: from sage.features.sagemath import sage__rings__number_field
            sage: isinstance(sage__rings__number_field(), sage__rings__number_field)
            True
        """
        JoinFeature.__init__(self, 'sage.rings.number_field',
                             [PythonModule('sage.rings.number_field.number_field_element')])


class sage__rings__padics(JoinFeature):
    r"""
    A :class:`sage.features.Feature` describing the presence of ``sage.rings.padics``.

    EXAMPLES::

        sage: from sage.features.sagemath import sage__rings__padics
        sage: sage__rings__padics().is_present()  # optional - sage.rings.padics
        FeatureTestResult('sage.rings.padics', True)
    """
    def __init__(self):
        r"""
        TESTS::

            sage: from sage.features.sagemath import sage__rings__padics
            sage: isinstance(sage__rings__padics(), sage__rings__padics)
            True
        """
        JoinFeature.__init__(self, 'sage.rings.padics',
                             [PythonModule('sage.rings.padics.factory')])


class sage__rings__polynomial__pbori(JoinFeature):
    r"""
    A :class:`sage.features.Feature` describing the presence of :mod:`sage.rings.polynomial.pbori`.

    EXAMPLES::

        sage: from sage.features.sagemath import sage__rings__polynomial__pbori
        sage: sage__rings__polynomial__pbori().is_present()                       # optional - sage.rings.polynomial.pbori
        FeatureTestResult('sage.rings.polynomial.pbori', True)
    """
    def __init__(self):
        r"""
        TESTS::

            sage: from sage.features.sagemath import sage__rings__polynomial__pbori
            sage: isinstance(sage__rings__polynomial__pbori(), sage__rings__polynomial__pbori)
            True
        """
        JoinFeature.__init__(self, 'sage.rings.polynomial.pbori',
                             [PythonModule('sage.rings.polynomial.pbori.pbori')])


class sage__rings__real_double(PythonModule):
    r"""
    A :class:`~sage.features.Feature` describing the presence of :mod:`sage.rings.real_double`.

    EXAMPLES::

        sage: from sage.features.sagemath import sage__rings__real_double
        sage: sage__rings__real_double().is_present()  # optional - sage.rings.real_double
        FeatureTestResult('sage.rings.real_double', True)
    """
    def __init__(self):
        r"""
        TESTS::

            sage: from sage.features.sagemath import sage__rings__real_double
            sage: isinstance(sage__rings__real_double(), sage__rings__real_double)
            True
        """
        PythonModule.__init__(self, 'sage.rings.real_double')


class sage__rings__real_mpfr(PythonModule):
    r"""
    A :class:`~sage.features.Feature` describing the presence of :mod:`sage.rings.real_mpfr`.

    EXAMPLES::

        sage: from sage.features.sagemath import sage__rings__real_mpfr
        sage: sage__rings__real_mpfr().is_present()  # optional - sage.rings.real_mpfr
        FeatureTestResult('sage.rings.real_mpfr', True)
    """
    def __init__(self):
        r"""
        TESTS::

            sage: from sage.features.sagemath import sage__rings__real_mpfr
            sage: isinstance(sage__rings__real_mpfr(), sage__rings__real_mpfr)
            True
        """
        PythonModule.__init__(self, 'sage.rings.real_mpfr')


class sage__symbolic(JoinFeature):
    r"""
    A :class:`~sage.features.Feature` describing the presence of :mod:`sage.symbolic`.

    EXAMPLES::

        sage: from sage.features.sagemath import sage__symbolic
        sage: sage__symbolic().is_present()  # optional - sage.symbolic
        FeatureTestResult('sage.symbolic', True)
    """
    def __init__(self):
        r"""
        TESTS::

            sage: from sage.features.sagemath import sage__symbolic
            sage: isinstance(sage__symbolic(), sage__symbolic)
            True
        """
        JoinFeature.__init__(self, 'sage.symbolic',
                             [PythonModule('sage.symbolic.expression')],
                             spkg="sagemath_symbolics")


def all_features():
    r"""
    Return features corresponding to parts of the Sage library.

    These features are named after Python packages/modules (e.g., :mod:`sage.symbolic`),
    not distribution packages (**sagemath-symbolics**).

    This design is motivated by a separation of concerns: The author of a module that depends
    on some functionality provided by a Python module usually already knows the
    name of the Python module, so we do not want to force the author to also
    know about the distribution package that provides the Python module.

    Instead, we associate distribution packages to Python modules in
    :mod:`sage.features.sagemath` via the ``spkg`` parameter of
    :class:`~sage.features.Feature`.

    EXAMPLES::

        sage: from sage.features.sagemath import all_features
        sage: list(all_features())
        [...Feature('sage.combinat'), ...]
    """
    return [sagemath_doc_html(),
            sage__combinat(),
            sage__geometry__polyhedron(),
            sage__graphs(),
            sage__groups(),
<<<<<<< HEAD
            sage__libs__ecl(),
            sage__libs__flint(),
            sage__libs__giac(),
            sage__libs__ntl(),
=======
>>>>>>> 77ee2821
            sage__libs__pari(),
            sage__modules(),
            sage__plot(),
            sage__rings__function_field(),
            sage__rings__number_field(),
            sage__rings__padics(),
            sage__rings__polynomial__pbori(),
            sage__rings__real_double(),
            sage__rings__real_mpfr(),
            sage__symbolic()]<|MERGE_RESOLUTION|>--- conflicted
+++ resolved
@@ -134,7 +134,6 @@
                              [PythonModule('sage.groups.perm_gps.permgroup')])
 
 
-<<<<<<< HEAD
 class sage__libs__ecl(PythonModule):
     r"""
     A :class:`~sage.features.Feature` describing the presence of :mod:`sage.libs.ecl`.
@@ -227,8 +226,6 @@
                              [PythonModule('sage.libs.ntl.convert')])
 
 
-=======
->>>>>>> 77ee2821
 class sage__libs__pari(JoinFeature):
     r"""
     A :class:`sage.features.Feature` describing the presence of :mod:`sage.libs.pari`.
@@ -476,13 +473,10 @@
             sage__geometry__polyhedron(),
             sage__graphs(),
             sage__groups(),
-<<<<<<< HEAD
             sage__libs__ecl(),
             sage__libs__flint(),
             sage__libs__giac(),
             sage__libs__ntl(),
-=======
->>>>>>> 77ee2821
             sage__libs__pari(),
             sage__modules(),
             sage__plot(),
