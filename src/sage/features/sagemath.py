r"""
Features for testing the presence of Python modules in the Sage library
"""
from . import PythonModule, StaticFile
from .join_feature import JoinFeature


class sagemath_doc_html(StaticFile):
    r"""
    A :class:`Feature` which describes the presence of the documentation
    of the Sage library in HTML format.

    EXAMPLES::

        sage: from sage.features.sagemath import sagemath_doc_html
        sage: sagemath_doc_html().is_present()  # optional - sagemath_doc_html
        FeatureTestResult('sagemath_doc_html', True)
    """
    def __init__(self):
        r"""
        TESTS::

            sage: from sage.features.sagemath import sagemath_doc_html
            sage: isinstance(sagemath_doc_html(), sagemath_doc_html)
            True
        """
        from sage.env import SAGE_DOC
        StaticFile.__init__(self, 'sagemath_doc_html',
                            filename='html',
                            search_path=(SAGE_DOC,),
                            spkg='sagemath_doc_html')


class sage__combinat(JoinFeature):
    r"""
    A :class:`~sage.features.Feature` describing the presence of :mod:`sage.combinat`.

    EXAMPLES::

        sage: from sage.features.sagemath import sage__combinat
        sage: sage__combinat().is_present()  # optional - sage.combinat
        FeatureTestResult('sage.combinat', True)
    """
    def __init__(self):
        r"""
        TESTS::

            sage: from sage.features.sagemath import sage__combinat
            sage: isinstance(sage__combinat(), sage__combinat)
            True
        """
        # sage.combinat will be a namespace package.
        # Testing whether sage.combinat itself can be imported is meaningless.
        # Hence, we test a Python module within the package.
        JoinFeature.__init__(self, 'sage.combinat',
                             [PythonModule('sage.combinat.combination')])


class sage__geometry__polyhedron(PythonModule):
    r"""
    A :class:`~sage.features.Feature` describing the presence of :mod:`sage.geometry.polyhedron`.

    EXAMPLES::

        sage: from sage.features.sagemath import sage__geometry__polyhedron
        sage: sage__geometry__polyhedron().is_present()  # optional - sage.geometry.polyhedron
        FeatureTestResult('sage.geometry.polyhedron', True)
    """

    def __init__(self):
        r"""
        TESTS::

            sage: from sage.features.sagemath import sage__geometry__polyhedron
            sage: isinstance(sage__geometry__polyhedron(), sage__geometry__polyhedron)
            True
        """
        PythonModule.__init__(self, 'sage.geometry.polyhedron')


class sage__graphs(JoinFeature):
    r"""
    A :class:`~sage.features.Feature` describing the presence of :mod:`sage.graphs`.

    EXAMPLES::

        sage: from sage.features.sagemath import sage__graphs
        sage: sage__graphs().is_present()  # optional - sage.graphs
        FeatureTestResult('sage.graphs', True)
    """
    def __init__(self):
        r"""
        TESTS::

            sage: from sage.features.sagemath import sage__graphs
            sage: isinstance(sage__graphs(), sage__graphs)
            True
        """
        JoinFeature.__init__(self, 'sage.graphs',
                             [PythonModule('sage.graphs.graph')])


class sage__groups(JoinFeature):
    r"""
    A :class:`sage.features.Feature` describing the presence of ``sage.groups``.

    EXAMPLES::

        sage: from sage.features.sagemath import sage__groups
        sage: sage__groups().is_present()  # optional - sage.groups
        FeatureTestResult('sage.groups', True)
    """
    def __init__(self):
        r"""
        TESTS::

            sage: from sage.features.sagemath import sage__groups
            sage: isinstance(sage__groups(), sage__groups)
            True
        """
        JoinFeature.__init__(self, 'sage.groups',
                             [PythonModule('sage.groups.perm_gps.permgroup')])


class sage__plot(JoinFeature):
    r"""
    A :class:`~sage.features.Feature` describing the presence of :mod:`sage.plot`.

    EXAMPLES::

        sage: from sage.features.sagemath import sage__plot
        sage: sage__plot().is_present()  # optional - sage.plot
        FeatureTestResult('sage.plot', True)
    """
    def __init__(self):
        r"""
        TESTS::

            sage: from sage.features.sagemath import sage__plot
            sage: isinstance(sage__plot(), sage__plot)
            True
        """
        JoinFeature.__init__(self, 'sage.plot',
                             [PythonModule('sage.plot.plot')])


class sage__rings__number_field(JoinFeature):
    r"""
    A :class:`~sage.features.Feature` describing the presence of :mod:`sage.rings.number_field`.

    EXAMPLES::

        sage: from sage.features.sagemath import sage__rings__number_field
        sage: sage__rings__number_field().is_present()  # optional - sage.rings.number_field
        FeatureTestResult('sage.rings.number_field', True)
    """
    def __init__(self):
        r"""
        TESTS::

            sage: from sage.features.sagemath import sage__rings__number_field
            sage: isinstance(sage__rings__number_field(), sage__rings__number_field)
            True
        """
        JoinFeature.__init__(self, 'sage.rings.number_field',
                             [PythonModule('sage.rings.number_field.number_field_element')])


class sage__rings__real_double(PythonModule):
    r"""
    A :class:`~sage.features.Feature` describing the presence of :mod:`sage.rings.real_double`.

    EXAMPLES::

        sage: from sage.features.sagemath import sage__rings__real_double
        sage: sage__rings__real_double().is_present()  # optional - sage.rings.real_double
        FeatureTestResult('sage.rings.real_double', True)
    """
    def __init__(self):
        r"""
        TESTS::

            sage: from sage.features.sagemath import sage__rings__real_double
            sage: isinstance(sage__rings__real_double(), sage__rings__real_double)
            True
        """
        PythonModule.__init__(self, 'sage.rings.real_double')


class sage__symbolic(JoinFeature):
    r"""
    A :class:`~sage.features.Feature` describing the presence of :mod:`sage.symbolic`.

    EXAMPLES::

        sage: from sage.features.sagemath import sage__symbolic
        sage: sage__symbolic().is_present()  # optional - sage.symbolic
        FeatureTestResult('sage.symbolic', True)
    """
    def __init__(self):
        r"""
        TESTS::

            sage: from sage.features.sagemath import sage__symbolic
            sage: isinstance(sage__symbolic(), sage__symbolic)
            True
        """
        JoinFeature.__init__(self, 'sage.symbolic',
                             [PythonModule('sage.symbolic.expression')],
                             spkg="sagemath_symbolics")


def all_features():
<<<<<<< HEAD
    """
=======
    r"""
>>>>>>> 1dbef4d6
    Return features corresponding to parts of the Sage library.

    These features are named after Python packages/modules (e.g., :mod:`sage.symbolic`),
    not distribution packages (**sagemath-symbolics**).

    This design is motivated by a separation of concerns: The author of a module that depends
    on some functionality provided by a Python module usually already knows the
    name of the Python module, so we do not want to force the author to also
    know about the distribution package that provides the Python module.

    Instead, we associate distribution packages to Python modules in
    :mod:`sage.features.sagemath` via the ``spkg`` parameter of
    :class:`~sage.features.Feature`.

    EXAMPLES::

        sage: from sage.features.sagemath import all_features
        sage: list(all_features())
<<<<<<< HEAD
        [Feature('sage.combinat'), ...]
    """
    return [sage__combinat(),
            sage__geometry__polyhedron(),
            sage__graphs(),
            sage__groups(),
=======
        [...Feature('sage.combinat'), ...]
    """
    return [sagemath_doc_html(),
            sage__combinat(),
            sage__geometry__polyhedron(),
            sage__graphs(),
>>>>>>> 1dbef4d6
            sage__plot(),
            sage__rings__number_field(),
            sage__rings__real_double(),
            sage__symbolic()]<|MERGE_RESOLUTION|>--- conflicted
+++ resolved
@@ -100,28 +100,6 @@
                              [PythonModule('sage.graphs.graph')])
 
 
-class sage__groups(JoinFeature):
-    r"""
-    A :class:`sage.features.Feature` describing the presence of ``sage.groups``.
-
-    EXAMPLES::
-
-        sage: from sage.features.sagemath import sage__groups
-        sage: sage__groups().is_present()  # optional - sage.groups
-        FeatureTestResult('sage.groups', True)
-    """
-    def __init__(self):
-        r"""
-        TESTS::
-
-            sage: from sage.features.sagemath import sage__groups
-            sage: isinstance(sage__groups(), sage__groups)
-            True
-        """
-        JoinFeature.__init__(self, 'sage.groups',
-                             [PythonModule('sage.groups.perm_gps.permgroup')])
-
-
 class sage__plot(JoinFeature):
     r"""
     A :class:`~sage.features.Feature` describing the presence of :mod:`sage.plot`.
@@ -211,11 +189,7 @@
 
 
 def all_features():
-<<<<<<< HEAD
-    """
-=======
-    r"""
->>>>>>> 1dbef4d6
+    r"""
     Return features corresponding to parts of the Sage library.
 
     These features are named after Python packages/modules (e.g., :mod:`sage.symbolic`),
@@ -234,21 +208,12 @@
 
         sage: from sage.features.sagemath import all_features
         sage: list(all_features())
-<<<<<<< HEAD
-        [Feature('sage.combinat'), ...]
-    """
-    return [sage__combinat(),
-            sage__geometry__polyhedron(),
-            sage__graphs(),
-            sage__groups(),
-=======
         [...Feature('sage.combinat'), ...]
     """
     return [sagemath_doc_html(),
             sage__combinat(),
             sage__geometry__polyhedron(),
             sage__graphs(),
->>>>>>> 1dbef4d6
             sage__plot(),
             sage__rings__number_field(),
             sage__rings__real_double(),
