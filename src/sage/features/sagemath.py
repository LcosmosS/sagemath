--- conflicted
+++ resolved
@@ -623,61 +623,6 @@
                              spkg='sagemath_ntl', type='standard')
 
 
-<<<<<<< HEAD
-=======
-class sage__libs__giac(JoinFeature):
-    r"""
-    A :class:`sage.features.Feature` describing the presence of :mod:`sage.libs.giac`.
-
-    In addition to the modularization purposes that this tag serves,
-    it also provides attribution to the upstream project.
-
-    TESTS::
-
-        sage: from sage.features.sagemath import sage__libs__giac
-        sage: sage__libs__giac().is_present()                                           # needs sage.libs.giac
-        FeatureTestResult('sage.libs.giac', True)
-    """
-    def __init__(self):
-        r"""
-        TESTS::
-
-            sage: from sage.features.sagemath import sage__libs__giac
-            sage: isinstance(sage__libs__giac(), sage__libs__giac)
-            True
-        """
-        JoinFeature.__init__(self, 'sage.libs.giac',
-                             [PythonModule('sage.libs.giac.giac')],
-                             spkg='sagemath_giac', type='standard')
-
-
-class sage__libs__homfly(JoinFeature):
-    r"""
-    A :class:`sage.features.Feature` describing the presence of :mod:`sage.libs.homfly`.
-
-    In addition to the modularization purposes that this tag serves,
-    it also provides attribution to the upstream project.
-
-    TESTS::
-
-        sage: from sage.features.sagemath import sage__libs__homfly
-        sage: sage__libs__homfly().is_present()                                         # needs sage.libs.homfly
-        FeatureTestResult('sage.libs.homfly', True)
-    """
-    def __init__(self):
-        r"""
-        TESTS::
-
-            sage: from sage.features.sagemath import sage__libs__homfly
-            sage: isinstance(sage__libs__homfly(), sage__libs__homfly)
-            True
-        """
-        JoinFeature.__init__(self, 'sage.libs.homfly',
-                             [PythonModule('sage.libs.homfly')],
-                             spkg='sagemath_homfly', type='standard')
-
-
->>>>>>> 7726cd9e
 class sage__libs__pari(JoinFeature):
     r"""
     A :class:`~sage.features.Feature` describing the presence of :mod:`sage.libs.pari`.
@@ -1249,14 +1194,9 @@
             True
         """
         JoinFeature.__init__(self, 'sage.schemes',
-<<<<<<< HEAD
                              [PythonModule('sage.schemes.elliptic_curves.ell_generic'),
                               sage__modules()],
-                             spkg="sagemath_schemes", type='standard')
-=======
-                             [PythonModule('sage.schemes.elliptic_curves.ell_generic')],
                              spkg='sagemath_schemes', type='standard')
->>>>>>> 7726cd9e
 
 
 class sage__symbolic(JoinFeature):
