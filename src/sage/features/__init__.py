# sage_setup: distribution = sagemath-environment
r"""
Testing for features of the environment at runtime

A computation can require a certain package to be installed in the runtime
environment. Abstractly such a package describes a :class:`Feature` which can
be tested for at runtime. It can be of various kinds, most prominently an
:class:`Executable` in the ``PATH``, a :class:`PythonModule`, or an additional
package for some installed
system such as a :class:`~sage.features.gap.GapPackage`.

AUTHORS:

- Julian Rüth (2016-04-07): Initial version

- Jeroen Demeyer (2018-02-12): Refactoring and clean up

EXAMPLES:

Some generic features are available for common cases. For example, to
test for the existence of a binary, one can use an :class:`Executable`
feature::

    sage: from sage.features import Executable
    sage: Executable(name='sh', executable='sh').is_present()
    FeatureTestResult('sh', True)

Here we test whether the grape GAP package is available::

    sage: from sage.features.gap import GapPackage
    sage: GapPackage("grape", spkg='gap_packages').is_present()  # optional - gap_package_grape
    FeatureTestResult('gap_package_grape', True)

Note that a :class:`FeatureTestResult` acts like a bool in most contexts::

    sage: if Executable(name='sh', executable='sh').is_present(): "present."
    'present.'

When one wants to raise an error if the feature is not available, one
can use the ``require`` method::

    sage: Executable(name='sh', executable='sh').require()

    sage: Executable(name='random', executable='randomOochoz6x', spkg='random', url='http://rand.om').require() # optional - sage_spkg
    Traceback (most recent call last):
    ...
    FeatureNotPresentError: random is not available.
    Executable 'randomOochoz6x' not found on PATH.
    ...try to run...sage -i random...
    Further installation instructions might be available at http://rand.om.

As can be seen above, features try to produce helpful error messages.
"""

# *****************************************************************************
#       Copyright (C) 2016      Julian Rüth
#                     2018      Jeroen Demeyer
#                     2018      Timo Kaufmann
#                     2019-2022 Matthias Koeppe
#                     2021      Kwankyu Lee
#
#  Distributed under the terms of the GNU General Public License (GPL)
#  as published by the Free Software Foundation; either version 2 of
#  the License, or (at your option) any later version.
#                  https://www.gnu.org/licenses/
# *****************************************************************************

from __future__ import annotations

import os
import shutil
from pathlib import Path

from sage.env import SAGE_SHARE, SAGE_LOCAL, SAGE_VENV


class TrivialClasscallMetaClass(type):
    """
    A trivial version of :class:`sage.misc.classcall_metaclass.ClasscallMetaclass` without Cython dependencies.
    """
    def __call__(cls, *args, **kwds):
        r"""
        This method implements ``cls(<some arguments>)``.
        """
        if hasattr(cls, '__classcall__'):
            return cls.__classcall__(cls, *args, **kwds)
        else:
            return type.__call__(cls, *args, **kwds)


_trivial_unique_representation_cache = dict()


class TrivialUniqueRepresentation(metaclass=TrivialClasscallMetaClass):
    r"""
    A trivial version of :class:`UniqueRepresentation` without Cython dependencies.
    """

    @staticmethod
    def __classcall__(cls, *args, **options):
        r"""
        Construct a new object of this class or reuse an existing one.
        """
        key = (cls, tuple(args), frozenset(options.items()))
        cached = _trivial_unique_representation_cache.get(key, None)
        if cached is None:
            cached = _trivial_unique_representation_cache[key] = type.__call__(cls, *args, **options)
        return cached


_spkg_type_warnings = []


class Feature(TrivialUniqueRepresentation):
    r"""
    A feature of the runtime environment.

    INPUT:

    - ``name`` -- string; name of the feature. This should be suitable as an optional tag
      for the Sage doctester, i.e., lowercase alphanumeric with underscores (``_``) allowed;
      features that correspond to Python modules/packages may use periods (``.``)

    - ``spkg`` -- string; name of the SPKG providing the feature

    - ``description`` -- string (optional); plain English description of the feature

    - ``url`` -- a URL for the upstream package providing the feature

    - ``type`` -- string; one of ``'standard'``, ``'optional'`` (default), ``'experimental'``

    Overwrite :meth:`_is_present` to add feature checks.

    EXAMPLES::

        sage: from sage.features.gap import GapPackage
        sage: GapPackage("grape", spkg='gap_packages')  # indirect doctest
        Feature('gap_package_grape')

    For efficiency, features are unique::

        sage: GapPackage("grape") is GapPackage("grape")
        True
    """
    def __init__(self, name, spkg=None, url=None, description=None, type='optional'):
        r"""
        TESTS::

            sage: from sage.features import Feature
            sage: from sage.features.gap import GapPackage
            sage: isinstance(GapPackage("grape", spkg='gap_packages'), Feature)  # indirect doctest
            True
        """
        self.name = name
        self.spkg = spkg
        self.url = url
        self.description = description

        self._cache_is_present = None
        self._cache_resolution = None
        self._hidden = False
        self._type = type

        try:
            from sage.misc.package import spkg_type
        except ImportError:  # may have been surgically removed in a downstream distribution
            pass
        else:
            if spkg and (t := spkg_type(spkg)) not in (type, None):
                _spkg_type_warnings.append(
                    f'Feature {name} is declared {type}, '
                    f'but it is provided by {spkg}, '
                    f'which is declared {t} in SAGE_ROOT/build/pkgs')

    def is_present(self):
        r"""
        Return whether the feature is present.

        OUTPUT:

        A :class:`FeatureTestResult` which can be used as a boolean and
        contains additional information about the feature test.

        EXAMPLES::

            sage: from sage.features.gap import GapPackage
            sage: GapPackage("grape", spkg='gap_packages').is_present()  # optional - gap_package_grape
            FeatureTestResult('gap_package_grape', True)
            sage: GapPackage("NOT_A_PACKAGE", spkg='gap_packages').is_present()
            FeatureTestResult('gap_package_NOT_A_PACKAGE', False)

        The result is cached::

            sage: from sage.features import Feature
            sage: class TestFeature(Feature):
            ....:     def _is_present(self):
            ....:         print("checking presence")
            ....:         return True
            sage: TestFeature("test").is_present()
            checking presence
            FeatureTestResult('test', True)
            sage: TestFeature("test").is_present()
            FeatureTestResult('test', True)
            sage: TestFeature("other").is_present()
            checking presence
            FeatureTestResult('other', True)
            sage: TestFeature("other").is_present()
            FeatureTestResult('other', True)
        """
        # We do not use @cached_method here because we wish to use
        # Feature early in the build system of sagelib.
        if self._cache_is_present is None:
            res = self._is_present()
            if not isinstance(res, FeatureTestResult):
                res = FeatureTestResult(self, res)
            self._cache_is_present = res

        if self._hidden:
            return FeatureTestResult(self, False, reason="Feature `{name}` is hidden.".format(name=self.name))

        return self._cache_is_present

    def _is_present(self):
        r"""
        Override this in a derived class to implement the feature check.

        This should return either an instance of
        :class:`FeatureTestResult` or a boolean.
        """
        raise NotImplementedError("_is_present not implemented for feature {!r}".format(self.name))

    def require(self):
        r"""
        Raise a :exc:`FeatureNotPresentError` if the feature is not present.

        EXAMPLES::

            sage: from sage.features.gap import GapPackage
            sage: GapPackage("ve1EeThu").require()                                      # needs sage.libs.gap
            Traceback (most recent call last):
            ...
            FeatureNotPresentError: gap_package_ve1EeThu is not available.
            `LoadPackage("ve1EeThu")` evaluated to `fail` in GAP.
        """
        presence = self.is_present()
        if not presence:
            raise FeatureNotPresentError(self, presence.reason, presence.resolution)

    def __repr__(self):
        r"""
        Return a printable representation of this object.

        EXAMPLES::

            sage: from sage.features.gap import GapPackage
            sage: GapPackage("grape")  # indirect doctest
            Feature('gap_package_grape')
        """
        description = f'{self.name!r}: {self.description}' if self.description else f'{self.name!r}'
        return f'Feature({description})'

    def _spkg_type(self):
        r"""
        Return the type of this feature.

        For features provided by an SPKG in the Sage distribution,
        this should match the SPKG type, or a warning will be issued.

        EXAMPLES::

            sage: from sage.features.databases import DatabaseCremona
            sage: DatabaseCremona()._spkg_type()
            'optional'

        OUTPUT:

        The type as a string in ``('base', 'standard', 'optional', 'experimental')``.
        """
        return self._type

    def resolution(self):
        r"""
        Return a suggestion on how to make :meth:`is_present` pass if it did not
        pass.

        OUTPUT: string

        EXAMPLES::

            sage: from sage.features import Executable
            sage: Executable(name='CSDP', spkg='csdp', executable='theta', url='https://github.com/dimpase/csdp').resolution()  # optional - sage_spkg
            '...To install CSDP...you can try to run...sage -i csdp...Further installation instructions might be available at https://github.com/dimpase/csdp.'
        """
        if self._hidden:
            return "Use method `unhide` to make it available again."
        if self._cache_resolution is not None:
            return self._cache_resolution
        lines = []
        if self.spkg:
            for ps in package_systems():
                lines.append(ps.spkg_installation_hint(self.spkg, feature=self.name))
        if self.url:
            lines.append("Further installation instructions might be available at {url}.".format(url=self.url))
        self._cache_resolution = "\n".join(lines)
        return self._cache_resolution

    def joined_features(self):
        r"""
        Return a list of features that ``self`` is the join of.

        OUTPUT:

        A (possibly empty) list of instances of :class:`Feature`.

        EXAMPLES::

            sage: from sage.features.graphviz import Graphviz
            sage: Graphviz().joined_features()
            [Feature('dot'), Feature('neato'), Feature('twopi')]
            sage: from sage.features.sagemath import sage__rings__function_field
            sage: sage__rings__function_field().joined_features()
            [Feature('sage.rings.function_field.function_field_polymod'),
             Feature('sage.libs.singular'),
             Feature('sage.libs.singular.singular'),
             Feature('sage.interfaces.singular'),
             Feature('sage.rings.polynomial.plural')]
            sage: from sage.features.interfaces import Mathematica
            sage: Mathematica().joined_features()
            []
        """
        from sage.features.join_feature import JoinFeature
        res = []
        if isinstance(self, JoinFeature):
            for f in self._features:
                res += [f] + f.joined_features()
        return res

    def is_standard(self):
        r"""
        Return whether this feature corresponds to a standard SPKG.

        EXAMPLES::

            sage: from sage.features.databases import DatabaseCremona
            sage: DatabaseCremona().is_standard()
            False
        """
        if self.name.startswith('sage.'):
            return True
        return self._spkg_type() == 'standard'

    def is_optional(self):
        r"""
        Return whether this feature corresponds to an optional SPKG.

        EXAMPLES::

            sage: from sage.features.databases import DatabaseCremona
            sage: DatabaseCremona().is_optional()
            True
        """
        return self._spkg_type() == 'optional'

    def hide(self):
        r"""
        Hide this feature. For example this is used when the doctest option
        ``--hide`` is set. Setting an installed feature as hidden pretends
        that it is not available. To revert this use :meth:`unhide`.

        EXAMPLES:

        Benzene is an optional SPKG. The following test fails if it is hidden or
        not installed. Thus, in the second invocation the optional tag is needed::

            sage: from sage.features.graph_generators import Benzene
            sage: Benzene().hide()
            sage: len(list(graphs.fusenes(2)))                                          # needs sage.graphs
            Traceback (most recent call last):
            ...
            FeatureNotPresentError: benzene is not available.
            Feature `benzene` is hidden.
            Use method `unhide` to make it available again.

            sage: Benzene().unhide()            # optional - benzene, needs sage.graphs
            sage: len(list(graphs.fusenes(2)))  # optional - benzene, needs sage.graphs
            1
        """
        self._hidden = True

    def unhide(self):
        r"""
        Revert what :meth:`hide` did.

        EXAMPLES:

            sage: from sage.features.sagemath import sage__plot
            sage: sage__plot().hide()
            sage: sage__plot().is_present()
            FeatureTestResult('sage.plot', False)
            sage: sage__plot().unhide()                                                 # needs sage.plot
            sage: sage__plot().is_present()                                             # needs sage.plot
            FeatureTestResult('sage.plot', True)
        """
        self._hidden = False

    def is_hidden(self):
        r"""
        Return whether ``self`` is present but currently hidden.

        EXAMPLES:

            sage: from sage.features.sagemath import sage__plot
            sage: sage__plot().hide()
            sage: sage__plot().is_hidden()                                              # needs sage.plot
            True
            sage: sage__plot().unhide()
            sage: sage__plot().is_hidden()
            False
        """
        if self._hidden and self._is_present():
            return True
        return False

class FeatureNotPresentError(RuntimeError):
    r"""
    A missing feature error.

    EXAMPLES::

        sage: from sage.features import Feature, FeatureTestResult
        sage: class Missing(Feature):
        ....:     def _is_present(self):
        ....:         return False

        sage: Missing(name='missing').require()
        Traceback (most recent call last):
        ...
        FeatureNotPresentError: missing is not available.
    """
    def __init__(self, feature, reason=None, resolution=None):
        self.feature = feature
        self.reason = reason
        self._resolution = resolution

    @property
    def resolution(self):
        if self._resolution:
            return self._resolution
        return self.feature.resolution()

    def __str__(self):
        r"""
        Return the error message.

        EXAMPLES::

            sage: from sage.features.gap import GapPackage
            sage: GapPackage("gapZuHoh8Uu").require()  # indirect doctest               # needs sage.libs.gap
            Traceback (most recent call last):
            ...
            FeatureNotPresentError: gap_package_gapZuHoh8Uu is not available.
            `LoadPackage("gapZuHoh8Uu")` evaluated to `fail` in GAP.
        """
        lines = ["{feature} is not available.".format(feature=self.feature.name)]
        if self.reason:
            lines.append(self.reason)
        resolution = self.resolution
        if resolution:
            lines.append(str(resolution))
        return "\n".join(lines)


class FeatureTestResult():
    r"""
    The result of a :meth:`Feature.is_present` call.

    Behaves like a boolean with some extra data which may explain why a feature
    is not present and how this may be resolved.

    EXAMPLES::

        sage: from sage.features.gap import GapPackage
        sage: presence = GapPackage("NOT_A_PACKAGE").is_present(); presence  # indirect doctest
        FeatureTestResult('gap_package_NOT_A_PACKAGE', False)
        sage: bool(presence)
        False

    Explanatory messages might be available as ``reason`` and
    ``resolution``::

        sage: presence.reason                                                           # needs sage.libs.gap
        '`LoadPackage("NOT_A_PACKAGE")` evaluated to `fail` in GAP.'
        sage: bool(presence.resolution)
        False

    If a feature is not present, ``resolution`` defaults to
    ``feature.resolution()`` if this is defined. If you do not want to use this
    default you need explicitly set ``resolution`` to a string::

        sage: from sage.features import FeatureTestResult
        sage: package = GapPackage("NOT_A_PACKAGE", spkg='no_package')
        sage: str(FeatureTestResult(package, True).resolution)  # optional - sage_spkg
        '...To install gap_package_NOT_A_PACKAGE...you can try to run...sage -i no_package...'
        sage: str(FeatureTestResult(package, False).resolution) # optional - sage_spkg
        '...To install gap_package_NOT_A_PACKAGE...you can try to run...sage -i no_package...'
        sage: FeatureTestResult(package, False, resolution='rtm').resolution
        'rtm'
    """
    def __init__(self, feature, is_present, reason=None, resolution=None):
        r"""
        TESTS::

            sage: from sage.features import Executable, FeatureTestResult
            sage: isinstance(Executable(name='sh', executable='sh').is_present(), FeatureTestResult)
            True
        """
        self.feature = feature
        self.is_present = is_present
        self.reason = reason
        self._resolution = resolution

    @property
    def resolution(self):
        if self._resolution:
            return self._resolution
        return self.feature.resolution()

    def __bool__(self):
        r"""
        Whether the tested :class:`Feature` is present.

        TESTS::

            sage: from sage.features import Feature, FeatureTestResult
            sage: bool(FeatureTestResult(Feature("SomePresentFeature"), True))  # indirect doctest
            True
            sage: bool(FeatureTestResult(Feature("SomeMissingFeature"), False))
            False
        """
        return bool(self.is_present)

    def __repr__(self):
        r"""
        TESTS::

            sage: from sage.features import Feature, FeatureTestResult
            sage: FeatureTestResult(Feature("SomePresentFeature"), True)  # indirect doctest
            FeatureTestResult('SomePresentFeature', True)
        """
        return "FeatureTestResult({feature!r}, {is_present!r})".format(feature=self.feature.name, is_present=self.is_present)


_cache_package_systems = None


def package_systems():
    """
    Return a list of :class:`~sage.features.pkg_systems.PackageSystem` objects
    representing the available package systems.

    The list is ordered by decreasing preference.

    EXAMPLES::

        sage: from sage.features import package_systems
        sage: package_systems()    # random
        [Feature('homebrew'), Feature('sage_spkg'), Feature('pip')]
    """
    # The current implementation never returns more than one system.
    from subprocess import run, CalledProcessError, PIPE
    global _cache_package_systems
    if _cache_package_systems is None:
        from .pkg_systems import PackageSystem, SagePackageSystem, PipPackageSystem
        _cache_package_systems = []
        # Try to use scripts from SAGE_ROOT (or an installation of sage_bootstrap)
        # to obtain system package advice.
        try:
            proc = run('sage-guess-package-system', shell=True, capture_output=True, text=True, check=True)
            system_name = proc.stdout.strip()
            if system_name != 'unknown':
                _cache_package_systems = [PackageSystem(system_name)]
        except CalledProcessError:
            pass
        more_package_systems = [SagePackageSystem(), PipPackageSystem()]
        _cache_package_systems += [ps for ps in more_package_systems if ps.is_present()]

    return _cache_package_systems


class FileFeature(Feature):
    r"""
    Base class for features that describe a file or directory in the file system.

    A subclass should implement a method :meth:`absolute_filename`.

    EXAMPLES:

    Two direct concrete subclasses of :class:`FileFeature` are defined::

        sage: from sage.features import StaticFile, Executable, FileFeature
        sage: issubclass(StaticFile, FileFeature)
        True
        sage: issubclass(Executable, FileFeature)
        True

    To work with the file described by the feature, use the method :meth:`absolute_filename`.
    A :exc:`FeatureNotPresentError` is raised if the file cannot be found::

        sage: Executable(name='does-not-exist', executable='does-not-exist-xxxxyxyyxyy').absolute_filename()
        Traceback (most recent call last):
        ...
        sage.features.FeatureNotPresentError: does-not-exist is not available.
        Executable 'does-not-exist-xxxxyxyyxyy' not found on PATH.

    A :class:`FileFeature` also provides the :meth:`is_present` method to test for
    the presence of the file at run time. This is inherited from the base class
    :class:`Feature`::

        sage: Executable(name='sh', executable='sh').is_present()
        FeatureTestResult('sh', True)
    """
    def _is_present(self):
        r"""
        Whether the file is present.

        EXAMPLES::

           sage: from sage.features import StaticFile
           sage: StaticFile(name='no_such_file', filename='KaT1aihu', spkg='some_spkg', url='http://rand.om').is_present()
           FeatureTestResult('no_such_file', False)
        """
        try:
            abspath = self.absolute_filename()
            return FeatureTestResult(self, True, reason="Found at `{abspath}`.".format(abspath=abspath))
        except FeatureNotPresentError as e:
            return FeatureTestResult(self, False, reason=e.reason, resolution=e.resolution)

    def absolute_filename(self) -> str:
        r"""
        The absolute path of the file as a string.

        Concrete subclasses must override this abstract method.

        TESTS::

            sage: from sage.features import FileFeature
            sage: FileFeature(name='abstract_file').absolute_filename()
            Traceback (most recent call last):
            ...
            NotImplementedError
        """
        # We do not use sage.misc.abstract_method here because that is provided by
        # the distribution sagemath-objects, which is not an install-requires of
        # the distribution sagemath-environment.
        raise NotImplementedError


class Executable(FileFeature):
    r"""
    A feature describing an executable in the ``PATH``.

    In an installation of Sage with ``SAGE_LOCAL`` different from ``SAGE_VENV``, the
    executable is searched first in ``SAGE_VENV/bin``, then in ``SAGE_LOCAL/bin``,
    then in ``PATH``.

    .. NOTE::

        Overwrite :meth:`is_functional` if you also want to check whether
        the executable shows proper behaviour.

        Calls to :meth:`is_present` are cached. You might want to cache the
        :class:`Executable` object to prevent unnecessary calls to the
        executable.

    EXAMPLES::

        sage: from sage.features import Executable
        sage: Executable(name='sh', executable='sh').is_present()
        FeatureTestResult('sh', True)
        sage: Executable(name='does-not-exist', executable='does-not-exist-xxxxyxyyxyy').is_present()
        FeatureTestResult('does-not-exist', False)
    """
    def __init__(self, name, executable, **kwds):
        r"""
        TESTS::

            sage: from sage.features import Executable
            sage: isinstance(Executable(name='sh', executable='sh'), Executable)
            True
        """
        Feature.__init__(self, name, **kwds)
        self.executable = executable

    def _is_present(self):
        r"""
        Test whether the executable is on the current PATH and functional.

        .. SEEALSO:: :meth:`is_functional`

        EXAMPLES::

            sage: from sage.features import Executable
            sage: Executable(name='sh', executable='sh').is_present()
            FeatureTestResult('sh', True)
        """
        result = FileFeature._is_present(self)
        if not result:
            return result
        return self.is_functional()

    def is_functional(self):
        r"""
        Return whether an executable in the path is functional.

        This method is used internally and can be overridden in subclasses
        in order to implement a feature test. It should not be called directly.
        Use :meth:`Feature.is_present` instead.

        EXAMPLES:

        The function returns ``True`` unless explicitly overwritten::

            sage: from sage.features import Executable
            sage: Executable(name='sh', executable='sh').is_functional()
            FeatureTestResult('sh', True)
        """
        return FeatureTestResult(self, True)

    def absolute_filename(self) -> str:
        r"""
        The absolute path of the executable as a string.

        EXAMPLES::

            sage: from sage.features import Executable
            sage: Executable(name='sh', executable='sh').absolute_filename()
            '/...bin/sh'

        A :exc:`FeatureNotPresentError` is raised if the file cannot be found::

            sage: Executable(name='does-not-exist', executable='does-not-exist-xxxxyxyyxyy').absolute_filename()
            Traceback (most recent call last):
            ...
            sage.features.FeatureNotPresentError: does-not-exist is not available.
            Executable 'does-not-exist-xxxxyxyyxyy' not found on PATH.
        """
        if SAGE_LOCAL:
            if Path(SAGE_VENV).resolve() != Path(SAGE_LOCAL).resolve():
                # As sage.env currently gives SAGE_LOCAL a fallback value from SAGE_VENV,
                # SAGE_LOCAL is never unset.  So we only use it if it differs from SAGE_VENV.
                search_path = ':'.join([os.path.join(SAGE_VENV, 'bin'),
                                        os.path.join(SAGE_LOCAL, 'bin')])
                path = shutil.which(self.executable, path=search_path)
                if path is not None:
                    return path
        # Now look up in the regular PATH.
        path = shutil.which(self.executable)
        if path is not None:
            return path
        raise FeatureNotPresentError(self,
                                     reason="Executable {executable!r} not found on PATH.".format(executable=self.executable),
                                     resolution=self.resolution())


class StaticFile(FileFeature):
    r"""
    A :class:`Feature` which describes the presence of a certain file such as a
    database.

    EXAMPLES::

        sage: from sage.features import StaticFile
        sage: StaticFile(name='no_such_file', filename='KaT1aihu',              # optional - sage_spkg
        ....:            search_path='/', spkg='some_spkg',
        ....:            url='http://rand.om').require()
        Traceback (most recent call last):
        ...
        FeatureNotPresentError: no_such_file is not available.
        'KaT1aihu' not found in any of ['/']...
        To install no_such_file...you can try to run...sage -i some_spkg...
        Further installation instructions might be available at http://rand.om.
    """
    def __init__(self, name, filename, *, search_path=None, type='optional', **kwds):
        r"""
        TESTS::

            sage: from sage.features import StaticFile
            sage: StaticFile(name='null', filename='null', search_path='/dev')
            Feature('null')
            sage: sh = StaticFile(name='shell', filename='sh',
            ....:                 search_path=("/dev", "/bin", "/usr"))
            sage: sh
            Feature('shell')
            sage: sh.absolute_filename()
            '/bin/sh'
        """
        Feature.__init__(self, name, type=type, **kwds)
        self.filename = filename
        if search_path is None:
            self.search_path = [SAGE_SHARE]
        elif isinstance(search_path, str):
            self.search_path = [search_path]
        else:
            self.search_path = list(search_path)

    def absolute_filename(self) -> str:
        r"""
        The absolute path of the file as a string.

        EXAMPLES::

            sage: from sage.features import StaticFile
            sage: from sage.misc.temporary_file import tmp_dir
            sage: dir_with_file = tmp_dir()
            sage: file_path = os.path.join(dir_with_file, "file.txt")
            sage: open(file_path, 'a').close() # make sure the file exists
            sage: search_path = ( '/foo/bar', dir_with_file ) # file is somewhere in the search path
            sage: feature = StaticFile(name='file', filename='file.txt', search_path=search_path)
            sage: feature.absolute_filename() == file_path
            True

        A :exc:`FeatureNotPresentError` is raised if the file cannot be found::

            sage: from sage.features import StaticFile
            sage: StaticFile(name='no_such_file', filename='KaT1aihu',\
                             search_path=(), spkg='some_spkg',\
                             url='http://rand.om').absolute_filename()  # optional - sage_spkg
            Traceback (most recent call last):
            ...
            FeatureNotPresentError: no_such_file is not available.
            'KaT1aihu' not found in any of []...
            To install no_such_file...you can try to run...sage -i some_spkg...
            Further installation instructions might be available at http://rand.om.
        """
        for directory in self.search_path:
            path = os.path.join(directory, self.filename)
            if os.path.isfile(path) or os.path.isdir(path):
                return os.path.abspath(path)
        reason = "{filename!r} not found in any of {search_path}".format(filename=self.filename, search_path=self.search_path)
        raise FeatureNotPresentError(self, reason=reason, resolution=self.resolution())


class CythonFeature(Feature):
    r"""
    A :class:`Feature` which describes the ability to compile and import
    a particular piece of Cython code.

    To test the presence of ``name``, the cython compiler is run on
    ``test_code`` and the resulting module is imported.

    EXAMPLES::

        sage: from sage.features import CythonFeature
        sage: fabs_test_code = '''
        ....: cdef extern from "<math.h>":
        ....:     double fabs(double x)
        ....:
        ....: assert fabs(-1) == 1
        ....: '''
<<<<<<< HEAD
        sage: fabs = CythonFeature("fabs", test_code=fabs_test_code,
        ....:                      spkg="gcc", url="https://gnu.org",
        ....:                      type="standard")
=======
        sage: fabs = CythonFeature("fabs", test_code=fabs_test_code,                    # needs sage.misc.cython
        ....:                      spkg='gcc', url='https://gnu.org',
        ....:                      type='standard')
>>>>>>> 7726cd9e
        sage: fabs.is_present()                                                         # needs sage.misc.cython
        FeatureTestResult('fabs', True)

    Test various failures::

        sage: broken_code = '''this is not a valid Cython program!'''
        sage: broken = CythonFeature("broken", test_code=broken_code)
        sage: broken.is_present()
        FeatureTestResult('broken', False)

    ::

        sage: broken_code = '''cdef extern from "no_such_header_file": pass'''
        sage: broken = CythonFeature("broken", test_code=broken_code)
        sage: broken.is_present()
        FeatureTestResult('broken', False)

    ::

        sage: broken_code = '''import no_such_python_module'''
        sage: broken = CythonFeature("broken", test_code=broken_code)
        sage: broken.is_present()
        FeatureTestResult('broken', False)

    ::

        sage: broken_code = '''raise AssertionError("sorry!")'''
        sage: broken = CythonFeature("broken", test_code=broken_code)
        sage: broken.is_present()
        FeatureTestResult('broken', False)
    """
    def __init__(self, name, test_code, **kwds):
        r"""
        TESTS::

            sage: from sage.features import CythonFeature
            sage: from sage.features.bliss import BlissLibrary
            sage: isinstance(BlissLibrary(), CythonFeature)  # indirect doctest
            True
        """
        Feature.__init__(self, name, **kwds)
        self.test_code = test_code

    def _is_present(self):
        r"""
        Run test code to determine whether the shared library is present.

        EXAMPLES::

            sage: from sage.features import CythonFeature
            sage: empty = CythonFeature("empty", test_code="")
            sage: empty.is_present()                                                    # needs sage.misc.cython
            FeatureTestResult('empty', True)
        """
        from sage.misc.temporary_file import tmp_filename
        try:
            # Available since https://setuptools.pypa.io/en/latest/history.html#v59-0-0
            from setuptools.errors import CCompilerError
        except ImportError:
            try:
                from distutils.errors import CCompilerError
            except ImportError:
                CCompilerError = ()
        with open(tmp_filename(ext='.pyx'), 'w') as pyx:
            pyx.write(self.test_code)
        try:
            from sage.misc.cython import cython_import
        except ImportError:
            return FeatureTestResult(self, False, reason="sage.misc.cython is not available")
        try:
            cython_import(pyx.name, verbose=-1)
        except CCompilerError:
            return FeatureTestResult(self, False, reason="Failed to compile test code.")
        except ImportError:
            return FeatureTestResult(self, False, reason="Failed to import test code.")
        except Exception:
            return FeatureTestResult(self, False, reason="Failed to run test code.")
        return FeatureTestResult(self, True, reason="Test code compiled and imported.")


class PythonModule(Feature):
    r"""
    A :class:`Feature` which describes whether a python module can be imported.

    EXAMPLES:

    Not all builds of python include the ``ssl`` module, so you could check
    whether it is available::

        sage: from sage.features import PythonModule
        sage: PythonModule("ssl").require()  # not tested - output depends on the python build
    """
    def __init__(self, name, **kwds):
        r"""
        TESTS::

            sage: from sage.features import PythonModule
            sage: from sage.features.databases import DatabaseKnotInfo
            sage: isinstance(DatabaseKnotInfo(), PythonModule)  # indirect doctest
            True
        """
        Feature.__init__(self, name, **kwds)

    def _is_present(self):
        r"""
        Return whether the module can be imported. This is determined by
        actually importing it.

        EXAMPLES::

            sage: from sage.features import PythonModule
            sage: PythonModule("sys").is_present()
            FeatureTestResult('sys', True)
            sage: PythonModule("_no_such_module_").is_present()
            FeatureTestResult('_no_such_module_', False)
        """
        import importlib
        try:
            importlib.import_module(self.name)
        except ImportError as exception:
            return FeatureTestResult(self, False, reason=f"Failed to import `{self.name}`: {exception}")
        return FeatureTestResult(self, True, reason=f"Successfully imported `{self.name}`.")<|MERGE_RESOLUTION|>--- conflicted
+++ resolved
@@ -857,15 +857,9 @@
         ....:
         ....: assert fabs(-1) == 1
         ....: '''
-<<<<<<< HEAD
-        sage: fabs = CythonFeature("fabs", test_code=fabs_test_code,
-        ....:                      spkg="gcc", url="https://gnu.org",
-        ....:                      type="standard")
-=======
         sage: fabs = CythonFeature("fabs", test_code=fabs_test_code,                    # needs sage.misc.cython
         ....:                      spkg='gcc', url='https://gnu.org',
         ....:                      type='standard')
->>>>>>> 7726cd9e
         sage: fabs.is_present()                                                         # needs sage.misc.cython
         FeatureTestResult('fabs', True)
 
