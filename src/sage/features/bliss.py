--- conflicted
+++ resolved
@@ -72,9 +72,4 @@
 
 
 def all_features():
-<<<<<<< HEAD
-    return [BlissLibrary(),
-            Bliss()]
-=======
-    return [Bliss()]
->>>>>>> fdfe1a7e
+    return [Bliss()]