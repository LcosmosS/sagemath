# -*- coding: utf-8 -*-
r"""
Feature for testing the presence of ``ffmpeg``
"""
# ****************************************************************************
#       Copyright (C) 2018 Sebastien Labbe <slabqc@gmail.com>
#
# This program is free software: you can redistribute it and/or modify
# it under the terms of the GNU General Public License as published by
# the Free Software Foundation, either version 2 of the License, or
# (at your option) any later version.
#                  https://www.gnu.org/licenses/
# ****************************************************************************

from . import Executable


class FFmpeg(Executable):
    r"""
    A :class:`~sage.features.Feature` describing the presence of ``ffmpeg``

    EXAMPLES::

        sage: from sage.features.ffmpeg import FFmpeg
        sage: FFmpeg().is_present()  # optional - ffmpeg
        FeatureTestResult('ffmpeg', True)
    """
    def __init__(self):
        r"""
        TESTS::

            sage: from sage.features.ffmpeg import FFmpeg
            sage: isinstance(FFmpeg(), FFmpeg)
            True
        """
        Executable.__init__(self, "ffmpeg", executable="ffmpeg",
<<<<<<< HEAD
=======
                            spkg="ffmpeg",
>>>>>>> c5af1956
                            url="https://www.ffmpeg.org/")


def all_features():
    return [FFmpeg()]<|MERGE_RESOLUTION|>--- conflicted
+++ resolved
@@ -34,10 +34,7 @@
             True
         """
         Executable.__init__(self, "ffmpeg", executable="ffmpeg",
-<<<<<<< HEAD
-=======
                             spkg="ffmpeg",
->>>>>>> c5af1956
                             url="https://www.ffmpeg.org/")
 
 
