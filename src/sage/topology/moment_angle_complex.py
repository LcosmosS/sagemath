--- conflicted
+++ resolved
@@ -414,11 +414,7 @@
             sage: product_of_spheres = S3.product(S3)
             sage: Z.cohomology()                                                        # needs sage.modules
             {0: 0, 1: 0, 2: 0, 3: Z x Z, 4: 0, 5: 0, 6: Z}
-<<<<<<< HEAD
-            sage: Z.cohomology() == product_of_spheres.cohomology()                     # needs sage.modules
-=======
-            sage: Z.cohomology() == product_of_spheres.cohomology()  # long time
->>>>>>> 12e324aa
+            sage: Z.cohomology() == product_of_spheres.cohomology()  # long time        # needs sage.modules
             True
         """
         return self._components
