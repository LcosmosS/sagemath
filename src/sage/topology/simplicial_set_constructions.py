# sage.doctest: needs sage.graphs
r"""
Methods of constructing simplicial sets

This implements various constructions on simplicial sets:
subsimplicial sets, pullbacks, products, pushouts, quotients, wedges,
disjoint unions, smash products, cones, and suspensions. The best way
to access these is with methods attached to simplicial sets
themselves, as in the following.

EXAMPLES::

    sage: K = simplicial_sets.Simplex(1)
    sage: square = K.product(K)

    sage: K = simplicial_sets.Simplex(1)
    sage: endpoints = K.n_skeleton(0)
    sage: circle = K.quotient(endpoints)

The mapping cone of a morphism of simplicial sets is constructed as a
pushout::

    sage: eta = simplicial_sets.HopfMap()
    sage: CP2 = eta.mapping_cone()
    sage: type(CP2)
    <class 'sage.topology.simplicial_set_constructions.PushoutOfSimplicialSets_finite_with_category'>

See the main documentation for simplicial sets, as well as for the
classes for pushouts, pullbacks, etc., for more details.

Many of the classes defined here inherit from
:class:`sage.structure.unique_representation.UniqueRepresentation`. This
means that they produce identical output if given the same input, so
for example, if ``K`` is a simplicial set, calling ``K.suspension()``
twice returns the same result both times::

    sage: CP2.suspension() is CP2.suspension()
    True

So on one hand, a command like ``simplicial_sets.Sphere(2)``
constructs a distinct copy of a 2-sphere each time it is called; on
the other, once you have constructed a 2-sphere, then constructing its
cone, its suspension, its product with another simplicial set, etc.,
will give you the same result each time::

    sage: simplicial_sets.Sphere(2) == simplicial_sets.Sphere(2)
    False
    sage: S2 = simplicial_sets.Sphere(2)
    sage: S2.product(S2) == S2.product(S2)
    True
    sage: S2.disjoint_union(CP2, S2) == S2.disjoint_union(CP2, S2)
    True

AUTHORS:

- John H. Palmieri (2016-07)
"""
# ****************************************************************************
#  Copyright (C) 2016 John H. Palmieri <palmieri at math.washington.edu>
#
#  Distributed under the terms of the GNU General Public License (GPL)
#                  https://www.gnu.org/licenses/
#
#    This code is distributed in the hope that it will be useful,
#    but WITHOUT ANY WARRANTY; without even the implied warranty
#    of MERCHANTABILITY or FITNESS FOR A PARTICULAR PURPOSE.
#
#  See the GNU General Public License for more details; the full text
#  is available at:
#
#                  https://www.gnu.org/licenses/
#
# ****************************************************************************

import itertools

from sage.misc.latex import latex
from sage.sets.set import Set
from sage.structure.parent import Parent
from sage.structure.unique_representation import UniqueRepresentation

from .simplicial_set import AbstractSimplex, \
    SimplicialSet_arbitrary, SimplicialSet_finite, \
    standardize_degeneracies, face_degeneracies
from .simplicial_set_examples import Empty, Point

from sage.misc.lazy_import import lazy_import
lazy_import('sage.categories.simplicial_sets', 'SimplicialSets')


########################################################################
# classes which inherit from SimplicialSet_arbitrary

# Note: many of the classes below for infinite simplicial sets have an
# attribute '_n_skeleton'. This is used to cache the highest
# dimensional skeleton calculated so far for this simplicial set,
# along with its dimension, so for example, the starting value is
# often (-1, Empty()): the (-1)-skeleton is the empty simplicial
# set. It gets used and updated in the n_skeleton method.

class SubSimplicialSet(SimplicialSet_finite, UniqueRepresentation):
    @staticmethod
    def __classcall__(self, data, ambient=None):
        """
        Convert ``data`` from a dict to a tuple.

        TESTS::

            sage: from sage.topology.simplicial_set_constructions import SubSimplicialSet
            sage: K = simplicial_sets.Simplex(2)
            sage: e = K.n_cells(1)[0]
            sage: A = SubSimplicialSet({e: K.faces(e)}, ambient=K)
            sage: B = SubSimplicialSet({e: list(K.faces(e))}, ambient=K)
            sage: A == B
            True
        """
        L = []
        for x in data:
            if data[x] is None:
                L.append((x, None))
            else:
                L.append((x, tuple(data[x])))
        return super().__classcall__(self, tuple(L), ambient)

    def __init__(self, data, ambient=None):
        r"""
        Return a finite simplicial set as a subsimplicial set of another
        simplicial set.

        This keeps track of the ambient simplicial set and the
        inclusion map from the subcomplex into it.

        INPUT:

        - ``data`` -- the data defining the subset: a dictionary where
          the keys are simplices from the ambient simplicial set and
          the values are their faces.

        - ``ambient`` -- the ambient simplicial set. If omitted, use
          the same simplicial set as the subset and the ambient
          complex.

        EXAMPLES::

            sage: S3 = simplicial_sets.Sphere(3)
            sage: K = simplicial_sets.KleinBottle()
            sage: X = S3.disjoint_union(K)
            sage: Y = X.structure_map(0).image()  # the S3 summand
            sage: Y.inclusion_map()
            Simplicial set morphism:
              From: Simplicial set with 2 non-degenerate simplices
              To:   Disjoint union: (S^3 u Klein bottle)
              Defn: [v_0, sigma_3] --> [v_0, sigma_3]
            sage: Y.ambient_space()
            Disjoint union: (S^3 u Klein bottle)

        TESTS::

            sage: T = simplicial_sets.Torus()
            sage: latex(T.n_skeleton(2))
            S^{1} \times S^{1}

            sage: T.n_skeleton(1).n_skeleton(1) == T.n_skeleton(1)
            True

            sage: T.n_skeleton(1) is T.n_skeleton(1)
            True
        """
        data = dict(data)
        if ambient is None:
            ambient = self
        if (ambient.is_pointed()
                and hasattr(ambient, '_basepoint')
                and ambient.base_point() in data):
            SimplicialSet_finite.__init__(self, data, base_point=ambient.base_point())
        else:
            SimplicialSet_finite.__init__(self, data)
        if self == ambient:
            if hasattr(ambient, '__custom_name'):
                self.rename(str(ambient))
            self._latex_name = latex(ambient)
        # When constructing the inclusion map, we do not need to check
        # the validity of the morphism, and more importantly, we
        # cannot check it in the infinite case: the appropriate data
        # may not have yet been constructed. So use "check=False".
        self._inclusion = self.Hom(ambient)({x: x for x in data}, check=False)

    def inclusion_map(self):
        r"""
        Return the inclusion map from this subsimplicial set into its
        ambient space.

        EXAMPLES::

            sage: RP6 = simplicial_sets.RealProjectiveSpace(6)                          # needs sage.groups
            sage: K = RP6.n_skeleton(2)                                                 # needs sage.groups
            sage: K.inclusion_map()                                                     # needs sage.groups
            Simplicial set morphism:
              From: Simplicial set with 3 non-degenerate simplices
              To:   RP^6
              Defn: [1, f, f * f] --> [1, f, f * f]

        `RP^6` itself is constructed as a subsimplicial set of
        `RP^\infty`::

            sage: latex(RP6.inclusion_map())                                            # needs sage.groups
            RP^{6} \to RP^{\infty}
        """
        return self._inclusion

    def ambient_space(self):
        """
        Return the simplicial set of which this is a subsimplicial set.

        EXAMPLES::

            sage: T = simplicial_sets.Torus()
            sage: eight = T.wedge_as_subset()
            sage: eight
            Simplicial set with 3 non-degenerate simplices
            sage: eight.fundamental_group()                                             # needs sage.groups
            Finitely presented group < e0, e1 |  >
            sage: eight.ambient_space()
            Torus
        """
        return self._inclusion.codomain()


class PullbackOfSimplicialSets(SimplicialSet_arbitrary, UniqueRepresentation):
    @staticmethod
    def __classcall_private__(self, maps=None):
        """
        TESTS::

            sage: from sage.topology.simplicial_set_constructions import PullbackOfSimplicialSets
            sage: S2 = simplicial_sets.Sphere(2)
            sage: one = S2.Hom(S2).identity()
            sage: PullbackOfSimplicialSets([one, one]) == PullbackOfSimplicialSets((one, one))
            True
        """
        if maps:
            return super().__classcall__(self, tuple(maps))
        return super().__classcall__(self)

    def __init__(self, maps=None):
        r"""
        Return the pullback obtained from the morphisms ``maps``.

        INPUT:

        - ``maps`` -- a list or tuple of morphisms of simplicial sets

        If only a single map `f: X \to Y` is given, then return
        `X`. If no maps are given, return the one-point simplicial
        set. Otherwise, given a simplicial set `Y` and maps `f_i: X_i
        \to Y` for `0 \leq i \leq m`, construct the pullback `P`: see
        :wikipedia:`Pullback_(category_theory)`. This is constructed
        as pullbacks of sets for each set of `n`-simplices, so `P_n`
        is the subset of the product `\prod (X_i)_n` consisting of
        those elements `(x_i)` for which `f_i(x_i) = f_j(x_j)` for all
        `i`, `j`.

        This is pointed if the maps `f_i` are.

        EXAMPLES:

        The pullback of a quotient map by a subsimplicial set and the
        base point map gives a simplicial set isomorphic to the
        original subcomplex::

            sage: # needs sage.groups
            sage: RP5 = simplicial_sets.RealProjectiveSpace(5)
            sage: K = RP5.quotient(RP5.n_skeleton(2))
            sage: X = K.pullback(K.quotient_map(), K.base_point_map())
            sage: X.homology() == RP5.n_skeleton(2).homology()                          # needs sage.modules
            True

        Pullbacks of identity maps::

            sage: S2 = simplicial_sets.Sphere(2)
            sage: one = S2.Hom(S2).identity()
            sage: P = S2.pullback(one, one)
            sage: P.homology()                                                          # needs sage.modules
            {0: 0, 1: 0, 2: Z}

        The pullback is constructed in terms of the product -- of
        course, the product is a special case of the pullback -- and
        the simplices are named appropriately::

            sage: P.nondegenerate_simplices()
            [(v_0, v_0), (sigma_2, sigma_2)]
        """
        # Import this here to prevent circular imports.
        from sage.topology.simplicial_set_morphism import SimplicialSetMorphism
        if maps and any(not isinstance(f, SimplicialSetMorphism) for f in maps):
            raise ValueError('the maps must be morphisms of simplicial sets')

        Cat = SimplicialSets()
        if maps:
            if all(f.domain().is_finite() for f in maps):
                Cat = Cat.Finite()
        if all(f.is_pointed() for f in maps):
            Cat = Cat.Pointed()
        Parent.__init__(self, category=Cat)
        self._maps = maps
        self._n_skeleton = (-1, Empty())

    def n_skeleton(self, n):
        """
        Return the `n`-skeleton of this simplicial set.

        That is, the simplicial set generated by all nondegenerate
        simplices of dimension at most `n`.

        INPUT:

        - ``n`` -- the dimension

        The `n`-skeleton of the pullback is computed as the pullback
        of the `n`-skeleta of the component simplicial sets.

        EXAMPLES::

            sage: # needs sage.groups
            sage: G = groups.misc.MultiplicativeAbelian([2])
            sage: B = simplicial_sets.ClassifyingSpace(G)
            sage: one = Hom(B,B).identity()
            sage: c = Hom(B,B).constant_map()
            sage: P = B.pullback(one, c)
            sage: P.n_skeleton(2)
            Pullback of maps:
              Simplicial set endomorphism of Simplicial set with 3 non-degenerate simplices
                Defn: Identity map
              Simplicial set endomorphism of Simplicial set with 3 non-degenerate simplices
                Defn: Constant map at 1
            sage: P.n_skeleton(3).homology()                                            # needs sage.modules
            {0: 0, 1: C2, 2: 0, 3: Z}
        """
        if self.is_finite():
            maps = self._maps
            if maps:
                codomain = SimplicialSet_finite.n_skeleton(maps[0].codomain(), n)
                domains = [SimplicialSet_finite.n_skeleton(f.domain(), n) for f in maps]
                new_maps = [f.n_skeleton(n, d, codomain) for (f, d) in zip(maps, domains)]
                return PullbackOfSimplicialSets_finite(new_maps)
            return PullbackOfSimplicialSets_finite(maps)
        start, skel = self._n_skeleton
        if start == n:
            return skel
        elif start > n:
            return skel.n_skeleton(n)
        ans = PullbackOfSimplicialSets_finite([f.n_skeleton(n) for f in self._maps])
        self._n_skeleton = (n, ans)
        return ans

    def defining_map(self, i):
        r"""
        Return the `i`-th map defining the pullback.

        INPUT:

        - ``i`` -- integer

        If this pullback was constructed as ``Y.pullback(f_0, f_1, ...)``,
        this returns `f_i`.

        EXAMPLES::

            sage: # needs sage.groups
            sage: RP5 = simplicial_sets.RealProjectiveSpace(5)
            sage: K = RP5.quotient(RP5.n_skeleton(2))
            sage: Y = K.pullback(K.quotient_map(), K.base_point_map())
            sage: Y.defining_map(1)
            Simplicial set morphism:
              From: Point
              To:   Quotient: (RP^5/Simplicial set with 3 non-degenerate simplices)
              Defn: Constant map at *
            sage: Y.defining_map(0).domain()
            RP^5
        """
        return self._maps[i]

    def _repr_(self):
        """
        Print representation

        EXAMPLES::

            sage: S3 = simplicial_sets.Sphere(3)
            sage: c = Hom(S3,S3).constant_map()
            sage: one = Hom(S3, S3).identity()
            sage: S3.pullback(c, one)
            Pullback of maps:
              Simplicial set endomorphism of S^3
                Defn: Constant map at v_0
              Simplicial set endomorphism of S^3
                Defn: Identity map
        """
        if not self._maps:
            return 'Point'
        s = 'Pullback of maps:'
        for f in self._maps:
            t = '\n' + str(f)
            s += t.replace('\n', '\n  ')
        return s


class PullbackOfSimplicialSets_finite(PullbackOfSimplicialSets, SimplicialSet_finite):
    """
    The pullback of finite simplicial sets obtained from ``maps``.

    When the simplicial sets involved are all finite, there are more
    methods available to the resulting pullback, as compared to case
    when some of the components are infinite: the structure maps from
    the pullback and the pullback's universal property: see
    :meth:`structure_map` and :meth:`universal_property`.
    """
    @staticmethod
    def __classcall_private__(self, maps=None):
        """
        TESTS::

            sage: from sage.topology.simplicial_set_constructions import PullbackOfSimplicialSets_finite
            sage: S2 = simplicial_sets.Sphere(2)
            sage: one = S2.Hom(S2).identity()
            sage: PullbackOfSimplicialSets_finite([one, one]) == PullbackOfSimplicialSets_finite((one, one))
            True
        """
        if maps:
            return super().__classcall__(self, tuple(maps))
        return super().__classcall__(self)

    def __init__(self, maps=None):
        r"""
        Return the pullback obtained from the morphisms ``maps``.

        See :class:`PullbackOfSimplicialSets` for more information.

        INPUT:

        - ``maps`` -- a list or tuple of morphisms of simplicial sets

        EXAMPLES::

            sage: eta = simplicial_sets.HopfMap()
            sage: S3 = eta.domain()
            sage: S2 = eta.codomain()
            sage: c = Hom(S2,S2).constant_map()
            sage: S2.pullback(eta, c).is_finite()
            True

            sage: # needs sage.groups
            sage: G = groups.misc.MultiplicativeAbelian([2])
            sage: B = simplicial_sets.ClassifyingSpace(G)
            sage: one = Hom(B,B).identity()
            sage: c = Hom(B,B).constant_map()
            sage: B.pullback(one, c).is_finite()
            False

        TESTS::

            sage: P = simplicial_sets.Point()
            sage: P.pullback(P.constant_map(), P.constant_map())
            Pullback of maps:
              Simplicial set endomorphism of Point
                Defn: Identity map
              Simplicial set endomorphism of Point
                Defn: Identity map
        """
        # Import this here to prevent circular imports.
        from sage.topology.simplicial_set_morphism import SimplicialSetMorphism
        if maps and any(not isinstance(f, SimplicialSetMorphism) for f in maps):
            raise ValueError('the maps must be morphisms of simplicial sets')
        if not maps:
            star = AbstractSimplex(0, name='*')
            SimplicialSet_finite.__init__(self, {star: None}, base_point=star, name='Point')
            self._maps = ()
            self._translation = {}
            return
        if len(maps) == 1:
            f = maps[0]
            if f.is_pointed():
                SimplicialSet_finite.__init__(self, f.domain().face_data(),
                                              base_point=f.domain().base_point())
            else:
                SimplicialSet_finite.__init__(self, f.domain().face_data())
            self._maps = (f,)
            return
        codomain = maps[0].codomain()
        if any(codomain != f.codomain() for f in maps[1:]):
            raise ValueError('the codomains of the maps must be equal')
        # Now construct the pullback by constructing the product and only
        # keeping the appropriate simplices.
        domains = [f.domain() for f in maps]
        nondegen = [X.nondegenerate_simplices() for X in domains]
        data_factors = [X.face_data() for X in domains]
        # data: dictionary to construct the new simplicial set.
        data = {}
        # translate: keep track of the nondegenerate simplices in the
        # new simplicial set for computing faces: keys are tuples of
        # pairs (sigma, degens), with sigma a nondegenerate simplex in
        # one of the factors, degens the tuple of applied
        # degeneracies. The associated value is the actual simplex in
        # the product.
        translate = {}
        for simplices in itertools.product(*nondegen):
            dims = [s.dimension() for s in simplices]
            dim_max = max(dims)
            sum_dims = sum(dims)
            for d in range(dim_max, sum_dims + 1):
                S = Set(range(d))
                # Is there a way to speed up the following? Given the
                # tuple dims=(n_1, n_2, ..., n_k) and given d between
                # max(dims) and sum(dims), we are trying to construct
                # k-tuples of subsets (D_1, D_2, ..., D_k) of range(d)
                # such that the intersection of all of the D_i's is
                # empty.
                for I in itertools.product(*[S.subsets(d - _) for _ in dims]):
                    if set.intersection(*[set(_) for _ in I]):
                        # To get a nondegenerate face, can't have a
                        # degeneracy in common for all the factors.
                        continue
                    degens = [tuple(sorted(_, reverse=True)) for _ in I]

                    sigma = simplices[0].apply_degeneracies(*degens[0])
                    target = maps[0](sigma)
                    if any(target != f(tau.apply_degeneracies(*degen))
                           for (f, tau, degen) in zip(maps[1:], simplices[1:], degens[1:])):
                        continue

                    simplex_factors = tuple(zip(simplices, tuple(degens)))
                    s = '(' + ', '.join('{}'.format(_[0].apply_degeneracies(*_[1]))
                                        for _ in simplex_factors) + ')'
                    ls = '(' + ', '.join('{}'.format(latex(_[0].apply_degeneracies(*_[1])))
                                         for _ in simplex_factors) + ')'
                    simplex = AbstractSimplex(d, name=s, latex_name=ls)
                    translate[simplex_factors] = simplex
                    # Now compute the faces of simplex.
                    if d == 0:
                        # It's a vertex, so it has no faces.
                        faces = None
                    else:
                        faces = []
                        for i in range(d+1):
                            # Compute d_i on simplex.
                            #
                            # face_degens: tuple of pairs (J, t): J is the
                            # list of degeneracies to apply to the
                            # corresponding entry in simplex_factors, t is
                            # the face map to apply.
                            face_degens = [face_degeneracies(i, _) for _ in degens]
                            face_factors = []
                            new_degens = []
                            for x, Face, face_dict in zip(simplices, face_degens, data_factors):
                                J = Face[0]
                                t = Face[1]
                                if t is None:
                                    face_factors.append(x.nondegenerate())
                                else:
                                    underlying = face_dict[x][t]
                                    temp_degens = underlying.degeneracies()
                                    underlying = underlying.nondegenerate()
                                    J = standardize_degeneracies(*(J + list(temp_degens)))
                                    face_factors.append(underlying)
                                new_degens.append(J)

                            # By the simplicial identities, s_{i_1}
                            # s_{i_2} ... s_{i_n} z (if decreasing) is in
                            # the image of s_{i_k} for each k.
                            #
                            # So find the intersection K of each J, the
                            # degeneracies applied to left_face and
                            # right_face. Then the face will be s_{K}
                            # (s_{J'_L} left_face, s_{J'_R} right_face),
                            # where you get J'_L from J_L by pulling out K
                            # from J_L.
                            #
                            # J'_L is obtained as follows: for each j in
                            # J_L, decrease j by q if q = #{x in K: x < j}
                            K = set.intersection(*[set(J) for J in new_degens])

                            face_degens = []
                            for J in new_degens:
                                new_J = []
                                for j in J:
                                    if j not in K:
                                        q = len([x for x in K if x < j])
                                        new_J.append(j - q)
                                face_degens.append(tuple(new_J))
                            K = sorted(K, reverse=True)
                            underlying_face = translate[tuple(zip(tuple(face_factors), tuple(face_degens)))]
                            faces.append(underlying_face.apply_degeneracies(*K))
                        data[simplex] = faces

        if all(f.is_pointed() for f in maps):
            basept = translate[tuple([(sset.base_point(), ()) for sset in domains])]
            if not data:
                data = {basept: None}
            SimplicialSet_finite.__init__(self, data, base_point=basept)
        else:
            SimplicialSet_finite.__init__(self, data)
        self._maps = maps
        # self._translation: tuple converted from dict. keys: tuples
        # of pairs (sigma, degens), with sigma a nondegenerate simplex
        # in one of the factors, degens the tuple of applied
        # degeneracies. The associated value is the actual simplex in
        # the product.
        self._translation = tuple(translate.items())

    def structure_map(self, i):
        r"""
        Return the `i`-th projection map of the pullback.

        INPUT:

        - ``i`` -- integer

        If this pullback `P` was constructed as ``Y.pullback(f_0, f_1,
        ...)``, where `f_i: X_i \to Y`, then there are structure maps
        `\bar{f}_i: P \to X_i`. This method constructs `\bar{f}_i`.

        EXAMPLES::

            sage: # needs sage.groups
            sage: RP5 = simplicial_sets.RealProjectiveSpace(5)
            sage: K = RP5.quotient(RP5.n_skeleton(2))
            sage: Y = K.pullback(K.quotient_map(), K.base_point_map())
            sage: Y.structure_map(0)
            Simplicial set morphism:
              From: Pullback of maps:
              Simplicial set morphism:
                From: RP^5
                To:   Quotient: (RP^5/Simplicial set with 3 non-degenerate simplices)
                Defn: [1, f, f * f, f * f * f, f * f * f * f, f * f * f * f * f]
                      --> [*, s_0 *, s_1 s_0 *, f * f * f, f * f * f * f, f * f * f * f * f]
              Simplicial set morphism:
                From: Point
                To:   Quotient: (RP^5/Simplicial set with 3 non-degenerate simplices)
                Defn: Constant map at *
              To:   RP^5
              Defn: [(1, *), (f, s_0 *), (f * f, s_1 s_0 *)] --> [1, f, f * f]
            sage: Y.structure_map(1).codomain()
            Point

        These maps are also accessible via :meth:`projection_map`::

            sage: Y.projection_map(1).codomain()                                        # needs sage.groups
            Point
        """
        if len(self._maps) == 1:
            return self.Hom(self).identity()
        f = {}
        for x in self._translation:
            f[x[1]] = x[0][i][0].apply_degeneracies(*x[0][i][1])
        codomain = self.defining_map(i).domain()
        return self.Hom(codomain)(f)

    projection_map = structure_map

    def universal_property(self, *maps):
        r"""
        Return the map induced by ``maps``.

        INPUT:

        - ``maps`` -- maps from a simplicial set `Z` to the "factors"
          `X_i` forming the pullback.

        If the pullback `P` is formed by maps `f_i: X_i \to Y`, then
        given maps `g_i: Z \to X_i` such that `f_i g_i = f_j g_j` for
        all `i`, `j`, then there is a unique map `g: Z \to P` making
        the appropriate diagram commute. This constructs that map.

        EXAMPLES::

            sage: S1 = simplicial_sets.Sphere(1)
            sage: T = S1.product(S1)
            sage: K = T.factor(0, as_subset=True)
            sage: f = S1.Hom(T)({S1.n_cells(0)[0]: K.n_cells(0)[0],
            ....:                S1.n_cells(1)[0]: K.n_cells(1)[0]})
            sage: P = S1.product(T)
            sage: P.universal_property(S1.Hom(S1).identity(), f)
            Simplicial set morphism:
              From: S^1
              To:   S^1 x S^1 x S^1
              Defn: [v_0, sigma_1] --> [(v_0, (v_0, v_0)), (sigma_1, (sigma_1, s_0 v_0))]
        """
        if len(self._maps) != len(maps):
            raise ValueError('wrong number of maps specified')
        if len(self._maps) == 1:
            return maps[0]
        domain = maps[0].domain()
        if any(g.domain() != domain for g in maps[1:]):
            raise ValueError('the maps do not all have the same codomain')
        composite = self._maps[0] * maps[0]
        if any(f*g != composite for f, g in zip(self._maps[1:], maps[1:])):
            raise ValueError('the maps are not compatible')
        data = {}
        translate = dict(self._translation)
        for sigma in domain.nondegenerate_simplices():
            target = tuple([(f(sigma).nondegenerate(), tuple(f(sigma).degeneracies()))
                            for f in maps])
            # If there any degeneracies in common, remove them: the
            # dictionary "translate" has nondegenerate simplices as
            # its keys.
            in_common = set.intersection(*[set(_[1]) for _ in target])
            if in_common:
                target = tuple((tau, tuple(sorted(set(degens).difference(in_common),
                                                  reverse=True)))
                               for tau, degens in target)
            in_common = sorted(in_common, reverse=True)
            data[sigma] = translate[target].apply_degeneracies(*in_common)
        return domain.Hom(self)(data)


class Factors():
    """
    Classes which inherit from this should define a ``_factors``
    attribute for their instances, and this class accesses that
    attribute. This is used by :class:`ProductOfSimplicialSets`,
    :class:`WedgeOfSimplicialSets`, and
    :class:`DisjointUnionOfSimplicialSets`.
    """
    def factors(self):
        """
        Return the factors involved in this construction of simplicial sets.

        EXAMPLES::

<<<<<<< HEAD
            sage:
=======
>>>>>>> 5d9bdcb3
            sage: S2 = simplicial_sets.Sphere(2)
            sage: S3 = simplicial_sets.Sphere(3)
            sage: S2.wedge(S3).factors() == (S2, S3)
            True
            sage: S2.product(S3).factors()[0]
            S^2
        """
        return self._factors

    def factor(self, i):
        r"""
        Return the `i`-th factor of this construction of simplicial sets.

        INPUT:

        - ``i`` -- integer, the index of the factor

        EXAMPLES::

            sage: S2 = simplicial_sets.Sphere(2)
            sage: S3 = simplicial_sets.Sphere(3)
            sage: K = S2.disjoint_union(S3)
            sage: K.factor(0)
            S^2

            sage: # needs sage.groups
            sage: G = groups.misc.MultiplicativeAbelian([2])
            sage: B = simplicial_sets.ClassifyingSpace(G)
            sage: X = B.wedge(S3, B)
            sage: X.factor(1)
            S^3
            sage: X.factor(2)
            Classifying space of Multiplicative Abelian group isomorphic to C2
        """
        return self.factors()[i]


class ProductOfSimplicialSets(PullbackOfSimplicialSets, Factors):
    @staticmethod
    def __classcall__(cls, factors=None):
        """
        TESTS::

            sage: from sage.topology.simplicial_set_constructions import ProductOfSimplicialSets
            sage: S2 = simplicial_sets.Sphere(2)
            sage: ProductOfSimplicialSets([S2, S2]) == ProductOfSimplicialSets((S2, S2))
            True
        """
        if factors:
            return super().__classcall__(cls, factors=tuple(factors))
        return super().__classcall__(cls)

    def __init__(self, factors=None):
        r"""
        Return the product of simplicial sets.

        INPUT:

        - ``factors`` -- a list or tuple of simplicial sets

        Return the product of the simplicial sets in ``factors``.

        If `X` and `Y` are simplicial sets, then their product `X
        \times Y` is defined to be the simplicial set with
        `n`-simplices `X_n \times Y_n`.  Therefore the simplices in
        the product have the form `(s_I \sigma, s_J \tau)`, where `s_I
        = s_{i_1} ... s_{i_p}` and `s_J = s_{j_1} ... s_{j_q}` are
        composites of degeneracy maps, written in decreasing order.
        Such a simplex is nondegenerate if the indices `I` and `J` are
        disjoint. Therefore if `\sigma` and `\tau` are nondegenerate
        simplices of dimensions `m` and `n`, in the product they will
        lead to nondegenerate simplices up to dimension `m+n`, and no
        further.

        This extends in the more or less obvious way to products with
        more than two factors: with three factors, a simplex `(s_I
        \sigma, s_J \tau, s_K \rho)` is nondegenerate if `I \cap J
        \cap K` is empty, etc.

        If a simplicial set is constructed as a product, the factors
        are recorded and are accessible via the method
        :meth:`Factors.factors`. If it is constructed as a product and then
        copied, this information is lost.

        EXAMPLES::

            sage: from sage.topology.simplicial_set import AbstractSimplex, SimplicialSet
            sage: v = AbstractSimplex(0, name='v')
            sage: w = AbstractSimplex(0, name='w')
            sage: e = AbstractSimplex(1, name='e')
            sage: X = SimplicialSet({e: (v, w)})
            sage: square = X.product(X)

        ``square`` is now the standard triangulation of the square: 4
        vertices, 5 edges (the four on the border plus the diagonal),
        2 triangles::

            sage: square.f_vector()
            [4, 5, 2]

            sage: S1 = simplicial_sets.Sphere(1)
            sage: T = S1.product(S1)
            sage: T.homology(reduced=False)                                             # needs sage.modules
            {0: Z, 1: Z x Z, 2: Z}

        Since ``S1`` is pointed, so is ``T``::

            sage: S1.is_pointed()
            True
            sage: S1.base_point()
            v_0
            sage: T.is_pointed()
            True
            sage: T.base_point()
            (v_0, v_0)

            sage: S2 = simplicial_sets.Sphere(2)
            sage: S3 = simplicial_sets.Sphere(3)
            sage: Z = S2.product(S3)
            sage: Z.homology()                                                          # needs sage.modules
            {0: 0, 1: 0, 2: Z, 3: Z, 4: 0, 5: Z}

        Products involving infinite simplicial sets::

            sage: # needs sage.groups
            sage: G = groups.misc.MultiplicativeAbelian([2])
            sage: B = simplicial_sets.ClassifyingSpace(G)
            sage: B.rename('RP^oo')
            sage: X = B.product(B); X
            RP^oo x RP^oo
            sage: X.n_cells(1)
            [(f, f), (f, s_0 1), (s_0 1, f)]
            sage: X.homology(range(3), base_ring=GF(2))                                 # needs sage.modules
            {0: Vector space of dimension 0 over Finite Field of size 2,
             1: Vector space of dimension 2 over Finite Field of size 2,
             2: Vector space of dimension 3 over Finite Field of size 2}
            sage: Y = B.product(S2)
            sage: Y.homology(range(5), base_ring=GF(2))                                 # needs sage.modules
            {0: Vector space of dimension 0 over Finite Field of size 2,
             1: Vector space of dimension 1 over Finite Field of size 2,
             2: Vector space of dimension 2 over Finite Field of size 2,
             3: Vector space of dimension 2 over Finite Field of size 2,
             4: Vector space of dimension 2 over Finite Field of size 2}
        """
        PullbackOfSimplicialSets.__init__(self, [space.constant_map()
                                                 for space in factors])
        self._factors = factors

    def n_skeleton(self, n):
        """
        Return the `n`-skeleton of this simplicial set.

        That is, the simplicial set generated by all nondegenerate
        simplices of dimension at most `n`.

        INPUT:

        - ``n`` -- the dimension

        In the finite case, this returns the ordinary `n`-skeleton. In
        the infinite case, it computes the `n`-skeleton of the product
        of the `n`-skeleta of the factors.

        EXAMPLES::

            sage: S2 = simplicial_sets.Sphere(2)
            sage: S3 = simplicial_sets.Sphere(3)
            sage: S2.product(S3).n_skeleton(2)
            Simplicial set with 2 non-degenerate simplices

            sage: # needs sage.groups
            sage: G = groups.misc.MultiplicativeAbelian([2])
            sage: B = simplicial_sets.ClassifyingSpace(G)
            sage: X = B.product(B)
            sage: X.n_skeleton(2)
            Simplicial set with 13 non-degenerate simplices
        """
        n_skel = SimplicialSet_finite.n_skeleton
        if self.is_finite():
            n_skel = SimplicialSet_finite.n_skeleton
            return n_skel(self, n)
        start, skel = self._n_skeleton
        if start == n:
            return skel
        elif start > n:
            return skel.n_skeleton(n)
        ans = n_skel(ProductOfSimplicialSets_finite([X.n_skeleton(n) for X in self._factors]), n)
        self._n_skeleton = (n, ans)
        return ans

    def factor(self, i, as_subset=False):
        r"""
        Return the `i`-th factor of the product.

        INPUT:

        - ``i`` -- integer, the index of the factor

        - ``as_subset`` -- boolean, optional (default ``False``)

        If ``as_subset`` is ``True``, return the `i`-th factor as a
        subsimplicial set of the product, identifying it with its
        product with the base point in each other factor. As a
        subsimplicial set, it comes equipped with an inclusion
        map. This option will raise an error if any factor does not
        have a base point.

        If ``as_subset`` is ``False``, return the `i`-th factor in
        its original form as a simplicial set.

        EXAMPLES::

            sage: S2 = simplicial_sets.Sphere(2)
            sage: S3 = simplicial_sets.Sphere(3)
            sage: K = S2.product(S3)
            sage: K.factor(0)
            S^2

            sage: K.factor(0, as_subset=True)
            Simplicial set with 2 non-degenerate simplices
            sage: K.factor(0, as_subset=True).homology()                                # needs sage.modules
            {0: 0, 1: 0, 2: Z}

            sage: K.factor(0) is S2
            ....:
            True
            sage: K.factor(0, as_subset=True) is S2
            False
        """
        if as_subset:
            if any(not _.is_pointed() for _ in self.factors()):
                raise ValueError('"as_subset=True" is only valid '
                                 'if each factor is pointed')

            basept_factors = [sset.base_point() for sset in self.factors()]
            basept_factors = basept_factors[:i] + basept_factors[i+1:]
            to_factors = {v: k for k, v in self._translation}
            simps = []
            for x in self.nondegenerate_simplices():
                simplices = [sigma[0] for sigma in to_factors[x]]
                if simplices[:i] + simplices[i+1:] == basept_factors:
                    simps.append(x)
            return self.subsimplicial_set(simps)
        return self.factors()[i]

    def _repr_(self):
        """
        Print representation

        EXAMPLES::

            sage: S2 = simplicial_sets.Sphere(2)
            sage: K = simplicial_sets.KleinBottle()
            sage: G = groups.misc.MultiplicativeAbelian([2])                            # needs sage.groups
            sage: B = simplicial_sets.ClassifyingSpace(G)                               # needs sage.groups
            sage: S2.product(S2)
            S^2 x S^2
            sage: S2.product(K, B)                                                      # needs sage.groups
            S^2 x Klein bottle x Classifying space of Multiplicative Abelian group isomorphic to C2
        """
        return ' x '.join(str(X) for X in self._factors)

    def _latex_(self):
        r"""
        LaTeX representation

        EXAMPLES::

            sage: S2 = simplicial_sets.Sphere(2)
            sage: latex(S2.product(S2))
            S^{2} \times S^{2}
            sage: RPoo = simplicial_sets.RealProjectiveSpace(Infinity)                  # needs sage.groups
            sage: latex(S2.product(RPoo, S2))                                           # needs sage.groups
            S^{2} \times RP^{\infty} \times S^{2}
        """
        return ' \\times '.join(latex(X) for X in self._factors)


class ProductOfSimplicialSets_finite(ProductOfSimplicialSets, PullbackOfSimplicialSets_finite):
    r"""
    The product of finite simplicial sets.

    When the factors are all finite, there are more methods available
    for the resulting product, as compared to products with infinite
    factors: projection maps, the wedge as a subcomplex, and the fat
    wedge as a subcomplex. See :meth:`projection_map`,
    :meth:`wedge_as_subset`, and :meth:`fat_wedge_as_subset`
    """
    def __init__(self, factors=None):
        r"""
        Return the product of finite simplicial sets.

        See :class:`ProductOfSimplicialSets` for more information.

        EXAMPLES::

            sage: from sage.topology.simplicial_set import AbstractSimplex, SimplicialSet
            sage: v = AbstractSimplex(0, name='v')
            sage: e = AbstractSimplex(1)
            sage: X = SimplicialSet({e: (v, v)})
            sage: W = X.product(X, X)
            sage: W.homology()                                                          # needs sage.groups
            {0: 0, 1: Z x Z x Z, 2: Z x Z x Z, 3: Z}
            sage: W.is_pointed()
            False

            sage: X = X.set_base_point(v)
            sage: w = AbstractSimplex(0, name='w')
            sage: f = AbstractSimplex(1)
            sage: Y = SimplicialSet({f: (v,w)}, base_point=w)
            sage: Z = Y.product(X)
            sage: Z.is_pointed()
            True
            sage: Z.base_point()
            (w, v)
        """
        PullbackOfSimplicialSets_finite.__init__(self, [space.constant_map()
                                                 for space in factors])
        self._factors = tuple([f.domain() for f in self._maps])

    def projection_map(self, i):
        """
        Return the map projecting onto the `i`-th factor.

        INPUT:

        - ``i`` -- integer, the index of the projection map

        EXAMPLES::

            sage: T = simplicial_sets.Torus()
            sage: f_0 = T.projection_map(0)
            sage: f_1 = T.projection_map(1)

            sage: # needs sage.modules
            sage: m_0 = f_0.induced_homology_morphism().to_matrix(1)  # matrix in dim 1
            sage: m_1 = f_1.induced_homology_morphism().to_matrix(1)
            sage: m_0.rank()
            1
            sage: m_0 == m_1
            False
        """
        return self.structure_map(i)

    def wedge_as_subset(self):
        """
        Return the wedge as a subsimplicial set of this product of pointed
        simplicial sets.

        This will raise an error if any factor is not pointed.

        EXAMPLES::

            sage: from sage.topology.simplicial_set import AbstractSimplex, SimplicialSet
            sage: v = AbstractSimplex(0, name='v')
            sage: e = AbstractSimplex(1, name='e')
            sage: w = AbstractSimplex(0, name='w')
            sage: f = AbstractSimplex(1, name='f')
            sage: X = SimplicialSet({e: (v, v)}, base_point=v)
            sage: Y = SimplicialSet({f: (w, w)}, base_point=w)
            sage: P = X.product(Y)
            sage: W = P.wedge_as_subset()
            sage: W.nondegenerate_simplices()
            [(v, w), (e, s_0 w), (s_0 v, f)]
            sage: W.homology()                                                          # needs sage.modules
            {0: 0, 1: Z x Z}
        """
        basept_factors = [sset.base_point() for sset in self.factors()]
        to_factors = {v: k for k, v in self._translation}
        simps = []
        for x in self.nondegenerate_simplices():
            simplices = to_factors[x]
            not_base_pt = 0
            for sigma, star in zip(simplices, basept_factors):
                if not_base_pt > 1:
                    continue
                if sigma[0].nondegenerate() != star:
                    not_base_pt += 1
            if not_base_pt <= 1:
                simps.append(x)
        return self.subsimplicial_set(simps)

    def fat_wedge_as_subset(self):
        """
        Return the fat wedge as a subsimplicial set of this product of
        pointed simplicial sets.

        The fat wedge consists of those terms where at least one
        factor is the base point. Thus with two factors this is the
        ordinary wedge, but with more factors, it is larger.

        EXAMPLES::

            sage: S1 = simplicial_sets.Sphere(1)
            sage: X = S1.product(S1, S1)
            sage: W = X.fat_wedge_as_subset()
            sage: W.homology()                                                          # needs sage.modules
            {0: 0, 1: Z x Z x Z, 2: Z x Z x Z}
        """
        basept_factors = [sset.base_point() for sset in self.factors()]
        to_factors = {v: k for k, v in self._translation}
        simps = []
        for x in self.nondegenerate_simplices():
            simplices = to_factors[x]
            combined = zip(simplices, basept_factors)
            if any(sigma[0] == pt for (sigma, pt) in combined):
                simps.append(x)
        return self.subsimplicial_set(simps)


class PushoutOfSimplicialSets(SimplicialSet_arbitrary, UniqueRepresentation):
    @staticmethod
    def __classcall_private__(cls, maps=None, vertex_name=None):
        """
        TESTS::

            sage: from sage.topology.simplicial_set_constructions import PushoutOfSimplicialSets
            sage: S2 = simplicial_sets.Sphere(2)
            sage: one = S2.Hom(S2).identity()
            sage: PushoutOfSimplicialSets([one, one]) == PushoutOfSimplicialSets((one, one))
            True
        """
        if maps:
            return super().__classcall__(cls, maps=tuple(maps),
                                         vertex_name=vertex_name)
        return super().__classcall__(cls, vertex_name=vertex_name)

    def __init__(self, maps=None, vertex_name=None):
        r"""
        Return the pushout obtained from the morphisms ``maps``.

        INPUT:

        - ``maps`` -- a list or tuple of morphisms of simplicial sets
        - ``vertex_name`` -- optional, default ``None``

        If only a single map `f: X \to Y` is given, then return
        `Y`. If no maps are given, return the empty simplicial
        set. Otherwise, given a simplicial set `X` and maps `f_i: X
        \to Y_i` for `0 \leq i \leq m`, construct the pushout `P`: see
        :wikipedia:`Pushout_(category_theory)`. This is constructed as
        pushouts of sets for each set of `n`-simplices, so `P_n` is
        the disjoint union of the sets `(Y_i)_n`, with elements
        `f_i(x)` identified for `n`-simplex `x` in `X`.

        Simplices in the pushout are given names as follows: if a
        simplex comes from a single `Y_i`, it inherits its
        name. Otherwise it must come from a simplex (or several) in
        `X`, and then it inherits one of those names, and it should be
        the first alphabetically. For example, if vertices `v`, `w`,
        and `z` in `X` are glued together, then the resulting vertex
        in the pushout will be called `v`.

        Base points are taken care of automatically: if each of the
        maps `f_i` is pointed, so is the pushout. If `X` is a point or
        if `X` is nonempty and any of the spaces `Y_i` is a point, use
        those for the base point. In all of these cases, if
        ``vertex_name`` is ``None``, generate the name of the base
        point automatically; otherwise, use ``vertex_name`` for its
        name.

        In all other cases, the pushout is not pointed.

        EXAMPLES::

            sage: from sage.topology.simplicial_set import AbstractSimplex, SimplicialSet
            sage: v = AbstractSimplex(0, name='v')
            sage: a = AbstractSimplex(0, name='a')
            sage: b = AbstractSimplex(0, name='b')
            sage: c = AbstractSimplex(0, name='c')
            sage: e0 = AbstractSimplex(1, name='e_0')
            sage: e1 = AbstractSimplex(1, name='e_1')
            sage: e2 = AbstractSimplex(1, name='e_2')
            sage: X = SimplicialSet({e2: (b, a)})
            sage: Y0 = SimplicialSet({e2: (b,a), e0: (c,b), e1: (c,a)})
            sage: Y1 = simplicial_sets.Simplex(0)
            sage: f0_data = {a:a, b:b, e2: e2}
            sage: v = Y1.n_cells(0)[0]
            sage: f1_data = {a:v, b:v, e2:v.apply_degeneracies(0)}
            sage: f0 = X.Hom(Y0)(f0_data)
            sage: f1 = X.Hom(Y1)(f1_data)
            sage: P = X.pushout(f0, f1)
            sage: P.nondegenerate_simplices()
            [a, c, e_0, e_1]

        There are defining maps `f_i: X \to Y_i` and structure maps
        `\bar{f}_i: Y_i \to P`; the latter are only implemented in
        Sage when each `Y_i` is finite. ::

<<<<<<< HEAD
            sage:
=======
>>>>>>> 5d9bdcb3
            sage: P.defining_map(0) == f0
            True
            sage: P.structure_map(1)
            Simplicial set morphism:
              From: 0-simplex
              To:   Pushout of maps:
              Simplicial set morphism:
                From: Simplicial set with 3 non-degenerate simplices
                To:   Simplicial set with 6 non-degenerate simplices
                Defn: [a, b, e_2] --> [a, b, e_2]
              Simplicial set morphism:
                From: Simplicial set with 3 non-degenerate simplices
                To:   0-simplex
                Defn: Constant map at (0,)
              Defn: Constant map at a
            sage: P.structure_map(0).domain() == Y0
            True
            sage: P.structure_map(0).codomain() == P
            True

        An inefficient way of constructing a suspension for an
        unpointed set: take the pushout of two copies of the inclusion
        map `X \to CX`::

            sage: T = simplicial_sets.Torus()
            sage: T = T.unset_base_point()
            sage: CT = T.cone()
            sage: inc = CT.base_as_subset().inclusion_map()
            sage: P = T.pushout(inc, inc)
            sage: P.homology()                                                          # needs sage.modules
            {0: 0, 1: 0, 2: Z x Z, 3: Z}
            sage: len(P.nondegenerate_simplices())
            20

        It is more efficient to construct the suspension as the
        quotient `CX/X`::

            sage: len(CT.quotient(CT.base_as_subset()).nondegenerate_simplices())
            8

        It is more efficient still if the original simplicial set has
        a base point::

            sage: T = simplicial_sets.Torus()
            sage: len(T.suspension().nondegenerate_simplices())
            6

            sage: S1 = simplicial_sets.Sphere(1)
            sage: pt = simplicial_sets.Point()
            sage: bouquet = pt.pushout(S1.base_point_map(),
            ....:                      S1.base_point_map(),
            ....:                      S1.base_point_map())
            sage: bouquet.homology(1)                                                   # needs sage.modules
            Z x Z x Z
        """
        # Import this here to prevent circular imports.
        from sage.topology.simplicial_set_morphism import SimplicialSetMorphism
        if maps and any(not isinstance(f, SimplicialSetMorphism) for f in maps):
            raise ValueError('the maps must be morphisms of simplicial sets')
        Cat = SimplicialSets()
        if maps:
            if all(f.codomain().is_finite() for f in maps):
                Cat = Cat.Finite()
            if all(f.is_pointed() for f in maps):
                Cat = Cat.Pointed()
            Parent.__init__(self, category=Cat)
        self._maps = maps
        self._n_skeleton = (-1, Empty())
        self._vertex_name = vertex_name

    def n_skeleton(self, n):
        """
        Return the `n`-skeleton of this simplicial set.

        That is, the simplicial set generated by all nondegenerate
        simplices of dimension at most `n`.

        INPUT:

        - ``n`` -- the dimension

        The `n`-skeleton of the pushout is computed as the pushout
        of the `n`-skeleta of the component simplicial sets.

        EXAMPLES::

            sage: # needs sage.groups
            sage: G = groups.misc.MultiplicativeAbelian([2])
            sage: B = simplicial_sets.ClassifyingSpace(G)
            sage: K = B.n_skeleton(3)
            sage: Q = K.pushout(K.inclusion_map(), K.constant_map())
            sage: Q.n_skeleton(5).homology()                                            # needs sage.modules
            {0: 0, 1: 0, 2: 0, 3: 0, 4: Z, 5: Z}

        Of course, computing the `n`-skeleton and then taking homology
        need not yield the same answer as asking for homology through
        dimension `n`, since the latter computation will use the
        `(n+1)`-skeleton::

            sage: Q.homology(range(6))                                                  # needs sage.groups sage.modules
            {0: 0, 1: 0, 2: 0, 3: 0, 4: Z, 5: C2}
        """
        if self.is_finite():
            maps = self._maps
            if maps:
                domain = SimplicialSet_finite.n_skeleton(maps[0].domain(), n)
                codomains = [SimplicialSet_finite.n_skeleton(f.codomain(), n) for f in maps]
                new_maps = [f.n_skeleton(n, domain, c) for (f, c) in zip(maps, codomains)]
                return PushoutOfSimplicialSets_finite(new_maps,
                                                      vertex_name=self._vertex_name)
            return PushoutOfSimplicialSets_finite(maps,
                                                  vertex_name=self._vertex_name)
        start, skel = self._n_skeleton
        if start == n:
            return skel
        elif start > n:
            return skel.n_skeleton(n)
        ans = PushoutOfSimplicialSets_finite([f.n_skeleton(n) for f in self._maps],
                                             vertex_name=self._vertex_name)
        self._n_skeleton = (n, ans)
        return ans

    def defining_map(self, i):
        r"""
        Return the `i`-th map defining the pushout.

        INPUT:

        - ``i`` -- integer

        If this pushout was constructed as ``X.pushout(f_0, f_1, ...)``,
        this returns `f_i`.

        EXAMPLES::

            sage: S1 = simplicial_sets.Sphere(1)
            sage: T = simplicial_sets.Torus()
            sage: X = S1.wedge(T)  # a pushout
            sage: X.defining_map(0)
            Simplicial set morphism:
              From: Point
              To:   S^1
              Defn: Constant map at v_0
            sage: X.defining_map(1).domain()
            Point
            sage: X.defining_map(1).codomain()
            Torus
        """
        return self._maps[i]

    def _repr_(self):
        """
        Print representation

        EXAMPLES::

            sage: S2 = simplicial_sets.Sphere(2)
            sage: S3 = simplicial_sets.Sphere(3)
            sage: pt = simplicial_sets.Point()
            sage: pt.pushout(S2.base_point_map(), S3.base_point_map())
            Pushout of maps:
              Simplicial set morphism:
                From: Point
                To:   S^2
                Defn: Constant map at v_0
              Simplicial set morphism:
                From: Point
                To:   S^3
                Defn: Constant map at v_0
        """
        if not self._maps:
            return 'Empty simplicial set'
        s = 'Pushout of maps:'
        for f in self._maps:
            t = '\n' + str(f)
            s += t.replace('\n', '\n  ')
        return s


class PushoutOfSimplicialSets_finite(PushoutOfSimplicialSets, SimplicialSet_finite):
    """
    The pushout of finite simplicial sets obtained from ``maps``.

    When the simplicial sets involved are all finite, there are more
    methods available to the resulting pushout, as compared to case
    when some of the components are infinite: the structure maps to the
    pushout and the pushout's universal property: see
    :meth:`structure_map` and :meth:`universal_property`.
    """
    @staticmethod
    def __classcall_private__(cls, maps=None, vertex_name=None):
        """
        TESTS::

            sage: from sage.topology.simplicial_set_constructions import PushoutOfSimplicialSets_finite
            sage: S2 = simplicial_sets.Sphere(2)
            sage: one = S2.Hom(S2).identity()
            sage: PushoutOfSimplicialSets_finite([one, one]) == PushoutOfSimplicialSets_finite((one, one))
            True
        """
        if maps:
            return super().__classcall__(cls, maps=tuple(maps),
                                         vertex_name=vertex_name)
        return super().__classcall__(cls, vertex_name=vertex_name)

    def __init__(self, maps=None, vertex_name=None):
        r"""
        Return the pushout obtained from the morphisms ``maps``.

        See :class:`PushoutOfSimplicialSets` for more information.

        INPUT:

        - ``maps`` -- a list or tuple of morphisms of simplicial sets
        - ``vertex_name`` -- optional, default ``None``

        EXAMPLES::

            sage: from sage.topology.simplicial_set_constructions import PushoutOfSimplicialSets_finite
            sage: T = simplicial_sets.Torus()
            sage: S2 = simplicial_sets.Sphere(2)
            sage: PushoutOfSimplicialSets_finite([T.base_point_map(), S2.base_point_map()]).n_cells(0)[0]
            *
            sage: PushoutOfSimplicialSets_finite([T.base_point_map(), S2.base_point_map()], vertex_name='v').n_cells(0)[0]
            v
        """
        from sage.graphs.graph import Graph

        # Import this here to prevent circular imports.
        from sage.topology.simplicial_set_morphism import SimplicialSetMorphism
        if maps and any(not isinstance(f, SimplicialSetMorphism) for f in maps):
            raise ValueError('the maps must be morphisms of simplicial sets')
        if not maps:
            SimplicialSet_finite.__init__(self, {})
            self._maps = ()
            self._structure = ()
            return
        domain = maps[0].domain()
        if len(maps) == 1:
            # f: X --> Y
            f = maps[0]
            codomain = f.codomain()
            if f.is_pointed():
                base_point = codomain.base_point()
                if vertex_name is not None:
                    base_point.rename(vertex_name)
                SimplicialSet_finite.__init__(self, codomain.face_data(),
                                              base_point=base_point)
            elif len(domain.nondegenerate_simplices()) == 1:
                # X is a point.
                base_point = f(domain().n_cells(0)[0])
                if vertex_name is not None:
                    base_point.rename(vertex_name)
                SimplicialSet_finite.__init__(self, codomain.face_data(),
                                              base_point=base_point)
            elif len(codomain.nondegenerate_simplices()) == 1:
                # Y is a point.
                base_point = codomain.n_cells(0)[0]
                if vertex_name is not None:
                    base_point.rename(vertex_name)
                SimplicialSet_finite.__init__(self, codomain.face_data(),
                                              base_point=base_point)
            else:
                SimplicialSet_finite.__init__(self, codomain.face_data())
            self._maps = (f,)
            self._structure = (f,)
            return
        if any(domain != f.domain() for f in maps[1:]):
            raise ValueError('the domains of the maps must be equal')
        # Data to define the pushout:
        data = {}
        codomains = [f.codomain() for f in maps]
        # spaces: indexed list of spaces. Entries are of the form
        # (space, int) where int=-1 for the domain, and for the
        # codomains, int is the corresponding index.
        spaces = [(Y, i-1) for i, Y in enumerate([domain] + codomains)]
        # Dictionaries to translate from simplices in domain,
        # codomains to simplices in the pushout. The keys are of the
        # form (space, int). int=-1 for the domain, and for the
        # codomains, int is the corresponding index.
        _to_P = {Y: {} for Y in spaces}
        max_dim = max(Y.dimension() for Y in codomains)
        for n in range(1 + max_dim):
            # Now we impose an equivalence relation on the simplices,
            # setting x equivalent to f_i(x) for each simplex x in X
            # and each defining map f_i. We do this by constructing a
            # graph and finding its connected components: the vertices
            # of the graph are the n-cells of X and the Y_i, and
            # there are edges from x to f_i(x).
            vertices = []
            for Y, i in spaces:
                vertices.extend([(cell, i) for cell in Y.n_cells(n)])
            edges = []
            for x in domain.n_cells(n):
                edges.extend([[(x, -1), (f(x), i)] for i, f in enumerate(maps)])
            G = Graph([vertices, edges], format='vertices_and_edges')
            data[n] = [set(_) for _ in G.connected_components(sort=False)]
        # data is now a dictionary indexed by dimension, and data[n]
        # consists of sets of n-simplices of the domain and the
        # codomains, each set an equivalence class of n-simplices
        # under the gluing. So if any element of one of those sets is
        # degenerate, we can throw the whole thing away. Otherwise, we
        # can choose a representative to compute the faces.
        simplices = {}
        for dim in sorted(data):
            for s in data[dim]:
                degenerate = any(sigma[0].is_degenerate() for sigma in s)
                if degenerate:
                    # Identify the degeneracies involved.
                    degens = []
                    for (sigma, j) in s:
                        if len(sigma.degeneracies()) > len(degens):
                            degens = sigma.degeneracies()
                            space = spaces[j+1]
                            old = _to_P[space][sigma.nondegenerate()]
                    for sigma, j in s:
                        # Now update the _to_P[space] dictionaries.
                        space = spaces[j+1]
                        _to_P[space][sigma] = old.apply_degeneracies(*degens)
                else:  # nondegenerate
                    if len(s) == 1:
                        name = str(list(s)[0][0])
                        latex_name = latex(list(s)[0][0])
                    else:
                        # Choose a name from a simplex in domain.
                        for sigma, j in sorted(s):
                            if j == -1:
                                name = str(sigma)
                                latex_name = latex(sigma)
                                break
                    new = AbstractSimplex(dim, name=name,
                                          latex_name=latex_name)
                    if dim == 0:
                        faces = None
                    for sigma, j in s:
                        space = spaces[j+1]
                        _to_P[space][sigma] = new
                        if dim > 0:
                            faces = [_to_P[space][tau.nondegenerate()].apply_degeneracies(*tau.degeneracies())
                                     for tau in space[0].faces(sigma)]
                    simplices[new] = faces

        some_Y_is_pt = False
        if len(domain.nondegenerate_simplices()) > 1:
            # Only investigate this if X is not empty and not a point.
            for Y, i in spaces:
                if len(Y.nondegenerate_simplices()) == 1:
                    some_Y_is_pt = True
                    break
        if len(domain.nondegenerate_simplices()) == 1:
            # X is a point.
            base_point = _to_P[(domain, -1)][domain.n_cells(0)[0]]
            if vertex_name is not None:
                base_point.rename(vertex_name)
            SimplicialSet_finite.__init__(self, simplices, base_point=base_point)
        elif some_Y_is_pt:
            # We found (Y,i) above.
            base_point = _to_P[(Y, i)][Y.n_cells(0)[0]]
            if vertex_name is not None:
                base_point.rename(vertex_name)
            SimplicialSet_finite.__init__(self, simplices, base_point=base_point)
        elif all(f.is_pointed() for f in maps):
            pt = _to_P[(codomains[0], 0)][codomains[0].base_point()]
            if any(_to_P[(Y, i)][Y.base_point()] != pt for Y, i in spaces[2:]):
                raise ValueError('something unexpected went wrong '
                                 'with base points')
            base_point = _to_P[(domain, -1)][domain.base_point()]
            if vertex_name is not None:
                base_point.rename(vertex_name)
            SimplicialSet_finite.__init__(self, simplices, base_point=base_point)
        else:
            SimplicialSet_finite.__init__(self, simplices)
        # The relevant maps:
        self._maps = maps
        self._structure = tuple([Y.Hom(self)(_to_P[(Y, i)])
                                 for Y, i in spaces[1:]])
        self._vertex_name = vertex_name

    def structure_map(self, i):
        r"""
        Return the `i`-th structure map of the pushout.

        INPUT:

        - ``i`` -- integer

        If this pushout `Z` was constructed as ``X.pushout(f_0, f_1, ...)``,
        where `f_i: X \to Y_i`, then there are structure maps
        `\bar{f}_i: Y_i \to Z`. This method constructs `\bar{f}_i`.

        EXAMPLES::

            sage: S1 = simplicial_sets.Sphere(1)
            sage: T = simplicial_sets.Torus()
            sage: X = S1.disjoint_union(T)  # a pushout
            sage: X.structure_map(0)
            Simplicial set morphism:
              From: S^1
              To:   Disjoint union: (S^1 u Torus)
              Defn: [v_0, sigma_1] --> [v_0, sigma_1]
            sage: X.structure_map(1).domain()
            Torus
            sage: X.structure_map(1).codomain()
            Disjoint union: (S^1 u Torus)
        """
        return self._structure[i]

    def universal_property(self, *maps):
        r"""
        Return the map induced by ``maps``

        INPUT:

        - ``maps`` -- maps "factors" `Y_i` forming the pushout to a
          fixed simplicial set `Z`.

        If the pushout `P` is formed by maps `f_i: X \to Y_i`, then
        given maps `g_i: Y_i \to Z` such that `g_i f_i = g_j f_j` for
        all `i`, `j`, then there is a unique map `g: P \to Z` making
        the appropriate diagram commute. This constructs that map.

        EXAMPLES::

            sage: from sage.topology.simplicial_set import AbstractSimplex, SimplicialSet
            sage: v = AbstractSimplex(0, name='v')
            sage: w = AbstractSimplex(0, name='w')
            sage: x = AbstractSimplex(0, name='x')
            sage: evw = AbstractSimplex(1, name='vw')
            sage: evx = AbstractSimplex(1, name='vx')
            sage: ewx = AbstractSimplex(1, name='wx')
            sage: X = SimplicialSet({evw: (w, v), evx: (x, v)})
            sage: Y_0 = SimplicialSet({evw: (w, v), evx: (x, v), ewx: (x, w)})
            sage: Y_1 = SimplicialSet({evx: (x, v)})

            sage: f_0 = Hom(X, Y_0)({v:v, w:w, x:x, evw:evw, evx:evx})
            sage: f_1 = Hom(X, Y_1)({v:v, w:v, x:x,
            ....:                    evw:v.apply_degeneracies(0), evx:evx})
            sage: P = X.pushout(f_0, f_1)

            sage: one = Hom(Y_1, Y_1).identity()
            sage: g = Hom(Y_0, Y_1)({v:v, w:v, x:x,
            ....:                    evw:v.apply_degeneracies(0), evx:evx, ewx:evx})
            sage: P.universal_property(g, one)
            Simplicial set morphism:
              From: Pushout of maps:
              Simplicial set morphism:
                From: Simplicial set with 5 non-degenerate simplices
                To:   Simplicial set with 6 non-degenerate simplices
                Defn: [v, w, x, vw, vx] --> [v, w, x, vw, vx]
              Simplicial set morphism:
                From: Simplicial set with 5 non-degenerate simplices
                To:   Simplicial set with 3 non-degenerate simplices
                Defn: [v, w, x, vw, vx] --> [v, v, x, s_0 v, vx]
              To:   Simplicial set with 3 non-degenerate simplices
              Defn: [v, x, vx, wx] --> [v, x, vx, vx]
        """
        codomain = maps[0].codomain()
        if any(g.codomain() != codomain for g in maps[1:]):
            raise ValueError('the maps do not all have the same codomain')
        composite = maps[0] * self._maps[0]
        if any(g*f != composite for g, f in zip(maps[1:], self._maps[1:])):
            raise ValueError('the maps are not compatible')
        data = {}
        for i, g in enumerate(maps):
            f_i_dict = self.structure_map(i)._dictionary
            for sigma in f_i_dict:
                tau = f_i_dict[sigma]
                # For sigma_i in Y_i, define the map G by
                # G(\bar{f}_i)(sigma_i) = g_i(sigma_i).
                if tau not in data:
                    data[tau] = g(sigma)
        return self.Hom(codomain)(data)


class QuotientOfSimplicialSet(PushoutOfSimplicialSets):
    def __init__(self, inclusion, vertex_name='*'):
        r"""
        Return the quotient of a simplicial set by a subsimplicial set.

        INPUT:

        - ``inclusion`` -- inclusion map of a subcomplex (=
          subsimplicial set) of a simplicial set
        - ``vertex_name`` -- optional, default ``'*'``

        A subcomplex `A` comes equipped with the inclusion map `A \to
        X` to its ambient complex `X`, and this constructs the
        quotient `X/A`, collapsing `A` to a point. The resulting point
        is called ``vertex_name``, which is ``'*'`` by default.

        When the simplicial sets involved are finite, there is a
        :meth:`QuotientOfSimplicialSet_finite.quotient_map` method available.

        EXAMPLES::

            sage: # needs sage.groups
            sage: RP5 = simplicial_sets.RealProjectiveSpace(5)
            sage: RP2 = RP5.n_skeleton(2)
            sage: RP5_2 = RP5.quotient(RP2); RP5_2
            Quotient: (RP^5/Simplicial set with 3 non-degenerate simplices)
            sage: RP5_2.quotient_map()
            Simplicial set morphism:
              From: RP^5
              To:   Quotient: (RP^5/Simplicial set with 3 non-degenerate simplices)
              Defn: [1, f, f * f, f * f * f, f * f * f * f, f * f * f * f * f]
                    --> [*, s_0 *, s_1 s_0 *, f * f * f, f * f * f * f, f * f * f * f * f]
        """
        subcomplex = inclusion.domain()
        PushoutOfSimplicialSets.__init__(self, [inclusion,
                                                subcomplex.constant_map()],
                                         vertex_name=vertex_name)

        ambient = inclusion.codomain()
        if ambient.is_pointed() and ambient.is_finite():
            if ambient.base_point() not in subcomplex:
                self._basepoint = self.structure_map(0)(ambient.base_point())

    def ambient(self):
        """
        Return the ambient space.

        That is, if this quotient is `K/L`, return `K`.

        EXAMPLES::

            sage: # needs sage.groups
            sage: RP5 = simplicial_sets.RealProjectiveSpace(5)
            sage: RP2 = RP5.n_skeleton(2)
            sage: RP5_2 = RP5.quotient(RP2)
            sage: RP5_2.ambient()
            RP^5

            sage: # needs sage.groups
            sage: G = groups.misc.MultiplicativeAbelian([2])
            sage: B = simplicial_sets.ClassifyingSpace(G)
            sage: K = B.n_skeleton(3)
            sage: Q = B.quotient(K)
            sage: Q.ambient()
            Classifying space of Multiplicative Abelian group isomorphic to C2
        """
        return self._maps[0].codomain()

    def subcomplex(self):
        """
        Return the subcomplex space associated to this quotient.

        That is, if this quotient is `K/L`, return `L`.

        EXAMPLES::

            sage: # needs sage.groups
            sage: RP5 = simplicial_sets.RealProjectiveSpace(5)
            sage: RP2 = RP5.n_skeleton(2)
            sage: RP5_2 = RP5.quotient(RP2)
            sage: RP5_2.subcomplex()
            Simplicial set with 3 non-degenerate simplices

            sage: # needs sage.groups
            sage: G = groups.misc.MultiplicativeAbelian([2])
            sage: B = simplicial_sets.ClassifyingSpace(G)
            sage: K = B.n_skeleton(3)
            sage: Q = B.quotient(K)
            sage: Q.subcomplex()
            Simplicial set with 4 non-degenerate simplices
        """
        return self._maps[0].domain()

    def n_skeleton(self, n):
        """
        Return the `n`-skeleton of this simplicial set.

        That is, the simplicial set generated by all nondegenerate
        simplices of dimension at most `n`.

        INPUT:

        - ``n`` -- the dimension

        The `n`-skeleton of the quotient is computed as the quotient
        of the `n`-skeleta.

        EXAMPLES::

            sage: # needs sage.groups
            sage: G = groups.misc.MultiplicativeAbelian([2])
            sage: B = simplicial_sets.ClassifyingSpace(G)
            sage: K = B.n_skeleton(3)
            sage: Q = B.quotient(K)
            sage: Q.n_skeleton(6)
            Quotient: (Simplicial set with 7
                       non-degenerate simplices/Simplicial set with 4
                                                non-degenerate simplices)
            sage: Q.n_skeleton(6).homology()                                            # needs sage.modules
            {0: 0, 1: 0, 2: 0, 3: 0, 4: Z, 5: C2, 6: 0}
        """
        if self.is_finite():
            ambient = SimplicialSet_finite.n_skeleton(self.ambient(), n)
            subcomplex = SimplicialSet_finite.n_skeleton(self.subcomplex(), n)
            subcomplex = ambient.subsimplicial_set(subcomplex.nondegenerate_simplices())
            return QuotientOfSimplicialSet_finite(subcomplex.inclusion_map(),
                                                  vertex_name=self._vertex_name)
        start, skel = self._n_skeleton
        if start == n:
            return skel
        elif start > n:
            return skel.n_skeleton(n)
        ambient = self.ambient().n_skeleton(n)
        subcomplex = ambient.subsimplicial_set(self.subcomplex().nondegenerate_simplices(n))
        ans = QuotientOfSimplicialSet_finite(subcomplex.inclusion_map(),
                                             vertex_name=self._vertex_name)
        self._n_skeleton = (n, ans)
        return ans

    def _repr_(self):
        """
        Print representation

        EXAMPLES::

            sage: T = simplicial_sets.Torus()
            sage: T.quotient(T.n_skeleton(1))
            Quotient: (Torus/Simplicial set with 4 non-degenerate simplices)
        """
        return 'Quotient: ({}/{})'.format(self.ambient(), self.subcomplex())

    def _latex_(self):
        r"""
        LaTeX representation

        EXAMPLES::

            sage: # needs sage.groups
            sage: RPoo = simplicial_sets.RealProjectiveSpace(Infinity)
            sage: RP3 = RPoo.n_skeleton(3)
            sage: RP3.rename_latex('RP^{3}')
            sage: latex(RPoo.quotient(RP3))
            RP^{\infty} / RP^{3}
        """
        return '{} / {}'.format(latex(self.ambient()), latex(self.subcomplex()))


class QuotientOfSimplicialSet_finite(QuotientOfSimplicialSet,
                                     PushoutOfSimplicialSets_finite):
    """
    The quotient of finite simplicial sets.

    When the simplicial sets involved are finite, there is a
    :meth:`quotient_map` method available.
    """
    def __init__(self, inclusion, vertex_name='*'):
        r"""
        Return the quotient of a simplicial set by a subsimplicial set.

        See :class:`QuotientOfSimplicialSet` for more information.

        EXAMPLES::

            sage: # needs sage.groups
            sage: RP5 = simplicial_sets.RealProjectiveSpace(5)
            sage: RP2 = RP5.n_skeleton(2)
            sage: RP5_2 = RP5.quotient(RP2); RP5_2
            Quotient: (RP^5/Simplicial set with 3 non-degenerate simplices)
            sage: RP5_2.quotient_map()
            Simplicial set morphism:
              From: RP^5
              To:   Quotient: (RP^5/Simplicial set with 3 non-degenerate simplices)
              Defn: [1, f, f * f, f * f * f, f * f * f * f, f * f * f * f * f]
                    --> [*, s_0 *, s_1 s_0 *, f * f * f, f * f * f * f, f * f * f * f * f]
        """
        subcomplex = inclusion.domain()
        PushoutOfSimplicialSets_finite.__init__(self, [inclusion,
                                                       subcomplex.constant_map()],
                                                vertex_name=vertex_name)
        ambient = inclusion.codomain()
        if ambient.is_pointed():
            if ambient.base_point() not in subcomplex:
                self._basepoint = self.structure_map(0)(ambient.base_point())

    def quotient_map(self):
        """
        Return the quotient map from the original simplicial set to the
        quotient.

        EXAMPLES::

            sage: K = simplicial_sets.Simplex(1)
            sage: S1 = K.quotient(K.n_skeleton(0))
            sage: q = S1.quotient_map()
            sage: q
            Simplicial set morphism:
              From: 1-simplex
              To:   Quotient: (1-simplex/Simplicial set with 2 non-degenerate simplices)
              Defn: [(0,), (1,), (0, 1)] --> [*, *, (0, 1)]
            sage: q.domain() == K
            True
            sage: q.codomain() == S1
            True
        """
        return self.structure_map(0)


class SmashProductOfSimplicialSets_finite(QuotientOfSimplicialSet_finite,
                                          Factors):
    @staticmethod
    def __classcall__(cls, factors=None):
        """
        TESTS::

            sage: from sage.topology.simplicial_set_constructions import SmashProductOfSimplicialSets_finite as Smash
            sage: S2 = simplicial_sets.Sphere(2)
            sage: Smash([S2, S2]) == Smash((S2, S2))
            True
        """
        if factors:
            return super().__classcall__(cls, factors=tuple(factors))
        return super().__classcall__(cls)

    def __init__(self, factors=None):
        r"""
        Return the smash product of finite pointed simplicial sets.

        INPUT:

        - ``factors`` -- a list or tuple of simplicial sets

        Return the smash product of the simplicial sets in
        ``factors``: the smash product `X \wedge Y` is defined to be
        the quotient `(X \times Y) / (X \vee Y)`, where `X \vee Y` is
        the wedge sum.

        Each element of ``factors`` must be finite and pointed. (As of
        July 2016, constructing the wedge as a subcomplex of the
        product is only possible in Sage for finite simplicial sets.)

        EXAMPLES::

            sage: T = simplicial_sets.Torus()
            sage: S2 = simplicial_sets.Sphere(2)
            sage: T.smash_product(S2).homology() == T.suspension(2).homology()          # needs sage.modules
            True
        """
        if any(not space.is_pointed() for space in factors):
            raise ValueError('the simplicial sets must be pointed')
        prod = ProductOfSimplicialSets_finite(factors)
        wedge = prod.wedge_as_subset()
        QuotientOfSimplicialSet_finite.__init__(self, wedge.inclusion_map())
        self._factors = factors

    def _repr_(self):
        """
        Print representation

        EXAMPLES::

            sage: RP4 = simplicial_sets.RealProjectiveSpace(4)                          # needs sage.groups
            sage: S1 = simplicial_sets.Sphere(1)
            sage: S1.smash_product(RP4, S1)                                             # needs sage.groups
            Smash product: (S^1 ^ RP^4 ^ S^1)
        """
        s = 'Smash product: ('
        s += ' ^ '.join(str(X) for X in self._factors)
        s += ')'
        return s

    def _latex_(self):
        r"""
        LaTeX representation

        EXAMPLES::

            sage: RP4 = simplicial_sets.RealProjectiveSpace(4)                          # needs sage.groups
            sage: S1 = simplicial_sets.Sphere(1)
            sage: latex(S1.smash_product(RP4, S1))                                      # needs sage.groups
            S^{1} \wedge RP^{4} \wedge S^{1}
        """
        return ' \\wedge '.join(latex(X) for X in self._factors)


class WedgeOfSimplicialSets(PushoutOfSimplicialSets, Factors):
    @staticmethod
    def __classcall__(cls, factors=None):
        """
        TESTS::

            sage: from sage.topology.simplicial_set_constructions import WedgeOfSimplicialSets
            sage: S2 = simplicial_sets.Sphere(2)
            sage: WedgeOfSimplicialSets([S2, S2]) == WedgeOfSimplicialSets((S2, S2))
            True
        """
        if factors:
            return super().__classcall__(cls, factors=tuple(factors))
        return super().__classcall__(cls)

    def __init__(self, factors=None):
        r"""
        Return the wedge sum of pointed simplicial sets.

        INPUT:

        - ``factors`` -- a list or tuple of simplicial sets

        Return the wedge of the simplicial sets in ``factors``: the
        wedge sum `X \vee Y` is formed by taking the disjoint
        union of `X` and `Y` and identifying their base points. In
        this construction, the new base point is renamed '*'.

        The wedge comes equipped with maps to and from each factor, or
        actually, maps from each factor, and maps to simplicial sets
        isomorphic to each factor. The codomains of the latter maps
        are quotients of the wedge, not identical to the original
        factors.

        EXAMPLES::

            sage: CP2 = simplicial_sets.ComplexProjectiveSpace(2)
            sage: K = simplicial_sets.KleinBottle()
            sage: W = CP2.wedge(K)
            sage: W.homology()                                                          # needs sage.modules
            {0: 0, 1: Z x C2, 2: Z, 3: 0, 4: Z}

            sage: W.inclusion_map(1)
            Simplicial set morphism:
              From: Klein bottle
              To:   Wedge: (CP^2 v Klein bottle)
              Defn: [Delta_{0,0}, Delta_{1,0}, Delta_{1,1}, Delta_{1,2}, Delta_{2,0}, Delta_{2,1}]
                    --> [*, Delta_{1,0}, Delta_{1,1}, Delta_{1,2}, Delta_{2,0}, Delta_{2,1}]

            sage: W.projection_map(0).domain()
            Wedge: (CP^2 v Klein bottle)
            sage: W.projection_map(0).codomain() # copy of CP^2
            Quotient: (Wedge: (CP^2 v Klein bottle)/Simplicial set with 6 non-degenerate simplices)
            sage: W.projection_map(0).codomain().homology()                             # needs sage.modules
            {0: 0, 1: 0, 2: Z, 3: 0, 4: Z}

        An error occurs if any of the factors is not pointed::

            sage: CP2.wedge(simplicial_sets.Simplex(1))
            Traceback (most recent call last):
            ...
            ValueError: the simplicial sets must be pointed
        """
        if any(not space.is_pointed() for space in factors):
            raise ValueError('the simplicial sets must be pointed')
        PushoutOfSimplicialSets.__init__(self, [space.base_point_map()
                                                for space in factors])
        if factors:
            vertices = PushoutOfSimplicialSets_finite([space.n_skeleton(0).base_point_map()
                                                       for space in factors])
            self._basepoint = vertices.base_point()
        self.base_point().rename('*')
        self._factors = factors

    summands = Factors.factors
    summand = Factors.factor

    def _repr_(self):
        """
        Print representation

        EXAMPLES::

            sage: K = simplicial_sets.KleinBottle()
            sage: K.wedge(K, K)
            Wedge: (Klein bottle v Klein bottle v Klein bottle)
        """
        s = 'Wedge: ('
        s += ' v '.join(str(X) for X in self._factors)
        s += ')'
        return s

    def _latex_(self):
        r"""
        LaTeX representation

        EXAMPLES::

            sage: RP4 = simplicial_sets.RealProjectiveSpace(4)                          # needs sage.groups
            sage: S1 = simplicial_sets.Sphere(1)
            sage: latex(S1.wedge(RP4, S1))                                              # needs sage.groups
            S^{1} \vee RP^{4} \vee S^{1}
        """
        return ' \\vee '.join(latex(X) for X in self._factors)


class WedgeOfSimplicialSets_finite(WedgeOfSimplicialSets, PushoutOfSimplicialSets_finite):
    """
    The wedge sum of finite pointed simplicial sets.
    """
    def __init__(self, factors=None):
        r"""
        Return the wedge sum of finite pointed simplicial sets.

        INPUT:

        - ``factors`` -- a tuple of simplicial sets

        If there are no factors, a point is returned.

        See :class:`WedgeOfSimplicialSets` for more information.

        EXAMPLES::

            sage: from sage.topology.simplicial_set_constructions import WedgeOfSimplicialSets_finite
            sage: K = simplicial_sets.Simplex(3)
            sage: WedgeOfSimplicialSets_finite((K,K))
            Traceback (most recent call last):
            ...
            ValueError: the simplicial sets must be pointed
        """
        if not factors:
            # An empty wedge is a point, constructed as a pushout.
            PushoutOfSimplicialSets_finite.__init__(self, [Point().identity()])
        else:
            if any(not space.is_pointed() for space in factors):
                raise ValueError('the simplicial sets must be pointed')
            PushoutOfSimplicialSets_finite.__init__(self, [space.base_point_map()
                                                           for space in factors])
        self.base_point().rename('*')
        self._factors = factors

    def inclusion_map(self, i):
        """
        Return the inclusion map of the `i`-th factor.

        EXAMPLES::

            sage: S1 = simplicial_sets.Sphere(1)
            sage: S2 = simplicial_sets.Sphere(2)
            sage: W = S1.wedge(S2, S1)
            sage: W.inclusion_map(1)
            Simplicial set morphism:
              From: S^2
              To:   Wedge: (S^1 v S^2 v S^1)
              Defn: [v_0, sigma_2] --> [*, sigma_2]
            sage: W.inclusion_map(0).domain()
            S^1
            sage: W.inclusion_map(2).domain()
            S^1
        """
        return self.structure_map(i)

    def projection_map(self, i):
        """
        Return the projection map onto the `i`-th factor.

        EXAMPLES::

            sage: S1 = simplicial_sets.Sphere(1)
            sage: S2 = simplicial_sets.Sphere(2)
            sage: W = S1.wedge(S2, S1)
            sage: W.projection_map(1)
            Simplicial set morphism:
              From: Wedge: (S^1 v S^2 v S^1)
              To:   Quotient: (Wedge: (S^1 v S^2 v S^1)/Simplicial set with
                                                        3 non-degenerate simplices)
              Defn: [*, sigma_1, sigma_1, sigma_2] --> [*, s_0 *, s_0 *, sigma_2]
            sage: W.projection_map(1).image().homology(1)                               # needs sage.modules
            0
            sage: W.projection_map(1).image().homology(2)                               # needs sage.modules
            Z
        """
        m = len(self._factors)
        simplices = ([self.inclusion_map(j).image().nondegenerate_simplices()
                      for j in range(i)]
                     + [self.inclusion_map(j).image().nondegenerate_simplices()
                        for j in range(i+1, m)])
        return self.quotient(list(itertools.chain(*simplices))).quotient_map()


class DisjointUnionOfSimplicialSets(PushoutOfSimplicialSets, Factors):
    @staticmethod
    def __classcall__(cls, factors=None):
        """
        TESTS::

            sage: from sage.topology.simplicial_set_constructions import DisjointUnionOfSimplicialSets
            sage: from sage.topology.simplicial_set_examples import Empty
            sage: S2 = simplicial_sets.Sphere(2)
            sage: DisjointUnionOfSimplicialSets([S2, S2]) == DisjointUnionOfSimplicialSets((S2, S2))
            True
            sage: DisjointUnionOfSimplicialSets([S2, Empty(), S2, Empty()]) == DisjointUnionOfSimplicialSets((S2, S2))
            True
        """
        if factors:
            # Discard any empty factors.
            factors = [F for F in factors if F != Empty()]
        if factors:
            return super().__classcall__(cls, factors=tuple(factors))
        return super().__classcall__(cls)

    def __init__(self, factors=None):
        r"""
        Return the disjoint union of simplicial sets.

        INPUT:

        - ``factors`` -- a list or tuple of simplicial sets

        Discard any factors which are empty and return the disjoint
        union of the remaining simplicial sets in ``factors``.  The
        disjoint union comes equipped with a map from each factor, as
        long as all of the factors are finite.

        EXAMPLES::

            sage: CP2 = simplicial_sets.ComplexProjectiveSpace(2)
            sage: K = simplicial_sets.KleinBottle()
            sage: W = CP2.disjoint_union(K)
            sage: W.homology()                                                          # needs sage.modules
            {0: Z, 1: Z x C2, 2: Z, 3: 0, 4: Z}

            sage: W.inclusion_map(1)
            Simplicial set morphism:
              From: Klein bottle
              To:   Disjoint union: (CP^2 u Klein bottle)
              Defn: [Delta_{0,0}, Delta_{1,0}, Delta_{1,1}, Delta_{1,2}, Delta_{2,0}, Delta_{2,1}]
                    --> [Delta_{0,0}, Delta_{1,0}, Delta_{1,1}, Delta_{1,2}, Delta_{2,0}, Delta_{2,1}]
        """
        PushoutOfSimplicialSets.__init__(self, [space._map_from_empty_set()
                                                for space in factors])
        self._factors = factors
        self._n_skeleton = (-1, Empty())

    def n_skeleton(self, n):
        """
        Return the `n`-skeleton of this simplicial set.

        That is, the simplicial set generated by all nondegenerate
        simplices of dimension at most `n`.

        INPUT:

        - ``n`` -- the dimension

        The `n`-skeleton of the disjoint union is computed as the
        disjoint union of the `n`-skeleta of the component simplicial
        sets.

        EXAMPLES::

            sage: # needs sage.groups
            sage: G = groups.misc.MultiplicativeAbelian([2])
            sage: B = simplicial_sets.ClassifyingSpace(G)
            sage: T = simplicial_sets.Torus()
            sage: X = B.disjoint_union(T)
            sage: X.n_skeleton(3).homology()                                            # needs sage.modules
            {0: Z, 1: Z x Z x C2, 2: Z, 3: Z}
        """
        if self.is_finite():
            return DisjointUnionOfSimplicialSets_finite(tuple([X.n_skeleton(n)
                                                               for X in self._factors]))
        start, skel = self._n_skeleton
        if start == n:
            return skel
        elif start > n:
            return skel.n_skeleton(n)
        ans = DisjointUnionOfSimplicialSets_finite(tuple([X.n_skeleton(n)
                                                          for X in self._factors]))
        self._n_skeleton = (n, ans)
        return ans

    summands = Factors.factors
    summand = Factors.factor

    def _repr_(self):
        """
        Print representation

        EXAMPLES::

            sage: T = simplicial_sets.Torus()
            sage: RP3 = simplicial_sets.RealProjectiveSpace(3)                          # needs sage.groups
            sage: T.disjoint_union(T, RP3)                                              # needs sage.groups
            Disjoint union: (Torus u Torus u RP^3)
        """
        s = 'Disjoint union: ('
        s += ' u '.join(str(X) for X in self._factors)
        s += ')'
        return s

    def _latex_(self):
        r"""
        LaTeX representation

        EXAMPLES::

            sage: RP4 = simplicial_sets.RealProjectiveSpace(4)                          # needs sage.groups
            sage: S1 = simplicial_sets.Sphere(1)
            sage: latex(S1.disjoint_union(RP4, S1))                                     # needs sage.groups
            S^{1} \amalg RP^{4} \amalg S^{1}
        """
        return ' \\amalg '.join(latex(X) for X in self._factors)


class DisjointUnionOfSimplicialSets_finite(DisjointUnionOfSimplicialSets,
                                           PushoutOfSimplicialSets_finite):
    """
    The disjoint union of finite simplicial sets.
    """
    def __init__(self, factors=None):
        r"""
        Return the disjoint union of finite simplicial sets.

        INPUT:

        - ``factors`` -- a tuple of simplicial sets

        Return the disjoint union of the simplicial sets in
        ``factors``.  The disjoint union comes equipped with a map
        from each factor. If there are no factors, this returns the
        empty simplicial set.

        EXAMPLES::

            sage: from sage.topology.simplicial_set_constructions import DisjointUnionOfSimplicialSets_finite
            sage: from sage.topology.simplicial_set_examples import Empty
            sage: S = simplicial_sets.Sphere(4)
            sage: DisjointUnionOfSimplicialSets_finite((S,S,S))
            Disjoint union: (S^4 u S^4 u S^4)
            sage: DisjointUnionOfSimplicialSets_finite([Empty(), Empty()]) == Empty()
            True
        """
        if not factors:
            PushoutOfSimplicialSets_finite.__init__(self)
        else:
            PushoutOfSimplicialSets_finite.__init__(self, [space._map_from_empty_set()
                                                           for space in factors])
        self._factors = factors

    def inclusion_map(self, i):
        """
        Return the inclusion map of the `i`-th factor.

        EXAMPLES::

            sage: S1 = simplicial_sets.Sphere(1)
            sage: S2 = simplicial_sets.Sphere(2)
            sage: W = S1.disjoint_union(S2, S1)
            sage: W.inclusion_map(1)
            Simplicial set morphism:
              From: S^2
              To:   Disjoint union: (S^1 u S^2 u S^1)
              Defn: [v_0, sigma_2] --> [v_0, sigma_2]
            sage: W.inclusion_map(0).domain()
            S^1
            sage: W.inclusion_map(2).domain()
            S^1
        """
        return self.structure_map(i)


class ConeOfSimplicialSet(SimplicialSet_arbitrary, UniqueRepresentation):
    def __init__(self, base):
        r"""
        Return the unreduced cone on a finite simplicial set.

        INPUT:

        - ``base`` -- return the cone on this simplicial set.

        Add a point `*` (which will become the base point) and for
        each simplex `\sigma` in ``base``, add both `\sigma` and a
        simplex made up of `*` and `\sigma` (topologically, form the
        join of `*` and `\sigma`).

        EXAMPLES::

            sage: from sage.topology.simplicial_set import AbstractSimplex, SimplicialSet
            sage: v = AbstractSimplex(0, name='v')
            sage: e = AbstractSimplex(1, name='e')
            sage: X = SimplicialSet({e: (v, v)})
            sage: CX = X.cone() # indirect doctest
            sage: CX.nondegenerate_simplices()
            [*, v, (v,*), e, (e,*)]
            sage: CX.base_point()
            *
        """
        Cat = SimplicialSets().Pointed()
        if base.is_finite():
            Cat = Cat.Finite()
        Parent.__init__(self, category=Cat)
        star = AbstractSimplex(0, name='*')
        self._base = base
        self._basepoint = star
        self._n_skeleton = (-1, Empty())

    def n_skeleton(self, n):
        """
        Return the `n`-skeleton of this simplicial set.

        That is, the simplicial set generated by all nondegenerate
        simplices of dimension at most `n`.

        INPUT:

        - ``n`` -- the dimension

        In the case when the cone is infinite, the `n`-skeleton of the
        cone is computed as the `n`-skeleton of the cone of the
        `n`-skeleton.

        EXAMPLES::

            sage: # needs sage.groups
            sage: G = groups.misc.MultiplicativeAbelian([2])
            sage: B = simplicial_sets.ClassifyingSpace(G)
            sage: X = B.disjoint_union(B)
            sage: CX = B.cone()
            sage: CX.n_skeleton(3).homology()                                           # needs sage.modules
            {0: 0, 1: 0, 2: 0, 3: Z}
        """
        if self.is_finite():
            return SimplicialSet_finite.n_skeleton(self, n)
        start, skel = self._n_skeleton
        if start == n:
            return skel
        elif start > n:
            return skel.n_skeleton(n)
        ans = ConeOfSimplicialSet_finite(self._base.n_skeleton(n)).n_skeleton(n)
        self._n_skeleton = (n, ans)
        self._basepoint = ans.base_point()
        return ans

    def _repr_(self):
        """
        Print representation

        EXAMPLES::

            sage: simplicial_sets.Simplex(3).cone()
            Cone of 3-simplex
        """
        return 'Cone of {}'.format(self._base)

    def _latex_(self):
        r"""
        LaTeX representation

        EXAMPLES::

            sage: latex(simplicial_sets.Simplex(3).cone())
            C \Delta^{3}
        """
        return 'C {}'.format(latex(self._base))


class ConeOfSimplicialSet_finite(ConeOfSimplicialSet, SimplicialSet_finite):
    def __init__(self, base):
        r"""
        Return the unreduced cone on a finite simplicial set.

        INPUT:

        - ``base`` -- return the cone on this simplicial set.

        Add a point `*` (which will become the base point) and for
        each simplex `\sigma` in ``base``, add both `\sigma` and a
        simplex made up of `*` and `\sigma` (topologically, form the
        join of `*` and `\sigma`).

        EXAMPLES::

            sage: from sage.topology.simplicial_set import AbstractSimplex, SimplicialSet
            sage: v = AbstractSimplex(0, name='v')
            sage: e = AbstractSimplex(1, name='e')
            sage: X = SimplicialSet({e: (v, v)})
            sage: CX = X.cone() # indirect doctest
            sage: CX.nondegenerate_simplices()
            [*, v, (v,*), e, (e,*)]
            sage: CX.base_point()
            *
        """
        star = AbstractSimplex(0, name='*')
        data = {}
        data[star] = None
        # Dictionary for translating old simplices to new: keys are
        # old simplices, corresponding value is the new simplex
        # (sigma, *).
        new_simplices = {'cone': star}
        for sigma in base.nondegenerate_simplices():
            new = AbstractSimplex(sigma.dimension()+1,
                                  name='({},*)'.format(sigma),
                                  latex_name='({},*)'.format(latex(sigma)))
            if sigma.dimension() == 0:
                data[sigma] = None
                data[new] = (star, sigma)
            else:
                sigma_faces = base.face_data()[sigma]
                data[sigma] = sigma_faces
                new_faces = [new_simplices[face.nondegenerate()].apply_degeneracies(*face.degeneracies())
                             for face in sigma_faces]
                data[new] = (new_faces + [sigma])
            new_simplices[sigma] = new
        SimplicialSet_finite.__init__(self, data, base_point=star)
        # self._base: original simplicial set.
        self._base = base
        # self._joins: dictionary, each key is a simplex sigma in
        # base, the corresponding value is the new simplex (sigma, *)
        # in the cone. Also, one other key is 'cone', and the value is
        # the cone vertex. This is used in the suspension class to
        # construct the suspension of a morphism. It could be used to
        # construct the cone of a morphism, also, although cones of
        # morphisms are not yet implemented.
        self._joins = new_simplices

    def base_as_subset(self):
        """
        If this is the cone `CX` on `X`, return `X` as a subsimplicial set.

        EXAMPLES::

            sage: # needs sage.groups
            sage: X = simplicial_sets.RealProjectiveSpace(4).unset_base_point()
            sage: Y = X.cone()
            sage: Y.base_as_subset()
            Simplicial set with 5 non-degenerate simplices
            sage: Y.base_as_subset() == X
            True
        """
        X = self._base
        return self.subsimplicial_set(X.nondegenerate_simplices())

    def map_from_base(self):
        r"""
        If this is the cone `CX` on `X`, return the inclusion map from `X`.

        EXAMPLES::

            sage: X = simplicial_sets.Simplex(2).n_skeleton(1)
            sage: Y = X.cone()
            sage: Y.map_from_base()
            Simplicial set morphism:
              From: Simplicial set with 6 non-degenerate simplices
              To:   Cone of Simplicial set with 6 non-degenerate simplices
              Defn: [(0,), (1,), (2,), (0, 1), (0, 2), (1, 2)]
                    --> [(0,), (1,), (2,), (0, 1), (0, 2), (1, 2)]
        """
        return self.base_as_subset().inclusion_map()


class ReducedConeOfSimplicialSet(QuotientOfSimplicialSet):
    def __init__(self, base):
        r"""
        Return the reduced cone on a simplicial set.

        INPUT:

        - ``base`` -- return the cone on this simplicial set.

        Start with the unreduced cone: take ``base`` and add a point
        `*` (which will become the base point) and for each simplex
        `\sigma` in ``base``, add both `\sigma` and a simplex made up
        of `*` and `\sigma` (topologically, form the join of `*` and
        `\sigma`).

        Now reduce: take the quotient by the 1-simplex connecting the
        old base point to the new one.

        EXAMPLES::

            sage: from sage.topology.simplicial_set import AbstractSimplex, SimplicialSet
            sage: v = AbstractSimplex(0, name='v')
            sage: e = AbstractSimplex(1, name='e')
            sage: X = SimplicialSet({e: (v, v)})
            sage: X = X.set_base_point(v)
            sage: CX = X.cone()  # indirect doctest
            sage: CX.nondegenerate_simplices()
            [*, e, (e,*)]
        """
        C = ConeOfSimplicialSet(base)
        for t in C.n_cells(1):
            edge_faces = sorted([C.base_point(), base.base_point()])
            if sorted(C.faces(t)) == edge_faces:
                edge = t
                break
        inc = C.subsimplicial_set([edge]).inclusion_map()
        QuotientOfSimplicialSet.__init__(self, inc)
        self._base = base
        self._n_skeleton = (-1, Empty())

    def n_skeleton(self, n):
        """
        Return the `n`-skeleton of this simplicial set.

        That is, the simplicial set generated by all nondegenerate
        simplices of dimension at most `n`.

        INPUT:

        - ``n`` -- the dimension

        In the case when the cone is infinite, the `n`-skeleton of the
        cone is computed as the `n`-skeleton of the cone of the
        `n`-skeleton.

        EXAMPLES::

            sage: G = groups.misc.MultiplicativeAbelian([2])                            # needs sage.groups
            sage: B = simplicial_sets.ClassifyingSpace(G)                               # needs sage.groups
            sage: B.cone().n_skeleton(3).homology()                                     # needs sage.groups sage.modules
            {0: 0, 1: 0, 2: 0, 3: Z}
        """
        if self.is_finite():
            return SimplicialSet_finite.n_skeleton(self, n)
        start, skel = self._n_skeleton
        if start == n:
            return skel
        elif start > n:
            return skel.n_skeleton(n)
        ans = ReducedConeOfSimplicialSet_finite(self._base.n_skeleton(n)).n_skeleton(n)
        self._n_skeleton = (n, ans)
        return ans

    def _repr_(self):
        """
        Print representation

        EXAMPLES::

            sage: X = simplicial_sets.Sphere(4)
            sage: X.cone()
            Reduced cone of S^4
        """
        return 'Reduced cone of {}'.format(self._base)

    def _latex_(self):
        r"""
        LaTeX representation

        EXAMPLES::

            sage: latex(simplicial_sets.Sphere(4).cone())
            C S^{4}
        """
        return 'C {}'.format(latex(self._base))


class ReducedConeOfSimplicialSet_finite(ReducedConeOfSimplicialSet,
                                        QuotientOfSimplicialSet_finite):
    def __init__(self, base):
        r"""
        Return the reduced cone on a simplicial set.

        INPUT:

        - ``base`` -- return the cone on this simplicial set.

        Start with the unreduced cone: take ``base`` and add a point
        `*` (which will become the base point) and for each simplex
        `\sigma` in ``base``, add both `\sigma` and a simplex made up
        of `*` and `\sigma` (topologically, form the join of `*` and
        `\sigma`).

        Now reduce: take the quotient by the 1-simplex connecting the
        old base point to the new one.

        EXAMPLES::

            sage: from sage.topology.simplicial_set import AbstractSimplex, SimplicialSet
            sage: v = AbstractSimplex(0, name='v')
            sage: e = AbstractSimplex(1, name='e')
            sage: X = SimplicialSet({e: (v, v)})
            sage: X = X.set_base_point(v)
            sage: CX = X.cone()  # indirect doctest
            sage: CX.nondegenerate_simplices()
            [*, e, (e,*)]
        """
        C = ConeOfSimplicialSet_finite(base)
        edge_faces = sorted([C.base_point(), base.base_point()])
        for t in C.n_cells(1):
            if sorted(C.faces(t)) == edge_faces:
                edge = t
                break
        inc = C.subsimplicial_set([edge]).inclusion_map()
        QuotientOfSimplicialSet_finite.__init__(self, inc)
        self._base = base
        q = self.quotient_map()
        self._joins = {sigma: q(C._joins[sigma]) for sigma in C._joins}

    def map_from_base(self):
        r"""
        If this is the cone `\tilde{C}X` on `X`, return the map from `X`.

        The map is defined to be the composite `X \to CX \to
        \tilde{C}X`.  This is used by the
        :class:`SuspensionOfSimplicialSet_finite` class to construct
        the reduced suspension: take the quotient of the reduced cone
        by the image of `X` therein.

        EXAMPLES::

            sage: S3 = simplicial_sets.Sphere(3)
            sage: CS3 = S3.cone()
            sage: CS3.map_from_base()
            Simplicial set morphism:
              From: S^3
              To:   Reduced cone of S^3
              Defn: [v_0, sigma_3] --> [*, sigma_3]
        """
        quotient_map = self.quotient_map()
        unreduced = quotient_map.domain()
        temp_map = unreduced.map_from_base()
        X = self._base
        incl = X.Hom(unreduced)(temp_map._dictionary)
        return quotient_map * incl


class SuspensionOfSimplicialSet(SimplicialSet_arbitrary, UniqueRepresentation):
    def __init__(self, base):
        r"""
        Return the (reduced) suspension of a simplicial set.

        INPUT:

        - ``base`` -- return the suspension of this simplicial set.

        If this simplicial set ``X=base`` is not pointed, or if it is
        itself an unreduced suspension, return the unreduced
        suspension: the quotient `CX/X`, where `CX` is the (ordinary,
        unreduced) cone on `X`. If `X` is pointed, then use the
        reduced cone instead, and so return the reduced suspension.

        We use `S` to denote unreduced suspension, `\Sigma` for
        reduced suspension.

        EXAMPLES::

            sage: # needs sage.groups
            sage: G = groups.misc.MultiplicativeAbelian([2])
            sage: B = simplicial_sets.ClassifyingSpace(G)
            sage: B.suspension()
            Sigma(Classifying space of Multiplicative Abelian group isomorphic to C2)
            sage: B.suspension().n_skeleton(3).homology()                               # needs sage.modules
            {0: 0, 1: 0, 2: C2, 3: 0}

        If ``X`` is finite, the suspension comes with a quotient map
        from the cone::

            sage: S3 = simplicial_sets.Sphere(3)
            sage: S4 = S3.suspension()
            sage: S4.quotient_map()
            Simplicial set morphism:
              From: Reduced cone of S^3
              To:   Sigma(S^3)
              Defn: [*, sigma_3, (sigma_3,*)] --> [*, s_2 s_1 s_0 *, (sigma_3,*)]

        TESTS::

            sage: S3.suspension() == S3.suspension()
            True
            sage: S3.suspension() == simplicial_sets.Sphere(3).suspension()
            False
            sage: B.suspension() == B.suspension()                                      # needs sage.groups
            True
        """
        Cat = SimplicialSets()
        if base.is_finite():
            Cat = Cat.Finite()
        reduced = (base.is_pointed()
                   and (not hasattr(base, '_reduced')
                        or (hasattr(base, '_reduced') and base._reduced)))
        if reduced:
            Cat = Cat.Pointed()
        Parent.__init__(self, category=Cat)
        self._reduced = reduced
        self._base = base
        self._n_skeleton = (-1, Empty())

    def n_skeleton(self, n):
        """
        Return the `n`-skeleton of this simplicial set.

        That is, the simplicial set generated by all nondegenerate
        simplices of dimension at most `n`.

        INPUT:

        - ``n`` -- the dimension

        In the case when the suspension is infinite, the `n`-skeleton
        of the suspension is computed as the `n`-skeleton of the
        suspension of the `n`-skeleton.

        EXAMPLES::

            sage: # needs sage.groups
            sage: G = groups.misc.MultiplicativeAbelian([2])
            sage: B = simplicial_sets.ClassifyingSpace(G)
            sage: SigmaB = B.suspension()
            sage: SigmaB.n_skeleton(4).homology(base_ring=GF(2))                        # needs sage.modules
            {0: Vector space of dimension 0 over Finite Field of size 2,
             1: Vector space of dimension 0 over Finite Field of size 2,
             2: Vector space of dimension 1 over Finite Field of size 2,
             3: Vector space of dimension 1 over Finite Field of size 2,
             4: Vector space of dimension 1 over Finite Field of size 2}
        """
        if self.is_finite():
            return SimplicialSet_finite.n_skeleton(self, n)
        start, skel = self._n_skeleton
        if start == n:
            return skel
        elif start > n:
            return skel.n_skeleton(n)
        ans = SuspensionOfSimplicialSet_finite(self._base.n_skeleton(n)).n_skeleton(n)
        self._n_skeleton = (n, ans)
        return ans

    def __repr_or_latex__(self, output_type=None):
        r"""
        Print representation, for either :meth:`_repr_` or :meth:`_latex_`.

        INPUT:

        - ``output_type`` -- either ``"latex"`` for LaTeX output or
          anything else for ``str`` output.

        We use `S` to denote unreduced suspension, `\Sigma` for
        reduced suspension.

        EXAMPLES::

            sage: T = simplicial_sets.Torus()
            sage: K = T.suspension(10)
            sage: K.__repr_or_latex__()
            'Sigma^10(Torus)'
            sage: K.__repr_or_latex__('latex')
            '\\Sigma^{10}(S^{1} \\times S^{1})'
        """
        latex_output = (output_type == 'latex')
        base = self._base
        if self._reduced:
            # Reduced suspension.
            if latex_output:
                symbol = '\\Sigma'
            else:
                symbol = 'Sigma'
        else:
            # Unreduced suspension.
            symbol = 'S'
        idx = 1
        while isinstance(base, SuspensionOfSimplicialSet):
            idx += 1
            base = base._base
        if latex_output:
            base = latex(base)
            exp = '^{{{}}}'
        else:
            exp = '^{}'
        if idx > 1:
            return ('{}' + exp + '({})').format(symbol, idx, base)
        else:
            return ('{}({})').format(symbol, base)

    def _repr_(self):
        r"""
        Print representation

        We use `S` to denote unreduced suspension, `\Sigma` for
        reduced suspension.

        EXAMPLES::

            sage: S2 = simplicial_sets.Sphere(2)
            sage: S2.suspension(3)
            Sigma^3(S^2)
            sage: K = simplicial_sets.Simplex(2)
            sage: K.suspension(3)
            S^3(2-simplex)
            sage: K.suspension()
            S(2-simplex)
        """
        return self.__repr_or_latex__()

    def _latex_(self):
        r"""
        LaTeX representation

        We use `S` to denote unreduced suspension, `\Sigma` for
        reduced suspension.

        EXAMPLES::

            sage: S2 = simplicial_sets.Sphere(2)
            sage: latex(S2.suspension(3))
            \Sigma^{3}(S^{2})
            sage: K = simplicial_sets.Simplex(2)
            sage: latex(K.suspension(3))
            S^{3}(\Delta^{2})
            sage: latex(K.suspension())
            S(\Delta^{2})
        """
        return self.__repr_or_latex__('latex')


class SuspensionOfSimplicialSet_finite(SuspensionOfSimplicialSet,
                                       QuotientOfSimplicialSet_finite):
    """
    The (reduced) suspension of a finite simplicial set.

    See :class:`SuspensionOfSimplicialSet` for more information.
    """
    def __init__(self, base):
        r"""
        INPUT:

        - ``base`` -- return the suspension of this finite simplicial set.

        See :class:`SuspensionOfSimplicialSet` for more information.

        EXAMPLES::

            sage: X = simplicial_sets.Sphere(3)
            sage: X.suspension(2)
            Sigma^2(S^3)
            sage: Y = X.unset_base_point()
            sage: Y.suspension(2)
            S^2(Simplicial set with 2 non-degenerate simplices)
        """
        self._base = base
        reduced = (base.is_pointed()
                   and (not hasattr(base, '_reduced')
                        or (hasattr(base, '_reduced') and base._reduced)))
        if reduced:
            C = ReducedConeOfSimplicialSet_finite(base)
            subcomplex = C.map_from_base().image()
        else:
            C = ConeOfSimplicialSet_finite(base)
            subcomplex = C.base_as_subset()
        QuotientOfSimplicialSet_finite.__init__(self, subcomplex.inclusion_map())
        self._reduced = reduced
        # self._suspensions: dictionary, each key is a simplex sigma
        # in base, the corresponding value is the new simplex (sigma, *)
        # in S(base). Another key is 'cone', and its value is the cone
        # vertex in C(base). This is used to construct the suspension of a
        # morphism.
        q = self.quotient_map()
        self._suspensions = {sigma: q(C._joins[sigma]) for sigma in C._joins}<|MERGE_RESOLUTION|>--- conflicted
+++ resolved
@@ -727,10 +727,6 @@
 
         EXAMPLES::
 
-<<<<<<< HEAD
-            sage:
-=======
->>>>>>> 5d9bdcb3
             sage: S2 = simplicial_sets.Sphere(2)
             sage: S3 = simplicial_sets.Sphere(3)
             sage: S2.wedge(S3).factors() == (S2, S3)
@@ -1220,10 +1216,6 @@
         `\bar{f}_i: Y_i \to P`; the latter are only implemented in
         Sage when each `Y_i` is finite. ::
 
-<<<<<<< HEAD
-            sage:
-=======
->>>>>>> 5d9bdcb3
             sage: P.defining_map(0) == f0
             True
             sage: P.structure_map(1)
