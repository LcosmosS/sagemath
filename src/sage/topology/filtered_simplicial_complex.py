# -*- coding: utf-8 -*-
r"""
Finite filtered complexes

AUTHORS:

- Guillaume Rousseau (2021-05)

This module implements the basic structures of finite filtered complexes.
A filtered complex is a simplicial complex, where each simplex is given
a weight, or "filtration value", such that the weight of a simplex is
greater than the weight of each of its faces.

The algorithm used in this module comes from [ZC2005]_.

EXAMPLES::

    sage: FilteredSimplicialComplex([([0], 0), ([1], 0), ([0, 1], 1)])
    Filtered complex on vertex set (0, 1) and
     with simplices ((0,) : 0), ((1,) : 0), ((0, 1) : 1)

Sage can compute persistent homology of simplicial complexes::

    sage: X = FilteredSimplicialComplex([([0], 0), ([1], 0), ([0, 1], 1)])
<<<<<<< HEAD
    sage: X.persistence_intervals(0)                                                    # optional - sage.rings.finite_rings
=======
    sage: X.persistence_intervals(0)                                                    # optional - sage.modules sage.rings.finite_rings
>>>>>>> c4c593a5
    [(0, 1), (0, +Infinity)]

FilteredSimplicialComplex objects are mutable. Filtration values can be
set with the ``filtration`` method as follows::

    sage: X = FilteredSimplicialComplex() # returns an empty complex
<<<<<<< HEAD
    sage: X.persistence_intervals(1)                                                    # optional - sage.rings.finite_rings
=======
    sage: X.persistence_intervals(1)                                                    # optional - sage.modules sage.rings.finite_rings
>>>>>>> c4c593a5
    []
    sage: X.filtration(Simplex([0, 2]), 0) # recursively adds faces
    sage: X.filtration(Simplex([0, 1]), 0)
    sage: X.filtration(Simplex([1, 2]), 0)
    sage: X.filtration(Simplex([0, 1, 2]), 1) # closes the circle
<<<<<<< HEAD
    sage: X.persistence_intervals(1)                                                    # optional - sage.rings.finite_rings
=======
    sage: X.persistence_intervals(1)                                                    # optional - sage.modules sage.rings.finite_rings
>>>>>>> c4c593a5
    [(0, 1)]

The filtration value of a simplex can be accessed as well with the
``filtration`` method, by not specifying a filtration value in
the arguments. If the simplex is not in the complex, this returns
``None``::

    sage: X = FilteredSimplicialComplex([([0], 0), ([1], 0), ([0,1], 1)])
    sage: X.filtration(Simplex([0]))
    0
    sage: X.filtration(Simplex([1,2])) is None
    True

Filtration values can be accessed with function call and list
syntax as follows::

    sage: X = FilteredSimplicialComplex([([0], 0), ([1], 0), ([0,1], 1)])
    sage: s_1 = Simplex([0])
    sage: X[s_1]
    0
    sage: X(Simplex([0,1]))
    1
    sage: X(Simplex(['baba']))
    <BLANKLINE>

It is also possible to set the filtration value of a simplex with
the ``insert`` method, which takes as argument a list of vertices
rather than a ``Simplex``. This can make code more readable / clear::

    sage: X = FilteredSimplicialComplex()
    sage: X.insert(['a'], 0)
    sage: X.insert(['b', 'c'], 1)
    sage: X
    Filtered complex on vertex set ('a', 'b', 'c') and with simplices
     (('a',) : 0), (('c',) : 1), (('b',) : 1), (('b', 'c') : 1)
"""

# ****************************************************************************
#       Copyright (C) 2013 GUILLAUME ROUSSEAU <guillaume.rousseau@ens-lyon.fr>
#
# This program is free software: you can redistribute it and/or modify
# it under the terms of the GNU General Public License as published by
# the Free Software Foundation, either version 2 of the License, or
# (at your option) any later version.
#                  https://www.gnu.org/licenses/
# ****************************************************************************

from sage.structure.sage_object import SageObject
from sage.topology.simplicial_complex import Simplex, SimplicialComplex
from sage.modules.free_module import FreeModule
from sage.rings.finite_rings.finite_field_constructor import GF
from sage.rings.integer import Integer
from sage.rings.infinity import infinity
from sage.misc.cachefunc import cached_method


class FilteredSimplicialComplex(SageObject):
    r"""
    Define a filtered complex.

    INPUT:

    - ``simplices`` -- list of simplices and filtration values
    - ``verbose`` -- (default: ``False``) if ``True``, any change to
      the filtration value of a simplex will be printed

    ``simplices`` should be a list of tuples ``(l, v)``, where
    ``l`` is a list of vertices and ``v`` is the corresponding
    filtration value.

    EXAMPLES::

        sage: FilteredSimplicialComplex([([0], 0), ([1], 0), ([2], 1), ([0,1], 2.27)])
        Filtered complex on vertex set (0, 1, 2) and with simplices
         ((0,) : 0), ((1,) : 0), ((2,) : 1), ((0, 1) : 2.27000000000000)
    """
    def __init__(self, simplices=[], verbose=False):
        """
        Initialize ``self``.

        EXAMPLES::

            sage: X = FilteredSimplicialComplex([([0], 0), ([1], 0), ([2], 1), ([0,1], 2.27)])
            sage: TestSuite(X).run()
        """
        # _vertices is the set of vertices on which the complex
        # is constructed
        self._vertices = set()

        # _filtration_dict has simplices as keys
        # and entries are corresponding filtration values
        self._filtration_dict = {}
        self._dimension = 0
        self._max_value = 0

        # when _verbose is set to True, insertion
        # will warn the user when something non-trivial
        # happens.
        self._verbose = verbose

        # Insert all simplices in the initial list
        for l, v in simplices:
            self.insert(l, v)

    def __eq__(self, other):
        """
        Check equality.

        EXAMPLES::

            sage: X = FilteredSimplicialComplex([([0], 0), ([1], 0), ([2], 1), ([0,1], 2.27)])
            sage: Y = FilteredSimplicialComplex()
            sage: Y.insert([0], 0)
            sage: Y.insert([1], 0)
            sage: Y.insert([2], 1)
            sage: Y.insert([0,1], 2.27)
            sage: X == Y
            True
            sage: Y.filtration([1,2], 2)
            sage: X == Y
            False

            sage: Y = FilteredSimplicialComplex([([0], 0), ([1], 0), ([2], 1), ([0,1], 2)])
            sage: X == Y
            False
        """
        return (isinstance(other, FilteredSimplicialComplex)
                and self._vertices == other._vertices
                and self._filtration_dict == other._filtration_dict)

    def __ne__(self, other):
        """
        Check inequality.

        EXAMPLES::

            sage: X = FilteredSimplicialComplex([([0], 0), ([1], 0), ([2], 1), ([0,1], 2.27)])
            sage: Y = FilteredSimplicialComplex([([0], 0), ([1], 0), ([2], 1), ([0,1], 3)])
            sage: X != Y
            True
            sage: Y.filtration([0,1], 2.27)
            sage: X != Y
            False
        """
        return not (self == other)

    def _get_value(self, s):
        r"""
        Return the filtration value of a simplex ``s`` in the complex.

        EXAMPLES::

            sage: X = FilteredSimplicialComplex([([0], 1), ([1], 2)])
            sage: X._get_value(Simplex([0]))
            1

        This also works for the call and getitem syntax as a shorthand::

            sage: X(Simplex([0]))
            1
            sage: X[Simplex([0])]
            1
        """
        if s in self._filtration_dict:
            return self._filtration_dict[s]
        else:
            return None

    __call__ = _get_value
    __getitem__ = _get_value

    def _insert(self, simplex, filtration_value):
        r"""
        Add a simplex to the complex.

        All faces of the simplex are added recursively if they are
        not already present, with the same value.
        If the simplex is already present, and the new value is lower
        than its current value in the complex, the value gets updated,
        otherwise it does not change. This propagates recursively to faces.

        If verbose has been enabled, this method will describe what it
        is doing during an insertion.

        INPUT:

        - ``simplex`` -- :class:`Simplex`; simplex to be inserted
        - ``filtration_value`` -- value of the simplex

        EXAMPLES::

            sage: X = FilteredSimplicialComplex()
            sage: X._insert(Simplex([0]), 3)
            sage: X
            Filtered complex on vertex set (0,) and with simplices ((0,) : 3)
        """
        # Keep track of whether the simplex is already in the complex
        # and if it should be updated or not
        curr_value = self[simplex]
        if curr_value is not None:
            if self._verbose:
                print("Face {} is already in the complex.".format(simplex))
            if curr_value > filtration_value:
                if self._verbose:
                    verbose_string = "However its value is {}".format(curr_value)
                    verbose_string += ": updating it to {}".format(filtration_value)
                    print(verbose_string)
                self._filtration_dict.pop(simplex)
            else:
                if self._verbose:
                    print("Its value is {}: keeping it that way".format(curr_value))
                return

        # check that all faces are in the complex already.
        # If not, warn the user and add faces (recursively)
        faces = simplex.faces()
        if simplex.dimension() > 0:
            for f in faces:
                if self._verbose:
                    print("Also inserting face {} with value {}".format(f, filtration_value))
                self._insert(f, filtration_value)

        self._filtration_dict[simplex] = filtration_value
        self._dimension = max(self._dimension, simplex.dimension())
        self._max_value = max(self._max_value, filtration_value)
        self._vertices.update(simplex.set())
        self._persistent_homology.clear_cache()

    def insert(self, vertex_list, filtration_value):
        r"""
        Add a simplex to the complex.

        All faces of the simplex are added recursively if they are
        not already present, with the same value.
        If the simplex is already present, and the new value is lower
        than its current value in the complex, the value gets updated,
        otherwise it does not change. This propagates recursively to faces.

        If verbose has been enabled, this method will describe what it
        is doing during an insertion.

        INPUT:

        - ``vertex_list`` -- list of vertices
        - ``filtration_value`` -- desired value of the simplex to be added

        EXAMPLES::

            sage: X = FilteredSimplicialComplex()
            sage: X.insert(Simplex([0]),3)
            sage: X
            Filtered complex on vertex set (0,) and with simplices ((0,) : 3)

        If the verbose parameter was set to true, this method will print
        some info::

            sage: X = FilteredSimplicialComplex(verbose=True)
            sage: X.insert(Simplex([0, 1]), 2)
            Also inserting face (1,) with value 2
            Also inserting face (0,) with value 2
            sage: X.insert(Simplex([0]),1)
            Face (0,) is already in the complex.
            However its value is 2: updating it to 1
            sage: X.insert(Simplex([0]), 77)
            Face (0,) is already in the complex.
            Its value is 1: keeping it that way
        """
        self._insert(Simplex(vertex_list), filtration_value)

    def filtration(self, s, filtration_value=None):
        r"""
        Set filtration value of a simplex, or return value
        of existing simplex.

        INPUT:

        - ``s`` -- :class:`Simplex` for which to set or obtain the
          value of
        - ``filtration_value`` -- (optional) filtration value
          for the simplex

        If no filtration value is specified, this returns the value of
        the simplex in the complex. If the simplex is not in the complex,
        this returns ``None``.

        If ``filtration_value`` is set, this function inserts the
        simplex into the complex with the specified value.
        See documentation of :meth:`insert` for more details.

        EXAMPLES::

            sage: X = FilteredSimplicialComplex([([0], 0), ([1], 1)])
            sage: X.filtration(Simplex([0, 1])) is None
            True
            sage: X.filtration(Simplex([0, 1]), 2)
            sage: X.filtration([0, 1])
            2
        """
        s = Simplex(s)
        if filtration_value is None:
            return self._get_value(s)
        else:
            self._insert(s, filtration_value)

    def prune(self, threshold):
        r"""
        Return a copy of the filtered complex, where simplices above
        the threshold value have been removed.

        INPUT:

        - ``threshold`` -- a real value, above which simplices are discarded

        Simplices with filtration value exactly equal to ``threshold``
        are kept in the result.

        EXAMPLES::

            sage: a = FilteredSimplicialComplex()
            sage: a.insert([0], 0)
            sage: a.insert([0, 1], 1)
            sage: a.insert([0, 2], 2)
            sage: b = a.prune(1)
            sage: b
            Filtered complex on vertex set (0, 1) and
             with simplices ((0,) : 0), ((1,) : 1), ((0, 1) : 1)
        """
        result_complex = FilteredSimplicialComplex()
        for s in self._filtration_dict:
            if self[s] <= threshold:
                result_complex._insert(s, self[s])

        return result_complex

    @cached_method(key=lambda self, f, s, v: (f, s))
    def _persistent_homology(self, field=2, strict=True, verbose=False):
        """
        Compute the homology intervals of the complex.

        INPUT:

        - ``field`` -- (default: 2) prime number modulo which the homology
          is computed
        - ``strict`` -- (default: ``True``) if ``False``, takes into account
            intervals of persistence 0
        - ``verbose`` -- (default: ``False``) if ``True``, prints the
          progress of computation

        This method is called whenever Betti numbers or intervals are
        computed, and the result is cached. It returns the list of
        intervals.

        ALGORITHM:

        The computation behind persistent homology is a matrix reduction.
        The algorithm implemented is described in [ZC2005]_.

        EXAMPLES::

            sage: X = FilteredSimplicialComplex([([0], 0), ([1], 0), ([0,1], 2)])
<<<<<<< HEAD
            sage: X._persistent_homology()[0]                                           # optional - sage.rings.finite_rings
=======
            sage: X._persistent_homology()[0]                                           # optional - sage.modules sage.rings.finite_rings
>>>>>>> c4c593a5
            [(0, 2), (0, +Infinity)]

        Some homology elements may have a lifespan or persistence of 0.
        They are usually discarded, but can be kept if necessary::

            sage: X = FilteredSimplicialComplex()
            sage: X.insert([0,1],1) # opens a hole and closes it instantly
<<<<<<< HEAD
            sage: X._persistent_homology(strict=False)[0]                               # optional - sage.rings.finite_rings
=======
            sage: X._persistent_homology(strict=False)[0]                               # optional - sage.modules sage.rings.finite_rings
>>>>>>> c4c593a5
            [(1, 1), (1, +Infinity)]

        REFERENCES:

        - [ZC2005]_

        TESTS:

        This complex is used as a running example in [ZC2005]_::

            sage: l = [([0], 0), ([1], 0), ([2], 1), ([3], 1), ([0, 1], 1),
            ....:      ([1, 2], 1), ([0, 3], 2), ([2, 3], 2), ([0, 2], 3),
            ....:      ([0, 1, 2], 4), ([0, 2, 3], 5)]
            sage: X = FilteredSimplicialComplex(l)
<<<<<<< HEAD
            sage: X.persistence_intervals(0)                                            # optional - sage.rings.finite_rings
            [(0, 1), (1, 2), (0, +Infinity)]
            sage: X.persistence_intervals(1)                                            # optional - sage.rings.finite_rings
            [(3, 4), (2, 5)]
            sage: X.persistence_intervals(0, strict=False)                              # optional - sage.rings.finite_rings
=======
            sage: X.persistence_intervals(0)                                            # optional - sage.modules sage.rings.finite_rings
            [(0, 1), (1, 2), (0, +Infinity)]
            sage: X.persistence_intervals(1)                                            # optional - sage.modules sage.rings.finite_rings
            [(3, 4), (2, 5)]
            sage: X.persistence_intervals(0, strict=False)                              # optional - sage.modules sage.rings.finite_rings
>>>>>>> c4c593a5
            [(0, 1), (1, 1), (1, 2), (0, +Infinity)]
        """
        # first, order the simplices in lexico order
        # on dimension, value and then arbitrary order
        # defined by the Simplex class.
        def key(s):
            d = self._get_value(s)
            return (s.dimension(), d, s)
        simplices = list(self._filtration_dict)
        simplices.sort(key=key)

        # remember the index of each simplex in a dict
        self._index_of_simplex = {}
        n = len(simplices)
        for i in range(n):
            self._index_of_simplex[simplices[i]] = i

        self._field_int = field
        self._field = GF(field)
        self._chaingroup = FreeModule(self._field, rank_or_basis_keys=simplices)

        # Initialize data structures for the algo
        self._marked = [False] * n
        self._T = [None] * n
        intervals = [[] for i in range(self._dimension + 1)]
        self.pairs = []

        self._strict = strict
        self._verbose = verbose

        if self._verbose:
            print("Beginning first pass")

        for j in range(n):
            # if being verbose, print progress
            # every 1000 simplices.
            if self._verbose and j % 1000 == 0:
                print('{}/{}'.format(j, n))

            s = simplices[j]
            d = self._remove_pivot_rows(s, simplices)

            if d == 0:
                self._marked[j] = True
            else:
                max_index = self._max_index(d)
                t = simplices[max_index]
                self._T[max_index] = (s, d)
                self._add_interval(t, s, intervals)

        if self._verbose:
            print("First pass over, beginning second pass")

        for j in range(n):
            if self._verbose and j % 1000 == 0:
                print('{}/{}'.format(j, n))

            s = simplices[j]
            if self._marked[j] and not self._T[j]:
                self._add_interval(s, None, intervals)

        if self._verbose:
            print("Second pass over")
        return intervals

    def _add_interval(self, s, t, intervals):
        r"""
        Add a new interval (i.e. homology element).

        This method should not be called by users, it is used in
        the :meth:`_persistent_homology` method. The simplex of
        death may be ``None``, in which case the interval is infinite.

        INPUT:

        - ``s`` -- birth simplex
        - ``t`` -- death simplex
        - ``intervals`` -- list of current intervals

        If ``t`` is not ``None``, its dimension should be
        one more than the dimension of ``s``.

        TESTS::

            sage: X = FilteredSimplicialComplex([([0], 0), ([1, 2], 10)])
<<<<<<< HEAD
            sage: int_list = X._persistent_homology()                                   # optional - sage.rings.finite_rings
            sage: int_list[0]                                                           # optional - sage.rings.finite_rings
            [(0, +Infinity), (10, +Infinity)]
            sage: X._add_interval(Simplex([0]), Simplex([1, 2]),int_list)               # optional - sage.rings.finite_rings
            sage: int_list[0]                                                           # optional - sage.rings.finite_rings
=======
            sage: int_list = X._persistent_homology()                                   # optional - sage.modules sage.rings.finite_rings
            sage: int_list[0]                                                           # optional - sage.modules sage.rings.finite_rings
            [(0, +Infinity), (10, +Infinity)]
            sage: X._add_interval(Simplex([0]), Simplex([1, 2]), int_list)              # optional - sage.modules sage.rings.finite_rings
            sage: int_list[0]                                                           # optional - sage.modules sage.rings.finite_rings
>>>>>>> c4c593a5
            [(0, +Infinity), (10, +Infinity), (0, 10)]

        Infinite interval::

<<<<<<< HEAD
            sage: int_list2 = [[],[]]                                                   # optional - sage.rings.finite_rings
            sage: X._add_interval(Simplex([1, 2]), None, int_list2)                     # optional - sage.rings.finite_rings
            sage: int_list2[1]                                                          # optional - sage.rings.finite_rings
=======
            sage: int_list2 = [[],[]]
            sage: X._add_interval(Simplex([1, 2]), None, int_list2)                     # optional - sage.modules sage.rings.finite_rings
            sage: int_list2[1]                                                          # optional - sage.modules sage.rings.finite_rings
>>>>>>> c4c593a5
            [(10, +Infinity)]
        """
        # figure out dimension of homology element
        # and indices of the two simplices. If the
        # closing simplex is None, then the interval
        # is infinite.
        k = s.dimension()
        i = self._filtration_dict[s]
        if not t:
            j = infinity
        else:
            j = self._filtration_dict[t]

        # Only add intervals of length 0 if
        # strict mode is not enabled.
        if i != j or (not self._strict):
            intervals[k].append((i, j))
            self.pairs.append((s, t))

    def _remove_pivot_rows(self, s, simplices):
        r"""
        Return the boundary chain of a simplex,
        from which pivot elements have been removed.

        This method implements the subroutine of the same name
        in [ZC2005]_. This method should not be called by users,
        it is used in the :meth:`_persistent_homology` method.

        TESTS::

            sage: l = [([0], 0), ([1], 0), ([2], 1), ([3], 1), ([0, 1], 1), ([1, 2], 1),
            ....:      ([0, 3], 2), ([2, 3], 2), ([0, 2], 3), ([0, 1, 2], 4)]
            sage: X = FilteredSimplicialComplex(l)
<<<<<<< HEAD
            sage: X._persistent_homology()                                              # optional - sage.rings.finite_rings
            [[(0, 1), (1, 2), (0, +Infinity)], [(3, 4), (2, +Infinity)], []]
            sage: X._remove_pivot_rows(Simplex([0,1,2]), list(X._filtration_dict))      # optional - sage.rings.finite_rings
            0
            sage: X.insert([0,2,3],5)
            sage: X._remove_pivot_rows(Simplex([0,2,3]), list(X._filtration_dict))      # optional - sage.rings.finite_rings
=======
            sage: X._persistent_homology()                                              # optional - sage.modules sage.rings.finite_rings
            [[(0, 1), (1, 2), (0, +Infinity)], [(3, 4), (2, +Infinity)], []]
            sage: X._remove_pivot_rows(Simplex([0,1,2]), list(X._filtration_dict))      # optional - sage.modules sage.rings.finite_rings
            0
            sage: X.insert([0,2,3],5)
            sage: X._remove_pivot_rows(Simplex([0,2,3]), list(X._filtration_dict))      # optional - sage.modules sage.rings.finite_rings
>>>>>>> c4c593a5
            B[(2, 3)]
        """
        d = self._chaingroup()
        # Handle the case when the simplex is a vertex
        if s.dimension() == 0:
            return d

        # Initialize the boundary chain
        for i, f in enumerate(s.faces()):
            d += (-1)**i * self._chaingroup(f)

        # Remove all unmarked elements
        for s, x_s in d:
            j = self._index_of_simplex[s]
            if not self._marked[j]:
                d = d - x_s * self._chaingroup(s)

        # Reduce d until it is empty or until the simplex
        # with maximum index in the complex among all
        # non-zero terms is not in T.
        while d != 0:
            max_index = self._max_index(d)
            t = simplices[max_index]

            if not self._T[max_index]:
                break

            c = self._T[max_index][1]
            q = c[t]
            d = d - ((q**(-1)) * c)

        return d

    def _max_index(self, d):
        r"""
        Return the maximal index of all simplices with nonzero
        coefficient in ``d``.

        This method is called in :meth:`_remove_pivot_rows` and
        :meth:`_persistent_homology`. It should not be called by users
        outside of those methods.

        TESTS::

            sage: X = FilteredSimplicialComplex([([0], 0), ([1], 5), ([0, 1], 18), ([0, 2, 3], 32)])
<<<<<<< HEAD
            sage: X._persistent_homology()                                              # optional - sage.rings.finite_rings
            [[(5, 18), (0, +Infinity)], [], []]
            sage: a = X._chaingroup(Simplex([0, 1]))                                    # optional - sage.rings.finite_rings
            sage: b = X._chaingroup(Simplex([0, 3]))                                    # optional - sage.rings.finite_rings
            sage: d = a + b                                                             # optional - sage.rings.finite_rings
            sage: X._max_index(d)                                                       # optional - sage.rings.finite_rings
=======
            sage: X._persistent_homology()                                              # optional - sage.modules sage.rings.finite_rings
            [[(5, 18), (0, +Infinity)], [], []]
            sage: a = X._chaingroup(Simplex([0, 1]))                                    # optional - sage.modules sage.rings.finite_rings
            sage: b = X._chaingroup(Simplex([0, 3]))                                    # optional - sage.modules sage.rings.finite_rings
            sage: d = a + b                                                             # optional - sage.modules sage.rings.finite_rings
            sage: X._max_index(d)                                                       # optional - sage.modules sage.rings.finite_rings
>>>>>>> c4c593a5
            6
        """
        currmax = -1
        for s, x_s in d:
            j = self._index_of_simplex[s]
            if j > currmax:
                currmax = j
        return currmax

    def persistence_intervals(self, dimension, field=2, strict=True, verbose=None):
        r"""
        Return the list of `d`-dimensional homology elements.

        INPUT:

        - ``dimension`` -- integer; dimension `d` for which to
          return intervals
        - ``field`` -- prime number (default: 2); modulo which persistent
          homology is computed
        - ``strict`` -- (default: ``True``) if ``False``, takes into account
          intervals of persistence 0
        - ``verbose`` -- (optional) if ``True``, print the steps of the
          persistent homology computation; the default is the verbosity
          of ``self``

        EXAMPLES::

            sage: X = FilteredSimplicialComplex([([0], 0), ([1], 1), ([0,1], 2)])
<<<<<<< HEAD
            sage: X.persistence_intervals(0)                                            # optional - sage.rings.finite_rings
=======
            sage: X.persistence_intervals(0)                                            # optional - sage.modules sage.rings.finite_rings
>>>>>>> c4c593a5
            [(1, 2), (0, +Infinity)]
        """
        if verbose is None:
            verbose = self._verbose
        intervals = self._persistent_homology(field, strict, verbose=verbose)
        if dimension < len(intervals):
            return intervals[dimension][:]
        else:
            return []

    def betti_number(self, k, a, b, field=2, strict=True, verbose=None):
        r"""
        Return the ``k``-dimensional Betti number from ``a`` to ``a + b``.

        INPUT:

        - ``k`` -- the dimension for the Betti number
        - ``a`` -- the lower filtration value
        - ``b`` -- the size of the interval
        - ``field`` -- prime number (default: 2); modulo which persistent
          homology is computed
        - ``strict`` -- (default: ``True``) if ``False``, takes into account
          intervals of persistence 0
        - ``verbose`` -- (optional) if ``True``, print the steps of the
          persistent homology computation; the default is the verbosity
          of ``self``

        The Betti number `\beta_k^{a,a+b}` counts the number of
        homology elements which are alive throughout the whole
        duration ``[a, a+b]``.

        EXAMPLES::

            sage: X = FilteredSimplicialComplex([([0], 0), ([1], 0), ([0,1], 2)])
<<<<<<< HEAD
            sage: X.betti_number(0, 0.5, 1)                                             # optional - sage.rings.finite_rings
            2
            sage: X.betti_number(0, 1.5, 1)                                             # optional - sage.rings.finite_rings
=======
            sage: X.betti_number(0, 0.5, 1)                                             # optional - sage.modules sage.rings.finite_rings
            2
            sage: X.betti_number(0, 1.5, 1)                                             # optional - sage.modules sage.rings.finite_rings
>>>>>>> c4c593a5
            1

        If an element vanishes at time ``a + b`` exactly,
        it does not count towards the Betti number::

            sage: X = FilteredSimplicialComplex([([0], 0), ([1], 0), ([0,1], 2)])
<<<<<<< HEAD
            sage: X.betti_number(0, 1.5, 0.5)                                           # optional - sage.rings.finite_rings
=======
            sage: X.betti_number(0, 1.5, 0.5)                                           # optional - sage.modules sage.rings.finite_rings
>>>>>>> c4c593a5
            1
        """
        if verbose is None:
            verbose = self._verbose
        intervals = self._persistent_homology(field, strict, verbose=verbose)
        return Integer(sum(1 for i, j in intervals[k]
                           if (i <= a and a + b < j) and a >= 0))

    def _repr_(self):
        """
        Print representation.

        If there are more than 10 simplices or vertices, only prints the
        count for each.

        EXAMPLES::

            sage: X = FilteredSimplicialComplex([([0], 0), ([1], 0), ([0, 1], 1)])
            sage: X
            Filtered complex on vertex set (0, 1) and with simplices ((0,) : 0), ((1,) : 0), ((0, 1) : 1)
            sage: X.insert([0, 1, 2, 3, 4], 8)
            sage: X
            Filtered complex on 5 vertices and with 31 simplices
        """
        vert_count = len(self._vertices)
        simp_count = len(self._filtration_dict)
        if simp_count > 10 or vert_count > 10:
            vertex_string = "on {} vertices".format(vert_count)
            simplex_string = "with {} simplices".format(simp_count)
        else:
            vertex_string = "on vertex set {}".format(tuple(sorted(self._vertices)))
            simplex_string = "with simplices "
            simplex_list = ["({} : {})".format(s, self._filtration_dict[s]) for s in self._filtration_dict]
            simplex_string += ", ".join(simplex_list)

        return "Filtered complex " + vertex_string + " and " + simplex_string

    def _simplicial_(self):
        """
        Return the associated simplicial complex.

        All simplices of the filtered simplicial complex are
        included in the resulting simplicial complex.

        EXAMPLES::

            sage: l = [([0],0), ([1],0), ([2],1), ([3],1), ([0, 1],1), ([1, 2],1), ([0, 3],2),
            ....:      ([2, 3],2), ([0, 2],3), ([0, 1, 2],4), ([0, 2, 3],5)]
            sage: a = FilteredSimplicialComplex(l)
            sage: b = SimplicialComplex(a)
            sage: b
            Simplicial complex with vertex set (0, 1, 2, 3) and facets {(0, 1, 2), (0, 2, 3)}
        """
        return SimplicialComplex(self._filtration_dict)<|MERGE_RESOLUTION|>--- conflicted
+++ resolved
@@ -22,32 +22,20 @@
 Sage can compute persistent homology of simplicial complexes::
 
     sage: X = FilteredSimplicialComplex([([0], 0), ([1], 0), ([0, 1], 1)])
-<<<<<<< HEAD
-    sage: X.persistence_intervals(0)                                                    # optional - sage.rings.finite_rings
-=======
     sage: X.persistence_intervals(0)                                                    # optional - sage.modules sage.rings.finite_rings
->>>>>>> c4c593a5
     [(0, 1), (0, +Infinity)]
 
 FilteredSimplicialComplex objects are mutable. Filtration values can be
 set with the ``filtration`` method as follows::
 
     sage: X = FilteredSimplicialComplex() # returns an empty complex
-<<<<<<< HEAD
-    sage: X.persistence_intervals(1)                                                    # optional - sage.rings.finite_rings
-=======
     sage: X.persistence_intervals(1)                                                    # optional - sage.modules sage.rings.finite_rings
->>>>>>> c4c593a5
     []
     sage: X.filtration(Simplex([0, 2]), 0) # recursively adds faces
     sage: X.filtration(Simplex([0, 1]), 0)
     sage: X.filtration(Simplex([1, 2]), 0)
     sage: X.filtration(Simplex([0, 1, 2]), 1) # closes the circle
-<<<<<<< HEAD
-    sage: X.persistence_intervals(1)                                                    # optional - sage.rings.finite_rings
-=======
     sage: X.persistence_intervals(1)                                                    # optional - sage.modules sage.rings.finite_rings
->>>>>>> c4c593a5
     [(0, 1)]
 
 The filtration value of a simplex can be accessed as well with the
@@ -408,11 +396,7 @@
         EXAMPLES::
 
             sage: X = FilteredSimplicialComplex([([0], 0), ([1], 0), ([0,1], 2)])
-<<<<<<< HEAD
-            sage: X._persistent_homology()[0]                                           # optional - sage.rings.finite_rings
-=======
             sage: X._persistent_homology()[0]                                           # optional - sage.modules sage.rings.finite_rings
->>>>>>> c4c593a5
             [(0, 2), (0, +Infinity)]
 
         Some homology elements may have a lifespan or persistence of 0.
@@ -420,11 +404,7 @@
 
             sage: X = FilteredSimplicialComplex()
             sage: X.insert([0,1],1) # opens a hole and closes it instantly
-<<<<<<< HEAD
-            sage: X._persistent_homology(strict=False)[0]                               # optional - sage.rings.finite_rings
-=======
             sage: X._persistent_homology(strict=False)[0]                               # optional - sage.modules sage.rings.finite_rings
->>>>>>> c4c593a5
             [(1, 1), (1, +Infinity)]
 
         REFERENCES:
@@ -439,19 +419,11 @@
             ....:      ([1, 2], 1), ([0, 3], 2), ([2, 3], 2), ([0, 2], 3),
             ....:      ([0, 1, 2], 4), ([0, 2, 3], 5)]
             sage: X = FilteredSimplicialComplex(l)
-<<<<<<< HEAD
-            sage: X.persistence_intervals(0)                                            # optional - sage.rings.finite_rings
-            [(0, 1), (1, 2), (0, +Infinity)]
-            sage: X.persistence_intervals(1)                                            # optional - sage.rings.finite_rings
-            [(3, 4), (2, 5)]
-            sage: X.persistence_intervals(0, strict=False)                              # optional - sage.rings.finite_rings
-=======
             sage: X.persistence_intervals(0)                                            # optional - sage.modules sage.rings.finite_rings
             [(0, 1), (1, 2), (0, +Infinity)]
             sage: X.persistence_intervals(1)                                            # optional - sage.modules sage.rings.finite_rings
             [(3, 4), (2, 5)]
             sage: X.persistence_intervals(0, strict=False)                              # optional - sage.modules sage.rings.finite_rings
->>>>>>> c4c593a5
             [(0, 1), (1, 1), (1, 2), (0, +Infinity)]
         """
         # first, order the simplices in lexico order
@@ -537,32 +509,18 @@
         TESTS::
 
             sage: X = FilteredSimplicialComplex([([0], 0), ([1, 2], 10)])
-<<<<<<< HEAD
-            sage: int_list = X._persistent_homology()                                   # optional - sage.rings.finite_rings
-            sage: int_list[0]                                                           # optional - sage.rings.finite_rings
-            [(0, +Infinity), (10, +Infinity)]
-            sage: X._add_interval(Simplex([0]), Simplex([1, 2]),int_list)               # optional - sage.rings.finite_rings
-            sage: int_list[0]                                                           # optional - sage.rings.finite_rings
-=======
             sage: int_list = X._persistent_homology()                                   # optional - sage.modules sage.rings.finite_rings
             sage: int_list[0]                                                           # optional - sage.modules sage.rings.finite_rings
             [(0, +Infinity), (10, +Infinity)]
             sage: X._add_interval(Simplex([0]), Simplex([1, 2]), int_list)              # optional - sage.modules sage.rings.finite_rings
             sage: int_list[0]                                                           # optional - sage.modules sage.rings.finite_rings
->>>>>>> c4c593a5
             [(0, +Infinity), (10, +Infinity), (0, 10)]
 
         Infinite interval::
 
-<<<<<<< HEAD
-            sage: int_list2 = [[],[]]                                                   # optional - sage.rings.finite_rings
-            sage: X._add_interval(Simplex([1, 2]), None, int_list2)                     # optional - sage.rings.finite_rings
-            sage: int_list2[1]                                                          # optional - sage.rings.finite_rings
-=======
             sage: int_list2 = [[],[]]
             sage: X._add_interval(Simplex([1, 2]), None, int_list2)                     # optional - sage.modules sage.rings.finite_rings
             sage: int_list2[1]                                                          # optional - sage.modules sage.rings.finite_rings
->>>>>>> c4c593a5
             [(10, +Infinity)]
         """
         # figure out dimension of homology element
@@ -596,21 +554,12 @@
             sage: l = [([0], 0), ([1], 0), ([2], 1), ([3], 1), ([0, 1], 1), ([1, 2], 1),
             ....:      ([0, 3], 2), ([2, 3], 2), ([0, 2], 3), ([0, 1, 2], 4)]
             sage: X = FilteredSimplicialComplex(l)
-<<<<<<< HEAD
-            sage: X._persistent_homology()                                              # optional - sage.rings.finite_rings
-            [[(0, 1), (1, 2), (0, +Infinity)], [(3, 4), (2, +Infinity)], []]
-            sage: X._remove_pivot_rows(Simplex([0,1,2]), list(X._filtration_dict))      # optional - sage.rings.finite_rings
-            0
-            sage: X.insert([0,2,3],5)
-            sage: X._remove_pivot_rows(Simplex([0,2,3]), list(X._filtration_dict))      # optional - sage.rings.finite_rings
-=======
             sage: X._persistent_homology()                                              # optional - sage.modules sage.rings.finite_rings
             [[(0, 1), (1, 2), (0, +Infinity)], [(3, 4), (2, +Infinity)], []]
             sage: X._remove_pivot_rows(Simplex([0,1,2]), list(X._filtration_dict))      # optional - sage.modules sage.rings.finite_rings
             0
             sage: X.insert([0,2,3],5)
             sage: X._remove_pivot_rows(Simplex([0,2,3]), list(X._filtration_dict))      # optional - sage.modules sage.rings.finite_rings
->>>>>>> c4c593a5
             B[(2, 3)]
         """
         d = self._chaingroup()
@@ -656,21 +605,12 @@
         TESTS::
 
             sage: X = FilteredSimplicialComplex([([0], 0), ([1], 5), ([0, 1], 18), ([0, 2, 3], 32)])
-<<<<<<< HEAD
-            sage: X._persistent_homology()                                              # optional - sage.rings.finite_rings
-            [[(5, 18), (0, +Infinity)], [], []]
-            sage: a = X._chaingroup(Simplex([0, 1]))                                    # optional - sage.rings.finite_rings
-            sage: b = X._chaingroup(Simplex([0, 3]))                                    # optional - sage.rings.finite_rings
-            sage: d = a + b                                                             # optional - sage.rings.finite_rings
-            sage: X._max_index(d)                                                       # optional - sage.rings.finite_rings
-=======
             sage: X._persistent_homology()                                              # optional - sage.modules sage.rings.finite_rings
             [[(5, 18), (0, +Infinity)], [], []]
             sage: a = X._chaingroup(Simplex([0, 1]))                                    # optional - sage.modules sage.rings.finite_rings
             sage: b = X._chaingroup(Simplex([0, 3]))                                    # optional - sage.modules sage.rings.finite_rings
             sage: d = a + b                                                             # optional - sage.modules sage.rings.finite_rings
             sage: X._max_index(d)                                                       # optional - sage.modules sage.rings.finite_rings
->>>>>>> c4c593a5
             6
         """
         currmax = -1
@@ -699,11 +639,7 @@
         EXAMPLES::
 
             sage: X = FilteredSimplicialComplex([([0], 0), ([1], 1), ([0,1], 2)])
-<<<<<<< HEAD
-            sage: X.persistence_intervals(0)                                            # optional - sage.rings.finite_rings
-=======
             sage: X.persistence_intervals(0)                                            # optional - sage.modules sage.rings.finite_rings
->>>>>>> c4c593a5
             [(1, 2), (0, +Infinity)]
         """
         if verbose is None:
@@ -738,26 +674,16 @@
         EXAMPLES::
 
             sage: X = FilteredSimplicialComplex([([0], 0), ([1], 0), ([0,1], 2)])
-<<<<<<< HEAD
-            sage: X.betti_number(0, 0.5, 1)                                             # optional - sage.rings.finite_rings
-            2
-            sage: X.betti_number(0, 1.5, 1)                                             # optional - sage.rings.finite_rings
-=======
             sage: X.betti_number(0, 0.5, 1)                                             # optional - sage.modules sage.rings.finite_rings
             2
             sage: X.betti_number(0, 1.5, 1)                                             # optional - sage.modules sage.rings.finite_rings
->>>>>>> c4c593a5
             1
 
         If an element vanishes at time ``a + b`` exactly,
         it does not count towards the Betti number::
 
             sage: X = FilteredSimplicialComplex([([0], 0), ([1], 0), ([0,1], 2)])
-<<<<<<< HEAD
-            sage: X.betti_number(0, 1.5, 0.5)                                           # optional - sage.rings.finite_rings
-=======
             sage: X.betti_number(0, 1.5, 0.5)                                           # optional - sage.modules sage.rings.finite_rings
->>>>>>> c4c593a5
             1
         """
         if verbose is None:
