--- conflicted
+++ resolved
@@ -2531,22 +2531,6 @@
             sage: # needs sage.combinat sage.graphs
             sage: supercone = Cone([(1,2,3,4), (5,6,7,8),
             ....:                   (1,2,4,8), (1,3,9,7)])
-<<<<<<< HEAD
-            sage: supercone.face_lattice()                                              # needs sage.combinat sage.graphs
-            Finite lattice containing 16 elements with distinguished linear extension
-            sage: supercone.face_lattice().top()                                        # needs sage.combinat sage.graphs
-            4-d cone in 4-d lattice N
-            sage: cone = supercone.facets()[0]                                          # needs sage.combinat sage.graphs
-            sage: cone                                                                  # needs sage.combinat sage.graphs
-            3-d face of 4-d cone in 4-d lattice N
-            sage: cone.face_lattice()                                                   # needs sage.combinat sage.graphs
-            Finite poset containing 8 elements with distinguished linear extension
-            sage: cone.face_lattice().bottom()                                          # needs sage.combinat sage.graphs
-            0-d face of 4-d cone in 4-d lattice N
-            sage: cone.face_lattice().top()                                             # needs sage.combinat sage.graphs
-            3-d face of 4-d cone in 4-d lattice N
-            sage: cone.face_lattice().top() == cone                                     # needs sage.combinat sage.graphs
-=======
             sage: supercone.face_lattice()
             Finite lattice containing 16 elements with distinguished linear extension
             sage: supercone.face_lattice().top()
@@ -2561,7 +2545,6 @@
             sage: cone.face_lattice().top()
             3-d face of 4-d cone in 4-d lattice N
             sage: cone.face_lattice().top() == cone
->>>>>>> 37b9baa4
             True
 
         TESTS::
@@ -2752,17 +2735,6 @@
 
             sage: # needs sage.graphs
             sage: halfplane = Cone([(1,0), (0,1), (-1,0)])
-<<<<<<< HEAD
-            sage: halfplane.faces(0)                                                    # needs sage.graphs
-            ()
-            sage: halfplane.faces()                                                     # needs sage.graphs
-            ((1-d face of 2-d cone in 2-d lattice N,),
-             (2-d cone in 2-d lattice N,))
-            sage: plane = Cone([(1,0), (0,1), (-1,-1)])
-            sage: plane.faces(1)                                                        # needs sage.graphs
-            ()
-            sage: plane.faces()                                                         # needs sage.graphs
-=======
             sage: halfplane.faces(0)
             ()
             sage: halfplane.faces()
@@ -2772,7 +2744,6 @@
             sage: plane.faces(1)
             ()
             sage: plane.faces()
->>>>>>> 37b9baa4
             ((2-d cone in 2-d lattice N,),)
 
         TESTS:
@@ -2794,30 +2765,17 @@
         We also ensure that a call to this function does not break
         :meth:`facets` method (see :trac:`9780`)::
 
-<<<<<<< HEAD
-            sage: # needs palp
-            sage: cone = toric_varieties.dP8().fan().generating_cone(0); cone           # needs sage.graphs
-            2-d cone of Rational polyhedral fan in 2-d lattice N
-            sage: for f in cone.facets(): print(f.rays())                               # needs sage.graphs
-=======
             sage: # needs palp sage.graphs
             sage: cone = toric_varieties.dP8().fan().generating_cone(0); cone
             2-d cone of Rational polyhedral fan in 2-d lattice N
             sage: for f in cone.facets(): print(f.rays())
->>>>>>> 37b9baa4
             N(1, 1)
             in 2-d lattice N
             N(0, 1)
             in 2-d lattice N
-<<<<<<< HEAD
-            sage: len(cone.faces())                                                     # needs sage.graphs
-            3
-            sage: for f in cone.facets(): print(f.rays())                               # needs sage.graphs
-=======
             sage: len(cone.faces())
             3
             sage: for f in cone.facets(): print(f.rays())
->>>>>>> 37b9baa4
             N(1, 1)
             in 2-d lattice N
             N(0, 1)
@@ -2965,31 +2923,18 @@
 
             sage: # needs sage.graphs
             sage: octant = Cone([(1,0,0), (0,1,0), (0,0,1)])
-<<<<<<< HEAD
-            sage: octant.facet_of()                                                     # needs sage.graphs
-            ()
-            sage: one_face = octant.faces(1)[0]                                         # needs sage.graphs
-            sage: len(one_face.facet_of())                                              # needs sage.graphs
-            2
-            sage: one_face.facet_of()[1]                                                # needs sage.graphs
-=======
             sage: octant.facet_of()
             ()
             sage: one_face = octant.faces(1)[0]
             sage: len(one_face.facet_of())
             2
             sage: one_face.facet_of()[1]
->>>>>>> 37b9baa4
             2-d face of 3-d cone in 3-d lattice N
 
         While fan is the top element of its own cone lattice, which is a
         variant of a face lattice, we do not refer to cones as its facets::
 
-<<<<<<< HEAD
-            sage: fan = Fan([octant])
-=======
             sage: fan = Fan([octant])                                                   # needs sage.graphs
->>>>>>> 37b9baa4
             sage: fan.generating_cone(0).facet_of()                                     # needs sage.graphs
             ()
 
@@ -3994,18 +3939,6 @@
 
             sage: # needs sage.graphs
             sage: C2_Z2 = Cone([(1,0), (1,2)])     # C^2/Z_2
-<<<<<<< HEAD
-            sage: c1, c2 = C2_Z2.facets()                                               # needs sage.graphs
-            sage: c2.sublattice_quotient()                                              # needs sage.graphs
-            1-d lattice, quotient of 2-d lattice N by Sublattice <N(1, 2)>
-            sage: N = C2_Z2.lattice()
-            sage: n = N(1,1)
-            sage: n_bar = c2.sublattice_quotient(n); n_bar                              # needs sage.graphs
-            N[1, 1]
-            sage: n_bar.lift()                                                          # needs sage.graphs
-            N(1, 1)
-            sage: vector(n_bar)                                                         # needs sage.graphs
-=======
             sage: c1, c2 = C2_Z2.facets()
             sage: c2.sublattice_quotient()
             1-d lattice, quotient of 2-d lattice N by Sublattice <N(1, 2)>
@@ -4016,7 +3949,6 @@
             sage: n_bar.lift()
             N(1, 1)
             sage: vector(n_bar)
->>>>>>> 37b9baa4
             (-1)
         """
         if "_sublattice_quotient" not in self.__dict__:
@@ -4292,18 +4224,6 @@
             sage: rho = Cone([(1,1,1,3), (1,-1,1,3), (-1,-1,1,3), (-1,1,1,3)])
             sage: rho.orthogonal_sublattice()
             Sublattice <M(0, 0, 3, -1)>
-<<<<<<< HEAD
-            sage: sigma = rho.facets()[1]                                               # needs sage.graphs
-            sage: sigma.orthogonal_sublattice()                                         # needs sage.graphs
-            Sublattice <M(0, 1, 1, 0), M(0, 0, 3, -1)>
-            sage: sigma.is_face_of(rho)                                                 # needs sage.graphs
-            True
-            sage: Q = sigma.relative_orthogonal_quotient(rho); Q                        # needs sage.graphs
-            1-d lattice, quotient
-            of Sublattice <M(0, 1, 1, 0), M(0, 0, 3, -1)>
-            by Sublattice <M(0, 0, 3, -1)>
-            sage: Q.gens()                                                              # needs sage.graphs
-=======
             sage: sigma = rho.facets()[1]
             sage: sigma.orthogonal_sublattice()
             Sublattice <M(0, 1, 1, 0), M(0, 0, 3, -1)>
@@ -4314,28 +4234,18 @@
             of Sublattice <M(0, 1, 1, 0), M(0, 0, 3, -1)>
             by Sublattice <M(0, 0, 3, -1)>
             sage: Q.gens()
->>>>>>> 37b9baa4
             (M[0, 1, 1, 0],)
 
         Different codimension::
 
             sage: # needs sage.graphs
             sage: rho = Cone([[1,-1,1,3],[-1,-1,1,3]])
-<<<<<<< HEAD
-            sage: sigma = rho.facets()[0]                                               # needs sage.graphs
-            sage: sigma.orthogonal_sublattice()                                         # needs sage.graphs
-            Sublattice <M(1, 0, 2, -1), M(0, 1, 1, 0), M(0, 0, 3, -1)>
-            sage: rho.orthogonal_sublattice()                                           # needs sage.graphs
-            Sublattice <M(0, 1, 1, 0), M(0, 0, 3, -1)>
-            sage: sigma.relative_orthogonal_quotient(rho).gens()                        # needs sage.graphs
-=======
             sage: sigma = rho.facets()[0]
             sage: sigma.orthogonal_sublattice()
             Sublattice <M(1, 0, 2, -1), M(0, 1, 1, 0), M(0, 0, 3, -1)>
             sage: rho.orthogonal_sublattice()
             Sublattice <M(0, 1, 1, 0), M(0, 0, 3, -1)>
             sage: sigma.relative_orthogonal_quotient(rho).gens()
->>>>>>> 37b9baa4
             (M[-1, 0, -2, 1],)
 
         Sign choice in the codimension one case::
@@ -5851,19 +5761,6 @@
             sage: # needs sage.groups
             sage: K = random_cone(max_ambient_dim=3)
             sage: L = ToricLattice(K.lattice_dim()**2)
-<<<<<<< HEAD
-            sage: p = SymmetricGroup(K.lattice_dim()).random_element().matrix()         # needs sage.groups
-            sage: pK = Cone((p*k for k in K), K.lattice(), check=False)                 # needs sage.groups
-            sage: pi_gens = pK.positive_operators_gens()                                # needs sage.groups
-            sage: actual = Cone((g.list() for g in pi_gens),                            # needs sage.groups
-            ....:               lattice=L,
-            ....:               check=False)
-            sage: pi_gens = K.positive_operators_gens()
-            sage: expected = Cone(((p*g*p.inverse()).list() for g in pi_gens),          # needs sage.groups
-            ....:                 lattice=L,
-            ....:                 check=False)
-            sage: actual.is_equivalent(expected)                                        # needs sage.groups
-=======
             sage: p = SymmetricGroup(K.lattice_dim()).random_element().matrix()
             sage: pK = Cone((p*k for k in K), K.lattice(), check=False)
             sage: pi_gens = pK.positive_operators_gens()
@@ -5875,7 +5772,6 @@
             ....:                 lattice=L,
             ....:                 check=False)
             sage: actual.is_equivalent(expected)
->>>>>>> 37b9baa4
             True
 
         An operator is positive from one cone to another if and only if
