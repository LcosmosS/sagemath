--- conflicted
+++ resolved
@@ -766,17 +766,6 @@
             sage: # needs sage.graphs
             sage: p = LatticePolytope([], lattice=ToricLattice(3).dual()); p
             -1-d lattice polytope in 3-d lattice M
-<<<<<<< HEAD
-            sage: a = p.faces()[0][0]                                                   # needs sage.graphs
-            sage: p = LatticePolytope([], lattice=ToricLattice(3).dual()); p
-            -1-d lattice polytope in 3-d lattice M
-            sage: a = p.faces()[0][0]; a                                                # needs sage.graphs
-            -1-d lattice polytope in 3-d lattice M
-            sage: a.facet_normals()                                                     # needs sage.graphs
-            Empty collection
-            in 3-d lattice N
-            sage: a                                                                     # needs sage.graphs
-=======
             sage: a = p.faces()[0][0]
             sage: p = LatticePolytope([], lattice=ToricLattice(3).dual()); p
             -1-d lattice polytope in 3-d lattice M
@@ -786,7 +775,6 @@
             Empty collection
             in 3-d lattice N
             sage: a
->>>>>>> 37b9baa4
             -1-d lattice polytope in 3-d lattice M
         """
         assert not hasattr(self, "_facet_normals")
@@ -1118,28 +1106,16 @@
             M( 0,  1),
             M(-1, -1)
             in 2-d lattice M
-<<<<<<< HEAD
-            sage: s = p.poly_x("e")                                                     # needs palp
-            sage: print(s)                                                              # needs palp
-=======
             sage: s = p.poly_x("e")
             sage: print(s)
->>>>>>> 37b9baa4
             3 2  Vertices of P-dual <-> Equations of P
                2  -1
               -1   2
               -1  -1
-<<<<<<< HEAD
-            sage: "_polar" in p.__dict__                                                # needs palp
-            False
-            sage: p._read_equations(s)                                                  # needs palp
-            sage: p._polar._vertices                                                    # needs palp
-=======
             sage: "_polar" in p.__dict__
             False
             sage: p._read_equations(s)
             sage: p._polar._vertices
->>>>>>> 37b9baa4
             N( 2, -1),
             N(-1,  2),
             N(-1, -1)
@@ -1158,33 +1134,19 @@
             False
             sage: "_facet_constants" in p.__dict__
             False
-<<<<<<< HEAD
-            sage: s = p.poly_x("e")                                                     # needs palp
-            sage: print(s)                                                              # needs palp
-=======
             sage: s = p.poly_x("e")
             sage: print(s)
->>>>>>> 37b9baa4
             3 2  Equations of P
                5  -1     2
               -2  -1     2
               -3   2     3
-<<<<<<< HEAD
-            sage: p._read_equations(s)                                                  # needs palp
-            sage: p._facet_normals                                                      # needs palp
-=======
             sage: p._read_equations(s)
             sage: p._facet_normals
->>>>>>> 37b9baa4
             N( 5, -1),
             N(-2, -1),
             N(-3,  2)
             in 2-d lattice N
-<<<<<<< HEAD
-            sage: p._facet_constants                                                    # needs palp
-=======
             sage: p._facet_constants
->>>>>>> 37b9baa4
             (2, 2, 3)
         """
         if isinstance(data, str):
@@ -1546,14 +1508,6 @@
             3-d reflexive polytope in 3-d lattice M
             sage: o.ambient() is o
             True
-<<<<<<< HEAD
-            sage: face = o.faces(1)[0]                                                  # needs sage.graphs
-            sage: face                                                                  # needs sage.graphs
-            1-d face of 3-d reflexive polytope in 3-d lattice M
-            sage: face.ambient()                                                        # needs sage.graphs
-            3-d reflexive polytope in 3-d lattice M
-            sage: face.ambient() is o                                                   # needs sage.graphs
-=======
 
             sage: # needs sage.graphs
             sage: face = o.faces(1)[0]
@@ -1562,7 +1516,6 @@
             sage: face.ambient()
             3-d reflexive polytope in 3-d lattice M
             sage: face.ambient() is o
->>>>>>> 37b9baa4
             True
         """
         return self._ambient
@@ -1896,17 +1849,6 @@
 
             sage: # needs sage.graphs
             sage: o = lattice_polytope.cross_polytope(4)
-<<<<<<< HEAD
-            sage: e = o.edges()[0]; e                                                   # needs sage.graphs
-            1-d face of 4-d reflexive polytope in 4-d lattice M
-            sage: ed = e.dual(); ed                                                     # needs sage.graphs
-            2-d face of 4-d reflexive polytope in 4-d lattice N
-            sage: ed.ambient() is e.ambient().polar()                                   # needs sage.graphs
-            True
-            sage: e.ambient_vertex_indices() == ed.ambient_facet_indices()              # needs sage.graphs
-            True
-            sage: e.ambient_facet_indices() == ed.ambient_vertex_indices()              # needs sage.graphs
-=======
             sage: e = o.edges()[0]; e
             1-d face of 4-d reflexive polytope in 4-d lattice M
             sage: ed = e.dual(); ed
@@ -1916,7 +1858,6 @@
             sage: e.ambient_vertex_indices() == ed.ambient_facet_indices()
             True
             sage: e.ambient_facet_indices() == ed.ambient_vertex_indices()
->>>>>>> 37b9baa4
             True
         """
         for f in self._ambient.polar().faces(codim=self.dim() + 1):
@@ -2062,22 +2003,6 @@
             sage: # needs sage.graphs
             sage: superp = LatticePolytope([(1,2,3,4), (5,6,7,8),
             ....:                           (1,2,4,8), (1,3,9,7)])
-<<<<<<< HEAD
-            sage: superp.face_lattice()                                                 # needs sage.graphs
-            Finite lattice containing 16 elements with distinguished linear extension
-            sage: superp.face_lattice().top()                                           # needs sage.graphs
-            3-d lattice polytope in 4-d lattice M
-            sage: p = superp.facets()[0]                                                # needs sage.graphs
-            sage: p                                                                     # needs sage.graphs
-            2-d face of 3-d lattice polytope in 4-d lattice M
-            sage: p.face_lattice()                                                      # needs sage.graphs
-            Finite poset containing 8 elements with distinguished linear extension
-            sage: p.face_lattice().bottom()                                             # needs sage.graphs
-            -1-d face of 3-d lattice polytope in 4-d lattice M
-            sage: p.face_lattice().top()                                                # needs sage.graphs
-            2-d face of 3-d lattice polytope in 4-d lattice M
-            sage: p.face_lattice().top() is p                                           # needs sage.graphs
-=======
             sage: superp.face_lattice()
             Finite lattice containing 16 elements with distinguished linear extension
             sage: superp.face_lattice().top()
@@ -2092,7 +2017,6 @@
             sage: p.face_lattice().top()
             2-d face of 3-d lattice polytope in 4-d lattice M
             sage: p.face_lattice().top() is p
->>>>>>> 37b9baa4
             True
         """
         if self._ambient is self:
@@ -2450,21 +2374,12 @@
 
             sage: # needs sage.graphs
             sage: square = LatticePolytope([(0,0), (1,0), (1,1), (0,1)])
-<<<<<<< HEAD
-            sage: square.facet_of()                                                     # needs sage.graphs
-            ()
-            sage: face = square.faces(0)[0]                                             # needs sage.graphs
-            sage: len(face.facet_of())                                                  # needs sage.graphs
-            2
-            sage: face.facet_of()[1]                                                    # needs sage.graphs
-=======
             sage: square.facet_of()
             ()
             sage: face = square.faces(0)[0]
             sage: len(face.facet_of())
             2
             sage: face.facet_of()[1]
->>>>>>> 37b9baa4
             1-d face of 2-d lattice polytope in 2-d lattice M
         """
         L = self._ambient.face_lattice()
@@ -3258,11 +3173,7 @@
             True
             sage: P2 = ReflexivePolytope(2, 0)
             sage: PM_max, permutations = P2._palp_PM_max(check=True)                    # needs sage.groups
-<<<<<<< HEAD
-            sage: PM_max
-=======
             sage: PM_max                                                                # needs sage.graphs
->>>>>>> 37b9baa4
             [3 0 0]
             [0 3 0]
             [0 0 3]
@@ -4830,15 +4741,6 @@
 
             sage: # long time, needs palp
             sage: p = lattice_polytope.cross_polytope(5)
-<<<<<<< HEAD
-            sage: np = p.nef_partitions()[0]                    # long time (4s on sage.math, 2011), needs palp
-            sage: np.hodge_numbers()                            # long time             # needs palp
-            Traceback (most recent call last):
-            ...
-            NotImplementedError: use nef_partitions(hodge_numbers=True)!
-            sage: np = p.nef_partitions(hodge_numbers=True)[0]  # long time (13s on sage.math, 2011), needs palp
-            sage: np.hodge_numbers()                            # long time             # needs palp
-=======
             sage: np = p.nef_partitions()[0]                    # 4s on sage.math, 2011
             sage: np.hodge_numbers()
             Traceback (most recent call last):
@@ -4846,7 +4748,6 @@
             NotImplementedError: use nef_partitions(hodge_numbers=True)!
             sage: np = p.nef_partitions(hodge_numbers=True)[0]  # 13s on sage.math, 2011
             sage: np.hodge_numbers()
->>>>>>> 37b9baa4
             (19, 19)
         """
         try:
@@ -5193,21 +5094,12 @@
 
         sage: # needs palp
         sage: o = lattice_polytope.cross_polytope(3)
-<<<<<<< HEAD
-        sage: result_name = lattice_polytope._palp("poly.x -f", [o])                    # needs palp
-        sage: f = open(result_name)                                                     # needs palp
-        sage: f.readlines()                                                             # needs palp
-        ['M:7 6 N:27 8 Pic:17 Cor:0\n']
-        sage: f.close()                                                                 # needs palp
-        sage: os.remove(result_name)                                                    # needs palp
-=======
         sage: result_name = lattice_polytope._palp("poly.x -f", [o])
         sage: f = open(result_name)
         sage: f.readlines()
         ['M:7 6 N:27 8 Pic:17 Cor:0\n']
         sage: f.close()
         sage: os.remove(result_name)
->>>>>>> 37b9baa4
 
         sage: p = LatticePolytope([(1,0,0), (0,1,0), (-1,0,0), (0,-1,0)])
         sage: lattice_polytope._palp("poly.x -f", [p])                                  # needs palp
@@ -5456,13 +5348,8 @@
 
         sage: # needs palp
         sage: p = lattice_polytope.cross_polytope(2)
-<<<<<<< HEAD
-        sage: result_name = lattice_polytope._palp("poly.x -fi", [p])                   # needs palp
-        sage: with open(result_name) as f:                                              # needs palp
-=======
         sage: result_name = lattice_polytope._palp("poly.x -fi", [p])
         sage: with open(result_name) as f:
->>>>>>> 37b9baa4
         ....:     print(f.read())
         Incidences as binary numbers [F-vector=(4 4)]:
         v[d][i]: sum_j Incidence(i'th dim-d-face, j-th vertex) x 2^j
@@ -5471,21 +5358,12 @@
         f[d][i]: sum_j Incidence(i'th dim-d-face, j-th facet) x 2^j
         f[0]: 0011 0101 1010 1100
         f[1]: 0001 0010 0100 1000
-<<<<<<< HEAD
-        sage: f = open(result_name)                                                     # needs palp
-        sage: l = f.readline()                                                          # needs palp
-        sage: lattice_polytope._read_poly_x_incidences(f, 2)                            # needs palp
-        [[[3], [0], [2], [1]], [[0, 3], [2, 3], [0, 1], [1, 2]]]
-        sage: f.close()                                                                 # needs palp
-        sage: os.remove(result_name)                                                    # needs palp
-=======
         sage: f = open(result_name)
         sage: l = f.readline()
         sage: lattice_polytope._read_poly_x_incidences(f, 2)
         [[[3], [0], [2], [1]], [[0, 3], [2, 3], [0, 1], [1, 2]]]
         sage: f.close()
         sage: os.remove(result_name)
->>>>>>> 37b9baa4
     """
     data.readline()
     lines = [data.readline().split() for i in range(dim)]
@@ -5890,13 +5768,8 @@
         sage: # needs palp
         sage: d = lattice_polytope.cross_polytope(2)
         sage: o = lattice_polytope.cross_polytope(3)
-<<<<<<< HEAD
-        sage: result_name = lattice_polytope._palp("poly.x -fe", [d, o])                # needs palp
-        sage: with open(result_name) as f:                                              # needs palp
-=======
         sage: result_name = lattice_polytope._palp("poly.x -fe", [d, o])
         sage: with open(result_name) as f:
->>>>>>> 37b9baa4
         ....:     print(f.read())
         4 2  Vertices of P-dual <-> Equations of P
           -1   1
@@ -5912,17 +5785,10 @@
            1  -1  -1
           -1   1  -1
            1   1  -1
-<<<<<<< HEAD
-        sage: lattice_polytope.read_all_polytopes(result_name)                          # needs palp
-        [2-d reflexive polytope #14 in 2-d lattice M,
-         3-d reflexive polytope in 3-d lattice M]
-        sage: os.remove(result_name)                                                    # needs palp
-=======
         sage: lattice_polytope.read_all_polytopes(result_name)
         [2-d reflexive polytope #14 in 2-d lattice M,
          3-d reflexive polytope in 3-d lattice M]
         sage: os.remove(result_name)
->>>>>>> 37b9baa4
     """
     polytopes = []
     with open(file_name) as f:
@@ -6066,13 +5932,8 @@
         sage: # needs palp
         sage: d = lattice_polytope.cross_polytope(2)
         sage: o = lattice_polytope.cross_polytope(3)
-<<<<<<< HEAD
-        sage: result_name = lattice_polytope._palp("poly.x -fe", [d, o])                # needs palp
-        sage: with open(result_name) as f:                                              # needs palp
-=======
         sage: result_name = lattice_polytope._palp("poly.x -fe", [d, o])
         sage: with open(result_name) as f:
->>>>>>> 37b9baa4
         ....:     print(f.read())
         4 2  Vertices of P-dual <-> Equations of P
           -1   1
@@ -6088,16 +5949,6 @@
            1  -1  -1
           -1   1  -1
            1   1  -1
-<<<<<<< HEAD
-        sage: f = open(result_name)                                                     # needs palp
-        sage: lattice_polytope.skip_palp_matrix(f)                                      # needs palp
-        sage: lattice_polytope.read_palp_matrix(f)                                      # needs palp
-        [-1  1 -1  1 -1  1 -1  1]
-        [-1 -1  1  1 -1 -1  1  1]
-        [ 1  1  1  1 -1 -1 -1 -1]
-        sage: f.close()                                                                 # needs palp
-        sage: os.remove(result_name)                                                    # needs palp
-=======
         sage: f = open(result_name)
         sage: lattice_polytope.skip_palp_matrix(f)
         sage: lattice_polytope.read_palp_matrix(f)
@@ -6106,7 +5957,6 @@
         [ 1  1  1  1 -1 -1 -1 -1]
         sage: f.close()
         sage: os.remove(result_name)
->>>>>>> 37b9baa4
     """
     for i in range(n):
         line = data.readline()
