r"""
Lattice and reflexive polytopes

This module provides tools for work with lattice and reflexive
polytopes. A *convex polytope* is the convex hull of finitely many
points in `\RR^n`. The dimension `n` of a
polytope is the smallest `n` such that the polytope can be
embedded in `\RR^n`.

A *lattice polytope* is a polytope whose vertices all have integer
coordinates.

If `L` is a lattice polytope, the dual polytope of
`L` is

.. MATH::

       \{y \in \ZZ^n :   x\cdot y \geq -1 \text{ all } x \in L\}


A *reflexive polytope* is a lattice polytope, such that its polar
is also a lattice polytope, i.e. it is bounded and has vertices with
integer coordinates.

This Sage module uses Package for Analyzing Lattice Polytopes
(PALP), which is a program written in C by Maximilian Kreuzer and
Harald Skarke, which is freely available under the GNU license
terms at http://hep.itp.tuwien.ac.at/~kreuzer/CY/. Moreover, PALP is
included standard with Sage.

PALP is described in the paper :arxiv:`math.SC/0204356`. Its distribution
also contains the application ``nef.x``, which was created by Erwin
Riegler and computes nef-partitions and Hodge data for toric
complete intersections.

ACKNOWLEDGMENT: polytope.py module written by William Stein was
used as an example of organizing an interface between an external
program and Sage. William Stein also helped Andrey Novoseltsev with
debugging and tuning of this module.

Robert Bradshaw helped Andrey Novoseltsev to realize plot3d
function.

.. NOTE::

   IMPORTANT: PALP requires some parameters to be determined during
   compilation time, i.e., the maximum dimension of polytopes, the
   maximum number of points, etc. These limitations may lead to errors
   during calls to different functions of these module.  Currently, a
   :exc:`ValueError` exception will be raised if the output of ``poly.x``
   or ``nef.x`` is empty or contains the exclamation mark. The error
   message will contain the exact command that caused an error, the
   description and vertices of the polytope, and the obtained output.

Data obtained from PALP and some other data is cached and most
returned values are immutable. In particular, you cannot change the
vertices of the polytope or their order after creation of the
polytope.

If you are going to work with large sets of data, take a look at
``all_*`` functions in this module. They precompute different data
for sequences of polynomials with a few runs of external programs.
This can significantly affect the time of future computations. You
can also use dump/load, but not all data will be stored (currently
only faces and the number of their internal and boundary points are
stored, in addition to polytope vertices and its polar).

AUTHORS:

- Andrey Novoseltsev (2007-01-11): initial version

- Andrey Novoseltsev (2007-01-15): ``all_*`` functions

- Andrey Novoseltsev (2008-04-01): second version, including:

    - dual nef-partitions and necessary convex_hull and minkowski_sum

    - built-in sequences of 2- and 3-dimensional reflexive polytopes

    - plot3d, skeleton_show

- Andrey Novoseltsev (2009-08-26): dropped maximal dimension requirement

- Andrey Novoseltsev (2010-12-15): new version of nef-partitions

- Andrey Novoseltsev (2013-09-30): switch to PointCollection.

- Maximilian Kreuzer and Harald Skarke: authors of PALP (which was
  also used to obtain the list of 3-dimensional reflexive polytopes)

- Erwin Riegler: the author of nef.x
"""

# ****************************************************************************
#       Copyright (C) 2007-2017 Andrey Novoseltsev <novoselt@gmail.com>
#                     2007-2013 William Stein <wstein@gmail.com>
#                     2009      Mike Hansen
#                     2009-2020 John H. Palmieri
#                     2010-2014 Volker Braun
#                     2012      Samuel Gonshaw
#                     2013      Jan Keitel
#                     2014      André Apitzsch
#                     2014      Wilfried Luebbe
#                     2015-2022 Frédéric Chapoton
#                     2015      Ursula Whitcher
#                     2016      Jori Mäntysalo
#                     2017      Travis Scrimshaw
#                     2018      Christian Stump
#                     2018      Vincent Klein
#                     2019      Vincent Delecroix
#                     2019      Jonathan Kliem
#                     2020      Samuel Lelièvre
#                     2021-2023 Matthias Koeppe
#                     2022      David Coudert
#                     2023      Luze Xu
#
# This program is free software: you can redistribute it and/or modify
# it under the terms of the GNU General Public License as published by
# the Free Software Foundation, either version 2 of the License, or
# (at your option) any later version.
#                  https://www.gnu.org/licenses/
# ****************************************************************************
from collections.abc import Hashable
from copyreg import constructor as copyreg_constructor
import os
import shlex
from subprocess import Popen, PIPE
from warnings import warn
from functools import reduce
from io import IOBase, StringIO

from typing import TYPE_CHECKING
from sage.misc.lazy_import import lazy_import
lazy_import('sage.combinat.posets.posets', 'FinitePoset')
from sage.arith.misc import GCD as gcd
from sage.features.databases import DatabaseReflexivePolytopes
from sage.geometry.cone import _ambient_space_point, integral_length
lazy_import('sage.geometry.hasse_diagram', 'lattice_from_incidences')
from sage.geometry.point_collection import (PointCollection,
                                            read_palp_point_collection)
from sage.geometry.toric_lattice import ToricLattice, ToricLattice_generic
lazy_import('sage.groups.perm_gps.permgroup_named', 'SymmetricGroup')

from sage.features import PythonModule
from sage.features.palp import PalpExecutable
lazy_import('ppl', ['C_Polyhedron', 'Generator_System', 'Linear_Expression'],
                    feature=PythonModule("ppl", spkg='pplpy', type='standard'))
lazy_import('ppl', 'point', as_='PPL_point',
                    feature=PythonModule("ppl", spkg='pplpy', type='standard'))

from sage.matrix.constructor import matrix
from sage.structure.element import Matrix
from sage.misc.cachefunc import cached_method
from sage.misc.flatten import flatten
from sage.misc.temporary_file import tmp_filename
from sage.modules.free_module_element import vector
lazy_import('sage.numerical.mip', 'MixedIntegerLinearProgram')
lazy_import("sage.plot.plot3d.index_face_set", "IndexFaceSet")
lazy_import("sage.plot.plot3d.all", ["line3d", "point3d"])
lazy_import("sage.plot.plot3d.shapes2", "text3d")
from sage.rings.integer import Integer
from sage.rings.integer_ring import ZZ
from sage.rings.rational_field import QQ
from sage.sets.set import Set_generic
from sage.structure.all import Sequence
from sage.structure.sage_object import SageObject
from sage.structure.richcmp import richcmp_method, richcmp
from sage.geometry.convex_set import ConvexSet_compact
import sage.geometry.abc

<<<<<<< HEAD
from copy import copy
from collections.abc import Hashable
from copyreg import constructor as copyreg_constructor
import os
import shlex
from subprocess import Popen, PIPE
from warnings import warn
from functools import reduce
from io import IOBase, StringIO

if TYPE_CHECKING:
    from sage.misc.sage_input import SageInputBuilder, SageInputExpression

=======
>>>>>>> 7ef54335

class SetOfAllLatticePolytopesClass(Set_generic):
    def _repr_(self):
        r"""
        Return a string representation.

        TESTS::

            sage: lattice_polytope.SetOfAllLatticePolytopesClass()._repr_()
            'Set of all Lattice Polytopes'
        """
        return "Set of all Lattice Polytopes"

    def __call__(self, x):
        r"""
        TESTS::

            sage: o = lattice_polytope.cross_polytope(3)
            sage: lattice_polytope.SetOfAllLatticePolytopesClass().__call__(o)
            3-d reflexive polytope in 3-d lattice M
        """
        if isinstance(x, LatticePolytopeClass):
            return x
        raise TypeError


SetOfAllLatticePolytopes = SetOfAllLatticePolytopesClass()


def LatticePolytope(data, compute_vertices=True, n=0, lattice=None):
    r"""
    Construct a lattice polytope.

    INPUT:

    - ``data`` -- points spanning the lattice polytope, specified as one of:

        * a :class:`point collection
          <sage.geometry.point_collection.PointCollection>` (this is the
          preferred input and it is the quickest and the most memory efficient
          one);

        * an iterable of iterables (for example, a list of vectors)
          defining the point coordinates;

        * a file with matrix data, opened for reading, or

        * a filename of such a file, see
          :func:`~sage.geometry.point_collection.read_palp_point_collection`
          for the file format;

    - ``compute_vertices`` -- boolean (default: ``True``); if ``True``, the
      convex hull of the given points will be computed for determining
      vertices. Otherwise, the given points must be vertices.

    - ``n`` -- integer (default: 0); if ``data`` is a name of a file,
      that contains data blocks for several polytopes, the ``n``-th block
      will be used

    - ``lattice`` -- the ambient lattice of the polytope. If not given, a
      suitable lattice will be determined automatically, most likely the
      :class:`toric lattice <sage.geometry.toric_lattice.ToricLatticeFactory>`
      `M` of the appropriate dimension.

    OUTPUT: a :class:`lattice polytope <LatticePolytopeClass>`

    EXAMPLES::

        sage: points = [(1,0,0), (0,1,0), (0,0,1), (-1,0,0), (0,-1,0), (0,0,-1)]
        sage: p = LatticePolytope(points)
        sage: p
        3-d reflexive polytope in 3-d lattice M
        sage: p.vertices()
        M( 1,  0,  0),
        M( 0,  1,  0),
        M( 0,  0,  1),
        M(-1,  0,  0),
        M( 0, -1,  0),
        M( 0,  0, -1)
        in 3-d lattice M

    We draw a pretty picture of the polytope in 3-dimensional space::

        sage: p.plot3d().show()                                                         # needs palp sage.plot

    Now we add an extra point, which is in the interior of the
    polytope...

    ::

        sage: points.append((0,0,0))
        sage: p = LatticePolytope(points)
        sage: p.nvertices()
        6

    You can suppress vertex computation for speed but this can lead to
    mistakes::

        sage: p = LatticePolytope(points, compute_vertices=False)
        ...
        sage: p.nvertices()
        7

    Given points must be in the lattice::

        sage: LatticePolytope([[1/2], [3/2]])
        Traceback (most recent call last):
        ...
        ValueError: points
        [[1/2], [3/2]]
        are not in 1-d lattice M!

    But it is OK to create polytopes of non-maximal dimension::


        sage: p = LatticePolytope([(1,0,0), (0,1,0), (0,0,0),
        ....:       (-1,0,0), (0,-1,0), (0,0,0), (0,0,0)])
        sage: p
        2-d lattice polytope in 3-d lattice M
        sage: p.vertices()
        M(-1,  0, 0),
        M( 0, -1, 0),
        M( 1,  0, 0),
        M( 0,  1, 0)
        in 3-d lattice M

    An empty lattice polytope can be considered as well::

        sage: p = LatticePolytope([], lattice=ToricLattice(3).dual()); p
        -1-d lattice polytope in 3-d lattice M
        sage: p.lattice_dim()
        3
        sage: p.npoints()
        0
        sage: p.nfacets()
        0
        sage: p.points()
        Empty collection
        in 3-d lattice M
        sage: p.faces()                                                                 # needs sage.graphs
        ((-1-d lattice polytope in 3-d lattice M,),)
    """
    if isinstance(data, LatticePolytopeClass):
        data = data._vertices
        compute_vertices = False
    if (isinstance(data, PointCollection) and
        (lattice is None or lattice is data.module())):
        return LatticePolytopeClass(data, compute_vertices)
    if isinstance(data, str):
        f = open(data)
        skip_palp_matrix(f, n)
        data = read_palp_point_collection(data)
        f.close()
    if isinstance(data, (IOBase, StringIO)):
        data = read_palp_point_collection(data)
    if not isinstance(data, PointCollection) and not isinstance(data, (list, tuple)):
        try:
            data = list(data)
        except TypeError:
            raise TypeError("cannot construct a polytope from\n%s" % data)
    if lattice is None:
        if not data:
            raise ValueError("lattice must be given explicitly for "
                             "empty polytopes!")
        try:
            if isinstance(data[0].parent(), ToricLattice_generic):
                lattice = data[0].parent()
        except AttributeError:
            pass
    if lattice is None:
        try:
            lattice = ToricLattice(len(data[0])).dual()
        except TypeError:
            raise TypeError("cannot construct a polytope from\n%s" % data)
    try:
        data = tuple(map(lattice, data))
    except TypeError:
        raise ValueError("points\n%s\nare not in %s!" % (data, lattice))
    for p in data:
        p.set_immutable()
    data = PointCollection(data, lattice)
    return LatticePolytopeClass(data, compute_vertices)


copyreg_constructor(LatticePolytope)   # "safe for unpickling"


def ReflexivePolytope(dim, n):
    r"""
    Return the `n`-th 2- or 3-dimensional reflexive polytope.

    .. NOTE::

       #. Numeration starts with zero: `0 \leq n \leq 15` for `{\rm dim} = 2`
          and `0 \leq n \leq 4318` for `{\rm dim} = 3`.

       #. During the first call, all reflexive polytopes of requested
          dimension are loaded and cached for future use, so the first
          call for 3-dimensional polytopes can take several seconds,
          but all consecutive calls are fast.

       #. Equivalent to ``ReflexivePolytopes(dim)[n]`` but checks bounds
          first.

    EXAMPLES:

    The 3rd 2-dimensional polytope is "the diamond"::

        sage: ReflexivePolytope(2, 3)
        2-d reflexive polytope #3 in 2-d lattice M
        sage: lattice_polytope.ReflexivePolytope(2,3).vertices()
        M( 1,  0),
        M( 0,  1),
        M( 0, -1),
        M(-1,  0)
        in 2-d lattice M

    There are 16 reflexive polygons and numeration starts with 0::

        sage: ReflexivePolytope(2,16)
        Traceback (most recent call last):
        ...
        ValueError: there are only 16 reflexive polygons!

    It is not possible to load a 4-dimensional polytope in this way::

        sage: ReflexivePolytope(4,16)
        Traceback (most recent call last):
        ...
        NotImplementedError: only 2- and 3-dimensional reflexive polytopes are available!
    """
    if dim == 2:
        if n > 15:
            raise ValueError("there are only 16 reflexive polygons!")
        return ReflexivePolytopes(2)[n]
    elif dim == 3:
        if n > 4318:
            raise ValueError("there are only 4319 reflexive 3-polytopes!")
        return ReflexivePolytopes(3)[n]
    else:
        raise NotImplementedError("only 2- and 3-dimensional reflexive polytopes are available!")


# Sequences of reflexive polytopes
_rp = [None] * 4


def ReflexivePolytopes(dim):
    r"""
    Return the sequence of all 2- or 3-dimensional reflexive polytopes.

    .. NOTE::

       During the first call the database is loaded and cached for
       future use, so repetitive calls will return the same object in
       memory.

    INPUT:

    - ``dim`` -- integer (2 or 3); dimension of required reflexive polytopes

    OUTPUT: list of lattice polytopes

    EXAMPLES:

    There are 16 reflexive polygons::

        sage: len(ReflexivePolytopes(2))
        16

    It is not possible to load 4-dimensional polytopes in this way::

        sage: ReflexivePolytopes(4)
        Traceback (most recent call last):
        ...
        NotImplementedError: only 2- and 3-dimensional reflexive polytopes are available!
    """
    global _rp
    if dim not in [2, 3]:
        raise NotImplementedError("only 2- and 3-dimensional reflexive polytopes are available!")
    if _rp[dim] is None:
        db = DatabaseReflexivePolytopes()
        rp = read_all_polytopes(
                os.path.join(os.path.dirname(db.absolute_filename()),
                             f'reflexive_polytopes_{dim}d'))
        for n, p in enumerate(rp):
            # Data files have normal form of reflexive polytopes
            p.normal_form.set_cache(p._vertices)
            p.index.set_cache(n)
            # Prevents dimension computation later
            p.dim.set_cache(dim)
        _rp[dim] = rp
    return _rp[dim]


def is_LatticePolytope(x):
    r"""
    Check if ``x`` is a lattice polytope.

    INPUT:

    - ``x`` -- anything

    OUTPUT:

    - ``True`` if ``x`` is a :class:`lattice polytope <LatticePolytopeClass>`,
      ``False`` otherwise.

    EXAMPLES::

        sage: from sage.geometry.lattice_polytope import is_LatticePolytope
        sage: is_LatticePolytope(1)
        doctest:warning...
        DeprecationWarning: is_LatticePolytope is deprecated, use isinstance instead
        See https://github.com/sagemath/sage/issues/34307 for details.
        False
        sage: p = LatticePolytope([(1,0), (0,1), (-1,-1)])
        sage: p                                                                         # needs palp
        2-d reflexive polytope #0 in 2-d lattice M
        sage: is_LatticePolytope(p)
        True
    """
    from sage.misc.superseded import deprecation
    deprecation(34307, "is_LatticePolytope is deprecated, use isinstance instead")
    return isinstance(x, LatticePolytopeClass)


@richcmp_method
class LatticePolytopeClass(ConvexSet_compact, Hashable, sage.geometry.abc.LatticePolytope):
    r"""
    Create a lattice polytope.

    .. WARNING::

        This class does not perform any checks of correctness of input nor
        does it convert input into the standard representation. Use
        :func:`LatticePolytope` to construct lattice polytopes.

    Lattice polytopes are immutable, but they cache most of the returned values.

    INPUT:

    The input can be either:

    - ``points`` -- :class:`~sage.geometry.point_collection.PointCollection`

    - ``compute_vertices`` -- boolean

    or (these parameters must be given as keywords):

    - ``ambient`` -- ambient structure, this polytope *must be a face of*
      ``ambient``

    - ``ambient_vertex_indices`` -- increasing list or tuple of integers,
      indices of vertices of ``ambient`` generating this polytope

    - ``ambient_facet_indices`` -- increasing list or tuple of integers,
      indices of facets of ``ambient`` generating this polytope

    OUTPUT: lattice polytope

    .. NOTE::

        Every polytope has an ambient structure. If it was not specified, it is
        this polytope itself.
    """

    def __init__(self, points=None, compute_vertices=None,
                 ambient=None, ambient_vertex_indices=None,
                 ambient_facet_indices=None):
        r"""
        Construct a lattice polytope.

        See :func:`LatticePolytope` for documentation.

        TESTS::

            sage: LatticePolytope([(1,2,3), (4,5,6)]) # indirect test
            1-d lattice polytope in 3-d lattice M
            sage: TestSuite(_).run()
        """
        if ambient is None:
            self._ambient = self
            if compute_vertices:
                P = C_Polyhedron(Generator_System(
                    [PPL_point(Linear_Expression(p, 0)) for p in points]))
                self._PPL.set_cache(P)
                vertices = P.minimized_generators()
                if len(vertices) != len(points):
                    M = points.module()
                    points = tuple(M(v.coefficients()) for v in vertices)
                    for p in points:
                        p.set_immutable()
                    points = PointCollection(points, M)
            self._vertices = points
            self._ambient_vertex_indices = tuple(range(self.nvertices()))
            self._ambient_facet_indices = ()
        else:
            self._ambient = ambient
            self._ambient_vertex_indices = tuple(ambient_vertex_indices)
            self._ambient_facet_indices = tuple(ambient_facet_indices)
            self._vertices = ambient.vertices(self._ambient_vertex_indices)

    def _sage_input_(self, sib: SageInputBuilder, coerced: bool) -> SageInputExpression:
        """
        Return Sage command to reconstruct ``self``.

        See :mod:`sage.misc.sage_input` for details.

        EXAMPLES::

            sage: p = lattice_polytope.cross_polytope(2)
            sage: sage_input(p, verify=True)
            # Verified
            LatticePolytope(sage.geometry.point_collection.PointCollection((vector(ZZ, [1, 0]),
                                                                            vector(ZZ, [0, 1]),
                                                                            vector(ZZ, [-1, 0]),
                                                                            vector(ZZ, [0, -1]))),
                            compute_vertices=False)
        """
        if self._ambient is not self:
            raise NotImplementedError
        return sib.name('LatticePolytope')(sib(self._vertices), compute_vertices=False)

    def __contains__(self, point):
        r"""
        Check if ``point`` is contained in ``self``.

        See :meth:`_contains` (which is called by this function) for
        documentation.

        TESTS::

            sage: p = lattice_polytope.cross_polytope(2)
            sage: (1,0) in p
            True
            sage: [1,0] in p
            True
            sage: (-2,0) in p
            False
        """
        return self._contains(point)

    def __richcmp__(self, other, op):
        r"""
        Compare ``self`` with ``other``.

        INPUT:

        - ``other`` -- anything

        .. NOTE::

            Two lattice polytopes are equal if they have the same vertices
            listed in the same order.

        TESTS::

            sage: p1 = LatticePolytope([(1,0), (0,1), (-1,-1)])
            sage: p2 = LatticePolytope([(1,0), (0,1), (-1,-1)])
            sage: p3 = LatticePolytope([(0,1), (1,0), (-1,-1)])
            sage: p1 == p1
            True
            sage: p1 == p2
            True
            sage: p1 is p2
            False
            sage: p1 == p3
            False
            sage: p1 == 0
            False
            sage: p1 < p2
            False
            sage: p2 < p1
            False
            sage: p1 < p3
            False
            sage: p3 < p1
            True
            sage: p1 <= p2
            True
            sage: p2 <= p1
            True
            sage: p1 <= p3
            False
            sage: p3 <= p1
            True
            sage: p1 > p2
            False
            sage: p2 > p1
            False
            sage: p1 > p3
            True
            sage: p3 > p1
            False
            sage: p1 >= p2
            True
            sage: p2 >= p1
            True
            sage: p1 >= p3
            True
            sage: p3 >= p1
            False
        """
        if not isinstance(other, LatticePolytopeClass):
            return NotImplemented
        return richcmp(self._vertices, other._vertices, op)

    @cached_method
    def __hash__(self):
        r"""
        Return the hash of ``self``.

        OUTPUT: integer

        TESTS::

            sage: o = lattice_polytope.cross_polytope(3)
            sage: hash(o) == hash(o)
            True
        """
        # FIXME: take into account other things that may be preset?..
        return hash(self._vertices)

    def __reduce__(self):
        r"""
        Reduction function. Does not store data that can be relatively fast
        recomputed.

        TESTS::

            sage: o = lattice_polytope.cross_polytope(3)
            sage: o.vertices() == loads(o.dumps()).vertices()
            True
        """
        state = self.__dict__.copy()
        state.pop('_vertices')
        state.pop('_distances', None)
        state.pop('_skeleton', None)
        try:
            state['_npoints'] = len(state['_points'])
            state.pop('_points')
        except KeyError:
            pass
        return (LatticePolytope, (self._vertices, None, False), state)

    def __setstate__(self, state):
        r"""
        Restore the state of pickled polytope.

        TESTS::

            sage: o = lattice_polytope.cross_polytope(3)
            sage: o.vertices() == loads(o.dumps()).vertices()
            True
        """
        self.__dict__.update(state)

    def _compute_embedding(self):
        r"""
        Compute embedding data for this polytope.

        Useful only if the dimension of this polytope is not equal to its
        ambient dimension.

        TESTS::

            sage: p = LatticePolytope(([1], [2], [3]))
            sage: hasattr(p, "_sublattice_polytope")
            False
            sage: p._compute_embedding()
            sage: p._sublattice_polytope
            1-d lattice polytope in 1-d lattice M
        """
        if hasattr(self, "_sublattice_polytope"):
            return
        points = self._vertices
        if not points:  # the empty lattice polytope
            return
        p0 = self._shift_vector = points[0]
        points = [point - p0 for point in points]
        H = self._sublattice = self.lattice().submodule(points).saturation()
        self._sublattice_polytope = LatticePolytope([H.coordinates(point)
                                                     for point in points])
        M = self._embedding_matrix = H.basis_matrix().transpose()
        # In order to use facet normals obtained from subpolytopes, we
        # need the following (see Issue #9188).
        # Basis for the ambient space with spanned subspace in front
        basis = M.columns() + M.integer_kernel().basis()
        # Let's represent it as columns of a matrix
        basis = matrix(basis).transpose()
        # Absolute value helps to keep normals "inner"
        self._dual_embedding_scale = abs(basis.det())
        dualbasis = matrix(ZZ, self._dual_embedding_scale * basis.inverse())
        self._dual_embedding_matrix = dualbasis.submatrix(0,0,M.ncols())

    def _compute_facets(self):
        r"""
        Compute and cache equations of facets of ``self``.

        TESTS::

            sage: p = LatticePolytope([(1,0,0), (0,1,0), (-1,0,0), (0,-1,0)])
            sage: p._compute_facets()
            sage: p._facet_normals
            N( 1,  1, 0),
            N( 1, -1, 0),
            N(-1, -1, 0),
            N(-1,  1, 0)
            in 3-d lattice N

        Check that :issue:`28741` is fixed::

            sage: # needs sage.graphs
            sage: p = LatticePolytope([], lattice=ToricLattice(3).dual()); p
            -1-d lattice polytope in 3-d lattice M
            sage: a = p.faces()[0][0]
            sage: p = LatticePolytope([], lattice=ToricLattice(3).dual()); p
            -1-d lattice polytope in 3-d lattice M
            sage: a = p.faces()[0][0]; a
            -1-d lattice polytope in 3-d lattice M
            sage: a.facet_normals()
            Empty collection
            in 3-d lattice N
            sage: a
            -1-d lattice polytope in 3-d lattice M
        """
        assert not hasattr(self, "_facet_normals")
        N = self.dual_lattice()
        normals = []
        constants = []
        for c in self._PPL().minimized_constraints():
            if c.is_inequality():
                n = N.element_class(N, [Integer(mpz) for mpz in c.coefficients()])
                n.set_immutable()
                normals.append(n)
                constants.append(Integer(c.inhomogeneous_term()))
        # Sort normals if facets are vertices
        if (self.dim() == 1
            and normals[0] * self.vertex(0) + constants[0] != 0):
            normals = (normals[1], normals[0])
            constants = (constants[1], constants[0])
        self._facet_normals = PointCollection(normals, N)
        # vector(ZZ, constants) is slow
        self._facet_constants = (ZZ**len(constants))(constants)
        self._facet_constants.set_immutable()
        self.is_reflexive.set_cache(self.dim() == self.lattice_dim() and
                                    all(c == 1 for c in constants))
        if self.is_reflexive():
            polar = LatticePolytope(
                self._facet_normals, compute_vertices=False)
            polar.dim.set_cache(self.dim())
            polar.is_reflexive.set_cache(True)
            polar._polar = self
            self._polar = polar
            polar._facet_normals = self._vertices
            ones = [1] * self.nvertices()
            ones = (ZZ**len(ones))(ones)
            ones.set_immutable()
            polar._facet_constants = ones

    def _compute_hodge_numbers(self):
        r"""
        Compute Hodge numbers for the current nef_partitions.

        This function (currently) always raises an exception directing to
        use another way for computing Hodge numbers.

        TESTS::

            sage: o = lattice_polytope.cross_polytope(3)
            sage: o._compute_hodge_numbers()
            Traceback (most recent call last):
            ...
            NotImplementedError: use nef_partitions(hodge_numbers=True)!
        """
        raise NotImplementedError("use nef_partitions(hodge_numbers=True)!")

    def _contains(self, point, region='whole polytope'):
        r"""
        Check if ``point`` is contained in ``self``.

        This function is called by :meth:`__contains__` and :meth:`contains`
        to ensure the same call depth for warning messages.

        INPUT:

        - ``point`` -- an attempt will be made to convert it into a
          single element of the ambient space of ``self``; if it fails,
          ``False`` is returned

        - ``region`` -- string; can be either ``'whole polytope'`` (default),
          ``'interior'``, or ``'relative interior'``

        OUTPUT:

        - ``True`` if ``point`` is contained in the specified ``region`` of
          ``self``, ``False`` otherwise

        TESTS::

            sage: p = lattice_polytope.cross_polytope(2)
            sage: p._contains((1,0))
            True
        """
        try:
            point = _ambient_space_point(self, point)
        except TypeError as ex:
            if str(ex).endswith("have incompatible lattices"):
                warn("you have checked if a cone contains a point "
                     "from an incompatible lattice, this is False",
                     stacklevel=3)
            return False

        if region not in ("whole polytope", "relative interior", "interior"):
            raise ValueError("%s is an unknown region" % region)
        if region == "interior" and self.dim() < self.lattice_dim():
            return False
        need_strict = region.endswith("interior")
        N = self.dual_lattice()
        for c in self._PPL().minimized_constraints():
            pr = N([Integer(mpz) for mpz in c.coefficients()]) * point + Integer(c.inhomogeneous_term())
            if c.is_equality():
                if pr != 0:
                    return False
            elif pr < 0 or need_strict and pr == 0:
                return False
        return True

    def _embed(self, data):
        r"""
        Embed given point(s) into the ambient space of this polytope.

        INPUT:

        - ``data`` -- point or matrix of points (as columns) in the affine
          subspace spanned by this polytope

        OUTPUT:

        The same point(s) in the coordinates of the ambient space of
        this polytope.

        TESTS::

            sage: o = lattice_polytope.cross_polytope(3)
            sage: o._embed(o.vertices()) == o.vertices()
            True
            sage: m = matrix(ZZ, 3)
            sage: m[0, 0] = 1
            sage: m[1, 1] = 1
            sage: p = o.affine_transform(m)
            sage: p._embed((0,0))
            M(-1, 0, 0)
        """
        if self.lattice_dim() == self.dim():
            return data
        self._compute_embedding()
        M = self.lattice()
        if isinstance(data, PointCollection):
            r = [M(self._embedding_matrix * point + self._shift_vector)
                 for point in data]
            for point in r:
                point.set_immutable()
            return PointCollection(r, M)
        elif isinstance(data, Matrix):
            r = self._embedding_matrix * data
            for i, col in enumerate(r.columns(copy=False)):
                r.set_column(i, col + self._shift_vector)
            return r
        else:
            return M(self._embedding_matrix * vector(QQ, data) +
                     self._shift_vector)

    def _latex_(self):
        r"""
        Return the latex representation of ``self``.

        OUTPUT: string

        EXAMPLES:

        Arbitrary lattice polytopes are printed as `\Delta^d`, where `d` is
        the (actual) dimension of the polytope::

            sage: LatticePolytope([(1,1), (0,0)])._latex_()
            '\\Delta^{1}'

        For 2- and 3-d reflexive polytopes the index in the internal database
        appears as a subscript::

            sage: print(ReflexivePolytope(2, 3)._latex_())
            \Delta^{2}_{3}
        """
        result = r"\Delta^{%d}" % self.dim()
        if self.dim() in (2, 3) and self.is_reflexive():
            result += "_{%d}" % self.index()
        return result

    def _palp(self, command, reduce_dimension=False):
        r"""
        Run ``command`` on vertices of this polytope.

        Returns the output of ``command`` as a string.

        .. NOTE::

          PALP cannot be called for polytopes that do not span the ambient space.
          If you specify ``reduce_dimension=True`` argument, PALP will be
          called for vertices of this polytope in some basis of the affine space
          it spans.

        TESTS::

            sage: o = lattice_polytope.cross_polytope(3)
            sage: o._palp("poly.x -f")                                                  # needs palp
            'M:7 6 N:27 8 Pic:17 Cor:0\n'
            sage: print(o._palp("nef.x -f -N -p"))  # random time information           # needs palp
            M:27 8 N:7 6  codim=2 #part=5
            H:[0] P:0 V:2 4 5       0sec  0cpu
            H:[0] P:2 V:3 4 5       0sec  0cpu
            H:[0] P:3 V:4 5       0sec  0cpu
            np=3 d:1 p:1    0sec     0cpu

            sage: p = LatticePolytope([[1]])
            sage: p._palp("poly.x -f")                                                  # needs palp
            Traceback (most recent call last):
            ...
            ValueError: Cannot run "poly.x -f" for the zero-dimensional polytope!
            Polytope: 0-d lattice polytope in 1-d lattice M

            sage: p = LatticePolytope([(1,0,0), (0,1,0), (-1,0,0), (0,-1,0)])
            sage: p._palp("poly.x -f")                                                  # needs palp
            Traceback (most recent call last):
            ...
            ValueError: Cannot run PALP for a 2-dimensional polytope in a 3-dimensional space!
            sage: p._palp("poly.x -f", reduce_dimension=True)                           # needs palp
            'M:5 4 F:4\n'
        """
        if self.dim() <= 0:
            raise ValueError(("Cannot run \"%s\" for the zero-dimensional "
                + "polytope!\nPolytope: %s") % (command, self))
        if self.dim() < self.lattice_dim() and not reduce_dimension:
            raise ValueError(("Cannot run PALP for a %d-dimensional polytope " +
            "in a %d-dimensional space!") % (self.dim(), self.lattice_dim()))
        fn = _palp(command, [self], reduce_dimension)
        with open(fn) as f:
            result = f.read()
        os.remove(fn)
        if (not result or
            "!" in result or
            "failed." in result or
            "increase" in result or
            "Unable" in result):
            lines = ["Error executing '%s' for the given polytope!" % command,
                     "Output:", result]
            raise ValueError("\n".join(lines))
        return result

    @cached_method
    def _PPL(self):
        r"""
        Return the Parma Polyhedra Library (PPL) representation of ``self``.

        OUTPUT: :class:`~ppl.polyhedron.C_Polyhedron`

        EXAMPLES::

            sage: o = lattice_polytope.cross_polytope(3)
            sage: o._PPL()
            A 3-dimensional polyhedron in QQ^3
            defined as the convex hull of 6 points
            sage: o._PPL().minimized_generators()
            Generator_System {point(-1/1, 0/1, 0/1),
                              point(0/1, -1/1, 0/1),
                              point(0/1, 0/1, -1/1),
                              point(0/1, 0/1, 1/1),
                              point(0/1, 1/1, 0/1),
                              point(1/1, 0/1, 0/1)}
            sage: o._PPL().minimized_constraints()
            Constraint_System {x0-x1-x2+1>=0,
                               x0+x1-x2+1>=0,
                               x0+x1+x2+1>=0,
                               x0-x1+x2+1>=0,
                               -x0-x1+x2+1>=0,
                               -x0-x1-x2+1>=0,
                               -x0+x1-x2+1>=0,
                               -x0+x1+x2+1>=0}
        """
        P = C_Polyhedron(Generator_System(
            [PPL_point(Linear_Expression(v, 0)) for v in self.vertices()]))
        return P

    def _pullback(self, data):
        r"""
        Pull back given point(s) to the affine subspace spanned by this polytope.

        INPUT:

        - ``data`` -- rational point or matrix of points (as columns) in the
          ambient space

        OUTPUT:

        The same point(s) in the coordinates of the affine subspace
        space spanned by this polytope.

        TESTS::

            sage: o = lattice_polytope.cross_polytope(3)
            sage: o._pullback(o.vertices().column_matrix()) == o.vertices().column_matrix()
            True
            sage: m = matrix(ZZ, 3)
            sage: m[0, 0] = 1
            sage: m[1, 1] = 1
            sage: p = o.affine_transform(m)
            sage: p._pullback((0, 0, 0))
            [1, 0]
        """
        if self.lattice_dim() == self.dim():
            return data
        self._compute_embedding()
        if data is self._vertices:
            return self._sublattice_polytope._vertices
        if isinstance(data, PointCollection):
            r = [self._pullback(point) for point in data]
            for point in r:
                point.set_immutable()
            return PointCollection(r, self._sublattice)
        if isinstance(data, Matrix):
            r = matrix([self._pullback(col)
                    for col in data.columns(copy=False)]).transpose()
            return r
        data = vector(QQ, data)
        return self._sublattice.coordinates(data - self._shift_vector)

    def _read_equations(self, data):
        r"""
        Read equations of facets/vertices of polar polytope from string or
        file.

        TESTS:

        For a reflexive polytope construct the polar polytope::

            sage: # needs palp
            sage: p = LatticePolytope([(1,0), (0,1), (-1,-1)])
            sage: p.vertices()
            M( 1,  0),
            M( 0,  1),
            M(-1, -1)
            in 2-d lattice M
            sage: s = p.poly_x("e")
            sage: print(s)
            3 2  Vertices of P-dual <-> Equations of P
               2  -1
              -1   2
              -1  -1
            sage: "_polar" in p.__dict__
            False
            sage: p._read_equations(s)
            sage: p._polar._vertices
            N( 2, -1),
            N(-1,  2),
            N(-1, -1)
            in 2-d lattice N

        For a non-reflexive polytope cache facet equations::

            sage: # needs palp
            sage: p = LatticePolytope([(1,0), (0,2), (-1,-3 )])
            sage: p.vertices()
            M( 1,  0),
            M( 0,  2),
            M(-1, -3)
            in 2-d lattice M
            sage: "_facet_normals" in p.__dict__
            False
            sage: "_facet_constants" in p.__dict__
            False
            sage: s = p.poly_x("e")
            sage: print(s)
            3 2  Equations of P
               5  -1     2
              -2  -1     2
              -3   2     3
            sage: p._read_equations(s)
            sage: p._facet_normals
            N( 5, -1),
            N(-2, -1),
            N(-3,  2)
            in 2-d lattice N
            sage: p._facet_constants
            (2, 2, 3)
        """
        if isinstance(data, str):
            f = StringIO(data)
            self._read_equations(f)
            f.close()
            return
        if self.is_reflexive.cache is not None:
            # If it is already known that this polytope is reflexive, its
            # polar (whose vertices are equations of facets of this one)
            # is already computed and there is no need to read equations
            # of facets of this polytope. Moreover, doing so can corrupt
            # data if this polytope was constructed as polar. Skip input.
            skip_palp_matrix(data)
            return
        pos = data.tell()
        line = data.readline()
        self.is_reflexive.set_cache(line.find("Vertices of P-dual") != -1)
        N = self.dual_lattice()
        if self.is_reflexive():
            data.seek(pos)
            polar = LatticePolytope(
                read_palp_point_collection(data, N), compute_vertices=False)
            polar.dim.set_cache(self.dim())
            polar.is_reflexive.set_cache(True)
            polar._constructed_as_polar = True
            polar._polar = self
            self._polar = polar
            self._facet_normals = polar._vertices
            polar._facet_normals = self._vertices
            ones = [1] * polar.nvertices()
            ones = (ZZ**len(ones))(ones)
            ones.set_immutable()
            self._facet_constants = ones
            ones = [1] * self.nvertices()
            ones = (ZZ**len(ones))(ones)
            ones.set_immutable()
            polar._facet_constants = ones
        else:
            normals = []
            constants = []
            for i in range(int(line.split()[0])):
                line = data.readline()
                numbers = [int(number) for number in line.split()]
                constants.append(numbers.pop())
                normals.append(N(numbers))
                normals[-1].set_immutable()
            self._facet_normals = PointCollection(normals, N)
            self._facet_constants = vector(ZZ, constants)
            self._facet_constants.set_immutable()

    def _read_nef_partitions(self, data):
        r"""
        Read nef-partitions of ``self`` from ``data``.

        INPUT:

        - ``data`` -- string or file

        OUTPUT: none

        TESTS::

            sage: o = lattice_polytope.cross_polytope(3)
            sage: s = o.nef_x("-p -N -Lv")                                              # needs palp
            sage: print(s)  # random time values                                        # needs palp
            M:27 8 N:7 6  codim=2 #part=5
            3 6 Vertices in N-lattice:
                1    0    0   -1    0    0
                0    1    0    0   -1    0
                0    0    1    0    0   -1
            ------------------------------
                1    0    0    1    0    0  d=2  codim=2
                0    1    0    0    1    0  d=2  codim=2
                0    0    1    0    0    1  d=2  codim=2
             P:0 V:2 4 5   (0 2) (1 1) (2 0)     0sec  0cpu
             P:2 V:3 4 5   (1 1) (1 1) (1 1)     0sec  0cpu
             P:3 V:4 5   (0 2) (1 1) (1 1)     0sec  0cpu
            np=3 d:1 p:1    0sec     0cpu

        We make a copy of the octahedron since direct use of this function may
        destroy cache integrity and lead so strange effects in other doctests::

            sage: o_copy = LatticePolytope(o.vertices())
            sage: "_nef_partitions" in o_copy.__dict__
            False
            sage: o_copy._read_nef_partitions(s)                                        # needs palp
            sage: o_copy._nef_partitions                                                # needs palp
            [Nef-partition {0, 1, 3} ⊔ {2, 4, 5},
             Nef-partition {0, 1, 2} ⊔ {3, 4, 5},
             Nef-partition {0, 1, 2, 3} ⊔ {4, 5}]
        """
        if isinstance(data, str):
            f = StringIO(data)
            self._read_nef_partitions(f)
            f.close()
            return
        nvertices = self.nvertices()
        data.readline() # Skip M/N information
        nef_vertices = read_palp_point_collection(data, self.lattice())
        if self.vertices() != nef_vertices:
            raise RuntimeError("nef.x changed the order of vertices!")
        line = data.readline()
        if line == "":
            raise ValueError("more data expected!")
        partitions = Sequence([], cr=True)
        while line and line.find("np=") == -1:
            if line.find("V:") == -1:
                line = data.readline()
                continue
            start = line.find("V:") + 2
            end = line.find("  ", start)  # Find DOUBLE space
            pvertices = Sequence(line[start:end].split(),int)
            partition = [0] * nvertices
            for v in pvertices:
                partition[v] = 1
            partition = NefPartition(partition, self)
            partition._is_product = line.find(" D ") != -1
            partition._is_projection = line.find(" DP ") != -1
            # Set the stuff
            start = line.find("H:")
            if start != -1:
                start += 2
                end = line.find("[", start)
                partition._hodge_numbers = tuple(int(h)
                                            for h in line[start:end].split())
            partitions.append(partition)
            line = data.readline()
        start = line.find("np=")
        if start == -1:
            raise ValueError("""Wrong data format, cannot find "np="!""")
        partitions.set_immutable()
        self._nef_partitions = partitions

    def _repr_(self):
        r"""
        Return a string representation of ``self``.

        OUTPUT: string

        TESTS::

            sage: o = lattice_polytope.cross_polytope(3)
            sage: o._repr_()
            '3-d reflexive polytope in 3-d lattice M'
        """
        parts = ["%d-d" % self.dim()]
        if self.ambient() is self:
            parts.extend(["lattice", "polytope", "in"])
            try:
                if self.is_reflexive():
                    parts[1] = "reflexive"
                    if self.dim() == 2 or self.index.is_in_cache():
                        parts.insert(-1, "#%d" % self.index())
            except ValueError:
                pass
            if isinstance(self.lattice(), ToricLattice_generic):
                parts.append(str(self.lattice()))
            else:
                parts.append("%d-d lattice" % self.lattice_dim())
        else:
            parts.extend(["face of", str(self.ambient())])
        return " ".join(parts)

    def _sort_faces(self, faces):
        r"""
        Return sorted (if necessary) ``faces`` as a tuple.

        This function ensures that zero-dimensional faces are listed in
        agreement with the order of corresponding vertices and facets with
        facet normals.

        INPUT:

        - ``faces`` -- iterable of :class:`lattice polytopes
          <LatticePolytopeClass>`

        OUTPUT: :class:`tuple` of :class:`lattice polytopes <LatticePolytopeClass>`

        TESTS::

            sage: o = lattice_polytope.cross_polytope(3)
            sage: # indirect doctest
            sage: for i, face in enumerate(o.faces(0)):                                 # needs sage.graphs
            ....:     if face.vertex(0) != o.vertex(i):
            ....:         print("Wrong order!")
        """
        faces = tuple(faces)
        if len(faces) > 1: # Otherwise there is nothing to sort
            if faces[0].nvertices() == 1:
                faces = tuple(sorted(faces,
                                     key=lambda f: f._ambient_vertex_indices))
            elif faces[0].dim() == self.dim() - 1 and \
                    hasattr(self, "_facet_normals"):
                # If we already have facet normals, sort according to them
                faces = set(faces)
                sorted_faces = [None] * len(faces)
                for i, n in enumerate(self.facet_normals()):
                    for f in faces:
                        if set(n * f.vertices()) == set([- self.facet_constant(i)]):
                            sorted_faces[i] = f
                            faces.remove(f)
                            break
                faces = tuple(sorted_faces)
        return faces

    @cached_method
    def adjacent(self):
        r"""
        Return faces adjacent to ``self`` in the ambient face lattice.

        Two *distinct* faces `F_1` and `F_2` of the same face lattice are
        **adjacent** if all of the following conditions hold:

        * `F_1` and `F_2` have the same dimension `d`;

        * `F_1` and `F_2` share a facet of dimension `d-1`;

        * `F_1` and `F_2` are facets of some face of dimension `d+1`, unless
          `d` is the dimension of the ambient structure.

        OUTPUT: :class:`tuple` of :class:`lattice polytopes <LatticePolytopeClass>`

        EXAMPLES::

            sage: o = lattice_polytope.cross_polytope(3)
            sage: o.adjacent()                                                          # needs sage.graphs
            ()
            sage: face = o.faces(1)[0]                                                  # needs sage.graphs
            sage: face.adjacent()                                                       # needs sage.graphs
            (1-d face of 3-d reflexive polytope in 3-d lattice M,
             1-d face of 3-d reflexive polytope in 3-d lattice M,
             1-d face of 3-d reflexive polytope in 3-d lattice M,
             1-d face of 3-d reflexive polytope in 3-d lattice M)
        """
        L = self._ambient.face_lattice()
        adjacent = set()
        for superface in self.facet_of():
            for facet in self.facets():
                adjacent.update(L.open_interval(facet, superface))
        adjacent.discard(self)
        return self._sort_faces(adjacent)

    def affine_transform(self, a=1, b=0):
        r"""
        Return a*P+b, where P is this lattice polytope.

        .. NOTE::

          #. While ``a`` and ``b`` may be rational, the final result must be a
             lattice polytope, i.e. all vertices must be integral.

          #. If the transform (restricted to this polytope) is bijective, facial
             structure will be preserved, e.g. the first facet of the image will
             be spanned by the images of vertices which span the first facet of
             the original polytope.

        INPUT:

        - ``a`` -- (default: 1) rational scalar or matrix

        - ``b`` -- (default: 0) rational scalar or vector, scalars are
          interpreted as vectors with the same components

        EXAMPLES::

            sage: o = lattice_polytope.cross_polytope(2)
            sage: o.vertices()
            M( 1,  0),
            M( 0,  1),
            M(-1,  0),
            M( 0, -1)
            in 2-d lattice M
            sage: o.affine_transform(2).vertices()
            M( 2,  0),
            M( 0,  2),
            M(-2,  0),
            M( 0, -2)
            in 2-d lattice M
            sage: o.affine_transform(1,1).vertices()
            M(2, 1),
            M(1, 2),
            M(0, 1),
            M(1, 0)
            in 2-d lattice M
            sage: o.affine_transform(b=1).vertices()
            M(2, 1),
            M(1, 2),
            M(0, 1),
            M(1, 0)
            in 2-d lattice M
            sage: o.affine_transform(b=(1, 0)).vertices()
            M(2,  0),
            M(1,  1),
            M(0,  0),
            M(1, -1)
            in 2-d lattice M
            sage: a = matrix(QQ, 2, [1/2, 0, 0, 3/2])
            sage: o.polar().vertices()
            N( 1,  1),
            N( 1, -1),
            N(-1, -1),
            N(-1,  1)
            in 2-d lattice N
            sage: o.polar().affine_transform(a, (1/2, -1/2)).vertices()
            M(1,  1),
            M(1, -2),
            M(0, -2),
            M(0,  1)
            in 2-d lattice M

        While you can use rational transformation, the result must be integer::

            sage: o.affine_transform(a)
            Traceback (most recent call last):
            ...
            ValueError: points
            [(1/2, 0), (0, 3/2), (-1/2, 0), (0, -3/2)]
            are not in 2-d lattice M!
        """
        new_vertices = self.vertices() * a
        if b in QQ:
            b = vector(QQ, [b]*new_vertices.ncols())
        else:
            b = vector(QQ, b)
        new_vertices = [c + b for c in new_vertices]
        r = LatticePolytope(new_vertices)
        if (a in QQ and a != 0) or r.dim() == self.dim():
            r._constructed_as_affine_transform = True
            if hasattr(self, "_constructed_as_affine_transform"):
                # Prevent long chains of "original-transform"
                r._original = self._original
            else:
                r._original = self
        return r

    def ambient(self):
        r"""
        Return the ambient structure of ``self``.

        OUTPUT: lattice polytope containing ``self`` as a face

        EXAMPLES::

            sage: o = lattice_polytope.cross_polytope(3)
            sage: o.ambient()
            3-d reflexive polytope in 3-d lattice M
            sage: o.ambient() is o
            True

            sage: # needs sage.graphs
            sage: face = o.faces(1)[0]
            sage: face
            1-d face of 3-d reflexive polytope in 3-d lattice M
            sage: face.ambient()
            3-d reflexive polytope in 3-d lattice M
            sage: face.ambient() is o
            True
        """
        return self._ambient

    def ambient_facet_indices(self):
        r"""
        Return indices of facets of the ambient polytope containing ``self``.

        OUTPUT: increasing :class:`tuple` of integers

        EXAMPLES:

        The polytope itself is not contained in any of its facets::

            sage: o = lattice_polytope.cross_polytope(3)
            sage: o.ambient_facet_indices()
            ()

        But each of its other faces is contained in one or more facets::

            sage: # needs sage.graphs
            sage: face = o.faces(1)[0]
            sage: face.ambient_facet_indices()
            (4, 5)
            sage: face.vertices()
            M(1, 0, 0),
            M(0, 1, 0)
            in 3-d lattice M
            sage: o.facets()[face.ambient_facet_indices()[0]].vertices()
            M(1, 0,  0),
            M(0, 1,  0),
            M(0, 0, -1)
            in 3-d lattice M
        """
        return self._ambient_facet_indices

    @cached_method
    def ambient_point_indices(self):
        r"""
        Return indices of points of the ambient polytope contained in this one.

        OUTPUT:

        - :class:`tuple` of integers, the order corresponds to the order of
          points of this polytope.

        EXAMPLES::

            sage: cube = lattice_polytope.cross_polytope(3).polar()
            sage: face = cube.facets()[0]                                               # needs sage.graphs
            sage: face.ambient_point_indices()                                          # needs palp sage.graphs
            (4, 5, 6, 7, 8, 9, 10, 11, 12)
            sage: cube.points(face.ambient_point_indices()) == face.points()            # needs palp sage.graphs
            True
        """
        if self._ambient is self:
            return tuple(range(self.npoints()))
        points = self._ambient.points()
        point_to_index = {p: i for i, p in enumerate(points)}
        return tuple(point_to_index[p] for p in self.points())

    @cached_method
    def ambient_ordered_point_indices(self):
        r"""
        Return indices of points of the ambient polytope contained in this one.

        OUTPUT:

        - :class:`tuple` of integers such that ambient points in this order are
          geometrically ordered, e.g. for an edge points will appear from one
          end point to the other.

        EXAMPLES::

            sage: cube = lattice_polytope.cross_polytope(3).polar()
            sage: face = cube.facets()[0]                                               # needs sage.graphs
            sage: face.ambient_ordered_point_indices()                                  # needs palp sage.graphs
            (5, 8, 4, 9, 10, 11, 6, 12, 7)
            sage: cube.points(face.ambient_ordered_point_indices())                     # needs palp sage.graphs
            N(-1, -1, -1),
            N(-1, -1,  0),
            N(-1, -1,  1),
            N(-1,  0, -1),
            N(-1,  0,  0),
            N(-1,  0,  1),
            N(-1,  1, -1),
            N(-1,  1,  0),
            N(-1,  1,  1)
            in 3-d lattice N
        """
        if self._ambient is self:
            return tuple(range(self.npoints()))
        points = self._ambient.points()
        point_to_index = {p: i for i, p in enumerate(points)}
        return tuple(point_to_index[p] for p in sorted(self.points()))

    def ambient_vertex_indices(self):
        r"""
        Return indices of vertices of the ambient structure generating ``self``.

        OUTPUT: increasing :class:`tuple` of integers

        EXAMPLES::

            sage: o = lattice_polytope.cross_polytope(3)
            sage: o.ambient_vertex_indices()
            (0, 1, 2, 3, 4, 5)
            sage: face = o.faces(1)[0]                                                  # needs sage.graphs
            sage: face.ambient_vertex_indices()                                         # needs sage.graphs
            (0, 1)
        """
        return self._ambient_vertex_indices

    @cached_method
    def boundary_point_indices(self):
        r"""
        Return indices of (relative) boundary lattice points of this polytope.

        OUTPUT: increasing :class:`tuple` of integers

        EXAMPLES:

        All points but the origin are on the boundary of this square::

            sage: square = lattice_polytope.cross_polytope(2).polar()
            sage: square.points()                                                       # needs palp
            N( 1,  1),
            N( 1, -1),
            N(-1, -1),
            N(-1,  1),
            N(-1,  0),
            N( 0, -1),
            N( 0,  0),
            N( 0,  1),
            N( 1,  0)
            in 2-d lattice N
            sage: square.boundary_point_indices()                                       # needs palp
            (0, 1, 2, 3, 4, 5, 7, 8)

        For an edge the boundary is formed by the end points::

            sage: face = square.edges()[0]                                              # needs sage.graphs
            sage: face.points()                                                         # needs sage.graphs
            N(-1, -1),
            N(-1,  1),
            N(-1,  0)
            in 2-d lattice N
            sage: face.boundary_point_indices()                                         # needs sage.graphs
            (0, 1)
        """
        return tuple(i
                     for i, c in enumerate(self.distances().columns(copy=False))
                     if len(c.nonzero_positions()) < self.nfacets())

    def boundary_points(self):
        r"""
        Return (relative) boundary lattice points of this polytope.

        OUTPUT: a :class:`point collection <PointCollection>`

        EXAMPLES:

        All points but the origin are on the boundary of this square::

            sage: square = lattice_polytope.cross_polytope(2).polar()
            sage: square.boundary_points()                                              # needs palp
            N( 1,  1),
            N( 1, -1),
            N(-1, -1),
            N(-1,  1),
            N(-1,  0),
            N( 0, -1),
            N( 0,  1),
            N( 1,  0)
            in 2-d lattice N

        For an edge the boundary is formed by the end points::

            sage: face = square.edges()[0]                                              # needs sage.graphs
            sage: face.boundary_points()                                                # needs sage.graphs
            N(-1, -1),
            N(-1,  1)
            in 2-d lattice N
        """
        return self.points(self.boundary_point_indices())

    def contains(self, *args):
        r"""
        Check if a given point is contained in ``self``.

        INPUT:

        - an attempt will be made to convert all arguments into a
          single element of the ambient space of ``self``; if it fails,
          ``False`` will be returned

        OUTPUT:

        - ``True`` if the given point is contained in ``self``, ``False``
          otherwise

        EXAMPLES::

            sage: p = lattice_polytope.cross_polytope(2)
            sage: p.contains(p.lattice()(1,0))
            True
            sage: p.contains((1,0))
            True
            sage: p.contains(1,0)
            True
            sage: p.contains((2,0))
            False
        """
        point = flatten(args)
        if len(point) == 1:
            point = point[0]
        return self._contains(point)

    @cached_method
    def dim(self):
        r"""
        Return the dimension of this polytope.

        EXAMPLES:

        We create a 3-dimensional octahedron and check its dimension::

            sage: o = lattice_polytope.cross_polytope(3)
            sage: o.dim()
            3

        Now we create a 2-dimensional diamond in a 3-dimensional space::

            sage: p = LatticePolytope([(1,0,0), (0,1,0), (-1,0,0), (0,-1,0)])
            sage: p.dim()
            2
            sage: p.lattice_dim()
            3
        """
        nv = self.nvertices()
        return self._PPL().affine_dimension() if nv > 3 else nv - 1

    def distances(self, point=None):
        r"""
        Return the matrix of distances for this polytope or distances for
        the given point.

        The matrix of distances m gives distances m[i,j] between the `i`-th
        facet (which is also the `i`-th vertex of the polar polytope in the
        reflexive case) and `j`-th point of this polytope.

        If point is specified, integral distances from the point to all
        facets of this polytope will be computed.

        EXAMPLES: The matrix of distances for a 3-dimensional octahedron::

            sage: o = lattice_polytope.cross_polytope(3)
            sage: o.distances()                                                         # needs palp
            [2 0 0 0 2 2 1]
            [2 2 0 0 0 2 1]
            [2 2 2 0 0 0 1]
            [2 0 2 0 2 0 1]
            [0 0 2 2 2 0 1]
            [0 0 0 2 2 2 1]
            [0 2 0 2 0 2 1]
            [0 2 2 2 0 0 1]

        Distances from facets to the point (1,2,3)::

            sage: o.distances([1,2,3])
            (-3, 1, 7, 3, 1, -5, -1, 5)

        It is OK to use RATIONAL coordinates::

            sage: o.distances([1,2,3/2])
            (-3/2, 5/2, 11/2, 3/2, -1/2, -7/2, 1/2, 7/2)
            sage: o.distances([1,2,sqrt(2)])                                            # needs sage.symbolic
            Traceback (most recent call last):
            ...
            TypeError: unable to convert sqrt(2) to an element of Rational Field

        Now we create a non-spanning polytope::

            sage: p = LatticePolytope([(1,0,0), (0,1,0), (-1,0,0), (0,-1,0)])
            sage: p.distances()                                                         # needs palp
            [2 2 0 0 1]
            [2 0 0 2 1]
            [0 0 2 2 1]
            [0 2 2 0 1]
            sage: p.distances((1/2, 3, 0))                                              # needs palp
            (9/2, -3/2, -5/2, 7/2)

        This point is not even in the affine subspace of the polytope::

            sage: p.distances((1, 1, 1))                                                # needs palp
            (3, 1, -1, 1)
        """
        if point is not None:
            return (vector(QQ, point) * self.facet_normals() +
                    self.facet_constants())
        try:
            return self._distances
        except AttributeError:
            P = self.points()
            n = self.npoints()
            self._distances = matrix(ZZ, [F * P + vector(ZZ, [c]*n)
                for F, c in zip(self.facet_normals(), self.facet_constants())])
            self._distances.set_immutable()
            return self._distances

    @cached_method
    def dual(self):
        r"""
        Return the dual face under face duality of polar reflexive polytopes.

        This duality extends the correspondence between vertices and facets.

        OUTPUT: a :class:`lattice polytope <LatticePolytopeClass>`

        EXAMPLES::

            sage: # needs sage.graphs
            sage: o = lattice_polytope.cross_polytope(4)
            sage: e = o.edges()[0]; e
            1-d face of 4-d reflexive polytope in 4-d lattice M
            sage: ed = e.dual(); ed
            2-d face of 4-d reflexive polytope in 4-d lattice N
            sage: ed.ambient() is e.ambient().polar()
            True
            sage: e.ambient_vertex_indices() == ed.ambient_facet_indices()
            True
            sage: e.ambient_facet_indices() == ed.ambient_vertex_indices()
            True
        """
        for f in self._ambient.polar().faces(codim=self.dim() + 1):
            if f._ambient_vertex_indices == self._ambient_facet_indices:
                f.dual.set_cache(self)
                return f

    @cached_method
    def dual_lattice(self):
        r"""
        Return the dual of the ambient lattice of ``self``.

        OUTPUT:

        - a lattice. If possible (that is, if :meth:`lattice` has a
          ``dual()`` method), the dual lattice is returned. Otherwise,
          `\ZZ^n` is returned, where `n` is the dimension of ``self``.

        EXAMPLES::

            sage: LatticePolytope([(1,0)]).dual_lattice()
            2-d lattice N
            sage: LatticePolytope([], lattice=ZZ^3).dual_lattice()
            Ambient free module of rank 3
            over the principal ideal domain Integer Ring
        """
        try:
            return self.lattice().dual()
        except AttributeError:
            return ZZ**self.lattice_dim()

    def edges(self):
        r"""
        Return edges (faces of dimension 1) of ``self``.

        OUTPUT: :class:`tuple` of :class:`lattice polytopes <LatticePolytopeClass>`

        EXAMPLES::

            sage: o = lattice_polytope.cross_polytope(3)
            sage: o.edges()                                                             # needs sage.graphs
            (1-d face of 3-d reflexive polytope in 3-d lattice M,
            ...
             1-d face of 3-d reflexive polytope in 3-d lattice M)
            sage: len(o.edges())                                                        # needs sage.graphs
            12
        """
        return self.faces(dim=1)

    @cached_method
    def face_lattice(self):
        r"""
        Return the face lattice of ``self``.

        This lattice will have the empty polytope as the bottom and this
        polytope itself as the top.

        OUTPUT:

        - :class:`finite poset <sage.combinat.posets.posets.FinitePoset>` of
          :class:`lattice polytopes <LatticePolytopeClass>`.

        EXAMPLES:

        Let's take a look at the face lattice of a square::

            sage: square = LatticePolytope([(0,0), (1,0), (1,1), (0,1)])
            sage: L = square.face_lattice(); L                                          # needs sage.graphs
            Finite lattice containing 10 elements with distinguished linear extension

        To see all faces arranged by dimension, you can do this::

            sage: for level in L.level_sets(): print(level)                             # needs sage.graphs
            [-1-d face of 2-d lattice polytope in 2-d lattice M]
            [0-d face of 2-d lattice polytope in 2-d lattice M,
             0-d face of 2-d lattice polytope in 2-d lattice M,
             0-d face of 2-d lattice polytope in 2-d lattice M,
             0-d face of 2-d lattice polytope in 2-d lattice M]
            [1-d face of 2-d lattice polytope in 2-d lattice M,
             1-d face of 2-d lattice polytope in 2-d lattice M,
             1-d face of 2-d lattice polytope in 2-d lattice M,
             1-d face of 2-d lattice polytope in 2-d lattice M]
            [2-d lattice polytope in 2-d lattice M]

        For a particular face you can look at its actual vertices... ::

            sage: face = L.level_sets()[1][0]                                           # needs sage.graphs
            sage: face.vertices()                                                       # needs sage.graphs
            M(0, 0)
            in 2-d lattice M

        ... or you can see the index of the vertex of the original polytope that
        corresponds to the above one::

            sage: face.ambient_vertex_indices()                                         # needs sage.graphs
            (0,)
            sage: square.vertex(0)
            M(0, 0)

        An alternative to extracting faces from the face lattice is to use
        :meth:`faces` method::

            sage: face is square.faces(dim=0)[0]                                        # needs sage.graphs
            True

        The advantage of working with the face lattice directly is that you
        can (relatively easily) get faces that are related to the given one::

            sage: face = L.level_sets()[1][0]                                           # needs sage.graphs
            sage: D = L.hasse_diagram()                                                 # needs sage.graphs
            sage: sorted(D.neighbors(face))                                             # needs sage.graphs
            [-1-d face of 2-d lattice polytope in 2-d lattice M,
             1-d face of 2-d lattice polytope in 2-d lattice M,
             1-d face of 2-d lattice polytope in 2-d lattice M]

        However, you can achieve some of this functionality using
        :meth:`facets`, :meth:`facet_of`, and :meth:`adjacent` methods::

            sage: # needs sage.graphs
            sage: face = square.faces(0)[0]
            sage: face
            0-d face of 2-d lattice polytope in 2-d lattice M
            sage: face.vertices()
            M(0, 0)
            in 2-d lattice M
            sage: face.facets()
            (-1-d face of 2-d lattice polytope in 2-d lattice M,)
            sage: face.facet_of()
            (1-d face of 2-d lattice polytope in 2-d lattice M,
             1-d face of 2-d lattice polytope in 2-d lattice M)
            sage: face.adjacent()
            (0-d face of 2-d lattice polytope in 2-d lattice M,
             0-d face of 2-d lattice polytope in 2-d lattice M)
            sage: face.adjacent()[0].vertices()
            M(1, 0)
            in 2-d lattice M

        Note that if ``p`` is a face of ``superp``, then the face
        lattice of ``p`` consists of (appropriate) faces of ``superp``::

            sage: # needs sage.graphs
            sage: superp = LatticePolytope([(1,2,3,4), (5,6,7,8),
            ....:                           (1,2,4,8), (1,3,9,7)])
            sage: superp.face_lattice()
            Finite lattice containing 16 elements with distinguished linear extension
            sage: superp.face_lattice().top()
            3-d lattice polytope in 4-d lattice M
            sage: p = superp.facets()[0]
            sage: p
            2-d face of 3-d lattice polytope in 4-d lattice M
            sage: p.face_lattice()
            Finite poset containing 8 elements with distinguished linear extension
            sage: p.face_lattice().bottom()
            -1-d face of 3-d lattice polytope in 4-d lattice M
            sage: p.face_lattice().top()
            2-d face of 3-d lattice polytope in 4-d lattice M
            sage: p.face_lattice().top() is p
            True
        """
        if self._ambient is self:
            # We need to compute face lattice on our own.
            vertex_to_facets = [row.nonzero_positions()
                                for row in self.incidence_matrix().rows()]
            facet_to_vertices = [column.nonzero_positions()
                                 for column in self.incidence_matrix().columns()]

            def LPFace(vertices, facets):
                if not facets:
                    return self
                return LatticePolytopeClass(ambient=self,
                                            ambient_vertex_indices=vertices,
                                            ambient_facet_indices=facets)

            return lattice_from_incidences(
                vertex_to_facets, facet_to_vertices, LPFace, key=id(self))
        else:
            # Get face lattice as a sublattice of the ambient one
            allowed_indices = frozenset(self._ambient_vertex_indices)
            from sage.graphs.digraph import DiGraph
            L = DiGraph()
            empty = self._ambient.face_lattice().bottom()
            L.add_vertex(0) # In case it is the only one
            dfaces = [empty]
            faces = [empty]
            face_to_index = {empty:0}
            next_index = 1
            next_d = 0 # Dimension of faces to be considered next.
            while next_d < self.dim():
                ndfaces = []
                for face in dfaces:
                    face_index = face_to_index[face]
                    for new_face in face.facet_of():
                        if not allowed_indices.issuperset(
                                        new_face._ambient_vertex_indices):
                            continue
                        if new_face in ndfaces:
                            new_face_index = face_to_index[new_face]
                        else:
                            ndfaces.append(new_face)
                            face_to_index[new_face] = next_index
                            new_face_index = next_index
                            next_index += 1
                        L.add_edge(face_index, new_face_index)
                faces.extend(ndfaces)
                dfaces = ndfaces
                next_d += 1
            if self.dim() > 0:
                # Last level is very easy to build, so we do it separately
                # even though the above cycle could do it too.
                faces.append(self)
                for face in dfaces:
                    L.add_edge(face_to_index[face], next_index)
            D = dict(enumerate(faces))
            L.relabel(D)
            return FinitePoset(L, faces, key=id(self))

    def faces(self, dim=None, codim=None):
        r"""
        Return faces of ``self`` of specified (co)dimension.

        INPUT:

        - ``dim`` -- integer; dimension of the requested faces

        - ``codim`` -- integer; codimension of the requested faces

        .. NOTE::

            You can specify at most one parameter. If you don't give any, then
            all faces will be returned.

        OUTPUT:

        - if either ``dim`` or ``codim`` is given, the output will be a
          :class:`tuple` of :class:`lattice polytopes <LatticePolytopeClass>`;

        - if neither ``dim`` nor ``codim`` is given, the output will be the
          :class:`tuple` of tuples as above, giving faces of all existing
          dimensions. If you care about inclusion relations between faces,
          consider using :meth:`face_lattice` or :meth:`adjacent`,
          :meth:`facet_of`, and :meth:`facets`.

        EXAMPLES:

        Let's take a look at the faces of a square::

            sage: square = LatticePolytope([(0,0), (1,0), (1,1), (0,1)])
            sage: square.faces()                                                        # needs sage.graphs
            ((-1-d face of 2-d lattice polytope in 2-d lattice M,),
             (0-d face of 2-d lattice polytope in 2-d lattice M,
              0-d face of 2-d lattice polytope in 2-d lattice M,
              0-d face of 2-d lattice polytope in 2-d lattice M,
              0-d face of 2-d lattice polytope in 2-d lattice M),
             (1-d face of 2-d lattice polytope in 2-d lattice M,
              1-d face of 2-d lattice polytope in 2-d lattice M,
              1-d face of 2-d lattice polytope in 2-d lattice M,
              1-d face of 2-d lattice polytope in 2-d lattice M),
             (2-d lattice polytope in 2-d lattice M,))

        Its faces of dimension one (i.e., edges)::

            sage: square.faces(dim=1)                                                   # needs sage.graphs
            (1-d face of 2-d lattice polytope in 2-d lattice M,
             1-d face of 2-d lattice polytope in 2-d lattice M,
             1-d face of 2-d lattice polytope in 2-d lattice M,
             1-d face of 2-d lattice polytope in 2-d lattice M)

        Its faces of codimension one are the same (also edges)::

            sage: square.faces(codim=1) is square.faces(dim=1)                          # needs sage.graphs
            True

        Let's pick a particular face::

            sage: face = square.faces(dim=1)[0]                                         # needs sage.graphs

        Now you can look at the actual vertices of this face... ::

            sage: face.vertices()                                                       # needs sage.graphs
            M(0, 0),
            M(0, 1)
            in 2-d lattice M

        ... or you can see indices of the vertices of the original polytope that
        correspond to the above ones::

            sage: face.ambient_vertex_indices()                                         # needs sage.graphs
            (0, 3)
            sage: square.vertices(face.ambient_vertex_indices())                        # needs sage.graphs
            M(0, 0),
            M(0, 1)
            in 2-d lattice M
        """
        if dim is not None and codim is not None:
            raise ValueError(
                    "dimension and codimension cannot be specified together!")
        dim = self.dim() - codim if codim is not None else dim
        if "_faces" not in self.__dict__:
            self._faces = tuple(map(self._sort_faces,
                                    self.face_lattice().level_sets()))
        if dim is None:
            return self._faces
        else:
            return self._faces[dim + 1] if -1 <= dim <= self.dim() else ()

    def facet_constant(self, i):
        r"""
        Return the constant in the `i`-th facet inequality of this polytope.

        This is equivalent to ``facet_constants()[i]``.

        INPUT:

        - ``i`` -- integer; the index of the facet

        OUTPUT: integer; the constant in the `i`-th facet inequality

        .. SEEALSO::

            :meth:`facet_constants`,
            :meth:`facet_normal`,
            :meth:`facet_normals`,
            :meth:`facets`.

        EXAMPLES::

            sage: o = lattice_polytope.cross_polytope(3)
            sage: o.facet_constant(0)
            1
            sage: o.facet_constant(0) == o.facet_constants()[0]
            True
        """
        return self.facet_constants()[i]

    def facet_constants(self):
        r"""
        Return facet constants of ``self``.

        Facet inequalities have form `n \cdot x + c \geq 0` where `n` is the
        inner normal and `c` is a constant.

        OUTPUT: integer vector

        .. SEEALSO::

            :meth:`facet_constant`,
            :meth:`facet_normal`,
            :meth:`facet_normals`,
            :meth:`facets`.

        EXAMPLES:

        For reflexive polytopes all constants are 1::

            sage: o = lattice_polytope.cross_polytope(3)
            sage: o.vertices()
            M( 1,  0,  0),
            M( 0,  1,  0),
            M( 0,  0,  1),
            M(-1,  0,  0),
            M( 0, -1,  0),
            M( 0,  0, -1)
            in 3-d lattice M
            sage: o.facet_constants()
            (1, 1, 1, 1, 1, 1, 1, 1)

        Here is an example of a 3-dimensional polytope in a 4-dimensional
        space with 3 facets containing the origin::

            sage: p = LatticePolytope([(0,0,0,0), (1,1,1,3),
            ....:                      (1,-1,1,3), (-1,-1,1,3)])
            sage: p.vertices()
            M( 0,  0, 0, 0),
            M( 1,  1, 1, 3),
            M( 1, -1, 1, 3),
            M(-1, -1, 1, 3)
            in 4-d lattice M
            sage: p.facet_constants()
            (0, 0, 3, 0)
        """
        try:
            return self._facet_constants
        except AttributeError:
            self._compute_facets()
            return self._facet_constants

    def facet_normal(self, i):
        r"""
        Return the inner normal to the ``i``-th facet of this polytope.

        This is equivalent to ``facet_normals()[i]``.

        INPUT:

        - ``i`` -- integer; the index of the facet

        OUTPUT: a vector

        .. SEEALSO::

            :meth:`facet_constant`,
            :meth:`facet_constants`,
            :meth:`facet_normals`,
            :meth:`facets`.

        EXAMPLES::

            sage: o = lattice_polytope.cross_polytope(3)
            sage: o.facet_normal(0)
            N(1, -1, -1)
            sage: o.facet_normal(0) is o.facet_normals()[0]
            True
        """
        return self.facet_normals()[i]

    def facet_normals(self):
        r"""
        Return inner normals to the facets of ``self``.

        If this polytope is not full-dimensional, facet normals will define
        this polytope in the affine subspace spanned by it.

        OUTPUT:

        - a :class:`point collection <PointCollection>` in the
          :meth:`dual_lattice` of ``self``.

        .. SEEALSO::

            :meth:`facet_constant`,
            :meth:`facet_constants`,
            :meth:`facet_normal`,
            :meth:`facets`.

        EXAMPLES:

        Normals to facets of an octahedron are vertices of a cube::

            sage: o = lattice_polytope.cross_polytope(3)
            sage: o.vertices()
            M( 1,  0,  0),
            M( 0,  1,  0),
            M( 0,  0,  1),
            M(-1,  0,  0),
            M( 0, -1,  0),
            M( 0,  0, -1)
            in 3-d lattice M
            sage: o.facet_normals()
            N( 1, -1, -1),
            N( 1,  1, -1),
            N( 1,  1,  1),
            N( 1, -1,  1),
            N(-1, -1,  1),
            N(-1, -1, -1),
            N(-1,  1, -1),
            N(-1,  1,  1)
            in 3-d lattice N

        Here is an example of a 3-dimensional polytope in a 4-dimensional
        space::

            sage: p = LatticePolytope([(0,0,0,0), (1,1,1,3),
            ....:                      (1,-1,1,3), (-1,-1,1,3)])
            sage: p.vertices()
            M( 0,  0, 0, 0),
            M( 1,  1, 1, 3),
            M( 1, -1, 1, 3),
            M(-1, -1, 1, 3)
            in 4-d lattice M
            sage: p.facet_normals()
            N( 0,  3, 0,  1),
            N( 1, -1, 0,  0),
            N( 0,  0, 0, -1),
            N(-3,  0, 0,  1)
            in 4-d lattice N
            sage: p.facet_constants()
            (0, 0, 3, 0)

        Now we manually compute the distance matrix of this polytope. Since it
        is a simplex, each line (corresponding to a facet) should consist of
        zeros (indicating generating vertices of the corresponding facet) and
        a single positive number (since our normals are inner)::

            sage: matrix([[n * v + c for v in p.vertices()]
            ....:     for n, c in zip(p.facet_normals(), p.facet_constants())])
            [0 6 0 0]
            [0 0 2 0]
            [3 0 0 0]
            [0 0 0 6]
        """
        try:
            return self._facet_normals
        except AttributeError:
            self._compute_facets()
            return self._facet_normals

    @cached_method
    def facet_of(self):
        r"""
        Return elements of the ambient face lattice having ``self`` as a facet.

        OUTPUT: :class:`tuple` of :class:`lattice polytopes <LatticePolytopeClass>`

        EXAMPLES::

            sage: # needs sage.graphs
            sage: square = LatticePolytope([(0,0), (1,0), (1,1), (0,1)])
            sage: square.facet_of()
            ()
            sage: face = square.faces(0)[0]
            sage: len(face.facet_of())
            2
            sage: face.facet_of()[1]
            1-d face of 2-d lattice polytope in 2-d lattice M
        """
        L = self._ambient.face_lattice()
        H = L.hasse_diagram()
        return self._sort_faces(f for f in H.neighbors_out(L(self)))

    def facets(self):
        r"""
        Return facets (faces of codimension 1) of ``self``.

        OUTPUT: :class:`tuple` of :class:`lattice polytopes <LatticePolytopeClass>`

        EXAMPLES::

            sage: o = lattice_polytope.cross_polytope(3)
            sage: o.facets()                                                            # needs sage.graphs
            (2-d face of 3-d reflexive polytope in 3-d lattice M,
            ...
             2-d face of 3-d reflexive polytope in 3-d lattice M)
            sage: len(o.facets())                                                       # needs sage.graphs
            8
        """
        return self.faces(codim=1)

    # Dictionaries of normal forms
    _rp_dict = [None] * 4

    @cached_method
    def incidence_matrix(self):
        """
        Return the incidence matrix.

        .. NOTE::

           The columns correspond to facets/facet normals
           in the order of :meth:`facet_normals`, the rows
           correspond to the vertices in the order of
           :meth:`vertices`.

        EXAMPLES::

            sage: o = lattice_polytope.cross_polytope(2)
            sage: o.incidence_matrix()
            [0 0 1 1]
            [0 1 1 0]
            [1 1 0 0]
            [1 0 0 1]
            sage: o.faces(1)[0].incidence_matrix()                                      # needs sage.graphs
            [1 0]
            [0 1]

            sage: o = lattice_polytope.cross_polytope(4)
            sage: o.incidence_matrix().column(3).nonzero_positions()
            [3, 4, 5, 6]
            sage: o.facets()[3].ambient_vertex_indices()                                # needs sage.graphs
            (3, 4, 5, 6)

        TESTS::

            sage: o.incidence_matrix().is_immutable()
            True

        Check that the base ring is ``ZZ``, see :issue:`29840`::

            sage: o.incidence_matrix().base_ring()
            Integer Ring
        """
        incidence_matrix = matrix(ZZ, self.nvertices(),
                                  self.nfacets(), 0)

        for Hindex, normal in enumerate(self.facet_normals()):
            facet_constant = self.facet_constant(Hindex)
            for Vindex, vertex in enumerate(self.vertices()):
                if normal*vertex + facet_constant == 0:
                    incidence_matrix[Vindex, Hindex] = 1

        incidence_matrix.set_immutable()
        return incidence_matrix

    @cached_method
    def index(self):
        r"""
        Return the index of this polytope in the internal database of 2- or
        3-dimensional reflexive polytopes. Databases are stored in the
        directory of the package.

        .. NOTE::

           The first call to this function for each dimension can take
           a few seconds while the dictionary of all polytopes is
           constructed, but after that it is cached and fast.

        :rtype: integer

        EXAMPLES: We check what is the index of the "diamond" in the
        database::

            sage: d = lattice_polytope.cross_polytope(2)
            sage: d.index()                                                             # needs palp
            3

        Note that polytopes with the same index are not necessarily the
        same::

            sage: d.vertices()
            M( 1,  0),
            M( 0,  1),
            M(-1,  0),
            M( 0, -1)
            in 2-d lattice M
            sage: lattice_polytope.ReflexivePolytope(2,3).vertices()
            M( 1,  0),
            M( 0,  1),
            M( 0, -1),
            M(-1,  0)
            in 2-d lattice M

        But they are in the same `GL(\ZZ^n)` orbit and have the same
        normal form::

            sage: d.normal_form()                                                       # needs sage.groups
            M( 1,  0),
            M( 0,  1),
            M( 0, -1),
            M(-1,  0)
            in 2-d lattice M
            sage: lattice_polytope.ReflexivePolytope(2,3).normal_form()                 # needs sage.groups
            M( 1,  0),
            M( 0,  1),
            M( 0, -1),
            M(-1,  0)
            in 2-d lattice M
        """
        if not self.is_reflexive():
            raise NotImplementedError("only reflexive polytopes can be indexed!")
        dim = self.dim()
        if dim not in [2, 3]:
            raise NotImplementedError("only 2- and 3-dimensional polytopes can be indexed!")
        if LatticePolytopeClass._rp_dict[dim] is None:
            rp_dict = dict()
            for n, p in enumerate(ReflexivePolytopes(dim)):
                rp_dict[p.normal_form().matrix()] = n
            LatticePolytopeClass._rp_dict[dim] = rp_dict
        return LatticePolytopeClass._rp_dict[dim][self.normal_form().matrix()]

    @cached_method
    def interior_point_indices(self):
        r"""
        Return indices of (relative) interior lattice points of this polytope.

        OUTPUT: increasing :class:`tuple` of integers

        EXAMPLES:

        The origin is the only interior point of this square::

            sage: square = lattice_polytope.cross_polytope(2).polar()
            sage: square.points()                                                       # needs palp
            N( 1,  1),
            N( 1, -1),
            N(-1, -1),
            N(-1,  1),
            N(-1,  0),
            N( 0, -1),
            N( 0,  0),
            N( 0,  1),
            N( 1,  0)
            in 2-d lattice N
            sage: square.interior_point_indices()                                       # needs palp
            (6,)

        Its edges also have a single interior point each::

            sage: face = square.edges()[0]                                              # needs sage.graphs
            sage: face.points()                                                         # needs sage.graphs
            N(-1, -1),
            N(-1,  1),
            N(-1,  0)
            in 2-d lattice N
            sage: face.interior_point_indices()                                         # needs sage.graphs
            (2,)
        """
        return tuple(i
                     for i, c in enumerate(self.distances().columns(copy=False))
                     if len(c.nonzero_positions()) == self.nfacets())

    def interior_points(self):
        r"""
        Return (relative) boundary lattice points of this polytope.

        OUTPUT: a :class:`point collection <PointCollection>`

        EXAMPLES:

        The origin is the only interior point of this square::

            sage: square = lattice_polytope.cross_polytope(2).polar()
            sage: square.interior_points()                                              # needs palp
            N(0, 0)
            in 2-d lattice N

        Its edges also have a single interior point each::

            sage: face = square.edges()[0]                                              # needs sage.graphs
            sage: face.interior_points()                                                # needs sage.graphs
            N(-1, 0)
            in 2-d lattice N
        """
        return self.points(self.interior_point_indices())

    @cached_method
    def is_reflexive(self):
        r"""
        Return ``True`` if this polytope is reflexive.

        EXAMPLES: The 3-dimensional octahedron is reflexive (and 4319 other
        3-polytopes)::

            sage: o = lattice_polytope.cross_polytope(3)
            sage: o.is_reflexive()
            True

        But not all polytopes are reflexive::

            sage: p = LatticePolytope([(1,0,0), (0,1,17), (-1,0,0), (0,-1,0)])
            sage: p.is_reflexive()
            False

        Only full-dimensional polytopes can be reflexive (otherwise the polar
        set is not a polytope at all, since it is unbounded)::

            sage: p = LatticePolytope([(1,0,0), (0,1,0), (-1,0,0), (0,-1,0)])
            sage: p.is_reflexive()
            False
        """
        return self.dim() == self.lattice_dim() and \
                all(c == 1 for c in self.facet_constants())

    def lattice(self):
        r"""
        Return the ambient lattice of ``self``.

        OUTPUT: a lattice

        EXAMPLES::

            sage: lattice_polytope.cross_polytope(3).lattice()
            3-d lattice M
        """
        return self._vertices.module()

    def lattice_dim(self):
        r"""
        Return the dimension of the ambient lattice of ``self``.

        An alias is :meth:`ambient_dim`.

        OUTPUT: integer

        EXAMPLES::

            sage: p = LatticePolytope([(1,0)])
            sage: p.lattice_dim()
            2
            sage: p.dim()
            0
        """
        return self.lattice().dimension()

    ambient_dim = lattice_dim

    def ambient_vector_space(self, base_field=None):
        r"""
        Return the ambient vector space.

        It is the ambient lattice (:meth:`lattice`) tensored with a field.

        INPUT:

        - ``base_field`` -- (default: the rationals) a field

        EXAMPLES::

            sage: p = LatticePolytope([(1,0)])
            sage: p.ambient_vector_space()
            Vector space of dimension 2 over Rational Field
            sage: p.ambient_vector_space(AA)                                            # needs sage.rings.number_field
            Vector space of dimension 2 over Algebraic Real Field
        """
        return self.lattice().vector_space(base_field=base_field)

    def linearly_independent_vertices(self):
        r"""
        Return a maximal set of linearly independent vertices.

        OUTPUT: a tuple of vertex indices

        EXAMPLES::

            sage: L = LatticePolytope([[0, 0], [-1, 1], [-1, -1]])
            sage: L.linearly_independent_vertices()
            (1, 2)
            sage: L = LatticePolytope([[0, 0, 0]])
            sage: L.linearly_independent_vertices()
            ()
            sage: L = LatticePolytope([[0, 1, 0]])
            sage: L.linearly_independent_vertices()
            (0,)
        """
        return self.vertices().matrix().pivot_rows()

    def nef_partitions(self, keep_symmetric=False, keep_products=True,
        keep_projections=True, hodge_numbers=False):
        r"""
        Return 2-part nef-partitions of ``self``.

        INPUT:

        - ``keep_symmetric`` -- boolean (default: ``False``); if ``True``, "-s" option
          will be passed to ``nef.x`` in order to keep symmetric partitions,
          i.e. partitions related by lattice automorphisms preserving ``self``

        - ``keep_products`` -- boolean (default: ``True``); if ``True``, "-D" option
          will be passed to ``nef.x`` in order to keep product partitions,
          with corresponding complete intersections being direct products

        - ``keep_projections`` -- boolean (default: ``True``); if ``True``, "-P" option
          will be passed to ``nef.x`` in order to keep projection partitions,
          i.e. partitions with one of the parts consisting of a single vertex

        - ``hodge_numbers`` -- boolean (default: ``False``); if ``False``, "-p" option
          will be passed to ``nef.x`` in order to skip Hodge numbers
          computation, which takes a lot of time

        OUTPUT: a sequence of :class:`nef-partitions <NefPartition>`

        Type ``NefPartition?`` for definitions and notation.

        EXAMPLES:

        Nef-partitions of the 4-dimensional cross-polytope::

            sage: p = lattice_polytope.cross_polytope(4)
            sage: p.nef_partitions()                                                    # needs palp
            [Nef-partition {0, 1, 4, 5} ⊔ {2, 3, 6, 7} (direct product),
             Nef-partition {0, 1, 2, 4} ⊔ {3, 5, 6, 7},
             Nef-partition {0, 1, 2, 4, 5} ⊔ {3, 6, 7},
             Nef-partition {0, 1, 2, 4, 5, 6} ⊔ {3, 7} (direct product),
             Nef-partition {0, 1, 2, 3} ⊔ {4, 5, 6, 7},
             Nef-partition {0, 1, 2, 3, 4} ⊔ {5, 6, 7},
             Nef-partition {0, 1, 2, 3, 4, 5} ⊔ {6, 7},
             Nef-partition {0, 1, 2, 3, 4, 5, 6} ⊔ {7} (projection)]

        Now we omit projections::

            sage: p.nef_partitions(keep_projections=False)                              # needs palp
            [Nef-partition {0, 1, 4, 5} ⊔ {2, 3, 6, 7} (direct product),
             Nef-partition {0, 1, 2, 4} ⊔ {3, 5, 6, 7},
             Nef-partition {0, 1, 2, 4, 5} ⊔ {3, 6, 7},
             Nef-partition {0, 1, 2, 4, 5, 6} ⊔ {3, 7} (direct product),
             Nef-partition {0, 1, 2, 3} ⊔ {4, 5, 6, 7},
             Nef-partition {0, 1, 2, 3, 4} ⊔ {5, 6, 7},
             Nef-partition {0, 1, 2, 3, 4, 5} ⊔ {6, 7}]

        Currently Hodge numbers cannot be computed for a given nef-partition::

            sage: p.nef_partitions()[1].hodge_numbers()                                 # needs palp
            Traceback (most recent call last):
            ...
            NotImplementedError: use nef_partitions(hodge_numbers=True)!

        But they can be obtained from ``nef.x`` for all nef-partitions at once.
        Partitions will be exactly the same::

            sage: p.nef_partitions(hodge_numbers=True)  # long time (2s on sage.math, 2011), needs palp
            [Nef-partition {0, 1, 4, 5} ⊔ {2, 3, 6, 7} (direct product),
             Nef-partition {0, 1, 2, 4} ⊔ {3, 5, 6, 7},
             Nef-partition {0, 1, 2, 4, 5} ⊔ {3, 6, 7},
             Nef-partition {0, 1, 2, 4, 5, 6} ⊔ {3, 7} (direct product),
             Nef-partition {0, 1, 2, 3} ⊔ {4, 5, 6, 7},
             Nef-partition {0, 1, 2, 3, 4} ⊔ {5, 6, 7},
             Nef-partition {0, 1, 2, 3, 4, 5} ⊔ {6, 7},
             Nef-partition {0, 1, 2, 3, 4, 5, 6} ⊔ {7} (projection)]

        Now it is possible to get Hodge numbers::

            sage: p.nef_partitions(hodge_numbers=True)[1].hodge_numbers()               # needs palp
            (20,)

        Since nef-partitions are cached, their Hodge numbers are accessible
        after the first request, even if you do not specify
        ``hodge_numbers=True`` anymore::

            sage: p.nef_partitions()[1].hodge_numbers()                                 # needs palp
            (20,)

        We illustrate removal of symmetric partitions on a diamond::

            sage: p = lattice_polytope.cross_polytope(2)
            sage: p.nef_partitions()                                                    # needs palp
            [Nef-partition {0, 2} ⊔ {1, 3} (direct product),
             Nef-partition {0, 1} ⊔ {2, 3},
             Nef-partition {0, 1, 2} ⊔ {3} (projection)]
            sage: p.nef_partitions(keep_symmetric=True)                                 # needs palp
            [Nef-partition {0, 1, 3} ⊔ {2} (projection),
             Nef-partition {0, 2, 3} ⊔ {1} (projection),
             Nef-partition {0, 3} ⊔ {1, 2},
             Nef-partition {1, 2, 3} ⊔ {0} (projection),
             Nef-partition {1, 3} ⊔ {0, 2} (direct product),
             Nef-partition {2, 3} ⊔ {0, 1},
             Nef-partition {0, 1, 2} ⊔ {3} (projection)]

        Nef-partitions can be computed only for reflexive polytopes::

            sage: p = LatticePolytope([(1,0,0), (0,1,0), (0,0,2),
            ....:                      (-1,0,0), (0,-1,0), (0,0,-1)])
            sage: p.nef_partitions()                                                    # needs palp
            Traceback (most recent call last):
            ...
            ValueError: The given polytope is not reflexive!
            Polytope: 3-d lattice polytope in 3-d lattice M
        """
        if not self.is_reflexive():
            raise ValueError(("The given polytope is not reflexive!\n"
                                + "Polytope: %s") % self)
        keys = "-N -V"
        if keep_symmetric:
            keys += " -s"
        if keep_products:
            keys += " -D"
        if keep_projections:
            keys += " -P"
        if not hodge_numbers:
            keys += " -p"
        if hasattr(self, "_npkeys"):
            oldkeys = self._npkeys
            if oldkeys == keys:
                return self._nef_partitions
            if not (hodge_numbers and oldkeys.find("-p") != -1
                or keep_symmetric and oldkeys.find("-s") == -1
                or not keep_symmetric and oldkeys.find("-s") != -1
                or keep_projections and oldkeys.find("-P") == -1
                or keep_products and oldkeys.find("-D") == -1):
                # Select only necessary partitions
                return Sequence([p for p in self._nef_partitions
                                 if (keep_projections or not p._is_projection)
                                     and (keep_products or not p._is_product)],
                                cr=True, check=False)
        self._read_nef_partitions(self.nef_x(keys))
        self._npkeys = keys
        return self._nef_partitions

    def nef_x(self, keys):
        r"""
        Run ``nef.x`` with given ``keys`` on vertices of this
        polytope.

        INPUT:

        - ``keys`` -- string of options passed to ``nef.x``; the
          key "-f" is added automatically

        OUTPUT: the output of ``nef.x`` as a string

        EXAMPLES: This call is used internally for computing
        nef-partitions::

            sage: o = lattice_polytope.cross_polytope(3)
            sage: s = o.nef_x("-N -V -p")                                               # needs palp
            sage: s                      # output contains random time                  # needs palp
            M:27 8 N:7 6  codim=2 #part=5
            3 6  Vertices of P:
                1    0    0   -1    0    0
                0    1    0    0   -1    0
                0    0    1    0    0   -1
             P:0 V:2 4 5       0sec  0cpu
             P:2 V:3 4 5       0sec  0cpu
             P:3 V:4 5       0sec  0cpu
            np=3 d:1 p:1    0sec     0cpu
        """
        return self._palp("nef.x -f " + keys)

    def nfacets(self):
        r"""
        Return the number of facets of this polytope.

        EXAMPLES: The number of facets of the 3-dimensional octahedron::

            sage: o = lattice_polytope.cross_polytope(3)
            sage: o.nfacets()
            8

        The number of facets of an interval is 2::

            sage: LatticePolytope(([1],[2])).nfacets()
            2

        Now consider a 2-dimensional diamond in a 3-dimensional space::

            sage: p = LatticePolytope([(1,0,0), (0,1,0), (-1,0,0), (0,-1,0)])
            sage: p.nfacets()
            4
        """
        return len(self.facet_normals()) if self.dim() > 0 else 0

    @cached_method
    def normal_form(self, algorithm='palp_native', permutation=False):
        r"""
        Return the normal form of vertices of ``self``.

        Two full-dimensional lattice polytopes are in the same
        `GL(\ZZ^n)`-orbit if and only if their normal forms are the
        same. Normal form is not defined and thus cannot be used for polytopes
        whose dimension is smaller than the dimension of the ambient space.

        The original algorithm was presented in [KS1998]_ and implemented
        in PALP. A modified version of the PALP algorithm is discussed in
        [GK2013]_ and available here as ``'palp_modified'``.

        INPUT:

        - ``algorithm`` -- (default: ``'palp_native'``) the algorithm which is used
          to compute the normal form. Options are:

          * ``'palp'`` -- run external PALP code, usually the fastest option
            when it works; but reproducible crashes have been observed in dimension
            5 and higher.

          * ``'palp_native'`` -- the original PALP algorithm implemented
            in sage. Currently competitive with PALP in many cases.

          * ``'palp_modified'`` -- a modified version of the PALP
            algorithm which determines the maximal vertex-facet
            pairing matrix first and then computes its
            automorphisms, while the PALP algorithm does both things
            concurrently.

        - ``permutation`` -- boolean (default: ``False``); if ``True``, the permutation
          applied to vertices to obtain the normal form is returned as well.
          Note that the different algorithms may return different results
          that nevertheless lead to the same normal form.

        OUTPUT:

        - a :class:`point collection <PointCollection>` in the :meth:`lattice`
          of ``self`` or a tuple of it and a permutation.

        EXAMPLES:

        We compute the normal form of the "diamond"::

            sage: d = LatticePolytope([(1,0), (0,1), (-1,0), (0,-1)])
            sage: d.vertices()
            M( 1,  0),
            M( 0,  1),
            M(-1,  0),
            M( 0, -1)
            in 2-d lattice M
            sage: d.normal_form()                                                       # needs sage.groups
            M( 1,  0),
            M( 0,  1),
            M( 0, -1),
            M(-1,  0)
            in 2-d lattice M

        The diamond is the 3rd polytope in the internal database::

            sage: d.index()                                                             # needs palp
            3
            sage: d                                                                     # needs palp
            2-d reflexive polytope #3 in 2-d lattice M

        You can get it in its normal form (in the default lattice) as ::

            sage: lattice_polytope.ReflexivePolytope(2, 3).vertices()
            M( 1,  0),
            M( 0,  1),
            M( 0, -1),
            M(-1,  0)
            in 2-d lattice M

        It is not possible to compute normal forms for polytopes which do not
        span the space::

            sage: p = LatticePolytope([(1,0,0), (0,1,0), (-1,0,0), (0,-1,0)])
            sage: p.normal_form()
            Traceback (most recent call last):
            ...
            ValueError: normal form is not defined for
            2-d lattice polytope in 3-d lattice M

        We can perform the same examples using other algorithms::

            sage: o = lattice_polytope.cross_polytope(2)
            sage: o.normal_form(algorithm='palp_native')                                # needs sage.groups
            M( 1,  0),
            M( 0,  1),
            M( 0, -1),
            M(-1,  0)
            in 2-d lattice M

            sage: o = lattice_polytope.cross_polytope(2)
            sage: o.normal_form(algorithm='palp_modified')                              # needs sage.groups
            M( 1,  0),
            M( 0,  1),
            M( 0, -1),
            M(-1,  0)
            in 2-d lattice M

        The following examples demonstrate the speed of the available algorithms.
        In low dimensions, the default algorithm, ``'palp_native'``, is the fastest.
        As the dimension increases, ``'palp'`` is relatively faster than ``'palp_native'``.
        ``'palp_native'`` is usually much faster than ``'palp_modified'``.
        In some cases when the polytope has high symmetry, however, ``'palp_native'`` is slower::

            sage: # not tested
            sage: o = lattice_polytope.cross_polytope(2)
            sage: %timeit o.normal_form.clear_cache(); o.normal_form("palp")
            625 loops, best of 3: 3.07 ms per loop
            sage: %timeit o.normal_form.clear_cache(); o.normal_form("palp_native")
            625 loops, best of 3: 0.445 ms per loop
            sage: %timeit o.normal_form.clear_cache(); o.normal_form("palp_modified")
            625 loops, best of 3: 5.01 ms per loop
            sage: o = lattice_polytope.cross_polytope(3)
            sage: %timeit o.normal_form.clear_cache(); o.normal_form("palp")
            625 loops, best of 3: 3.22 ms per loop
            sage: %timeit o.normal_form.clear_cache(); o.normal_form("palp_native")
            625 loops, best of 3: 2.73 ms per loop
            sage: %timeit o.normal_form.clear_cache(); o.normal_form("palp_modified")
            625 loops, best of 3: 20.7 ms per loop
            sage: o = lattice_polytope.cross_polytope(4)
            sage: %timeit o.normal_form.clear_cache(); o.normal_form("palp")
            625 loops, best of 3: 4.84 ms per loop
            sage: %timeit o.normal_form.clear_cache(); o.normal_form("palp_native")
            625 loops, best of 3: 55.6 ms per loop
            sage: %timeit o.normal_form.clear_cache(); o.normal_form("palp_modified")
            625 loops, best of 3: 129 ms per loop
            sage: o = lattice_polytope.cross_polytope(5)
            sage: %timeit o.normal_form.clear_cache(); o.normal_form("palp")
            10 loops, best of 3: 0.0364 s per loop
            sage: %timeit o.normal_form.clear_cache(); o.normal_form("palp_native")
            10 loops, best of 3: 1.68 s per loop
            sage: %timeit o.normal_form.clear_cache(); o.normal_form("palp_modified")
            10 loops, best of 3: 0.858 s per loop

        Note that the algorithm ``'palp'`` may crash for higher dimensions because of
        the overflow errors as mentioned in :issue:`13525#comment:9`.
        Then use ``'palp_native'`` instead, which is usually faster than ``'palp_modified'``.
        Below is an example where ``'palp'`` fails and
        ``'palp_native'`` is much faster than ``'palp_modified'``::

            sage: P = LatticePolytope([[-3, -3, -6, -6, -1], [3, 3, 6, 6, 1], [-3, -3, -6, -6, 1],
            ....:                      [-3, -3, -3, -6, 0], [-3, -3, -3, 0, 0], [-3, -3, 0, 0, 0],
            ....:                      [-3, 0, -6, -6, 0], [-3, 0, -3, -6, 0], [-3, 0, -3, 0, 0],
            ....:                      [-3, 0, 0, 0, -1], [3, 3, 6, 6, -1], [-3, 0, 0, 0, 1],
            ....:                      [0, -3, -6, -6, 0], [0, -3, -3, -6, 0], [0, -3, -3, 0, 0],
            ....:                      [0, -3, 0, 0, -1], [3, 3, 3, 6, 0], [0, -3, 0, 0, 1],
            ....:                      [0, 0, -6, -6, 0], [0, 0, -3, -6, -1], [3, 3, 3, 0, 0],
            ....:                      [0, 0, -3, -6, 1], [0, 0, -3, 0, -1], [3, 3, 0, 0, 0],
            ....:                      [0, 0, -3, 0, 1], [0, 0, 3, 0, -1], [3, 0, 6, 6, 0],
            ....:                      [0, 0, 3, 0, 1], [0, 0, 3, 6, -1], [3, 0, 3, 6, 0],
            ....:                      [0, 0, 3, 6, 1], [0, 0, 6, 6, 0], [0, 3, 0, 0, -1],
            ....:                      [3, 0, 3, 0, 0], [0, 3, 0, 0, 1], [0, 3, 3, 0, 0],
            ....:                      [0, 3, 3, 6, 0], [0, 3, 6, 6, 0], [3, 0,0, 0, -1], [3, 0, 0, 0, 1]])
            sage: P.normal_form(algorithm='palp')  # not tested
            Traceback (most recent call last):
            ...
            RuntimeError: Error executing ... for a polytope sequence!
            Output:
            b'*** stack smashing detected ***: terminated\nAborted\n'
            sage: P.normal_form(algorithm='palp_native')                                # needs sage.groups
            M(  6,  0,  0,  0,  0),
            M( -6,  0,  0,  0,  0),
            M(  0,  1,  0,  0,  0),
            M(  0,  0,  3,  0,  0),
            M(  0,  1,  0,  3,  0),
            M(  0,  0,  0,  0,  3),
            M( -6,  1,  6,  3, -6),
            M( -6,  0,  6,  0, -3),
            M(-12,  1,  6,  3, -3),
            M( -6,  1,  0,  3,  0),
            M( -6,  0,  3,  3,  0),
            M(  6,  0, -6, -3,  6),
            M(-12,  1,  6,  3, -6),
            M(-12,  0,  9,  3, -6),
            M(  0,  0,  0, -3,  0),
            M(-12,  1,  6,  6, -6),
            M(-12,  0,  6,  3, -3),
            M(  0,  1, -3,  0,  0),
            M(  0,  0, -3, -3,  3),
            M(  0,  1,  0,  3, -3),
            M(  0, -1,  0, -3,  3),
            M(  0,  0,  3,  3, -3),
            M(  0, -1,  3,  0,  0),
            M( 12,  0, -6, -3,  3),
            M( 12, -1, -6, -6,  6),
            M(  0,  0,  0,  3,  0),
            M( 12,  0, -9, -3,  6),
            M( 12, -1, -6, -3,  6),
            M( -6,  0,  6,  3, -6),
            M(  6,  0, -3, -3,  0),
            M(  6, -1,  0, -3,  0),
            M(-12,  1,  9,  6, -6),
            M(  6,  0, -6,  0,  3),
            M(  6, -1, -6, -3,  6),
            M(  0,  0,  0,  0, -3),
            M(  0, -1,  0, -3,  0),
            M(  0,  0, -3,  0,  0),
            M(  0, -1,  0,  0,  0),
            M( 12, -1, -9, -6,  6),
            M( 12, -1, -6, -3,  3)
            in 5-d lattice M
            sage: P.normal_form(algorithm='palp_modified')      # not tested (22s; MemoryError on 32 bit), needs sage.groups
            M(  6,  0,  0,  0,  0),
            M( -6,  0,  0,  0,  0),
            M(  0,  1,  0,  0,  0),
            M(  0,  0,  3,  0,  0),
            M(  0,  1,  0,  3,  0),
            M(  0,  0,  0,  0,  3),
            M( -6,  1,  6,  3, -6),
            M( -6,  0,  6,  0, -3),
            M(-12,  1,  6,  3, -3),
            M( -6,  1,  0,  3,  0),
            M( -6,  0,  3,  3,  0),
            M(  6,  0, -6, -3,  6),
            M(-12,  1,  6,  3, -6),
            M(-12,  0,  9,  3, -6),
            M(  0,  0,  0, -3,  0),
            M(-12,  1,  6,  6, -6),
            M(-12,  0,  6,  3, -3),
            M(  0,  1, -3,  0,  0),
            M(  0,  0, -3, -3,  3),
            M(  0,  1,  0,  3, -3),
            M(  0, -1,  0, -3,  3),
            M(  0,  0,  3,  3, -3),
            M(  0, -1,  3,  0,  0),
            M( 12,  0, -6, -3,  3),
            M( 12, -1, -6, -6,  6),
            M(  0,  0,  0,  3,  0),
            M( 12,  0, -9, -3,  6),
            M( 12, -1, -6, -3,  6),
            M( -6,  0,  6,  3, -6),
            M(  6,  0, -3, -3,  0),
            M(  6, -1,  0, -3,  0),
            M(-12,  1,  9,  6, -6),
            M(  6,  0, -6,  0,  3),
            M(  6, -1, -6, -3,  6),
            M(  0,  0,  0,  0, -3),
            M(  0, -1,  0, -3,  0),
            M(  0,  0, -3,  0,  0),
            M(  0, -1,  0,  0,  0),
            M( 12, -1, -9, -6,  6),
            M( 12, -1, -6, -3,  3)
            in 5-d lattice M
            sage: %timeit P.normal_form.clear_cache(); P.normal_form("palp_native")    # not tested
            10 loops, best of 3: 0.137 s per loop
            sage: %timeit P.normal_form.clear_cache(); P.normal_form("palp_modified")  # not tested
            10 loops, best of 3:  22.2 s per loop

        TESTS::

            sage: d.normal_form("palp_fiction")
            Traceback (most recent call last):
            ...
            ValueError: algorithm must be 'palp', 'palp_native', or 'palp_modified'
        """
        if self.dim() < self.lattice_dim():
            raise ValueError("normal form is not defined for %s" % self)
        M = self.lattice()
        if algorithm == "palp":
            result = read_palp_point_collection(
                StringIO(self.poly_x("N")), M, permutation=permutation)
        elif algorithm == "palp_native":
            result = self._palp_native_normal_form(permutation=permutation)
        elif algorithm == "palp_modified":
            result = self._palp_modified_normal_form(permutation=permutation)
        else:
            raise ValueError("algorithm must be 'palp', 'palp_native', or 'palp_modified'")
        if permutation:
            vertices, perm = result
        else:
            vertices = result
        if algorithm != "palp":
            vertices = [M(_) for _ in vertices]
            for v in vertices:
                v.set_immutable()
            vertices = PointCollection(vertices, M)
        return (vertices, perm) if permutation else vertices

    def _palp_modified_normal_form(self, permutation=False):
        r"""
        Return the normal form of ``self`` using the modified PALP algorithm.

        This is a helper function for :meth:`normal_form` and should not
        be called directly. The modified PALP algorithm can be faster than the
        native algorithm in case the automorphism group of the
        vertex-facet pairing matrix is large.

        INPUT:

        - ``permutation`` -- boolean (default: ``False``); whether to return
          the permutation of the order of the vertices that was applied to
          obtain this matrix

        OUTPUT: a matrix or a tuple of a matrix and a permutation

        EXAMPLES::

            sage: o = lattice_polytope.cross_polytope(2)
            sage: o.vertices()
            M( 1,  0),
            M( 0,  1),
            M(-1,  0),
            M( 0, -1)
            in 2-d lattice M
            sage: o._palp_modified_normal_form()                                        # needs sage.graphs sage.groups
            M( 1,  0),
            M( 0,  1),
            M( 0, -1),
            M(-1,  0)
            in 2-d lattice M
            sage: o._palp_modified_normal_form(permutation=True)                        # needs sage.graphs sage.groups
            (M( 1,  0),
            M( 0,  1),
            M( 0, -1),
            M(-1,  0)
            in 2-d lattice M, (3,4))
        """
        PM = self.vertex_facet_pairing_matrix()
        PM_max = PM.permutation_normal_form()
        perm = PM.is_permutation_of(PM_max, check=True)[1]
        permutations = PM.automorphisms_of_rows_and_columns()
        permutations = {k:[(perm[0])*p[0], (perm[1])*p[1]]
                        for k, p in enumerate(permutations)}
        out = _palp_canonical_order(self.vertices(), PM_max, permutations)
        if permutation:
            return out
        else:
            return out[0]

    def _palp_native_normal_form(self, permutation=False):
        r"""
        Return the normal form of ``self`` using the native PALP algorithm
        implemented in Sage.

        This is a helper function for :meth:`normal_form` and should not
        be called directly.

        INPUT:

        -   ``permutation`` -- a Boolean, whether to return the permutation
            of the order of the vertices that was applied to obtain this
            matrix.

        OUTPUT: a matrix or a tuple of a matrix and a permutation

        EXAMPLES::

            sage: o = lattice_polytope.cross_polytope(2)
            sage: o.vertices()
            M( 1,  0),
            M( 0,  1),
            M(-1,  0),
            M( 0, -1)
            in 2-d lattice M
            sage: o._palp_native_normal_form()                                          # needs sage.groups
            M( 1,  0),
            M( 0,  1),
            M( 0, -1),
            M(-1,  0)
            in 2-d lattice M
            sage: o._palp_native_normal_form(permutation=True)                          # needs sage.groups
            (M( 1,  0),
            M( 0,  1),
            M( 0, -1),
            M(-1,  0)
            in 2-d lattice M, (1,3,2,4))
        """
        PM_max, permutations = self._palp_PM_max(check=True)
        out = _palp_canonical_order(self.vertices(), PM_max, permutations)
        if permutation:
            return out
        else:
            return out[0]

    def _palp_PM_max(self, check=False):
        r"""
        Compute the permutation normal form of the vertex facet pairing
        matrix .

        The permutation normal form of a matrix is defined as the lexicographic
        maximum under all permutations of its rows and columns. For more
        more detail, see also
        :meth:`~sage.matrix.matrix2.Matrix.permutation_normal_form`.

        Instead of using the generic method for computing the permutation
        normal form, this method uses the PALP algorithm to compute
        the permutation normal form and its automorphisms concurrently.

        INPUT:

        - ``check`` -- boolean (default: ``False``); whether to return
          the permutations leaving the maximal vertex-facet pairing
          matrix invariant

        OUTPUT:

        A matrix or a tuple of a matrix and a dict whose values are the
        permutation group elements corresponding to the permutations
        that permute :meth:`vertices` such that the vertex-facet pairing
        matrix is maximal.

        EXAMPLES::

            sage: o = lattice_polytope.cross_polytope(2)
            sage: PM = o.vertex_facet_pairing_matrix()
            sage: PM_max = PM.permutation_normal_form()                                 # needs sage.graphs
            sage: PM_max == o._palp_PM_max()                                            # needs sage.graphs sage.groups
            True
            sage: P2 = ReflexivePolytope(2, 0)
            sage: PM_max, permutations = P2._palp_PM_max(check=True)                    # needs sage.groups
            sage: PM_max                                                                # needs sage.graphs
            [3 0 0]
            [0 3 0]
            [0 0 3]
            sage: list(permutations.values())                                           # needs sage.groups
            [[(1,2,3), (1,2,3)],
             [(1,3,2), (1,3,2)],
             [(1,3), (1,3)],
             [(1,2), (1,2)],
             [(), ()],
             [(2,3), (2,3)]]
            sage: PM_max.automorphisms_of_rows_and_columns()                            # needs sage.graphs sage.groups
            [((), ()),
             ((1,2,3), (1,2,3)),
             ((1,3,2), (1,3,2)),
             ((2,3), (2,3)),
             ((1,2), (1,2)),
             ((1,3), (1,3))]
            sage: PMs = ( i._palp_PM_max(check=True)
            ....:         for i in ReflexivePolytopes(2) )
            sage: results = ( len(i) == len(j.automorphisms_of_rows_and_columns())
            ....:             for j, i in PMs )
            sage: all(results)  # long time
            True

        TESTS:

        Check that a bug introduced in :issue:`35997` is fixed::

            sage: P = LatticePolytope([(-4,-6),(-4,-5),(0,0),(1,0),(5,6)])
            sage: P._palp_PM_max()
            [9 5 4 0 0]
            [6 0 6 5 0]
            [1 5 0 0 4]
            [0 6 0 1 6]
            [0 0 3 5 3]
        """
        from .palp_normal_form import _palp_PM_max
        return _palp_PM_max(self.vertex_facet_pairing_matrix(), check)

    def npoints(self):
        r"""
        Return the number of lattice points of this polytope.

        EXAMPLES: The number of lattice points of the 3-dimensional
        octahedron and its polar cube::

            sage: o = lattice_polytope.cross_polytope(3)
            sage: o.npoints()                                                           # needs palp
            7
            sage: cube = o.polar()
            sage: cube.npoints()                                                        # needs palp
            27
        """
        try:
            return self._npoints
        except AttributeError:
            return len(self.points())

    def nvertices(self):
        r"""
        Return the number of vertices of this polytope.

        EXAMPLES: The number of vertices of the 3-dimensional octahedron
        and its polar cube::

            sage: o = lattice_polytope.cross_polytope(3)
            sage: o.nvertices()
            6
            sage: cube = o.polar()
            sage: cube.nvertices()
            8
        """
        return len(self._vertices)

    @cached_method
    def origin(self):
        r"""
        Return the index of the origin in the list of points of ``self``.

        OUTPUT: integer if the origin belongs to this polytope, ``None`` otherwise

        EXAMPLES::

            sage: p = lattice_polytope.cross_polytope(2)
            sage: p.origin()                                                            # needs palp
            4
            sage: p.point(p.origin())                                                   # needs palp
            M(0, 0)

            sage: p = LatticePolytope(([1],[2]))
            sage: p.points()
            M(1),
            M(2)
            in 1-d lattice M
            sage: print(p.origin())
            None

        Now we make sure that the origin of non-full-dimensional polytopes can
        be identified correctly (:issue:`10661`)::

            sage: LatticePolytope([(1,0,0), (-1,0,0)]).origin()
            2
        """
        origin = self.lattice().zero()
        try:
            return self.points().index(origin)
        except ValueError:
            pass

    def parent(self):
        """
        Return the set of all lattice polytopes.

        EXAMPLES::

            sage: o = lattice_polytope.cross_polytope(3)
            sage: o.parent()
            Set of all Lattice Polytopes
        """
        return SetOfAllLatticePolytopes

    def plot3d(self,
            show_facets=True, facet_opacity=0.5, facet_color=(0,1,0),
            facet_colors=None,
            show_edges=True, edge_thickness=3, edge_color=(0.5,0.5,0.5),
            show_vertices=True, vertex_size=10, vertex_color=(1,0,0),
            show_points=True, point_size=10, point_color=(0,0,1),
            show_vindices=None, vindex_color=(0,0,0),
            vlabels=None,
            show_pindices=None, pindex_color=(0,0,0),
            index_shift=1.1):
        r"""
        Return a 3d-plot of this polytope.

        Polytopes with ambient dimension 1 and 2 will be plotted along x-axis
        or in xy-plane respectively. Polytopes of dimension 3 and less with
        ambient dimension 4 and greater will be plotted in some basis of the
        spanned space.

        By default, everything is shown with more or less pretty
        combination of size and color parameters.

        INPUT:

        Most of the parameters are self-explanatory:

        - ``show_facets`` -- (default: ``True``)

        - ``facet_opacity`` -- (default:0.5)

        - ``facet_color`` -- (default:(0,1,0))

        - ``facet_colors`` -- (default:None) if specified, must be a list of
          colors for each facet separately, used instead of ``facet_color``

        - ``show_edges`` -- boolean (default: ``True``); whether to draw
          edges as lines

        - ``edge_thickness`` -- (default:3)

        - ``edge_color`` -- (default:(0.5,0.5,0.5))

        - ``show_vertices`` -- boolean (default: ``True``); whether to draw
          vertices as balls

        - ``vertex_size`` -- (default:10)

        - ``vertex_color`` -- (default:(1,0,0))

        - ``show_points`` -- boolean (default: ``True``); whether to draw
          other points as balls

        - ``point_size`` -- (default:10)

        - ``point_color`` -- (default:(0,0,1))

        - ``show_vindices`` -- (default: same as
          ``show_vertices``) whether to show indices of vertices

        - ``vindex_color`` -- (default:(0,0,0)) color for
          vertex labels

        - ``vlabels`` -- (default:None) if specified, must be a list of labels
          for each vertex, default labels are vertex indices

        - ``show_pindices`` -- (default: same as ``show_points``)
          whether to show indices of other points

        - ``pindex_color`` -- (default:(0,0,0)) color for
          point labels

        - ``index_shift`` -- (default:1.1)) if 1, labels are
          placed exactly at the corresponding points. Otherwise the label
          position is computed as a multiple of the point position vector.

        EXAMPLES: The default plot of a cube::

            sage: c = lattice_polytope.cross_polytope(3).polar()
            sage: c.plot3d()                                                            # needs palp sage.plot
            Graphics3d Object

        Plot without facets and points, shown without the frame::

            sage: c.plot3d(show_facets=false,                                           # needs palp sage.plot
            ....:          show_points=false).show(frame=False)

        Plot with facets of different colors::

            sage: c.plot3d(facet_colors=rainbow(c.nfacets(), 'rgbtuple'))               # needs palp sage.plot
            Graphics3d Object

        It is also possible to plot lower dimensional polytops in 3D (let's
        also change labels of vertices)::

            sage: c2 = lattice_polytope.cross_polytope(2)
            sage: c2.plot3d(vlabels=["A", "B", "C", "D"])                               # needs palp sage.plot
            Graphics3d Object

        TESTS::

            sage: p = LatticePolytope([[0,0,0],[0,1,1],[1,0,1],[1,1,0]])
            sage: p.plot3d()                                                            # needs palp sage.plot
            Graphics3d Object
        """
        dim = self.dim()
        amb_dim = self.lattice_dim()
        if dim > 3:
            raise ValueError("%d-dimensional polytopes cannot be plotted in 3D!" % self.dim())
        elif amb_dim > 3:
            return self._sublattice_polytope.plot3d(
                show_facets, facet_opacity, facet_color,
                facet_colors,
                show_edges, edge_thickness, edge_color,
                show_vertices, vertex_size, vertex_color,
                show_points, point_size, point_color,
                show_vindices, vindex_color,
                vlabels,
                show_pindices, pindex_color,
                index_shift)
        elif dim == 3:
            vertices = self.vertices()
            if show_points or show_pindices:
                points = self.points()[self.nvertices():]
        else:
            vertices = [vector(ZZ, list(self.vertex(i))+[0]*(3-amb_dim))
                        for i in range(self.nvertices())]
            if show_points or show_pindices:
                points = [vector(ZZ, list(self.point(i))+[0]*(3-amb_dim))
                        for i in range(self.nvertices(), self.npoints())]
        pplot = 0
        if show_facets:
            if dim == 2:
                pplot += IndexFaceSet([self.traverse_boundary()],
                        vertices, opacity=facet_opacity, rgbcolor=facet_color)
            elif dim == 3:
                if facet_colors is None:
                    facet_colors = [facet_color] * self.nfacets()
                vertex_to_index = {v: i for i, v in enumerate(self.vertices())}
                for f, c in zip(self.facets(), facet_colors):
                    pplot += IndexFaceSet([[vertex_to_index[v] for v in f.vertices(f.traverse_boundary())]],
                        vertices, opacity=facet_opacity, rgbcolor=c)
        if show_edges:
            if dim == 1:
                pplot += line3d(vertices, thickness=edge_thickness, rgbcolor=edge_color)
            else:
                for e in self.edges():
                    start, end = e.ambient_vertex_indices()
                    pplot += line3d([vertices[start], vertices[end]],
                            thickness=edge_thickness, rgbcolor=edge_color)
        if show_vertices:
            pplot += point3d(vertices, size=vertex_size, rgbcolor=vertex_color)
        if show_vindices is None:
            show_vindices = show_vertices
        if show_pindices is None:
            show_pindices = show_points
        if show_vindices or show_pindices:
            # Compute the barycenter and shift text of labels away from it
            bc = 1/Integer(len(vertices)) * vector(QQ, sum(vertices))
        if show_vindices:
            if vlabels is None:
                vlabels = list(range(len(vertices)))
            for i, v in enumerate(vertices):
                pplot += text3d(vlabels[i], bc+index_shift*(v-bc), rgbcolor=vindex_color)
        if show_points and len(points):
            pplot += point3d(points, size=point_size, rgbcolor=point_color)
        if show_pindices:
            for i, p in enumerate(points):
                pplot += text3d(i+self.nvertices(), bc+index_shift*(p-bc), rgbcolor=pindex_color)
        return pplot

    def polyhedron(self, **kwds):
        r"""
        Return the Polyhedron object determined by this polytope's vertices.

        EXAMPLES::

            sage: o = lattice_polytope.cross_polytope(2)
            sage: o.polyhedron()
            A 2-dimensional polyhedron in ZZ^2 defined as the convex hull of 4 vertices
        """
        from sage.geometry.polyhedron.constructor import Polyhedron
        return Polyhedron(vertices=[list(v) for v in self._vertices], **kwds)

    def show3d(self):
        """
        Show a 3d picture of the polytope with default settings and without axes or frame.

        See self.plot3d? for more details.

        EXAMPLES::

            sage: o = lattice_polytope.cross_polytope(3)
            sage: o.show3d()                                                            # needs palp sage.plot
        """
        self.plot3d().show(axis=False, frame=False)

    def point(self, i):
        r"""
        Return the `i`-th point of this polytope, i.e. the `i`-th column of the
        matrix returned by ``points()``.

        EXAMPLES: First few points are actually vertices::

            sage: o = lattice_polytope.cross_polytope(3)
            sage: o.vertices()
            M( 1,  0,  0),
            M( 0,  1,  0),
            M( 0,  0,  1),
            M(-1,  0,  0),
            M( 0, -1,  0),
            M( 0,  0, -1)
            in 3-d lattice M
            sage: o.point(1)                                                            # needs palp
            M(0, 1, 0)

        The only other point in the octahedron is the origin::

            sage: o.point(6)                                                            # needs palp
            M(0, 0, 0)
            sage: o.points()                                                            # needs palp
            M( 1,  0,  0),
            M( 0,  1,  0),
            M( 0,  0,  1),
            M(-1,  0,  0),
            M( 0, -1,  0),
            M( 0,  0, -1),
            M( 0,  0,  0)
            in 3-d lattice M
        """
        return self.points()[i]

    def points(self, *args, **kwds):
        r"""
        Return all lattice points of ``self``.

        INPUT:

        - any arguments given will be passed on to the returned object.

        OUTPUT: a :class:`point collection <PointCollection>`

        EXAMPLES:

        Lattice points of the octahedron and its polar cube::

            sage: o = lattice_polytope.cross_polytope(3)
            sage: o.points()                                                            # needs palp
            M( 1,  0,  0),
            M( 0,  1,  0),
            M( 0,  0,  1),
            M(-1,  0,  0),
            M( 0, -1,  0),
            M( 0,  0, -1),
            M( 0,  0,  0)
            in 3-d lattice M
            sage: cube = o.polar()
            sage: cube.points()                                                         # needs palp
            N( 1, -1, -1),
            N( 1,  1, -1),
            N( 1,  1,  1),
            N( 1, -1,  1),
            N(-1, -1,  1),
            N(-1, -1, -1),
            N(-1,  1, -1),
            N(-1,  1,  1),
            N(-1, -1,  0),
            N(-1,  0, -1),
            N(-1,  0,  0),
            N(-1,  0,  1),
            N(-1,  1,  0),
            N( 0, -1, -1),
            N( 0, -1,  0),
            N( 0, -1,  1),
            N( 0,  0, -1),
            N( 0,  0,  0),
            N( 0,  0,  1),
            N( 0,  1, -1),
            N( 0,  1,  0),
            N( 0,  1,  1),
            N( 1, -1,  0),
            N( 1,  0, -1),
            N( 1,  0,  0),
            N( 1,  0,  1),
            N( 1,  1,  0)
            in 3-d lattice N

        Lattice points of a 2-dimensional diamond in a 3-dimensional space::

            sage: p = LatticePolytope([(1,0,0), (0,1,0), (-1,0,0), (0,-1,0)])
            sage: p.points()                                                            # needs palp
            M( 1,  0, 0),
            M( 0,  1, 0),
            M(-1,  0, 0),
            M( 0, -1, 0),
            M( 0,  0, 0)
            in 3-d lattice M

        Only two of the above points::

            sage: p.points(1, 3)                                                        # needs palp
            M(0,  1, 0),
            M(0, -1, 0)
            in 3-d lattice M

        We check that points of a zero-dimensional polytope can be computed::

            sage: p = LatticePolytope([[1]])
            sage: p.points()
            M(1)
            in 1-d lattice M
        """
        if not hasattr(self, "_points"):
            M = self.lattice()
            nv = self.nvertices()
            self._points = points = self._vertices
            if self.dim() == 1:
                v = points[1] - points[0]
                l = gcd(v)
                if l > 1:
                    v = M(v.base_extend(QQ) / l)
                    points = list(points)
                    current = points[0]
                    for i in range(l - 1):
                        current += v
                        current.set_immutable()
                        points.append(current)
            if self.dim() > 1:
                result = self.poly_x("p", reduce_dimension=True)
                if self.dim() == self.lattice_dim():
                    points = read_palp_point_collection(StringIO(result), M)
                else:
                    m = self._embed(read_palp_matrix(result))
                    if m.ncols() > nv:
                        points = list(points)
                        for j in range(nv, m.ncols()):
                            current = M.element_class(
                                M, [m[i, j] for i in range(M.rank())])
                            current.set_immutable()
                            points.append(current)
            if len(points) > nv:
                self._points = PointCollection(points, M)
        if args or kwds:
            return self._points(*args, **kwds)
        else:
            return self._points

    def _some_elements_(self):
        r"""
        Generate some points of ``self`` as a convex polytope.

        In contrast to :meth:`points`, these are not necessarily lattice points.

        EXAMPLES::

            sage: o = lattice_polytope.cross_polytope(3)
            sage: o.some_elements()  # indirect doctest
            [(1, 0, 0),
            (1/2, 1/2, 0),
            (1/4, 1/4, 1/2),
            (-3/8, 1/8, 1/4),
            (-3/16, -7/16, 1/8),
            (-3/32, -7/32, -7/16)]
        """
        if not self._vertices:
            return
        V = self.ambient_vector_space()
        v_iter = iter(self._vertices)
        p = V(next(v_iter))
        yield p
        for i in range(5):
            try:
                p = (p + next(v_iter)) / 2
            except StopIteration:
                return
            yield p

    def polar(self):
        r"""
        Return the polar polytope, if this polytope is reflexive.

        EXAMPLES: The polar polytope to the 3-dimensional octahedron::

            sage: o = lattice_polytope.cross_polytope(3)
            sage: cube = o.polar()
            sage: cube
            3-d reflexive polytope in 3-d lattice N

        The polar polytope "remembers" the original one::

            sage: cube.polar()
            3-d reflexive polytope in 3-d lattice M
            sage: cube.polar().polar() is cube
            True

        Only reflexive polytopes have polars::

            sage: p = LatticePolytope([(1,0,0), (0,1,0), (0,0,2),
            ....:                      (-1,0,0), (0,-1,0), (0,0,-1)])
            sage: p.polar()
            Traceback (most recent call last):
            ...
            ValueError: The given polytope is not reflexive!
            Polytope: 3-d lattice polytope in 3-d lattice M
        """
        if self.is_reflexive():
            return self._polar
        else:
            raise ValueError(("The given polytope is not reflexive!\n"
                                + "Polytope: %s") % self)

    def poly_x(self, keys, reduce_dimension=False):
        r"""
        Run ``poly.x`` with given ``keys`` on vertices of this
        polytope.

        INPUT:

        - ``keys`` -- string of options passed to ``poly.x``. The
          key "f" is added automatically

        - ``reduce_dimension`` -- boolean (default: ``False``); if ``True`` and this
          polytope is not full-dimensional, ``poly.x`` will be called for the
          vertices of this polytope in some basis of the spanned affine space

        OUTPUT: the output of ``poly.x`` as a string

        EXAMPLES: This call is used for determining if a polytope is
        reflexive or not::

            sage: o = lattice_polytope.cross_polytope(3)
            sage: print(o.poly_x("e"))                                                  # needs palp
            8 3  Vertices of P-dual <-> Equations of P
              -1  -1   1
               1  -1   1
              -1   1   1
               1   1   1
              -1  -1  -1
               1  -1  -1
              -1   1  -1
               1   1  -1

        Since PALP has limits on different parameters determined during
        compilation, the following code is likely to fail, unless you
        change default settings of PALP::

            sage: BIG = lattice_polytope.cross_polytope(7)
            sage: BIG
            7-d reflexive polytope in 7-d lattice M
            sage: BIG.poly_x("e")                                                       # needs palp
            Traceback (most recent call last):
            ...
            ValueError: Error executing 'poly.x -fe' for the given polytope!
            Output:
            Please increase POLY_Dmax to at least 7

        You cannot call ``poly.x`` for polytopes that don't span the space (if you
        could, it would crush anyway)::

            sage: p = LatticePolytope([(1,0,0), (0,1,0), (-1,0,0), (0,-1,0)])
            sage: p.poly_x("e")                                                         # needs palp
            Traceback (most recent call last):
            ...
            ValueError: Cannot run PALP for a 2-dimensional polytope in a 3-dimensional space!

        But if you know what you are doing, you can call it for the polytope in
        some basis of the spanned space::

            sage: print(p.poly_x("e", reduce_dimension=True))                           # needs palp
            4 2  Equations of P
              -1   1     0
               1   1     2
              -1  -1     0
               1  -1     2
        """
        return self._palp("poly.x -f" + keys, reduce_dimension)

    @cached_method
    def skeleton(self):
        r"""
        Return the graph of the one-skeleton of this polytope.

        EXAMPLES::

            sage: d = lattice_polytope.cross_polytope(2)
            sage: g = d.skeleton(); g                                                   # needs palp sage.graphs
            Graph on 4 vertices
            sage: g.edges(sort=True)                                                    # needs palp sage.graphs
            [(0, 1, None), (0, 3, None), (1, 2, None), (2, 3, None)]
        """
        from sage.graphs.graph import Graph
        skeleton = Graph()
        skeleton.add_vertices(self.skeleton_points(1))
        for edge in self.edges():
            points = edge.ambient_ordered_point_indices()
            for i in range(len(points) - 1):
                skeleton.add_edge(points[i], points[i + 1])
        return skeleton.copy(immutable=True)

    def skeleton_points(self, k=1):
        r"""
        Return the increasing list of indices of lattice points in
        k-skeleton of the polytope (k is 1 by default).

        EXAMPLES: We compute all skeleton points for the cube::

            sage: o = lattice_polytope.cross_polytope(3)
            sage: c = o.polar()
            sage: c.skeleton_points()                                                   # needs palp sage.graphs
            [0, 1, 2, 3, 4, 5, 6, 7, 8, 9, 11, 12, 13, 15, 19, 21, 22, 23, 25, 26]

        The default was 1-skeleton::

            sage: c.skeleton_points(k=1)                                                # needs palp sage.graphs
            [0, 1, 2, 3, 4, 5, 6, 7, 8, 9, 11, 12, 13, 15, 19, 21, 22, 23, 25, 26]

        0-skeleton just lists all vertices::

            sage: c.skeleton_points(k=0)                                                # needs palp sage.graphs
            [0, 1, 2, 3, 4, 5, 6, 7]

        2-skeleton lists all points except for the origin (point #17)::

            sage: c.skeleton_points(k=2)                                                # needs palp sage.graphs
            [0, 1, 2, 3, 4, 5, 6, 7, 8, 9, 10, 11, 12, 13, 14, 15, 16,
             18, 19, 20, 21, 22, 23, 24, 25, 26]

        3-skeleton includes all points::

            sage: c.skeleton_points(k=3)                                                # needs palp
            [0, 1, 2, 3, 4, 5, 6, 7, 8, 9, 10, 11, 12, 13, 14, 15, 16, 17,
             18, 19, 20, 21, 22, 23, 24, 25, 26]

        It is OK to compute higher dimensional skeletons - you will get the
        list of all points::

            sage: c.skeleton_points(k=100)                                              # needs palp
            [0, 1, 2, 3, 4, 5, 6, 7, 8, 9, 10, 11, 12, 13, 14, 15, 16, 17,
             18, 19, 20, 21, 22, 23, 24, 25, 26]
        """
        if k >= self.dim():
            return list(range(self.npoints()))
        skeleton = set()
        for face in self.faces(dim=k):
            skeleton.update(face.ambient_point_indices())
        return sorted(skeleton)

    def skeleton_show(self, normal=None):
        r"""Show the graph of one-skeleton of this polytope.
        Works only for polytopes in a 3-dimensional space.

        INPUT:

        - ``normal`` -- a 3-dimensional vector (can be given as a list), which
          should be perpendicular to the screen. If not given, will be selected
          randomly (new each time and it may be far from "nice").

        EXAMPLES: Show a pretty picture of the octahedron::

            sage: o = lattice_polytope.cross_polytope(3)
            sage: o.skeleton_show([1,2,4])                                              # needs palp sage.plot

        Does not work for a diamond at the moment::

            sage: d = lattice_polytope.cross_polytope(2)
            sage: d.skeleton_show()
            Traceback (most recent call last):
            ...
            NotImplementedError: skeleton view is implemented only in 3-d space
        """
        if self.lattice_dim() != 3:
            raise NotImplementedError("skeleton view is implemented only in 3-d space")
        if normal is None:
            normal = [ZZ.random_element(20),ZZ.random_element(20),ZZ.random_element(20)]
        normal = matrix(QQ,3,1,list(normal))
        projectionm = normal.kernel().basis_matrix()
        positions = dict(enumerate([list(c) for c in (projectionm*self.points()).columns(copy=False)]))
        self.skeleton().show(pos=positions)

    def traverse_boundary(self):
        r"""
        Return a list of indices of vertices of a 2-dimensional polytope in their boundary order.

        Needed for plot3d function of polytopes.

        EXAMPLES::

            sage: p = lattice_polytope.cross_polytope(2).polar()
            sage: p.traverse_boundary()                                                 # needs sage.graphs
            [3, 0, 1, 2]
        """
        if self.dim() != 2:
            raise ValueError("Boundary can be traversed only for 2-polytopes!")
        zero_faces = set(self.faces(0))
        l = [self.faces(0)[0]]
        prev, next = sorted(zero_faces.intersection(l[0].adjacent()))
        l = [prev, l[0], next]
        while len(l) < self.nvertices():
            prev, next = zero_faces.intersection(l[-1].adjacent())
            if next == l[-2]:
                next = prev
            l.append(next)
        vertex_to_index = {v: i for i, v in enumerate(self.vertices())}
        return [vertex_to_index[v.vertex(0)] for v in l]

    def vertex(self, i):
        r"""
        Return the `i`-th vertex of this polytope, i.e. the `i`-th column of
        the matrix returned by ``vertices()``.

        EXAMPLES: Note that numeration starts with zero::

            sage: o = lattice_polytope.cross_polytope(3)
            sage: o.vertices()
            M( 1,  0,  0),
            M( 0,  1,  0),
            M( 0,  0,  1),
            M(-1,  0,  0),
            M( 0, -1,  0),
            M( 0,  0, -1)
            in 3-d lattice M
            sage: o.vertex(3)
            M(-1, 0, 0)
        """
        return self._vertices[i]

    def vertex_facet_pairing_matrix(self):
        r"""
        Return the vertex facet pairing matrix `PM`.

        Return a matrix whose the `i, j^\text{th}` entry is the height
        of the `j^\text{th}` vertex over the `i^\text{th}` facet.
        The ordering of the vertices and facets is as in
        :meth:`vertices` and :meth:`facets`.

        EXAMPLES::

            sage: L = lattice_polytope.cross_polytope(3)
            sage: L.vertex_facet_pairing_matrix()
            [2 0 0 0 2 2]
            [2 2 0 0 0 2]
            [2 2 2 0 0 0]
            [2 0 2 0 2 0]
            [0 0 2 2 2 0]
            [0 0 0 2 2 2]
            [0 2 0 2 0 2]
            [0 2 2 2 0 0]
        """
        V = self.vertices()
        nv = self.nvertices()
        PM = matrix(ZZ, [n * V + vector(ZZ, [c] * nv)
            for n, c in zip(self.facet_normals(), self.facet_constants())])
        PM.set_immutable()
        return PM

    def vertices(self, *args, **kwds):
        r"""
        Return vertices of ``self``.

        INPUT:

        - any arguments given will be passed on to the returned object.

        OUTPUT: a :class:`point collection <PointCollection>`

        EXAMPLES:

        Vertices of the octahedron and its polar cube are in dual lattices::

            sage: o = lattice_polytope.cross_polytope(3)
            sage: o.vertices()
            M( 1,  0,  0),
            M( 0,  1,  0),
            M( 0,  0,  1),
            M(-1,  0,  0),
            M( 0, -1,  0),
            M( 0,  0, -1)
            in 3-d lattice M
            sage: cube = o.polar()
            sage: cube.vertices()
            N( 1, -1, -1),
            N( 1,  1, -1),
            N( 1,  1,  1),
            N( 1, -1,  1),
            N(-1, -1,  1),
            N(-1, -1, -1),
            N(-1,  1, -1),
            N(-1,  1,  1)
            in 3-d lattice N
        """
        if args or kwds:
            return self._vertices(*args, **kwds)
        else:
            return self._vertices


def is_NefPartition(x):
    r"""
    Check if ``x`` is a nef-partition.

    INPUT:

    - ``x`` -- anything

    OUTPUT:

    - ``True`` if ``x`` is a :class:`nef-partition <NefPartition>` and
      ``False`` otherwise.

    EXAMPLES::

        sage: from sage.geometry.lattice_polytope import NefPartition
        sage: isinstance(1, NefPartition)
        False
        sage: o = lattice_polytope.cross_polytope(3)
        sage: np = o.nef_partitions()[0]; np                                            # needs palp
        Nef-partition {0, 1, 3} ⊔ {2, 4, 5}
        sage: isinstance(np, NefPartition)                                              # needs palp
        True
    """
    from sage.misc.superseded import deprecation
    deprecation(38126,
                "The function is_NefPartition is deprecated; "
                "use 'isinstance(..., NefPartition)' instead.")
    return isinstance(x, NefPartition)


class NefPartition(SageObject, Hashable):
    r"""
    Create a nef-partition.

    INPUT:

    - ``data`` -- list of integers, the `i`-th element of this list must be
      the part of the `i`-th vertex of ``Delta_polar`` in this nef-partition;

    - ``Delta_polar`` -- a :class:`lattice polytope
      <sage.geometry.lattice_polytope.LatticePolytopeClass>`;

    - ``check`` -- by default the input will be checked for correctness, i.e.
      that ``data`` indeed specify a nef-partition. If you are sure that the
      input is correct, you can speed up construction via ``check=False``
      option.

    OUTPUT: a nef-partition of ``Delta_polar``

    Let `M` and `N` be dual lattices. Let `\Delta \subset M_\RR` be a reflexive
    polytope with polar `\Delta^\circ \subset N_\RR`. Let `X_\Delta` be the
    toric variety associated to the normal fan of `\Delta`. A **nef-partition**
    is a decomposition of the vertex set `V` of `\Delta^\circ` into a disjoint
    union `V = V_0 \sqcup V_1 \sqcup \dots \sqcup V_{k-1}` such that divisors
    `E_i = \sum_{v\in V_i} D_v` are Cartier (here `D_v` are prime
    torus-invariant Weil divisors corresponding to vertices of `\Delta^\circ`).
    Equivalently, let `\nabla_i \subset N_\RR` be the convex hull of vertices
    from `V_i` and the origin. These polytopes form a nef-partition if their
    Minkowski sum `\nabla \subset N_\RR` is a reflexive polytope.

    The **dual nef-partition** is formed by polytopes `\Delta_i \subset M_\RR`
    of `E_i`, which give a decomposition of the vertex set of `\nabla^\circ
    \subset M_\RR` and their Minkowski sum is `\Delta`, i.e. the polar duality
    of reflexive polytopes switches convex hull and Minkowski sum for dual
    nef-partitions:

    .. MATH::

        \Delta^\circ
        &=
        \mathrm{Conv} \left(\nabla_0, \nabla_1, \dots, \nabla_{k-1}\right), \\
        \nabla^{\phantom{\circ}}
        &=
        \nabla_0 + \nabla_1 + \dots + \nabla_{k-1}, \\
        &
        \\
        \Delta^{\phantom{\circ}}
        &=
        \Delta_0 + \Delta_1 + \dots + \Delta_{k-1}, \\
        \nabla^\circ
        &=
        \mathrm{Conv} \left(\Delta_0, \Delta_1, \dots, \Delta_{k-1}\right).

    One can also interpret the duality of nef-partitions as the duality of the
    associated cones. Below `\overline{M} = M \times \ZZ^k` and
    `\overline{N} = N \times \ZZ^k` are dual lattices.

    The **Cayley polytope** `P \subset \overline{M}_\RR` of a nef-partition is
    given by `P = \mathrm{Conv}(\Delta_0 \times e_0, \Delta_1 \times e_1,
    \ldots, \Delta_{k-1} \times e_{k-1})`, where `\{e_i\}_{i=0}^{k-1}` is the
    standard basis of `\ZZ^k`. The **dual Cayley polytope**
    `P^* \subset \overline{N}_\RR` is the Cayley polytope of the dual
    nef-partition.

    The **Cayley cone** `C \subset \overline{M}_\RR` of a nef-partition is the
    cone spanned by its Cayley polytope. The **dual Cayley cone**
    `C^\vee \subset \overline{M}_\RR` is the usual dual cone of `C`. It turns
    out, that `C^\vee` is spanned by `P^*`.

    It is also possible to go back from the Cayley cone to the Cayley polytope,
    since `C` is a reflexive Gorenstein cone supported by `P`: primitive
    integral ray generators of `C` are contained in an affine hyperplane and
    coincide with vertices of `P`.

    See Section 4.3.1 in [CK1999]_ and references therein for further details, or
    [BN2008]_ for a purely combinatorial approach.

    EXAMPLES:

    It is very easy to create a nef-partition for the octahedron, since for
    this polytope any decomposition of vertices is a nef-partition. We create a
    3-part nef-partition with the 0th and 1st vertices belonging to the 0th
    part (recall that numeration in Sage starts with 0), the 2nd and 5th
    vertices belonging to the 1st part, and 3rd and 4th vertices belonging
    to the 2nd part::

        sage: o = lattice_polytope.cross_polytope(3)
        sage: np = NefPartition([0,0,1,2,2,1], o)
        sage: np
        Nef-partition {0, 1} ⊔ {2, 5} ⊔ {3, 4}

    The octahedron plays the role of `\Delta^\circ` in the above description::

        sage: np.Delta_polar() is o
        True

    The dual nef-partition (corresponding to the "mirror complete
    intersection") gives decomposition of the vertex set of `\nabla^\circ`::

        sage: np.dual()
        Nef-partition {0, 1, 2} ⊔ {3, 4} ⊔ {5, 6, 7}
        sage: np.nabla_polar().vertices()
        N(-1, -1,  0),
        N(-1,  0,  0),
        N( 0, -1,  0),
        N( 0,  0, -1),
        N( 0,  0,  1),
        N( 1,  0,  0),
        N( 0,  1,  0),
        N( 1,  1,  0)
        in 3-d lattice N

    Of course, `\nabla^\circ` is `\Delta^\circ` from the point of view of the
    dual nef-partition::

        sage: np.dual().Delta_polar() is np.nabla_polar()
        True
        sage: np.Delta(1).vertices()
        N(0, 0, -1),
        N(0, 0,  1)
        in 3-d lattice N
        sage: np.dual().nabla(1).vertices()
        N(0, 0, -1),
        N(0, 0,  1)
        in 3-d lattice N

    Instead of constructing nef-partitions directly, you can request all 2-part
    nef-partitions of a given reflexive polytope (they will be computed using
    ``nef.x`` program from PALP)::

        sage: o.nef_partitions()                                                        # needs palp
        [Nef-partition {0, 1, 3} ⊔ {2, 4, 5},
         Nef-partition {0, 1, 3, 4} ⊔ {2, 5} (direct product),
         Nef-partition {0, 1, 2} ⊔ {3, 4, 5},
         Nef-partition {0, 1, 2, 3} ⊔ {4, 5},
         Nef-partition {0, 1, 2, 3, 4} ⊔ {5} (projection)]
    """

    def __init__(self, data, Delta_polar, check=True):
        r"""
        See :class:`NefPartition` for documentation.

        TESTS::

            sage: o = lattice_polytope.cross_polytope(3)
            sage: np = o.nef_partitions()[0]                                            # needs palp
            sage: TestSuite(np).run()                                                   # needs palp
        """
        if check and not Delta_polar.is_reflexive():
            raise ValueError("nef-partitions can be constructed for reflexive "
                             "polytopes ony!")
        self._vertex_to_part = tuple(int(el) for el in data)
        self._nparts = max(self._vertex_to_part) + 1
        self._Delta_polar = Delta_polar
        if check and not self.nabla().is_reflexive():
            raise ValueError("%s do not form a nef-partition!" % str(data))

    def __eq__(self, other):
        r"""
        Compare ``self`` with ``other``.

        INPUT:

        - ``other`` -- anything

        OUTPUT:

        - ``True`` if ``other`` is a :class:`nef-partition <NefPartition>`
          equal to ``self``, ``False`` otherwise.

        .. NOTE::

            Two nef-partitions are equal if they correspond to equal polytopes
            and their parts are the same, including their order.

        TESTS::

            sage: o = lattice_polytope.cross_polytope(3)
            sage: np = NefPartition([0, 0, 1, 0, 1, 1], o)
            sage: np == np
            True
            sage: np == o.nef_partitions()[0]                                           # needs palp
            True
            sage: np == o.nef_partitions()[1]                                           # needs palp
            False
            sage: np2 = NefPartition(np._vertex_to_part, o)
            sage: np2 is np
            False
            sage: np2 == np
            True
            sage: np == 0
            False
        """
        return (isinstance(other, NefPartition)
                and self._Delta_polar == other._Delta_polar
                and self._vertex_to_part == other._vertex_to_part)

    def __hash__(self):
        r"""
        Return the hash of ``self``.

        OUTPUT: integer

        TESTS::

            sage: o = lattice_polytope.cross_polytope(3)
            sage: np = NefPartition([0, 0, 1, 0, 1, 1], o)
            sage: hash(np) == hash(np)
            True
        """
        try:
            return self._hash
        except AttributeError:
            self._hash = hash(self._vertex_to_part) + hash(self._Delta_polar)
            return self._hash

    def __ne__(self, other):
        r"""
        Compare ``self`` with ``other``.

        INPUT:

        - ``other`` -- anything

        OUTPUT:

        - ``False`` if ``other`` is a :class:`nef-partition <NefPartition>`
          equal to ``self``, ``True`` otherwise.

        .. NOTE::

            Two nef-partitions are equal if they correspond to equal polytopes
            and their parts are the same, including their order.

        TESTS::

            sage: o = lattice_polytope.cross_polytope(3)
            sage: np = NefPartition([0, 0, 1, 0, 1, 1], o)
            sage: np != np
            False
            sage: np != o.nef_partitions()[0]                                           # needs palp
            False
            sage: np != o.nef_partitions()[1]                                           # needs palp
            True
            sage: np2 = NefPartition(np._vertex_to_part, o)
            sage: np2 is np
            False
            sage: np2 != np
            False
            sage: np != 0
            True
        """
        return not (self == other)

    def _latex_(self):
        r"""
        Return a LaTeX representation of ``self``.

        OUTPUT: string

        TESTS::

            sage: o = lattice_polytope.cross_polytope(3)
            sage: np = NefPartition([0, 0, 1, 0, 1, 1], o)
            sage: latex(np)  # indirect doctest
            \text{Nef-partition } \{0, 1, 3\} \sqcup \{2, 4, 5\}
        """
        result = r"\text{Nef-partition } "
        for i, part in enumerate(self.parts()):
            if i != 0:
                result += r" \sqcup "
            result += r"\{" + ", ".join("%d" % v for v in part) + r"\}"
        try:
            # We may or may not know the type of the partition
            if self._is_product:
                result += r" \text{ (direct product)}"
            if self._is_projection:
                result += r" \text{ (projection)}"
        except AttributeError:
            pass
        return result

    def _repr_(self):
        r"""
        Return a string representation of ``self``.

        OUTPUT: string

        TESTS::

            sage: o = lattice_polytope.cross_polytope(3)
            sage: np = NefPartition([0, 0, 1, 0, 1, 1], o)
            sage: repr(np)  # indirect doctest
            'Nef-partition {0, 1, 3} ⊔ {2, 4, 5}'
        """
        result = "Nef-partition "
        for i, part in enumerate(self.parts()):
            if i != 0:
                result += " ⊔ "
            result += "{" + ", ".join("%d" % v for v in part) + "}"
        try:
            # We may or may not know the type of the partition
            if self._is_product:
                result += " (direct product)"
            if self._is_projection:
                result += " (projection)"
        except AttributeError:
            pass
        return result

    def _sage_input_(self, sib: SageInputBuilder, coerced: bool) -> SageInputExpression:
        """
        Return Sage command to reconstruct ``self``.

        See :mod:`sage.misc.sage_input` for details.

        EXAMPLES::

            sage: o = lattice_polytope.cross_polytope(3)
            sage: np = NefPartition([0, 0, 1, 0, 1, 1], o); np
            Nef-partition {0, 1, 3} ⊔ {2, 4, 5}
            sage: sage_input(np, verify=True)
            # Verified
            NefPartition([0, 0, 1, 0, 1, 1],
                         LatticePolytope(sage.geometry.point_collection.PointCollection((vector(ZZ, [1, 0, 0]),
                                                                                         vector(ZZ, [0, 1, 0]),
                                                                                         vector(ZZ, [0, 0, 1]),
                                                                                         vector(ZZ, [-1, 0, 0]),
                                                                                         vector(ZZ, [0, -1, 0]),
                                                                                         vector(ZZ, [0, 0, -1]))),
                                         compute_vertices=False))
        """
        vertex_to_part = [ZZ(i) for i in self._vertex_to_part]
        return sib.name('NefPartition')(vertex_to_part, sib(self.Delta_polar()))

    def Delta(self, i=None):
        r"""
        Return the polytope `\Delta` or `\Delta_i` corresponding to ``self``.

        INPUT:

        - ``i`` -- integer; if not given, `\Delta` will be returned

        OUTPUT: a :class:`lattice polytope <LatticePolytopeClass>`

        See :class:`nef-partition <NefPartition>` class documentation for
        definitions and notation.

        EXAMPLES::

            sage: o = lattice_polytope.cross_polytope(3)
            sage: np = NefPartition([0, 0, 1, 0, 1, 1], o); np
            Nef-partition {0, 1, 3} ⊔ {2, 4, 5}
            sage: np.Delta().polar() is o
            True
            sage: np.Delta().vertices()
            N( 1, -1, -1),
            N( 1,  1, -1),
            N( 1,  1,  1),
            N( 1, -1,  1),
            N(-1, -1,  1),
            N(-1, -1, -1),
            N(-1,  1, -1),
            N(-1,  1,  1)
            in 3-d lattice N
            sage: np.Delta(0).vertices()
            N(-1, -1, 0),
            N(-1,  0, 0),
            N( 1,  0, 0),
            N( 1, -1, 0)
            in 3-d lattice N
        """
        if i is None:
            return self._Delta_polar.polar()
        else:
            return self.dual().nabla(i)

    def Delta_polar(self):
        r"""
        Return the polytope `\Delta^\circ` corresponding to ``self``.

        OUTPUT: a :class:`lattice polytope <LatticePolytopeClass>`

        See :class:`nef-partition <NefPartition>` class documentation for
        definitions and notation.

        EXAMPLES::

            sage: o = lattice_polytope.cross_polytope(3)
            sage: np = NefPartition([0, 0, 1, 0, 1, 1], o); np
            Nef-partition {0, 1, 3} ⊔ {2, 4, 5}
            sage: np.Delta_polar() is o
            True
        """
        return self._Delta_polar

    def Deltas(self):
        r"""
        Return the polytopes `\Delta_i` corresponding to ``self``.

        OUTPUT: a tuple of :class:`lattice polytopes <LatticePolytopeClass>`

        See :class:`nef-partition <NefPartition>` class documentation for
        definitions and notation.

        EXAMPLES::

            sage: o = lattice_polytope.cross_polytope(3)
            sage: np = NefPartition([0, 0, 1, 0, 1, 1], o); np
            Nef-partition {0, 1, 3} ⊔ {2, 4, 5}
            sage: np.Delta().vertices()
            N( 1, -1, -1),
            N( 1,  1, -1),
            N( 1,  1,  1),
            N( 1, -1,  1),
            N(-1, -1,  1),
            N(-1, -1, -1),
            N(-1,  1, -1),
            N(-1,  1,  1)
            in 3-d lattice N
            sage: [Delta_i.vertices() for Delta_i in np.Deltas()]
            [N(-1, -1, 0),
             N(-1,  0, 0),
             N( 1,  0, 0),
             N( 1, -1, 0)
             in 3-d lattice N,
             N(0, 0, -1),
             N(0, 1,  1),
             N(0, 0,  1),
             N(0, 1, -1)
             in 3-d lattice N]
            sage: np.nabla_polar().vertices()
            N(-1, -1,  0),
            N( 1, -1,  0),
            N( 1,  0,  0),
            N(-1,  0,  0),
            N( 0,  1, -1),
            N( 0,  1,  1),
            N( 0,  0,  1),
            N( 0,  0, -1)
            in 3-d lattice N
        """
        return self.dual().nablas()

    @cached_method
    def dual(self):
        r"""
        Return the dual nef-partition.

        OUTPUT: a :class:`nef-partition <NefPartition>`

        See the class documentation for the definition.

        ALGORITHM:

        See Proposition 3.19 in [BN2008]_.

        .. NOTE::

            Automatically constructed dual nef-partitions will be ordered, i.e.
            vertex partition of `\nabla` will look like
            `\{0, 1, 2\} \sqcup \{3, 4, 5, 6\} \sqcup \{7, 8\}`.

        EXAMPLES::

            sage: o = lattice_polytope.cross_polytope(3)
            sage: np = NefPartition([0, 0, 1, 0, 1, 1], o); np
            Nef-partition {0, 1, 3} ⊔ {2, 4, 5}
            sage: np.dual()
            Nef-partition {0, 1, 2, 3} ⊔ {4, 5, 6, 7}
            sage: np.dual().Delta() is np.nabla()
            True
            sage: np.dual().nabla(0) is np.Delta(0)
            True
        """
        # Delta and nabla are interchanged compared to [BN2008]_.
        # The order of vertices of this nabla_polar will be adjusted.
        nabla_polar = LatticePolytope(
            reduce(minkowski_sum,
                   (nabla.vertices() for nabla in self.nablas())),
            lattice=self._Delta_polar.lattice()).polar()
        vertex_to_part = []
        nabla_polar_vertices = []
        for i in range(self._nparts):
            A = nabla_polar.vertices().matrix() * self.nabla(i).vertices()
            for j, row in enumerate(A):
                if min(row) == -1:
                    vertex_to_part.append(i)
                    nabla_polar_vertices.append(nabla_polar.vertex(j))
        # Make dual look "ordered", like {0,1,2} ⊔ {3,4,5,6} ⊔ {7,8}.
        nabla_polar = LatticePolytope(nabla_polar_vertices,
                                      compute_vertices=False)
        # If self is a valid nef-partition, the dual is as well.
        dual = NefPartition(vertex_to_part, nabla_polar, check=False)
        dual.dual.set_cache(self)
        return dual

    def hodge_numbers(self):
        r"""
        Return Hodge numbers corresponding to ``self``.

        OUTPUT: a tuple of integers (produced by ``nef.x`` program from PALP)

        EXAMPLES:

        Currently, you need to request Hodge numbers when you compute
        nef-partitions::

            sage: # long time, needs palp
            sage: p = lattice_polytope.cross_polytope(5)
            sage: np = p.nef_partitions()[0]                    # 4s on sage.math, 2011
            sage: np.hodge_numbers()
            Traceback (most recent call last):
            ...
            NotImplementedError: use nef_partitions(hodge_numbers=True)!
            sage: np = p.nef_partitions(hodge_numbers=True)[0]  # 13s on sage.math, 2011
            sage: np.hodge_numbers()
            (19, 19)
        """
        try:
            return self._hodge_numbers
        except AttributeError:
            self._Delta_polar._compute_hodge_numbers()
            return self._hodge_numbers

    def nabla(self, i=None):
        r"""
        Return the polytope `\nabla` or `\nabla_i` corresponding to ``self``.

        INPUT:

        - ``i`` -- integer; if not given, `\nabla` will be returned

        OUTPUT: a :class:`lattice polytope <LatticePolytopeClass>`

        See :class:`nef-partition <NefPartition>` class documentation for
        definitions and notation.

        EXAMPLES::

            sage: o = lattice_polytope.cross_polytope(3)
            sage: np = NefPartition([0, 0, 1, 0, 1, 1], o); np
            Nef-partition {0, 1, 3} ⊔ {2, 4, 5}
            sage: np.Delta_polar().vertices()
            M( 1,  0,  0),
            M( 0,  1,  0),
            M( 0,  0,  1),
            M(-1,  0,  0),
            M( 0, -1,  0),
            M( 0,  0, -1)
            in 3-d lattice M
            sage: np.nabla(0).vertices()
            M(-1, 0, 0),
            M( 1, 0, 0),
            M( 0, 1, 0)
            in 3-d lattice M
            sage: np.nabla().vertices()
            M(-1,  0,  1),
            M(-1,  0, -1),
            M( 1,  0,  1),
            M( 1,  0, -1),
            M( 0,  1,  1),
            M( 0,  1, -1),
            M( 1, -1,  0),
            M(-1, -1,  0)
            in 3-d lattice M
        """
        if i is None:
            return self.dual().Delta()
        else:
            return self.nablas()[i]

    def nabla_polar(self):
        r"""
        Return the polytope `\nabla^\circ` corresponding to ``self``.

        OUTPUT: a :class:`lattice polytope <LatticePolytopeClass>`

        See :class:`nef-partition <NefPartition>` class documentation for
        definitions and notation.

        EXAMPLES::

            sage: o = lattice_polytope.cross_polytope(3)
            sage: np = NefPartition([0, 0, 1, 0, 1, 1], o); np
            Nef-partition {0, 1, 3} ⊔ {2, 4, 5}
            sage: np.nabla_polar().vertices()
            N(-1, -1,  0),
            N( 1, -1,  0),
            N( 1,  0,  0),
            N(-1,  0,  0),
            N( 0,  1, -1),
            N( 0,  1,  1),
            N( 0,  0,  1),
            N( 0,  0, -1)
            in 3-d lattice N
            sage: np.nabla_polar() is np.dual().Delta_polar()
            True
        """
        return self.nabla().polar()

    def nablas(self):
        r"""
        Return the polytopes `\nabla_i` corresponding to ``self``.

        OUTPUT: a tuple of :class:`lattice polytopes <LatticePolytopeClass>`

        See :class:`nef-partition <NefPartition>` class documentation for
        definitions and notation.

        EXAMPLES::

            sage: o = lattice_polytope.cross_polytope(3)
            sage: np = NefPartition([0, 0, 1, 0, 1, 1], o); np
            Nef-partition {0, 1, 3} ⊔ {2, 4, 5}
            sage: np.Delta_polar().vertices()
            M( 1,  0,  0),
            M( 0,  1,  0),
            M( 0,  0,  1),
            M(-1,  0,  0),
            M( 0, -1,  0),
            M( 0,  0, -1)
            in 3-d lattice M
            sage: [nabla_i.vertices() for nabla_i in np.nablas()]
            [M(-1, 0, 0),
             M( 1, 0, 0),
             M( 0, 1, 0)
             in 3-d lattice M,
             M(0, -1,  0),
             M(0,  0, -1),
             M(0,  0,  1)
             in 3-d lattice M]
        """
        try:
            return self._nablas
        except AttributeError:
            Delta_polar = self._Delta_polar
            origin = [[0] * Delta_polar.dim()]
            self._nablas = tuple(LatticePolytope(
                                [Delta_polar.vertex(j) for j in part] + origin,
                                lattice=Delta_polar.lattice())
                                for part in self.parts())
            return self._nablas

    def nparts(self):
        r"""
        Return the number of parts in ``self``.

        OUTPUT: integer

        EXAMPLES::

            sage: o = lattice_polytope.cross_polytope(3)
            sage: np = NefPartition([0, 0, 1, 0, 1, 1], o); np
            Nef-partition {0, 1, 3} ⊔ {2, 4, 5}
            sage: np.nparts()
            2
        """
        return self._nparts

    def part(self, i, all_points=False):
        r"""
        Return the ``i``-th part of ``self``.

        INPUT:

        - ``i`` -- integer

        - ``all_points`` -- boolean (default: ``False``); whether to list all lattice points
          or just vertices

        OUTPUT:

        - a tuple of integers, indices of vertices (or all lattice points) of
          `\Delta^\circ` belonging to `V_i`.

        See :class:`nef-partition <NefPartition>` class documentation for
        definitions and notation.

        EXAMPLES::

            sage: o = lattice_polytope.cross_polytope(3)
            sage: np = NefPartition([0, 0, 1, 0, 1, 1], o); np
            Nef-partition {0, 1, 3} ⊔ {2, 4, 5}
            sage: np.part(0)
            (0, 1, 3)
            sage: np.part(0, all_points=True)                                           # needs palp
            (0, 1, 3)
            sage: np.dual().part(0)
            (0, 1, 2, 3)
            sage: np.dual().part(0, all_points=True)                                    # needs palp
            (0, 1, 2, 3, 8)
        """
        return self.parts(all_points)[i]

    @cached_method
    def parts(self, all_points=False):
        r"""
        Return all parts of ``self``.

        INPUT:

        - ``all_points`` -- boolean (default: ``False``); whether to list all lattice points
          or just vertices

        OUTPUT:

        - a tuple of tuples of integers. The `i`-th tuple contains indices of
          vertices (or all lattice points) of `\Delta^\circ` belonging to `V_i`

        See :class:`nef-partition <NefPartition>` class documentation for
        definitions and notation.

        EXAMPLES::

            sage: o = lattice_polytope.cross_polytope(3)
            sage: np = NefPartition([0, 0, 1, 0, 1, 1], o); np
            Nef-partition {0, 1, 3} ⊔ {2, 4, 5}
            sage: np.parts()
            ((0, 1, 3), (2, 4, 5))
            sage: np.parts(all_points=True)                                             # needs palp
            ((0, 1, 3), (2, 4, 5))
            sage: np.dual().parts()
            ((0, 1, 2, 3), (4, 5, 6, 7))
            sage: np.dual().parts(all_points=True)                                      # needs palp
            ((0, 1, 2, 3, 8), (4, 5, 6, 7, 10))
        """
        parts = [[] for _ in range(self._nparts)]
        if all_points:
            for point in range(self._Delta_polar.npoints()):
                if point != self._Delta_polar.origin():
                    parts[self.part_of_point(point)].append(point)
        else:
            for vertex, part in enumerate(self._vertex_to_part):
                parts[part].append(vertex)
        return tuple(tuple(part) for part in parts)

    def part_of(self, i):
        r"""
        Return the index of the part containing the ``i``-th vertex.

        INPUT:

        - ``i`` -- integer

        OUTPUT:

        - an integer `j` such that the ``i``-th vertex of `\Delta^\circ`
          belongs to `V_j`.

        See :class:`nef-partition <NefPartition>` class documentation for
        definitions and notation.

        EXAMPLES::

            sage: o = lattice_polytope.cross_polytope(3)
            sage: np = NefPartition([0, 0, 1, 0, 1, 1], o); np
            Nef-partition {0, 1, 3} ⊔ {2, 4, 5}
            sage: np.part_of(3)
            0
            sage: np.part_of(2)
            1
        """
        return self._vertex_to_part[i]

    @cached_method
    def part_of_point(self, i):
        r"""
        Return the index of the part containing the ``i``-th point.

        INPUT:

        - ``i`` -- integer

        OUTPUT:

        - an integer `j` such that the ``i``-th point of `\Delta^\circ`
          belongs to `\nabla_j`.

        .. NOTE::

            Since a nef-partition induces a partition on the set of boundary
            lattice points of `\Delta^\circ`, the value of `j` is well-defined
            for all `i` but the one that corresponds to the origin, in which
            case this method will raise a :exc:`ValueError` exception.
            (The origin always belongs to all `\nabla_j`.)

        See :class:`nef-partition <NefPartition>` class documentation for
        definitions and notation.

        EXAMPLES:

        We consider a relatively complicated reflexive polytope #2252 (easily
        accessible in Sage as ``ReflexivePolytope(3, 2252)``, we create it here
        explicitly to avoid loading the whole database)::

            sage: p = LatticePolytope([(1,0,0), (0,1,0), (0,0,1), (0,1,-1),
            ....:         (0,-1,1), (-1,1,0), (0,-1,-1), (-1,-1,0), (-1,-1,2)])
            sage: np = p.nef_partitions()[0]; np                                        # needs palp
            Nef-partition {1, 2, 5, 7, 8} ⊔ {0, 3, 4, 6}
            sage: p.nvertices()
            9
            sage: p.npoints()                                                           # needs palp
            15

        We see that the polytope has 6 more points in addition to vertices. One
        of them is the origin::

            sage: p.origin()                                                            # needs palp
            14
            sage: np.part_of_point(14)                                                  # needs palp
            Traceback (most recent call last):
            ...
            ValueError: the origin belongs to all parts!

        But the remaining 5 are partitioned by ``np``::

            sage: [n for n in range(p.npoints())                                        # needs palp
            ....:    if p.origin() != n and np.part_of_point(n) == 0]
            [1, 2, 5, 7, 8, 9, 11, 13]
            sage: [n for n in range(p.npoints())                                        # needs palp
            ....:    if p.origin() != n and np.part_of_point(n) == 1]
            [0, 3, 4, 6, 10, 12]
        """
        if i < self._Delta_polar.nvertices():
            return self.part_of(i)
        if i == self._Delta_polar.origin():
            raise ValueError("the origin belongs to all parts!")
        point = self._Delta_polar.point(i)
        for part, nabla in enumerate(self.nablas()):
            if point in nabla:
                return part


_palp_dimension = None


def _palp(command, polytopes, reduce_dimension=False):
    r"""
    Run ``command`` on vertices of given
    ``polytopes``.

    Returns the name of the file containing the output of
    ``command``. You should delete it after using.

    .. NOTE::

      PALP cannot be called for polytopes that do not span the ambient space.
      If you specify ``reduce_dimension=True`` argument, PALP will be
      called for vertices of this polytope in some basis of the affine space
      it spans.

    TESTS::

        sage: # needs palp
        sage: o = lattice_polytope.cross_polytope(3)
        sage: result_name = lattice_polytope._palp("poly.x -f", [o])
        sage: f = open(result_name)
        sage: f.readlines()
        ['M:7 6 N:27 8 Pic:17 Cor:0\n']
        sage: f.close()
        sage: os.remove(result_name)

        sage: p = LatticePolytope([(1,0,0), (0,1,0), (-1,0,0), (0,-1,0)])
        sage: lattice_polytope._palp("poly.x -f", [p])                                  # needs palp
        Traceback (most recent call last):
        ...
        ValueError: Cannot run PALP for a 2-dimensional polytope in a 3-dimensional space!

        sage: # needs palp
        sage: result_name = lattice_polytope._palp("poly.x -f", [p],
        ....:                                      reduce_dimension=True)
        sage: f = open(result_name)
        sage: f.readlines()
        ['M:5 4 F:4\n']
        sage: f.close()
        sage: os.remove(result_name)
    """
    if _palp_dimension is not None:
        dot = command.find(".")
        command = command[:dot] + "-%dd" % _palp_dimension + command[dot:]
    executable, args = command.split(" ", 1)
    if executable.endswith('.x'):
        executable = executable[:-2]
    executable = PalpExecutable(executable).absolute_filename()
    command = " ".join([shlex.quote(executable), args])
    input_file_name = tmp_filename()
    input_file = open(input_file_name, "w")
    for p in polytopes:
        if p.dim() == 0:
            raise ValueError(("Cannot run \"%s\" for the zero-dimensional "
                + "polytope!\nPolytope: %s") % (command, p))
        if p.dim() < p.lattice_dim():
            if not reduce_dimension:
                raise ValueError(("Cannot run PALP for a %d-dimensional polytope " +
                "in a %d-dimensional space!") % (p.dim(), p.lattice_dim()))
            write_palp_matrix(p._pullback(p._vertices), input_file)
        else:
            p._vertices.write_for_palp(input_file)
    input_file.close()
    output_file_name = tmp_filename()
    c = "%s <%s >%s" % (command, input_file_name, output_file_name)
    p = Popen(c, shell=True, bufsize=2048,
              stdin=PIPE, stdout=PIPE, stderr=PIPE, close_fds=True)
    stderr = p.stderr
    err = stderr.read()
    if len(err):
        raise RuntimeError(("Error executing \"%s\" for a polytope sequence!"
            + "\nOutput:\n%s") % (command, err))
    os.remove(input_file_name)
    try:
        p.terminate()
    except OSError:
        pass
    return output_file_name


def _palp_canonical_order(V, PM_max, permutations):
    r"""
    Compute the PALP normal form of the vertices V
    using auxiliary data computed elsewhere.

    This is a helper function for
    :meth:`~sage.geometry.lattice_polytope.LatticePolytopeClass.normal_form`
    and should not be called directly.

    Given a matrix of vertices, the maximal vertex-facet pairing matrix
    and the permutations realizing this matrix, apply the last part of the
    PALP algorithm and return the normal form.

    INPUT:

    - ``V`` -- :class:`point collection <PointCollection>`. The vertices

    - ``PM_max`` -- the maximal vertex-facet pairing matrix

    - ``permutations`` -- the permutations of the vertices yielding
        ``PM_max``

    OUTPUT:

    The PALP normal form as a :class:`point collection <PointCollection>`
    and a permutation.

    TESTS::

        sage: L = lattice_polytope.cross_polytope(2)
        sage: V = L.vertices()
        sage: PM_max, permutations = L._palp_PM_max(check=True)                         # needs sage.groups
        sage: from sage.geometry.lattice_polytope import _palp_canonical_order
        sage: _palp_canonical_order(V, PM_max, permutations)                            # needs sage.groups
        (M( 1,  0),
         M( 0,  1),
         M( 0, -1),
         M(-1,  0)
         in 2-d lattice M, (1,3,2,4))
    """
    from .palp_normal_form import _palp_canonical_order

    Vmatrix = V.column_matrix()
    Vmodule = V.module()
    vertices, permutation = _palp_canonical_order(Vmatrix, PM_max, permutations)
    vertices = [Vmodule(v) for v in vertices]
    for v in vertices:
        v.set_immutable()
    return PointCollection(vertices, Vmodule), permutation


def _palp_convert_permutation(permutation):
    r"""
    Convert a permutation from PALPs notation to a Sage permutation.

    PALP specifies a permutation group element by its domain. Furthermore,
    it only supports permutations of up to 62 objects and labels these by
    `0 \dots 9`, `a \dots z`, and `A \dots Z`.

    INPUT:

    - ``permutation`` -- string specifying a PALP style permutation

    OUTPUT: a :class:`permutation group element <sage.groups.perm_gps.permgroup_element.PermutationGroupElement>`

    EXAMPLES::

        sage: from sage.geometry.lattice_polytope import _palp_convert_permutation
        sage: _palp_convert_permutation('1023')                                         # needs sage.groups
        (1,2)
        sage: _palp_convert_permutation('0123456789bac')                                # needs sage.groups
        (11,12)
    """
    def from_palp_index(i):
        if i.isdigit():
            i = int(i)
            i += 1
        else:
            o = ord(i)
            if o in range(97, 123):
                i = o - 86
            elif o in range(65, 91):
                i = o - 28
            else:
                raise ValueError('cannot convert PALP index '
                                 + i + ' to number')
        return i
    n = len(permutation)
    domain = [from_palp_index(i) for i in permutation]
    from sage.groups.perm_gps.permgroup_element import make_permgroup_element
    from sage.groups.perm_gps.permgroup_named import SymmetricGroup
    S = SymmetricGroup(n)
    return make_permgroup_element(S, domain)


def _read_nef_x_partitions(data):
    r"""
    Read all nef-partitions for one polytope from a string or an open
    file.

    INPUT:

    - ``data`` -- should be an output of ``nef.x``

    Returns the sequence of nef-partitions. Each nef-partition is given
    as a sequence of integers.

    If there are no nef-partitions, returns the empty sequence. If the
    string is empty or EOF is reached, raises :exc:`ValueError`.

    TESTS::

        sage: o = lattice_polytope.cross_polytope(3)
        sage: s = o.nef_x("-N -p")                                                      # needs palp
        sage: print(s)  # random                                                        # needs palp
        M:27 8 N:7 6  codim=2 #part=5
         P:0 V:2 4 5       0sec  0cpu
         P:2 V:3 4 5       0sec  0cpu
         P:3 V:4 5       0sec  0cpu
        np=3 d:1 p:1    0sec     0cpu
        sage: lattice_polytope._read_nef_x_partitions(s)                                # needs palp
        [[2, 4, 5], [3, 4, 5], [4, 5]]
    """
    if isinstance(data, str):
        f = StringIO(data)
        partitions = _read_nef_x_partitions(f)
        f.close()
        return partitions
    line = data.readline()
    if line == "":
        raise ValueError("Empty file!")
    partitions = []
    while line and line.find("np=") == -1:
        if line.find("V:") == -1:
            line = data.readline()
            continue
        start = line.find("V:") + 2
        end = line.find("  ", start)  # Find DOUBLE space
        partitions.append(Sequence(line[start:end].split(), int))
        line = data.readline()
    # Compare the number of found partitions with np in data.
    start = line.find("np=")
    if start != -1:
        # start += 3
        # end = line.find(" ", start)
        # np = int(line[start:end])
        # if False and np != len(partitions):
        #     raise ValueError("Found %d partitions, expected %d!" %
        #                          (len(partitions), np))
        pass
    else:
        raise ValueError("Wrong data format, cannot find \"np=\"!")
    return partitions


def _read_poly_x_incidences(data, dim):
    r"""
    Convert incidence data from binary numbers to sequences.

    INPUT:

    - ``data`` -- an opened file with incidence
      information. The first line will be skipped, each consecutive line
      contains incidence information for all faces of one dimension, the
      first word of each line is a comment and is dropped.

    - ``dim`` -- dimension of the polytope

    OUTPUT: a sequence F, such that F[d][i] is a sequence of vertices
    or facets corresponding to the `i`-th d-dimensional face

    TESTS::

        sage: # needs palp
        sage: p = lattice_polytope.cross_polytope(2)
        sage: result_name = lattice_polytope._palp("poly.x -fi", [p])
        sage: with open(result_name) as f:
        ....:     print(f.read())
        Incidences as binary numbers [F-vector=(4 4)]:
        v[d][i]: sum_j Incidence(i'th dim-d-face, j-th vertex) x 2^j
        v[0]: 1000 0001 0100 0010
        v[1]: 1001 1100 0011 0110
        f[d][i]: sum_j Incidence(i'th dim-d-face, j-th facet) x 2^j
        f[0]: 0011 0101 1010 1100
        f[1]: 0001 0010 0100 1000
        sage: f = open(result_name)
        sage: l = f.readline()
        sage: lattice_polytope._read_poly_x_incidences(f, 2)
        [[[3], [0], [2], [1]], [[0, 3], [2, 3], [0, 1], [1, 2]]]
        sage: f.close()
        sage: os.remove(result_name)
    """
    data.readline()
    lines = [data.readline().split() for i in range(dim)]
    if len(lines) != dim:
        raise ValueError("Not enough data!")
    n = len(lines[0][1])     # Number of vertices or facets
    result = []
    for line in lines:
        line.pop(0)
        subr = []
        for e in line:
            f = Sequence([j for j in range(n) if e[n-1-j] == '1'],
                         int, check=False)
            f.set_immutable()
            subr.append(f)
        result.append(subr)
    return result


def all_cached_data(polytopes):
    r"""
    Compute all cached data for all given ``polytopes`` and
    their polars.

    This functions does it MUCH faster than member functions of
    ``LatticePolytope`` during the first run. So it is recommended to
    use this functions if you work with big sets of data. None of the
    polytopes in the given sequence should be constructed as the polar
    polytope to another one.

    INPUT:

    - ``polytopes`` -- a sequence of lattice polytopes

    EXAMPLES: This function has no output, it is just a fast way to
    work with long sequences of polytopes. Of course, you can use short
    sequences as well::

        sage: o = lattice_polytope.cross_polytope(3)
        sage: lattice_polytope.all_cached_data([o])                                     # needs palp
    """
    all_polars(polytopes)
    all_points(polytopes)
    reflexive = [p for p in polytopes if p.is_reflexive()]
    all_nef_partitions(reflexive)
    polar = [p.polar() for p in reflexive]
    all_points(polar)
    all_nef_partitions(polar)


def all_nef_partitions(polytopes, keep_symmetric=False):
    r"""
    Compute nef-partitions for all given ``polytopes``.

    This functions does it MUCH faster than member functions of
    ``LatticePolytope`` during the first run. So it is recommended to
    use this functions if you work with big sets of data.

    Note: member function ``is_reflexive`` will be called
    separately for each polytope. It is strictly recommended to call
    ``all_polars`` on the sequence of
    ``polytopes`` before using this function.

    INPUT:

    - ``polytopes`` -- a sequence of lattice polytopes

    EXAMPLES: This function has no output, it is just a fast way to
    work with long sequences of polytopes. Of course, you can use short
    sequences as well::

        sage: o = lattice_polytope.cross_polytope(3)
        sage: lattice_polytope.all_nef_partitions([o])                                  # needs palp
        sage: o.nef_partitions()                                                        # needs palp
        [Nef-partition {0, 1, 3} ⊔ {2, 4, 5},
         Nef-partition {0, 1, 3, 4} ⊔ {2, 5} (direct product),
         Nef-partition {0, 1, 2} ⊔ {3, 4, 5},
         Nef-partition {0, 1, 2, 3} ⊔ {4, 5},
         Nef-partition {0, 1, 2, 3, 4} ⊔ {5} (projection)]

    You cannot use this function for non-reflexive polytopes::

        sage: p = LatticePolytope([(1,0,0), (0,1,0), (0,0,2),
        ....:                      (-1,0,0), (0,-1,0), (0,0,-1)])
        sage: lattice_polytope.all_nef_partitions([o, p])                               # needs palp
        Traceback (most recent call last):
        ...
        ValueError: nef-partitions can be computed for reflexive polytopes only
    """
    keys = "-N -V -D -P -p"
    if keep_symmetric:
        keys += " -s"
    result_name = _palp("nef.x -f " + keys, polytopes)
    result = open(result_name)
    for p in polytopes:
        if not p.is_reflexive():
            raise ValueError("nef-partitions can be computed for reflexive "
                             "polytopes only")
        p._read_nef_partitions(result)
        p._nef_partitions_s = keep_symmetric
    result.close()
    os.remove(result_name)


def all_points(polytopes):
    r"""
    Compute lattice points for all given ``polytopes``.

    This functions does it MUCH faster than member functions of
    ``LatticePolytope`` during the first run. So it is recommended to
    use this functions if you work with big sets of data.

    INPUT:

    - ``polytopes`` -- a sequence of lattice polytopes

    EXAMPLES: This function has no output, it is just a fast way to
    work with long sequences of polytopes. Of course, you can use short
    sequences as well::

        sage: o = lattice_polytope.cross_polytope(3)
        sage: lattice_polytope.all_points([o])                                          # needs palp
        sage: o.points()                                                                # needs palp
        M( 1,  0,  0),
        M( 0,  1,  0),
        M( 0,  0,  1),
        M(-1,  0,  0),
        M( 0, -1,  0),
        M( 0,  0, -1),
        M( 0,  0,  0)
        in 3-d lattice M
    """
    result_name = _palp("poly.x -fp", polytopes, reduce_dimension=True)
    result = open(result_name)
    for p in polytopes:
        M = p.lattice()
        nv = p.nvertices()
        if p.dim() == p.lattice_dim():
            points = read_palp_point_collection(result, M)
            p._points = points if len(points) > nv else p.vertices()
        else:
            m = p._embed(read_palp_matrix(result))
            if m.ncols() == nv:
                p._points = p.vertices()
            else:
                points = list(p.vertices())
                for j in range(nv, m.ncols()):
                    current = M.element_class(
                        M, [m[i, j] for i in range(M.rank())])
                    current.set_immutable()
                    points.append(current)
                p._points = PointCollection(points, M)
    result.close()
    os.remove(result_name)


def all_polars(polytopes):
    r"""
    Compute polar polytopes for all reflexive and equations of facets
    for all non-reflexive ``polytopes``.

    ``all_facet_equations`` and ``all_polars`` are synonyms.

    This functions does it MUCH faster than member functions of
    ``LatticePolytope`` during the first run. So it is recommended to
    use this functions if you work with big sets of data.

    INPUT:

    - ``polytopes`` -- a sequence of lattice polytopes

    EXAMPLES: This function has no output, it is just a fast way to
    work with long sequences of polytopes. Of course, you can use short
    sequences as well::

        sage: o = lattice_polytope.cross_polytope(3)
        sage: lattice_polytope.all_polars([o])                                          # needs palp
        sage: o.polar()                                                                 # needs palp
        3-d reflexive polytope in 3-d lattice N
    """
    result_name = _palp("poly.x -fe", polytopes)
    result = open(result_name)
    for p in polytopes:
        p._read_equations(result)
    result.close()
    os.remove(result_name)


# Synonym for the above function
all_facet_equations = all_polars


def convex_hull(points):
    r"""
    Compute the convex hull of the given points.

    .. NOTE::

       ``points`` might not span the space. Also, it fails for large
       numbers of vertices in dimensions 4 or greater

    INPUT:

    - ``points`` -- list that can be converted into
      vectors of the same dimension over `\ZZ`

    OUTPUT: list of vertices of the convex hull of the given points (as vectors)

    EXAMPLES: Let's compute the convex hull of several points on a line
    in the plane::

        sage: lattice_polytope.convex_hull([[1,2],[3,4],[5,6],[7,8]])
        [(1, 2), (7, 8)]
    """
    if len(points) == 0:
        return []
    vpoints = []
    for p in points:
        v = vector(ZZ, p)
        if v not in vpoints:
            vpoints.append(v)
    p0 = vpoints[0]
    vpoints = [p - p0 for p in vpoints]
    N = ZZ**p0.degree()
    H = N.submodule(vpoints)
    if H.rank() == 0:
        return [p0]
    elif H.rank() == N.rank():
        vpoints = list(LatticePolytope(vpoints, lattice=N).vertices())
    else:
        H_points = [H.coordinates(p) for p in vpoints]
        H_polytope = LatticePolytope(H_points)
        vpoints = (H_polytope.vertices() * H.basis_matrix()).rows(copy=False)
    vpoints = [p + p0 for p in vpoints]
    return vpoints


def cross_polytope(dim):
    r"""
    Return a cross-polytope of the given dimension.

    INPUT:

    - ``dim`` -- integer

    OUTPUT: a :class:`lattice polytope <LatticePolytopeClass>`

    EXAMPLES::

        sage: o = lattice_polytope.cross_polytope(3)
        sage: o
        3-d reflexive polytope in 3-d lattice M
        sage: o.vertices()
        M( 1,  0,  0),
        M( 0,  1,  0),
        M( 0,  0,  1),
        M(-1,  0,  0),
        M( 0, -1,  0),
        M( 0,  0, -1)
        in 3-d lattice M
    """
    M = ZZ**dim
    vertices = list(M.gens())
    vertices += [-v for v in vertices]
    return LatticePolytope(vertices, compute_vertices=False)


def minkowski_sum(points1, points2):
    r"""
    Compute the Minkowski sum of two convex polytopes.

    .. NOTE::

       Polytopes might not be of maximal dimension.

    INPUT:

    - ``points1``, ``points2`` -- lists of objects that can be
      converted into vectors of the same dimension, treated as vertices
      of two polytopes.

    OUTPUT: list of vertices of the Minkowski sum, given as vectors

    EXAMPLES: Let's compute the Minkowski sum of two line segments::

        sage: lattice_polytope.minkowski_sum([[1,0],[-1,0]],[[0,1],[0,-1]])
        [(1, 1), (1, -1), (-1, 1), (-1, -1)]
    """
    points1 = [vector(p) for p in points1]
    points2 = [vector(p) for p in points2]
    points = []
    for p1 in points1:
        for p2 in points2:
            points.append(p1+p2)
    return convex_hull(points)


def positive_integer_relations(points):
    r"""
    Return relations between given points.

    INPUT:

    - ``points`` -- lattice points given as columns of a matrix

    OUTPUT: matrix of relations between given points with nonnegative
    integer coefficients

    EXAMPLES: This is a 3-dimensional reflexive polytope::

        sage: p = LatticePolytope([(1,0,0), (0,1,0),
        ....:                      (-1,-1,0), (0,0,1), (-1,0,-1)])
        sage: p.points()                                                                # needs palp
        M( 1,  0,  0),
        M( 0,  1,  0),
        M(-1, -1,  0),
        M( 0,  0,  1),
        M(-1,  0, -1),
        M( 0,  0,  0)
        in 3-d lattice M

    We can compute linear relations between its points in the following
    way::

        sage: p.points().matrix().kernel().echelonized_basis_matrix()                   # needs palp
        [ 1  0  0  1  1  0]
        [ 0  1  1 -1 -1  0]
        [ 0  0  0  0  0  1]

    However, the above relations may contain negative and rational
    numbers. This function transforms them in such a way, that all
    coefficients are nonnegative integers::

        sage: points = p.points().column_matrix()
        sage: lattice_polytope.positive_integer_relations(points)                       # needs palp
        [1 0 0 1 1 0]
        [1 1 1 0 0 0]
        [0 0 0 0 0 1]

        sage: cm = ReflexivePolytope(2,1).vertices().column_matrix()
        sage: lattice_polytope.positive_integer_relations(cm)
        [2 1 1]
    """
    points = points.transpose().base_extend(QQ)
    relations = points.kernel().echelonized_basis_matrix()
    nonpivots = relations.nonpivots()
    nonpivot_relations = relations.matrix_from_columns(nonpivots)
    n_nonpivots = len(nonpivots)
    n = nonpivot_relations.nrows()
    a = matrix(QQ, n_nonpivots, n_nonpivots)
    for i in range(n_nonpivots):
        a[i, i] = -1
    a = nonpivot_relations.stack(a).transpose()
    new_relations = []
    for i in range(n_nonpivots):
        # Find a nonnegative linear combination of relations,
        # such that all components are nonnegative and the `i`-th one is 1
        MIP = MixedIntegerLinearProgram(maximization=False, base_ring=QQ)
        w = MIP.new_variable(integer=False, nonnegative=True)
        b = vector([0] * i + [1] + [0] * (n_nonpivots - i - 1))
        MIP.add_constraint(a * w == b)
        c = [0] * (n + i) + [1] + [0] * (n_nonpivots - i - 1)
        MIP.set_objective(sum(ci * w[i] for i, ci in enumerate(c)))
        MIP.solve()
        x = list(MIP.get_values(w).values())[:n]
        v = relations.linear_combination_of_rows(x)
        new_relations.append(v)

    relations = relations.stack(matrix(QQ, new_relations))
    # Use the new relation to remove negative entries in non-pivot columns
    for i in range(n_nonpivots):
        for j in range(n):
            coef = relations[j,nonpivots[i]]
            if coef < 0:
                relations.add_multiple_of_row(j, n + i, -coef)
    # Get a new basis
    relations = relations.matrix_from_rows(relations.transpose().pivots())
    # Switch to integers
    for i in range(n):
        relations.rescale_row(i, 1 / integral_length(relations[i]))
    return relations.change_ring(ZZ)


def read_all_polytopes(file_name):
    r"""
    Read all polytopes from the given file.

    INPUT:

    - ``file_name`` -- string with the name of a file with VERTICES of
      polytopes

    OUTPUT: a sequence of polytopes

    EXAMPLES:

    We use ``poly.x`` to compute two polar polytopes and read them::

        sage: # needs palp
        sage: d = lattice_polytope.cross_polytope(2)
        sage: o = lattice_polytope.cross_polytope(3)
        sage: result_name = lattice_polytope._palp("poly.x -fe", [d, o])
        sage: with open(result_name) as f:
        ....:     print(f.read())
        4 2  Vertices of P-dual <-> Equations of P
          -1   1
           1   1
          -1  -1
           1  -1
        8 3  Vertices of P-dual <-> Equations of P
          -1  -1   1
           1  -1   1
          -1   1   1
           1   1   1
          -1  -1  -1
           1  -1  -1
          -1   1  -1
           1   1  -1
        sage: lattice_polytope.read_all_polytopes(result_name)
        [2-d reflexive polytope #14 in 2-d lattice M,
         3-d reflexive polytope in 3-d lattice M]
        sage: os.remove(result_name)
    """
    polytopes = []
    with open(file_name) as f:
        pc = read_palp_point_collection(f)
        while pc is not None:
            polytopes.append(LatticePolytope(pc, compute_vertices=False))
            pc = read_palp_point_collection(f)
    return polytopes


def read_palp_matrix(data, permutation=False):
    r"""
    Read and return an integer matrix from a string or an opened file.

    First input line must start with two integers m and n, the number
    of rows and columns of the matrix. The rest of the first line is
    ignored. The next m lines must contain n numbers each.

    If m>n, returns the transposed matrix. If the string is empty or EOF
    is reached, returns the empty matrix, constructed by
    ``matrix()``.

    INPUT:

    - ``data`` -- either a string containing the filename or the file itself
      containing the output by PALP

    - ``permutation`` -- boolean (default: ``False``); if ``True``, try to retrieve
      the permutation output by PALP. This parameter makes sense only
      when PALP computed the normal form of a lattice polytope.

    OUTPUT: a matrix or a tuple of a matrix and a permutation

    EXAMPLES::

        sage: lattice_polytope.read_palp_matrix("2 3 comment \n 1 2 3 \n 4 5 6")
        [1 2 3]
        [4 5 6]
        sage: lattice_polytope.read_palp_matrix("3 2 Will be transposed \n 1 2 \n 3 4 \n 5 6")
        [1 3 5]
        [2 4 6]
    """
    if isinstance(data,str):
        f = StringIO(data)
        mat = read_palp_matrix(f, permutation=permutation)
        f.close()
        return mat
    # If data is not a string, try to treat it as a file.
    first_line = data.readline()
    if first_line == "":
        return matrix()
    first_line = first_line.split()
    m = int(first_line[0])
    n = int(first_line[1])
    seq = []
    for i in range(m):
        seq.extend(int(el) for el in data.readline().split())
    mat = matrix(ZZ,m,n,seq)
    if m > n:
        mat = mat.transpose()
    # In some cases there may be additional information to extract
    if permutation:
        last_piece = first_line[-1]
        last_piece = last_piece.split('=')
        if last_piece[0] != 'perm':
            raise ValueError('PALP did not return a permutation.')
        p = _palp_convert_permutation(last_piece[1])
        return (mat, p)
    else:
        return mat


def set_palp_dimension(d):
    r"""
    Set the dimension for PALP calls to ``d``.

    INPUT:

    - ``d`` -- integer from the list ``[4,5,6,11]`` or ``None``

    OUTPUT: none

    PALP has many hard-coded limits, which must be specified before
    compilation, one of them is dimension. Sage includes several versions with
    different dimension settings (which may also affect other limits and enable
    certain features of PALP). You can change the version which will be used by
    calling this function. Such a change is not done automatically for each
    polytope based on its dimension, since depending on what you are doing it
    may be necessary to use dimensions higher than that of the input polytope.

    EXAMPLES:

    Let's try to work with a 7-dimensional polytope::

        sage: p = lattice_polytope.cross_polytope(7)
        sage: p._palp("poly.x -fv")                                                     # needs palp
        Traceback (most recent call last):
        ...
        ValueError: Error executing 'poly.x -fv' for the given polytope!
        Output:
        Please increase POLY_Dmax to at least 7

    However, we can work with this polytope by changing PALP dimension to 11::

        sage: lattice_polytope.set_palp_dimension(11)
        sage: p._palp("poly.x -fv")                                                     # needs palp
        '7 14  Vertices of P...'

    Let's go back to default settings::

        sage: lattice_polytope.set_palp_dimension(None)
    """
    global _palp_dimension
    _palp_dimension = d


def skip_palp_matrix(data, n=1):
    r"""
    Skip matrix data in a file.

    INPUT:

    - ``data`` -- opened file with blocks of matrix data in
      the following format: A block consisting of m+1 lines has the
      number m as the first element of its first line.

    - ``n`` -- (default: 1) integer, specifies how many
      blocks should be skipped

    If EOF is reached during the process, raises :exc:`ValueError` exception.

    EXAMPLES: We create a file with vertices of the square and the cube,
    but read only the second set::

        sage: # needs palp
        sage: d = lattice_polytope.cross_polytope(2)
        sage: o = lattice_polytope.cross_polytope(3)
        sage: result_name = lattice_polytope._palp("poly.x -fe", [d, o])
        sage: with open(result_name) as f:
        ....:     print(f.read())
        4 2  Vertices of P-dual <-> Equations of P
          -1   1
           1   1
          -1  -1
           1  -1
        8 3  Vertices of P-dual <-> Equations of P
          -1  -1   1
           1  -1   1
          -1   1   1
           1   1   1
          -1  -1  -1
           1  -1  -1
          -1   1  -1
           1   1  -1
        sage: f = open(result_name)
        sage: lattice_polytope.skip_palp_matrix(f)
        sage: lattice_polytope.read_palp_matrix(f)
        [-1  1 -1  1 -1  1 -1  1]
        [-1 -1  1  1 -1 -1  1  1]
        [ 1  1  1  1 -1 -1 -1 -1]
        sage: f.close()
        sage: os.remove(result_name)
    """
    for i in range(n):
        line = data.readline()
        if line == "":
            raise ValueError("There are not enough data to skip!")
        for j in range(int(line.split()[0])):
            if data.readline() == "":
                raise ValueError("There are not enough data to skip!")


def write_palp_matrix(m, ofile=None, comment='', format=None):
    r"""
    Write ``m`` into ``ofile`` in PALP format.

    INPUT:

    - ``m`` -- a matrix over integers or a
      :class:`point collection <PointCollection>`

    - ``ofile`` -- a file opened for writing (default: ``stdout``)

    - ``comment`` -- string (default: empty); see output description

    - ``format`` -- a format string used to print matrix entries

    OUTPUT: nothing is returned, output written to ``ofile`` has the format

      * First line: number_of_rows number_of_columns comment
      * Next number_of_rows lines: rows of the matrix.

    EXAMPLES::

        sage: o = lattice_polytope.cross_polytope(3)
        sage: lattice_polytope.write_palp_matrix(o.vertices(), comment="3D Octahedron")
        3 6 3D Octahedron
         1  0  0 -1  0  0
         0  1  0  0 -1  0
         0  0  1  0  0 -1
        sage: lattice_polytope.write_palp_matrix(o.vertices(), format='%4d')
        3 6
           1    0    0   -1    0    0
           0    1    0    0   -1    0
           0    0    1    0    0   -1
    """
    if isinstance(m, PointCollection):
        m = m.column_matrix()
    if format is None:
        n = max(len(str(m[i,j]))
                for i in range(m.nrows()) for j in range(m.ncols()))
        format = "%" + str(n) + "d"
    s = "%d %d %s\n" % (m.nrows(),m.ncols(),comment)
    if ofile is None:
        print(s, end=" ")
    else:
        ofile.write(s)
    for i in range(m.nrows()):
        s = " ".join(format % m[i,j] for j in range(m.ncols()))+"\n"
        if ofile is None:
            print(s, end=" ")
        else:
            ofile.write(s)<|MERGE_RESOLUTION|>--- conflicted
+++ resolved
@@ -128,7 +128,6 @@
 from warnings import warn
 from functools import reduce
 from io import IOBase, StringIO
-
 from typing import TYPE_CHECKING
 from sage.misc.lazy_import import lazy_import
 lazy_import('sage.combinat.posets.posets', 'FinitePoset')
@@ -168,22 +167,9 @@
 from sage.geometry.convex_set import ConvexSet_compact
 import sage.geometry.abc
 
-<<<<<<< HEAD
-from copy import copy
-from collections.abc import Hashable
-from copyreg import constructor as copyreg_constructor
-import os
-import shlex
-from subprocess import Popen, PIPE
-from warnings import warn
-from functools import reduce
-from io import IOBase, StringIO
-
 if TYPE_CHECKING:
     from sage.misc.sage_input import SageInputBuilder, SageInputExpression
 
-=======
->>>>>>> 7ef54335
 
 class SetOfAllLatticePolytopesClass(Set_generic):
     def _repr_(self):
