--- conflicted
+++ resolved
@@ -144,11 +144,7 @@
     EXAMPLES::
 
         sage: B = hyperplane_arrangements.semiorder(4)          # optional - sage.combinat
-<<<<<<< HEAD
-        sage: B.plot()                                          # optional - sage.combinat, sage.plot
-=======
         sage: B.plot()                                          # optional - sage.combinat sage.plot
->>>>>>> 7e89a0dd
         Displaying the essentialization.
         Graphics3d Object
     """
@@ -494,20 +490,12 @@
 
         sage: a = hyperplane_arrangements.semiorder(3)                          # optional - sage.combinat
         sage: from sage.geometry.hyperplane_arrangement.plot import legend_3d
-<<<<<<< HEAD
-        sage: legend_3d(a, list(colors.values())[:6],length='long')             # optional - sage.combinat, sage.plot
-=======
         sage: legend_3d(a, list(colors.values())[:6],length='long')             # optional - sage.combinat sage.plot
->>>>>>> 7e89a0dd
         Graphics object consisting of 6 graphics primitives
 
         sage: b = hyperplane_arrangements.semiorder(4)                          # optional - sage.combinat
         sage: c = b.essentialization()                                          # optional - sage.combinat
-<<<<<<< HEAD
-        sage: legend_3d(c, list(colors.values())[:12], length='long')           # optional - sage.combinat, sage.plot
-=======
         sage: legend_3d(c, list(colors.values())[:12], length='long')           # optional - sage.combinat sage.plot
->>>>>>> 7e89a0dd
         Graphics object consisting of 12 graphics primitives
 
         sage: legend_3d(c, list(colors.values())[:12], length='short')          # optional - sage.plot
