"""
Plotting of Hyperplane Arrangements

PLOT OPTIONS:

Beside the usual plot options (enter ``plot?``), the plot command for
hyperplane arrangements includes the following:

- ``hyperplane_colors`` -- Color or list of colors, one for each
  hyperplane (default: equally spread range of hues).

- ``hyperplane_labels`` -- Boolean, ``'short'``, ``'long'`` (default:
  ``False``).  If ``False``, no labels are shown; if 'short' or 'long',
  the hyperplanes are given short or long labels, respectively.  If
  ``True``, the hyperplanes are given long labels.

- ``label_colors`` -- Color or list of colors, one for each hyperplane
  (default: black).

- ``label_fontsize`` -- Size for hyperplane_label font (default:
  ``14``).  This does not work for 3d plots.

- ``label_offsets`` -- Amount be which labels are offset from
  h.point() for each hyperplane h.  The format is different for each
  dimension: if the hyperplanes have dimension 0, the offset can be a
  single number or a list of numbers, one for each hyperplane; if the
  hyperplanes have dimension 1, the offset can be a single 2-tuple, or
  a list of 2-tuples, one for each hyperplane; if the hyperplanes have
  dimension 2, the offset can be a single 3-tuple or a list of
  3-tuples, one for each hyperplane.  (Defaults: 0-dim: ``0.1``,
  1-dim: ``(0,1)``, 2-dim: ``(0,0,0.2)``).

- ``hyperplane_legend`` -- Boolean, ``'short'``, ``'long'`` (default:
  ``'long'``; in 3-d: ``False``).  If ``False``, no legend is shown;
  if ``True``, ``'short'``, or ``'long'``, the legend is shown with
  the default, long, or short labeling, respectively. (For
  arrangements of lines or planes, only.)

- ``hyperplane_opacities`` -- A number or list of numbers, one for each
  hyperplane, between 0 and 1.  Only applies to 3d plots.

- ``point_sizes`` -- Number or list of numbers, one for each hyperplane
  giving the sizes of points in a zero-dimensional arrangement
  (default: ``50``).

- ``ranges`` -- Range for the parameters or a list of ranges of
  parameters, one for each hyperplane, for the parametric plots of the
  hyperplanes.  If a single positive number `r` is given for
  ``ranges``, then all parameters run from -r to r.  Otherwise, for a
  line in the plane, the range has the form ``[a,b]`` (default:
  ``[-3,3]``), and for a plane in 3-space, the range has the form
  ``[[a,b],[c,d]]`` (default: ``[[-3,3],[-3,3]]``). The ranges are
  centered around ``hyperplane_arrangement.point()``.

EXAMPLES::

    sage: H3.<x,y,z> = HyperplaneArrangements(QQ)
    sage: A = H3([(1,0,0), 0], [(0,0,1), 5])
    sage: A.plot(hyperplane_opacities=0.5, hyperplane_labels=True,                      # optional - sage.plot
    ....:        hyperplane_legend=False)
    Graphics3d Object

    sage: c = H3([(1,0,0),0], [(0,0,1),5])
    sage: c.plot(ranges=10)                                                             # optional - sage.plot
    Graphics3d Object
    sage: c.plot(ranges=[[9.5,10], [-3,3]])                                             # optional - sage.plot
    Graphics3d Object
    sage: c.plot(ranges=[[[9.5,10], [-3,3]], [[-6,6], [-5,5]]])                         # optional - sage.plot
    Graphics3d Object


    sage: H2.<s,t> = HyperplaneArrangements(QQ)
    sage: h = H2([(1,1),0], [(1,-1),0], [(0,1),2])
    sage: h.plot(ranges=20)                                                             # optional - sage.plot
    Graphics object consisting of 3 graphics primitives
    sage: h.plot(ranges=[-1, 10])                                                       # optional - sage.plot
    Graphics object consisting of 3 graphics primitives
    sage: h.plot(ranges=[[-1, 1], [-5, 5], [-1, 10]])                                   # optional - sage.plot
    Graphics object consisting of 3 graphics primitives

    sage: a = hyperplane_arrangements.coordinate(3)
    sage: opts = {'hyperplane_colors':['yellow', 'green', 'blue']}
    sage: opts['hyperplane_labels'] = True
    sage: opts['label_offsets'] = [(0,2,2), (2,0,2), (2,2,0)]
    sage: opts['hyperplane_legend'] = False
    sage: opts['hyperplane_opacities'] = 0.7
    sage: a.plot(**opts)                                                                # optional - sage.plot
    Graphics3d Object
    sage: opts['hyperplane_labels'] = 'short'
    sage: a.plot(**opts)                                                                # optional - sage.plot
    Graphics3d Object

    sage: H.<u> = HyperplaneArrangements(QQ)
    sage: pts = H(3*u+4, 2*u+5, 7*u+1)
    sage: pts.plot(hyperplane_colors=['yellow','black','blue'])                         # optional - sage.plot
    Graphics object consisting of 3 graphics primitives
    sage: pts.plot(point_sizes=[50,100,200], hyperplane_colors='blue')                  # optional - sage.plot
    Graphics object consisting of 3 graphics primitives

    sage: H.<x,y,z> = HyperplaneArrangements(QQ)
    sage: a = H(x, y+1, y+2)
    sage: a.plot(hyperplane_labels=True, label_colors='blue', label_fontsize=18)        # optional - sage.plot
    Graphics3d Object
    sage: a.plot(hyperplane_labels=True, label_colors=['red','green','black'])          # optional - sage.plot
    Graphics3d Object
"""
from copy import copy
from colorsys import hsv_to_rgb

from sage.misc.lazy_import import lazy_import
lazy_import("sage.plot.plot3d.parametric_plot3d", "parametric_plot3d")
lazy_import("sage.plot.plot3d.shapes2", "text3d")
lazy_import("sage.plot.graphics", "Graphics")
lazy_import("sage.plot.line", "line")
lazy_import("sage.plot.text", "text")
lazy_import("sage.plot.point", "point")
lazy_import("sage.plot.plot", "parametric_plot")


def plot(hyperplane_arrangement, **kwds):
    r"""
    Return a plot of the hyperplane arrangement.

    If the arrangement is in 4 dimensions but inessential, a plot of
    the essentialization is returned.

    .. NOTE::

        This function is available as the
        :meth:`~sage.geometry.hyperplane_arrangement.arrangement.HyperplaneArrangementElement.plot`
        method of hyperplane arrangements. You should not call this
        function directly, only through the method.

    INPUT:

    - ``hyperplane_arrangement`` -- the hyperplane arrangement to plot

    - ``**kwds`` -- plot options: see
      :mod:`sage.geometry.hyperplane_arrangement.plot`.

    OUTPUT:

    A graphics object of the plot.

    EXAMPLES::

<<<<<<< HEAD
        sage: B = hyperplane_arrangements.semiorder(4)          # optional - sage.combinat
        sage: B.plot()                                          # optional - sage.combinat sage.plot
=======
        sage: B = hyperplane_arrangements.semiorder(4)                                  # optional - sage.combinat
        sage: B.plot()                                                                  # optional - sage.combinat sage.plot
>>>>>>> cfb0331c
        Displaying the essentialization.
        Graphics3d Object
    """
    N = len(hyperplane_arrangement)
    dim = hyperplane_arrangement.dimension()
    if hyperplane_arrangement.base_ring().characteristic() != 0:
        raise NotImplementedError('must be a field of characteristic 0')
    elif dim == 4:
        if not hyperplane_arrangement.is_essential():
            print('Displaying the essentialization.')
            hyperplane_arrangement = hyperplane_arrangement.essentialization()
    elif dim not in [1,2,3]: # revise to handle 4d
        return # silently
    # handle extra keywords
    if 'hyperplane_colors' in kwds:
        hyp_colors = kwds.pop('hyperplane_colors')
        if not isinstance(hyp_colors, list): # we assume its a single color then
            hyp_colors = [hyp_colors] * N
    else:
        HSV_tuples = [(i*1.0/N, 0.8, 0.9) for i in range(N)]
        hyp_colors = [hsv_to_rgb(*x) for x in HSV_tuples]
    if 'hyperplane_labels' in kwds:
        hyp_labels = kwds.pop('hyperplane_labels')
        has_hyp_label = True
        if not isinstance(hyp_labels, list): # we assume its a boolean then
            hyp_labels = [hyp_labels] * N
        relabeled = []
        for i in range(N):
            if hyp_labels[i] in [True,'long']:
                relabeled.append(True)
            else:
                relabeled.append(str(i))
        hyp_labels = relabeled
    else:
        has_hyp_label = False
    if 'label_colors' in kwds:
        label_colors = kwds.pop('label_colors')
        has_label_color = True
        if not isinstance(label_colors, list): # we assume its a single color then
            label_colors = [label_colors] * N
    else:
        has_label_color = False
    if 'label_fontsize' in kwds:
        label_fontsize = kwds.pop('label_fontsize')
        has_label_fontsize = True
        if not isinstance(label_fontsize, list): # we assume its a single size then
            label_fontsize = [label_fontsize] * N
    else:
        has_label_fontsize = False
    if 'label_offsets' in kwds:
        has_offsets = True
        offsets = kwds.pop('label_offsets')
    else:
        has_offsets = False # give default values below
    hyperplane_legend = kwds.pop('hyperplane_legend', 'long' if dim < 3 else False)
    if 'hyperplane_opacities' in kwds:
        hyperplane_opacities = kwds.pop('hyperplane_opacities')
        has_opacity = True
        if not isinstance(hyperplane_opacities, list): # we assume a single number then
            hyperplane_opacities = [hyperplane_opacities] * N
    else:
        has_opacity = False
    point_sizes = kwds.pop('point_sizes', 50)
    if not isinstance(point_sizes, list):
        point_sizes = [point_sizes] * N
    if 'ranges' in kwds:
        ranges_set = True
        ranges = kwds.pop('ranges')
        if not type(ranges) in [list,tuple]: # ranges is a single number
            ranges = [ranges] * N
        # So ranges is some type of list.
        elif dim == 2: # arrangement of lines in the plane
            if not type(ranges[0]) in [list,tuple]: # a single interval
                ranges = [ranges] * N
        elif dim == 3: # arrangement of planes in 3-space
            if not type(ranges[0][0]) in [list,tuple]:
                ranges = [ranges] * N
        elif dim not in [2,3]: # ranges is not an option unless dim is 2 or 3
            ranges_set = False
        else: # a list of intervals, one for each hyperplane is given
            pass # ranges does not need to be modified
    else:
        ranges_set = False # give default values below
    # the extra keywords have now been handled
    # now handle the legend
    if dim in [1,2]: # points on a line or lines in the plane
        if hyperplane_legend in [True,'long']:
            hyps = hyperplane_arrangement.hyperplanes()
            legend_labels = [hyps[i]._latex_() for i in range(N)]
        elif hyperplane_legend == 'short' :
            legend_labels = [str(i) for i in range(N)]
    else: # dim==3,  arrangement of planes in 3-space
        if hyperplane_legend in [True, 'long']:
            legend3d = legend_3d(hyperplane_arrangement, hyp_colors, 'long')
        elif hyperplane_legend == 'short':
            legend3d = legend_3d(hyperplane_arrangement, hyp_colors, 'short')
    ## done handling the legend
    ## now create the plot
    p = Graphics()
    for i in range(N):
        newk = copy(kwds)
        if has_hyp_label:
            newk['hyperplane_label'] = hyp_labels[i]
            if has_offsets:
                if not isinstance(offsets, list):
                    newk['label_offset'] = offsets
                else:
                    newk['label_offset'] = offsets[i]
        else:
            newk['hyperplane_label'] = False
        if has_label_color:
            newk['label_color'] = label_colors[i]
        if has_label_fontsize:
            newk['label_fontsize'] = label_fontsize[i]
        if has_opacity:
            newk['opacity'] = hyperplane_opacities[i]
        if dim == 1:
            newk['point_size'] = point_sizes[i]
        if dim in [1,2] and hyperplane_legend: # more options than T/F
            newk['legend_label'] = legend_labels[i]
        if ranges_set:
            newk['ranges'] = ranges[i]
        p += plot_hyperplane(hyperplane_arrangement[i], rgbcolor=hyp_colors[i], **newk)
    if dim == 1:
        if hyperplane_legend: # there are more options than T/F
            p.legend(True)
        return p
    elif dim == 2:
        if hyperplane_legend: # there are more options than T/F
            p.legend(True)
        return p
    else: # dim==3
        if hyperplane_legend: # there are more options than T/F
            return p, legend3d
        else:
            return p


def plot_hyperplane(hyperplane, **kwds):
    r"""
    Return the plot of a single hyperplane.

    INPUT:

    - ``**kwds`` -- plot options: see below

    OUTPUT:

    A graphics object of the plot.

    .. RUBRIC:: Plot Options

    Beside the usual plot options (enter ``plot?``), the plot command for
    hyperplanes includes the following:

    - ``hyperplane_label`` -- Boolean value or string (default: ``True``).
      If ``True``, the hyperplane is labeled with its equation, if a
      string, it is labeled by that string, otherwise it is not
      labeled.

    - ``label_color`` -- (Default: ``'black'``) Color for hyperplane_label.

    - ``label_fontsize`` -- Size for ``hyperplane_label`` font (default: 14)
      (does not work in 3d, yet).

    - ``label_offset`` -- (Default: 0-dim: 0.1, 1-dim: (0,1),
      2-dim: (0,0,0.2)) Amount by which label is offset from
      ``hyperplane.point()``.

    - ``point_size`` -- (Default: 50) Size of points in a zero-dimensional
      arrangement or of an arrangement over a finite field.

    - ``ranges`` -- Range for the parameters for the parametric plot of the
      hyperplane. If a single positive number ``r`` is given for the
      value of ``ranges``, then the ranges for all parameters are set to
      `[-r, r]`.  Otherwise, for a line in the plane, ``ranges`` has the
      form ``[a, b]`` (default: [-3,3]), and for a plane in 3-space, the
      ``ranges`` has the form ``[[a, b], [c, d]]`` (default: [[-3,3],[-3,3]]).
      (The ranges are centered around ``hyperplane.point()``.)

    EXAMPLES::

        sage: H1.<x> = HyperplaneArrangements(QQ)
        sage: a = 3*x + 4
        sage: a.plot()    # indirect doctest                                            # optional - sage.plot
        Graphics object consisting of 3 graphics primitives
        sage: a.plot(point_size=100, hyperplane_label='hello')                          # optional - sage.plot
        Graphics object consisting of 3 graphics primitives

        sage: H2.<x,y> = HyperplaneArrangements(QQ)
        sage: b = 3*x + 4*y + 5
        sage: b.plot()                                                                  # optional - sage.plot
        Graphics object consisting of 2 graphics primitives
        sage: b.plot(ranges=(1,5), label_offset=(2,-1))                                 # optional - sage.plot
        Graphics object consisting of 2 graphics primitives
        sage: opts = {'hyperplane_label': True, 'label_color': 'green',
        ....:         'label_fontsize': 24, 'label_offset': (0,1.5)}
        sage: b.plot(**opts)                                                            # optional - sage.plot
        Graphics object consisting of 2 graphics primitives

        sage: H3.<x,y,z> = HyperplaneArrangements(QQ)
        sage: c = 2*x + 3*y + 4*z + 5
        sage: c.plot()                                                                  # optional - sage.plot
        Graphics3d Object
        sage: c.plot(label_offset=(1,0,1), color='green', label_color='red',            # optional - sage.plot
        ....:        frame=False)
        Graphics3d Object
        sage: d = -3*x + 2*y + 2*z + 3
        sage: d.plot(opacity=0.8)                                                       # optional - sage.plot
        Graphics3d Object
        sage: e = 4*x + 2*z + 3
        sage: e.plot(ranges=[[-1,1],[0,8]], label_offset=(2,2,1), aspect_ratio=1)       # optional - sage.plot
        Graphics3d Object
    """
    if hyperplane.base_ring().characteristic():
        raise NotImplementedError('base field must have characteristic zero')
    elif hyperplane.dimension() not in [0, 1, 2]: # dimension of hyperplane, not ambient space
        raise ValueError('can only plot hyperplanes in dimensions 1, 2, 3')
    # handle extra keywords
    if 'hyperplane_label' in kwds:
        hyp_label = kwds.pop('hyperplane_label')
        if not hyp_label:
            has_hyp_label = False
        else:
            has_hyp_label = True
    else: # default
        hyp_label = True
        has_hyp_label = True
    if has_hyp_label:
        if hyp_label: # then label hyperplane with its equation
            if hyperplane.dimension() == 2: # jmol does not like latex
                label = hyperplane._repr_linear(include_zero=False)
            else:
                label = hyperplane._latex_()
        else:
            label = hyp_label # a string
    if 'label_color' in kwds:
        label_color = kwds.pop('label_color')
    else:
        label_color = 'black'
    if 'label_fontsize' in kwds:
        label_fontsize = kwds.pop('label_fontsize')
    else:
        label_fontsize = 14
    if 'label_offset' in kwds:
        has_offset = True
        label_offset = kwds.pop('label_offset')
    else:
        has_offset = False # give default values below
    if 'point_size' in kwds:
        pt_size = kwds.pop('point_size')
    else:
        pt_size = 50
    if 'ranges' in kwds:
        ranges_set = True
        ranges = kwds.pop('ranges')
    else:
        ranges_set = False  # give default values below
    # the extra keywords have now been handled
    # now create the plot
    if hyperplane.dimension() == 0:  # a point on a line
        x, = hyperplane.A()
        d = hyperplane.b()
        p = point((d/x,0), size=pt_size, **kwds)
        if has_hyp_label:
            if not has_offset:
                label_offset = 0.1
            p += text(label, (d/x,label_offset),
                    color=label_color,fontsize=label_fontsize)
            p += text('',(d/x,label_offset+0.4)) # add space at top
        if 'ymax' not in kwds:
            kwds['ymax'] = 0.5
    elif hyperplane.dimension() == 1: # a line in the plane
        pnt = hyperplane.point()
        w = hyperplane.linear_part().matrix()
        from sage.symbolic.ring import SR
        t = SR.var('t')
        if ranges_set:
            if isinstance(ranges, (list, tuple)):
                t0, t1 = ranges
            else:  # ranges should be a single positive number
                t0, t1 = -ranges, ranges
        else: # default
            t0, t1 = -3, 3
        p = parametric_plot(pnt + t * w[0], (t, t0, t1), **kwds)
        if has_hyp_label:
            if has_offset:
                b0, b1 = label_offset
            else:
                b0, b1 = 0, 0.2
            label = text(label,(pnt[0] + b0, pnt[1] + b1),
                    color=label_color,fontsize=label_fontsize)
            p += label
    elif hyperplane.dimension() == 2: # a plane in 3-space
        pnt = hyperplane.point()
        w = hyperplane.linear_part().matrix()
        from sage.symbolic.ring import SR
        s, t = SR.var('s t')
        if ranges_set:
            if isinstance(ranges, (list, tuple)):
                s0, s1 = ranges[0]
                t0, t1 = ranges[1]
            else:  # ranges should be a single positive integers
                s0, s1 = -ranges, ranges
                t0, t1 = -ranges, ranges
        else:  # default
            s0, s1 = -3, 3
            t0, t1 = -3, 3
        p = parametric_plot3d(pnt+s*w[0]+t*w[1], (s,s0,s1), (t,t0,t1), **kwds)
        if has_hyp_label:
            if has_offset:
                b0, b1, b2 = label_offset
            else:
                b0, b1, b2 = 0, 0, 0
            label = text3d(label,(pnt[0]+b0, pnt[1]+b1, pnt[2]+b2),
                    color=label_color, fontsize=label_fontsize)
            p += label
    return p


def legend_3d(hyperplane_arrangement, hyperplane_colors, length):
    r"""
    Create plot of a 3d legend for an arrangement of planes in 3-space.

    The ``length`` parameter determines whether short or long labels
    are used in the legend.

    INPUT:

    - ``hyperplane_arrangement`` -- a hyperplane arrangement

    - ``hyperplane_colors`` -- list of colors

    - ``length`` -- either ``'short'`` or ``'long'``

    OUTPUT:

    - A graphics object.

    EXAMPLES::

<<<<<<< HEAD
        sage: a = hyperplane_arrangements.semiorder(3)                          # optional - sage.combinat
        sage: from sage.geometry.hyperplane_arrangement.plot import legend_3d
        sage: legend_3d(a, list(colors.values())[:6],length='long')             # optional - sage.combinat sage.plot
        Graphics object consisting of 6 graphics primitives

        sage: b = hyperplane_arrangements.semiorder(4)                          # optional - sage.combinat
        sage: c = b.essentialization()                                          # optional - sage.combinat
        sage: legend_3d(c, list(colors.values())[:12], length='long')           # optional - sage.combinat sage.plot
        Graphics object consisting of 12 graphics primitives

        sage: legend_3d(c, list(colors.values())[:12], length='short')          # optional - sage.plot
        Graphics object consisting of 12 graphics primitives

        sage: p = legend_3d(c, list(colors.values())[:12], length='short')      # optional - sage.plot
        sage: p.set_legend_options(ncol=4)                                      # optional - sage.plot
        sage: type(p)                                                           # optional - sage.plot
=======
        sage: a = hyperplane_arrangements.semiorder(3)                                  # optional - sage.combinat
        sage: from sage.geometry.hyperplane_arrangement.plot import legend_3d
        sage: legend_3d(a, list(colors.values())[:6], length='long')                    # optional - sage.combinat sage.plot
        Graphics object consisting of 6 graphics primitives

        sage: b = hyperplane_arrangements.semiorder(4)                                  # optional - sage.combinat
        sage: c = b.essentialization()                                                  # optional - sage.combinat
        sage: legend_3d(c, list(colors.values())[:12], length='long')                   # optional - sage.combinat sage.plot
        Graphics object consisting of 12 graphics primitives

        sage: legend_3d(c, list(colors.values())[:12], length='short')                  # optional - sage.plot
        Graphics object consisting of 12 graphics primitives

        sage: p = legend_3d(c, list(colors.values())[:12], length='short')              # optional - sage.plot
        sage: p.set_legend_options(ncol=4)                                              # optional - sage.plot
        sage: type(p)                                                                   # optional - sage.plot
>>>>>>> cfb0331c
        <class 'sage.plot.graphics.Graphics'>
    """
    if hyperplane_arrangement.dimension() != 3:
        raise ValueError('arrangements must be in 3-space')
    hyps = hyperplane_arrangement.hyperplanes()
    N = len(hyperplane_arrangement)
    if length == 'short':
        labels = ['  ' + str(i) for i in range(N)]
    else:
        labels = ['  ' + hyps[i]._repr_linear(include_zero=False) for i in
                  range(N)]
    p = Graphics()
    for i in range(N):
        p += line([(0,0),(0,0)], color=hyperplane_colors[i], thickness=8,
                legend_label=labels[i], axes=False)
    p.set_legend_options(title='Hyperplanes', loc='center', labelspacing=0.4,
            fancybox=True, font_size='x-large', ncol=2)
    p.legend(True)
    return p<|MERGE_RESOLUTION|>--- conflicted
+++ resolved
@@ -144,13 +144,8 @@
 
     EXAMPLES::
 
-<<<<<<< HEAD
-        sage: B = hyperplane_arrangements.semiorder(4)          # optional - sage.combinat
-        sage: B.plot()                                          # optional - sage.combinat sage.plot
-=======
         sage: B = hyperplane_arrangements.semiorder(4)                                  # optional - sage.combinat
         sage: B.plot()                                                                  # optional - sage.combinat sage.plot
->>>>>>> cfb0331c
         Displaying the essentialization.
         Graphics3d Object
     """
@@ -492,24 +487,6 @@
 
     EXAMPLES::
 
-<<<<<<< HEAD
-        sage: a = hyperplane_arrangements.semiorder(3)                          # optional - sage.combinat
-        sage: from sage.geometry.hyperplane_arrangement.plot import legend_3d
-        sage: legend_3d(a, list(colors.values())[:6],length='long')             # optional - sage.combinat sage.plot
-        Graphics object consisting of 6 graphics primitives
-
-        sage: b = hyperplane_arrangements.semiorder(4)                          # optional - sage.combinat
-        sage: c = b.essentialization()                                          # optional - sage.combinat
-        sage: legend_3d(c, list(colors.values())[:12], length='long')           # optional - sage.combinat sage.plot
-        Graphics object consisting of 12 graphics primitives
-
-        sage: legend_3d(c, list(colors.values())[:12], length='short')          # optional - sage.plot
-        Graphics object consisting of 12 graphics primitives
-
-        sage: p = legend_3d(c, list(colors.values())[:12], length='short')      # optional - sage.plot
-        sage: p.set_legend_options(ncol=4)                                      # optional - sage.plot
-        sage: type(p)                                                           # optional - sage.plot
-=======
         sage: a = hyperplane_arrangements.semiorder(3)                                  # optional - sage.combinat
         sage: from sage.geometry.hyperplane_arrangement.plot import legend_3d
         sage: legend_3d(a, list(colors.values())[:6], length='long')                    # optional - sage.combinat sage.plot
@@ -526,7 +503,6 @@
         sage: p = legend_3d(c, list(colors.values())[:12], length='short')              # optional - sage.plot
         sage: p.set_legend_options(ncol=4)                                              # optional - sage.plot
         sage: type(p)                                                                   # optional - sage.plot
->>>>>>> cfb0331c
         <class 'sage.plot.graphics.Graphics'>
     """
     if hyperplane_arrangement.dimension() != 3:
