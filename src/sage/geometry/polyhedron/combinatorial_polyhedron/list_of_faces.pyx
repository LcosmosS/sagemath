--- conflicted
+++ resolved
@@ -42,11 +42,7 @@
     sage: # needs sage.combinat
     sage: from sage.geometry.polyhedron.combinatorial_polyhedron.conversions \
     ....:         import incidence_matrix_to_bit_rep_of_Vrep
-<<<<<<< HEAD
-    sage: P = polytopes.associahedron(['A',3])                                          # needs sage.combinat
-=======
     sage: P = polytopes.associahedron(['A',3])
->>>>>>> 37b9baa4
     sage: face_list = incidence_matrix_to_bit_rep_of_Vrep(P.incidence_matrix())
     sage: face_list.compute_dimension()
     3
