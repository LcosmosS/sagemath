--- conflicted
+++ resolved
@@ -70,10 +70,7 @@
 from memory_allocator                 cimport MemoryAllocator
 
 from sage.structure.element import is_Matrix
-<<<<<<< HEAD
-=======
 from sage.matrix.matrix_dense cimport Matrix_dense
->>>>>>> 69ad1e0a
 
 from .list_of_faces                   cimport ListOfFaces
 from .face_data_structure             cimport face_next_atom, face_add_atom_safe, facet_set_coatom, face_clear
@@ -190,11 +187,7 @@
             # Vrep ``entry`` is contained in the face, so set the corresponding bit
             face_add_atom_safe(output, entry)
 
-<<<<<<< HEAD
-def incidence_matrix_to_bit_rep_of_facets(matrix):
-=======
 def incidence_matrix_to_bit_rep_of_facets(Matrix_dense matrix):
->>>>>>> 69ad1e0a
     r"""
     Initialize facets in Bit-representation as :class:`~sage.geometry.polyhedron.combinatorial_polyhedron.list_of_faces.ListOfFaces`.
 
@@ -267,11 +260,7 @@
                     face_add_atom_safe(output, entry)
     return facets
 
-<<<<<<< HEAD
-def incidence_matrix_to_bit_rep_of_Vrep(matrix):
-=======
 def incidence_matrix_to_bit_rep_of_Vrep(Matrix_dense matrix):
->>>>>>> 69ad1e0a
     r"""
     Initialize Vrepresentatives in Bit-representation as :class:`~sage.geometry.polyhedron.combinatorial_polyhedron.list_of_faces.ListOfFaces`.
 
