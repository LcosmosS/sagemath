--- conflicted
+++ resolved
@@ -2918,18 +2918,11 @@
 
     # Internal methods.
 
-<<<<<<< HEAD
-    cdef int _compute_f_vector(self, bint compute_edges=False, given_dual=None) except -1:
-=======
     cdef int _compute_f_vector(self, size_t num_threads, size_t parallelization_depth) except -1:
->>>>>>> e3bdc617
         r"""
         Compute the ``f_vector`` of the polyhedron.
 
-        If ``compute_edges`` computes the edges in non-dual mode as well.
-        In dual mode the ridges.
-
-        See :meth:`f_vector` and :meth:`_compute_edges`.
+        See :meth:`f_vector`.
         """
         if self._f_vector:
             return 0  # There is no need to recompute the f_vector.
@@ -2953,14 +2946,6 @@
         else:
             # In this case the dual approach is faster.
             dual = True
-<<<<<<< HEAD
-        if given_dual is not None:
-            dual = given_dual
-
-
-        cdef FaceIterator face_iter = self._face_iter(dual, -2)
-=======
->>>>>>> e3bdc617
 
         cdef FaceIterator face_iter
         cdef iter_t* structs = <iter_t*> mem.allocarray(num_threads, sizeof(iter_t))
@@ -2972,41 +2957,10 @@
             face_iter = face_iters[i]
             structs[i][0] = face_iter.structure[0]
 
-        # In case we compute the edges as well.
-        cdef size_t **edges
-        cdef size_t counter = 0         # the number of edges so far
-        cdef size_t current_length      # dynamically enlarge **edges
-        cdef size_t a,b                # vertices of an edge
-        if compute_edges:
-            edges = <size_t**> mem.malloc(sizeof(size_t**))
-            current_length = 1
-
         # Initialize ``f_vector``.
         cdef size_t *f_vector = <size_t *> mem.calloc((dim + 2), sizeof(size_t))
 
-<<<<<<< HEAD
-        # For each face in the iterator, add `1` to the corresponding entry in
-        # ``f_vector``.
-        if self.n_facets() > 0 and dim > 0:
-            d = face_iter.next_dimension()
-            while (d < dim):
-                sig_check()
-                f_vector[d+1] += 1
-
-                if compute_edges and d == 1:
-                    # If it is an edge.
-
-                    # Set up face_iter.atom_rep
-                    face_iter.set_atom_rep()
-
-                    # Copy the information.
-                    a = face_iter.structure.atom_rep[0]
-                    b = face_iter.structure.atom_rep[1]
-                    self._set_edge(a, b, &edges, &counter, &current_length, mem)
-                d = face_iter.next_dimension()
-=======
         parallel_f_vector(structs, num_threads, parallelization_depth, f_vector)
->>>>>>> e3bdc617
 
         # Copy ``f_vector``.
         if dual:
@@ -3027,21 +2981,6 @@
 
             self._f_vector = tuple(smallInteger(f_vector[i]) for i in range(dim+2))
 
-        if compute_edges:
-            # Success, copy the data to ``CombinatorialPolyhedron``.
-            if dual:
-                sig_block()
-                self._n_ridges = counter
-                self._ridges = edges
-                self._mem_tuple += (mem,)
-                sig_unblock()
-            else:
-                sig_block()
-                self._n_edges = counter
-                self._edges = edges
-                self._mem_tuple += (mem,)
-                sig_unblock()
-
     cdef int _compute_edges_or_ridges(self, bint dual, bint do_edges) except -1:
         r"""
         Compute the edges of the polyhedron if ``edges`` else the ridges.
@@ -3065,6 +3004,9 @@
         cdef size_t current_length = 1  # dynamically enlarge **edges
         cdef int output_dim_init = 1 if do_edges else dim - 2
 
+        cdef bint do_f_vector
+        cdef size_t* f_vector
+
         if dim == 1 and (do_edges or self.n_facets() > 1):
             # In this case there is an edge/ridge, but its not a proper face.
             self._set_edge(0, 1, &edges, &counter, &current_length, mem)
@@ -3074,18 +3016,46 @@
             # Prevent an error when calling the face iterator.
             pass
 
-        elif not self._f_vector and ((dual ^ do_edges)):
-            # While doing edges in non-dual mode or ridges in dual-mode
-            # one might as well do the f-vector.
-            return self._compute_f_vector(compute_edges=True, given_dual=dual)
-
         else:
-            # Only compute the edges/ridges.
-            face_iter = self._face_iter(dual, output_dim_init)
-
-            self._compute_edges_or_ridges_with_iterator(face_iter, (dual ^ do_edges), &edges, &counter, &current_length, mem)
+            if not self._f_vector and ((dual ^ do_edges)):
+                # While doing edges in non-dual mode or ridges in dual-mode
+                # one might as well do the f-vector.
+                do_f_vector = True
+                # Initialize ``f_vector``.
+                f_vector = <size_t *> mem.calloc((dim + 2), sizeof(size_t))
+                f_vector[0] = 1
+                f_vector[dim + 1] = 1
+                face_iter = self._face_iter(dual, -2)
+            else:
+                do_f_vector = False
+                face_iter = self._face_iter(dual, output_dim_init)
+            self._compute_edges_or_ridges_with_iterator(face_iter, (dual ^ do_edges), do_f_vector,
+                                                        &edges, &counter, &current_length,
+                                                        f_vector, mem)
 
         # Success, copy the data to ``CombinatorialPolyhedron``.
+
+        # Copy ``f_vector``.
+        if do_f_vector:
+            if dual:
+                if dim > 1 and f_vector[1] < self.n_facets():
+                    # The input seemed to be wrong.
+                    raise ValueError("not all facets are joins of vertices")
+
+                # We have computed the ``f_vector`` of the dual.
+                # Reverse it:
+                self._f_vector = \
+                    tuple(smallInteger(f_vector[dim+1-i]) for i in range(dim+2))
+
+            else:
+                if self.is_bounded() and dim > 1 \
+                        and f_vector[1] < self.n_Vrepresentation() - len(self.far_face_tuple()):
+                    # The input seemed to be wrong.
+                    raise ValueError("not all vertices are intersections of facets")
+
+                self._f_vector = tuple(smallInteger(f_vector[i]) for i in range(dim+2))
+
+        # Copy the edge or ridges.
         if do_edges:
             sig_block()
             self._n_edges = counter
@@ -3100,32 +3070,45 @@
             sig_unblock()
 
     cdef size_t _compute_edges_or_ridges_with_iterator(
-            self, FaceIterator face_iter, bint do_atom_rep, size_t ***edges_pt,
-            size_t *counter_pt, size_t *current_length_pt,
-            MemoryAllocator mem) except -1:
+            self, FaceIterator face_iter, const bint do_atom_rep, const bint do_f_vector,
+            size_t ***edges_pt, size_t *counter_pt, size_t *current_length_pt,
+            size_t* f_vector, MemoryAllocator mem) except -1:
         r"""
         See :meth:`CombinatorialPolyhedron._compute_edges`.
         """
         cdef size_t a,b                # facets of an edge
         cdef int dim = self.dimension()
+
+        # The dimension in which to record the edges or ridges.
         cdef output_dimension = 1 if do_atom_rep else dim - 2
 
-        while face_iter.next_dimension() == output_dimension:
-            if do_atom_rep:
-                # Set up face_iter.atom_rep
-                face_iter.set_atom_rep()
-
-                # Copy the information.
-                a = face_iter.structure.atom_rep[0]
-                b = face_iter.structure.atom_rep[1]
-            else:
-                # Set up face_iter.coatom_rep
-                face_iter.set_coatom_rep()
-
-                # Copy the information.
-                a = face_iter.structure.coatom_rep[0]
-                b = face_iter.structure.coatom_rep[1]
-            self._set_edge(a, b, edges_pt, counter_pt, current_length_pt, mem)
+        cdef int d = face_iter.next_dimension()
+        while d < dim:
+            sig_check()
+            if do_f_vector:
+                f_vector[d + 1] += 1
+
+            # If ``not do_f_vector`` the iterator is set up
+            # for ``output_dimension`` and
+            # ``d < dim`` implies
+            # ``d == ouput_dimension``.
+            if not do_f_vector or d == output_dimension:
+                if do_atom_rep:
+                    # Set up face_iter.atom_rep
+                    face_iter.set_atom_rep()
+
+                    # Copy the information.
+                    a = face_iter.structure.atom_rep[0]
+                    b = face_iter.structure.atom_rep[1]
+                else:
+                    # Set up face_iter.coatom_rep
+                    face_iter.set_coatom_rep()
+
+                    # Copy the information.
+                    a = face_iter.structure.coatom_rep[0]
+                    b = face_iter.structure.coatom_rep[1]
+                self._set_edge(a, b, edges_pt, counter_pt, current_length_pt, mem)
+            d = face_iter.next_dimension()
 
     cdef int _compute_face_lattice_incidences(self) except -1:
         r"""
