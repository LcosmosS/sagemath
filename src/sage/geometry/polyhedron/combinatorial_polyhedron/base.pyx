--- conflicted
+++ resolved
@@ -86,11 +86,6 @@
 from memory_allocator cimport MemoryAllocator
 from cysignals.memory cimport check_calloc, sig_free
 
-<<<<<<< HEAD
-from sage.rings.integer             import Integer
-=======
-from sage.graphs.graph              import Graph
->>>>>>> 18e29ed6
 from sage.geometry.polyhedron.base  import Polyhedron_base
 from sage.geometry.lattice_polytope import LatticePolytopeClass
 from sage.geometry.cone             import ConvexRationalPolyhedralCone
