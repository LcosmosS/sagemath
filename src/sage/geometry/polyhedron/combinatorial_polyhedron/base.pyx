--- conflicted
+++ resolved
@@ -1337,25 +1337,16 @@
         cdef size_t i, first, second
 
         self._compute_edges(self._algorithm_to_dual(algorithm))
-<<<<<<< HEAD
         try:
-            for i in range(self._n_edges):
-                a = self._get_edge(self._edges, i, 0)
-                b = self._get_edge(self._edges, i, 1)
-                adjacency_matrix.set_unsafe_int(a, b, 1)
-                adjacency_matrix.set_unsafe_int(b, a, 1)
+            for i in range(self._edges.length):
+                first = self._edges.get(i).first
+                second = self._edges.get(i).second
+                adjacency_matrix.set_unsafe_int(first, second, 1)
+                adjacency_matrix.set_unsafe_int(second, first, 1)
         except AttributeError:
-            for i in range(self._n_edges):
-                a = self._get_edge(self._edges, i, 0)
-                b = self._get_edge(self._edges, i, 1)
-                adjacency_matrix[a, b] = adjacency_matrix[b, a] = 1
-=======
-        for i in range(self._edges.length):
-            first = self._edges.get(i).first
-            second = self._edges.get(i).second
-            adjacency_matrix.set_unsafe_int(first, second, 1)
-            adjacency_matrix.set_unsafe_int(second, first, 1)
->>>>>>> d99a7851
+                first = self._edges.get(i).first
+                second = self._edges.get(i).second
+                adjacency_matrix[first, second] = adjacency_matrix[second, first] = 1
         adjacency_matrix.set_immutable()
         return adjacency_matrix
 
@@ -1534,26 +1525,17 @@
         cdef size_t i
 
         self._compute_ridges(self._algorithm_to_dual(algorithm))
-<<<<<<< HEAD
         try:
-            for i in range(self._n_ridges):
-                a = self._get_edge(self._ridges, i, 0)
-                b = self._get_edge(self._ridges, i, 1)
-                adjacency_matrix.set_unsafe_int(a, b, 1)
-                adjacency_matrix.set_unsafe_int(b, a, 1)
+            for i in range(self._ridges.length):
+                first = self._ridges.get(i).first
+                second = self._ridges.get(i).second
+                adjacency_matrix.set_unsafe_int(first, second, 1)
+                adjacency_matrix.set_unsafe_int(second, first, 1)
         except AttributeError:
-            for i in range(self._n_ridges):
-                a = self._get_edge(self._ridges, i, 0)
-                b = self._get_edge(self._ridges, i, 1)
-                adjacency_matrix[a, b] = 1
-                adjacency_matrix[b, a] = 1
-=======
-        for i in range(self._ridges.length):
-            first = self._ridges.get(i).first
-            second = self._ridges.get(i).second
-            adjacency_matrix.set_unsafe_int(first, second, 1)
-            adjacency_matrix.set_unsafe_int(second, first, 1)
->>>>>>> d99a7851
+            for i in range(self._ridges.length):
+                first = self._ridges.get(i).first
+                second = self._ridges.get(i).second
+                adjacency_matrix[first, second] = adjacency_matrix[second, first] = 1
         adjacency_matrix.set_immutable()
         return adjacency_matrix
 
