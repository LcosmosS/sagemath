# distutils: extra_compile_args = OPENMP_CFLAGS
# distutils: extra_link_args = OPENMP_CFLAGS
r"""
Face iterator for polyhedra

This iterator in principle works on every graded lattice, where
every interval of length two has exactly 4 elements (diamond property).

It also works on unbounded polyhedra, as those satisfy the diamond property,
except for intervals including the empty face.
A (slightly generalized) description of the algorithm can be found in [KS2019]_.

Terminology in this module:

- Coatoms -- the faces from which all others are constructed in the
  face iterator. This will be facets or Vrep.  In non-dual mode, faces
  are constructed as intersections of the facets. In dual mode, they
  are constructed theoretically as joins of vertices.  The coatoms are
  repsented as incidences with the atoms they contain.

- Atoms -- facets or Vrep depending on application of algorithm.  Atoms are
  represented as incidences of coatoms they are contained in.

.. SEEALSO::

    :mod:`sage.geometry.polyhedron.combinatorial_polyhedron.base`.

EXAMPLES:

Construct a face iterator::

    sage: from sage.geometry.polyhedron.combinatorial_polyhedron.face_iterator \
    ....:         import FaceIterator
    sage: P = polytopes.octahedron()
    sage: C = CombinatorialPolyhedron(P)

    sage: FaceIterator(C, False)
    Iterator over the proper faces of a 3-dimensional combinatorial polyhedron
    sage: FaceIterator(C, False, output_dimension=2)
    Iterator over the 2-faces of a 3-dimensional combinatorial polyhedron

Iterator in the non-dual mode starts with facets::

    sage: it = FaceIterator(C, False)
    sage: [next(it) for _ in range(9)]
    [A 2-dimensional face of a 3-dimensional combinatorial polyhedron,
     A 2-dimensional face of a 3-dimensional combinatorial polyhedron,
     A 2-dimensional face of a 3-dimensional combinatorial polyhedron,
     A 2-dimensional face of a 3-dimensional combinatorial polyhedron,
     A 2-dimensional face of a 3-dimensional combinatorial polyhedron,
     A 2-dimensional face of a 3-dimensional combinatorial polyhedron,
     A 2-dimensional face of a 3-dimensional combinatorial polyhedron,
     A 2-dimensional face of a 3-dimensional combinatorial polyhedron,
     A 1-dimensional face of a 3-dimensional combinatorial polyhedron]

Iterator in the dual-mode starts with vertices::

    sage: it = FaceIterator(C, True)
    sage: [next(it) for _ in range(7)]
    [A 0-dimensional face of a 3-dimensional combinatorial polyhedron,
     A 0-dimensional face of a 3-dimensional combinatorial polyhedron,
     A 0-dimensional face of a 3-dimensional combinatorial polyhedron,
     A 0-dimensional face of a 3-dimensional combinatorial polyhedron,
     A 0-dimensional face of a 3-dimensional combinatorial polyhedron,
     A 0-dimensional face of a 3-dimensional combinatorial polyhedron,
     A 1-dimensional face of a 3-dimensional combinatorial polyhedron]

Obtain the Vrepresentation::

    sage: it = FaceIterator(C, False)
    sage: face = next(it)
    sage: face.ambient_Vrepresentation()
    (A vertex at (0, -1, 0), A vertex at (0, 0, -1), A vertex at (1, 0, 0))
    sage: face.n_ambient_Vrepresentation()
    3

Obtain the facet-representation::

    sage: it = FaceIterator(C, True)
    sage: face = next(it)
    sage: face.ambient_Hrepresentation()
    (An inequality (-1, -1, 1) x + 1 >= 0,
     An inequality (-1, -1, -1) x + 1 >= 0,
      An inequality (-1, 1, -1) x + 1 >= 0,
       An inequality (-1, 1, 1) x + 1 >= 0)
    sage: face.ambient_H_indices()
    (4, 5, 6, 7)
    sage: face.n_ambient_Hrepresentation()
    4

In non-dual mode one can ignore all faces contained in the current face::

    sage: it = FaceIterator(C, False)
    sage: face = next(it)
    sage: face.ambient_H_indices()
    (7,)
    sage: it.ignore_subfaces()
    sage: [face.ambient_H_indices() for face in it]
    [(6,),
    (5,),
    (4,),
    (3,),
    (2,),
    (1,),
    (0,),
    (5, 6),
    (1, 6),
    (0, 1, 5, 6),
    (4, 5),
    (0, 5),
    (0, 3, 4, 5),
    (3, 4),
    (2, 3),
    (0, 3),
    (0, 1, 2, 3),
    (1, 2),
    (0, 1)]

In dual mode one can ignore all faces that contain the current face::

    sage: it = FaceIterator(C, True)
    sage: face = next(it)
    sage: face.ambient_V_indices()
    (5,)
    sage: it.ignore_supfaces()
    sage: [face.ambient_V_indices() for face in it]
    [(4,),
    (3,),
    (2,),
    (1,),
    (0,),
    (3, 4),
    (2, 4),
    (0, 4),
    (0, 3, 4),
    (0, 2, 4),
    (1, 3),
    (0, 3),
    (0, 1, 3),
    (1, 2),
    (0, 2),
    (0, 1, 2),
    (0, 1)]

There is a special face iterator class for geometric polyhedra.
It yields (geometric) polyhedral faces and it also yields trivial faces.
Otherwise, it works exactly the same::

    sage: from sage.geometry.polyhedron.combinatorial_polyhedron.face_iterator \
    ....:         import FaceIterator_geom
    sage: P = polytopes.cube()
    sage: it = FaceIterator_geom(P)
    sage: [next(it) for _ in range(5)]
    [A 3-dimensional face of a Polyhedron in ZZ^3 defined as the convex hull of 8 vertices,
     A -1-dimensional face of a Polyhedron in ZZ^3,
     A 2-dimensional face of a Polyhedron in ZZ^3 defined as the convex hull of 4 vertices,
     A 2-dimensional face of a Polyhedron in ZZ^3 defined as the convex hull of 4 vertices,
     A 2-dimensional face of a Polyhedron in ZZ^3 defined as the convex hull of 4 vertices]
    sage: it
    Iterator over the faces of a 3-dimensional polyhedron in ZZ^3

AUTHOR:

- Jonathan Kliem (2019-04)
"""

#*****************************************************************************
#       Copyright (C) 2019 Jonathan Kliem <jonathan.kliem@gmail.com>
#
# This program is free software: you can redistribute it and/or modify
# it under the terms of the GNU General Public License as published by
# the Free Software Foundation, either version 2 of the License, or
# (at your option) any later version.
#                  http://www.gnu.org/licenses/
#*****************************************************************************

from cython.parallel cimport prange, threadid
from cysignals.memory cimport check_allocarray, sig_free
from cysignals.signals cimport sig_check
from memory_allocator cimport MemoryAllocator

from sage.misc.lazy_import import LazyImport

from .conversions              cimport bit_rep_to_Vrep_list
from .base                     cimport CombinatorialPolyhedron
from .face_list_data_structure cimport *

combinatorial_face_to_polyhedral_face = LazyImport('sage.geometry.polyhedron.face', 'combinatorial_face_to_polyhedral_face')
PolyhedronFace = LazyImport('sage.geometry.polyhedron.face', 'PolyhedronFace')


cdef extern from "Python.h":
    int unlikely(int) nogil  # Defined by Cython


cdef class FaceIterator_base(SageObject):
    r"""
    A base class to iterate over all faces of a polyhedron.

    Construct all proper faces from the facets. In dual mode, construct all proper
    faces from the vertices. Dual will be faster for less vertices than facets.

    See :class:`FaceIterator`.
    """
    def __cinit__(self, P, dual=None, output_dimension=None):
        r"""
        Initialize :class:`FaceIterator_base`.

        See :class:`FaceIterator_base`.

        EXAMPLES::

            sage: P = polytopes.permutahedron(4)
            sage: C = CombinatorialPolyhedron(P)
            sage: it = C.face_generator() # indirect doctest

            sage: f_vector = [1, 0, 0, 0, 1]
            sage: for face in it: f_vector[face.dimension()+1] += 1
            sage: print ('f_vector of permutahedron(4): ', f_vector)
            f_vector of permutahedron(4):  [1, 24, 36, 14, 1]

            sage: TestSuite(sage.geometry.polyhedron.combinatorial_polyhedron.face_iterator.FaceIterator).run()
        """
        # Note that all values are set to zero at the time ``__cinit__`` is called:
        # https://cython.readthedocs.io/en/latest/src/userguide/special_methods.html#initialisation-methods
        # In particular, ``__dealloc__`` will not do harm in this case.

        cdef CombinatorialPolyhedron C

        # Working around that __cinit__ of base and derived class must be the same,
        # as extension classes do not yet have __new__ in Cython 0.29.
        if isinstance(P, CombinatorialPolyhedron):
            C = P
        else:
            C = P.combinatorial_polyhedron()
            if dual is None:
                # Determine the (likely) faster way, to iterate through all faces.
                if not P.is_compact() or P.n_facets() <= P.n_vertices():
                    dual = False
                else:
                    dual = True

            if output_dimension is not None and (output_dimension < 0 or output_dimension >= P.dim()):
                # In those cases the output will be completely handled by :meth:`FaceIterator_geom.__next__`.
                output_dimension = None

        if dual and not C.is_bounded():
            raise ValueError("cannot iterate over dual of unbounded Polyedron")
        cdef int i
        cdef size_t j

        self.dual = dual
        self.structure.dual = dual
        self.structure.dimension = C.dimension()
        self.structure.current_dimension = self.structure.dimension - 1
        self.structure.highest_dimension = self.structure.dimension - 1

        # We will not yield the empty face.
        # If there are `n` lines, than there
        # are no faces below dimension `n`.
        # The dimension of the level-sets in the face lattice jumps from `n` to `-1`.
        self.structure.lowest_dimension = 0

        if output_dimension is not None:
            if output_dimension not in range(self.structure.dimension):
                raise ValueError("``output_dimension`` must be the dimension of proper faces")
            if self.dual:
                # In dual mode, the dimensions are reversed.
                self.structure.output_dimension = self.structure.dimension - 1 - output_dimension
            else:
                self.structure.output_dimension = output_dimension
            self.structure.lowest_dimension = max(0, self.structure.output_dimension)
        else:
            self.structure.output_dimension = -2

        if dual:
            self.atoms = C.bitrep_facets()
            self.coatoms = C.bitrep_Vrep()
        else:
            self.coatoms = C.bitrep_facets()
            self.atoms = C.bitrep_Vrep()
        self._Vrep = C.Vrep()
        self._facet_names = C.facet_names()
        self._n_facets = C.bitrep_facets().n_faces()
        self._equations = C.equations()
        if self._equations:
            self._n_equations = len(self._equations)
        else:
            self._n_equations = 0
        self._bounded = C.is_bounded()
        self._far_face[0] = C._far_face[0]

        self.structure.atom_rep = <size_t *> check_allocarray(self.coatoms.n_atoms(), sizeof(size_t))
        self.structure.coatom_rep = <size_t *> check_allocarray(self.coatoms.n_faces(), sizeof(size_t))

        if self.structure.dimension == 0 or self.coatoms.n_faces() == 0:
            # As we will only yield proper faces,
            # there is nothing to yield in those cases.
            # We have to discontinue initialization,
            # as it assumes ``self.dimension > 0`` and ``self.n_faces > 0``.
            self.structure.current_dimension = self.structure.dimension
            return
        # We may assume ``dimension > 0`` and ``n_faces > 0``.

        # Initialize ``new_faces``.
        self.structure.new_faces = <face_list_t*> check_calloc((self.structure.dimension), sizeof(face_list_t))
        for i in range(self.structure.dimension):
            face_list_init(self.structure.new_faces[i],
                           self.coatoms.n_faces(), self.coatoms.n_atoms(),
                           self.coatoms.n_coatoms())

        face_list_copy(self.structure.new_faces[self.structure.dimension-1], self.coatoms.data)

        # Initialize ``visited_all``.
        self.structure.visited_all = <face_list_t*> check_calloc((self.structure.dimension), sizeof(face_list_t))
        face_list_shallow_init(self.structure.visited_all[self.structure.dimension-1],
                               self.coatoms.n_faces(), self.coatoms.n_atoms(),
                               self.coatoms.n_coatoms())
        self.structure.visited_all[self.structure.dimension-1].n_faces = 0

        if not C.is_bounded():
            # Treating the far face as if we had visited all its elements.
            # Hence we will visit all intersections of facets unless contained in the far face.

            # Regarding the length of ``self.visited_all``:
            # The last facet will not yield any new faces thus the length of ``visited_all``
            # needs to be at most ``n_facets - 1``.
            # Hence it is fine to use the first entry already for the far face,
            # as ``self.visited_all`` holds ``n_facets`` pointers.
            add_face_shallow(self.structure.visited_all[self.structure.dimension-1], self._far_face)

        # Initialize ``first_time``.
        self.structure.first_time = <bint *> check_allocarray(self.structure.dimension, sizeof(bint))
        self.structure.first_time[self.structure.dimension - 1] = True

        self.structure.yet_to_visit = self.coatoms.n_faces()
        self.structure._index = 0

        self.structure.n_coatoms = self.coatoms.n_faces()

        if C.is_bounded() and ((dual and C.is_simplicial()) or (not dual and C.is_simple())):
            # We are in the comfortable situation that for our iterator
            # all intervals not containing the 0 element are boolean.
            # This makes things a lot easier.
            self.structure.new_faces[self.structure.dimension -1].polyhedron_is_simple = True
        else:
            self.structure.new_faces[self.structure.dimension -1].polyhedron_is_simple = False

    def __dealloc__(self):
        """
        TESTS::

            sage: from sage.geometry.polyhedron.combinatorial_polyhedron.face_iterator import FaceIterator_base
            sage: FaceIterator_base(2)  # indirect doctest
            Traceback (most recent call last):
            ...
            AttributeError: 'sage.rings.integer.Integer' object has no attribute 'combinatorial_polyhedron'
        """
        cdef int i
        sig_free(self.structure.atom_rep)
        sig_free(self.structure.coatom_rep)
        sig_free(self.structure.first_time)
        if self.structure.visited_all:
            face_list_shallow_free(self.structure.visited_all[self.structure.dimension - 1])
            sig_free(self.structure.visited_all)
        if self.structure.new_faces:
            for i in range(self.structure.dimension):
                face_list_free(self.structure.new_faces[i])
            sig_free(self.structure.new_faces)

    def reset(self):
        r"""
        Reset the iterator.

        The iterator will start with the first face again.

        EXAMPLES::

            sage: P = polytopes.cube()
            sage: C = P.combinatorial_polyhedron()
            sage: it = C.face_generator()
            sage: next(it).ambient_V_indices()
            (0, 3, 4, 5)
            sage: it.reset()
            sage: next(it).ambient_V_indices()
            (0, 3, 4, 5)

        TESTS:

        Resetting will fix the order of the coatoms after ``only_subsets``::

            sage: P = polytopes.Birkhoff_polytope(3)
            sage: C = P.combinatorial_polyhedron()
            sage: it = C.face_generator(algorithm='primal')
            sage: face = next(it)
            sage: face.ambient_H_indices(add_equations=False)
            (8,)
            sage: face = next(it)
            sage: face.ambient_H_indices(add_equations=False)
            (7,)
            sage: it.only_subfaces()
            sage: it.reset()
            sage: face = next(it)
            sage: face.ambient_H_indices(add_equations=False)
            (8,)
        """
        if self.structure.dimension == 0 or self.coatoms.n_faces() == 0:
            # As we will only yield proper faces,
            # there is nothing to yield in those cases.
            # We have to discontinue initialization,
            # as it assumes ``self.dimension > 0`` and ``self.n_faces > 0``.
            self.structure.current_dimension = self.structure.dimension
            return
        if self._bounded:
            self.structure.visited_all[self.structure.dimension -1].n_faces = 0
        else:
            self.structure.visited_all[self.structure.dimension -1].n_faces = 1
        self.structure.face_status = FaceStatus.NOT_INITIALIZED
        self.structure.new_faces[self.structure.dimension - 1].n_faces = self.coatoms.n_faces()
        self.structure.current_dimension = self.structure.dimension - 1
        self.structure.highest_dimension = self.structure.dimension - 1
        self.structure.first_time[self.structure.dimension - 1] = True

        self.structure.yet_to_visit = self.coatoms.n_faces()
        self.structure._index = 0

        # ``only_subsets`` might have messed up the coatoms.
        face_list_copy(self.structure.new_faces[self.structure.dimension-1], self.coatoms.data)

    def __next__(self):
        r"""
        Must be implemented by a derived class.

        TESTS::

            sage: from sage.geometry.polyhedron.combinatorial_polyhedron.face_iterator \
            ....:         import FaceIterator_base
            sage: P = polytopes.octahedron()
            sage: C = CombinatorialPolyhedron(P)
            sage: next(FaceIterator_base(C, False))
            Traceback (most recent call last):
            ...
            NotImplementedError: a derived class must implement this
        """
        raise NotImplementedError("a derived class must implement this")

    next = __next__

    def current(self):
        r"""
        Retrieve the last value of :meth:`next`.

        EXAMPLES::

            sage: P = polytopes.octahedron()
            sage: it = P.combinatorial_polyhedron().face_generator()
            sage: next(it)
            A 0-dimensional face of a 3-dimensional combinatorial polyhedron
            sage: it.current()
            A 0-dimensional face of a 3-dimensional combinatorial polyhedron
            sage: next(it).ambient_V_indices() == it.current().ambient_V_indices()
            True
        """
        if unlikely(self.structure.face_status == FaceStatus.NOT_INITIALIZED):
            raise ValueError("iterator not set to a face yet")
        return CombinatorialFace(self)

    def __iter__(self):
        r"""
        EXAMPLES::

            sage: P = polytopes.simplex()
            sage: C = CombinatorialPolyhedron(P)
            sage: it = C.face_generator()
            sage: [d for d in it]
            [A 2-dimensional face of a 3-dimensional combinatorial polyhedron,
             A 2-dimensional face of a 3-dimensional combinatorial polyhedron,
             A 2-dimensional face of a 3-dimensional combinatorial polyhedron,
             A 2-dimensional face of a 3-dimensional combinatorial polyhedron,
             A 1-dimensional face of a 3-dimensional combinatorial polyhedron,
             A 1-dimensional face of a 3-dimensional combinatorial polyhedron,
             A 1-dimensional face of a 3-dimensional combinatorial polyhedron,
             A 0-dimensional face of a 3-dimensional combinatorial polyhedron,
             A 0-dimensional face of a 3-dimensional combinatorial polyhedron,
             A 0-dimensional face of a 3-dimensional combinatorial polyhedron,
             A 1-dimensional face of a 3-dimensional combinatorial polyhedron,
             A 1-dimensional face of a 3-dimensional combinatorial polyhedron,
             A 0-dimensional face of a 3-dimensional combinatorial polyhedron,
             A 1-dimensional face of a 3-dimensional combinatorial polyhedron]
        """
        return self

    def __reduce__(self):
        r"""
        Override __reduce__ to indicate that pickle/unpickle will not work.

        EXAMPLES::

            sage: P = polytopes.simplex()
            sage: C = CombinatorialPolyhedron(P)
            sage: it = C.face_generator()
            sage: it1 = loads(it.dumps())
            Traceback (most recent call last):
            ...
            NotImplementedError
        """
        raise NotImplementedError

    def ignore_subfaces(self):
        r"""
        The iterator will not visit any faces of the current face.

        Only possible when not in dual mode.

        EXAMPLES::

            sage: P = polytopes.Gosset_3_21()
            sage: C = CombinatorialPolyhedron(P)
            sage: it = C.face_generator(algorithm='primal')
            sage: n_non_simplex_faces = 1
            sage: for face in it:
            ....:     if face.n_ambient_Vrepresentation() > face.dimension() + 1:
            ....:         n_non_simplex_faces += 1
            ....:     else:
            ....:         it.ignore_subfaces()
            ....:
            sage: n_non_simplex_faces
            127

        Face iterator must not be in dual mode::

            sage: it = C.face_generator(algorithm='dual')
            sage: _ = next(it)
            sage: it.ignore_subfaces()
            Traceback (most recent call last):
            ...
            ValueError: only possible when not in dual mode

        Ignoring the same face as was requested to visit only consumes the iterator::

            sage: it = C.face_generator(algorithm='primal')
            sage: _ = next(it)
            sage: it.only_subfaces()
            sage: it.ignore_subfaces()
            sage: list(it)
            []

        Face iterator must be set to a face first::

            sage: it = C.face_generator(algorithm='primal')
            sage: it.ignore_subfaces()
            Traceback (most recent call last):
            ...
            ValueError: iterator not set to a face yet
        """
        if unlikely(self.dual):
            raise ValueError("only possible when not in dual mode")
        self.ignore_subsets()

    def ignore_supfaces(self):
        r"""
        The iterator will not visit any faces containing the current face.

        Only possible when in dual mode.

        EXAMPLES::

            sage: P = polytopes.Gosset_3_21()
            sage: C = CombinatorialPolyhedron(P)
            sage: it = C.face_generator(algorithm='dual')
            sage: n_faces_with_non_simplex_quotient = 1
            sage: for face in it:
            ....:     n_facets = face.n_ambient_Hrepresentation(add_equations=False)
            ....:     if n_facets > C.dimension() - face.dimension() + 1:
            ....:         n_faces_with_non_simplex_quotient += 1
            ....:     else:
            ....:         it.ignore_supfaces()
            ....:
            sage: n_faces_with_non_simplex_quotient
            4845

        Face iterator must be in dual mode::

            sage: it = C.face_generator(algorithm='primal')
            sage: _ = next(it)
            sage: it.ignore_supfaces()
            Traceback (most recent call last):
            ...
            ValueError: only possible when in dual mode
        """
        if unlikely(not self.dual):
            raise ValueError("only possible when in dual mode")
        self.ignore_subsets()

    def meet_of_Hrep(self, *indices):
        r"""
        Construct the meet of the facets indicated by the indices.

        This is the largest face contained in all facets with the given indices.

        The iterator must be reset if not newly initialized.

        EXAMPLES::

            sage: P = polytopes.cube()
            sage: it = P.face_generator()
            sage: it.meet_of_Hrep(1,2)
            A 1-dimensional face of a Polyhedron in ZZ^3 defined as the convex hull of 2 vertices
            sage: it.meet_of_Hrep(1,2).ambient_H_indices()
            (1, 2)
            sage: it.meet_of_Hrep(1,3).ambient_H_indices()
            (1, 3)
            sage: it.meet_of_Hrep(1,5).ambient_H_indices()
            (0, 1, 2, 3, 4, 5)

            sage: P = polytopes.cross_polytope(4)
            sage: it = P.face_generator()
            sage: it.meet_of_Hrep().ambient_H_indices()
            ()
            sage: it.meet_of_Hrep(1,3).ambient_H_indices()
            (1, 2, 3, 4)
            sage: it.meet_of_Hrep(1,2).ambient_H_indices()
            (1, 2)
            sage: it.meet_of_Hrep(1,6).ambient_H_indices()
            (1, 6)
            sage: it.meet_of_Hrep(1,2,6).ambient_H_indices()
            (1, 2, 6, 7)
            sage: it.meet_of_Hrep(1,2,5,6).ambient_H_indices()
            (0, 1, 2, 3, 4, 5, 6, 7)

            sage: s = cones.schur(4)
            sage: C = CombinatorialPolyhedron(s)
            sage: it = C.face_generator()
            sage: it.meet_of_Hrep(1,2).ambient_H_indices()
            (1, 2)
            sage: it.meet_of_Hrep(1,2,3).ambient_H_indices()
            Traceback (most recent call last):
            ...
            IndexError: coatoms out of range

        If the iterator has already been used, it must be reset before::

            sage: # needs sage.rings.number_field
            sage: P = polytopes.dodecahedron()
            sage: it = P.face_generator()
            sage: _ = next(it), next(it)
            sage: next(it).ambient_V_indices()
            (15, 16, 17, 18, 19)
            sage: it.meet_of_Hrep(9,11)
            Traceback (most recent call last):
            ...
            ValueError: please reset the face iterator
            sage: it.reset()
            sage: it.meet_of_Hrep(9,11).ambient_H_indices()
            (9, 11)

        TESTS:

        Check that things work fine, if the face iterator was never properly initialized::

            sage: P = Polyhedron()
            sage: P.meet_of_Hrep()
            A -1-dimensional face of a Polyhedron in ZZ^0
            sage: P = Polyhedron([[0,0]])
            sage: P.meet_of_Hrep()
            A 0-dimensional face of a Polyhedron in ZZ^2 defined as the convex hull of 1 vertex
            sage: P.meet_of_Hrep(0)
            A 0-dimensional face of a Polyhedron in ZZ^2 defined as the convex hull of 1 vertex
            sage: P = Polyhedron(lines=[[1]])
            sage: P.meet_of_Hrep()
            A 1-dimensional face of a Polyhedron in ZZ^1 defined as the convex hull of 1 vertex and 1 line
            sage: P = Polyhedron(lines=[[1, 1]])
            sage: P.meet_of_Hrep()
            A 1-dimensional face of a Polyhedron in ZZ^2 defined as the convex hull of 1 vertex and 1 line
            sage: P.meet_of_Hrep(0)
            A 1-dimensional face of a Polyhedron in ZZ^2 defined as the convex hull of 1 vertex and 1 line
        """
        # Ignore equations.
        indices = [i for i in indices
                   if not (self._n_facets <= i < self._n_facets + self._n_equations)]
        if self.dual:
            return self._join_of_atoms(*indices)
        else:
            return self._meet_of_coatoms(*indices)

    def join_of_Vrep(self, *indices):
        r"""
        Construct the join of the Vrepresentatives indicated by the indices.

        This is the smallest face containing all Vrepresentatives with the given indices.

        The iterator must be reset if not newly initialized.

        .. NOTE::

            In the case of unbounded polyhedra, the smallest face containing given Vrepresentatives
            may not be well defined.

        EXAMPLES::

            sage: P = polytopes.cube()
            sage: it = P.face_generator()
            sage: it.join_of_Vrep(1)
            A 0-dimensional face of a Polyhedron in ZZ^3 defined as the convex hull of 1 vertex
            sage: it.join_of_Vrep(1,2).ambient_V_indices()
            (1, 2)
            sage: it.join_of_Vrep(1,3).ambient_V_indices()
            (0, 1, 2, 3)
            sage: it.join_of_Vrep(1,5).ambient_V_indices()
            (0, 1, 5, 6)

            sage: P = polytopes.cross_polytope(4)
            sage: it = P.face_generator()
            sage: it.join_of_Vrep().ambient_V_indices()
            ()
            sage: it.join_of_Vrep(1,3).ambient_V_indices()
            (1, 3)
            sage: it.join_of_Vrep(1,2).ambient_V_indices()
            (1, 2)
            sage: it.join_of_Vrep(1,6).ambient_V_indices()
            (0, 1, 2, 3, 4, 5, 6, 7)
            sage: it.join_of_Vrep(8)
            Traceback (most recent call last):
            ...
            IndexError: coatoms out of range

        If the iterator has already been used, it must be reset before::

            sage: # needs sage.rings.number_field
            sage: P = polytopes.dodecahedron()
            sage: it = P.face_generator()
            sage: _ = next(it), next(it)
            sage: next(it).ambient_V_indices()
            (15, 16, 17, 18, 19)
            sage: it.join_of_Vrep(1,10)
            Traceback (most recent call last):
            ...
            ValueError: please reset the face iterator
            sage: it.reset()
            sage: it.join_of_Vrep(1,10).ambient_V_indices()
            (1, 10)

        In the case of an unbounded polyhedron, we try to make sense of the input::

            sage: P = polytopes.cube()*Polyhedron(lines=[[1]])
            sage: it = P.face_generator()
            sage: it.join_of_Vrep(1)
            A 1-dimensional face of a Polyhedron in ZZ^4 defined as the convex hull of 1 vertex and 1 line
            sage: it.join_of_Vrep(0, 1)
            A 1-dimensional face of a Polyhedron in ZZ^4 defined as the convex hull of 1 vertex and 1 line
            sage: it.join_of_Vrep(0)
            Traceback (most recent call last):
            ...
            ValueError: the join is not well-defined

            sage: P = Polyhedron(vertices=[[1,0], [0,1]], rays=[[1,1]])
            sage: it = P.face_generator()
            sage: it.join_of_Vrep(0)
            A 0-dimensional face of a Polyhedron in QQ^2 defined as the convex hull of 1 vertex
            sage: it.join_of_Vrep(1)
            A 0-dimensional face of a Polyhedron in QQ^2 defined as the convex hull of 1 vertex
            sage: it.join_of_Vrep(2)
            Traceback (most recent call last):
            ...
            ValueError: the join is not well-defined
            sage: it.join_of_Vrep(0,2)
            A 1-dimensional face of a Polyhedron in QQ^2 defined as the convex hull of 1 vertex and 1 ray

            sage: P = Polyhedron(rays=[[1,0], [0,1]])
            sage: it = P.face_generator()
            sage: it.join_of_Vrep(0)
            A 0-dimensional face of a Polyhedron in ZZ^2 defined as the convex hull of 1 vertex
            sage: it.join_of_Vrep(1,2)
            A 2-dimensional face of a Polyhedron in ZZ^2 defined as the convex hull of 1 vertex and 2 rays

        TESTS:

        Check that things work fine, if the face iterator was never properly initialized::

            sage: P = Polyhedron()
            sage: P.join_of_Vrep()
            A -1-dimensional face of a Polyhedron in ZZ^0
            sage: P = Polyhedron([[0,0]])
            sage: P.join_of_Vrep()
            A -1-dimensional face of a Polyhedron in ZZ^2
            sage: P.join_of_Vrep(0)
            A 0-dimensional face of a Polyhedron in ZZ^2 defined as the convex hull of 1 vertex
            sage: P = Polyhedron(lines=[[1]])
            sage: P.join_of_Vrep()
            A -1-dimensional face of a Polyhedron in ZZ^1
            sage: P.join_of_Vrep(0)
            A 1-dimensional face of a Polyhedron in ZZ^1 defined as the convex hull of 1 vertex and 1 line
            sage: P = Polyhedron(lines=[[1, 1]])
            sage: P.join_of_Vrep()
            A -1-dimensional face of a Polyhedron in ZZ^2
            sage: P.Vrepresentation()
            (A line in the direction (1, 1), A vertex at (0, 0))
            sage: P.join_of_Vrep(0)
            A 1-dimensional face of a Polyhedron in ZZ^2 defined as the convex hull of 1 vertex and 1 line
            sage: P.join_of_Vrep(1)
            A 1-dimensional face of a Polyhedron in ZZ^2 defined as the convex hull of 1 vertex and 1 line
            sage: P = Polyhedron(lines=[[1, 0], [0, 1]])
            sage: P.join_of_Vrep()
            A -1-dimensional face of a Polyhedron in ZZ^2
            sage: P.join_of_Vrep(0)
            A 2-dimensional face of a Polyhedron in ZZ^2 defined as the convex hull of 1 vertex and 2 lines
            sage: P.join_of_Vrep(0, 1)
            A 2-dimensional face of a Polyhedron in ZZ^2 defined as the convex hull of 1 vertex and 2 lines
            sage: P.join_of_Vrep(0, 1, 2)
            A 2-dimensional face of a Polyhedron in ZZ^2 defined as the convex hull of 1 vertex and 2 lines
        """
        if not self.dual:
            return self._join_of_atoms(*indices)
        else:
            return self._meet_of_coatoms(*indices)

    def _meet_of_coatoms(self, *indices):
        r"""
        Construct the meet of the coatoms indicated by the indices.

        The iterator must be reset if not newly initialized.

        .. SEEALSO::

            :meth:`meet_of_Hrep`,
            :meth:`join_of_Vrep`.

        EXAMPLES:

        In non-dual mode we construct the meet of facets::

            sage: P = polytopes.cube()
            sage: it = P.face_generator(algorithm='primal')
            sage: it._meet_of_coatoms(1,2)
            A 1-dimensional face of a Polyhedron in ZZ^3 defined as the convex hull of 2 vertices
            sage: it._meet_of_coatoms(1,2,3)
            A 0-dimensional face of a Polyhedron in ZZ^3 defined as the convex hull of 1 vertex
            sage: it._meet_of_coatoms(1,2,3).ambient_H_indices()
            (1, 2, 3)

        In dual mode we construct the join of vertices/rays::

            sage: P = polytopes.cube()
            sage: it = P.face_generator(algorithm='dual')
            sage: it._meet_of_coatoms(1,2)
            A 1-dimensional face of a Polyhedron in ZZ^3 defined as the convex hull of 2 vertices
            sage: it._meet_of_coatoms(1,2,3)
            A 2-dimensional face of a Polyhedron in ZZ^3 defined as the convex hull of 4 vertices
            sage: it._meet_of_coatoms(1)
            A 0-dimensional face of a Polyhedron in ZZ^3 defined as the convex hull of 1 vertex

        The face iterator must not have the output dimension specified::

<<<<<<< HEAD
            sage: P = polytopes.dodecahedron()                                          # needs sage.rings.number_field
=======
            sage: # needs sage.rings.number_field
            sage: P = polytopes.dodecahedron()
>>>>>>> 37b9baa4
            sage: it = P.face_generator(2)
            sage: it._meet_of_coatoms(1,2)
            Traceback (most recent call last):
            ...
            ValueError: face iterator must not have the output dimension specified

        TESTS:

        We prevent a segmentation fault::

            sage: P = polytopes.simplex()
            sage: it = P.face_generator()
            sage: it._meet_of_coatoms(-1)
            Traceback (most recent call last):
            ...
            IndexError: coatoms out of range
            sage: it._meet_of_coatoms(100)
            Traceback (most recent call last):
            ...
            IndexError: coatoms out of range

        The empty face is detected correctly, even with lines or rays::

            sage: P = polytopes.cube()*Polyhedron(lines=[[1]])
            sage: it = P.face_generator()
            sage: it._meet_of_coatoms(1,2,4,5)
            A -1-dimensional face of a Polyhedron in ZZ^4

            sage: P = Polyhedron(vertices=[[1,0], [0,1]], rays=[[1,1]])
            sage: it = P.face_generator()
            sage: it._meet_of_coatoms(0)
            A 1-dimensional face of a Polyhedron in QQ^2 defined as the convex hull of 2 vertices
            sage: it._meet_of_coatoms(1)
            A 1-dimensional face of a Polyhedron in QQ^2 defined as the convex hull of 1 vertex and 1 ray
            sage: it._meet_of_coatoms(2)
            A 1-dimensional face of a Polyhedron in QQ^2 defined as the convex hull of 1 vertex and 1 ray
            sage: it._meet_of_coatoms(1, 2)
            A -1-dimensional face of a Polyhedron in QQ^2
        """
        if unlikely(self.structure.face_status != FaceStatus.NOT_INITIALIZED):
            raise ValueError("please reset the face iterator")
        if unlikely(self.structure.output_dimension != -2):
            raise ValueError("face iterator must not have the output dimension specified")

        cdef size_t n_atoms = self.coatoms.n_atoms()
        cdef size_t n_coatoms = self.coatoms.n_faces()
        cdef ListOfFaces coatoms = self.coatoms

        cdef ListOfFaces face_mem = ListOfFaces(1, n_atoms, n_coatoms)
        cdef face_t face = face_mem.data.faces[0]
        cdef int i
        cdef size_t j

        # Initialize the full polyhedron.
        for j in range(n_atoms):
            face_add_atom(face, j)

        for i in indices:
            if not 0 <= i < n_coatoms:
                raise IndexError("coatoms out of range")
            face_intersection(face, face, coatoms.data.faces[i])

        if not self._bounded and face_issubset(face, self._far_face):
            # The meet is contained in the far face and therefore is the empty face.
            face_clear(face)

        self.find_face(face)
        output = self.current()
        self.reset()
        return output

    def _join_of_atoms(self, *indices):
        r"""
        Construct the join of atoms indicated by the indices.

        The iterator must be reset if not newly initialized.

        .. SEEALSO::

            :meth:`meet_of_Hrep`,
            :meth:`join_of_Vrep`.

        EXAMPLES:

        In dual mode we construct the meet of facets::

            sage: P = polytopes.cube()
            sage: it = P.face_generator(algorithm='dual')
            sage: it._join_of_atoms(1,2)
            A 1-dimensional face of a Polyhedron in ZZ^3 defined as the convex hull of 2 vertices
            sage: it._join_of_atoms(1,2,3)
            A 0-dimensional face of a Polyhedron in ZZ^3 defined as the convex hull of 1 vertex
            sage: it._join_of_atoms(1,2,3).ambient_H_indices()
            (1, 2, 3)

        In non-dual mode we construct the join of vertices/rays::

            sage: P = polytopes.cube()
            sage: it = P.face_generator(algorithm='primal')
            sage: it._join_of_atoms(1,2)
            A 1-dimensional face of a Polyhedron in ZZ^3 defined as the convex hull of 2 vertices
            sage: it._join_of_atoms(1,2,3)
            A 2-dimensional face of a Polyhedron in ZZ^3 defined as the convex hull of 4 vertices
            sage: it._join_of_atoms(1)
            A 0-dimensional face of a Polyhedron in ZZ^3 defined as the convex hull of 1 vertex

        If the iterator has already been used, it must be reset before::

            sage: # needs sage.rings.number_field
            sage: P = polytopes.dodecahedron()
            sage: it = P.face_generator()
            sage: _ = next(it), next(it)
            sage: next(it).ambient_V_indices()
            (15, 16, 17, 18, 19)
            sage: it._join_of_atoms(1,10)
            Traceback (most recent call last):
            ...
            ValueError: please reset the face iterator
            sage: it.reset()
            sage: it._join_of_atoms(1,10).ambient_V_indices()
            (1, 10)

        The face iterator must not have the output dimension specified::

<<<<<<< HEAD
            sage: P = polytopes.dodecahedron()                                          # needs sage.rings.number_field
=======
            sage: # needs sage.rings.number_field
            sage: P = polytopes.dodecahedron()
>>>>>>> 37b9baa4
            sage: it = P.face_generator(2)
            sage: it._join_of_atoms(1,2)
            Traceback (most recent call last):
            ...
            ValueError: face iterator must not have the output dimension specified

        TESTS:

        We prevent a segmentation fault::

            sage: P = polytopes.simplex()
            sage: it = P.face_generator()
            sage: it._join_of_atoms(-1)
            Traceback (most recent call last):
            ...
            IndexError: atoms out of range
            sage: it._join_of_atoms(100)
            Traceback (most recent call last):
            ...
            IndexError: atoms out of range
        """
        if unlikely(self.structure.face_status != FaceStatus.NOT_INITIALIZED):
            raise ValueError("please reset the face iterator")
        if unlikely(self.structure.output_dimension != -2):
            raise ValueError("face iterator must not have the output dimension specified")

        cdef size_t n_atoms = self.coatoms.n_atoms()
        cdef size_t n_coatoms = self.coatoms.n_faces()
        cdef ListOfFaces coatoms = self.coatoms

        cdef ListOfFaces face_mem = ListOfFaces(2, n_atoms, n_coatoms)
        cdef face_t face = face_mem.data.faces[0]
        cdef face_t pseudo_face = face_mem.data.faces[1]
        cdef int j
        cdef size_t i

        if not all(0 <= j < n_atoms for j in indices):
            raise IndexError("atoms out of range")

        # Initialize a pseudo_face as indicated by the indices.
        for i in indices:
            face_add_atom(pseudo_face, i)

        # Initialize the full polyhedron.
        for i in range(n_atoms):
            face_add_atom(face, i)

        # Now we intersect all faces that contain our pseudo_face.
        for i in range(n_coatoms):
            if face_issubset(pseudo_face, coatoms.data.faces[i]):
                face_intersection(face, face, coatoms.data.faces[i])

        if not indices:
            # The neutral element of the join.
            face_clear(face)
        elif not self._bounded and face_issubset(face, self._far_face):
            # The join is not well-defined.
            # We allow for unbounded polyhedra to compute the join, even with rays.
            # However, the result is not necesarrily well-defined.
            raise ValueError("the join is not well-defined")

        self.find_face(face)
        output = self.current()
        self.reset()
        return output

    cdef int ignore_subsets(self) except -1:
        r"""
        Ignore sub-/supfaces of the current face.

        In non-dual mode ignores all subfaces of the current face.
        In dual mode ignores all supfaces of the current face.

        See :meth:`FaceIterator_base.ignore_subfaces` and
        :meth:`FaceIterator_base.ignore_supfaces`.
        """
        if unlikely(self.structure.face_status == FaceStatus.NOT_INITIALIZED):
            raise ValueError("iterator not set to a face yet")
        if unlikely(self.structure.face_status == FaceStatus.ONLY_VISIT_SUBSETS):
            # The iterator is consumed, if it was just set to visit only subsets
            # next thing to ignore subsets.
            self.structure.current_dimension = self.structure.dimension
            return 0
        if unlikely(self.structure.face_status == FaceStatus.IGNORE_SUBSETS):
            # Nothing to do.
            return 0
        # The current face is added to ``visited_all``.
        # This will make the iterator skip those faces.
        # Also, this face will not be added a second time to ``visited_all``,
        # as there are no new faces.

        add_face_shallow(self.structure.visited_all[self.structure.current_dimension], self.structure.face)
        self.structure.face_status = FaceStatus.IGNORE_SUBSETS

    def only_subfaces(self):
        r"""
        The iterator will visit all (remaining) subfaces of the current face and then terminate.

        EXAMPLES::

            sage: P = polytopes.cube()
            sage: it = P.face_generator()
            sage: next(it).ambient_H_indices()
            ()
            sage: next(it).ambient_H_indices()
            (0, 1, 2, 3, 4, 5)
            sage: next(it).ambient_H_indices()
            (5,)
            sage: next(it).ambient_H_indices()
            (4,)
            sage: it.only_subfaces()
            sage: list(f.ambient_H_indices() for f in it)
            [(4, 5), (3, 4), (1, 4), (0, 4), (3, 4, 5), (0, 4, 5), (1, 3, 4), (0, 1, 4)]

        ::

            sage: P = polytopes.Birkhoff_polytope(4)
            sage: C = P.combinatorial_polyhedron()
            sage: it = C.face_generator()
            sage: next(it).ambient_H_indices(add_equations=False)
            (15,)
            sage: next(it).ambient_H_indices(add_equations=False)
            (14,)
            sage: it.only_subfaces()
            sage: all(14 in f.ambient_H_indices() for f in it)
            True

        Face iterator needs to be set to a face first::

            sage: it = C.face_generator()
            sage: it.only_subfaces()
            Traceback (most recent call last):
            ...
            ValueError: iterator not set to a face yet

        Face iterator must not be in dual mode::

            sage: it = C.face_generator(algorithm='dual')
            sage: _ = next(it)
            sage: it.only_subfaces()
            Traceback (most recent call last):
            ...
            ValueError: only possible when not in dual mode

        Cannot run ``only_subfaces`` after ``ignore_subfaces``::

            sage: it = C.face_generator()
            sage: _ = next(it)
            sage: it.ignore_subfaces()
            sage: it.only_subfaces()
            Traceback (most recent call last):
            ...
            ValueError: cannot only visit subsets after ignoring a face
        """
        if unlikely(self.dual):
            raise ValueError("only possible when not in dual mode")
        self.only_subsets()

    def only_supfaces(self):
        r"""
        The iterator will visit all (remaining) faces
        containing the current face and then terminate.

        EXAMPLES::

            sage: P = polytopes.cross_polytope(3)
            sage: it = P.face_generator()
            sage: next(it).ambient_V_indices()
            (0, 1, 2, 3, 4, 5)
            sage: next(it).ambient_V_indices()
            ()
            sage: next(it).ambient_V_indices()
            (5,)
            sage: next(it).ambient_V_indices()
            (4,)
            sage: it.only_supfaces()
            sage: list(f.ambient_V_indices() for f in it)
            [(4, 5), (3, 4), (2, 4), (0, 4), (3, 4, 5), (2, 4, 5), (0, 3, 4), (0, 2, 4)]

        ::

            sage: P = polytopes.Birkhoff_polytope(4)
            sage: C = P.combinatorial_polyhedron()
            sage: it = C.face_generator(algorithm='dual')
            sage: next(it).ambient_V_indices()
            (23,)
            sage: next(it).ambient_V_indices()
            (22,)
            sage: it.only_supfaces()
            sage: all(22 in f.ambient_V_indices() for f in it)
            True
        """
        if unlikely(not self.dual):
            raise ValueError("only possible when in dual mode")
        self.only_subsets()

    cdef int only_subsets(self) except -1:
        r"""
        Only visit sub-/supfaces of the current face and then
        terminate.

        See :meth:`FaceIterator_base.only_subfaces` and
        :meth:`FaceIterator_base.only_supfaces`.
        """
        if unlikely(self.structure.face_status == FaceStatus.NOT_INITIALIZED):
            raise ValueError("iterator not set to a face yet")
        if unlikely(self.structure.face_status == FaceStatus.IGNORE_SUBSETS):
            raise ValueError("cannot only visit subsets after ignoring a face")

        cdef face_list_t* faces = &self.structure.new_faces[self.structure.current_dimension]
        cdef size_t yet_to_visit = self.structure.yet_to_visit

        if unlikely(yet_to_visit >= faces[0].n_faces
                or not faces_are_identical(faces[0].faces[yet_to_visit], self.structure.face)):
            raise ValueError("iterator is not set to the correct face")

        swap_faces(faces[0].faces[yet_to_visit], faces[0].faces[faces[0].n_faces - 1])

        self.structure.face_status = FaceStatus.ONLY_VISIT_SUBSETS
        self.structure.yet_to_visit = 0
        # This will work:
        # ``next_dimension`` will first call ``next_face_loop`` and then check
        # for the dimension. By this time the current dimension has changed.
        self.structure.highest_dimension = self.structure.current_dimension - 1

    cdef inline CombinatorialFace next_face(self):
        r"""
        Set attribute ``face`` to the next face and return it as
        :class:`sage.geometry.polyhedron.combinatorial_polyhedron.combinatorial_face.CombinatorialFace`.
        """
        self.next_dimension()
        if unlikely(self.structure.current_dimension > self.structure.highest_dimension):
            return None
        return CombinatorialFace(self)

    cdef inline int next_dimension(self) except -1:
        r"""
        Set attribute ``face`` to the next face and return the dimension.

        Will return the dimension of the polyhedron on failure.

        The function calls :meth:`FaceIterator_base.next_face_loop` until a new
        face is set or until the iterator is consumed.

        .. NOTE::

            The face_iterator can be prevented from visiting any subfaces
            (or supfaces in dual mode) as in :meth:`FaceIterator_base.ignore_subfaces`
            and :meth`FaceIterator_base.ignore_supfaces`.

            Those methods add the current face to ``visited_all`` before
            visiting sub-/supfaces instead of after. One cannot arbitrarily
            add faces to ``visited_all``, as visited_all has a maximal length.
        """
        return next_dimension(self.structure)

    cdef inline int next_face_loop(self) except -1:
        r"""
        Set attribute ``face`` to the next face. On success return `1`.
        Otherwise `0`. Needs to be recalled then.

        If ``self.current_dimension == self.dimension``, then the iterator is
        consumed.
        """
        return next_face_loop(self.structure)

    cdef inline size_t n_atom_rep(self) except -1:
        r"""
        Compute the number of atoms in the current face by counting the
        number of set bits.

        This is a shortcut of :class:`sage.geometry.polyhedron.combinatorial_polyhedron.combinatorial_face.CombinatorialFace.n_atom_rep`
        """
        return n_atom_rep(self.structure)

    cdef size_t set_coatom_rep(self) except -1:
        r"""
        Set ``coatom_rep`` to be the coatom-representation of the current face.
        Return its length.

        This is a shortcut of :class:`sage.geometry.polyhedron.combinatorial_polyhedron.combinatorial_face.CombinatorialFace.set_coatom_rep`
        """
        return bit_rep_to_coatom_rep(self.structure.face, self.coatoms.data, self.structure.coatom_rep)

    cdef size_t set_atom_rep(self) except -1:
        r"""
        Set ``atom_rep`` to be the atom-representation of the current face.
        Return its length.

        This is a shortcut of :class:`sage.geometry.polyhedron.combinatorial_polyhedron.combinatorial_face.CombinatorialFace.set_atom_rep`
        """
        return bit_rep_to_Vrep_list(self.structure.face, self.structure.atom_rep)

    cdef int find_face(self, face_t face) except -1:
        """
        Iterate until the current face is ``face``.

        The value can then be obtained with :meth:`current`.

        The iterator is assumed to be newly initialized or reset.
        See :meth:`FaceIterator_base._join_of_atoms` and
        :meth:`FaceIterator_base._meet_of_coatoms`.
        """
        cdef size_t n_atoms = face_len_atoms(face)

        if n_atoms == self.coatoms.n_atoms():
            # The face is the universe.
            self.structure.face[0] = face[0]
            self.structure.face_status = FaceStatus.INITIALIZED
            self.structure.current_dimension = self.structure.dimension
            return 0
        elif n_atoms == 0:
            # The face is the empty face.
            self.structure.face[0] = face[0]
            self.structure.face_status = FaceStatus.INITIALIZED
            self.structure.current_dimension = -1
            return 0

        cdef int d = self.next_dimension()
        while self.structure.current_dimension != self.structure.dimension:
            if face_issubset(face, self.structure.face):
                if face_issubset(self.structure.face, face):
                    # Found our face.
                    return 0
            else:
                # The face is not a subface/supface of the current face.
                self.ignore_subsets()

            d = self.next_dimension()

        raise ValueError("the face appears to be incorrect")


cdef class FaceIterator(FaceIterator_base):
    r"""
    A class to iterate over all combinatorial faces of a polyhedron.

    Construct all proper faces from the facets. In dual mode, construct all proper
    faces from the vertices. Dual will be faster for less vertices than facets.

    INPUT:

    - ``C`` -- a :class:`~sage.geometry.polyhedron.combinatorial_polyhedron.base.CombinatorialPolyhedron`
    - ``dual`` -- if ``True``, then dual polyhedron is used for iteration
      (only possible for bounded Polyhedra)
    - ``output_dimension`` -- if not ``None``, then the face iterator will only yield
      faces of this dimension

    .. SEEALSO::

        :class:`FaceIterator`,
        :class:`FaceIterator_geom`,
        :class:`~sage.geometry.polyhedron.combinatorial_polyhedron.base.CombinatorialPolyhedron`.

    EXAMPLES:

    Construct a face iterator::

        sage: P = polytopes.cuboctahedron()
        sage: C = CombinatorialPolyhedron(P)
        sage: it = C.face_generator()
        sage: next(it)
        A 0-dimensional face of a 3-dimensional combinatorial polyhedron

    Construct faces by the dual or not::

        sage: it = C.face_generator(algorithm='primal')
        sage: next(it).dimension()
        2

        sage: it = C.face_generator(algorithm='dual')
        sage: next(it).dimension()
        0

    For unbounded polyhedra only non-dual iteration is possible::

        sage: P = Polyhedron(rays=[[0,0,1], [0,1,0], [1,0,0]])
        sage: C = CombinatorialPolyhedron(P)
        sage: it = C.face_generator()
        sage: [face.ambient_Vrepresentation() for face in it]
        [(A vertex at (0, 0, 0),
          A ray in the direction (0, 1, 0),
          A ray in the direction (1, 0, 0)),
         (A vertex at (0, 0, 0),
          A ray in the direction (0, 0, 1),
          A ray in the direction (1, 0, 0)),
         (A vertex at (0, 0, 0),
          A ray in the direction (0, 0, 1),
          A ray in the direction (0, 1, 0)),
         (A vertex at (0, 0, 0), A ray in the direction (1, 0, 0)),
         (A vertex at (0, 0, 0), A ray in the direction (0, 1, 0)),
         (A vertex at (0, 0, 0),),
         (A vertex at (0, 0, 0), A ray in the direction (0, 0, 1))]
        sage: it = C.face_generator(algorithm='dual')
        Traceback (most recent call last):
        ...
        ValueError: dual algorithm only available for bounded polyhedra

    Construct a face iterator only yielding dimension `2` faces::

        sage: P = polytopes.permutahedron(5)
        sage: C = CombinatorialPolyhedron(P)
        sage: it = C.face_generator(dimension=2)
        sage: counter = 0
        sage: for _ in it: counter += 1
        sage: print ('permutahedron(5) has', counter,
        ....:        'faces of dimension 2')
        permutahedron(5) has 150 faces of dimension 2
        sage: C.f_vector()
        (1, 120, 240, 150, 30, 1)

    In non-dual mode one can ignore all faces contained in the current face::

        sage: P = polytopes.cube()
        sage: C = CombinatorialPolyhedron(P)
        sage: it = C.face_generator(algorithm='primal')
        sage: face = next(it)
        sage: face.ambient_H_indices()
        (5,)
        sage: it.ignore_subfaces()
        sage: [face.ambient_H_indices() for face in it]
        [(4,),
         (3,),
         (2,),
         (1,),
         (0,),
         (3, 4),
         (1, 4),
         (0, 4),
         (1, 3, 4),
         (0, 1, 4),
         (2, 3),
         (1, 3),
         (1, 2, 3),
         (1, 2),
         (0, 2),
         (0, 1, 2),
         (0, 1)]

        sage: it = C.face_generator(algorithm='dual')
        sage: next(it)
        A 0-dimensional face of a 3-dimensional combinatorial polyhedron
        sage: it.ignore_subfaces()
        Traceback (most recent call last):
        ...
        ValueError: only possible when not in dual mode

    In dual mode one can ignore all faces that contain the current face::

        sage: it = C.face_generator(algorithm='dual')
        sage: next(it)
        A 0-dimensional face of a 3-dimensional combinatorial polyhedron
        sage: face = next(it)
        sage: face.ambient_V_indices()
        (6,)
        sage: [face.ambient_V_indices() for face in it]
        [(5,),
         (4,),
         (3,),
         (2,),
         (1,),
         (0,),
         (6, 7),
         (4, 7),
         (2, 7),
         (4, 5, 6, 7),
         (1, 2, 6, 7),
         (2, 3, 4, 7),
         (5, 6),
         (1, 6),
         (0, 1, 5, 6),
         (4, 5),
         (0, 5),
         (0, 3, 4, 5),
         (3, 4),
         (2, 3),
         (0, 3),
         (0, 1, 2, 3),
         (1, 2),
         (0, 1)]

        sage: it = C.face_generator(algorithm='primal')
        sage: next(it)
        A 2-dimensional face of a 3-dimensional combinatorial polyhedron
        sage: it.ignore_supfaces()
        Traceback (most recent call last):
        ...
        ValueError: only possible when in dual mode

    ALGORITHM:

    The algorithm to visit all proper faces exactly once is roughly
    equivalent to the following. A (slightly generalized) description of the
    algorithm can be found in [KS2019]_.

    Initialization::

        faces = [set(facet) for facet in P.facets()]
        face_iterator(faces, [])

    The function ``face_iterator`` is defined recursively. It visits all faces of
    the polyhedron `P`, except those contained in any of ``visited_all``.
    It assumes ``faces`` to be exactly those facets of `P`
    that are not contained in any of the ``visited_all``.
    It assumes ``visited_all`` to be some list of faces of
    a polyhedron `P_2`, which contains `P` as one of its faces::

        def face_iterator(faces, visited_all):
            while facets:
                one_face = faces.pop()
                maybe_new_faces = [one_face.intersection(face) for face in faces]
        ...

    At this point we claim that ``maybe_new_faces`` contains all facets of ``one_face``,
    which we have not visited before.

    Proof: Let `F` be a facet of ``one_face``. We have a chain:
    `P \supset{}` ``one_face`` `{}\supset F`.
    By the diamond property, there exists a ``second_face`` with
    `P \supset{}` ``second_face`` `{}\supset F`.

    Now either ``second_face`` is not an element of ``faces``:
    Hence ``second_face`` is contained in one of ``visited_all``.
    In particular, `F` is contained in ``visited_all``.

    Or ``second_face`` is an element of ``faces``:
    Then, intersecting ``one_face`` with ``second_face`` gives ``F``.

    This concludes the proof.

    Moreover, if an element in ``maybe_new_faces`` is inclusion-maximal
    and not contained in any of the ``visited_all``, it is a facet of ``one_face``.
    Any facet in ``maybe_new_faces`` of ``one_face`` is inclusion-maximal.

    Hence, in the following loop, an element ``face1`` in ``maybe_new_faces``
    is a facet of ``one_face`` if and only if it is not contained in another facet::

        ...
                maybe_new_faces2 = []
                for i, face1 in enumerate(maybe_new_faces):
                    if (all(not face1 < face2 for face2 in maybe_new_faces[:i])
                            and all(not face1 <= face2 for face2 in maybe_new_faces[i+1:])):
                        maybe_new_faces2.append(face1)
        ...

    Now ``maybe_new_faces2`` contains only facets of ``one_face``
    and some faces contained in any of ``visited_all``.
    It also contains all the facets not contained in any of ``visited_all``.

    We construct ``new_faces`` as the list of all facets of ``one_face``
    not contained in any of ``visited_all``::

        ...
                new_faces = []
                for face1 in maybe_new_faces2:
                    if all(not face1 < face2 for face2 in visited_all):
                        new_faces.append(face1)
        ...

    By induction we can apply the algorithm, to visit all
    faces of ``one_face`` not contained in ``visited_all``::

        ...
                face_iterator(new_faces, visited_all)
        ...

    Finally we visit ``one_face`` and add it to ``visited_all``::

        ...
                visit(one_face)
                visited_all.append(one_face)

    Note: At this point, we have visited exactly those faces,
    contained in any of the ``visited_all``. The function ends here.


    ALGORITHM for the special case that all intervals of the lattice not
    containing zero are boolean (e.g. when the polyhedron is simple):

    We do not assume any other properties of our lattice in this case.
    Note that intervals of length 2 not containing zero, have exactly 2 elements now.
    But the atom-representation of faces might not be unique.

    We do the following modifications:

    - To check whether an intersection of faces is zero, we check whether the
      atom-representation is zero. Although not unique,
      it works to distinct from zero.

    - The intersection of two (relative) facets has always codimension `1` unless empty.

    - To intersect we now additionally unite the coatom representation.
      This gives the correct representation of the new face
      unless the intersection is zero.

    - To mark a face as visited, we save its coatom representation.

    - To check whether we have seen a face already, we check containment of the coatom representation.
    """
    def _repr_(self):
        r"""
        EXAMPLES::

            sage: P = polytopes.associahedron(['A',3])                                  # needs sage.combinat
            sage: C = CombinatorialPolyhedron(P)                                        # needs sage.combinat
            sage: C.face_generator()                                                    # needs sage.combinat
            Iterator over the proper faces of a 3-dimensional combinatorial polyhedron

            sage: C.face_generator(1)                                                   # needs sage.combinat
            Iterator over the 1-faces of a 3-dimensional combinatorial polyhedron
        """
        if self.structure.output_dimension != -2:
            if self.dual:
                # ouput_dimension is stored with respect to the dual
                intended_dimension = self.structure.dimension - 1 - self.structure.output_dimension
            else:
                intended_dimension = self.structure.output_dimension
            output = "Iterator over the {}-faces".format(intended_dimension)
        else:
            output = "Iterator over the proper faces"
        return output + " of a {}-dimensional combinatorial polyhedron".format(self.structure.dimension)

    def __next__(self):
        r"""
        Return the next face.

        EXAMPLES::

            sage: P = polytopes.cube()
            sage: C = CombinatorialPolyhedron(P)
            sage: it = C.face_generator()
            sage: [next(it) for _ in range(7)]
            [A 2-dimensional face of a 3-dimensional combinatorial polyhedron,
             A 2-dimensional face of a 3-dimensional combinatorial polyhedron,
             A 2-dimensional face of a 3-dimensional combinatorial polyhedron,
             A 2-dimensional face of a 3-dimensional combinatorial polyhedron,
             A 2-dimensional face of a 3-dimensional combinatorial polyhedron,
             A 2-dimensional face of a 3-dimensional combinatorial polyhedron,
             A 1-dimensional face of a 3-dimensional combinatorial polyhedron]
        """
        cdef CombinatorialFace face = self.next_face()
        if unlikely(self.structure.current_dimension > self.structure.highest_dimension):
            raise StopIteration

        return face


cdef class FaceIterator_geom(FaceIterator_base):
    r"""
    A class to iterate over all geometric faces of a polyhedron.

    Construct all faces from the facets. In dual mode, construct all
    faces from the vertices. Dual will be faster for less vertices than facets.

    INPUT:

    - ``P`` -- an instance of :class:`~sage.geometry.polyhedron.base.Polyhedron_base`
    - ``dual`` -- if ``True``, then dual polyhedron is used for iteration
      (only possible for bounded Polyhedra)
    - ``output_dimension`` -- if not ``None``, then the FaceIterator will only yield
      faces of this dimension

    EXAMPLES:

    Construct a geometric face iterator::

        sage: P = polytopes.cuboctahedron()
        sage: it = P.face_generator()
        sage: next(it)
        A 3-dimensional face of a Polyhedron in ZZ^3 defined as the convex hull of 12 vertices

    Construct faces by the dual or not::

        sage: it = P.face_generator(algorithm='primal')
        sage: _ = next(it), next(it)
        sage: next(it).dim()
        2

        sage: it = P.face_generator(algorithm='dual')
        sage: _ = next(it), next(it)
        sage: next(it).dim()
        0

    For unbounded polyhedra only non-dual iteration is possible::

        sage: P = Polyhedron(rays=[[0,0,1], [0,1,0], [1,0,0]])
        sage: it = P.face_generator()
        sage: [face.ambient_Vrepresentation() for face in it]
        [(A vertex at (0, 0, 0),
          A ray in the direction (0, 0, 1),
          A ray in the direction (0, 1, 0),
          A ray in the direction (1, 0, 0)),
         (),
         (A vertex at (0, 0, 0),
          A ray in the direction (0, 1, 0),
          A ray in the direction (1, 0, 0)),
         (A vertex at (0, 0, 0),
          A ray in the direction (0, 0, 1),
          A ray in the direction (1, 0, 0)),
         (A vertex at (0, 0, 0),
          A ray in the direction (0, 0, 1),
          A ray in the direction (0, 1, 0)),
         (A vertex at (0, 0, 0), A ray in the direction (1, 0, 0)),
         (A vertex at (0, 0, 0), A ray in the direction (0, 1, 0)),
         (A vertex at (0, 0, 0),),
         (A vertex at (0, 0, 0), A ray in the direction (0, 0, 1))]
        sage: it = P.face_generator(algorithm='dual')
        Traceback (most recent call last):
        ...
        ValueError: cannot iterate over dual of unbounded Polyedron

    Construct a FaceIterator only yielding dimension `2` faces::

        sage: P = polytopes.permutahedron(5)
        sage: it = P.face_generator(face_dimension=2)
        sage: counter = 0
        sage: for _ in it: counter += 1
        sage: print ('permutahedron(5) has', counter,
        ....:        'faces of dimension 2')
        permutahedron(5) has 150 faces of dimension 2
        sage: P.f_vector()
        (1, 120, 240, 150, 30, 1)

    In non-dual mode one can ignore all faces contained in the current face::

        sage: P = polytopes.cube()
        sage: it = P.face_generator(algorithm='primal')
        sage: _ = next(it), next(it)
        sage: face = next(it)
        sage: face.ambient_H_indices()
        (5,)
        sage: it.ignore_subfaces()
        sage: [face.ambient_H_indices() for face in it]
        [(4,),
         (3,),
         (2,),
         (1,),
         (0,),
         (3, 4),
         (1, 4),
         (0, 4),
         (1, 3, 4),
         (0, 1, 4),
         (2, 3),
         (1, 3),
         (1, 2, 3),
         (1, 2),
         (0, 2),
         (0, 1, 2),
         (0, 1)]

        sage: it = P.face_generator(algorithm='dual')
        sage: _ = next(it), next(it)
        sage: next(it)
        A 0-dimensional face of a Polyhedron in ZZ^3 defined as the convex hull of 1 vertex
        sage: it.ignore_subfaces()
        Traceback (most recent call last):
        ...
        ValueError: only possible when not in dual mode

    In dual mode one can ignore all faces that contain the current face::

        sage: P = polytopes.cube()
        sage: it = P.face_generator(algorithm='dual')
        sage: _ = next(it), next(it)
        sage: next(it)
        A 0-dimensional face of a Polyhedron in ZZ^3 defined as the convex hull of 1 vertex
        sage: face = next(it)
        sage: face.ambient_V_indices()
        (6,)
        sage: [face.ambient_V_indices() for face in it]
        [(5,),
         (4,),
         (3,),
         (2,),
         (1,),
         (0,),
         (6, 7),
         (4, 7),
         (2, 7),
         (4, 5, 6, 7),
         (1, 2, 6, 7),
         (2, 3, 4, 7),
         (5, 6),
         (1, 6),
         (0, 1, 5, 6),
         (4, 5),
         (0, 5),
         (0, 3, 4, 5),
         (3, 4),
         (2, 3),
         (0, 3),
         (0, 1, 2, 3),
         (1, 2),
         (0, 1)]

        sage: it = P.face_generator(algorithm='primal')
        sage: _ = next(it), next(it)
        sage: next(it)
        A 2-dimensional face of a Polyhedron in ZZ^3 defined as the convex hull of 4 vertices
        sage: it.ignore_supfaces()
        Traceback (most recent call last):
        ...
        ValueError: only possible when in dual mode

    .. SEEALSO::

        :class:`FaceIterator_base`.
    """
    def __init__(self, P, dual=None, output_dimension=None):
        r"""
        Initialize :class:`FaceIterator_base`.

        See :class:`FaceIterator_base`.

        EXAMPLES::

            sage: P = polytopes.permutahedron(4)
            sage: it = P.face_generator()  # indirect doctest
            sage: it
            Iterator over the faces of a 3-dimensional polyhedron in ZZ^4
            sage: TestSuite(sage.geometry.polyhedron.combinatorial_polyhedron.face_iterator.FaceIterator_geom).run()
        """
        self._requested_dim = output_dimension
        self.P = P
        # Base class only has __cinit__ and not __init__
        self.reset()

    def reset(self):
        r"""
        Reset the iterator.

        The iterator will start with the first face again.

        EXAMPLES::

            sage: P = polytopes.cube()
            sage: it = P.face_generator()
            sage: next(it).ambient_V_indices()
            (0, 1, 2, 3, 4, 5, 6, 7)
            sage: next(it).ambient_V_indices()
            ()
            sage: next(it).ambient_V_indices()
            (0, 3, 4, 5)
            sage: it.reset()
            sage: next(it).ambient_V_indices()
            (0, 1, 2, 3, 4, 5, 6, 7)
            sage: next(it).ambient_V_indices()
            ()
            sage: next(it).ambient_V_indices()
            (0, 3, 4, 5)
        """
        output_dimension = self._requested_dim
        P = self.P

        if output_dimension is None:
            if P.dim() == -1:
                self._trivial_faces = 1  # the empty polyhedron, only yield the empty face
            else:
                self._trivial_faces = 2  # yield the universe, then the empty face, than all other faces
        elif output_dimension == P.dim():
            self._trivial_faces = 4  # only yield the full-dimensional face and no other faces
        elif output_dimension == -1:
            self._trivial_faces = 3  # only yield the empty face and no other faces
        elif output_dimension < -1 or output_dimension > P.dim():
            self._trivial_faces = -1  # don't yield any faces at all
        else:
            self._trivial_faces = 0  # yield the faces of the requested dimension
        FaceIterator_base.reset(self)

    def _repr_(self):
        r"""
        EXAMPLES::

            sage: P = polytopes.associahedron(['A',3])                                  # needs sage.combinat
            sage: P.face_generator()                                                    # needs sage.combinat
            Iterator over the faces of a 3-dimensional polyhedron in QQ^3

            sage: P.face_generator(1)                                                   # needs sage.combinat
            Iterator over the 1-faces of a 3-dimensional polyhedron in QQ^3
        """
        if self._requested_dim is not None:
            output = "Iterator over the {}-faces".format(self._requested_dim)
        else:
            output = "Iterator over the faces"
        return output + " of a {}-dimensional polyhedron in {}".format(self.structure.dimension, self.P.parent()._repr_ambient_module())

    def __next__(self):
        r"""
        Return the next face.

        EXAMPLES::

            sage: P = polytopes.cube()
            sage: it = P.face_generator()
            sage: [next(it) for _ in range(7)]
            [A 3-dimensional face of a Polyhedron in ZZ^3 defined as the convex hull of 8 vertices,
             A -1-dimensional face of a Polyhedron in ZZ^3,
             A 2-dimensional face of a Polyhedron in ZZ^3 defined as the convex hull of 4 vertices,
             A 2-dimensional face of a Polyhedron in ZZ^3 defined as the convex hull of 4 vertices,
             A 2-dimensional face of a Polyhedron in ZZ^3 defined as the convex hull of 4 vertices,
             A 2-dimensional face of a Polyhedron in ZZ^3 defined as the convex hull of 4 vertices,
             A 2-dimensional face of a Polyhedron in ZZ^3 defined as the convex hull of 4 vertices]
        """
        if unlikely(self._trivial_faces):
            if self._trivial_faces == -1:
                raise StopIteration
            if self._trivial_faces in (2,4):  # Return the polyhedron.
                if self._trivial_faces == 2:
                    self._trivial_faces = 1  # Return the empty face next.
                else:
                    self._trivial_faces = -1  # The iterator is exhausted.
                equations = [eq.index() for eq in self.P.equation_generator()]
                return PolyhedronFace(self.P, range(self.P.n_Vrepresentation()), equations)
            else:  # Return the empty face.
                if self._trivial_faces == 1:
                    self._trivial_faces = 0  # Return the proper faces next.
                else:
                    self._trivial_faces = -1  # The iterator is exhausted.
                return PolyhedronFace(self.P, [], range(self.P.n_Hrepresentation()))

        self.next_dimension()
        if unlikely(self.structure.current_dimension > self.structure.highest_dimension):
            raise StopIteration
        return self.current()

    def current(self):
        r"""
        Retrieve the last value of :meth:`__next__`.

        EXAMPLES::

            sage: P = polytopes.octahedron()
            sage: it = P.face_generator()
            sage: _ = next(it), next(it)
            sage: next(it)
            A 0-dimensional face of a Polyhedron in ZZ^3 defined as the convex hull of 1 vertex
            sage: it.current()
            A 0-dimensional face of a Polyhedron in ZZ^3 defined as the convex hull of 1 vertex
            sage: next(it).ambient_V_indices() == it.current().ambient_V_indices()
            True
        """
        return combinatorial_face_to_polyhedral_face(self.P, FaceIterator_base.current(self))


# Nogil definitions of crucial functions.

cdef inline int next_dimension(iter_t structure, size_t parallelization_depth=0) nogil except -1:
    r"""
    See :meth:`FaceIterator.next_dimension`.

    ``parallelization_depth`` determines when to stop,
    e.g. if it is ``1`` it will stop after having yield all faces of a facet
    """
    cdef int max_dim = structure.highest_dimension - parallelization_depth
    structure.face_status = FaceStatus.NOT_INITIALIZED
    while (not next_face_loop(structure)) and (structure.current_dimension <= max_dim):
        sig_check()
    structure._index += 1
    return structure.current_dimension

cdef inline int next_face_loop(iter_t structure) nogil except -1:
    r"""
    See :meth:`FaceIterator.next_face_loop`.
    """
    if unlikely(structure.current_dimension == structure.dimension):
        # The function is not supposed to be called,
        # just prevent it from crashing.
        # Actually raising an error here results in a bad branch prediction.
        return -1

    # Getting ``[faces, n_faces, n_visited_all]`` according to dimension.
    cdef face_list_t* faces = &structure.new_faces[structure.current_dimension]
    cdef face_list_t* new_faces = &structure.new_faces[structure.current_dimension-1]
    cdef face_list_t* visited_all = &structure.visited_all[structure.current_dimension]
    cdef size_t n_faces = faces[0].n_faces

    if (structure.output_dimension > -2) and (structure.output_dimension != structure.current_dimension):
        # If only a specific dimension was requested (i.e. ``output_dimension > -2``),
        # then we will not yield faces in other dimension.
        structure.yet_to_visit = 0

    if structure.yet_to_visit:
        # Set ``face`` to the next face.
        structure.yet_to_visit -= 1
        structure.face[0] = faces[0].faces[structure.yet_to_visit][0]
        structure.face_status = FaceStatus.INITIALIZED
        return 1

    if structure.current_dimension <= structure.lowest_dimension:
        # We will not yield the empty face.
        # We will not yield below requested dimension.
        structure.current_dimension += 1
        return 0

    if n_faces <= 1:
        # There will be no more faces from intersections.
        structure.current_dimension += 1
        return 0

    if not structure.first_time[structure.current_dimension]:
        # In this case there exists ``faces[0].faces[n_faces]``, of which we
        # have visited all faces, but which was not added to
        # ``visited_all`` yet.

        if not faces[0].polyhedron_is_simple:
            # In case of a simple lattice, this step needs not to be applied:
            # Every element, except the lower bound, has a unique representation of coatoms in this case.
            # Hence, as the face is already removed from faces[0], any subfaces will not be visited.
            # (If we manually ignore subfaces, faces will still be added to visited_all).
            add_face_shallow(visited_all[0], faces[0].faces[n_faces])
    else:
        # Once we have visited all faces of ``faces[n_faces]``, we want
        # to add it to ``visited_all``.
        structure.first_time[structure.current_dimension] = False

    # We will visit the last face now.

    # Get the faces of codimension 1 contained in ``faces[n_faces-1]``,
    # which we have not yet visited.
    cdef size_t new_faces_counter

    new_faces_counter = get_next_level(
        faces[0], new_faces[0], visited_all[0])

    if new_faces_counter:
        # ``faces[n_faces]`` contains new faces.
        # We will visit them on next call, starting with codimension 1.

        # Setting the variables correctly for next call of ``next_face_loop``.
        structure.current_dimension -= 1
        structure.first_time[structure.current_dimension] = True
        structure.visited_all[structure.current_dimension][0] = visited_all[0][0]
        structure.yet_to_visit = new_faces_counter
        return 0
    else:
        # ``faces.faces[n_faces-1]`` contains no new faces.
        # Hence there is no need to add it to ``visited_all``.
        # NOTE:
        #     For the methods ``ignore_subfaces`` and ``ignore_supfaces``
        #     this step needs to be done, as ``faces.faces[n_faces-1]`` might
        #     have been added manually to ``visited_all``.
        #     So this step is required to respect boundaries of ``visited_all``.
        structure.first_time[structure.current_dimension] = True
        return 0

cdef inline size_t n_atom_rep(iter_t structure) nogil except -1:
    r"""
    See :meth:`FaceIterator.n_atom_rep`.
    """
    if structure.face_status:
        return face_len_atoms(structure.face)

    # The face was not initialized properly.
    raise LookupError("``FaceIterator`` does not point to a face")

# Parallel iteration over the faces.
# Currently only the f-vector is implemented, but slight
# modifications would allow collecting other information as well.

cdef struct parallel_f_s:
    # A structure carrying things that each thread should have exclusive access to.
    size_t* f_vector
    size_t* current_job_id

    # Keep track so that we can easily go from one job to the next.
    size_t* original_n_faces
    size_t* original_n_visited_all

ctypedef parallel_f_s parallel_f_t[1]

cdef int parallel_f_vector(iter_t* structures, size_t num_threads, size_t parallelization_depth, size_t *f_vector) except -1:
    """
    Compute the ``f_vector`` in parallel.

    INPUT:

    - ``structures`` -- one structure per thread

    - ``num_threads`` -- the number of threads to use

    - ``parallelization_depth`` -- the codimension at which the threads are released

    - ``f_vector`` -- where the ``f_vector`` is output
    """
    # One job per face of codimension ``parallelization_depth``.
    cdef size_t n_jobs = structures[0].n_coatoms ** parallelization_depth
    cdef size_t i
    cdef int j
    cdef int dim = structures[0].dimension
    f_vector[0] = 1         # Face iterator will only visit proper faces.
    f_vector[dim + 1] = 1   # Face iterator will only visit proper faces.
    if dim <= 0 or structures[0].n_coatoms == 0:
        # Iterator assumes at least one face and at least dimension 1.
        return 0

    if num_threads == 0:
        num_threads = 1

    cdef size_t thread_id
    cdef MemoryAllocator mem = MemoryAllocator()

    # Setting up for each thread some storage space.
    cdef parallel_f_t* parallel_structs = \
            <parallel_f_t*> mem.allocarray(num_threads, sizeof(parallel_f_t))

    for i in range(num_threads):
        # Partial f-vectors.
        parallel_structs[i].f_vector = \
                <size_t*> mem.calloc(dim+2, sizeof(size_t))
        parallel_structs[i].current_job_id = \
                <size_t*> mem.calloc(parallelization_depth+1, sizeof(size_t))

        # Keeping back of the original number of faces allows faster starting the next job.
        parallel_structs[i].original_n_faces = \
                <size_t*> mem.calloc(parallelization_depth+1, sizeof(size_t))
        parallel_structs[i].original_n_faces[0] = \
                structures[0].new_faces[dim - 1].n_faces

        parallel_structs[i].original_n_visited_all = \
                <size_t*> mem.calloc(parallelization_depth+1, sizeof(size_t))
        parallel_structs[i].original_n_visited_all[0] = \
                structures[0].visited_all[dim - 1].n_faces

    for i in prange(n_jobs, schedule='dynamic', chunksize=1,
                    num_threads=num_threads, nogil=True):
        _parallel_f_vector(structures[threadid()],
                           parallelization_depth,
                           parallel_structs[threadid()],
                           i)

    # Gather the results.
    for i in range(num_threads):
        for j in range(structures[0].dimension + 2):
            f_vector[j] += parallel_structs[i].f_vector[j]

cdef int _parallel_f_vector(iter_t structure, size_t parallelization_depth,
                            parallel_f_t parallel_struct, size_t job_id) nogil except -1:
    """
    Set up a job and then visit all faces.
    """
    cdef int max_dimension = structure.dimension - parallelization_depth
    cdef int d
    if prepare_face_iterator_for_partial_job(structure, parallelization_depth,
                                             parallel_struct, job_id):
        d = next_dimension(structure, parallelization_depth)
        while (d < max_dimension):
            parallel_struct.f_vector[d+1] += 1
            d = next_dimension(structure, parallelization_depth)

cdef inline int prepare_face_iterator_for_partial_job(
        iter_t structure, size_t parallelization_depth,
        parallel_f_t parallel_struct, size_t job_id) nogil except -1:
    """
    Set ``structure`` according to ``job_id``.

    ``job_id`` should be thought of as its digits with base ``structure.n_coatoms``
    padded to ``parallelization_depth``.

    The first digit determines which facet to visit.
    The next digit determines which facet of the facet should be visited.

    OUTPUT: ``1`` if the job exists and ``0`` otherwise.

    In addition, the first job treating a face will "visit" this face
    and increase the corresponding entry of the f-vector.
    """
    cdef int d
    cdef size_t current_depth
    if (not structure.first_time[structure.current_dimension]
            and structure.current_dimension == structure.dimension - parallelization_depth):
        # Act as if we had not visited faces in the last depth.
        # Set ``current_job_id[parallelization_depth - 1] = 0``.
        d = structure.dimension - parallelization_depth
        current_depth = parallelization_depth

        # Recover all faces.
        structure.new_faces[d].n_faces = \
                parallel_struct.original_n_faces[current_depth -1]
        structure.visited_all[d].n_faces = \
                parallel_struct.original_n_visited_all[current_depth -1]
        structure.first_time[d] = True
        structure.yet_to_visit = 0  # just to be on the safe side

        parallel_struct.current_job_id[current_depth -1] = 0

        # If the job does not exist, we will set the next value to ``-1``.
        if parallel_struct.original_n_faces[current_depth -1] == 0:
            parallel_struct.current_job_id[current_depth] = -1
        else:
            parallel_struct.current_job_id[current_depth] = 0

    cdef size_t n_coatoms = structure.n_coatoms
    cdef size_t job_id_c
    cdef size_t i
    cdef size_t diff
    cdef size_t new_faces_counter

    for current_depth in range(1, parallelization_depth + 1):
        d = structure.dimension - current_depth

        # Get the corresponding digit of ``job_id``.
        job_id_c = get_digit(job_id, current_depth - 1, parallelization_depth, n_coatoms)

        # Set ``current_job_id[current_depth - 1]`` to ``job_id_c`` if possible.

        if job_id_c != parallel_struct.current_job_id[current_depth - 1]:
            # Set ``current_job_id[current_depth -1] = 0``.
            structure.current_dimension = d
            structure.new_faces[d].n_faces = parallel_struct.original_n_faces[current_depth -1]
            structure.visited_all[d].n_faces = parallel_struct.original_n_visited_all[current_depth -1]
            parallel_struct.current_job_id[current_depth -1] = 0

            # If the job does not exist, we will set the next value to ``-1``.
            if parallel_struct.original_n_faces[current_depth -1] == 0:
                parallel_struct.current_job_id[current_depth] = -1
            else:
                parallel_struct.current_job_id[current_depth] = 0

            structure.first_time[d] = True
            structure.yet_to_visit = 0  # just to be on the safe side

        if parallel_struct.current_job_id[current_depth] == -1:
            # The job does not exist.
            return 0

        if job_id_c > parallel_struct.current_job_id[current_depth -1]:
            if job_id_c >= structure.new_faces[d].n_faces:
                # The job does not exist.
                return 0

            for i in range(job_id_c):
                # Fast forwarding the jobs.

                if not structure.new_faces[d].polyhedron_is_simple:
                    # In case of a simple lattice, this step needs not to be applied:
                    # Every element, except the lower bound, has a unique representation of coatoms in this case.
                    # Hence, as the face is already removed from faces[0], any subfaces will not be visited.
                    # (If we manually ignore subfaces, faces will still be added to visited_all).
                    add_face_shallow(structure.visited_all[d], structure.new_faces[d].faces[structure.new_faces[d].n_faces -1])

                structure.new_faces[d].n_faces -= 1

            parallel_struct.current_job_id[current_depth -1] = job_id_c

        # Apparently the face exists. We add it to the f-vector, if it is the very first job for the face.
        if job_id == 0 or get_digit(job_id -1, current_depth -1, parallelization_depth, n_coatoms) != job_id_c:
            # Visit ``structure.new_faces[d].faces[structure.new_faces[d].n_faces - 1]
            parallel_struct.f_vector[d + 1] += 1

        if structure.current_dimension == d:
            structure.yet_to_visit = 0

            if structure.new_faces[d].n_faces == 0:
                # The job will not exist.
                parallel_struct.current_job_id[current_depth] = -1
                return 0

            new_faces_counter = get_next_level(
                structure.new_faces[d], structure.new_faces[d-1], structure.visited_all[d])

            if new_faces_counter:
                # Setting the variables correctly, for the next call.
                structure.current_dimension -= 1
                structure.first_time[d-1] = True
                structure.visited_all[d-1][0] = structure.visited_all[d][0]
                structure.yet_to_visit = new_faces_counter
                for i in range(current_depth, parallelization_depth + 1):
                    parallel_struct.current_job_id[i] = 0
                parallel_struct.original_n_faces[current_depth] = new_faces_counter
                parallel_struct.original_n_visited_all[current_depth] = structure.visited_all[d-1].n_faces
            else:
                # The job does not exist.
                parallel_struct.current_job_id[current_depth] = -1
                return 0

    if structure.current_dimension != structure.dimension - parallelization_depth - 1:
        return 0

    return 1

cdef inline size_t get_digit(size_t job_id, size_t pos, size_t padto, size_t base) nogil:
    """
    Get the digit ``pos`` of ``job_id`` with base ``base``
    padding the number of digits to ``pad_to``.

    Digits are enumerated started with ``0``.
    """
    # Remove the last ``parallelization_depth - pos - 1`` digits.
    cdef size_t current_output = job_id / base ** (padto - pos - 1)

    # Remove all digits before our current digit, which is digit ``pos``.
    return current_output % base<|MERGE_RESOLUTION|>--- conflicted
+++ resolved
@@ -851,12 +851,8 @@
 
         The face iterator must not have the output dimension specified::
 
-<<<<<<< HEAD
-            sage: P = polytopes.dodecahedron()                                          # needs sage.rings.number_field
-=======
             sage: # needs sage.rings.number_field
             sage: P = polytopes.dodecahedron()
->>>>>>> 37b9baa4
             sage: it = P.face_generator(2)
             sage: it._meet_of_coatoms(1,2)
             Traceback (most recent call last):
@@ -981,12 +977,8 @@
 
         The face iterator must not have the output dimension specified::
 
-<<<<<<< HEAD
-            sage: P = polytopes.dodecahedron()                                          # needs sage.rings.number_field
-=======
             sage: # needs sage.rings.number_field
             sage: P = polytopes.dodecahedron()
->>>>>>> 37b9baa4
             sage: it = P.face_generator(2)
             sage: it._join_of_atoms(1,2)
             Traceback (most recent call last):
