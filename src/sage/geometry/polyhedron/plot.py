--- conflicted
+++ resolved
@@ -1305,15 +1305,6 @@
 
         EXAMPLES::
 
-<<<<<<< HEAD
-            sage: # needs sage.rings.number_field
-            sage: P1 = polytopes.small_rhombicuboctahedron()
-            sage: Image1 = P1.projection().tikz([1,3,5], 175, scale=4,                  # needs sage.plot
-            ....:                               output_type='TikzPicture')
-            sage: type(Image1)                                                          # needs sage.plot
-            <class 'sage.misc.latex_standalone.TikzPicture'>
-            sage: Image1                                                                # needs sage.plot
-=======
             sage: # needs sage.plot sage.rings.number_field
             sage: P1 = polytopes.small_rhombicuboctahedron()
             sage: Image1 = P1.projection().tikz([1,3,5], 175, scale=4,
@@ -1321,7 +1312,6 @@
             sage: type(Image1)
             <class 'sage.misc.latex_standalone.TikzPicture'>
             sage: Image1
->>>>>>> 37b9baa4
             \documentclass[tikz]{standalone}
             \begin{document}
             \begin{tikzpicture}%
@@ -1338,17 +1328,10 @@
             %%
             \end{tikzpicture}
             \end{document}
-<<<<<<< HEAD
-            sage: _ = Image1.tex('polytope-tikz1.tex')          # not tested            # needs sage.plot
-            sage: _ = Image1.png('polytope-tikz1.png')          # not tested            # needs sage.plot
-            sage: _ = Image1.pdf('polytope-tikz1.pdf')          # not tested            # needs sage.plot
-            sage: _ = Image1.svg('polytope-tikz1.svg')          # not tested            # needs sage.plot
-=======
             sage: _ = Image1.tex('polytope-tikz1.tex')          # not tested
             sage: _ = Image1.png('polytope-tikz1.png')          # not tested
             sage: _ = Image1.pdf('polytope-tikz1.pdf')          # not tested
             sage: _ = Image1.svg('polytope-tikz1.svg')          # not tested
->>>>>>> 37b9baa4
 
         A second example::
 
@@ -1397,20 +1380,12 @@
             sage: # needs sage.plot
             sage: P3 = Polyhedron(vertices=[[-1, -1, 2], [-1, 2, -1], [2, -1, -1]]); P3
             A 2-dimensional polyhedron in ZZ^3 defined as the convex hull of 3 vertices
-<<<<<<< HEAD
-            sage: Image3 = P3.projection().tikz([0.5, -1, -0.1], 55, scale=3,           # needs sage.plot
-=======
             sage: Image3 = P3.projection().tikz([0.5, -1, -0.1], 55, scale=3,
->>>>>>> 37b9baa4
             ....:                               edge_color='blue!95!black',
             ....:                               facet_color='orange!95!black', opacity=0.7,
             ....:                               vertex_color='yellow', axis=True,
             ....:                               output_type='TikzPicture')
-<<<<<<< HEAD
-            sage: Image3                                                                # needs sage.plot
-=======
             sage: Image3
->>>>>>> 37b9baa4
             \documentclass[tikz]{standalone}
             \begin{document}
             \begin{tikzpicture}%
@@ -1427,17 +1402,10 @@
             %%
             \end{tikzpicture}
             \end{document}
-<<<<<<< HEAD
-            sage: _ = Image3.tex('polytope-tikz3.tex')          # not tested            # needs sage.plot
-            sage: _ = Image3.png('polytope-tikz3.png')          # not tested            # needs sage.plot
-            sage: _ = Image3.pdf('polytope-tikz3.pdf')          # not tested            # needs sage.plot
-            sage: _ = Image3.svg('polytope-tikz3.svg')          # not tested            # needs sage.plot
-=======
             sage: _ = Image3.tex('polytope-tikz3.tex')          # not tested
             sage: _ = Image3.png('polytope-tikz3.png')          # not tested
             sage: _ = Image3.pdf('polytope-tikz3.pdf')          # not tested
             sage: _ = Image3.svg('polytope-tikz3.svg')          # not tested
->>>>>>> 37b9baa4
 
         A fourth example::
 
@@ -1661,26 +1629,15 @@
             sage: # needs sage.plot
             sage: P = Polyhedron(vertices=[[-1, -1, 2], [-1, 2, -1], [2, -1, -1]]); P
             A 2-dimensional polyhedron in ZZ^3 defined as the convex hull of 3 vertices
-<<<<<<< HEAD
-            sage: Image = P.projection()._tikz_2d_in_3d(view=[0.5, -1, -0.5], angle=55, scale=3,    # needs sage.plot
-            ....:                                       edge_color='blue!95!black', facet_color='orange',
-            ....:                                       opacity=0.5, vertex_color='yellow', axis=True)
-            sage: print('\n'.join(Image.splitlines()[:4]))                              # needs sage.plot
-=======
             sage: Image = P.projection()._tikz_2d_in_3d(view=[0.5, -1, -0.5], angle=55, scale=3,
             ....:                                       edge_color='blue!95!black', facet_color='orange',
             ....:                                       opacity=0.5, vertex_color='yellow', axis=True)
             sage: print('\n'.join(Image.splitlines()[:4]))
->>>>>>> 37b9baa4
             \begin{tikzpicture}%
                 [x={(0.644647cm, -0.476559cm)},
                 y={(0.192276cm, 0.857859cm)},
                 z={(-0.739905cm, -0.192276cm)},
-<<<<<<< HEAD
-            sage: with open('polytope-tikz3.tex', 'w') as f:    # not tested            # needs sage.plot
-=======
             sage: with open('polytope-tikz3.tex', 'w') as f:    # not tested
->>>>>>> 37b9baa4
             ....:     _ = f.write(Image)
 
         ::
@@ -1823,16 +1780,6 @@
 
         EXAMPLES::
 
-<<<<<<< HEAD
-            sage: # needs sage.rings.number_field
-            sage: P = polytopes.small_rhombicuboctahedron()
-            sage: Image = P.projection()._tikz_3d_in_3d([3, 7, 5], 100, scale=3,        # needs sage.plot
-            ....:                                       edge_color='blue', facet_color='orange',
-            ....:                                       opacity=0.5, vertex_color='green', axis=True)
-            sage: type(Image)                                                           # needs sage.plot
-            <class 'sage.misc.latex.LatexExpr'>
-            sage: print('\n'.join(Image.splitlines()[:4]))                              # needs sage.plot
-=======
             sage: # needs sage.plot sage.rings.number_field
             sage: P = polytopes.small_rhombicuboctahedron()
             sage: Image = P.projection()._tikz_3d_in_3d([3, 7, 5], 100, scale=3,
@@ -1841,16 +1788,11 @@
             sage: type(Image)
             <class 'sage.misc.latex.LatexExpr'>
             sage: print('\n'.join(Image.splitlines()[:4]))
->>>>>>> 37b9baa4
             \begin{tikzpicture}%
                 [x={(-0.046385cm, 0.837431cm)},
                 y={(-0.243536cm, 0.519228cm)},
                 z={(0.968782cm, 0.170622cm)},
-<<<<<<< HEAD
-            sage: with open('polytope-tikz1.tex', 'w') as f:    # not tested            # needs sage.plot
-=======
             sage: with open('polytope-tikz1.tex', 'w') as f:    # not tested
->>>>>>> 37b9baa4
             ....:     _ = f.write(Image)
 
         ::
@@ -1859,15 +1801,9 @@
             sage: Associahedron = Polyhedron(vertices=[[1, 0, 1], [1, 0, 0], [1, 1, 0],
             ....:                                      [0, 0, -1], [0, 1, 0], [-1, 0, 0],
             ....:                                      [0, 1, 1], [0, 0, 1], [0, -1, 0]]).polar()
-<<<<<<< HEAD
-            sage: ImageAsso = Associahedron.projection().tikz([-15, -755, -655], 116, scale=1,      # needs sage.plot
-            ....:                                             output_type='LatexExpr')
-            sage: print('\n'.join(ImageAsso.splitlines()[12:30]))                       # needs sage.plot
-=======
             sage: ImageAsso = Associahedron.projection().tikz([-15, -755, -655], 116, scale=1,
             ....:                                             output_type='LatexExpr')
             sage: print('\n'.join(ImageAsso.splitlines()[12:30]))
->>>>>>> 37b9baa4
             %% with the command: ._tikz_3d_in_3d and parameters:
             %% view = [-15, -755, -655]
             %% angle = 116
