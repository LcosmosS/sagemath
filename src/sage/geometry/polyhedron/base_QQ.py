r"""
Base class for polyhedra over `\QQ`
"""

from sage.rings.rational_field import QQ
from sage.misc.cachefunc import cached_method
from sage.misc.misc_c import prod
from .base import Polyhedron_base


class Polyhedron_QQ(Polyhedron_base):
    r"""
    Base class for Polyhedra over `\QQ`

    TESTS::

        sage: p = Polyhedron([(0,0)], base_ring=QQ);  p
        A 0-dimensional polyhedron in QQ^2 defined as the convex hull of 1 vertex
        sage: TestSuite(p).run()
    """
    def _is_zero(self, x):
        """
        Test whether ``x`` is zero.

        INPUT:

        - ``x`` -- a number in the base ring.

        OUTPUT:

        Boolean.

        EXAMPLES::

            sage: p = Polyhedron([(0,0)], base_ring=QQ)
            sage: p._is_zero(0)
            True
            sage: p._is_zero(1/100000)
            False
        """
        return x==0

    def _is_nonneg(self, x):
        """
        Test whether ``x`` is nonnegative.

        INPUT:

        - ``x`` -- a number in the base ring.

        OUTPUT:

        Boolean.

        EXAMPLES::

            sage: p = Polyhedron([(0,0)], base_ring=QQ)
            sage: p._is_nonneg(1)
            True
            sage: p._is_nonneg(-1/100000)
            False
        """
        return x>=0

    def _is_positive(self, x):
        """
        Test whether ``x`` is positive.

        INPUT:

        - ``x`` -- a number in the base ring.

        OUTPUT:

        Boolean.

        EXAMPLES::

            sage: p = Polyhedron([(0,0)], base_ring=QQ)
            sage: p._is_positive(1)
            True
            sage: p._is_positive(0)
            False
        """
        return x>0

    _base_ring = QQ

    def integral_points_count(self, verbose=False, use_Hrepresentation=False,
                              explicit_enumeration_threshold=1000, preprocess=True, **kwds):
        r"""
        Return the number of integral points in the polyhedron.

        This method uses the optional package ``latte_int``
        if an estimate for lattice points based on bounding boxes
        exceeds ``explicit_enumeration_threshold``.

        INPUT:

        - ``verbose`` -- (boolean; ``False`` by default) whether to display
          verbose output.

        - ``use_Hrepresentation`` -- (boolean; ``False`` by default) -- whether
          to send the H or V representation to LattE

        - ``preprocess`` -- (boolean; ``True`` by default) whether, if the integral hull
          is known to lie in a coordinate hyperplane, to tighten bounds to reduce dimension

        .. SEEALSO::

            :mod:`~sage.interfaces.latte` the interface to LattE interfaces

        EXAMPLES::

            sage: P = polytopes.cube()
            sage: P.integral_points_count()
            27
            sage: P.integral_points_count(explicit_enumeration_threshold=0)  # optional - latte_int
            27

        We enlarge the polyhedron to force the use of the generating function methods
        implemented in LattE integrale, rather than explicit enumeration::

            sage: (1000000000*P).integral_points_count(verbose=True)         # optional - latte_int
            This is LattE integrale...
            ...
            Total time:...
            8000000012000000006000000001

        We shrink the polyhedron a little bit::

            sage: Q = P*(8/9)
            sage: Q.integral_points_count()
            1
            sage: Q.integral_points_count(explicit_enumeration_threshold=0)
            1

        Unbounded polyhedra (with or without lattice points) are not supported::

            sage: P = Polyhedron(vertices=[[1/2, 1/3]], rays=[[1, 1]])
            sage: P.integral_points_count()
            Traceback (most recent call last):
            ...
            NotImplementedError: ...
            sage: P = Polyhedron(vertices=[[1, 1]], rays=[[1, 1]])
            sage: P.integral_points_count()
            Traceback (most recent call last):
            ...
            NotImplementedError: ...

        "Fibonacci" knapsacks (preprocessing helps a lot)::

            sage: def fibonacci_knapsack(d, b, backend=None):
            ....:     lp = MixedIntegerLinearProgram(base_ring=QQ)
            ....:     x = lp.new_variable(nonnegative=True)
            ....:     lp.add_constraint(lp.sum(fibonacci(i+3)*x[i] for i in range(d)) <= b)
            ....:     return lp.polyhedron(backend=backend)
            sage: fibonacci_knapsack(20, 12).integral_points_count() # does not finish with preprocess=False            # needs sage.combinat
            33

        TESTS:

        We check that :trac:`21491` is fixed::

            sage: P = Polyhedron(ieqs=[], eqns=[[-10,0,1],[-10,1,0]])
            sage: P.integral_points_count()
            1
            sage: P = Polyhedron(ieqs=[], eqns=[[-11,0,2],[-10,1,0]])
            sage: P.integral_points_count()
            0
        """
        if self.is_empty():
            return 0
        if self.dimension() == 0:
            return 1 if self.is_lattice_polytope() else 0
        if not self.is_compact():
            # LattE just prints the warning 'readCddExtFile:: Given polyhedron is unbounded!!!'
            # but then returns 0.
            raise NotImplementedError('Unbounded polyhedra are not supported')

        # for small bounding boxes, it is faster to naively iterate over the points of the box
        box_min, box_max = self.bounding_box(integral_hull=True)
        if box_min is None:
            return 0
        box_points = prod(max_coord-min_coord+1 for min_coord, max_coord in zip(box_min, box_max))

        if explicit_enumeration_threshold is None or box_points <= explicit_enumeration_threshold:
            return len(self.integral_points())

        p = self

        if preprocess:
            # If integral hull is known to lie in a coordinate hyperplane,
            # tighten bounds to reduce dimension.
            rat_box_min, rat_box_max = self.bounding_box(integral=False)
            if any(a == b and (ra < a or b < rb)
                   for ra, a, b, rb in zip(rat_box_min, box_min, box_max, rat_box_max)):
                lp, x = self.to_linear_program(return_variable=True)
                for i, a in enumerate(box_min):
                    lp.set_min(x[i], a)
                for i, b in enumerate(box_max):
                    lp.set_max(x[i], b)
                p = lp.polyhedron()  # this recomputes the double description, which is wasteful
                if p.is_empty():
                    return 0
                if p.dimension() == 0:
                    return 1 if p.is_lattice_polytope() else 0

        # LattE does not like V-representation of lower-dimensional polytopes.
        if not p.is_full_dimensional():
            use_Hrepresentation = True

        from sage.interfaces.latte import count
        return count(
                p.cdd_Hrepresentation() if use_Hrepresentation else p.cdd_Vrepresentation(),
                cdd=True,
                verbose=verbose,
                **kwds)

    @cached_method(do_pickle=True)
    def ehrhart_polynomial(self, engine=None, variable='t', verbose=False,
            dual=None, irrational_primal=None, irrational_all_primal=None,
            maxdet=None, no_decomposition=None, compute_vertex_cones=None,
            smith_form=None, dualization=None, triangulation=None,
            triangulation_max_height=None, **kwds):
        r"""
        Return the Ehrhart polynomial of this polyhedron.

        The polyhedron must be a lattice polytope. Let `P` be a lattice
        polytope in `\RR^d` and define `L(P,t) = \# (tP\cap \ZZ^d)`.
        Then E. Ehrhart proved in 1962 that `L` coincides with a
        rational polynomial of degree `d` for integer `t`. `L` is called the
        *Ehrhart polynomial* of `P`. For more information see the
        :wikipedia:`Ehrhart_polynomial`. The Ehrhart polynomial may be computed
        using either LattE Integrale or Normaliz by setting ``engine``  to
        'latte' or 'normaliz' respectively.

        INPUT:

        - ``engine`` -- string; The backend to use. Allowed values are:

          * ``None`` (default); When no input is given the Ehrhart polynomial
            is computed using LattE Integrale (optional)
          * ``'latte'``; use LattE integrale program (optional)
          * ``'normaliz'``; use Normaliz program (optional package pynormaliz).
            The backend of ``self`` must be set to ``'normaliz'``.

        - ``variable`` -- string (default: ``'t'``); The variable in which the
          Ehrhart polynomial should be expressed.

        - When the ``engine`` is ``'latte'``, the additional input values are:

          * ``verbose`` - boolean (default: ``False``); If ``True``, print the
            whole output of the LattE command.

          The following options are passed to the LattE command, for details
          consult `the LattE documentation
          <https://www.math.ucdavis.edu/~latte/software/packages/latte_current/>`__:

          * ``dual`` - boolean; triangulate and signed-decompose in the dual
            space
          * ``irrational_primal`` -- boolean; triangulate in the dual space,
            signed-decompose in the primal space using irrationalization.
          * ``irrational_all_primal`` -- boolean; triangulate and signed-decompose
            in the primal space using irrationalization.
          * ``maxdet`` -- integer; decompose down to an index (determinant) of
            ``maxdet`` instead of index 1 (unimodular cones).
          * ``no_decomposition`` -- boolean; do not signed-decompose
            simplicial cones.
          * ``compute_vertex_cones`` -- string; either 'cdd' or 'lrs' or '4ti2'
          * ``smith_form`` -- string; either 'ilio' or 'lidia'
          * ``dualization`` -- string; either 'cdd' or '4ti2'
          * ``triangulation`` -- string; 'cddlib', '4ti2' or 'topcom'
          * ``triangulation_max_height`` -- integer; use a uniform distribution
            of height from 1 to this number

        OUTPUT:

        A univariate polynomial in ``variable`` over a rational field.

        .. SEEALSO::

            :mod:`~sage.interfaces.latte` the interface to LattE Integrale
            `PyNormaliz <https://pypi.org/project/PyNormaliz>`_

        EXAMPLES:

        To start, we find the Ehrhart polynomial of a three-dimensional
        ``simplex``, first using ``engine='latte'``. Leaving the engine
        unspecified sets the ``engine`` to ``'latte'`` by default::

            sage: simplex = Polyhedron(vertices=[(0,0,0),(3,3,3),(-3,2,1),(1,-1,-2)])
            sage: simplex = simplex.change_ring(QQ)
            sage: poly = simplex.ehrhart_polynomial(engine='latte')     # optional - latte_int
            sage: poly                                                  # optional - latte_int
            7/2*t^3 + 2*t^2 - 1/2*t + 1
            sage: poly(1)                                               # optional - latte_int
            6
            sage: len(simplex.integral_points())
            6
            sage: poly(2)                                               # optional - latte_int
            36
            sage: len((2*simplex).integral_points())
            36

        Now we find the same Ehrhart polynomial, this time using
        ``engine='normaliz'``. To use the Normaliz engine, the ``simplex`` must
        be defined with ``backend='normaliz'``::

            sage: # optional - pynormaliz
            sage: simplex = Polyhedron(vertices=[(0,0,0), (3,3,3),
            ....:                                (-3,2,1), (1,-1,-2)],
            ....:                      backend='normaliz')
            sage: simplex = simplex.change_ring(QQ)
            sage: poly = simplex.ehrhart_polynomial(engine='normaliz')
            sage: poly
            7/2*t^3 + 2*t^2 - 1/2*t + 1

        If the ``engine='normaliz'``, the backend should be ``'normaliz'``, otherwise
        it returns an error::

            sage: simplex = Polyhedron(vertices=[(0,0,0), (3,3,3),
            ....:                                (-3,2,1), (1,-1,-2)])
            sage: simplex = simplex.change_ring(QQ)
            sage: simplex.ehrhart_polynomial(engine='normaliz')
            Traceback (most recent call last):
            ...
            TypeError: The backend of the polyhedron should be 'normaliz'

        The polyhedron should be compact::

            sage: C = Polyhedron(rays=[[1,2], [2,1]],                   # optional - pynormaliz
            ....:                backend='normaliz')
            sage: C = C.change_ring(QQ)                                 # optional - pynormaliz
            sage: C.ehrhart_polynomial()                                # optional - pynormaliz
            Traceback (most recent call last):
            ...
            ValueError: Ehrhart polynomial only defined for compact polyhedra

        The polyhedron should have integral vertices::

            sage: L = Polyhedron(vertices=[[0], [1/2]])
            sage: L.ehrhart_polynomial()
            Traceback (most recent call last):
            ...
            TypeError: the polytope has nonintegral vertices, use ehrhart_quasipolynomial with backend 'normaliz'

        TESTS:

        The cache of the Ehrhart polynomial is being pickled::

            sage: # optional - latte_int
            sage: P = polytopes.cube().change_ring(QQ)
            sage: P.ehrhart_polynomial()
            8*t^3 + 12*t^2 + 6*t + 1
            sage: Q = loads(dumps(P))
            sage: Q.ehrhart_polynomial.is_in_cache()
            True
        """
        # check if ``self`` is compact and has vertices in ZZ
        if self.is_empty():
            from sage.rings.polynomial.polynomial_ring_constructor import PolynomialRing
            from sage.rings.rational_field import QQ
            R = PolynomialRing(QQ, variable)
            return R.zero()

        if not self.is_compact():
            raise ValueError("Ehrhart polynomial only defined for compact polyhedra")

        if any(not v.is_integral() for v in self.vertex_generator()):
            raise TypeError("the polytope has nonintegral vertices, use ehrhart_quasipolynomial with backend 'normaliz'")
        # Passes to specific latte or normaliz subfunction depending on engine
        if engine is None:
            # set default engine to latte
            engine = 'latte'
        if engine == 'latte':
            poly = self._ehrhart_polynomial_latte(verbose, dual,
            irrational_primal, irrational_all_primal, maxdet,
            no_decomposition, compute_vertex_cones, smith_form,
            dualization, triangulation, triangulation_max_height,
            **kwds)
            return poly.change_variable_name(variable)
            # TO DO: replace this change of variable by creating the appropriate
            #        polynomial ring in the latte interface.

        elif engine == 'normaliz':
            return self._ehrhart_polynomial_normaliz(variable)
        else:
            raise ValueError("engine must be 'latte' or 'normaliz'")

    @cached_method(do_pickle=True)
    def ehrhart_quasipolynomial(self, variable='t', engine=None, verbose=False,
            dual=None, irrational_primal=None, irrational_all_primal=None,
            maxdet=None, no_decomposition=None, compute_vertex_cones=None,
            smith_form=None, dualization=None, triangulation=None,
            triangulation_max_height=None, **kwds):
        r"""
        Compute the Ehrhart quasipolynomial of this polyhedron with rational
        vertices.

        If the polyhedron is a lattice polytope, returns the Ehrhart polynomial,
        a univariate polynomial in ``variable`` over a rational field.
        If the polyhedron  has rational, nonintegral vertices, returns a tuple
        of polynomials in ``variable`` over a rational field.
        The Ehrhart counting function of a polytope `P` with rational
        vertices is given by a *quasipolynomial*. That is, there exists a
        positive integer `l` and `l` polynomials
        `ehr_{P,i} \text{ for } i \in \{1,\dots,l \}` such that if `t` is
        equivalent to `i` mod `l` then `tP \cap \mathbb Z^d = ehr_{P,i}(t)`.

        INPUT:

        - ``variable`` -- string (default: ``'t'``); The variable in which the
          Ehrhart polynomial should be expressed.

        - ``engine`` -- string; The backend to use. Allowed values are:

          * ``None`` (default); When no input is given the Ehrhart polynomial
            is computed using Normaliz (optional)
          * ``'latte'``; use LattE Integrale program (requires optional package
            'latte_int')
          * ``'normaliz'``; use the Normaliz program (requires optional package
            'pynormaliz'). The backend of ``self`` must be set to 'normaliz'.

        - When the ``engine`` is 'latte', the additional input values are:

          * ``verbose`` - boolean (default: ``False``); If ``True``, print the
            whole output of the LattE command.

          The following options are passed to the LattE command, for details
          consult `the LattE documentation
          <https://www.math.ucdavis.edu/~latte/software/packages/latte_current/>`__:

          * ``dual`` -- boolean; triangulate and signed-decompose in the dual
            space
          * ``irrational_primal`` -- boolean; triangulate in the dual space,
            signed-decompose in the primal space using irrationalization.
          * ``irrational_all_primal`` -- boolean; triangulate and signed-decompose
            in the primal space using irrationalization.
          * ``maxdet`` -- integer; decompose down to an index (determinant) of
            ``maxdet`` instead of index 1 (unimodular cones).
          * ``no_decomposition`` -- boolean; do not signed-decompose
            simplicial cones.
          * ``compute_vertex_cones`` -- string; either ``'cdd'`` or ``'lrs'`` or ``'4ti2'``
          * ``smith_form`` -- string; either ``'ilio'`` or ``'lidia'``
          * ``dualization`` -- string; either ``'cdd'`` or ``'4ti2'``
          * ``triangulation`` - string; ``'cddlib'``, ``'4ti2'`` or ``'topcom'``
          * ``triangulation_max_height`` -- integer; use a uniform distribution of
            height from 1 to this number

        OUTPUT:

        A univariate polynomial over a rational field or a tuple of such
        polynomials.

        .. SEEALSO::

            :mod:`~sage.interfaces.latte` the interface to LattE Integrale
            `PyNormaliz <https://pypi.org/project/PyNormaliz>`_

        .. WARNING::

            If the polytope has rational, non integral vertices,
            it must have ``backend='normaliz'``.

        EXAMPLES:

        As a first example, consider the line segment [0,1/2]. If we
        dilate this line segment by an even integral factor `k`,
        then the dilated line segment will contain `k/2 +1` lattice points.
        If `k` is odd then there will be `k/2+1/2` lattice points in
        the dilated line segment. Note that it is necessary to set the
        backend of the polytope to 'normaliz'::

            sage: line_seg = Polyhedron(vertices=[[0], [1/2]],          # optional - pynormaliz
            ....:                       backend='normaliz'); line_seg
            A 1-dimensional polyhedron in QQ^1 defined as the convex hull of 2 vertices
            sage: line_seg.ehrhart_quasipolynomial()                    # optional - pynormaliz
            (1/2*t + 1, 1/2*t + 1/2)

        For a more exciting example, let us look at the subpolytope of the
        3 dimensional permutahedron fixed by the reflection
        across the hyperplane `x_1 = x_4`::

            sage: verts = [[3/2, 3, 4, 3/2],
            ....:          [3/2, 4, 3, 3/2],
            ....:          [5/2, 1, 4, 5/2],
            ....:          [5/2, 4, 1, 5/2],
            ....:          [7/2, 1, 2, 7/2],
            ....:          [7/2, 2, 1, 7/2]]
            sage: subpoly = Polyhedron(vertices=verts,                  # optional - pynormaliz
            ....:                      backend='normaliz')
            sage: eq = subpoly.ehrhart_quasipolynomial(); eq            # optional - pynormaliz
            (4*t^2 + 3*t + 1, 4*t^2 + 2*t)
            sage: eq = subpoly.ehrhart_quasipolynomial(); eq            # optional - pynormaliz
            (4*t^2 + 3*t + 1, 4*t^2 + 2*t)
            sage: even_ep = eq[0]                                       # optional - pynormaliz
            sage: odd_ep  = eq[1]                                       # optional - pynormaliz
            sage: even_ep(2)                                            # optional - pynormaliz
            23
            sage: ts = 2*subpoly                                        # optional - pynormaliz
            sage: ts.integral_points_count()                            # optional - pynormaliz latte_int
            23
            sage: odd_ep(1)                                             # optional - pynormaliz
            6
            sage: subpoly.integral_points_count()                       # optional - pynormaliz latte_int
            6

        A polytope with rational nonintegral vertices must have
        ``backend='normaliz'``::

            sage: line_seg = Polyhedron(vertices=[[0], [1/2]])
            sage: line_seg.ehrhart_quasipolynomial()
            Traceback (most recent call last):
            ...
            TypeError: The backend of the polyhedron should be 'normaliz'

        The polyhedron should be compact::

            sage: C = Polyhedron(rays=[[1/2,2], [2,1]],                 # optional - pynormaliz
            ....:                backend='normaliz')
            sage: C.ehrhart_quasipolynomial()                           # optional - pynormaliz
            Traceback (most recent call last):
            ...
            ValueError: Ehrhart quasipolynomial only defined for compact polyhedra

        If the polytope happens to be a lattice polytope, the Ehrhart
        polynomial is returned::

            sage: # optional - pynormaliz
            sage: simplex = Polyhedron(vertices=[(0,0,0), (3,3,3),
            ....:                                (-3,2,1), (1,-1,-2)],
            ....:                      backend='normaliz')
            sage: simplex = simplex.change_ring(QQ)
            sage: poly = simplex.ehrhart_quasipolynomial(
            ....:     engine='normaliz'); poly
            7/2*t^3 + 2*t^2 - 1/2*t + 1
            sage: simplex.ehrhart_polynomial()                          # optional - latte_int
            7/2*t^3 + 2*t^2 - 1/2*t + 1

        TESTS:

        The cache of the Ehrhart quasipolynomial is being pickled::

            sage: # optional - pynormaliz
            sage: P = polytopes.cuboctahedron(backend='normaliz')/2
            sage: P.ehrhart_quasipolynomial()
            (5/6*t^3 + 2*t^2 + 5/3*t + 1, 5/6*t^3 + 1/2*t^2 + 1/6*t - 1/2)
            sage: Q = loads(dumps(P))
            sage: Q.ehrhart_quasipolynomial.is_in_cache()
            True

            sage: # optional - latte_int
            sage: P = polytopes.cuboctahedron().change_ring(QQ)
            sage: P.ehrhart_quasipolynomial(engine='latte')
            20/3*t^3 + 8*t^2 + 10/3*t + 1
            sage: Q = loads(dumps(P))
            sage: Q.ehrhart_quasipolynomial.is_in_cache(engine='latte')
            True
        """
        if self.is_empty():
            from sage.rings.polynomial.polynomial_ring_constructor import PolynomialRing
            from sage.rings.rational_field import QQ
            R = PolynomialRing(QQ, 't')
            return R.zero()

        if not self.is_compact():
            raise ValueError("Ehrhart quasipolynomial only defined for compact polyhedra")

        if engine is None:
            # setting the default to 'normaliz'
            engine = 'normaliz'
        if engine == 'normaliz':
            return self._ehrhart_quasipolynomial_normaliz(variable)
        if engine == 'latte':
            if any(not v.is_integral() for v in self.vertex_generator()):
                raise TypeError("the polytope has nonintegral vertices, the engine and backend of self should be 'normaliz'")
            poly = self._ehrhart_polynomial_latte(verbose, dual,
            irrational_primal, irrational_all_primal, maxdet,
            no_decomposition, compute_vertex_cones, smith_form,
            dualization, triangulation, triangulation_max_height,
            **kwds)
            return poly.change_variable_name(variable)
            # TO DO: replace this change of variable by creating the appropriate
            #        polynomial ring in the latte interface.
        else:
            raise TypeError("the engine should be 'latte' or 'normaliz'")

    def _ehrhart_quasipolynomial_normaliz(self, variable='t'):
        r"""
        Compute the Ehrhart quasipolynomial of a lattice or rational polytope
        using the Normaliz engine.

        INPUT:

        - ``variable`` -- string (default: ``'t'``); The variable in which the
          Ehrhart polynomial is expressed.

        OUTPUT:

        A univariate polynomial over a rational field or a tuple of such
        polynomials.

        EXAMPLES:

        The subpolytope of the 3 dimensional permutahedron fixed by the
        reflection across the hyperplane `x_1 = x_4`::

            sage: verts = [[3/2, 3, 4, 3/2],
            ....:          [3/2, 4, 3, 3/2],
            ....:          [5/2, 1, 4, 5/2],
            ....:          [5/2, 4, 1, 5/2],
            ....:          [7/2, 1, 2, 7/2],
            ....:          [7/2, 2, 1, 7/2]]
            sage: subpoly = Polyhedron(vertices=verts,                  # optional - pynormaliz
            ....:                      backend='normaliz')
            sage: eq = subpoly._ehrhart_quasipolynomial_normaliz(); eq  # optional - pynormaliz
            (4*t^2 + 3*t + 1, 4*t^2 + 2*t)
            sage: even_ep = eq[0]                                       # optional - pynormaliz
            sage: odd_ep  = eq[1]                                       # optional - pynormaliz
            sage: even_ep(2)                                            # optional - pynormaliz
            23
            sage: ts = 2*subpoly                                        # optional - pynormaliz
            sage: ts.integral_points_count()                            # optional - pynormaliz latte_int
            23
            sage: odd_ep(1)                                             # optional - pynormaliz
            6
            sage: subpoly.integral_points_count()                       # optional - pynormaliz latte_int
            6

        TESTS::

            sage: line_seg = Polyhedron(vertices=[[0],[1/2]])
            sage: line_seg._ehrhart_quasipolynomial_normaliz()
            Traceback (most recent call last):
            ...
            TypeError: The backend of the polyhedron should be 'normaliz'
        """
        raise TypeError("The backend of the polyhedron should be 'normaliz'")

    _ehrhart_polynomial_normaliz = _ehrhart_quasipolynomial_normaliz

    def _ehrhart_polynomial_latte(self, verbose=False, dual=None,
            irrational_primal=None, irrational_all_primal=None, maxdet=None,
            no_decomposition=None, compute_vertex_cones=None, smith_form=None,
            dualization=None, triangulation=None, triangulation_max_height=None,
            **kwds):
        r"""
        Return the Ehrhart polynomial of this polyhedron using LattE integrale.

        Let `P` be a lattice polytope in `\RR^d` and define `L(P,t) = \# (tP
        \cap \ZZ^d)`. Then E. Ehrhart proved in 1962 that `L` coincides with a
        rational polynomial of degree `d` for integer `t`. `L` is called the
        *Ehrhart polynomial* of `P`. For more information see the
        :wikipedia:`Ehrhart_polynomial`.

        INPUT:

        - ``verbose`` -- boolean (default: ``False``); if ``True``, print the
          whole output of the LattE command.

        The following options are passed to the LattE command, for details you
        should consult `the LattE documentation
        <https://www.math.ucdavis.edu/~latte/software/packages/latte_current/>`__:

        - ``dual`` -- boolean; triangulate and signed-decompose in the dual
          space

        - ``irrational_primal`` -- boolean; triangulate in the dual space,
          signed-decompose in the primal space using irrationalization.

        - ``irrational_all_primal`` -- boolean; triangulate and signed-decompose
          in the primal space using irrationalization.

        - ``maxdet`` -- integer; decompose down to an index (determinant) of
          ``maxdet`` instead of index 1 (unimodular cones).

        - ``no_decomposition`` -- boolean; do not signed-decompose simplicial cones.

        - ``compute_vertex_cones`` -- string; either ``'cdd'`` or ``'lrs'`` or ``'4ti2'``

        - ``smith_form`` -- string; either ``'ilio'`` or ``'lidia'``

        - ``dualization`` -- string; either ``'cdd'`` or ``'4ti2'``

        - ``triangulation`` -- string; ``'cddlib'``, ``'4ti2'`` or ``'topcom'``

        - ``triangulation_max_height`` -- integer; use a uniform distribution of
          height from 1 to this number

        .. NOTE::

            Any additional argument is forwarded to LattE's executable
            ``count``. All occurrences of '_' will be replaced with a '-'.

        OUTPUT:

        A univariate polynomial over a rational field.

        ALGORITHM:

        This method calls the program ``count`` from LattE integrale, a program
        for lattice point enumeration (see
        https://www.math.ucdavis.edu/~latte/).

        .. SEEALSO::

            :mod:`~sage.interfaces.latte` the interface to LattE integrale

        EXAMPLES::

            sage: P = Polyhedron(vertices=[(0,0,0), (3,3,3), (-3,2,1), (1,-1,-2)])
            sage: p = P._ehrhart_polynomial_latte(); p                  # optional - latte_int
            7/2*t^3 + 2*t^2 - 1/2*t + 1
            sage: p(1)                                                  # optional - latte_int
            6
            sage: len(P.integral_points())
            6
            sage: p(2)                                                  # optional - latte_int
            36
            sage: len((2*P).integral_points())
            36

        The unit hypercubes::

            sage: # optional - latte_int
            sage: from itertools import product
            sage: def hypercube(d):
            ....:     return Polyhedron(vertices=list(product([0,1], repeat=d)))
            sage: hypercube(3)._ehrhart_polynomial_latte()
            t^3 + 3*t^2 + 3*t + 1
            sage: hypercube(4)._ehrhart_polynomial_latte()
            t^4 + 4*t^3 + 6*t^2 + 4*t + 1
            sage: hypercube(5)._ehrhart_polynomial_latte()
            t^5 + 5*t^4 + 10*t^3 + 10*t^2 + 5*t + 1
            sage: hypercube(6)._ehrhart_polynomial_latte()
            t^6 + 6*t^5 + 15*t^4 + 20*t^3 + 15*t^2 + 6*t + 1

        TESTS:

        Test options::

            sage: P = Polyhedron(ieqs=[[1,-1,1,0], [-1,2,-1,0], [1,1,-2,0]], eqns=[[-1,2,-1,-3]], base_ring=ZZ)

            sage: p = P._ehrhart_polynomial_latte(maxdet=5, verbose=True)  # optional - latte_int
            This is LattE integrale ...
            ...
            Invocation: ...count --ehrhart-polynomial '--redundancy-check=none' --cdd '--maxdet=5' /dev/stdin
            ...
            sage: p    # optional - latte_int
            1/2*t^2 + 3/2*t + 1

            sage: p = P._ehrhart_polynomial_latte(dual=True, verbose=True)  # optional - latte_int
            This is LattE integrale ...
            ...
            Invocation: ...count --ehrhart-polynomial '--redundancy-check=none' --cdd --dual /dev/stdin
            ...
            sage: p   # optional - latte_int
            1/2*t^2 + 3/2*t + 1

            sage: p = P._ehrhart_polynomial_latte(irrational_primal=True, verbose=True)   # optional - latte_int
            This is LattE integrale ...
            ...
            Invocation: ...count --ehrhart-polynomial '--redundancy-check=none' --cdd --irrational-primal /dev/stdin
            ...
            sage: p   # optional - latte_int
            1/2*t^2 + 3/2*t + 1

            sage: p = P._ehrhart_polynomial_latte(irrational_all_primal=True, verbose=True)  # optional - latte_int
            This is LattE integrale ...
            ...
            Invocation: ...count --ehrhart-polynomial '--redundancy-check=none' --cdd --irrational-all-primal /dev/stdin
            ...
            sage: p   # optional - latte_int
            1/2*t^2 + 3/2*t + 1

        Test bad options::

            sage: P._ehrhart_polynomial_latte(bim_bam_boum=19)   # optional - latte_int
            Traceback (most recent call last):
            ...
            RuntimeError: LattE integrale program failed (exit code 1):
            ...
            Invocation: ...count --ehrhart-polynomial '--redundancy-check=none' --cdd '--bim-bam-boum=19' /dev/stdin
            Unknown command/option --bim-bam-boum=19
        """

        # note: the options below are explicitly written in the function
        # declaration in order to keep tab completion (see #18211).
        kwds.update({
            'dual'                    : dual,
            'irrational_primal'       : irrational_primal,
            'irrational_all_primal'   : irrational_all_primal,
            'maxdet'                  : maxdet,
            'no_decomposition'        : no_decomposition,
            'compute_vertex_cones'    : compute_vertex_cones,
            'smith_form'              : smith_form,
            'dualization'             : dualization,
            'triangulation'           : triangulation,
            'triangulation_max_height': triangulation_max_height})

        from sage.interfaces.latte import count
        ine = self.cdd_Hrepresentation()
        return count(ine, cdd=True, ehrhart_polynomial=True, verbose=verbose, **kwds)

    def fixed_subpolytope(self, vertex_permutation):
        r"""
        Return the fixed subpolytope of this polytope by the cyclic action of
        ``vertex_permutation``.

        The fixed subpolytope of this polytope under the ``vertex_permutation``
        is the subset of this polytope that is fixed pointwise.

        INPUT:

        - ``vertex_permutation`` -- permutation; a permutation of the vertices
          of ``self``.

        OUTPUT:

        A subpolytope of ``self``.

        .. NOTE::

            The vertex_permutation is obtained as a permutation of the vertices
            represented as a permutation. For example, vertex_permutation =
            self.restricted_automorphism_group(output='permutation').

            Requiring a lattice polytope as opposed to a rational polytope as
            input is purely conventional.

        EXAMPLES:

        The fixed subpolytopes of the cube can be obtained as follows::

            sage: Cube = polytopes.cube(backend = 'normaliz')           # optional - pynormaliz
            sage: AG = Cube.restricted_automorphism_group(              # optional - pynormaliz
            ....:          output='permutation')
            sage: reprs = AG.conjugacy_classes_representatives()        # optional - pynormaliz

        The fixed subpolytope of the identity element of the group is the entire
        cube::

            sage: reprs[0]                                              # optional - pynormaliz
            ()
            sage: Cube.fixed_subpolytope(vertex_permutation=reprs[0])   # optional - pynormaliz
            A 3-dimensional polyhedron in QQ^3 defined as the convex hull of 8
            vertices
            sage: _.vertices()                                          # optional - pynormaliz
            (A vertex at (-1, -1, -1),
             A vertex at (-1, -1, 1),
             A vertex at (-1, 1, -1),
             A vertex at (-1, 1, 1),
             A vertex at (1, -1, -1),
             A vertex at (1, -1, 1),
             A vertex at (1, 1, -1),
             A vertex at (1, 1, 1))

        You can obtain non-trivial examples::

            sage: G = AG([(0,1),(2,3),(4,5),(6,7)])                     # optional - pynormaliz
            sage: fsp = Cube.fixed_subpolytope(G); fsp                  # optional - pynormaliz
            A 2-dimensional polyhedron in QQ^3 defined as the convex hull of 4 vertices
            sage: fsp.vertices()                                        # optional - pynormaliz
            (A vertex at (-1, -1, 0),
             A vertex at (-1, 1, 0),
             A vertex at (1, -1, 0),
             A vertex at (1, 1, 0))

        The next example shows that :meth:`fixed_subpolytope` works for rational polytopes::

           sage: # optional - pynormaliz
           sage: P = Polyhedron(vertices=[[0], [1/2]],
           ....:                backend='normaliz')
           sage: P.vertices()
           (A vertex at (0), A vertex at (1/2))
           sage: G = P.restricted_automorphism_group(
           ....:         output='permutation'); G
           Permutation Group with generators [(0,1)]
           sage: len(G)
           2
           sage: fixed_set = P.fixed_subpolytope(G.gens()[0])
           sage: fixed_set
           A 0-dimensional polyhedron in QQ^1 defined as the convex hull of 1 vertex
           sage: fixed_set.vertices_list()
           [[1/4]]
        """
        if self.is_empty():
            raise NotImplementedError('empty polyhedra are not supported')
        if not self.is_compact():
            raise NotImplementedError('unbounded polyhedra are not supported')

        orbits = frozenset([frozenset(i) for i in vertex_permutation.cycle_tuples(singletons=True)])

        # If its the identity, returns the polytope
        if not orbits:
            return self

        # Make an index shift flag
        shift = True
        if 0 in vertex_permutation.domain():
            shift = False

        vertices = []
        for orbit in orbits:
            size = len(orbit)
            if shift:
                # in this case, the indices in the orbit are 1 more than the index in the V
                s = sum([(self.Vrepresentation()[i-1]).vector() for i in orbit])
            else:
                s = sum([(self.Vrepresentation()[i]).vector() for i in orbit])
            orbit_barycenter = (1/QQ(size)) * s
            vertices += [orbit_barycenter]

        P = self.parent().change_ring(self.base_ring().fraction_field(),backend='normaliz')
        return P.element_class(P, [vertices,[],[]], None)

    def fixed_subpolytopes(self, conj_class_reps):
        r"""
        Return the fixed subpolytopes of this polytope under the actions of the
        given conjugacy class representatives.

        The ``conj_class_reps`` are representatives of the conjugacy classes of
        a subgroup of the automorphism group of this polytope.
        For an element of the automorphism group, the fixed subpolytope
        is the subset of this polytope that is fixed pointwise.

        INPUT:

        - ``conj_class_reps`` -- a list of representatives of the conjugacy
          classes of the subgroup of the :meth:`restricted_automorphism_group` of
          the polytope. Each element is written as a permutation of the vertices
          of the polytope.

        OUTPUT:

        A dictionary where the elements of ``conj_class_reps`` are keys and the
        fixed subpolytopes are values.

        .. NOTE::

            Two elements in the same conjugacy class fix lattice-isomorphic
            subpolytopes.

        EXAMPLES:

        Here is an example for the square::

<<<<<<< HEAD
            sage: # optional - pynormaliz
            sage: p = polytopes.hypercube(2, backend='normaliz'); p
            A 2-dimensional polyhedron in ZZ^2 defined as the convex hull of 4 vertices
            sage: aut_p = p.restricted_automorphism_group(                              # needs sage.groups
            ....:             output='permutation')
            sage: aut_p.order()                                                         # needs sage.groups
            8
            sage: conj_list = aut_p.conjugacy_classes_representatives()                 # needs sage.groups
            sage: fixedpolytopes_dict = p.fixed_subpolytopes(conj_list)                 # needs sage.groups
            sage: fixedpolytopes_dict[aut_p([(0,3),(1,2)])]                             # needs sage.groups
=======
            sage: # optional - pynormaliz, needs sage.groups
            sage: p = polytopes.hypercube(2, backend='normaliz'); p
            A 2-dimensional polyhedron in ZZ^2 defined as the convex hull of 4 vertices
            sage: aut_p = p.restricted_automorphism_group(
            ....:             output='permutation')
            sage: aut_p.order()
            8
            sage: conj_list = aut_p.conjugacy_classes_representatives()
            sage: fixedpolytopes_dict = p.fixed_subpolytopes(conj_list)
            sage: fixedpolytopes_dict[aut_p([(0,3),(1,2)])]
>>>>>>> 37b9baa4
            A 0-dimensional polyhedron in QQ^2 defined as the convex hull of 1 vertex

        TESTS::

            sage: P = Polyhedron(vertices=[[1, 1]], rays=[[1, 1]])
            sage: aut_P = P.restricted_automorphism_group(output='permutation')         # needs sage.groups
            sage: conj_list = aut_P.conjugacy_classes_representatives()                 # needs sage.groups
            sage: P.fixed_subpolytopes(conj_list)                                       # needs sage.groups
            Traceback (most recent call last):
            ...
            NotImplementedError: unbounded polyhedra are not supported
        """
        if self.is_empty():
            raise NotImplementedError('empty polyhedra are not supported')
        if not self.is_compact():
            raise NotImplementedError('unbounded polyhedra are not supported')
        fixed_subpolytopes = {}

        for element in conj_class_reps:
            fixed_subpoly = self.fixed_subpolytope(element)
            fixed_subpolytopes[element] = fixed_subpoly
        return fixed_subpolytopes

    def Hstar_function(self, acting_group=None, output=None):
        r"""
        Return `H^*` as a rational function in `t` with coefficients in
        the ring of class functions of the ``acting_group``
        of this polytope.

        Here, `H^*(t) = \sum_{m} \chi_{m\text{self}}t^m \det(Id-\rho(t))`.
        The irreducible characters of ``acting_group`` form an orthonormal basis
        for the ring of class functions with values in `\CC`.
        The coefficients of `H^*(t)` are expressed in this basis.

        INPUT:

        - ``acting_group`` -- (default=None) a permgroup object. A subgroup of
          the polytope's ``restricted_automorphism_group``. If
          ``None``, it is set to the full ``restricted_automorphism_group`` of the
          polytope. The acting group should always use ``output='permutation'``.

        - ``output`` -- string. an output option. The allowed values are:

          * ``None`` (default): returns the rational function `H^*(t)`. `H^*`
            is a rational function in `t` with coefficients in the ring of
            class functions.
          * ``'e_series_list'``: Returns a list of the ehrhart_series for the
            fixed_subpolytopes of each conjugacy class representative.
          * ``'determinant_vec'``: Returns a list of the determinants
            of `Id-\rho*t` for each conjugacy class representative.
          * ``'Hstar_as_lin_comb'``: Returns a vector of the coefficients
            of the irreducible representations in the expression of `H^*`.
          * ``'prod_det_es'``: Returns a vector of the product of
            determinants and the Ehrhart series.
          * ``'complete'``: Returns a list with ``Hstar``,
            ``Hstar_as_lin_comb``, character table of the acting group, and
            whether ``Hstar`` is effective.

        OUTPUT:

        The default output is the rational function `H^*`. `H^*` is a rational
        function in `t` with coefficients in the ring of class functions.
        There are several output options to see the intermediary outputs of the
        function.


        EXAMPLES:

        The `H^*`-polynomial of the standard (`d-1`)-dimensional simplex
        `S = conv(e_1, \dots, e_d)` under its :meth:`restricted_automorphism_group`
        is equal to 1 = `\chi_{trivial}` (Prop 6.1 [Stap2011]_).
        Here is the computation for the 3-dimensional standard simplex::

            sage: # optional - pynormaliz
            sage: S = polytopes.simplex(3, backend='normaliz'); S
            A 3-dimensional polyhedron in ZZ^4 defined as the convex hull of 4 vertices
            sage: G = S.restricted_automorphism_group(
            ....:         output='permutation')
            sage: G.is_isomorphic(SymmetricGroup(4))
            True
            sage: Hstar = S._Hstar_function_normaliz(G); Hstar
            chi_4
            sage: G.character_table()
            [ 1 -1  1  1 -1]
            [ 3 -1  0 -1  1]
            [ 2  0 -1  2  0]
            [ 3  1  0 -1 -1]
            [ 1  1  1  1  1]

        The next example is Example 7.6 in [Stap2011]_, and shows that `H^*` is not always
        a polynomial. Let P be the polytope with vertices
        `\pm(0,0,1),\pm(1,0,1), \pm(0,1,1), \pm(1,1,1)` and let
        G = `\Zmod{2}` act on P as follows::

            sage: # optional - pynormaliz
            sage: P = Polyhedron(vertices=[[0,0,1], [0,0,-1], [1,0,1],
            ....:                          [-1,0,-1], [0,1,1],
            ....:                          [0,-1,-1], [1,1,1], [-1,-1,-1]],
            ....:                backend='normaliz')
            sage: K = P.restricted_automorphism_group(
            ....:         output='permutation')
            sage: G = K.subgroup(gens=[K([(0,2),(1,3),(4,6),(5,7)])])
            sage: conj_reps = G.conjugacy_classes_representatives()
            sage: Dict = P.permutations_to_matrices(conj_reps,
            ....:                                   acting_group=G)
            sage: list(Dict.keys())[0]
            (0,2)(1,3)(4,6)(5,7)
            sage: list(Dict.values())[0]
            [-1  0  1  0]
            [ 0  1  0  0]
            [ 0  0  1  0]
            [ 0  0  0  1]
            sage: len(G)
            2
            sage: G.character_table()
            [ 1  1]
            [ 1 -1]

        Then we calculate the rational function `H^*(t)`::

            sage: Hst = P._Hstar_function_normaliz(G); Hst              # optional - pynormaliz
            (chi_0*t^4 + (3*chi_0 + 3*chi_1)*t^3
              + (8*chi_0 + 2*chi_1)*t^2 + (3*chi_0 + 3*chi_1)*t + chi_0)/(t + 1)

        To see the exact as written in [Stap2011]_, we can format it as
        ``'Hstar_as_lin_comb'``. The first coordinate is the coefficient of the
        trivial character; the second is the coefficient of the sign character::

            sage: lin = P._Hstar_function_normaliz(                     # optional - pynormaliz
            ....:           G, output='Hstar_as_lin_comb'); lin
            ((t^4 + 3*t^3 + 8*t^2 + 3*t + 1)/(t + 1),
             (3*t^3 + 2*t^2 + 3*t)/(t + 1))
        """
        if self.is_empty():
            raise NotImplementedError('empty polyhedra are not supported')
        if not self.is_compact():
            raise NotImplementedError('unbounded polyhedra are not supported')
        if not self.backend() == 'normaliz':
            raise TypeError("the backend of the polyhedron should be 'normaliz'")
        else:
            return self._Hstar_function_normaliz(acting_group, output)

    def _Hstar_function_normaliz(self, acting_group=None, output=None):
        r"""
        Return `H^*` as a rational function in `t` with coefficients in
        the ring of class functions of the ``acting_group`'
        of ``self``.

        INPUT:

        - ``acting_group`` -- (default=None) a permgroup object. A subgroup of
          ``self``'s ``restricted_automorphism_group`` output as a permutation.
          If ``None``, it is set to the full ``restricted_automorphism_group``
          of ``self``. The acting group should always use ``output='permutation'``.

        - ``output`` -- string. an output option. The allowed values are:

          * ``None`` (default): Returns the rational function `H^*(t)`. `H^*`
            is a rational function in `t` with coefficients in the ring of
            class functions.
          * ``'e_series_list'``: Returns a list of the ehrhart_series
            for the fixed_subpolytopes of each conjugacy class representative.
          * ``'determinant_vec'``: Returns a list of the determinants
            of `Id-\rho*t` for each conjugacy class representative.
          * ``'Hstar_as_lin_comb'``: Returns a vector of the coefficients
            of the irreducible representations in the expression of `H^*`.
          * ``'prod_det_es'``: Returns a vector of the product of
            determinants and the Ehrhart series.
          * ``'complete'``: Returns a list with ``Hstar``,
            ``Hstar_as_lin_comb``, character table of the acting group, and
            whether ``Hstar`` is effective.

        OUTPUT:

        The default output is the rational function `H^*`. `H^*` is a rational
        function in `t` with coefficients in the ring of class functions.
        There are several output options to see the intermediary outputs of the
        function.

        TESTS::

            sage: p = Polyhedron(vertices = [[0],[1/2]])
            sage: p._Hstar_function_normaliz()
            Traceback (most recent call last):
            ...
            TypeError: the backend of the polyhedron should be 'normaliz'
        """
        raise TypeError("the backend of the polyhedron should be 'normaliz'")

    def is_effective(self, Hstar, Hstar_as_lin_comb):
        r"""
        Test for the effectiveness of the ``Hstar`` series of this polytope.

        The ``Hstar`` series of the polytope is determined by the action of a
        subgroup of the polytope's :meth:`restricted_automorphism_group`. The
        ``Hstar`` series is effective if it is a polynomial in `t` and the
        coefficient of each `t^i` is an effective character in the ring of
        class functions of the acting group. A character `\rho` is effective if
        the coefficients of the irreducible representations in the expression
        of `\rho` are non-negative integers.

        INPUT:

        - ``Hstar`` -- a rational function in `t` with coefficients in the ring
          of class functions.

        - ``Hstar_as_lin_comb`` -- vector. The coefficients of the irreducible
          representations of the acting group in the expression of ``Hstar`` as
          a linear combination of irreducible representations with coefficients
          in the field of rational functions in `t`.

        OUTPUT:

        Boolean. Whether the ``Hstar`` series is effective.

        .. SEEALSO::

            :meth:`Hstar_function`

        EXAMPLES:

        The `H^*` series of the two-dimensional permutahedron under the action
        of the symmetric group is effective::

            sage: # optional - pynormaliz
            sage: p3 = polytopes.permutahedron(3, backend='normaliz')
            sage: G = p3.restricted_automorphism_group(
            ....:         output='permutation')
            sage: reflection12 = G([(0,2),(1,4),(3,5)])
            sage: reflection23 = G([(0,1),(2,3),(4,5)])
            sage: S3 = G.subgroup(gens=[reflection12, reflection23])
            sage: S3.is_isomorphic(SymmetricGroup(3))
            True
            sage: Hstar = p3.Hstar_function(S3)
            sage: Hlin  = p3.Hstar_function(S3,
            ....:                           output='Hstar_as_lin_comb')
            sage: p3.is_effective(Hstar, Hlin)
            True

        If the `H^*`-series is not polynomial, then it is not effective::

            sage: # optional - pynormaliz
            sage: P = Polyhedron(vertices=[[0,0,1], [0,0,-1], [1,0,1],
            ....:                          [-1,0,-1], [0,1,1],
            ....:                          [0,-1,-1], [1,1,1], [-1,-1,-1]],
            ....:                backend='normaliz')
            sage: G = P.restricted_automorphism_group(
            ....:         output='permutation')
            sage: H = G.subgroup(gens=[G([(0,2),(1,3),(4,6),(5,7)])])
            sage: Hstar = P.Hstar_function(H); Hstar
            (chi_0*t^4 + (3*chi_0 + 3*chi_1)*t^3
              + (8*chi_0 + 2*chi_1)*t^2 + (3*chi_0 + 3*chi_1)*t + chi_0)/(t + 1)
            sage: Hstar_lin = P.Hstar_function(H,
            ....:                              output='Hstar_as_lin_comb')
            sage: P.is_effective(Hstar, Hstar_lin)
            False
        """
        if self.is_empty():
            raise NotImplementedError('empty polyhedra are not supported')
        if not self.is_compact():
            raise NotImplementedError('unbounded polyhedra are not supported')
        if self.backend() == 'normaliz':
            return self._is_effective_normaliz(Hstar, Hstar_as_lin_comb)
        else:
            raise TypeError("the backend of the polyhedron should be 'normaliz'")

    def _is_effective_normaliz(self, Hstar, Hstar_as_lin_comb):
        r"""
        Test for the effectiveness of the ``Hstar`` series of this polytope.

        The ``Hstar`` series of the polytope is determined by the action of a
        subgroup of the polytope's :meth:`restricted_automorphism_group`. The
        ``Hstar`` series is effective if it is a polynomial in `t` and the
        coefficient of each `t^i` is an effective character in the ring of
        class functions of the acting group. A character `\rho` is effective if
        the coefficients of the irreducible representations in the expression
        of `\rho` are non-negative integers.

        INPUT:

        - ``Hstar`` -- a rational function in `t` with coefficients in the ring
          of class functions.

        - ``Hstar_as_lin_comb`` -- vector. The coefficients of the irreducible
          representations of the acting group in the expression of ``Hstar`` as
          a linear combination of irreducible representations with coefficients
          in the field of rational functions in `t`.

        OUTPUT:

        Boolean. Whether the ``Hstar`` series is effective.

        TESTS::

            sage: p1 = Polyhedron(vertices=[[0], [1/2]])
            sage: p2 = Polyhedron(vertices=[[0], [1/2]],                     # optional - pynormaliz
            ....:                 backend='normaliz')
            sage: Hstar    = p2.Hstar_function()                             # optional - pynormaliz
            sage: Hstarlin = p2.Hstar_function(output='Hstar_as_lin_comb')   # optional - pynormaliz
            sage: p1._is_effective_normaliz(Hstar, Hstarlin)                 # optional - pynormaliz
            Traceback (most recent call last):
            ...
            TypeError: the backend of the polyhedron should be 'normaliz'
        """
        raise TypeError("the backend of the polyhedron should be 'normaliz'")<|MERGE_RESOLUTION|>--- conflicted
+++ resolved
@@ -946,18 +946,6 @@
 
         Here is an example for the square::
 
-<<<<<<< HEAD
-            sage: # optional - pynormaliz
-            sage: p = polytopes.hypercube(2, backend='normaliz'); p
-            A 2-dimensional polyhedron in ZZ^2 defined as the convex hull of 4 vertices
-            sage: aut_p = p.restricted_automorphism_group(                              # needs sage.groups
-            ....:             output='permutation')
-            sage: aut_p.order()                                                         # needs sage.groups
-            8
-            sage: conj_list = aut_p.conjugacy_classes_representatives()                 # needs sage.groups
-            sage: fixedpolytopes_dict = p.fixed_subpolytopes(conj_list)                 # needs sage.groups
-            sage: fixedpolytopes_dict[aut_p([(0,3),(1,2)])]                             # needs sage.groups
-=======
             sage: # optional - pynormaliz, needs sage.groups
             sage: p = polytopes.hypercube(2, backend='normaliz'); p
             A 2-dimensional polyhedron in ZZ^2 defined as the convex hull of 4 vertices
@@ -968,7 +956,6 @@
             sage: conj_list = aut_p.conjugacy_classes_representatives()
             sage: fixedpolytopes_dict = p.fixed_subpolytopes(conj_list)
             sage: fixedpolytopes_dict[aut_p([(0,3),(1,2)])]
->>>>>>> 37b9baa4
             A 0-dimensional polyhedron in QQ^2 defined as the convex hull of 1 vertex
 
         TESTS::
