# sage.doctest: optional - pynormaliz
"""
The Normaliz backend for polyhedral computations

.. NOTE::

    This backend requires `PyNormaliz <https://pypi.org/project/PyNormaliz>`_.
    To install PyNormaliz, type :code:`sage -i pynormaliz` in the terminal.

AUTHORS:

- Matthias Köppe (2016-12): initial version
- Jean-Philippe Labbé (2019-04): Expose normaliz features and added functionalities
"""
# ****************************************************************************
#  Copyright (C) 2016-2022 Matthias Köppe <mkoeppe at math.ucdavis.edu>
#                2016-2018 Travis Scrimshaw
#                2017      Jeroen Demeyer
#                2018-2020 Jean-Philippe Labbé
#                2019      Vincent Delecroix
#                2019-2021 Jonathan Kliem
#                2019-2021 Sophia Elia
#                2020      Frédéric Chapoton
#                2022      Yuan Zhou
#
# This program is free software: you can redistribute it and/or modify
# it under the terms of the GNU General Public License as published by
# the Free Software Foundation, either version 2 of the License, or
# (at your option) any later version.
#                  https://www.gnu.org/licenses/
# ****************************************************************************

from sage.structure.element import Element
from sage.misc.cachefunc import cached_method
from sage.misc.misc_c import prod
from sage.misc.lazy_import import lazy_import
import sage.features.normaliz
lazy_import('PyNormaliz', ['NmzResult', 'NmzCompute', 'NmzCone', 'NmzConeCopy'],
            feature=sage.features.normaliz.PyNormaliz())

from sage.rings.integer_ring import ZZ
from sage.rings.rational_field import QQ
from sage.arith.functions import LCM_list
from sage.misc.functional import denominator
from sage.matrix.constructor import vector

from .base_QQ import Polyhedron_QQ
from .base_ZZ import Polyhedron_ZZ
from .base_number_field import Polyhedron_base_number_field


def _format_function_call(fn_name, *v, **k):
    """
    Return a Python function call as a string.

    Keywords are sorted.

    EXAMPLES::

        sage: from sage.geometry.polyhedron.backend_normaliz import _format_function_call
        sage: _format_function_call('foo', 17, hellooooo='goodbyeeee')
        "foo(17, hellooooo='goodbyeeee')"
    """
    args = [ repr(a) for a in v ] + [ "%s=%r" % (arg, val) for arg, val in sorted(k.items()) ]
    return "{}({})".format(fn_name, ", ".join(args))


#########################################################################
class Polyhedron_normaliz(Polyhedron_base_number_field):
    """
    Polyhedra with normaliz

    INPUT:

    - ``parent`` -- :class:`~sage.geometry.polyhedron.parent.Polyhedra`
      the parent

    - ``Vrep`` -- a list ``[vertices, rays, lines]`` or ``None``; the
      V-representation of the polyhedron; if ``None``, the polyhedron
      is determined by the H-representation

    - ``Hrep`` -- a list ``[ieqs, eqns]`` or ``None``; the
      H-representation of the polyhedron; if ``None``, the polyhedron
      is determined by the V-representation

    - ``normaliz_cone`` -- a PyNormaliz wrapper of a normaliz cone

    Only one of ``Vrep``, ``Hrep``, or ``normaliz_cone`` can be different
    from ``None``.

    EXAMPLES::

        sage: p = Polyhedron(vertices=[(0,0), (1,0), (0,1)],
        ....:                rays=[(1,1)], lines=[],
        ....:                backend='normaliz')
        sage: TestSuite(p).run()

    Two ways to get the full space::

        sage: Polyhedron(eqns=[[0, 0, 0]], backend='normaliz')
        A 2-dimensional polyhedron in QQ^2 defined as the convex hull of 1 vertex and 2 lines
        sage: Polyhedron(ieqs=[[0, 0, 0]], backend='normaliz')
        A 2-dimensional polyhedron in QQ^2 defined as the convex hull of 1 vertex and 2 lines

    A lower-dimensional affine cone; we test that there are no mysterious
    inequalities coming in from the homogenization::

        sage: P = Polyhedron(vertices=[(1, 1)], rays=[(0, 1)],
        ....:                backend='normaliz')
        sage: P.n_inequalities()
        1
        sage: P.equations()
        (An equation (1, 0) x - 1 == 0,)

    The empty polyhedron::

        sage: P = Polyhedron(ieqs=[[-2, 1, 1], [-3, -1, -1], [-4, 1, -2]],
        ....:                backend='normaliz')
        sage: P
        The empty polyhedron in QQ^2
        sage: P.Vrepresentation()
        ()
        sage: P.Hrepresentation()
        (An equation -1 == 0,)

    TESTS:

    Tests copied from various methods in :mod:`sage.geometry.polyhedron.base`::

        sage: p = Polyhedron(vertices=[[1,0,0], [0,1,0], [0,0,1]],
        ....:                backend='normaliz')
        sage: p.n_equations()
        1
        sage: p.n_inequalities()
        3

        sage: p = Polyhedron(vertices=[[t,t^2,t^3] for t in range(6)],
        ....:                backend='normaliz')
        sage: p.n_facets()
        8

        sage: p = Polyhedron(vertices=[[1,0], [0,1], [1,1]], rays=[[1,1]],
        ....:                backend='normaliz')
        sage: p.n_vertices()
        2

        sage: p = Polyhedron(vertices=[[1,0], [0,1]], rays=[[1,1]],
        ....:                backend='normaliz')
        sage: p.n_rays()
        1

        sage: p = Polyhedron(vertices=[[0,0]], rays=[[0,1], [0,-1]],
        ....:                backend='normaliz')
        sage: p.n_lines()
        1

    Algebraic polyhedra::

        sage: P = Polyhedron(vertices=[[1], [sqrt(2)]],                                 # needs sage.rings.number_field sage.symbolic
        ....:                backend='normaliz', verbose=True)
        # ----8<---- Equivalent Normaliz input file ----8<----
        amb_space 1
        number_field min_poly (a^2 - 2) embedding [1.414213562373095 +/- 2.99e-16]
        cone 0
        subspace 0
        vertices 2
         1 1
         (a) 1
        # ----8<-------------------8<-------------------8<----
        # Calling PyNormaliz.NmzCone(cone=[], number_field=['a^2 - 2', 'a', '[1.414213562373095 +/- 2.99e-16]'], subspace=[], vertices=[[1, 1], [[[0, 1], [1, 1]], 1]])
        sage: P                                                                         # needs sage.rings.number_field sage.symbolic
        A 1-dimensional polyhedron in (Symbolic Ring)^1 defined as
         the convex hull of 2 vertices
        sage: P.vertices()                                                              # needs sage.rings.number_field sage.symbolic
        (A vertex at (1), A vertex at (sqrt(2)))

        sage: P = polytopes.icosahedron(exact=True,                                     # needs sage.rings.number_field
        ....:                           backend='normaliz'); P
        A 3-dimensional polyhedron in
         (Number Field in sqrt5 with defining polynomial x^2 - 5
          with sqrt5 = 2.236067977499790?)^3
         defined as the convex hull of 12 vertices

        sage: x = polygen(ZZ)
        sage: P = Polyhedron(vertices=[[sqrt(2)],                                       # needs sage.rings.number_field sage.symbolic
        ....:                          [AA.polynomial_root(x^3 - 2, RIF(0,3))]],
        ....:                backend='normaliz', verbose=True)
        # ----8<---- Equivalent Normaliz input file ----8<----
        amb_space 1
        number_field min_poly (a^6 - 2) embedding [1.122462048309373 +/- 5.38e-16]
        cone 0
        subspace 0
        vertices 2
         (a^3) 1
         (a^2) 1
        # ----8<-------------------8<-------------------8<----
        # Calling PyNormaliz.NmzCone(cone=[], number_field=['a^6 - 2', 'a', '[1.122462048309373 +/- 5.38e-16]'], subspace=[], vertices=[[[[0, 1], [0, 1], [0, 1], [1, 1], [0, 1], [0, 1]], 1], [[[0, 1], [0, 1], [1, 1], [0, 1], [0, 1], [0, 1]], 1]])
        sage: P                                                                         # needs sage.rings.number_field sage.symbolic
        A 1-dimensional polyhedron in (Symbolic Ring)^1 defined as
         the convex hull of 2 vertices
        sage: P.vertices()                                                              # needs sage.rings.number_field sage.symbolic
        (A vertex at (2^(1/3)), A vertex at (sqrt(2)))

    """
    def __init__(self, parent, Vrep, Hrep, normaliz_cone=None, normaliz_data=None, internal_base_ring=None, **kwds):
        """
        Initializes the polyhedron.

        See :class:`Polyhedron_normaliz` for a description of the input
        data.

        TESTS::

            sage: p = Polyhedron(backend='normaliz')
            sage: TestSuite(p).run()
            sage: p = Polyhedron(vertices=[(1, 1)], rays=[(0, 1)],
            ....:                backend='normaliz')
            sage: TestSuite(p).run()
            sage: p = Polyhedron(vertices=[(-1,-1), (1,0), (1,1), (0,1)],
            ....:                backend='normaliz')
            sage: TestSuite(p).run()
        """
        if normaliz_cone:
            if Hrep is not None or Vrep is not None or normaliz_data is not None:
                raise ValueError("only one of Vrep, Hrep, normaliz_cone, or normaliz_data can be different from None")
            Element.__init__(self, parent=parent)
            self._init_from_normaliz_cone(normaliz_cone, internal_base_ring)
        elif normaliz_data:
            if Hrep is not None or Vrep is not None:
                raise ValueError("only one of Vrep, Hrep, normaliz_cone, or normaliz_data can be different from None")
            Element.__init__(self, parent=parent)
            self._init_from_normaliz_data(normaliz_data, internal_base_ring)
        else:
            if internal_base_ring:
                raise ValueError("if Vrep or Hrep are given, cannot provide internal_base_ring")
            Polyhedron_base_number_field.__init__(self, parent, Vrep, Hrep, **kwds)

    def _nmz_result(self, normaliz_cone, property):
        """
        Call PyNormaliz's NmzResult function with appropriate conversion between number format.

        TESTS::

            sage: p = Polyhedron(vertices=[(0, 0), (1, 0), (0, 1)], rays=[(1,1)],
            ....:                lines=[], backend='normaliz')
            sage: p._nmz_result(p._normaliz_cone, 'EquivariantXyzzyModuleSeries')
            Traceback (most recent call last):
            ...
            NormalizError: Some error in the normaliz input data detected: Unknown ConeProperty...

            sage: # needs sage.rings.number_field
            sage: x = polygen(QQ, 'x')
            sage: K.<a> = NumberField(x^3 - 3, embedding=AA(3)**(1/3))
            sage: p = Polyhedron(vertices=[(0, 0), (1, 1), (a, 3), (-1, a**2)],
            ....:                rays=[(-1,-a)], backend='normaliz')
            sage: sorted(p._nmz_result(p._normaliz_cone, 'VerticesOfPolyhedron'))
            [[-1, a^2, 1], [1, 1, 1], [a, 3, 1]]
            sage: triangulation_generators = p._nmz_result(p._normaliz_cone,
            ....:                                          'Triangulation')[1]
            sage: sorted(triangulation_generators)
            [[-a^2, -3, 0], [-1, a^2, 1], [0, 0, 1], [1, 1, 1], [a, 3, 1]]
            sage: p._nmz_result(p._normaliz_cone, 'AffineDim') == 2
            True
            sage: p._nmz_result(p._normaliz_cone, 'EmbeddingDim') == 3
            True
            sage: p._nmz_result(p._normaliz_cone, 'ExtremeRays')
            [[-1/3*a^2, -1, 0]]
            sage: p._nmz_result(p._normaliz_cone, 'MaximalSubspace')
            []
        """
        def rational_handler(list):
            return QQ(tuple(list))

        def nfelem_handler(coords):
            # coords might be too short which is not accepted by Sage number field
            v = list(coords) + [0] * (self._internal_base_ring.degree() - len(coords))
            return self._internal_base_ring(v)
        return NmzResult(normaliz_cone, property,
                         RationalHandler=rational_handler,
                         NumberfieldElementHandler=nfelem_handler)

    def _init_from_normaliz_cone(self, normaliz_cone, internal_base_ring):
        """
        Construct polyhedron from a PyNormaliz wrapper of a normaliz cone.

        TESTS::

            sage: p = Polyhedron(backend='normaliz')
            sage: from sage.geometry.polyhedron.backend_normaliz import Polyhedron_normaliz
            sage: Polyhedron_normaliz._init_from_Hrepresentation(p, [], [])  # indirect doctest
        """
        if internal_base_ring is None:
            internal_base_ring = QQ
        self._internal_base_ring = internal_base_ring

        if normaliz_cone and self._nmz_result(normaliz_cone, "AffineDim") < 0:
            # Empty polyhedron. Special case because Normaliz defines the
            # recession cone of an empty polyhedron given by an
            # H-representation as the cone defined by the homogenized system.
            self._init_empty_polyhedron()
        else:
            self._normaliz_cone = normaliz_cone
            self._init_Vrepresentation_from_normaliz()
            self._init_Hrepresentation_from_normaliz()

    @staticmethod
    def _convert_to_pynormaliz(x):
        """
        Convert a number or nested lists and tuples of numbers to pynormaliz input format.

        TESTS::

            sage: K.<sqrt2> = QuadraticField(2)                                         # needs sage.rings.number_field
            sage: from sage.geometry.polyhedron.backend_normaliz import Polyhedron_normaliz as Pn
            sage: Pn._convert_to_pynormaliz(17)
            17
            sage: Pn._convert_to_pynormaliz(901824309821093821093812093810928309183091832091)
            901824309821093821093812093810928309183091832091
            sage: Pn._convert_to_pynormaliz(QQ(17))
            17
            sage: Pn._convert_to_pynormaliz(28/5)
            [[28, 5]]
            sage: Pn._convert_to_pynormaliz(28901824309821093821093812093810928309183091832091/5234573685674784567853456543456456786543456765)
            [[28901824309821093821093812093810928309183091832091, 5234573685674784567853456543456456786543456765]]
            sage: Pn._convert_to_pynormaliz(7 + sqrt2)                                  # needs sage.rings.number_field
            [[7, 1], [1, 1]]
            sage: Pn._convert_to_pynormaliz(7/2 + sqrt2)                                # needs sage.rings.number_field
            [[7, 2], [1, 1]]
            sage: Pn._convert_to_pynormaliz([[1, 2], (3, 4)])
            [[1, 2], [3, 4]]

        Check that :trac:`29836` is fixed::

            sage: P = polytopes.simplex(backend='normaliz')
            sage: K.<sqrt2> = QuadraticField(2)                                         # needs sage.rings.number_field
            sage: P.dilation(sqrt2)                                                     # needs sage.rings.number_field
            A 3-dimensional polyhedron in
             (Number Field in sqrt2 with defining polynomial x^2 - 2 with sqrt2 = 1.41...)^4
             defined as the convex hull of 4 vertices
        """
        def _QQ_pair(x):
            x = QQ(x)
            return [ int(x.numerator()), int(x.denominator())]
        from sage.rings.rational import Rational
        from types import GeneratorType
        if isinstance(x, (list, tuple, GeneratorType)):
            return [ Polyhedron_normaliz._convert_to_pynormaliz(y) for y in x ]
        try:
            return int(ZZ(x))
        except TypeError:
            if isinstance(x, Rational):
                return [ _QQ_pair(x) ]    # need extra brackets to distinguish from quadratic numberfield element
            else:
                # number field
                return [ _QQ_pair(c) for c in x.list() ]

    def _init_from_normaliz_data(self, data, internal_base_ring=None, verbose=False):
        """
        Construct polyhedron from normaliz ``data`` (a dictionary).

        TESTS::

            sage: p = Polyhedron(backend='normaliz', ambient_dim=2)
            sage: from sage.geometry.polyhedron.backend_normaliz import Polyhedron_QQ_normaliz
            sage: data = {'inhom_inequalities': [[-1, 2, 0], [0, 0, 1], [2, -1, 0]]}
            sage: Polyhedron_QQ_normaliz._init_from_normaliz_data(p, data)
            sage: p.inequalities_list()
            [[0, -1, 2], [0, 2, -1]]

            sage: from sage.geometry.polyhedron.backend_normaliz import Polyhedron_normaliz
            sage: from sage.rings.qqbar import AA                                       # needs sage.rings.number_field
            sage: from sage.rings.number_field.number_field import QuadraticField       # needs sage.rings.number_field
            sage: data = {'number_field': ['a^2 - 2', 'a', '[1.4 +/- 0.1]'],
            ....: 'inhom_inequalities': [[-1, 2, 0], [0, 0, 1], [2, -1, 0]]}
            sage: from sage.geometry.polyhedron.parent import Polyhedra_normaliz
            sage: parent = Polyhedra_normaliz(AA, 2, 'normaliz')                        # needs sage.rings.number_field
            sage: Polyhedron_normaliz(parent, None, None,                               # needs sage.rings.number_field
            ....:                     normaliz_data=data,
            ....:                     internal_base_ring=QuadraticField(2))
            A 2-dimensional polyhedron in AA^2 defined as the convex hull of 1 vertex and 2 rays
            sage: _.inequalities_list()                                                 # needs sage.rings.number_field
            [[0, -1/2, 1], [0, 2, -1]]
        """
        if internal_base_ring is None:
            internal_base_ring = QQ
        cone = self._cone_from_normaliz_data(data, verbose)
        self._init_from_normaliz_cone(cone, internal_base_ring)

    def _cone_from_normaliz_data(self, data, verbose=False):
        """
        Construct a normaliz cone from ``data`` (a dictionary).

        EXAMPLES::

            sage: p = Polyhedron(backend='normaliz', ambient_dim=2)
            sage: from sage.geometry.polyhedron.backend_normaliz import Polyhedron_QQ_normaliz
            sage: data = {'inhom_inequalities': [[-1, 2, 0], [0, 0, 1], [2, -1, 0]]}
            sage: cone = Polyhedron_QQ_normaliz._cone_from_normaliz_data(p, data)
            sage: p._nmz_result(cone,'SupportHyperplanes')
            [[-1, 2, 0], [0, 0, 1], [2, -1, 0]]
        """
        if verbose:
            if isinstance(verbose, str):
                print("# Wrote equivalent Normaliz input file to {}".format(verbose))
                self._normaliz_format(data, file_output=verbose)
            else:
                print("# ----8<---- Equivalent Normaliz input file ----8<----")
                print(self._normaliz_format(data), end='')
                print("# ----8<-------------------8<-------------------8<----")

        for key, value in data.items():
            if key != 'number_field':
                data[key] = self._convert_to_pynormaliz(value)

        if verbose:
            print("# Calling {}".format(_format_function_call('PyNormaliz.NmzCone', **data)))

        cone = NmzCone(**data)
        assert cone, "{} did not return a cone".format(_format_function_call('PyNormaliz.NmzCone', **data))
        return cone

    def _is_zero(self, x):
        """
        Test whether ``x`` is zero.

        INPUT:

        - ``x`` -- a number in the base ring.

        OUTPUT:

        Boolean.

        EXAMPLES::

            sage: p = Polyhedron([(sqrt(3),sqrt(2))], base_ring=AA)                     # needs sage.rings.number_field sage.symbolic
            sage: p._is_zero(0)                                                         # needs sage.rings.number_field sage.symbolic
            True
            sage: p._is_zero(1/100000)                                                  # needs sage.rings.number_field sage.symbolic
            False
        """
        return x == 0

    def _is_nonneg(self, x):
        """
        Test whether ``x`` is nonnegative.

        INPUT:

        - ``x`` -- a number in the base ring.

        OUTPUT:

        Boolean.

        EXAMPLES::

            sage: p = Polyhedron([(sqrt(3),sqrt(2))], base_ring=AA)                     # needs sage.rings.number_field sage.symbolic
            sage: p._is_nonneg(1)                                                       # needs sage.rings.number_field sage.symbolic
            True
            sage: p._is_nonneg(-1/100000)                                               # needs sage.rings.number_field sage.symbolic
            False
        """
        return x >= 0

    def _is_positive(self, x):
        """
        Test whether ``x`` is positive.

        INPUT:

        - ``x`` -- a number in the base ring.

        OUTPUT:

        Boolean.

        EXAMPLES::

            sage: p = Polyhedron([(sqrt(3),sqrt(2))], base_ring=AA)                     # needs sage.rings.number_field sage.symbolic
            sage: p._is_positive(1)                                                     # needs sage.rings.number_field sage.symbolic
            True
            sage: p._is_positive(0)                                                     # needs sage.rings.number_field sage.symbolic
            False
        """
        return x > 0

    def _init_from_Vrepresentation(self, vertices, rays, lines, minimize=True, verbose=False):
        r"""
        Construct polyhedron from V-representation data.

        INPUT:

        - ``vertices`` -- list of point; each point can be specified
          as any iterable container of
          :meth:`~sage.geometry.polyhedron.base.base_ring` elements

        - ``rays`` -- list of rays; each ray can be specified as any
          iterable container of
          :meth:`~sage.geometry.polyhedron.base.base_ring` elements

        - ``lines`` -- list of lines; each line can be specified as
          any iterable container of
          :meth:`~sage.geometry.polyhedron.base.base_ring` elements

        - ``verbose`` -- boolean (default: ``False``); whether to print
          verbose output for debugging purposes

        EXAMPLES::

            sage: p = Polyhedron(backend='normaliz')
            sage: from sage.geometry.polyhedron.backend_normaliz import Polyhedron_normaliz
            sage: Polyhedron_normaliz._init_from_Vrepresentation(p, [], [], [])
        """

        def vert_ray_line_QQ(vertices, rays, lines):
            nmz_vertices = []
            for v in vertices:
                d = LCM_list([denominator(v_i) for v_i in v])
                dv = [ d * v_i for v_i in v ]
                nmz_vertices.append(dv + [d])
            nmz_rays = []
            for r in rays:
                d = LCM_list([denominator(r_i) for r_i in r])
                dr = [ d * r_i for r_i in r ]
                nmz_rays.append(dr)
            nmz_lines = []
            for l in lines:
                d = LCM_list([denominator(l_i) for l_i in l])
                dl = [ d * l_i for l_i in l ]
                nmz_lines.append(dl)
            return nmz_vertices, nmz_rays, nmz_lines

        def vert_ray_line_NF(vertices, rays, lines):
            h_vertices = [list(v) + [1] for v in vertices]
            return h_vertices, rays, lines

        if vertices is None:
            vertices = []
        if rays is None:
            rays = []
        if lines is None:
            lines = []

        (nmz_vertices, nmz_rays, nmz_lines), internal_base_ring \
            = self._compute_data_lists_and_internal_base_ring(
                (vertices, rays, lines), vert_ray_line_QQ, vert_ray_line_NF)

        if not nmz_vertices and not nmz_rays and not nmz_lines:
            # Special case to avoid:
            #   error: Some error in the normaliz input data detected:
            #   All input matrices empty!
            self._init_empty_polyhedron()
        else:
            data = {"vertices": nmz_vertices,
                    "cone": nmz_rays,
                    "subspace": nmz_lines}
            number_field_data = self._number_field_triple(internal_base_ring)
            if number_field_data:
                data["number_field"] = number_field_data
            self._init_from_normaliz_data(data, internal_base_ring=internal_base_ring, verbose=verbose)

    def _init_from_Hrepresentation(self, ieqs, eqns, minimize=True, verbose=False):
        r"""
        Construct polyhedron from H-representation data.

        INPUT:

        - ``ieqs`` -- list of inequalities; each line can be specified
          as any iterable container of
          :meth:`~sage.geometry.polyhedron.base.base_ring` elements

        - ``eqns`` -- list of equalities; each line can be specified
          as any iterable container of
          :meth:`~sage.geometry.polyhedron.base.base_ring` elements

        - ``minimize`` -- boolean (default: ``True``); ignored

        - ``verbose`` -- boolean (default: ``False``); whether to print
          verbose output for debugging purposes

        EXAMPLES::

            sage: p = Polyhedron(backend='normaliz')
            sage: from sage.geometry.polyhedron.backend_normaliz import Polyhedron_normaliz
            sage: Polyhedron_normaliz._init_from_Hrepresentation(p, [], [])

        TESTS::

            sage: K.<a> = QuadraticField(2)                                             # needs sage.rings.number_field
            sage: p = Polyhedron(ieqs=[(1, a, 0)], backend='normaliz')                  # needs sage.rings.number_field
            sage: p & p == p                                                            # needs sage.rings.number_field
            True

        Check that :trac:`30248` is fixed, that maps as input works::

            sage: # needs sage.rings.number_field
            sage: q = Polyhedron(backend='normaliz', base_ring=AA,
            ....:                rays=[(0, 0, 1), (0, 1, -1), (1, 0, -1)])
            sage: def make_new_Hrep(h):
            ....:     return tuple(x if i == 0 else -1*x
            ....:                  for i, x in enumerate(h._vector))
            sage: new_inequalities = map(make_new_Hrep, q.inequality_generator())
            sage: new_equations = map(make_new_Hrep, q.equation_generator())
            sage: parent = q.parent()
            sage: new_q = parent.element_class(parent, None,
            ....:                              [new_inequalities, new_equations])
            sage: new_q
            A 3-dimensional polyhedron in AA^3 defined as the convex hull of 1 vertex and 3 rays
        """

        def nmz_ieqs_eqns_NF(ieqs, eqns):
            nmz_ieqs = []
            for ieq in ieqs:
                b = ieq[0]
                A = ieq[1:]
                nmz_ieqs.append(list(A) + [b])
            nmz_eqns = []
            for eqn in eqns:
                b = eqn[0]
                A = eqn[1:]
                nmz_eqns.append(list(A) + [b])
            return nmz_ieqs, nmz_eqns

        def nmz_ieqs_eqns_QQ(ieqs, eqns):
            nmz_ieqs = []
            for ieq in ieqs:
                d = LCM_list([denominator(ieq_i) for ieq_i in ieq])
                dieq = [ ZZ(d * ieq_i) for ieq_i in ieq ]
                b = dieq[0]
                A = dieq[1:]
                nmz_ieqs.append(A + [b])
            nmz_eqns = []
            for eqn in eqns:
                d = LCM_list([denominator(eqn_i) for eqn_i in eqn])
                deqn = [ ZZ(d * eqn_i) for eqn_i in eqn ]
                b = deqn[0]
                A = deqn[1:]
                nmz_eqns.append(A + [b])
            return nmz_ieqs, nmz_eqns

        if ieqs is None:
            ieqs = []
        if eqns is None:
            eqns = []

        (nmz_ieqs, nmz_eqns), internal_base_ring \
            = self._compute_data_lists_and_internal_base_ring(
                (ieqs, eqns), nmz_ieqs_eqns_QQ, nmz_ieqs_eqns_NF)
        if not nmz_ieqs:
            # If normaliz gets an empty list of inequalities, it adds
            # nonnegativities. So let's add a tautological inequality to work
            # around this.
            nmz_ieqs.append([0] * self.ambient_dim() + [0])
        data = {"inhom_equations": nmz_eqns,
                "inhom_inequalities": nmz_ieqs}
        number_field_data = self._number_field_triple(internal_base_ring)
        if number_field_data:
            data["number_field"] = number_field_data
        self._init_from_normaliz_data(data, internal_base_ring=internal_base_ring, verbose=verbose)

    def _cone_from_Vrepresentation_and_Hrepresentation(self, vertices, rays, lines, ieqs, eqns=None, verbose=False, homogeneous=False):
        r"""
        Construct cone from V-representation data and H-representation data.

        INPUT:

        - ``vertices`` -- list of point; each point can be specified
          as any iterable container of
          :meth:`~sage.geometry.polyhedron.base.base_ring` elements

        - ``rays`` -- list of rays; each ray can be specified as any
          iterable container of
          :meth:`~sage.geometry.polyhedron.base.base_ring` elements

        - ``ieqs`` -- list of inequalities; each line can be specified
          as any iterable container of
          :meth:`~sage.geometry.polyhedron.base.base_ring` elements

        - ``eqns`` -- list of equalities; each line can be specified
          as any iterable container of
          :meth:`~sage.geometry.polyhedron.base.base_ring` elements

        - ``verbose`` -- boolean (default: ``False``); whether to print
          verbose output for debugging purposes

        - ``homogeneous`` -- boolean (default: ``False``); if ``True`` set
          up the cone without explicit inhomogenization

        EXAMPLES::

            sage: P = (polytopes.hypercube(4, backend='normaliz')
            ....:       * Polyhedron(rays=[[0,1]])
            ....:       * Polyhedron(lines=[[1,0]])); P
            A 6-dimensional polyhedron in ZZ^8 defined as the convex hull of 16 vertices, 1 ray, 1 line

            sage: cone = P._cone_from_Vrepresentation_and_Hrepresentation(
            ....:     P.vertices(), P.rays(), P.lines(),
            ....:     P.inequalities(), P.equations())
            sage: import PyNormaliz
            sage: PyNormaliz.NmzIsComputed(cone, "VerticesOfPolyhedron")
            True
            sage: PyNormaliz.NmzIsComputed(cone, "ExtremeRays")
            True
            sage: PyNormaliz.NmzIsComputed(cone, "MaximalSubspace")
            True
            sage: PyNormaliz.NmzIsComputed(cone, "SupportHyperplanes")
            True
            sage: PyNormaliz.NmzIsComputed(cone, "Equations")
            False

        All values must be specified::

            sage: cone = P._cone_from_Vrepresentation_and_Hrepresentation(
            ....:     P.vertices(), None, P.lines(),
            ....:     P.inequalities(), P.equations())
            Traceback (most recent call last):
            ...
            ValueError: please specify vertices, rays, lines, inequalities and equations completely

        This method cannot be used for the empty cone::

            sage: P = Polyhedron(backend='normaliz')
            sage: cone = P._cone_from_Vrepresentation_and_Hrepresentation(
            ....:     P.vertices(), P.rays(), P.lines(),
            ....:     P.inequalities(), P.equations())
            Traceback (most recent call last):
            ...
            ValueError: this method cannot be used to initialize the empty cone

        TESTS::

            sage: def test_poly(P):
            ....:     cone = P._cone_from_Vrepresentation_and_Hrepresentation(P.vertices(),P.rays(),P.lines(),P.inequalities(),P.equations())
            ....:     cone2 = P._normaliz_cone
            ....:     args = ['Equations','VerticesOfPolyhedron','ExtremeRays','SupportHyperplanes','MaximalSubspace']
            ....:     return all(P._nmz_result(cone,arg) == P._nmz_result(cone2, arg)
            ....:                for arg in args)
            sage: test_poly(polytopes.simplex(backend='normaliz'))
            True
            sage: test_poly(polytopes.dodecahedron(backend='normaliz'))                 # needs sage.rings.number_field
            True
            sage: test_poly(Polyhedron(vertices=[[1,0], [0,1]], rays=[[1,1]],
            ....:                      backend='normaliz'))
            True
            sage: test_poly(Polyhedron(vertices=[[-1,0], [1,0]], lines=[[0,1]],
            ....:                      backend='normaliz'))
            True
            sage: test_poly(Polyhedron(rays=[[1,0,0],[0,1,0]],
            ....:                      backend='normaliz'))
            True
            sage: test_poly(Polyhedron(vertices=[[1,0,0], [0,1,0]], rays=[[1,0,0], [0,1,0]],
            ....:                      backend='normaliz'))
            True
            sage: test_poly(Polyhedron(vertices=[[0,0,0], [0,1,1], [1,0,1], [-1,-1,1]],
            ....:                      rays=[[0,0,1]],
            ....:                      backend='normaliz'))
            True

        Old input format will give a meaningful error message::

            sage: cone = P._cone_from_Vrepresentation_and_Hrepresentation(
            ....:     P.vertices(), P.rays(),
            ....:     P.inequalities(), P.equations())
            Traceback (most recent call last):
            ...
            ValueError: the specification of this method has changed; please specify the lines as well

            sage: cone = P._cone_from_Vrepresentation_and_Hrepresentation(
            ....:     P.vertices(), P.rays(),
            ....:     P.inequalities(), P.equations(), True)
            Traceback (most recent call last):
            ...
            ValueError: the specification of this method has changed; please specify the lines as well

        Check that :trac:`30891` is fixed::

            sage: p = Polyhedron(vertices=[(-3,-3), (3,0), (3,3), (0,3)],
            ....:                backend='normaliz')
            sage: q = loads(p.dumps())
            sage: q.volume()
            18
            sage: q.ehrhart_series()
            (13*t^2 + 22*t + 1)/(-t^3 + 3*t^2 - 3*t + 1)
        """
        if eqns in (True, False, None):
            # Previously, the method had input ``vertices, rays, ieqs, eqns`` (optionally ``verbose``).
            # Now it requires ``vertices, rays, lines, ieqs, eqns``.
            # Actually, ``eqns`` wouldn't be required, but we keep it to catch deprecated calls.
            # (And it's more stable against changes of normaliz now.)
            raise ValueError("the specification of this method has changed; please specify the lines as well")
        if None in (vertices, rays, lines, ieqs, eqns):
            raise ValueError("please specify vertices, rays, lines, inequalities and equations completely")
        if not vertices:
            raise ValueError("this method cannot be used to initialize the empty cone")

        def rays_subspace_lattice_ieqs_QQ(vertices, rays, lines, ieqs):
            nmz_vertices = []
            for v in vertices:
                d = LCM_list([denominator(v_i) for v_i in v])
                dv = [ d * v_i for v_i in v ]
                nmz_vertices.append(dv + [d])
            nmz_rays = []
            for r in rays:
                d = LCM_list([denominator(r_i) for r_i in r])
                dr = [ d * r_i for r_i in r ]
                nmz_rays.append(dr + [0])
            nmz_lines = []
            for l in lines:
                d = LCM_list([denominator(l_i) for l_i in l])
                dl = [ d * l_i for l_i in l ]
                nmz_lines.append(dl + [0])

            nmz_ieqs = []
            for ieq in ieqs:
                d = LCM_list([denominator(ieq_i) for ieq_i in ieq])
                dieq = [ ZZ(d * ieq_i) for ieq_i in ieq ]
                b = dieq[0]
                A = dieq[1:]
                nmz_ieqs.append(A + [b])

            from sage.matrix.constructor import Matrix
            lattice = Matrix(ZZ, nmz_vertices + nmz_rays + nmz_lines).saturation()
            nmz_lattice = [[x for x in y] for y in lattice]

            if Matrix(ZZ, nmz_vertices + nmz_rays).rank() == Matrix(ZZ, nmz_rays).rank() + 1:
                # The recession cone is full-dimensional.
                # In this case the homogenized inequalities
                # do not ensure nonnegativy in the last coordinate.
                # In the homogeneous cone the far face is a facet.
                pos_ieq = [ZZ.zero()] * len(nmz_vertices[0])
                pos_ieq[-1] = ZZ.one()
                nmz_ieqs.append(pos_ieq)

            return nmz_vertices + nmz_rays, nmz_lines, nmz_lattice, nmz_ieqs

        def rays_subspace_lattice_ieqs_NF(vertices, rays, lines, ieqs):
            nmz_vertices = [ list(v) + [1] for v in vertices ]
            nmz_rays = [ list(r) + [0] for r in rays ]
            nmz_lines = [ list(l) + [1] for l in lines ]

            nmz_ieqs = []
            for ieq in ieqs:
                b = ieq[0]
                A = ieq[1:]
                nmz_ieqs.append(list(A) + [b])

            from sage.matrix.constructor import Matrix
            lattice = Matrix(nmz_vertices + nmz_rays + nmz_lines).row_space().basis()
            nmz_lattice = [[x for x in y] for y in lattice]

            if Matrix(nmz_vertices + nmz_rays).rank() == Matrix(nmz_rays).rank() + 1:
                # The recession cone is full-dimensional.
                # In this case the homogenized inequalities
                # do not ensure nonnegativy in the last coordinate.
                # In the homogeneous cone the far face is a facet.
                pos_ieq = [0] * len(nmz_vertices[0])
                pos_ieq[-1] = 1
                nmz_ieqs.append(pos_ieq)

            return nmz_vertices + nmz_rays, nmz_lines, nmz_lattice, nmz_ieqs

        (nmz_extreme_rays, nmz_subspace, nmz_lattice, nmz_ieqs), internal_base_ring \
            = self._compute_data_lists_and_internal_base_ring(
                (vertices, rays, lines, ieqs), rays_subspace_lattice_ieqs_QQ,
                rays_subspace_lattice_ieqs_NF)

        data = {"extreme_rays": nmz_extreme_rays,
                "maximal_subspace": nmz_subspace,
                "generated_lattice": nmz_lattice,
                "support_hyperplanes": nmz_ieqs}

        ambient_dim = len(data["extreme_rays"][0])
        if not homogeneous:
            data["dehomogenization"] = [[0] * (ambient_dim - 1) + [1]]

        number_field_data = self._number_field_triple(internal_base_ring)
        if number_field_data:
            data["number_field"] = number_field_data
        return self._cone_from_normaliz_data(data, verbose=verbose)

    def _test_far_facet_condition(self, tester=None, **options):
        """
        Test that we add an extra inequality in the correct cases.

        TESTS::

            sage: P = Polyhedron(rays=[[1,1]], backend='normaliz')
            sage: P._test_far_facet_condition()

            sage: P = Polyhedron(vertices=[[1,0], [0,1]],
            ....:                rays=[[1,1]], backend='normaliz')
            sage: P._test_far_facet_condition()

            sage: P = Polyhedron(rays=[[1,1,0]],
            ....:                lines=[[0,0,1]], backend='normaliz')
            sage: P._test_far_facet_condition()

            sage: P = Polyhedron(vertices=[[1,0,0], [0,1,0]],
            ....:                rays=[[1,1,0]],
            ....:                lines=[[0,0,1]], backend='normaliz')
            sage: P._test_far_facet_condition()
        """
        if tester is None:
            tester = self._tester(**options)

        if self.is_empty():
            return

        nmz_vertices = self._nmz_result(self._normaliz_cone, "VerticesOfPolyhedron")
        nmz_rays = self._nmz_result(self._normaliz_cone, "ExtremeRays")
        nmz_ieqs = self._nmz_result(self._normaliz_cone, "SupportHyperplanes")

        from sage.matrix.constructor import Matrix
        far_facet_condition = Matrix(nmz_vertices + nmz_rays).rank() == Matrix(nmz_rays).rank() + 1

        tester.assertEqual(far_facet_condition, self.n_inequalities() != len(nmz_ieqs))

        if far_facet_condition:
            tester.assertEqual(self.n_inequalities() + 1, len(nmz_ieqs))
            tester.assertTrue(any(ieq == [0] * self.ambient_dim() + [1] for ieq in nmz_ieqs))

    def _init_Vrepresentation_from_normaliz(self):
        r"""
        Create the Vrepresentation objects from the normaliz polyhedron.

        EXAMPLES::

            sage: p = Polyhedron(vertices=[(0,1/2), (2,0), (4,5/6)],  # indirect doctest
            ....:                backend='normaliz')
            sage: p.Hrepresentation()
            (An inequality (-5, 12) x + 10 >= 0,
             An inequality (1, -12) x + 6 >= 0,
             An inequality (1, 4) x - 2 >= 0)
            sage: p.Vrepresentation()
            (A vertex at (0, 1/2), A vertex at (2, 0), A vertex at (4, 5/6))
        """
        self._Vrepresentation = []
        parent = self.parent()
        base_ring = self.base_ring()
        cone = self._normaliz_cone
        for g in self._nmz_result(cone, "VerticesOfPolyhedron"):
            d = g[-1]
            if d == 1:
                parent._make_Vertex(self, g[:-1])
            else:
                parent._make_Vertex(self, [base_ring(x) / d for x in g[:-1]])
        for g in self._nmz_result(cone, "ExtremeRays"):
            parent._make_Ray(self, g[:-1])
        for g in self._nmz_result(cone, "MaximalSubspace"):
            parent._make_Line(self, g[:-1])
        self._Vrepresentation = tuple(self._Vrepresentation)

    def _init_Hrepresentation_from_normaliz(self):
        r"""
        Create the Hrepresentation objects from the normaliz polyhedron.

        EXAMPLES::

            sage: p = Polyhedron(vertices=[(0,1/2), (2,0), (4,5/6)],  # indirect doctest
            ....:                backend='normaliz')
            sage: p.Hrepresentation()
            (An inequality (-5, 12) x + 10 >= 0,
             An inequality (1, -12) x + 6 >= 0,
             An inequality (1, 4) x - 2 >= 0)
            sage: p.Vrepresentation()
            (A vertex at (0, 1/2), A vertex at (2, 0), A vertex at (4, 5/6))
        """
        self._Hrepresentation = []
        cone = self._normaliz_cone
        parent = self.parent()
        for g in self._nmz_result(cone, "SupportHyperplanes"):
            if all(x == 0 for x in g[:-1]):
                # Ignore vertical inequality
                pass
            else:
                parent._make_Inequality(self, (g[-1],) + tuple(g[:-1]))
        for g in self._nmz_result(cone, "Equations"):
            parent._make_Equation(self, (g[-1],) + tuple(g[:-1]))
        self._Hrepresentation = tuple(self._Hrepresentation)

    def _init_empty_polyhedron(self):
        r"""
        Initializes an empty polyhedron.

        TESTS::

            sage: empty = Polyhedron(backend='normaliz'); empty
            The empty polyhedron in ZZ^0
            sage: empty.Vrepresentation()
            ()
            sage: empty.Hrepresentation()
            (An equation -1 == 0,)
            sage: Polyhedron(vertices=[], backend='normaliz')
            The empty polyhedron in ZZ^0
            sage: Polyhedron(backend='normaliz')._init_empty_polyhedron()
        """
        super()._init_empty_polyhedron()
        # Can't seem to set up an empty _normaliz_cone.
        # For example, PyNormaliz.NmzCone(vertices=[]) gives
        # error: Some error in the normaliz input data detected: All input matrices empty!
        self._normaliz_cone = None

    @classmethod
    def _from_normaliz_cone(cls, parent, normaliz_cone, internal_base_ring=None):
        r"""
        Initializes a polyhedron from a PyNormaliz wrapper of a normaliz cone.

        TESTS::

            sage: P=Polyhedron(ieqs=[[1, 0, 2], [3, 0, -2], [3, 2, -2]],
            ....:              backend='normaliz')
            sage: PI = P.integral_hull()                   # indirect doctest
        """
        return cls(parent, None, None, normaliz_cone=normaliz_cone, internal_base_ring=internal_base_ring)

    @staticmethod
    def _number_field_triple(internal_base_ring):
        r"""
        Construct the PyNormaliz triple that describes ``internal_base_ring``.

        TESTS::

            sage: from sage.geometry.polyhedron.backend_normaliz import Polyhedron_normaliz as Pn
            sage: Pn._number_field_triple(QQ) is None
            True
            sage: Pn._number_field_triple(QuadraticField(5))                            # needs sage.rings.number_field
            ['a^2 - 5', 'a', '[2.236067977499789 +/- 8.06e-16]']
        """
        R = internal_base_ring
        if R is QQ:
            return None
        from sage.rings.real_arb import RealBallField
        from sage.rings.polynomial.polynomial_ring_constructor import PolynomialRing
        emb = RealBallField(53)(R.gen(0))
        gen = 'a'
        R_a = PolynomialRing(QQ, gen)
        min_poly = R_a(R.polynomial())
        return [str(min_poly), gen, str(emb)]

    @staticmethod
    def _make_normaliz_cone(data, verbose=False):
        r"""
        Return a normaliz cone from ``data``.

        INPUT:

        - ``data`` -- a dictionary

        - ``verbose`` -- a boolean (default: ``False``)

        TESTS::

            sage: from sage.geometry.polyhedron.backend_normaliz import Polyhedron_normaliz
            sage: data = {'inhom_inequalities': [[-1, 2, 0], [0, 0, 1], [2, -1, 0]]}
            sage: nmz_cone = Polyhedron_normaliz._make_normaliz_cone(data,verbose=False)
            sage: from PyNormaliz import NmzResult
            sage: NmzResult(nmz_cone, "ExtremeRays")
            [[1, 2, 0], [2, 1, 0]]
        """
        if verbose:
            print("# Calling PyNormaliz.NmzCone(**{})".format(data))
        cone = NmzCone(**data)
        assert cone, "NmzCone(**{}) did not return a cone".format(data)
        return cone

    def _get_nmzcone_data(self):
        r"""
        Get the data necessary to reproduce the normaliz cone.

        OUTPUT:

        - ``data`` -- a dictionary.

        TESTS:

        The empty polyhedron::

            sage: P = Polyhedron(backend='normaliz')
            sage: P._get_nmzcone_data()
            {}

        Another simple example::

            sage: C = Polyhedron(backend='normaliz', rays=[[1, 2], [2, 1]])
            sage: C._get_nmzcone_data()
            {'cone': [[1, 2], [2, 1]],
             'inhom_equations': [],
             'inhom_inequalities': [[-1, 2, 0], [0, 0, 1], [2, -1, 0]],
             'subspace': [],
             'vertices': [[0, 0, 1]]}
        """
        if self.is_empty():
            return {}

        vertices = self._nmz_result(self._normaliz_cone, "VerticesOfPolyhedron")
        # get rid of the last 0 in rays:
        rays = [r[:-1] for r in self._nmz_result(self._normaliz_cone, "ExtremeRays")]
        lines = self._nmz_result(self._normaliz_cone, "MaximalSubspace")
        ineqs = self._nmz_result(self._normaliz_cone, "SupportHyperplanes")
        eqs = self._nmz_result(self._normaliz_cone, "Equations")

        data = {'vertices': vertices,
                'cone': rays,
                'subspace': lines,
                'inhom_equations': eqs,
                'inhom_inequalities': ineqs}

        return data

    def _normaliz_format(self, data, file_output=None):
        r"""
        Return a string containing normaliz format.

        INPUT:

        - ``data`` -- a dictionary of PyNormaliz cone input properties

        - ``file_output`` (string; optional) -- a filename to which the
          representation should be written. If set to ``None`` (default),
          representation is returned as a string.

        EXAMPLES::

            sage: P = Polyhedron(vertices=[[0, 0], [0, 1], [1, 0]],  # indirect doctest
            ....:                backend='normaliz', verbose=True)
            # ----8<---- Equivalent Normaliz input file ----8<----
            amb_space 2
            cone 0
            subspace 0
            vertices 3
             0 0 1
             0 1 1
             1 0 1
            # ----8<-------------------8<-------------------8<----
            # Calling ...
        """
        def format_number(x):
            try:
                return '{}'.format(QQ(x))
            except (ValueError, TypeError):
                return '({})'.format(x.polynomial('a'))

        def format_field(key, value):
            if isinstance(value, (list, tuple)):
                s = '{} {}\n'.format(key, len(value))
                for e in value:
                    for x in e:
                        s += ' ' + format_number(x)
                    s += '\n'
                return s
            else:
                return '{} {}\n'.format(key, value)

        def format_number_field_data(nf_triple):
            min_poly, gen, emb = nf_triple
            return 'min_poly ({}) embedding {}'.format(min_poly, emb)

        s = format_field('amb_space', self.ambient_dim())
        if 'number_field' in data:
            from copy import copy
            data = copy(data)
            s += 'number_field {}\n'.format(format_number_field_data(data['number_field']))
            del data['number_field']
        for key, value in sorted(data.items()):
            s += format_field(key, value)
        if file_output is not None:
            in_file = open(file_output, 'w')
            in_file.write(s)
            in_file.close()
        else:
            return s

    def __copy__(self):
        r"""
        Return a copy of ``self``.

        TESTS::

            sage: P = polytopes.cube(backend='normaliz')
            sage: Q = copy(P)
            sage: P._normaliz_cone is Q._normaliz_cone
            False
        """
        other = super().__copy__()

        # Make a copy of the cone.
        cone = self._normaliz_cone
        conecopy = NmzConeCopy(cone)
        other._normaliz_cone = conecopy
        return other

    def __getstate__(self):
        r"""
        Remove the normaliz cone for pickling.

        TESTS::

            sage: P = polytopes.simplex(backend='normaliz')
            sage: P.__getstate__()
            (Polyhedra in ZZ^4,
             {'_Hrepresentation': (An inequality (0, 0, 0, 1) x + 0 >= 0,
               An inequality (0, 0, 1, 0) x + 0 >= 0,
               An inequality (0, 1, 0, 0) x + 0 >= 0,
               An inequality (1, 0, 0, 0) x + 0 >= 0,
               An equation (1, 1, 1, 1) x - 1 == 0),
              '_Vrepresentation': (A vertex at (0, 0, 0, 1),
               A vertex at (0, 0, 1, 0),
               A vertex at (0, 1, 0, 0),
               A vertex at (1, 0, 0, 0)),
              '_internal_base_ring': Rational Field,
              '_pickle_equations': [(-1, 1, 1, 1, 1)],
              '_pickle_inequalities': [(0, 0, 0, 0, 1),
               (0, 0, 0, 1, 0),
               (0, 0, 1, 0, 0),
               (0, 1, 0, 0, 0)],
              '_pickle_lines': [],
              '_pickle_rays': [],
              '_pickle_vertices': [(0, 0, 0, 1),
               (0, 0, 1, 0),
               (0, 1, 0, 0),
               (1, 0, 0, 0)]})
        """
        state = super().__getstate__()
        state = (state[0], state[1].copy())
        # Remove the unpicklable entries.
        del state[1]['_normaliz_cone']
        state[1]["_pickle_vertices"] = [v._vector for v in self.vertices()]
        state[1]["_pickle_rays"] = [v._vector for v in self.rays()]
        state[1]["_pickle_lines"] = [v._vector for v in self.lines()]
        state[1]["_pickle_inequalities"] = [v._vector for v in self.inequalities()]
        state[1]["_pickle_equations"] = [v._vector for v in self.equations()]
        return state

    def __setstate__(self, state):
        r"""
        Initialize the normaliz cone after pickling.

        TESTS::

            sage: P = polytopes.permutahedron(4, backend='normaliz')
            sage: P.volume(measure='induced_lattice', engine='normaliz')
            96
            sage: P.volume.clear_cache()
            sage: P1 = loads(dumps(P))                 # indirect doctest
            sage: P1.volume(measure='induced_lattice', engine='normaliz')
            96

        Test that the obtained cone is valid::

            sage: from sage.geometry.polyhedron.backend_normaliz import Polyhedron_normaliz
            sage: P = polytopes.permutahedron(4, backend='normaliz')
            sage: P1 = loads(dumps(P))
            sage: P2 = Polyhedron_normaliz(P1.parent(), None, None, P1._normaliz_cone)
            sage: P2 == P
            True

            sage: P = Polyhedron(lines=[[1,0], [0,1]], backend='normaliz')
            sage: P1 = loads(dumps(P))
            sage: P2 = Polyhedron_normaliz(P1.parent(), None, None, P1._normaliz_cone)
            sage: P2 == P
            True

            sage: P = Polyhedron(backend='normaliz')
            sage: P1 = loads(dumps(P))
            sage: P2 = Polyhedron_normaliz(P1.parent(), None, None, P1._normaliz_cone)
            sage: P2 == P
            True

            sage: P = polytopes.permutahedron(4, backend='normaliz') * Polyhedron(lines=[[1]], backend='normaliz')
            sage: P1 = loads(dumps(P))
            sage: P2 = Polyhedron_normaliz(P1.parent(), None, None, P1._normaliz_cone)
            sage: P2 == P
            True

            sage: # needs sage.rings.number_field
            sage: P = polytopes.dodecahedron(backend='normaliz')
            sage: P1 = loads(dumps(P))
            sage: P2 = Polyhedron_normaliz(P1.parent(), None, None, P1._normaliz_cone,
            ....:                          internal_base_ring=P1._internal_base_ring)
            sage: P == P2
            True

        Test that :trac:`31820` is fixed::

            sage: P = polytopes.cube(backend='normaliz')
            sage: v = P.Vrepresentation()[0]
            sage: v1 = loads(v.dumps())
        """
        if "_pickle_vertices" in state[1]:
            vertices = state[1].pop("_pickle_vertices")
            rays = state[1].pop("_pickle_rays")
            lines = state[1].pop("_pickle_lines")
            inequalities = state[1].pop("_pickle_inequalities")
            equations = state[1].pop("_pickle_equations")
        else:
            vertices = None

        super().__setstate__(state)

        if self.is_empty():
            # Special case to avoid.
            self._normaliz_cone = None
            return

        if vertices is None:
            vertices = self.vertices()
            rays = self.rays()
            lines = self.lines()
            inequalities = self.inequalities()
            equations = self.equations()

        self._normaliz_cone = \
            self._cone_from_Vrepresentation_and_Hrepresentation(
                vertices, rays, lines, inequalities, equations)

    def integral_hull(self):
        r"""
        Return the integral hull in the polyhedron.

        This is a new polyhedron that is the convex hull of all integral
        points.

        EXAMPLES:

        Unbounded example from Normaliz manual, "a dull polyhedron"::

            sage: P = Polyhedron(ieqs=[[1, 0, 2], [3, 0, -2], [3, 2, -2]],
            ....:                backend='normaliz')
            sage: PI = P.integral_hull()
            sage: P.plot(color='yellow') + PI.plot(color='green')                       # needs sage.plot
            Graphics object consisting of 10 graphics primitives
            sage: PI.Vrepresentation()
            (A vertex at (-1, 0),
             A vertex at (0, 1),
             A ray in the direction (1, 0))

        Nonpointed case::

            sage: P = Polyhedron(vertices=[[1/2, 1/3]], rays=[[1, 1]],
            ....:                lines=[[-1, 1]], backend='normaliz')
            sage: PI = P.integral_hull()
            sage: PI.Vrepresentation()
            (A vertex at (1, 0),
             A ray in the direction (1, 0),
             A line in the direction (1, -1))

        Empty polyhedron::

            sage: P = Polyhedron(backend='normaliz')
            sage: PI = P.integral_hull()
            sage: PI.Vrepresentation()
            ()
        """
        if self.is_empty():
            return self
        cone = self._nmz_result(self._normaliz_cone, "IntegerHull")
        return self.parent().element_class._from_normaliz_cone(parent=self.parent(),
                                                               normaliz_cone=cone)

    def _h_star_vector_normaliz(self):
        r"""
        Return the `h^*`-vector of the lattice polytope.

        INPUT:

        - ``self`` -- A lattice polytope with backend ``'normaliz'``.

        OUTPUT:

        The `h^*`-vector as a list.

        EXAMPLES:

        The `h^*`-vector of a unimodular simplex is 1::

            sage: s3 = polytopes.simplex(3, backend='normaliz')
            sage: s3._h_star_vector_normaliz()
            [1]

        The `h^*`-vector of the `0/1`-cube is [1,4,1]::

            sage: cube = polytopes.cube(intervals='zero_one', backend='normaliz')
            sage: cube.h_star_vector()
            [1, 4, 1]

        TESTS:

        Check that :trac:`33847` is fixed::

            sage: L = [[1, 0, 0, 0, 0, 0], [1, 1, 0, 0, 0, 0], [1, 0, 1, 0, 0, 0],
            ....:      [1, 0, 0, 1, 0, 0], [1, 0, 0, 0, 1, 0], [1, 0, 0, 1, 2, 3]]
            sage: P = Polyhedron(vertices=L, backend='normaliz')
            sage: P.h_star_vector()
            [1, 0, 2]
        """
        return self.ehrhart_series().numerator().list()

    def _volume_normaliz(self, measure='euclidean'):
        r"""
        Computes the volume of a polytope using normaliz.

        INPUT:

        - ``measure`` -- string. The measure to use. Allowed values are:

          * ``'euclidean'`` (default): corresponds to ``'EuclideanVolume`` in normaliz
          * ``'induced_lattice'``: corresponds to ``'Volume'`` in normaliz
          * ``'ambient'``: Lebesgue measure of ambient space (volume)

        OUTPUT:

        A float value (when ``measure`` is 'euclidean'),
        a rational number (when ``measure`` is 'induced_lattice'),
        a rational number or symbolic number otherwise (dependent on base ring).

        .. NOTE::

            This function depends on Normaliz (i.e., the ``pynormaliz`` optional
            package).

        REFERENCES:

        See section 6.1.1 of [NormalizMan]_.

        EXAMPLES:

        For normaliz, the default is the euclidean volume in the ambient
        space and the result is a float::

            sage: s = polytopes.simplex(3, backend='normaliz')
            sage: s._volume_normaliz()
            0.3333333333333333

        One other possibility is to compute the scaled volume where a unimodular
        simplex has volume 1::

            sage: s._volume_normaliz(measure='induced_lattice')
            1
            sage: v = [[0,0,0],[0,0,1],[0,1,0],[0,1,1],[1,0,0],[1,0,1],[1,1,0],[1,1,1]]
            sage: cube = Polyhedron(vertices=v, backend='normaliz')
            sage: cube._volume_normaliz()
            1.0
            sage: cube._volume_normaliz(measure='induced_lattice')
            6

        Or one can calculate the ambient volume, which is the above multiplied by the
        volume of the unimodular simplex (or zero if not full-dimensional)::

            sage: cube._volume_normaliz(measure='ambient')
            1
            sage: s._volume_normaliz(measure='ambient')
            0

        TESTS:

        Check that :trac:`28872` is fixed::

            sage: P = polytopes.dodecahedron(backend='normaliz')                        # needs sage.rings.number_field
            sage: P.volume(measure='induced_lattice')                                   # needs sage.rings.number_field
            -1056*sqrt5 + 2400

        Some sanity checks that the ambient volume works correctly::

            sage: (2*cube)._volume_normaliz(measure='ambient')
            8
            sage: (1/2*cube)._volume_normaliz(measure='ambient')
            1/8
            sage: s._volume_normaliz(measure='ambient')
            0

            sage: P = polytopes.regular_polygon(3, backend='normaliz')                  # needs sage.rings.number_field
            sage: P._volume_normaliz('ambient') == P.volume(engine='internal')          # needs sage.rings.number_field
            True

            sage: P = polytopes.dodecahedron(backend='normaliz')                        # needs sage.rings.number_field
            sage: P._volume_normaliz('ambient') == P.volume(engine='internal')          # needs sage.rings.number_field
            True

            sage: P = Polyhedron(rays=[[1]], backend='normaliz')
            sage: P.volume()
            +Infinity
        """
        cone = self._normaliz_cone
        assert cone
        if measure == 'euclidean':
            return self._nmz_result(cone, 'EuclideanVolume')
        elif measure == 'induced_lattice':
            if self._internal_base_ring in (ZZ, QQ):
                return self._nmz_result(cone, 'Volume')
            else:
                return self._nmz_result(cone, 'RenfVolume')
        elif measure == 'ambient':
            if self.dim() < self.ambient_dim():
                return self.base_ring().zero()
            if not self.is_compact():
                from sage.rings.infinity import infinity
                return infinity

            from sage.arith.misc import factorial
            return self._volume_normaliz('induced_lattice') / factorial(self.dim())

        else:
            raise TypeError("the measure should be `ambient`, `euclidean`, or `induced_lattice`")

    def _triangulate_normaliz(self):
        r"""
        Give a triangulation of the polyhedron using normaliz.

        OUTPUT:

        For compact polyhedra a list of simplices
        each represented by indices of their vertices.

        For cones a list of simplicial cones
        each represented by indices of their rays.

        .. NOTE::

            This function depends on Normaliz (i.e. the ``pynormaliz`` optional
            package). See the Normaliz documentation for further details.

        EXAMPLES::

            sage: P = Polyhedron(vertices=[[0,0,1], [1,0,1], [0,1,1], [1,1,1]], backend='normaliz')
            sage: P._triangulate_normaliz()
            [(0, 1, 2), (1, 2, 3)]
            sage: C1 = Polyhedron(rays=[[0,0,1], [1,0,1], [0,1,1], [1,1,1]], backend='normaliz')
            sage: C1._triangulate_normaliz()
            [(0, 1, 2), (1, 2, 3)]
            sage: C2 = Polyhedron(rays=[[1,0,1], [0,0,1], [0,1,1], [1,1,10/9]], backend='normaliz')
            sage: C2._triangulate_normaliz()
            [(0, 1, 2), (1, 2, 3)]

        Works only for cones and compact polyhedra::

            sage: P = polytopes.cube(backend='normaliz')
            sage: Q = Polyhedron(rays=[[0,1]], backend='normaliz')
            sage: R = Polyhedron(lines=[[0,1]], backend='normaliz')
            sage: (P*Q)._triangulate_normaliz()
            Traceback (most recent call last):
            ...
            NotImplementedError: triangulation of non-compact polyhedra that are not cones is not supported
            sage: (P*R)._triangulate_normaliz()
            Traceback (most recent call last):
            ...
            NotImplementedError: triangulation of non-compact not pointed polyhedron is not supported

        TESTS:

        Check that :trac:`30531` is fixed::

            sage: P = polytopes.cube(backend='normaliz')*AA(2).sqrt()
            sage: P._triangulate_normaliz()
            [(0, 1, 2, 4),
            (1, 2, 4, 3),
            (1, 3, 4, 5),
            (3, 5, 6, 7),
            (6, 2, 4, 3),
            (6, 3, 4, 5)]

        ::

            sage: C1 = Polyhedron(rays=[[0,0,1], [1,0,AA(2).sqrt()], [0,1,1], [1,1,1]],
            ....:                 backend='normaliz')
            sage: C1._triangulate_normaliz()
            [(0, 1, 3), (0, 3, 2)]
        """
        if self.lines():
            raise NotImplementedError("triangulation of non-compact not pointed polyhedron is not supported")
        if len(self.vertices_list()) >= 2 and self.rays_list():  # A mix of polytope and cone
            raise NotImplementedError("triangulation of non-compact polyhedra that are not cones is not supported")

        if self.is_compact():
            cone = self._normaliz_cone
        else:
            # Make a inhomogeneous copy of the cone.
            cone = self._cone_from_Vrepresentation_and_Hrepresentation(
                self.vertices(), self.rays(), self.lines(),
                self.inequalities(), self.equations(), homogeneous=True)

        # Compute the triangulation.
        assert cone

        # Normaliz does not guarantee that the order of generators is kept during
        # computation of the triangulation.
        # Those are the generators that the indices of the triangulation correspond to:
        nmz_triangulation, nmz_triangulation_generators = self._nmz_result(cone, "Triangulation")

        base_ring = self.base_ring()
        v_list = self.vertices_list()
        r_list = self.rays_list()

        new_to_old = {}
        for i, g in enumerate(nmz_triangulation_generators):
            if self.is_compact():
                d = base_ring(g[-1])
                vertex = [base_ring(x) / d for x in g[:-1]]
                new_to_old[i] = v_list.index(vertex)
            else:
                if g[-1] > 0:
                    new_to_old[i] = None
                else:
                    try:
                        new_to_old[i] = r_list.index([base_ring(x) for x in g[:-1]])
                    except ValueError:
                        # Rays are only unique up to scaling.
                        new_ray = vector(base_ring, g[:-1])

                        for j, r in enumerate(self.rays()):
                            ray = r.vector()
                            try:
                                # Check for colinearity.
                                _ = new_ray / ray
                                new_to_old[i] = j
                                break
                            except (TypeError, ArithmeticError):
                                pass
                        else:
                            raise ValueError("could not match rays after computing triangulation with original rays")

        def new_indices(old_indices):
            for i in old_indices:
                if new_to_old[i] is not None:
                    yield new_to_old[i]

        return [tuple(new_indices(x[0])) for x in nmz_triangulation]


#########################################################################
class Polyhedron_QQ_normaliz(Polyhedron_normaliz, Polyhedron_QQ):
    r"""
    Polyhedra over `\QQ` with normaliz.

    INPUT:

    - ``Vrep`` -- a list ``[vertices, rays, lines]`` or ``None``
    - ``Hrep`` -- a list ``[ieqs, eqns]`` or ``None``

    EXAMPLES::

        sage: p = Polyhedron(vertices=[(0,0), (1,0), (0,1)],
        ....:                rays=[(1,1)], lines=[],
        ....:                backend='normaliz', base_ring=QQ)
        sage: TestSuite(p).run()
    """

    @cached_method(do_pickle=True)
    def ehrhart_series(self, variable='t'):
        r"""
        Return the Ehrhart series of a compact rational polyhedron.

        The Ehrhart series is the generating function where the coefficient of
        `t^k` is number of integer lattice points inside the `k`-th dilation of
        the polytope.

        INPUT:

        - ``variable`` -- string (default: ``'t'``)

        OUTPUT:

        A rational function.

        EXAMPLES::

            sage: S = Polyhedron(vertices=[[0,1], [1,0]], backend='normaliz')
            sage: ES = S.ehrhart_series()
            sage: ES.numerator()
            1
            sage: ES.denominator().factor()
            (t - 1)^2

            sage: C = Polyhedron(vertices=[[0,0,0], [0,0,1], [0,1,0], [0,1,1],
            ....:                          [1,0,0], [1,0,1], [1,1,0], [1,1,1]],
            ....:                backend='normaliz')
            sage: ES = C.ehrhart_series()
            sage: ES.numerator()
            t^2 + 4*t + 1
            sage: ES.denominator().factor()
            (t - 1)^4

        The following example is from the Normaliz manual contained in the file
        ``rational.in``::

            sage: rat_poly = Polyhedron(vertices=[[1/2,1/2], [-1/3,-1/3], [1/4,-1/2]],
            ....:                       backend='normaliz')
            sage: ES = rat_poly.ehrhart_series()
            sage: ES.numerator()
            2*t^6 + 3*t^5 + 4*t^4 + 3*t^3 + t^2 + t + 1
            sage: ES.denominator().factor()
            (-1) * (t + 1)^2 * (t - 1)^3 * (t^2 + 1) * (t^2 + t + 1)

        The polyhedron should be compact::

            sage: C = Polyhedron(rays=[[1,2], [2,1]], backend='normaliz')
            sage: C.ehrhart_series()
            Traceback (most recent call last):
            ...
            NotImplementedError: Ehrhart series can only be computed for compact polyhedron

        .. SEEALSO::

            :meth:`~sage.geometry.polyhedron.backend_normaliz.hilbert_series`

        TESTS:

        Check that the Ehrhart series is pickled::

            sage: new_poly = loads(dumps(rat_poly))
            sage: new_poly.ehrhart_series.is_in_cache()
            True
        """
        if self.is_empty():
            return 0

        if not self.is_compact():
            raise NotImplementedError("Ehrhart series can only be computed for compact polyhedron")

        cone = self._normaliz_cone
        e = self._nmz_result(cone, "EhrhartSeries")
        # The output format of PyNormaliz is a list with 3 things:
        # 1) the coefficients of the h^*-polynomial
        # 2) a list of the exponents e such that (1-t^e) appears as a factor in
        # the denominator
        # 3) a shifting of the generating function.

        from sage.rings.polynomial.polynomial_ring_constructor import PolynomialRing
        from sage.rings.fraction_field import FractionField
        poly_ring = FractionField(PolynomialRing(ZZ, variable))
        t = poly_ring.gens()[0]
        es = sum([e[0][i] * t**i for i in range(len(e[0]))])
        for expo in range(len(e[1])):
            es = es / (1 - t**e[1][expo])

        # The shift:
        es = es * t**e[2]

        return es

    def _ehrhart_quasipolynomial_normaliz(self, variable='t'):
        r"""
        Return the Ehrhart quasipolynomial of a compact rational polyhedron
        using Normaliz.

        If it is a polynomial, returns the polynomial. Otherwise, returns a
        tuple of rational polynomials whose length is the quasi-period of the
        quasipolynomial and each rational polynomial describes a residue class.

        INPUT:

        - ``variable`` -- string (default: ``'t'``)

        OUTPUT:

        A polynomial or tuple of polynomials.

        EXAMPLES::

            sage: C = Polyhedron(vertices=[[0,0,0], [0,0,1], [0,1,0], [0,1,1],
            ....:                          [1,0,0], [1,0,1], [1,1,0], [1,1,1]],
            ....:                backend='normaliz')
            sage: C._ehrhart_quasipolynomial_normaliz()
            t^3 + 3*t^2 + 3*t + 1

            sage: P = Polyhedron(vertices=[[0,0], [3/2,0], [0,3/2], [1,1]], backend='normaliz')
            sage: P._ehrhart_quasipolynomial_normaliz()
            (3/2*t^2 + 2*t + 1, 3/2*t^2 + 2*t + 1/2)
            sage: P._ehrhart_quasipolynomial_normaliz('x')
            (3/2*x^2 + 2*x + 1, 3/2*x^2 + 2*x + 1/2)

        The quasipolynomial evaluated at ``i`` counts the integral points
        in the ``i``-th dilate::

            sage: Q = Polyhedron(vertices=[[-1/3], [2/3]], backend='normaliz')
            sage: p0,p1,p2 = Q._ehrhart_quasipolynomial_normaliz()
            sage: r0 = [p0(i) for i in range(15)]
            sage: r1 = [p1(i) for i in range(15)]
            sage: r2 = [p2(i) for i in range(15)]
            sage: result = [None]*15
            sage: result[::3] = r0[::3]
            sage: result[1::3] = r1[1::3]
            sage: result[2::3] = r2[2::3]
            sage: result == [(i*Q).integral_points_count() for i in range(15)]
            True


        .. SEEALSO::

            :meth:`~sage.geometry.polyhedron.backend_normaliz.hilbert_series`,
            :meth:`~sage.geometry.polyhedron.backend_normaliz.ehrhart_series`
        """
        cone = self._normaliz_cone
        # Normaliz needs to compute the EhrhartSeries first
        assert NmzCompute(cone, ["EhrhartSeries"])
        e = self._nmz_result(cone, "EhrhartQuasiPolynomial")

        from sage.rings.polynomial.polynomial_ring_constructor import PolynomialRing
        poly_ring = PolynomialRing(QQ, variable)
        t = poly_ring.gens()[0]
        if len(e) == 2:
            # It is a polynomial
            es = sum([e[0][i] * t**i for i in range(len(e[0]))])
            return es / ZZ(e[1])
        else:
            # It is a quasipolynomial
            polynomials = []
            for p in e[:-1]:
                es = sum([p[i] * t**i for i in range(len(p))]) / ZZ(e[-1])
                polynomials += [es]

        return tuple(polynomials)

    _ehrhart_polynomial_normaliz = _ehrhart_quasipolynomial_normaliz

    @cached_method(do_pickle=True, key=lambda self, g, v: (tuple(g), v))
    def hilbert_series(self, grading, variable='t'):
        r"""
        Return the Hilbert series of the polyhedron with respect to ``grading``.

        INPUT:

        - ``grading`` -- vector. The grading to use to form the Hilbert series

        - ``variable`` -- string (default: ``'t'``)

        OUTPUT:

        A rational function.

        EXAMPLES::

            sage: C = Polyhedron(backend='normaliz',
            ....:                rays=[[0,0,1], [0,1,1], [1,0,1], [1,1,1]])
            sage: HS = C.hilbert_series([1,1,1])
            sage: HS.numerator()
            t^2 + 1
            sage: HS.denominator().factor()
            (-1) * (t + 1) * (t - 1)^3 * (t^2 + t + 1)

        By changing the grading, you can get the Ehrhart series of the square
        lifted at height 1::

            sage: C.hilbert_series([0,0,1])
            (t + 1)/(-t^3 + 3*t^2 - 3*t + 1)

        Here is an example ``2cone.in`` from the Normaliz manual::

            sage: C = Polyhedron(backend='normaliz', rays=[[1,3], [2,1]])
            sage: HS = C.hilbert_series([1,1])
            sage: HS.numerator()
            t^5 + t^4 + t^3 + t^2 + 1
            sage: HS.denominator().factor()
            (t + 1) * (t - 1)^2 * (t^2 + 1) * (t^2 + t + 1)

            sage: HS = C.hilbert_series([1,2])
            sage: HS.numerator()
            t^8 + t^6 + t^5 + t^3 + 1
            sage: HS.denominator().factor()
            (t + 1) * (t - 1)^2 * (t^2 + 1) * (t^6 + t^5 + t^4 + t^3 + t^2 + t + 1)

        Here is the magic square example form the Normaliz manual::

            sage: eq = [[0,1,1,1,-1,-1,-1, 0, 0, 0],
            ....:       [0,1,1,1, 0, 0, 0,-1,-1,-1],
            ....:       [0,0,1,1,-1, 0, 0,-1, 0, 0],
            ....:       [0,1,0,1, 0,-1, 0, 0,-1, 0],
            ....:       [0,1,1,0, 0, 0,-1, 0, 0,-1],
            ....:       [0,0,1,1, 0,-1, 0, 0, 0,-1],
            ....:       [0,1,1,0, 0,-1, 0,-1, 0, 0]]
            sage: magic_square = (Polyhedron(eqns=eq, backend='normaliz')
            ....:                 & Polyhedron(rays=identity_matrix(9).rows()))
            sage: grading = [1,1,1,0,0,0,0,0,0]
            sage: magic_square.hilbert_series(grading)
            (t^6 + 2*t^3 + 1)/(-t^9 + 3*t^6 - 3*t^3 + 1)

        .. SEEALSO::

            :meth:`~sage.geometry.polyhedron.backend_normaliz.ehrhart_series`

        TESTS:

        Check that the Hilbert series is pickled::

            sage: new_magic = loads(dumps(magic_square))
            sage: new_magic.hilbert_series.is_in_cache(grading)
            True
        """
        if self.is_empty():
            return 0

        data = self._get_nmzcone_data()
        data['grading'] = [grading]
        new_cone = self._make_normaliz_cone(data)
        h = self._nmz_result(new_cone, "HilbertSeries")

        from sage.rings.polynomial.polynomial_ring_constructor import PolynomialRing
        from sage.rings.fraction_field import FractionField
        poly_ring = FractionField(PolynomialRing(ZZ, variable))
        t = poly_ring.gens()[0]
        hs = sum([h[0][i] * t**i for i in range(len(h[0]))])
        for expo in range(len(h[1])):
            hs = hs / (1 - t**h[1][expo])

        # The shift:
        hs = hs * t**h[2]

        return hs

    def integral_points(self, threshold=10000):
        r"""
        Return the integral points in the polyhedron.

        Uses either the naive algorithm (iterate over a rectangular
        bounding box) or triangulation + Smith form.

        INPUT:

        - ``threshold`` -- integer (default: 10000); use the naïve
          algorithm as long as the bounding box is smaller than this

        OUTPUT:

        The list of integral points in the polyhedron. If the
        polyhedron is not compact, a ``ValueError`` is raised.

        EXAMPLES::

            sage: Polyhedron(vertices=[(-1,-1), (1,0), (1,1), (0,1)],
            ....:            backend='normaliz').integral_points()
            ((-1, -1), (0, 0), (0, 1), (1, 0), (1, 1))

            sage: simplex = Polyhedron([(1,2,3), (2,3,7), (-2,-3,-11)],
            ....:                      backend='normaliz')
            sage: simplex.integral_points()
            ((-2, -3, -11), (0, 0, -2), (1, 2, 3), (2, 3, 7))

        The polyhedron need not be full-dimensional::

            sage: simplex = Polyhedron([(1,2,3,5), (2,3,7,5), (-2,-3,-11,5)],
            ....:                      backend='normaliz')
            sage: simplex.integral_points()
            ((-2, -3, -11, 5), (0, 0, -2, 5), (1, 2, 3, 5), (2, 3, 7, 5))

            sage: point = Polyhedron([(2,3,7)],
            ....:                    backend='normaliz')
            sage: point.integral_points()
            ((2, 3, 7),)

            sage: empty = Polyhedron(backend='normaliz')
            sage: empty.integral_points()
            ()

        Here is a simplex where the naive algorithm of running over
        all points in a rectangular bounding box no longer works fast
        enough::

            sage: v = [(1,0,7,-1), (-2,-2,4,-3), (-1,-1,-1,4), (2,9,0,-5), (-2,-1,5,1)]
            sage: simplex = Polyhedron(v, backend='normaliz'); simplex
            A 4-dimensional polyhedron in ZZ^4 defined as the convex hull of 5 vertices
            sage: len(simplex.integral_points())
            49

        A rather thin polytope for which the bounding box method would
        be a very bad idea (note this is a rational (non-lattice)
        polytope, so the other backends use the bounding box method)::

            sage: P = Polyhedron(vertices=((0, 0), (178933,37121))) + 1/1000*polytopes.hypercube(2)
            sage: P = Polyhedron(vertices=P.vertices_list(),
            ....:                backend='normaliz')
            sage: len(P.integral_points())
            434

        Finally, the 3-d reflexive polytope number 4078::

            sage: v = [(1,0,0), (0,1,0), (0,0,1), (0,0,-1), (0,-2,1),
            ....:      (-1,2,-1), (-1,2,-2), (-1,1,-2), (-1,-1,2), (-1,-3,2)]
            sage: P = Polyhedron(v, backend='normaliz')
            sage: pts1 = P.integral_points()
            sage: all(P.contains(p) for p in pts1)
            True
            sage: pts2 = LatticePolytope(v).points()                                    # needs palp
            sage: for p in pts1: p.set_immutable()
            sage: set(pts1) == set(pts2)                                                # needs palp
            True

            sage: timeit('Polyhedron(v, backend='normaliz').integral_points()')  # not tested - random
            625 loops, best of 3: 1.41 ms per loop
            sage: timeit('LatticePolytope(v).points()')                          # not tested - random
            25 loops, best of 3: 17.2 ms per loop

        TESTS:

        Test some trivial cases (see :trac:`17937`):

        Empty polyhedron in 1 dimension::

            sage: P = Polyhedron(ambient_dim=1, backend='normaliz')
            sage: P.integral_points()
            ()

        Empty polyhedron in 0 dimensions::

            sage: P = Polyhedron(ambient_dim=0, backend='normaliz')
            sage: P.integral_points()
            ()

        Single point in 1 dimension::

            sage: P = Polyhedron([[3]], backend='normaliz')
            sage: P.integral_points()
            ((3),)

        Single non-integral point in 1 dimension::

            sage: P = Polyhedron([[1/2]], backend='normaliz')
            sage: P.integral_points()
            ()

        Single point in 0 dimensions::

            sage: P = Polyhedron([[]], backend='normaliz')
            sage: P.integral_points()
            ((),)

        A polytope with no integral points (:trac:`22938`)::

            sage: ieqs = [[1, 2, -1, 0], [0, -1, 2, -1], [0, 0, -1, 2],
            ....:         [0, -1, 0, 0], [0, 0, -1, 0],  [0, 0, 0, -1],
            ....:         [-1, -1, -1, -1], [1, 1, 0, 0], [1, 0, 1, 0],
            ....:         [1, 0, 0, 1]]
            sage: P = Polyhedron(ieqs=ieqs, backend='normaliz')
            sage: P.bounding_box()
            ((-3/4, -1/2, -1/4), (-1/2, -1/4, 0))
            sage: P.bounding_box(integral_hull=True)
            (None, None)
            sage: P.integral_points()
            ()

        Check the polytopes from :trac:`22984`::

            sage: base = [[0, 2, 0, -1, 0, 0, 0, 0, 0],
            ....:         [0, 0, 2, 0, -1, 0, 0, 0, 0],
            ....:         [1, -1, 0, 2, -1, 0, 0, 0, 0],
            ....:         [0, 0, -1, -1, 2, -1, 0, 0, 0],
            ....:         [0, 0, 0, 0, -1, 2, -1, 0, 0],
            ....:         [0, 0, 0, 0, 0, -1, 2, -1, 0],
            ....:         [1, 0, 0, 0, 0, 0, -1, 2, -1],
            ....:         [0, 0, 0, 0, 0, 0, 0, -1, 2],
            ....:         [0, -1, 0, 0, 0, 0, 0, 0, 0],
            ....:         [0, 0, -1, 0, 0, 0, 0, 0, 0],
            ....:         [0, 0, 0, -1, 0, 0, 0, 0, 0],
            ....:         [0, 0, 0, 0, -1, 0, 0, 0, 0],
            ....:         [0, 0, 0, 0, 0, -1, 0, 0, 0],
            ....:         [0, 0, 0, 0, 0, 0, -1, 0, 0],
            ....:         [0, 0, 0, 0, 0, 0, 0, -1, 0],
            ....:         [0, 0, 0, 0, 0, 0, 0, 0, -1],
            ....:         [-1, -1, -1, -1, -1, -1, -1, -1, -1]]

            sage: ieqs = base + [
            ....:         [2, 1, 0, 0, 0, 0, 0, 0, 0],
            ....:         [4, 0, 1, 0, 0, 0, 0, 0, 0],
            ....:         [4, 0, 0, 1, 0, 0, 0, 0, 0],
            ....:         [7, 0, 0, 0, 1, 0, 0, 0, 0],
            ....:         [6, 0, 0, 0, 0, 1, 0, 0, 0],
            ....:         [4, 0, 0, 0, 0, 0, 1, 0, 0],
            ....:         [2, 0, 0, 0, 0, 0, 0, 1, 0],
            ....:         [1, 0, 0, 0, 0, 0, 0, 0, 1]]
            sage: P = Polyhedron(ieqs=ieqs, backend='normaliz')
            sage: P.integral_points()
            ((-2, -2, -4, -5, -4, -3, -2, -1),
             (-2, -2, -4, -5, -4, -3, -2, 0),
             (-1, -2, -3, -4, -3, -2, -2, -1),
             (-1, -2, -3, -4, -3, -2, -1, 0),
             (-1, -1, -2, -2, -2, -2, -2, -1),
             (-1, -1, -2, -2, -1, -1, -1, 0),
             (-1, -1, -2, -2, -1, 0, 0, 0),
             (-1, 0, -2, -2, -2, -2, -2, -1),
             (0, -1, -1, -2, -2, -2, -2, -1),
             (0, 0, -1, -1, -1, -1, -1, 0))

            sage: ieqs = base + [
            ....:         [3, 1, 0, 0, 0, 0, 0, 0, 0],
            ....:         [4, 0, 1, 0, 0, 0, 0, 0, 0],
            ....:         [6, 0, 0, 1, 0, 0, 0, 0, 0],
            ....:         [8, 0, 0, 0, 1, 0, 0, 0, 0],
            ....:         [6, 0, 0, 0, 0, 1, 0, 0, 0],
            ....:         [4, 0, 0, 0, 0, 0, 1, 0, 0],
            ....:         [2, 0, 0, 0, 0, 0, 0, 1, 0],
            ....:         [1, 0, 0, 0, 0, 0, 0, 0, 1]]
            sage: P = Polyhedron(ieqs=ieqs, backend='normaliz')
            sage: P.integral_points()
            ((-3, -4, -6, -8, -6, -4, -2, -1),
             (-3, -4, -6, -8, -6, -4, -2, 0),
             (-2, -2, -4, -5, -4, -3, -2, -1),
             (-2, -2, -4, -5, -4, -3, -2, 0),
             (-1, -2, -3, -4, -3, -2, -2, -1),
             (-1, -2, -3, -4, -3, -2, -1, 0),
             (-1, -1, -2, -2, -2, -2, -2, -1),
             (-1, -1, -2, -2, -1, -1, -1, 0),
             (-1, -1, -2, -2, -1, 0, 0, 0),
             (-1, 0, -2, -2, -2, -2, -2, -1),
             (0, -1, -1, -2, -2, -2, -2, -1),
             (0, 0, -1, -1, -1, -1, -1, 0))
        """
        if not self.is_compact():
            raise ValueError('can only enumerate points in a compact polyhedron')
        # Trivial cases: polyhedron with 0 or 1 vertices
        if self.n_vertices() == 0:
            return ()
        if self.n_vertices() == 1:
            v = self.vertices_list()[0]
            try:
                return (vector(ZZ, v),)
            except TypeError:  # vertex not integral
                return ()
        # for small bounding boxes, it is faster to naively iterate over the points of the box
        if threshold > 1:
            box_min, box_max = self.bounding_box(integral_hull=True)
            if box_min is None:
                return ()
            box_points = prod(max_coord - min_coord + 1
                              for min_coord, max_coord in zip(box_min, box_max))
            if box_points < threshold:
                from sage.geometry.integral_points import rectangular_box_points
                return rectangular_box_points(list(box_min), list(box_max), self)
        # Compute with normaliz
        points = []
        cone = self._normaliz_cone
        assert cone
        for g in self._nmz_result(cone, "ModuleGenerators"):
            assert g[-1] == 1
            points.append(vector(ZZ, g[:-1]))
        return tuple(points)

    def integral_points_generators(self):
        r"""
        Return the integral points generators of the polyhedron.

        Every integral point in the polyhedron can be written as a (unique)
        non-negative linear combination of integral points contained in the three
        defining parts of the polyhedron: the integral points (the compact
        part), the recession cone, and the lineality space.

        OUTPUT:

        A tuple consisting of the integral points, the Hilbert basis of the
        recession cone, and an integral basis for the lineality space.

        EXAMPLES:

        Normaliz gives a nonnegative integer basis of the lineality space::

            sage: P = Polyhedron(backend='normaliz', lines=[[2,2]])
            sage: P.integral_points_generators()
            (((0, 0),), (), ((1, 1),))

        A recession cone generated by two rays::

            sage: C = Polyhedron(backend='normaliz', rays=[[1,2], [2,1]])
            sage: C.integral_points_generators()
            (((0, 0),), ((1, 1), (1, 2), (2, 1)), ())

        Empty polyhedron::

            sage: P = Polyhedron(backend='normaliz')
            sage: P.integral_points_generators()
            ((), (), ())
        """
        # Trivial cases: polyhedron with 0 vertices
        if self.n_vertices() == 0:
            return ((), (), ())
        # Compute with normaliz
        cone = self._normaliz_cone
        compact_part = []
        recession_cone_part = []
        lineality_part = []
        assert cone
        for g in self._nmz_result(cone, "ModuleGenerators"):
            assert g[-1] == 1
            compact_part.append(vector(ZZ, g[:-1]))

        for g in self._nmz_result(cone, "HilbertBasis"):
            assert g[-1] == 0
            recession_cone_part.append(vector(ZZ, g[:-1]))

        for g in self._nmz_result(cone, "MaximalSubspace"):
            assert g[-1] == 0
            lineality_part.append(vector(ZZ, g[:-1]))

        return tuple(compact_part), tuple(recession_cone_part), tuple(lineality_part)

    def _Hstar_function_normaliz(self, acting_group=None, output=None):
        r"""
        Return `H^*` as a rational function in `t` with coefficients in
        the ring of class functions of the ``acting_group`` of the polytope.

        As in [Stap2011]_, when ``self`` is the polytope `P`,
        `H^*(t) = (\sum_{m \geq 0} \chi_{mP} t^m)(\det(I-\rho(t)))`.
        The irreducible characters of ``acting_group`` form an orthonormal basis
        for the ring of class functions with values in `\CC`.
        The coefficients of `H^*(t)` are expressed in this basis.

        INPUT:

        - ``acting_group`` -- (default=None) a permgroup object. A subgroup of
          ``self``'s ``restricted_automorphism_group`` output as a permutation.
          If ``None``, it is set to the full ``restricted_automorphism_group``
          of ``self``. The acting group should always use output='permutation'.

        - ``output`` -- string. an output option. The allowed values are:

            * ``None`` (default): returns the rational function `H^*(t)`. `H^*` is
              a rational function in `t` with coefficients in the ring of
              class functions.
            * ``'e_series_list'``: string. Returns a list of the ehrhart series
              for the fixed subpolytopes of each conjugacy class representative.
            * ``'determinant_vec'``: string. Returns a list of the determinants
              of `Id-\rho*t` for each conjugacy class representative.
            * ``'Hstar_as_lin_comb'``: string. Returns a vector of the coefficients
              of the irreducible representations in the expression of `H^*`.
            * ``'prod_det_es'``: string. Returns a vector of the product of
              determinants and the Ehrhart series.
            * ``'complete'``: string. Returns a dictionary with Hstar,
              Hstar_as_lin_comb, the conjugacy class representatives,
              the character table of the acting group, and
              whether Hstar is effective.

        OUTPUT:

        The default output is the rational function `H^*`. `H^*` is a rational
        function in `t` with coefficients in the ring of class functions.
        There are several output options to see the intermediary outputs of the
        function.


        EXAMPLES:

        The `H^*`-polynomial of the standard `d-1` dimensional simplex
        `S = conv(e_1, \dots, e_d)` under its ``restricted_automorphism_group``
        is equal to 1 = `\chi_{trivial}` (Prop 6.1 [Stap2011]_).
        Here is the computation for the 3-dimensional standard simplex::

            sage: # needs sage.groups
            sage: S = polytopes.simplex(3, backend='normaliz'); S
            A 3-dimensional polyhedron in ZZ^4 defined as the convex hull of 4 vertices
<<<<<<< HEAD
            sage: G = S.restricted_automorphism_group(output='permutation')             # needs sage.groups
            sage: G.is_isomorphic(SymmetricGroup(4))                                    # needs sage.groups
            True
            sage: len(G)                                                                # needs sage.groups
            24
            sage: Hstar = S._Hstar_function_normaliz(G); Hstar                          # needs sage.groups
            chi_4
            sage: G.character_table()                                                   # needs sage.groups
=======
            sage: G = S.restricted_automorphism_group(output='permutation')
            sage: G.is_isomorphic(SymmetricGroup(4))
            True
            sage: len(G)
            24
            sage: Hstar = S._Hstar_function_normaliz(G); Hstar
            chi_4
            sage: G.character_table()
>>>>>>> 37b9baa4
            [ 1 -1  1  1 -1]
            [ 3 -1  0 -1  1]
            [ 2  0 -1  2  0]
            [ 3  1  0 -1 -1]
            [ 1  1  1  1  1]

        The next example is Example 7.6 in [Stap2011]_, and shows that `H^*`
        is not always a polynomial. Let P be the polytope with vertices
        `\pm(0,0,1),\pm(1,0,1), \pm(0,1,1), \pm(1,1,1)` and let
        G = `\Zmod{2}` act on P as follows::

            sage: # needs sage.groups
            sage: P = Polyhedron(vertices=[[0,0,1], [0,0,-1], [1,0,1], [-1,0,-1],
            ....:                          [0,1,1], [0,-1,-1], [1,1,1], [-1,-1,-1]],
            ....:                backend='normaliz')
<<<<<<< HEAD
            sage: K = P.restricted_automorphism_group(output='permutation')             # needs sage.groups
            sage: G = K.subgroup(gens=[K([(0,2),(1,3),(4,6),(5,7)])])                   # needs sage.groups
            sage: conj_reps = G.conjugacy_classes_representatives()                     # needs sage.groups
            sage: Dict = P.permutations_to_matrices(conj_reps, acting_group=G)          # needs sage.groups
            sage: list(Dict.keys())[0]                                                  # needs sage.groups
            (0,2)(1,3)(4,6)(5,7)
            sage: list(Dict.values())[0]                                                # needs sage.groups
=======
            sage: K = P.restricted_automorphism_group(output='permutation')
            sage: G = K.subgroup(gens=[K([(0,2),(1,3),(4,6),(5,7)])])
            sage: conj_reps = G.conjugacy_classes_representatives()
            sage: Dict = P.permutations_to_matrices(conj_reps, acting_group=G)
            sage: list(Dict.keys())[0]
            (0,2)(1,3)(4,6)(5,7)
            sage: list(Dict.values())[0]
>>>>>>> 37b9baa4
            [-1  0  1  0]
            [ 0  1  0  0]
            [ 0  0  1  0]
            [ 0  0  0  1]
<<<<<<< HEAD
            sage: len(G)                                                                # needs sage.groups
            2
            sage: G.character_table()                                                   # needs sage.groups
=======
            sage: len(G)
            2
            sage: G.character_table()
>>>>>>> 37b9baa4
            [ 1  1]
            [ 1 -1]

        Then we calculate the rational function `H^*(t)`::

            sage: Hst = P._Hstar_function_normaliz(G); Hst                              # needs sage.groups
            (chi_0*t^4 + (3*chi_0 + 3*chi_1)*t^3
              + (8*chi_0 + 2*chi_1)*t^2 + (3*chi_0 + 3*chi_1)*t + chi_0)/(t + 1)

        To see the exact as written in [Stap2011]_, we can format it as
        ``'Hstar_as_lin_comb'``. The first coordinate is the coefficient of the
        trivial character; the second is the coefficient of the sign character::

            sage: lin = P._Hstar_function_normaliz(G, output='Hstar_as_lin_comb'); lin  # needs sage.groups
            ((t^4 + 3*t^3 + 8*t^2 + 3*t + 1)/(t + 1), (3*t^3 + 2*t^2 + 3*t)/(t + 1))
        """
        from sage.groups.conjugacy_classes import ConjugacyClassGAP
        from sage.rings.number_field.number_field import CyclotomicField
        from sage.rings.qqbar import QQbar
        from sage.matrix.matrix_space import MatrixSpace
        from sage.rings.polynomial.polynomial_ring_constructor import PolynomialRing
        from sage.matrix.special import identity_matrix
        # Setting the group
        G_perm = self.restricted_automorphism_group(output='permutation')

        if acting_group is not None:
            if not acting_group.is_subgroup(G_perm):
                raise TypeError("the 'acting_group' should be a subgroup of the 'restricted_automorphism_group'.")
            G_perm = acting_group
        # Create the Gap group one time only (each creation has different conj reps)
        G_perm_gap = G_perm._libgap_()

        # Fixing the conjugacy classes representatives once and for all
        cls = G_perm_gap.ConjugacyClasses()
        L = [cl.Representative() for cl in cls]
        conj_classes = [ConjugacyClassGAP(G_perm, G_perm.element_class(rep, G_perm, check=False)) for rep in L]
        conj_reps = [cl[0] for cl in conj_classes]

        # Creating the Character Table
        n_classes = len(conj_reps)
        irrG_perm_gap = G_perm_gap.Irr()
        ct = [[irrG_perm_gap[i, j] for j in range(n_classes)] for i in range(n_classes)]
        e = irrG_perm_gap.Flat().Conductor()
        K = CyclotomicField(e)
        ct = [[K(x) for x in v] for v in ct]
        # Finally return the result as a matrix.
        MS = MatrixSpace(K, n_classes)
        char_initial = MS(ct)

        # A check on whether the character table has permuted columns
        tbl = G_perm_gap.CharacterTable()
        perm = tbl.IdentificationOfConjugacyClasses()
        ident_perm = [i for i in range(1, 1 + n_classes)]
        assert perm == ident_perm, "The conjugacy classes don't match with the character table"

        # Create fixed subpolytopes and their Ehrhart series
        group_dict = self.permutations_to_matrices(conj_reps, acting_group)
        fix_polys = self.fixed_subpolytopes(conj_reps)
        list_es = [fix_polys[g].ehrhart_series() for g in conj_reps]

        # get the list of the denominators det([Id - rho (t)])
        Ring = PolynomialRing(QQbar, 't')
        det_vector = list()
        dim = group_dict[G_perm.gens()[0]].dimensions()[0]
        t = Ring.gens()[0]
        ts_matrix = t * identity_matrix(Ring, dim)
        identity = identity_matrix(Ring, dim)

        # ix the determinant if polytope isn't full dimensional
        codim = self.ambient_dim() - self.dim()
        for perm in conj_reps:
            mat = group_dict[perm]
            mat = mat.change_ring(Ring)
            new_matrix = identity - mat*ts_matrix
            det = (1-t)**-codim*(new_matrix.determinant())
            det_vector.append(det)

        FF = Ring.fraction_field()
        initial_result = vector(FF, [a*b for a, b in zip(det_vector, list_es)])
        Char = char_initial.change_ring(FF)
        new_result = Char.solve_left(initial_result)

        new_new_result = self._Hstar_as_rat_fct(new_result)
        if output is None:
            return new_new_result
        elif output == 'e_series_list':
            return list_es
        elif output == 'determinant_vec':
            return det_vector
        elif output == 'Hstar_as_lin_comb':
            return new_result
        elif output == 'prod_det_es':
            return initial_result
        elif output == 'complete':
            results_dictionary = {}
            results_dictionary['Hstar'] = new_new_result
            results_dictionary['Hstar_as_lin_comb'] = new_result
            results_dictionary['conjugacy_class_reps'] = conj_reps
            results_dictionary['character_table'] = char_initial
            results_dictionary['is_effective'] = self._is_effective_normaliz(new_new_result, new_result)
            return results_dictionary

    def _Hstar_as_rat_fct(self, initial_Hstar):
        r"""
        Rewrite the vector representing `H^*(t)` given as a linear combination
        of the irreducible representations of the acting group as a rational
        function in `t`.

        INPUT:

        - ``initial_Hstar`` -- a vector of rational functions in `t`.

        OUTPUT:

        A rational function in `t` with coefficients in the ring of class functions
        of ``self.restricted_automorphism_group()``.

        EXAMPLES:

        The expression of `H^*` as a polynomial in `t` for a 3-dimensional simplex
        is computed as follows::

            sage: simplex = Polyhedron(vertices=[[0,0,0], [1,0,0],
            ....:                                [0,1,0], [0,0,1]], backend='normaliz')
            sage: Hstar = simplex.Hstar_function(); Hstar  # indirect doctest           # needs sage.rings.number_field
            chi_4

        The polynomial is `\chi_4 \cdot t^0`. We can see which irreducible
        representation `\chi_4` corresponds to by looking at the character table::

            sage: G = simplex.restricted_automorphism_group(output='permutation')       # needs sage.groups
            sage: char = G.character_table(); char                                      # needs sage.groups
            [ 1 -1  1  1 -1]
            [ 3 -1  0 -1  1]
            [ 2  0 -1  2  0]
            [ 3  1  0 -1 -1]
            [ 1  1  1  1  1]

        Thus `\chi_4` corresponds to the trivial representation of the group, and
        for every element in the group, it evaluates to 1.

        As another example, we can look at `H^*(t)` for the `\pm 1` square::

            sage: square = Polyhedron(vertices=[[1,1], [-1,1], [-1,-1], [1,-1]],
            ....:                     backend='normaliz')
            sage: Hstar = square.Hstar_function(); Hstar                                # needs sage.rings.number_field
            chi_0*t^2 + (2*chi_0 + chi_2 + chi_3 + chi_4)*t + chi_0

        Plugging in the values from the first column of the character table below
        yields the `h^*`-polynomial of the square, `t^2+6t+1`::

            sage: G = square.restricted_automorphism_group(output='permutation')        # needs sage.groups
            sage: G.character_table()                                                   # needs sage.groups
            [ 1  1  1  1  1]
            [ 1 -1 -1  1  1]
            [ 1 -1  1 -1  1]
            [ 1  1 -1 -1  1]
            [ 2  0  0  0 -2]
        """
        from sage.rings.polynomial.polynomial_ring_constructor import PolynomialRing
        from sage.rings.qqbar import QQbar
        chi_vars = ','.join('chi_{}'.format(i) for i in range(len(initial_Hstar)))
        Chi_ring = PolynomialRing(QQbar, chi_vars)
        virtual_ring = PolynomialRing(Chi_ring, initial_Hstar.base_ring().gens())
        fraction_virtual_ring = virtual_ring.fraction_field()
        new_result = initial_Hstar.change_ring(fraction_virtual_ring)*vector(fraction_virtual_ring, Chi_ring.gens())
        return new_result

    def _is_effective_normaliz(self, Hstar, Hstar_as_lin_comb):
        r"""
        Test for the effectiveness of the ``Hstar`` series of this polytope.

        The ``Hstar`` series of the polytope is determined by the action of a
        subgroup of the polytope's ``restricted_automorphism_group``. The
        ``Hstar`` series is effective if it is a polynomial in `t` and the
        coefficient of each `t^i` is an effective character in the ring of
        class functions of the acting group. A character `\rho` is effective if
        the coefficients of the irreducible representations in the expression
        of `\rho` are non-negative integers.

        INPUT:

        - ``Hstar`` -- a rational function in `t` with coefficients in the ring
          of class functions.

        - ``Hstar_as_lin_comb`` -- vector. The coefficients of the irreducible
          representations of the acting group in the expression of ``Hstar`` as
          a linear combination of irreducible representations with coefficients
          in the field of rational functions in `t`.

        OUTPUT:

        Boolean. Whether the ``Hstar`` series is effective.

        EXAMPLES:

        The `H^*` series of the two-dimensional permutahedron under the action
        of the symmetric group is effective::

            sage: # needs sage.groups
            sage: p3 = polytopes.permutahedron(3, backend='normaliz')
<<<<<<< HEAD
            sage: G = p3.restricted_automorphism_group(output='permutation')            # needs sage.groups
            sage: reflection12 = G([(0,2),(1,4),(3,5)])                                 # needs sage.groups
            sage: reflection23 = G([(0,1),(2,3),(4,5)])                                 # needs sage.groups
            sage: S3 = G.subgroup(gens=[reflection12, reflection23])                    # needs sage.groups
            sage: S3.is_isomorphic(SymmetricGroup(3))                                   # needs sage.groups
            True
            sage: Hstar = p3.Hstar_function(S3)                                         # needs sage.groups sage.rings.number_field
            sage: Hlin  = p3.Hstar_function(S3, output='Hstar_as_lin_comb')             # needs sage.groups sage.rings.number_field
            sage: p3._is_effective_normaliz(Hstar, Hlin)                                # needs sage.groups sage.rings.number_field
=======
            sage: G = p3.restricted_automorphism_group(output='permutation')
            sage: reflection12 = G([(0,2),(1,4),(3,5)])
            sage: reflection23 = G([(0,1),(2,3),(4,5)])
            sage: S3 = G.subgroup(gens=[reflection12, reflection23])
            sage: S3.is_isomorphic(SymmetricGroup(3))
            True
            sage: Hstar = p3.Hstar_function(S3)                                         # needs sage.rings.number_field
            sage: Hlin  = p3.Hstar_function(S3, output='Hstar_as_lin_comb')             # needs sage.rings.number_field
            sage: p3._is_effective_normaliz(Hstar, Hlin)                                # needs sage.rings.number_field
>>>>>>> 37b9baa4
            True

        If the `H^*`-series is not polynomial, then it is not effective::

            sage: # needs sage.groups
            sage: P = Polyhedron(vertices=[[0,0,1], [0,0,-1], [1,0,1], [-1,0,-1],
            ....:                          [0,1,1], [0,-1,-1], [1,1,1], [-1,-1,-1]],
            ....:                backend='normaliz')
<<<<<<< HEAD
            sage: G = P.restricted_automorphism_group(output='permutation')             # needs sage.groups
            sage: H = G.subgroup(gens = [G([(0,2),(1,3),(4,6),(5,7)])])                 # needs sage.groups
            sage: Hstar = P.Hstar_function(H); Hstar                                    # needs sage.groups sage.rings.number_field
            (chi_0*t^4 + (3*chi_0 + 3*chi_1)*t^3
              + (8*chi_0 + 2*chi_1)*t^2 + (3*chi_0 + 3*chi_1)*t + chi_0)/(t + 1)
            sage: Hstar_lin = P.Hstar_function(H, output='Hstar_as_lin_comb')           # needs sage.groups sage.rings.number_field
            sage: P._is_effective_normaliz(Hstar, Hstar_lin)                            # needs sage.groups sage.rings.number_field
=======
            sage: G = P.restricted_automorphism_group(output='permutation')
            sage: H = G.subgroup(gens = [G([(0,2),(1,3),(4,6),(5,7)])])
            sage: Hstar = P.Hstar_function(H); Hstar                                    # needs sage.rings.number_field
            (chi_0*t^4 + (3*chi_0 + 3*chi_1)*t^3
              + (8*chi_0 + 2*chi_1)*t^2 + (3*chi_0 + 3*chi_1)*t + chi_0)/(t + 1)
            sage: Hstar_lin = P.Hstar_function(H, output='Hstar_as_lin_comb')           # needs sage.rings.number_field
            sage: P._is_effective_normaliz(Hstar, Hstar_lin)                            # needs sage.rings.number_field
>>>>>>> 37b9baa4
            False
        """
        if not Hstar.denominator().is_unit():
            return False
        for irrep in range(len(Hstar_as_lin_comb)):
            coeffs = Hstar_as_lin_comb[irrep].numerator().coefficients()
            for i in coeffs:
                if not i.is_integer() or i < 0:
                    return False
        return True


#########################################################################
class Polyhedron_ZZ_normaliz(Polyhedron_QQ_normaliz, Polyhedron_ZZ):
    r"""
    Polyhedra over `\ZZ` with normaliz.

    INPUT:

    - ``Vrep`` -- a list ``[vertices, rays, lines]`` or ``None``
    - ``Hrep`` -- a list ``[ieqs, eqns]`` or ``None``

    EXAMPLES::

        sage: p = Polyhedron(vertices=[(0,0), (1,0), (0,1)],
        ....:                rays=[(1,1)], lines=[],
        ....:                backend='normaliz', base_ring=ZZ)
        sage: TestSuite(p).run()
    """
    pass<|MERGE_RESOLUTION|>--- conflicted
+++ resolved
@@ -2244,16 +2244,6 @@
             sage: # needs sage.groups
             sage: S = polytopes.simplex(3, backend='normaliz'); S
             A 3-dimensional polyhedron in ZZ^4 defined as the convex hull of 4 vertices
-<<<<<<< HEAD
-            sage: G = S.restricted_automorphism_group(output='permutation')             # needs sage.groups
-            sage: G.is_isomorphic(SymmetricGroup(4))                                    # needs sage.groups
-            True
-            sage: len(G)                                                                # needs sage.groups
-            24
-            sage: Hstar = S._Hstar_function_normaliz(G); Hstar                          # needs sage.groups
-            chi_4
-            sage: G.character_table()                                                   # needs sage.groups
-=======
             sage: G = S.restricted_automorphism_group(output='permutation')
             sage: G.is_isomorphic(SymmetricGroup(4))
             True
@@ -2262,7 +2252,6 @@
             sage: Hstar = S._Hstar_function_normaliz(G); Hstar
             chi_4
             sage: G.character_table()
->>>>>>> 37b9baa4
             [ 1 -1  1  1 -1]
             [ 3 -1  0 -1  1]
             [ 2  0 -1  2  0]
@@ -2278,15 +2267,6 @@
             sage: P = Polyhedron(vertices=[[0,0,1], [0,0,-1], [1,0,1], [-1,0,-1],
             ....:                          [0,1,1], [0,-1,-1], [1,1,1], [-1,-1,-1]],
             ....:                backend='normaliz')
-<<<<<<< HEAD
-            sage: K = P.restricted_automorphism_group(output='permutation')             # needs sage.groups
-            sage: G = K.subgroup(gens=[K([(0,2),(1,3),(4,6),(5,7)])])                   # needs sage.groups
-            sage: conj_reps = G.conjugacy_classes_representatives()                     # needs sage.groups
-            sage: Dict = P.permutations_to_matrices(conj_reps, acting_group=G)          # needs sage.groups
-            sage: list(Dict.keys())[0]                                                  # needs sage.groups
-            (0,2)(1,3)(4,6)(5,7)
-            sage: list(Dict.values())[0]                                                # needs sage.groups
-=======
             sage: K = P.restricted_automorphism_group(output='permutation')
             sage: G = K.subgroup(gens=[K([(0,2),(1,3),(4,6),(5,7)])])
             sage: conj_reps = G.conjugacy_classes_representatives()
@@ -2294,20 +2274,13 @@
             sage: list(Dict.keys())[0]
             (0,2)(1,3)(4,6)(5,7)
             sage: list(Dict.values())[0]
->>>>>>> 37b9baa4
             [-1  0  1  0]
             [ 0  1  0  0]
             [ 0  0  1  0]
             [ 0  0  0  1]
-<<<<<<< HEAD
-            sage: len(G)                                                                # needs sage.groups
-            2
-            sage: G.character_table()                                                   # needs sage.groups
-=======
             sage: len(G)
             2
             sage: G.character_table()
->>>>>>> 37b9baa4
             [ 1  1]
             [ 1 -1]
 
@@ -2509,17 +2482,6 @@
 
             sage: # needs sage.groups
             sage: p3 = polytopes.permutahedron(3, backend='normaliz')
-<<<<<<< HEAD
-            sage: G = p3.restricted_automorphism_group(output='permutation')            # needs sage.groups
-            sage: reflection12 = G([(0,2),(1,4),(3,5)])                                 # needs sage.groups
-            sage: reflection23 = G([(0,1),(2,3),(4,5)])                                 # needs sage.groups
-            sage: S3 = G.subgroup(gens=[reflection12, reflection23])                    # needs sage.groups
-            sage: S3.is_isomorphic(SymmetricGroup(3))                                   # needs sage.groups
-            True
-            sage: Hstar = p3.Hstar_function(S3)                                         # needs sage.groups sage.rings.number_field
-            sage: Hlin  = p3.Hstar_function(S3, output='Hstar_as_lin_comb')             # needs sage.groups sage.rings.number_field
-            sage: p3._is_effective_normaliz(Hstar, Hlin)                                # needs sage.groups sage.rings.number_field
-=======
             sage: G = p3.restricted_automorphism_group(output='permutation')
             sage: reflection12 = G([(0,2),(1,4),(3,5)])
             sage: reflection23 = G([(0,1),(2,3),(4,5)])
@@ -2529,7 +2491,6 @@
             sage: Hstar = p3.Hstar_function(S3)                                         # needs sage.rings.number_field
             sage: Hlin  = p3.Hstar_function(S3, output='Hstar_as_lin_comb')             # needs sage.rings.number_field
             sage: p3._is_effective_normaliz(Hstar, Hlin)                                # needs sage.rings.number_field
->>>>>>> 37b9baa4
             True
 
         If the `H^*`-series is not polynomial, then it is not effective::
@@ -2538,15 +2499,6 @@
             sage: P = Polyhedron(vertices=[[0,0,1], [0,0,-1], [1,0,1], [-1,0,-1],
             ....:                          [0,1,1], [0,-1,-1], [1,1,1], [-1,-1,-1]],
             ....:                backend='normaliz')
-<<<<<<< HEAD
-            sage: G = P.restricted_automorphism_group(output='permutation')             # needs sage.groups
-            sage: H = G.subgroup(gens = [G([(0,2),(1,3),(4,6),(5,7)])])                 # needs sage.groups
-            sage: Hstar = P.Hstar_function(H); Hstar                                    # needs sage.groups sage.rings.number_field
-            (chi_0*t^4 + (3*chi_0 + 3*chi_1)*t^3
-              + (8*chi_0 + 2*chi_1)*t^2 + (3*chi_0 + 3*chi_1)*t + chi_0)/(t + 1)
-            sage: Hstar_lin = P.Hstar_function(H, output='Hstar_as_lin_comb')           # needs sage.groups sage.rings.number_field
-            sage: P._is_effective_normaliz(Hstar, Hstar_lin)                            # needs sage.groups sage.rings.number_field
-=======
             sage: G = P.restricted_automorphism_group(output='permutation')
             sage: H = G.subgroup(gens = [G([(0,2),(1,3),(4,6),(5,7)])])
             sage: Hstar = P.Hstar_function(H); Hstar                                    # needs sage.rings.number_field
@@ -2554,7 +2506,6 @@
               + (8*chi_0 + 2*chi_1)*t^2 + (3*chi_0 + 3*chi_1)*t + chi_0)/(t + 1)
             sage: Hstar_lin = P.Hstar_function(H, output='Hstar_as_lin_comb')           # needs sage.rings.number_field
             sage: P._is_effective_normaliz(Hstar, Hstar_lin)                            # needs sage.rings.number_field
->>>>>>> 37b9baa4
             False
         """
         if not Hstar.denominator().is_unit():
