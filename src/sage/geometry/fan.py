# sage.doctest: needs sage.graphs sage.combinat
r"""
Rational polyhedral fans

This module was designed as a part of the framework for toric varieties
(:mod:`~sage.schemes.toric.variety`,
:mod:`~sage.schemes.toric.fano_variety`). While the emphasis is on
complete full-dimensional fans, arbitrary fans are supported. Work
with distinct lattices. The default lattice is :class:`ToricLattice
<sage.geometry.toric_lattice.ToricLatticeFactory>` `N` of the appropriate
dimension. The only case when you must specify lattice explicitly is creation
of a 0-dimensional fan, where dimension of the ambient space cannot be
guessed.

A **rational polyhedral fan** is a *finite* collection of *strictly* convex
rational polyhedral cones, such that the intersection of any two cones of the
fan is a face of each of them and each face of each cone is also a cone of the
fan.

AUTHORS:

- Andrey Novoseltsev (2010-05-15): initial version.

- Andrey Novoseltsev (2010-06-17): substantial improvement during review by
  Volker Braun.

EXAMPLES:

Use :func:`Fan` to construct fans "explicitly"::

    sage: fan = Fan(cones=[(0,1), (1,2)],
    ....:           rays=[(1,0), (0,1), (-1,0)])
    sage: fan
    Rational polyhedral fan in 2-d lattice N

In addition to giving such lists of cones and rays you can also create cones
first using :func:`~sage.geometry.cone.Cone` and then combine them into a fan.
See the documentation of :func:`Fan` for details.

In 2 dimensions there is a unique maximal fan determined by rays, and
you can use :func:`Fan2d` to construct it::

    sage: fan2d = Fan2d(rays=[(1,0), (0,1), (-1,0)])
    sage: fan2d.is_equivalent(fan)
    True

But keep in mind that in higher dimensions the cone data is essential
and cannot be omitted. Instead of building a fan from scratch, for
this tutorial we will use an easy way to get two fans associated to
:class:`lattice polytopes
<sage.geometry.lattice_polytope.LatticePolytopeClass>`:
:func:`FaceFan` and :func:`NormalFan`::

    sage: fan1 = FaceFan(lattice_polytope.cross_polytope(3))
    sage: fan2 = NormalFan(lattice_polytope.cross_polytope(3))

Given such "automatic" fans, you may wonder what are their rays and cones::

    sage: fan1.rays()
    M( 1,  0,  0),
    M( 0,  1,  0),
    M( 0,  0,  1),
    M(-1,  0,  0),
    M( 0, -1,  0),
    M( 0,  0, -1)
    in 3-d lattice M
    sage: fan1.generating_cones()
    (3-d cone of Rational polyhedral fan in 3-d lattice M,
     3-d cone of Rational polyhedral fan in 3-d lattice M,
     3-d cone of Rational polyhedral fan in 3-d lattice M,
     3-d cone of Rational polyhedral fan in 3-d lattice M,
     3-d cone of Rational polyhedral fan in 3-d lattice M,
     3-d cone of Rational polyhedral fan in 3-d lattice M,
     3-d cone of Rational polyhedral fan in 3-d lattice M,
     3-d cone of Rational polyhedral fan in 3-d lattice M)

The last output is not very illuminating. Let's try to improve it::

    sage: for cone in fan1: print(cone.rays())
    M( 0, 1, 0),
    M( 0, 0, 1),
    M(-1, 0, 0)
    in 3-d lattice M
    M( 0,  0, 1),
    M(-1,  0, 0),
    M( 0, -1, 0)
    in 3-d lattice M
    M(-1,  0,  0),
    M( 0, -1,  0),
    M( 0,  0, -1)
    in 3-d lattice M
    M( 0, 1,  0),
    M(-1, 0,  0),
    M( 0, 0, -1)
    in 3-d lattice M
    M(1, 0,  0),
    M(0, 1,  0),
    M(0, 0, -1)
    in 3-d lattice M
    M(1, 0, 0),
    M(0, 1, 0),
    M(0, 0, 1)
    in 3-d lattice M
    M(1,  0, 0),
    M(0,  0, 1),
    M(0, -1, 0)
    in 3-d lattice M
    M(1,  0,  0),
    M(0, -1,  0),
    M(0,  0, -1)
    in 3-d lattice M

You can also do ::

    sage: for cone in fan1: print(cone.ambient_ray_indices())
    (1, 2, 3)
    (2, 3, 4)
    (3, 4, 5)
    (1, 3, 5)
    (0, 1, 5)
    (0, 1, 2)
    (0, 2, 4)
    (0, 4, 5)

to see indices of rays of the fan corresponding to each cone.

While the above cycles were over "cones in fan", it is obvious that we did not
get ALL the cones: every face of every cone in a fan must also be in the fan,
but all of the above cones were of dimension three. The reason for this
behaviour is that in many cases it is enough to work with generating cones of
the fan, i.e. cones which are not faces of bigger cones. When you do need to
work with lower dimensional cones, you can easily get access to them using
:meth:`~sage.geometry.fan.RationalPolyhedralFan.cones`::

    sage: [cone.ambient_ray_indices() for cone in fan1.cones(2)]
    [(0, 1), (0, 2), (1, 2), (1, 3), (2, 3), (0, 4),
     (2, 4), (3, 4), (1, 5), (3, 5), (4, 5), (0, 5)]

In fact, you do not have to type ``.cones``::

    sage: [cone.ambient_ray_indices() for cone in fan1(2)]
    [(0, 1), (0, 2), (1, 2), (1, 3), (2, 3), (0, 4),
     (2, 4), (3, 4), (1, 5), (3, 5), (4, 5), (0, 5)]

You may also need to know the inclusion relations between all of the cones of
the fan. In this case check out
:meth:`~sage.geometry.fan.RationalPolyhedralFan.cone_lattice`::

    sage: L = fan1.cone_lattice()
    sage: L
    Finite lattice containing 28 elements with distinguished linear extension
    sage: L.bottom()
    0-d cone of Rational polyhedral fan in 3-d lattice M
    sage: L.top()
    Rational polyhedral fan in 3-d lattice M
    sage: cone = L.level_sets()[2][0]
    sage: cone
    2-d cone of Rational polyhedral fan in 3-d lattice M
    sage: sorted(L.hasse_diagram().neighbors(cone))
    [1-d cone of Rational polyhedral fan in 3-d lattice M,
     1-d cone of Rational polyhedral fan in 3-d lattice M,
     3-d cone of Rational polyhedral fan in 3-d lattice M,
     3-d cone of Rational polyhedral fan in 3-d lattice M]

You can check how "good" a fan is::

    sage: fan1.is_complete()
    True
    sage: fan1.is_simplicial()
    True
    sage: fan1.is_smooth()
    True

The face fan of the octahedron is really good! Time to remember that we have
also constructed its normal fan::

    sage: fan2.is_complete()
    True
    sage: fan2.is_simplicial()
    False
    sage: fan2.is_smooth()
    False

This one does have some "problems," but we can fix them::

    sage: fan3 = fan2.make_simplicial()
    sage: fan3.is_simplicial()
    True
    sage: fan3.is_smooth()
    False

Note that we had to save the result of
:meth:`~sage.geometry.fan.RationalPolyhedralFan.make_simplicial` in a new fan.
Fans in Sage are immutable, so any operation that does change them constructs
a new fan.

We can also make ``fan3`` smooth, but it will take a bit more work::

    sage: # needs palp
    sage: cube = lattice_polytope.cross_polytope(3).polar()
    sage: sk = cube.skeleton_points(2)
    sage: rays = [cube.point(p) for p in sk]
    sage: fan4 = fan3.subdivide(new_rays=rays)
    sage: fan4.is_smooth()
    True

Let's see how "different" are ``fan2`` and ``fan4``::

    sage: fan2.ngenerating_cones()
    6
    sage: fan2.nrays()
    8
    sage: fan4.ngenerating_cones()                                                      # needs palp
    48
    sage: fan4.nrays()                                                                  # needs palp
    26

Smoothness does not come for free!

Please take a look at the rest of the available functions below and their
complete descriptions. If you need any features that are missing, feel free to
suggest them. (Or implement them on your own and submit a patch to Sage for
inclusion!)
"""

# ****************************************************************************
#       Copyright (C) 2010 Andrey Novoseltsev <novoselt@gmail.com>
#       Copyright (C) 2010 William Stein <wstein@gmail.com>
#
# This program is free software: you can redistribute it and/or modify
# it under the terms of the GNU General Public License as published by
# the Free Software Foundation, either version 2 of the License, or
# (at your option) any later version.
#                  https://www.gnu.org/licenses/
# ****************************************************************************

from collections.abc import Callable, Container
from copy import copy
from warnings import warn

import sage.geometry.abc

from sage.structure.richcmp import richcmp_method, richcmp
from sage.misc.lazy_import import lazy_import
lazy_import('sage.combinat.combination', 'Combinations')
lazy_import('sage.combinat.posets.posets', 'FinitePoset')
from sage.geometry.cone import (_ambient_space_point,
                                Cone,
                                ConvexRationalPolyhedralCone,
                                IntegralRayCollection,
                                normalize_rays)
lazy_import('sage.geometry.hasse_diagram', 'lattice_from_incidences')
from sage.geometry.point_collection import PointCollection
<<<<<<< HEAD
from sage.geometry.toric_lattice import ToricLattice, ToricLattice_generic
from sage.geometry.toric_plotter import ToricPlotter
from sage.graphs.digraph import DiGraph
=======
from sage.geometry.toric_lattice import ToricLattice, is_ToricLattice
lazy_import('sage.geometry.toric_plotter', 'ToricPlotter')
>>>>>>> e5f42fac
from sage.matrix.constructor import matrix
from sage.misc.cachefunc import cached_method
from sage.misc.timing import walltime
from sage.misc.misc_c import prod
from sage.modules.free_module import span
from sage.modules.free_module_element import vector
from sage.rings.integer_ring import ZZ
from sage.rings.rational_field import QQ


def is_Fan(x) -> bool:
    r"""
    Check if ``x`` is a Fan.

    INPUT:

    - ``x`` -- anything.

    OUTPUT:

    ``True`` if ``x`` is a fan and ``False`` otherwise

    EXAMPLES::

        sage: from sage.geometry.fan import is_Fan
        sage: is_Fan(1)
        doctest:warning...
        DeprecationWarning: The function is_Fan is deprecated; use 'isinstance(..., RationalPolyhedralFan)' instead.
        See https://github.com/sagemath/sage/issues/38126 for details.
        False
        sage: fan = toric_varieties.P2().fan(); fan                                     # needs palp
        Rational polyhedral fan in 2-d lattice N
        sage: is_Fan(fan)                                                               # needs palp
        True
    """
    from sage.misc.superseded import deprecation
    deprecation(38126,
                "The function is_Fan is deprecated; "
                "use 'isinstance(..., RationalPolyhedralFan)' instead.")
    return isinstance(x, RationalPolyhedralFan)


def Fan(cones, rays=None, lattice=None, check=True, normalize=True,
        is_complete=None, virtual_rays=None, discard_faces=False,
        allow_arrangement=False):
    r"""
    Construct a rational polyhedral fan.

    .. NOTE::

        Approximate time to construct a fan consisting of `n` cones is `n^2/5`
        seconds. That is half an hour for 100 cones. This time can be
        significantly reduced in the future, but it is still likely to be
        `\sim n^2` (with, say, `/500` instead of `/5`). If you know that your
        input does form a valid fan, use ``check=False`` option to skip
        consistency checks.

    INPUT:

    - ``cones`` -- list of either
      :class:`Cone<sage.geometry.cone.ConvexRationalPolyhedralCone>` objects
      or lists of integers interpreted as indices of generating rays in
      ``rays``. These must be only **maximal** cones of the fan, unless
      ``discard_faces=True`` or ``allow_arrangement=True`` option is specified;

    - ``rays`` -- list of rays given as list or vectors convertible to the
      rational extension of ``lattice``. If ``cones`` are given by
      :class:`Cone<sage.geometry.cone.ConvexRationalPolyhedralCone>` objects
      ``rays`` may be determined automatically. You still may give them
      explicitly to ensure a particular order of rays in the fan. In this case
      you must list all rays that appear in ``cones``. You can give "extra"
      ones if it is convenient (e.g. if you have a big list of rays for
      several fans), but all "extra" rays will be discarded;

    - ``lattice`` -- :class:`ToricLattice
      <sage.geometry.toric_lattice.ToricLatticeFactory>`, `\ZZ^n`, or any
      other object that behaves like these. If not specified, an attempt will
      be made to determine an appropriate toric lattice automatically;

    - ``check`` -- by default the input data will be checked for correctness
      (e.g. that intersection of any two given cones is a face of each),
      unless ``allow_arrangement=True`` option is specified. If you
      know for sure that the input is correct, you may significantly decrease
      construction time using ``check=False`` option;

    - ``normalize`` -- you can further speed up construction using
      ``normalize=False`` option. In this case ``cones`` must be a list of
      **sorted** :class:`tuples` and ``rays`` must be immutable primitive
      vectors in ``lattice``. In general, you should not use this option, it
      is designed for code optimization and does not give as drastic
      improvement in speed as the previous one;

    - ``is_complete`` -- every fan can determine on its own if it is complete
      or not, however it can take quite a bit of time for "big" fans with many
      generating cones. On the other hand, in some situations it is known in
      advance that a certain fan is complete. In this case you can pass
      ``is_complete=True`` option to speed up some computations. You may also
      pass ``is_complete=False`` option, although it is less likely to be
      beneficial. Of course, passing a wrong value can compromise the
      integrity of data structures of the fan and lead to wrong results, so
      you should be very careful if you decide to use this option;

    - ``virtual_rays`` -- (optional, computed automatically if needed) a list of
      ray generators to be used for :meth:`virtual_rays`;

    - ``discard_faces`` -- by default, the fan constructor expects the list of
      **maximal** cones, unless ``allow_arrangement=True`` option is specified.
      If you provide "extra" ones and leave ``allow_arrangement=False`` (default)
      and ``check=True`` (default), an exception will be raised.
      If you provide "extra" cones and set ``allow_arrangement=False`` (default)
      and ``check=False``, you may get wrong results as assumptions on internal
      data structures will be invalid. If you want the fan constructor to
      select the maximal cones from the given input, you may provide
      ``discard_faces=True`` option (it works both for ``check=True`` and
      ``check=False``).

    - ``allow_arrangement`` -- by default (``allow_arrangement=False``),
      the fan constructor expects that the intersection of any two given cones is
      a face of each. If ``allow_arrangement=True`` option is specified, then
      construct a rational polyhedralfan from the cone arrangement, so that the
      union of the cones in the polyhedral fan equals to the union of the given
      cones, and each given cone is the union of some cones in the polyhedral fan.

    OUTPUT:

    a :class:`fan <RationalPolyhedralFan>`

    .. SEEALSO::

        In 2 dimensions you can cyclically order the rays. Hence the
        rays determine a unique maximal fan without having to specify
        the cones, and you can use :func:`Fan2d` to construct this
        fan from just the rays.

    EXAMPLES:

    Let's construct a fan corresponding to the projective plane in several
    ways::

        sage: cone1 = Cone([(1,0), (0,1)])
        sage: cone2 = Cone([(0,1), (-1,-1)])
        sage: cone3 = Cone([(-1,-1), (1,0)])
        sage: P2 = Fan([cone1, cone2, cone2])
        Traceback (most recent call last):
        ...
        ValueError: you have provided 3 cones, but only 2 of them are maximal!
        Use discard_faces=True if you indeed need to construct a fan from
        these cones.

    Oops! There was a typo and ``cone2`` was listed twice as a generating cone
    of the fan. If it was intentional (e.g. the list of cones was generated
    automatically and it is possible that it contains repetitions or faces of
    other cones), use ``discard_faces=True`` option::

        sage: P2 = Fan([cone1, cone2, cone2], discard_faces=True)
        sage: P2.ngenerating_cones()
        2

    However, in this case it was definitely a typo, since the fan of
    `\mathbb{P}^2` has 3 maximal cones::

        sage: P2 = Fan([cone1, cone2, cone3])
        sage: P2.ngenerating_cones()
        3

    Looks better. An alternative way is ::

        sage: rays = [(1,0), (0,1), (-1,-1)]
        sage: cones = [(0,1), (1,2), (2,0)]
        sage: P2a = Fan(cones, rays)
        sage: P2a.ngenerating_cones()
        3
        sage: P2 == P2a
        False

    That may seem wrong, but it is not::

        sage: P2.is_equivalent(P2a)
        True

    See :meth:`~RationalPolyhedralFan.is_equivalent` for details.

    Yet another way to construct this fan is ::

        sage: P2b = Fan(cones, rays, check=False)
        sage: P2b.ngenerating_cones()
        3
        sage: P2a == P2b
        True

    If you try the above examples, you are likely to notice the difference in
    speed, so when you are sure that everything is correct, it is a good idea
    to use ``check=False`` option. On the other hand, it is usually **NOT** a
    good idea to use ``normalize=False`` option::

        sage: P2c = Fan(cones, rays, check=False, normalize=False)
        Traceback (most recent call last):
        ...
        AttributeError: 'tuple' object has no attribute 'parent'...

    Yet another way is to use functions :func:`FaceFan` and :func:`NormalFan`
    to construct fans from :class:`lattice polytopes
    <sage.geometry.lattice_polytope.LatticePolytopeClass>`.

    We have not yet used ``lattice`` argument, since if was determined
    automatically::

        sage: P2.lattice()
        2-d lattice N
        sage: P2b.lattice()
        2-d lattice N

    However, it is necessary to specify it explicitly if you want to construct
    a fan without rays or cones::

        sage: Fan([], [])
        Traceback (most recent call last):
        ...
        ValueError: you must specify the lattice
        when you construct a fan without rays and cones!
        sage: F = Fan([], [], lattice=ToricLattice(2, "L"))
        sage: F
        Rational polyhedral fan in 2-d lattice L
        sage: F.lattice_dim()
        2
        sage: F.dim()
        0

    In the following examples, we test the ``allow_arrangement=True`` option.
    See :issue:`25122`.

    The intersection of the two cones is not a face of each. Therefore,
    they do not belong to the same rational polyhedral fan::

        sage: c1 = Cone([(-2,-1,1), (-2,1,1), (2,1,1), (2,-1,1)])
        sage: c2 = Cone([(-1,-2,1), (-1,2,1), (1,2,1), (1,-2,1)])
        sage: c1.intersection(c2).is_face_of(c1)
        False
        sage: c1.intersection(c2).is_face_of(c2)
        False
        sage: Fan([c1, c2])
        Traceback (most recent call last):
        ...
        ValueError: these cones cannot belong to the same fan!
        ...

    Let's construct the fan using ``allow_arrangement=True`` option::

        sage: fan = Fan([c1, c2], allow_arrangement=True)
        sage: fan.ngenerating_cones()
        5

    Another example where cone c2 is inside cone c1::

        sage: c1 = Cone([(4, 0, 0), (0, 4, 0), (0, 0, 4)])
        sage: c2 = Cone([(2, 1, 1), (1, 2, 1), (1, 1, 2)])
        sage: fan = Fan([c1, c2], allow_arrangement=True)
        sage: fan.ngenerating_cones()
        7
        sage: fan.plot()                                                                # needs sage.plot
        Graphics3d Object

    Cones of different dimension::

        sage: c1 = Cone([(1,0), (0,1)])
        sage: c2 = Cone([(2,1)])
        sage: c3 = Cone([(-1,-2)])
        sage: fan = Fan([c1, c2, c3], allow_arrangement=True)
        sage: for cone in sorted(fan.generating_cones()): print(sorted(cone.rays()))
        [N(-1, -2)]
        [N(0, 1), N(1, 2)]
        [N(1, 0), N(2, 1)]
        [N(1, 2), N(2, 1)]

    A 3-d cone and a 1-d cone::

        sage: c3 = Cone([[0, 1, 1], [1, 0, 1], [0, -1, 1], [-1, 0, 1]])
        sage: c1 = Cone([[0, 0, 1]])
        sage: fan1 = Fan([c1, c3], allow_arrangement=True)
        sage: fan1.plot()                                                               # needs sage.plot
        Graphics3d Object

    A 3-d cone and two 2-d cones::

        sage: c2v = Cone([[0, 1, 1], [0, -1, 1]])
        sage: c2h = Cone([[1, 0, 1], [-1, 0, 1]])
        sage: fan2 = Fan([c2v, c2h, c3], allow_arrangement=True)
        sage: fan2.is_simplicial()
        True
        sage: fan2.is_equivalent(fan1)
        True
    """
    def result():
        # "global" does not work here...
        R, V = rays, virtual_rays
        if V is not None:
            if normalize:
                V = normalize_rays(V, lattice)
            if check:
                R = PointCollection(V, lattice)
                V = PointCollection(V, lattice)
                d = lattice.dimension()
                if len(V) != d - R.dim() or (R + V).dim() != d:
                    raise ValueError("virtual rays must be linearly "
                    "independent and with other rays span the ambient space.")
        return RationalPolyhedralFan(cones, R, lattice, is_complete, V)

    if not check and not normalize and not discard_faces and not allow_arrangement:
        return result()
    if not isinstance(cones, list):
        try:
            cones = list(cones)
        except TypeError:
            raise TypeError(
                "cones must be given as an iterable!"
                "\nGot: %s" % cones)
    if not cones:
        if lattice is None:
            if rays is not None and rays:
                lattice = normalize_rays(rays, lattice)[0].parent()
            else:
                raise ValueError("you must specify the lattice when you "
                                 "construct a fan without rays and cones!")
        cones = ((), )
        rays = ()
        return result()
    if isinstance(cones[0], sage.geometry.abc.ConvexRationalPolyhedralCone):
        # Construct the fan from Cone objects
        if lattice is None:
            lattice = cones[0].lattice()
            # If we determine the lattice automatically, we do not
            # want to force any conversion. TODO: take into account
            # coercions?
            if check:
                for cone in cones:
                    if cone.lattice() != lattice:
                        raise ValueError("cones belong to different lattices "
                            "(%s and %s), cannot determine the lattice of the "
                            "fan!" % (lattice, cone.lattice()))
        for i, cone in enumerate(cones):
            if cone.lattice() != lattice:
                cones[i] = Cone(cone.rays(), lattice, check=False)
        if check:
            for cone in cones:
                if not cone.is_strictly_convex():
                    raise ValueError(
                                    "cones of a fan must be strictly convex!")
        # Optimization for fans generated by a single cone
        if len(cones) == 1 and rays is None:
            cone = cones[0]
            cones = (tuple(range(cone.nrays())), )
            rays = cone.rays()
            is_complete = lattice.dimension() == 0
            return result()
        if allow_arrangement:
            cones = _refine_arrangement_to_fan(cones)
            cones = _discard_faces(cones)
        elif check:
            # Maybe we should compute all faces of all cones and save them for
            # later if we are doing this check?
            generating_cones = []
            for cone in sorted(cones, key=lambda cone: cone.dim(),
                               reverse=True):
                is_generating = True
                for g_cone in generating_cones:
                    i_cone = cone.intersection(g_cone)
                    if i_cone.is_face_of(cone) and i_cone.is_face_of(g_cone):
                        if i_cone.dim() == cone.dim():
                            is_generating = False  # cone is a face of g_cone
                            break
                    else:
                        raise ValueError(
                                "these cones cannot belong to the same fan!"
                                "\nCone 1 rays: %s\nCone 2 rays: %s"
                                % (g_cone.rays(), cone.rays()))
                if is_generating:
                    generating_cones.append(cone)
            if len(cones) > len(generating_cones):
                if discard_faces:
                    cones = generating_cones
                else:
                    raise ValueError("you have provided %d cones, but only %d "
                        "of them are maximal! Use discard_faces=True if you "
                        "indeed need to construct a fan from these cones." %
                        (len(cones), len(generating_cones)))
        elif discard_faces:
            cones = _discard_faces(cones)
        ray_set = set([])
        for cone in cones:
            ray_set.update(cone.rays())
        if rays:    # Preserve the initial order of rays, if they were given
            rays = normalize_rays(rays, lattice)
            new_rays = []
            for ray in rays:
                if ray in ray_set and ray not in new_rays:
                    new_rays.append(ray)
            if len(new_rays) != len(ray_set):
                raise ValueError(
                  "if rays are given, they must include all rays of the fan!")
            rays = new_rays
        else:
            rays = tuple(sorted(ray_set))
        ray_to_index = {ray: i for i, ray in enumerate(rays)}
        cones = (tuple(sorted(ray_to_index[ray] for ray in cone.rays()))
                 for cone in cones)
        return result()
    # Construct the fan from rays and "tuple cones"
    rays = normalize_rays(rays, lattice)
    for n, cone in enumerate(cones):
        try:
            cones[n] = sorted(cone)
        except TypeError:
            raise TypeError("cannot interpret %s as a cone!" % cone)
    if not check and not discard_faces and not allow_arrangement:
        return result()
    # If we do need to make all the check, build explicit cone objects first
    return Fan((Cone([rays[n] for n in cone], lattice) for cone in cones),
               rays, lattice, is_complete=is_complete,
               virtual_rays=virtual_rays, discard_faces=discard_faces,
               allow_arrangement=allow_arrangement)


def FaceFan(polytope, lattice=None):
    r"""
    Construct the face fan of the given rational ``polytope``.

    INPUT:

    - ``polytope`` -- a :func:`polytope
      <sage.geometry.polyhedron.constructor.Polyhedron>` over `\QQ` or
      a :class:`lattice polytope
      <sage.geometry.lattice_polytope.LatticePolytopeClass>`. A (not
      necessarily full-dimensional) polytope containing the origin in
      its :meth:`relative interior
      <sage.geometry.polyhedron.base.Polyhedron_base.relative_interior_contains>`.

    - ``lattice`` -- :class:`ToricLattice
      <sage.geometry.toric_lattice.ToricLatticeFactory>`, `\ZZ^n`, or any
      other object that behaves like these. If not specified, an attempt will
      be made to determine an appropriate toric lattice automatically.

    OUTPUT:

    :class:`rational polyhedral fan <RationalPolyhedralFan>`

    See also :func:`NormalFan`.

    EXAMPLES:

    Let's construct the fan corresponding to the product of two projective
    lines::

        sage: diamond = lattice_polytope.cross_polytope(2)
        sage: P1xP1 = FaceFan(diamond)
        sage: P1xP1.rays()
        M( 1,  0),
        M( 0,  1),
        M(-1,  0),
        M( 0, -1)
        in 2-d lattice M
        sage: for cone in P1xP1: print(cone.rays())
        M(-1,  0),
        M( 0, -1)
        in 2-d lattice M
        M( 0, 1),
        M(-1, 0)
        in 2-d lattice M
        M(1, 0),
        M(0, 1)
        in 2-d lattice M
        M(1,  0),
        M(0, -1)
        in 2-d lattice M

    TESTS::

        sage: cuboctahed = polytopes.cuboctahedron()
        sage: FaceFan(cuboctahed)
        Rational polyhedral fan in 3-d lattice M
        sage: cuboctahed.is_lattice_polytope(), cuboctahed.dilation(1/2).is_lattice_polytope()
        (True, False)
        sage: fan1 = FaceFan(cuboctahed)
        sage: fan2 = FaceFan(cuboctahed.dilation(2).lattice_polytope())
        sage: fan1.is_equivalent(fan2)
        True

        sage: ray = Polyhedron(vertices=[(-1,-1)], rays=[(1,1)])
        sage: FaceFan(ray)
        Traceback (most recent call last):
        ...
        ValueError: face fans are defined only for
        polytopes containing the origin as an interior point!

        sage: interval_in_QQ2 = Polyhedron([(0,-1), (0,+1)])
        sage: FaceFan(interval_in_QQ2).generating_cones()
        (1-d cone of Rational polyhedral fan in 2-d lattice M,
         1-d cone of Rational polyhedral fan in 2-d lattice M)

        sage: FaceFan(Polyhedron([(-1,0), (1,0), (0,1)])) # origin on facet
        Traceback (most recent call last):
        ...
        ValueError: face fans are defined only for
        polytopes containing the origin as an interior point!
    """
    interior_point_error = ValueError(
        "face fans are defined only for polytopes containing "
        "the origin as an interior point!")
    if isinstance(polytope, sage.geometry.abc.LatticePolytope):
        if any(d <= 0 for d in polytope.distances([0] * polytope.dim())):
            raise interior_point_error
        cones = (f.ambient_vertex_indices() for f in polytope.facets())
        rays = polytope.vertices()
        is_complete = polytope.dim() == polytope.lattice_dim()
    else:
        origin = polytope.ambient_space().zero()
        if not (polytope.is_compact() and
                polytope.relative_interior_contains(origin)):
            raise interior_point_error
        cones = [[v.index() for v in facet.incident()]
                  for facet in polytope.inequalities()]
        rays = [vector(_) for _ in polytope.vertices()]
        is_complete = polytope.dim() == polytope.ambient_dim()
        if lattice is None:
            # Since default lattice polytopes are in the M lattice,
            # treat polyhedra as being there as well.
            lattice = ToricLattice(len(origin)).dual()
    return Fan(cones, rays, lattice=lattice, check=False,
               is_complete=is_complete)


def NormalFan(polytope, lattice=None):
    r"""
    Construct the normal fan of the given rational ``polytope``.

    This returns the inner normal fan. For the outer normal fan, use
    ``NormalFan(-P)``.

    INPUT:

    - ``polytope`` -- a full-dimensional :func:`polytope
      <sage.geometry.polyhedron.constructor.Polyhedron>` over `\QQ`
      or:class:`lattice polytope
      <sage.geometry.lattice_polytope.LatticePolytopeClass>`.

    - ``lattice`` -- :class:`ToricLattice
      <sage.geometry.toric_lattice.ToricLatticeFactory>`, `\ZZ^n`, or any
      other object that behaves like these. If not specified, an attempt will
      be made to determine an appropriate toric lattice automatically.

    OUTPUT:

    :class:`rational polyhedral fan <RationalPolyhedralFan>`

    See also :func:`FaceFan`.

    EXAMPLES:

    Let's construct the fan corresponding to the product of two projective
    lines::

        sage: square = LatticePolytope([(1,1), (-1,1), (-1,-1), (1,-1)])
        sage: P1xP1 = NormalFan(square)
        sage: P1xP1.rays()
        N( 1,  0),
        N( 0,  1),
        N(-1,  0),
        N( 0, -1)
        in 2-d lattice N
        sage: for cone in P1xP1: print(cone.rays())
        N(-1,  0),
        N( 0, -1)
        in 2-d lattice N
        N(1,  0),
        N(0, -1)
        in 2-d lattice N
        N(1, 0),
        N(0, 1)
        in 2-d lattice N
        N( 0, 1),
        N(-1, 0)
        in 2-d lattice N

        sage: cuboctahed = polytopes.cuboctahedron()
        sage: NormalFan(cuboctahed)
        Rational polyhedral fan in 3-d lattice N

    TESTS::

        sage: cuboctahed.is_lattice_polytope(), cuboctahed.dilation(1/2).is_lattice_polytope()
        (True, False)
        sage: fan1 = NormalFan(cuboctahed)
        sage: fan2 = NormalFan(cuboctahed.dilation(2).lattice_polytope())
        sage: fan1.is_equivalent(fan2)
        True
    """
    dimension_error = ValueError(
        'the normal fan is only defined for full-dimensional polytopes')
    if isinstance(polytope, sage.geometry.abc.LatticePolytope):
        if polytope.dim() != polytope.lattice_dim():
            raise dimension_error
        rays = polytope.facet_normals()
        cones = (v.ambient_facet_indices() for v in polytope.faces(dim=0))
    else:
        if polytope.dim() != polytope.ambient_dim():
            raise dimension_error
        if not polytope.is_compact():
            raise NotImplementedError('the normal fan is only supported for polytopes (compact polyhedra).')
        cones = [[ieq.index() for ieq in vertex.incident()]
                 for vertex in polytope.vertices()]
        rays = [ieq.A() for ieq in polytope.inequalities()]
    return Fan(cones, rays, lattice=lattice, check=False, is_complete=True)


def Fan2d(rays, lattice=None):
    r"""
    Construct the maximal 2-d fan with given ``rays``.

    In two dimensions we can uniquely construct a fan from just rays,
    just by cyclically ordering the rays and constructing as many
    cones as possible. This is why we implement a special constructor
    for this case.

    INPUT:

    - ``rays`` -- list of rays given as list or vectors convertible to
      the rational extension of ``lattice``. Duplicate rays are
      removed without changing the ordering of the remaining rays.

    - ``lattice`` -- :class:`ToricLattice
      <sage.geometry.toric_lattice.ToricLatticeFactory>`, `\ZZ^n`, or any
      other object that behaves like these. If not specified, an attempt will
      be made to determine an appropriate toric lattice automatically.

    EXAMPLES::

        sage: Fan2d([(0,1), (1,0)])
        Rational polyhedral fan in 2-d lattice N
        sage: Fan2d([], lattice=ToricLattice(2, 'myN'))
        Rational polyhedral fan in 2-d lattice myN

    The ray order is as specified, even if it is not the cyclic order::

        sage: fan1 = Fan2d([(0,1), (1,0)])
        sage: fan1.rays()
        N(0, 1),
        N(1, 0)
        in 2-d lattice N

        sage: fan2 = Fan2d([(1,0), (0,1)])
        sage: fan2.rays()
        N(1, 0),
        N(0, 1)
        in 2-d lattice N

        sage: fan1 == fan2, fan1.is_equivalent(fan2)
        (False, True)

        sage: fan = Fan2d([(1,1), (-1,-1), (1,-1), (-1,1)])
        sage: [cone.ambient_ray_indices() for cone in fan]
        [(2, 1), (1, 3), (3, 0), (0, 2)]
        sage: fan.is_complete()
        True

    TESTS::

        sage: Fan2d([(0,1), (0,1)]).generating_cones()
        (1-d cone of Rational polyhedral fan in 2-d lattice N,)

        sage: Fan2d([(1,1), (-1,-1)]).generating_cones()
        (1-d cone of Rational polyhedral fan in 2-d lattice N,
         1-d cone of Rational polyhedral fan in 2-d lattice N)

        sage: Fan2d([])
        Traceback (most recent call last):
        ...
        ValueError: you must specify a 2-dimensional lattice
        when you construct a fan without rays.

        sage: Fan2d([(3,4)]).rays()
        N(3, 4)
        in 2-d lattice N

        sage: Fan2d([(0,1,0)])
        Traceback (most recent call last):
        ...
        ValueError: the lattice must be 2-dimensional.

        sage: Fan2d([(0,1), (1,0), (0,0)])
        Traceback (most recent call last):
        ...
        ValueError: only non-zero vectors define rays

        sage: Fan2d([(0, -2), (2, -10), (1, -3), (2, -9), (2, -12), (1, 1),
        ....:        (2, 1), (1, -5), (0, -6), (1, -7), (0, 1), (2, -4),
        ....:        (2, -2), (1, -9), (1, -8), (2, -6), (0, -1), (0, -3),
        ....:        (2, -11), (2, -8), (1, 0), (0, -5), (1, -4), (2, 0),
        ....:        (1, -6), (2, -7), (2, -5), (-1, -3), (1, -1), (1, -2),
        ....:        (0, -4), (2, -3), (2, -1)]).cone_lattice()
        Finite lattice containing 44 elements with distinguished linear extension

        sage: Fan2d([(1,1)]).is_complete()
        False
        sage: Fan2d([(1,1), (-1,-1)]).is_complete()
        False
        sage: Fan2d([(1,0), (0,1)]).is_complete()
        False
    """
    if not rays:
        if lattice is None or lattice.dimension() != 2:
            raise ValueError('you must specify a 2-dimensional lattice when '
                             'you construct a fan without rays.')
        return RationalPolyhedralFan(cones=((), ), rays=(), lattice=lattice)

    # remove multiple rays without changing order
    rays = normalize_rays(rays, lattice)
    rays = sorted((r, i) for i, r in enumerate(rays))
    distinct_rays = [rays[i] for i in range(len(rays))
                     if rays[i][0] != rays[i-1][0]]
    if distinct_rays:
        rays = sorted((i, r) for r, i in distinct_rays)
        rays = [r[1] for r in rays]
    else:  # all given rays were the same
        rays = [rays[0][0]]
    lattice = rays[0].parent()
    if lattice.dimension() != 2:
        raise ValueError('the lattice must be 2-dimensional.')
    n = len(rays)
    if n == 1 or n == 2 and rays[0] == -rays[1]:
        cones = [(i, ) for i in range(n)]
        return RationalPolyhedralFan(cones, rays, lattice, False)

    import math
    # each sorted_rays entry = (angle, ray, original_ray_index)
    sorted_rays = sorted((math.atan2(r[0], r[1]), r, i)
                         for i, r in enumerate(rays))
    cones = []
    is_complete = True
    for i in range(n):
        r0 = sorted_rays[i-1][1]
        r1 = sorted_rays[i][1]
        if r1.is_zero():
            raise ValueError('only non-zero vectors define rays')
        assert r0 != r1
        cross_prod = r0[0] * r1[1] - r0[1] * r1[0]
        if cross_prod < 0:
            r0_index = (i-1) % len(sorted_rays)
            r1_index = i
            cones.append((sorted_rays[r0_index][2], sorted_rays[r1_index][2]))
        else:
            is_complete = False
    return RationalPolyhedralFan(cones, rays, lattice, is_complete)


class Cone_of_fan(ConvexRationalPolyhedralCone):
    r"""
    Construct a cone belonging to a fan.

    .. WARNING::

        This class does not check that the input defines a valid cone of a
        fan. You must not construct objects of this class directly.

    In addition to all of the properties of "regular" :class:`cones
    <sage.geometry.cone.ConvexRationalPolyhedralCone>`, such cones know their
    relation to the fan.

    INPUT:

    - ``ambient`` -- fan whose cone is constructed;

    - ``ambient_ray_indices`` -- increasing list or tuple of integers, indices
      of rays of ``ambient`` generating this cone.

    OUTPUT:

    cone of ``ambient``

    EXAMPLES:

    The intended way to get objects of this class is the following::

        sage: # needs palp
        sage: fan = toric_varieties.P1xP1().fan()
        sage: cone = fan.generating_cone(0); cone
        2-d cone of Rational polyhedral fan in 2-d lattice N
        sage: cone.ambient_ray_indices()
        (0, 2)
        sage: cone.star_generator_indices()
        (0,)
    """

    def __init__(self, ambient, ambient_ray_indices):
        r"""
        See :class:`Cone_of_Fan` for documentation.

        TESTS:

        The following code is likely to construct an invalid object, we just
        test that creation of cones of fans is working::

            sage: fan = toric_varieties.P1xP1().fan()                                   # needs palp
            sage: cone = sage.geometry.fan.Cone_of_fan(fan, (0,)); cone                 # needs palp
            1-d cone of Rational polyhedral fan in 2-d lattice N
            sage: TestSuite(cone).run()                                                 # needs palp
        """
        super().__init__(ambient=ambient,
                         ambient_ray_indices=ambient_ray_indices)
        self._is_strictly_convex = True
        # Because if not, this cone should not have been constructed

    def _repr_(self) -> str:
        r"""
        Return a string representation of ``self``.

        OUTPUT:

        string

        TESTS::

            sage: # needs palp
            sage: P1xP1 = toric_varieties.P1xP1()
            sage: cone = P1xP1.fan().generating_cone(0)
            sage: cone._repr_()
            '2-d cone of Rational polyhedral fan in 2-d lattice N'
            sage: cone.facets()[0]._repr_()
            '1-d cone of Rational polyhedral fan in 2-d lattice N'
        """
        # The base class would print "face of" instead of  "cone of"
        return "%d-d cone of %s" % (self.dim(), self.ambient())

    def star_generator_indices(self):
        r"""
        Return indices of generating cones of the "ambient fan" containing
        ``self``.

        OUTPUT:

        increasing :class:`tuple` of integers

        EXAMPLES::

            sage: P1xP1 = toric_varieties.P1xP1()                                       # needs palp
            sage: cone = P1xP1.fan().generating_cone(0)                                 # needs palp
            sage: cone.star_generator_indices()                                         # needs palp
            (0,)

        TESTS:

        A mistake in this function used to cause the problem reported in
        :issue:`9782`. We check that now everything is working smoothly::

            sage: f = Fan([(0, 2, 4),
            ....:          (0, 4, 5),
            ....:          (0, 3, 5),
            ....:          (0, 1, 3),
            ....:          (0, 1, 2),
            ....:          (2, 4, 6),
            ....:          (4, 5, 6),
            ....:          (3, 5, 6),
            ....:          (1, 3, 6),
            ....:          (1, 2, 6)],
            ....:         [(-1, 0, 0),
            ....:          (0, -1, 0),
            ....:          (0, 0, -1),
            ....:          (0, 0, 1),
            ....:          (0, 1, 2),
            ....:          (0, 1, 3),
            ....:          (1, 0, 4)])
            sage: f.is_complete()
            True
            sage: X = ToricVariety(f)
            sage: X.fan().is_complete()
            True
        """
        if "_star_generator_indices" not in self.__dict__:
            fan = self.ambient()
            sgi = set(range(fan.ngenerating_cones()))
            for ray in self.ambient_ray_indices():
                sgi.intersection_update(fan._ray_to_cones(ray))
            self._star_generator_indices = tuple(sorted(sgi))
        return self._star_generator_indices

    def star_generators(self):
        r"""
        Return indices of generating cones of the "ambient fan" containing
        ``self``.

        OUTPUT:

        increasing :class:`tuple` of integers

        EXAMPLES::

            sage: P1xP1 = toric_varieties.P1xP1()                                       # needs palp
            sage: cone = P1xP1.fan().generating_cone(0)                                 # needs palp
            sage: cone.star_generators()                                                # needs palp
            (2-d cone of Rational polyhedral fan in 2-d lattice N,)
        """
        if "_star_generators" not in self.__dict__:
            self._star_generators = tuple(self.ambient().generating_cone(i)
                                    for i in self.star_generator_indices())
        return self._star_generators


@richcmp_method
class RationalPolyhedralFan(IntegralRayCollection, Callable, Container):
    r"""
    Create a rational polyhedral fan.

    .. WARNING::

        This class does not perform any checks of correctness of input nor
        does it convert input into the standard representation. Use
        :func:`Fan` to construct fans from "raw data" or :func:`FaceFan` and
        :func:`NormalFan` to get fans associated to polytopes.

    Fans are immutable, but they cache most of the returned values.

    INPUT:

    - ``cones`` -- list of generating cones of the fan, each cone given as a
      list of indices of its generating rays in ``rays``;

    - ``rays`` -- list of immutable primitive vectors in ``lattice``
      consisting of exactly the rays of the fan (i.e. no "extra" ones);

    - ``lattice`` -- :class:`ToricLattice
      <sage.geometry.toric_lattice.ToricLatticeFactory>`, `\ZZ^n`, or any
      other object that behaves like these. If ``None``, it will be determined
      as :func:`parent` of the first ray. Of course, this cannot be done if
      there are no rays, so in this case you must give an appropriate
      ``lattice`` directly;

    - ``is_complete`` -- if given, must be ``True`` or ``False`` depending on
      whether this fan is complete or not. By default, it will be determined
      automatically if necessary;

    - ``virtual_rays`` -- if given, must be a list of immutable primitive
      vectors in ``lattice``, see :meth:`virtual_rays` for details. By default,
      it will be determined automatically if necessary.

    OUTPUT:

    rational polyhedral fan
    """

    def __init__(self, cones, rays, lattice,
                 is_complete=None, virtual_rays=None):
        r"""
        See :class:`RationalPolyhedralFan` for documentation.

        TESTS::

            sage: v = vector([0,1])
            sage: v.set_immutable()
            sage: f = sage.geometry.fan.RationalPolyhedralFan(
            ....:                       [(0,)], [v], None)
            sage: f.rays()
            (0, 1)
            in Ambient free module of rank 2
            over the principal ideal domain Integer Ring
            sage: TestSuite(f).run()
            sage: f = Fan([(0,)], [(0,1)])
            sage: TestSuite(f).run()
        """
        super().__init__(rays, lattice)
        self._generating_cones = tuple(Cone_of_fan(self, c) for c in cones)
        for i, cone in enumerate(self._generating_cones):
            cone._star_generator_indices = (i,)
        # Knowing completeness drastically affects the speed of cone lattice
        # computation and containment check, so we have a special way to
        # optimize it.
        if is_complete is not None:
            self._is_complete = is_complete
        # Computing virtual rays is fast, but it may be convenient to choose
        # them based on relation to other cones and fans.
        if virtual_rays is not None:
            self._virtual_rays = PointCollection(virtual_rays, self.lattice())

    def _sage_input_(self, sib, coerced):
        """
        Return Sage command to reconstruct ``self``.

        See :mod:`sage.misc.sage_input` for details.

        EXAMPLES::

            sage: fan = Fan([Cone([(1,0), (1,1)]), Cone([(-1,-1)])])
            sage: sage_input(fan)
            Fan(cones=[[1, 2], [0]], rays=[(-1, -1), (1, 0), (1, 1)])
        """
        cones = [[ZZ(_) for _ in c.ambient_ray_indices()] for c in self.generating_cones()]
        rays = [sib(tuple(r)) for r in self.rays()]
        return sib.name('Fan')(cones=cones, rays=rays)

    def __call__(self, dim=None, codim=None):
        r"""
        Return the specified cones of ``self``.

        .. NOTE::

            "Direct call" syntax is a synonym for :meth:`cones` method except
            that in the case of no input parameters this function returns
            just ``self``.

        INPUT:

        - ``dim`` -- dimension of the requested cones;

        - ``codim`` -- codimension of the requested cones.

        OUTPUT:

        cones of ``self`` of the specified (co)dimension if it was given,
        otherwise ``self``

        TESTS::

            sage: cone1 = Cone([(1,0), (0,1)])
            sage: cone2 = Cone([(-1,0)])
            sage: fan = Fan([cone1, cone2])
            sage: fan(1)
            (1-d cone of Rational polyhedral fan in 2-d lattice N,
             1-d cone of Rational polyhedral fan in 2-d lattice N,
             1-d cone of Rational polyhedral fan in 2-d lattice N)
            sage: fan(2)
            (2-d cone of Rational polyhedral fan in 2-d lattice N,)
            sage: fan(dim=2)
            (2-d cone of Rational polyhedral fan in 2-d lattice N,)
            sage: fan(codim=2)
            (0-d cone of Rational polyhedral fan in 2-d lattice N,)
            sage: fan(dim=1, codim=1)
            Traceback (most recent call last):
            ...
            ValueError: dimension and codimension
            cannot be specified together!
            sage: fan() is fan
            True
        """
        if dim is None and codim is None:
            # "self.cones()" returns all cones, but for the call syntax
            # "self()" we return just "self", which seems to be more natural
            # and convenient for ToricVariety.fan() method.
            return self
        else:
            return self.cones(dim, codim)

    def __richcmp__(self, right, op):
        r"""
        Compare ``self`` and ``right``.

        INPUT:

        - ``right`` -- anything.

        OUTPUT:

        boolean

        There is equality if ``right`` is also a fan, their rays are
        the same and stored in the same order, and their generating
        cones are the same and stored in the same order.

        TESTS::

            sage: f1 = Fan(cones=[(0,1), (1,2)],
            ....:          rays=[(1,0), (0,1), (-1, 0)],
            ....:          check=False)
            sage: f2 = Fan(cones=[(1,2), (0,1)],
            ....:          rays=[(1,0), (0,1), (-1, 0)],
            ....:          check=False)
            sage: f3 = Fan(cones=[(1,2), (0,1)],
            ....:          rays=[(1,0), (0,1), (-1, 0)],
            ....:          check=False)
            sage: f1 > f2
            True
            sage: f2 < f1
            True
            sage: f2 == f3
            True
            sage: f2 is f3
            False
        """
        if isinstance(right, RationalPolyhedralFan):
            return richcmp([self.rays(), self.virtual_rays(),
                            self.generating_cones()],
                           [right.rays(), right.virtual_rays(),
                            right.generating_cones()], op)
        else:
            return NotImplemented

    def __contains__(self, cone):
        r"""
        Check if ``cone`` is equivalent to a cone of the fan.

        See :meth:`_contains` (which is called by this function) for
        documentation.

        TESTS::

            sage: cone1 = Cone([(0,-1), (1,0)])
            sage: cone2 = Cone([(1,0), (0,1)])
            sage: f = Fan([cone1, cone2])
            sage: f.generating_cone(0) in f
            True
            sage: cone1 in f
            True
            sage: (1,1) in f    # not a cone
            False
            sage: "Ceci n'est pas un cone" in f
            False
        """
        return self._contains(cone)

    def __iter__(self):
        r"""
        Return an iterator over generating cones of ``self``.

        OUTPUT:

        iterator

        TESTS::

            sage: f = Fan(cones=[(0,1), (1,2)],
            ....:         rays=[(1,0), (0,1), (-1, 0)],
            ....:         check=False)
            sage: for cone in f: print(cone.rays())
            N(1, 0),
            N(0, 1)
            in 2-d lattice N
            N( 0, 1),
            N(-1, 0)
            in 2-d lattice N
        """
        return iter(self.generating_cones())

    def _compute_cone_lattice(self):
        r"""
        Compute the cone lattice of ``self``.

        See :meth:`cone_lattice` for documentation.

        TESTS:

        We use different algorithms depending on available information. One of
        the common cases is a fan which is KNOWN to be complete, i.e. we do
        not even need to check if it is complete::

            sage: fan = toric_varieties.P1xP1().fan()                                   # needs palp
            sage: fan.cone_lattice()  # indirect doctest                                # needs palp
            Finite lattice containing 10 elements with distinguished linear extension

        These 10 elements are: 1 origin, 4 rays, 4 generating cones, 1 fan.

        Another common case is the fan of faces of a single cone::

            sage: quadrant = Cone([(1,0), (0,1)])
            sage: fan = Fan([quadrant])
            sage: fan.cone_lattice() # indirect doctest
            Finite poset containing 5 elements with distinguished linear extension

        These 5 elements are: 1 origin, 2 rays, 1 generating cone, 1 fan.

        A subcase of this common case is treatment of fans consisting of the
        origin only, which used to be handled incorrectly :issue:`18613`::

            sage: fan = Fan([Cone([], ToricLattice(0))])
            sage: list(fan.cone_lattice())
            [0-d cone of Rational polyhedral fan in 0-d lattice N,
             Rational polyhedral fan in 0-d lattice N]
            sage: fan = Fan([Cone([], ToricLattice(1))])
            sage: list(fan.cone_lattice())
            [0-d cone of Rational polyhedral fan in 1-d lattice N,
             Rational polyhedral fan in 1-d lattice N]

        Finally, we have "intermediate" fans which are incomplete but are
        generated by more than one cone::

            sage: cone1 = Cone([(1,0), (0,1)])
            sage: cone2 = Cone([(-1,0)])
            sage: fan = Fan([cone1, cone2])
            sage: fan.rays()
            N(-1, 0),
            N( 0, 1),
            N( 1, 0)
            in 2-d lattice N
            sage: for cone in fan: print(cone.ambient_ray_indices())
            (1, 2)
            (0,)
            sage: L = fan.cone_lattice() # indirect doctest
            sage: L
            Finite poset containing 6 elements with distinguished linear extension

        Here we got 1 origin, 3 rays (one is a generating cone),
        1 2-dimensional cone (a generating one), and 1 fan.
        """
        # Define a face constructor
        def FanFace(rays, cones):
            if not cones:       # The top face, fan itself
                return self
            if len(cones) == 1:  # MAY be a generating cone or NOT!!!
                g_cone = self.generating_cone(cones[0])
                if g_cone.ambient_ray_indices() == rays:
                    return g_cone
            face = Cone_of_fan(ambient=self, ambient_ray_indices=rays)
            face._star_generator_indices = cones
            return face
        # Check directly if we know completeness already, since *determining*
        # completeness relies on this function
        if "_is_complete" in self.__dict__ and self._is_complete:
            # We can use a fast way for complete fans
            self._cone_lattice = lattice_from_incidences(
                                # When there are no rays, fan is the only atom
                                self._ray_to_cones() if self.rays() else [()],
                                (cone.ambient_ray_indices() for cone in self),
                                FanFace, key=id(self))
        else:
            # For general fans we will "merge" face lattices of generating
            # cones.
            from sage.graphs.digraph import DiGraph
            L = DiGraph()
            face_to_rays = {}  # face |---> (indices of fan rays)
            rays_to_index = {}  # (indices of fan rays) |---> face index
            # face index |---> (indices of containing generating cones)
            index_to_cones = []
            # During construction index 0 will correspond to the fan
            # We think of the fan not being in the cone even when there is
            # only one cone
            index_to_cones.append(())
            next_index = 1
            for i, cone in enumerate(self):
                # Set up translation of faces of cone to rays and indices
                # We make a standalone cone to compute its standalone face
                # lattice, since cones of fans get their lattices from fans
                L_cone = Cone(cone.rays(), lattice=self.lattice(),
                              check=False, normalize=False).face_lattice()
                for f in L_cone:
                    f_rays = tuple(cone.ambient_ray_indices()[ray]
                                   for ray in f.ambient_ray_indices())
                    face_to_rays[f] = f_rays
                    try:
                        f_index = rays_to_index[f_rays]
                        index_to_cones[f_index].append(i)
                    except KeyError:        # Did not see f before
                        f_index = next_index
                        next_index += 1
                        rays_to_index[f_rays] = f_index
                        index_to_cones.append([i])
                # Add all relations between faces of cone to L
                for f, g in L_cone.cover_relations_iterator():
                    L.add_edge(rays_to_index[face_to_rays[f]],
                               rays_to_index[face_to_rays[g]])
                # Add the inclusion of cone into the fan itself
                L.add_edge(
                        rays_to_index[face_to_rays[L_cone.top()]], 0)

            # Enumeration of graph vertices must be a linear extension of the
            # poset
            new_order = L.topological_sort()
            # Make sure that generating cones are in the end in proper order
            tail = [rays_to_index[gc.ambient_ray_indices()] for gc in self]
            tail.append(0)  # We know that the fan itself has index 0
            new_order = [n for n in new_order if n not in tail] + tail
            # Make sure that rays are in the beginning in proper order
            head = [rays_to_index[()]]  # Empty face
            head.extend(rays_to_index[(n,)] for n in range(self.nrays()))
            new_order = head + [n for n in new_order if n not in head]
            # "Invert" this list to a dictionary
            labels = {}
            for new, old in enumerate(new_order):
                labels[old] = new
            L.relabel(labels)

            elements = [None] * next_index
            for rays, index in rays_to_index.items():
                elements[labels[index]] = FanFace(
                                           rays, tuple(index_to_cones[index]))
            # We need "special treatment" for the whole fan. If we added its
            # ray incidence information to the total list, it would be
            # confused with the generating cone in the case of a single cone.
            elements[labels[0]] = FanFace(tuple(range(self.nrays())), ())
            D = {i: f for i, f in enumerate(elements)}
            L.relabel(D)
            self._cone_lattice = FinitePoset(L, elements, key=id(self))

    def _contains(self, cone) -> bool:
        r"""
        Check if ``cone`` is equivalent to a cone of the fan.

        This function is called by :meth:`__contains__` and :meth:`contains`
        to ensure the same call depth for warning messages.

        INPUT:

        - ``cone`` -- anything.

        OUTPUT:

        ``False`` if ``cone`` is not a cone or if ``cone`` is not
        equivalent to a cone of the fan, ``True`` otherwise

        TESTS::

            sage: cone1 = Cone([(0,-1), (1,0)])
            sage: cone2 = Cone([(1,0), (0,1)])
            sage: f = Fan([cone1, cone2])
            sage: f._contains(cone1)
            True
            sage: f._contains((1,1))  # this is not a cone!
            False

        Note that the ambient fan of the cone does not matter::

            sage: cone1_f = f.generating_cone(0)
            sage: cone1_f is cone1
            False
            sage: cone1_f.is_equivalent(cone1)
            True
            sage: cone1 in Fan([cone1, cone2])  # not a cone of any particular fan
            True
            sage: cone1_f in Fan([cone1, cone2])  # belongs to different fan, but equivalent cone
            True
        """
        try:
            self.embed(cone)    # Fails if cone is not in self.
            return True
        except TypeError:   # cone is not a cone
            return False
        except ValueError:  # cone is a cone, but wrong
            if not cone.lattice().is_submodule(self.lattice()):
                warn("you have checked if a fan contains a cone "
                     "from another lattice, this is always False!",
                     stacklevel=3)
            return False

    def support_contains(self, *args):
        r"""
        Check if a point is contained in the support of the fan.

        The support of a fan is the union of all cones of the fan. If
        you want to know whether the fan contains a given cone, you
        should use :meth:`contains` instead.

        INPUT:

        - ``*args`` -- an element of ``self.lattice()`` or something
          that can be converted to it (for example, a list of
          coordinates).

        OUTPUT:

        ``True`` if ``point`` is contained in the support of the
        fan, ``False`` otherwise

        TESTS::

            sage: cone1 = Cone([(0,-1), (1,0)])
            sage: cone2 = Cone([(1,0), (0,1)])
            sage: f = Fan([cone1, cone2])

        We check if some points are in this fan::

            sage: f.support_contains(f.lattice()(1,0))
            True
            sage: f.support_contains(cone1)    # a cone is not a point of the lattice
            False
            sage: f.support_contains((1,0))
            True
            sage: f.support_contains(1,1)
            True
            sage: f.support_contains((-1,0))
            False
            sage: f.support_contains(f.lattice().dual()(1,0))  # random output (warning)
            False
            sage: f.support_contains(f.lattice().dual()(1,0))
            False
            sage: f.support_contains(1)
            False
            sage: f.support_contains(0)   # 0 converts to the origin in the lattice
            True
            sage: f.support_contains(1/2, sqrt(3))                                      # needs sage.symbolic
            True
            sage: f.support_contains(-1/2, sqrt(3))                                     # needs sage.symbolic
            False
        """
        if len(args) == 1:
            point = args[0]
        else:
            point = args

        try:
            point = _ambient_space_point(self, point)
        except TypeError as ex:
            if str(ex).endswith("have incompatible lattices!"):
                warn("you have checked if a fan contains a point "
                     "from an incompatible lattice, this is False!",
                     stacklevel=3)
            return False
        if self.is_complete():
            return True
        return any(point in cone for cone in self)

    def cartesian_product(self, other, lattice=None):
        r"""
        Return the Cartesian product of ``self`` with ``other``.

        INPUT:

        - ``other`` -- a :class:`rational polyhedral fan
          <sage.geometry.fan.RationalPolyhedralFan>`;

        - ``lattice`` -- (optional) the ambient lattice for the
          Cartesian product fan. By default, the direct sum of the
          ambient lattices of ``self`` and ``other`` is constructed.

        OUTPUT:

        a :class:`fan <RationalPolyhedralFan>` whose cones are all pairwise
        Cartesian products of the cones of ``self`` and ``other``

        EXAMPLES::

            sage: K = ToricLattice(1, 'K')
            sage: fan1 = Fan([[0],[1]], [(1,),(-1,)], lattice=K)
            sage: L = ToricLattice(2, 'L')
            sage: fan2 = Fan(rays=[(1,0), (0,1), (-1,-1)],
            ....:            cones=[[0,1], [1,2], [2,0]], lattice=L)
            sage: fan1.cartesian_product(fan2)
            Rational polyhedral fan in 3-d lattice K+L
            sage: _.ngenerating_cones()
            6
        """
        assert isinstance(other, RationalPolyhedralFan)
        rc = super().cartesian_product(other, lattice)
        self_cones = [cone.ambient_ray_indices() for cone in self]
        n = self.nrays()
        other_cones = [tuple(n + i for i in cone.ambient_ray_indices())
                       for cone in other]
        new_cones = [c1 + c2 for c1 in self_cones for c2 in other_cones]
        try:    # Is completeness of the result obvious?
            return RationalPolyhedralFan(new_cones, rc.rays(), rc.lattice(),
                                    self._is_complete and other._is_complete)
        except AttributeError:  # The result is either incomplete or unknown.
            return RationalPolyhedralFan(new_cones, rc.rays(), rc.lattice())

    def __neg__(self):
        """
        Return the fan where each cone is replaced by the opposite cone.

        EXAMPLES::

            sage: c0 = Cone([(1,1),(0,1)])
            sage: c1 = Cone([(1,1),(1,0)])
            sage: F = Fan([c0, c1]); F
            Rational polyhedral fan in 2-d lattice N
            sage: G = -F; G  # indirect doctest
            Rational polyhedral fan in 2-d lattice N
            sage: -G==F
            True
            sage: G.rays()
            N( 0, -1),
            N(-1,  0),
            N(-1, -1)
            in 2-d lattice N
        """
        new_rays = [-r1 for r1 in self.rays()]
        for r in new_rays:
            r.set_immutable()
        self_cones = [cone.ambient_ray_indices() for cone in self]
        return RationalPolyhedralFan(self_cones, new_rays, self.lattice())

    def common_refinement(self, other):
        """
        Return the common refinement of this fan and ``other``.

        INPUT:

        - ``other`` -- a :class:`fan <RationalPolyhedralFan>` in the same
          :meth:`lattice` and with the same support as this fan

        OUTPUT:

        a :class:`fan <RationalPolyhedralFan>`

        EXAMPLES:

        Refining a fan with itself gives itself::

            sage: F0 = Fan2d([(1,0), (0,1), (-1,0), (0,-1)])
            sage: F0.common_refinement(F0) == F0
            True

        A more complex example with complete fans::

            sage: F1 = Fan([[0],[1]], [(1,),(-1,)])
            sage: F2 = Fan2d([(1,0), (1,1), (0,1), (-1,0), (0,-1)])
            sage: F3 = F2.cartesian_product(F1)
            sage: F4 = F1.cartesian_product(F2)
            sage: FF = F3.common_refinement(F4)
            sage: F3.ngenerating_cones()
            10
            sage: F4.ngenerating_cones()
            10
            sage: FF.ngenerating_cones()
            13

        An example with two non-complete fans with the same support::

            sage: F5 = Fan2d([(1,0), (1,2), (0,1)])
            sage: F6 = Fan2d([(1,0), (2,1), (0,1)])
            sage: F5.common_refinement(F6).ngenerating_cones()
            3

        Both fans must live in the same lattice::

            sage: F0.common_refinement(F1)
            Traceback (most recent call last):
            ...
            ValueError: the fans are not in the same lattice
        """
        from sage.categories.homset import End
        from sage.geometry.fan_morphism import FanMorphism
        N = self.lattice()
        if other.lattice() is not N:
            raise ValueError('the fans are not in the same lattice')
        id = End(N).identity()
        subdivision = FanMorphism(id, self, other, subdivide=True).domain_fan()
        if not self.is_complete():
            # Construct the opposite morphism to ensure support equality
            FanMorphism(id, other, self, subdivide=True)
        return subdivision

    def _latex_(self) -> str:
        r"""
        Return a LaTeX representation of ``self``.

        OUTPUT:

        string

        TESTS::

            sage: f = Fan(cones=[(0,1), (1,2)],
            ....:         rays=[(1,0), (0,1), (-1, 0)],
            ....:         check=False)
            sage: f._latex_()
            '\\Sigma^{2}'
        """
        return r"\Sigma^{%s}" % self.lattice_dim()

    def _ray_to_cones(self, i=None):
        r"""
        Return the set of generating cones containing the ``i``-th ray.

        INPUT:

        - ``i`` -- integer, index of a ray of ``self``.

        OUTPUT:

        :class:`frozenset` of indices of generating cones of ``self``
        containing the ``i``-th ray if ``i`` was given, :class:`tuple` of
        these sets for all rays otherwise.

        EXAMPLES::

            sage: fan = toric_varieties.P1xP1().fan()                                   # needs palp
            sage: fan._ray_to_cones(0)                                                  # needs palp
            frozenset({0, 3})
            sage: fan._ray_to_cones()                                                   # needs palp
            (frozenset({0, 3}), frozenset({1, 2}), frozenset({0, 1}), frozenset({2, 3}))
        """
        # This function is close to self(1)[i].star_generator_indices(), but
        # it does not require computation of the cone lattice and is
        # convenient for internal purposes.
        if "_ray_to_cones_tuple" not in self.__dict__:
            ray_to_cones = []
            for _ in self.rays():
                ray_to_cones.append([])
            for k, cone in enumerate(self):
                for j in cone.ambient_ray_indices():
                    ray_to_cones[j].append(k)
            self._ray_to_cones_tuple = tuple(frozenset(rtc)
                                             for rtc in ray_to_cones)
        if i is None:
            return self._ray_to_cones_tuple
        else:
            return self._ray_to_cones_tuple[i]

    def _repr_(self) -> str:
        r"""
        Return a string representation of ``self``.

        OUTPUT:

        string

        TESTS::

            sage: f = Fan(cones=[(0,1), (1,2)],
            ....:         rays=[(1,0), (0,1), (-1, 0)],
            ....:         check=False)
            sage: f._repr_()
            'Rational polyhedral fan in 2-d lattice N'
            sage: f = Fan(cones=[(0,1), (1,2)],
            ....:         rays=[(1,0), (0,1), (-1, 0)],
            ....:         lattice=ZZ^2,
            ....:         check=False)
            sage: f._repr_()
            'Rational polyhedral fan in 2-d lattice'
        """
        result = "Rational polyhedral fan in"
        if isinstance(self.lattice(), ToricLattice_generic):
            result += " %s" % self.lattice()
        else:
            result += " %d-d lattice" % self.lattice_dim()
        return result

    def _subdivide_stellar(self, new_rays, verbose):
        r"""
        Return iterative stellar subdivision of ``self`` via ``new_rays``.

        INPUT:

        - ``new_rays`` -- immutable primitive vectors in the lattice of
          ``self``;

        - ``verbose`` -- if ``True``, some timing information will be printed.

        OUTPUT:

        rational polyhedral fan

        TESTS::

            sage: cone1 = Cone([(1,0), (0,1)])
            sage: cone2 = Cone([(-1,0)])
            sage: new_rays = sage.geometry.cone.normalize_rays([(1,1)], None)
            sage: fan = Fan([cone1, cone2])
            sage: fan._subdivide_stellar(new_rays, False)
            Rational polyhedral fan in 2-d lattice N
            sage: fan = Fan([cone1])
            sage: new_fan = fan._subdivide_stellar(new_rays, True)
            R:1/1  C:2  T:...(ms)  T/new:...(ms)  T/all:...(ms)
            sage: new_fan.rays()
            N(1, 0),
            N(0, 1),
            N(1, 1)
            in 2-d lattice N
            sage: for cone in new_fan: print(cone.ambient_ray_indices())
            (0, 2)
            (1, 2)

        We make sure that this function constructs cones with ordered ambient
        ray indices (see :issue:`9812`)::

            sage: C = Cone([(1,0,0), (0,1,0), (1,0,1), (0,1,1)])
            sage: F = Fan([C]).make_simplicial()
            sage: [cone.ambient_ray_indices() for cone in F]
            [(0, 2, 3), (0, 1, 3)]
        """
        cones = self.generating_cones()
        for n, ray in enumerate(new_rays):
            if verbose:
                start = walltime()
            new = []
            for cone in cones:
                if ray in cone:
                    new.extend(Cone(tuple(facet.rays())+(ray,), check=False)
                               for facet in cone.facets() if ray not in facet)
                else:
                    new.append(cone)
            if verbose:
                t = walltime(start)
                added = len(new) - len(cones)
                T_new = "%d" % (t / added * 1000) if added else "-"
                print("R:%d/%d  C:%d  T:%d(ms)  T/new:%s(ms)  T/all:%d(ms)"
                      % (n + 1, len(new_rays), len(new), t * 1000,
                         T_new, t / len(new) * 1000))
            cones = new
        new_fan_rays = list(self.rays())
        new_fan_rays.extend(ray for ray in new_rays
                                if ray not in self.rays().set())
        ray_to_index = {ray: i for i, ray in enumerate(new_fan_rays)}
        cones = tuple(tuple(sorted(ray_to_index[ray] for ray in cone))
                      for cone in cones)
        fan = Fan(cones, new_fan_rays, check=False, normalize=False)
        return fan

    def cone_containing(self, *points):
        r"""
        Return the smallest cone of ``self`` containing all given points.

        INPUT:

        - either one or more indices of rays of ``self``, or one or more
          objects representing points of the ambient space of ``self``, or a
          list of such objects (you CANNOT give a list of indices).

        OUTPUT:

        A :class:`cone of fan <Cone_of_fan>` whose ambient fan is
        ``self``

        .. NOTE::

            We think of the origin as of the smallest cone containing no rays
            at all. If there is no ray in ``self`` that contains all ``rays``,
            a :class:`ValueError` exception will be raised.

        EXAMPLES::

            sage: cone1 = Cone([(0,-1), (1,0)])
            sage: cone2 = Cone([(1,0), (0,1)])
            sage: f = Fan([cone1, cone2])
            sage: f.rays()
            N(0, -1),
            N(0,  1),
            N(1,  0)
            in 2-d lattice N
            sage: f.cone_containing(0)  # ray index
            1-d cone of Rational polyhedral fan in 2-d lattice N
            sage: f.cone_containing(0, 1) # ray indices
            Traceback (most recent call last):
            ...
            ValueError: there is no cone in
            Rational polyhedral fan in 2-d lattice N
            containing all of the given rays! Ray indices: [0, 1]
            sage: f.cone_containing(0, 2) # ray indices
            2-d cone of Rational polyhedral fan in 2-d lattice N
            sage: f.cone_containing((0,1))  # point
            1-d cone of Rational polyhedral fan in 2-d lattice N
            sage: f.cone_containing([(0,1)]) # point
            1-d cone of Rational polyhedral fan in 2-d lattice N
            sage: f.cone_containing((1,1))
            2-d cone of Rational polyhedral fan in 2-d lattice N
            sage: f.cone_containing((1,1), (1,0))
            2-d cone of Rational polyhedral fan in 2-d lattice N
            sage: f.cone_containing()
            0-d cone of Rational polyhedral fan in 2-d lattice N
            sage: f.cone_containing((0,0))
            0-d cone of Rational polyhedral fan in 2-d lattice N
            sage: f.cone_containing((-1,1))
            Traceback (most recent call last):
            ...
            ValueError: there is no cone in
            Rational polyhedral fan in 2-d lattice N
            containing all of the given points! Points: [N(-1, 1)]

        TESTS::

            sage: fan = Fan(cones=[(0,1,2,3), (0,1,4)],
            ....:           rays=[(1,1,1), (1,-1,1), (1,-1,-1), (1,1,-1), (0,0,1)])
            sage: fan.cone_containing(0).rays()
            N(1, 1, 1)
            in 3-d lattice N
        """
        if not points:
            return self.cones(dim=0)[0]
        try:
            rays = [int(_) for _ in points]
            # Got ray indices
            generating_cones = set(range(self.ngenerating_cones()))
            for ray in rays:
                generating_cones.intersection_update(self._ray_to_cones(ray))
            if not generating_cones:
                raise ValueError("there is no cone in %s containing all of "
                        "the given rays! Ray indices: %s" % (self, rays))
            containing_cone = self.generating_cone(generating_cones.pop())
            for cone in generating_cones:
                containing_cone = containing_cone.intersection(
                                                self.generating_cone(cone))
            if not self.is_complete():
                # This cone may be too big in the case of incomplete fans
                rays = frozenset(rays)
                facets = containing_cone.facets()
                for facet in facets:
                    if rays.issubset(facet._ambient_ray_indices):
                        containing_cone = containing_cone.intersection(facet)
            return containing_cone
        except TypeError:
            # Got points (hopefully)
            try:
                points = [_ambient_space_point(self, p) for p in points]
            except TypeError:
                if len(points) == 1:
                    points = [_ambient_space_point(self, p) for p in points[0]]
                else:
                    raise
            # If we are still here, points are good
            # First we try to find a generating cone containing all points
            containing_cone = None
            for cone in self:
                contains_all = True
                for point in points:
                    if point not in cone:
                        contains_all = False
                        break
                if contains_all:
                    containing_cone = cone
                    break
            if containing_cone is None:
                raise ValueError("there is no cone in %s containing all of "
                            "the given points! Points: %s" % (self, points))
            # Now we take the intersection of facets that contain all points
            facets = containing_cone.facets()
            for facet in facets:
                contains_all = True
                for point in points:
                    if point not in facet:
                        contains_all = False
                        break
                if contains_all:
                    containing_cone = containing_cone.intersection(facet)
            return containing_cone

    def cone_lattice(self):
        r"""
        Return the cone lattice of ``self``.

        This lattice will have the origin as the bottom (we do not include the
        empty set as a cone) and the fan itself as the top.

        OUTPUT:

        :class:`finite poset <sage.combinat.posets.posets.FinitePoset` of
        :class:`cones of fan<Cone_of_fan>`, behaving like "regular" cones,
        but also containing the information about their relation to this
        fan, namely, the contained rays and containing generating cones. The
        top of the lattice will be this fan itself (*which is not a*
        :class:`cone of fan<Cone_of_fan>`).

        See also :meth:`cones`.

        EXAMPLES:

        Cone lattices can be computed for arbitrary fans::

            sage: cone1 = Cone([(1,0), (0,1)])
            sage: cone2 = Cone([(-1,0)])
            sage: fan = Fan([cone1, cone2])
            sage: fan.rays()
            N(-1, 0),
            N( 0, 1),
            N( 1, 0)
            in 2-d lattice N
            sage: for cone in fan: print(cone.ambient_ray_indices())
            (1, 2)
            (0,)
            sage: L = fan.cone_lattice()
            sage: L
            Finite poset containing 6 elements with distinguished linear extension

        These 6 elements are the origin, three rays, one two-dimensional
        cone, and the fan itself\ . Since we do add the fan itself as the
        largest face, you should be a little bit careful with this last
        element::

            sage: for face in L: print(face.ambient_ray_indices())
            Traceback (most recent call last):
            ...
            AttributeError: 'RationalPolyhedralFan'
            object has no attribute 'ambient_ray_indices'
            sage: L.top()
            Rational polyhedral fan in 2-d lattice N

        For example, you can do ::

            sage: for l in L.level_sets()[:-1]:
            ....:     print([f.ambient_ray_indices() for f in l])
            [()]
            [(0,), (1,), (2,)]
            [(1, 2)]

        If the fan is complete, its cone lattice is atomic and coatomic and
        can (and will!) be computed in a much more efficient way, but the
        interface is exactly the same::

            sage: fan = toric_varieties.P1xP1().fan()                                   # needs palp
            sage: L = fan.cone_lattice()                                                # needs palp
            sage: for l in L.level_sets()[:-1]:                                         # needs palp
            ....:     print([f.ambient_ray_indices() for f in l])
            [()]
            [(0,), (1,), (2,), (3,)]
            [(0, 2), (1, 2), (0, 3), (1, 3)]

        Let's also consider the cone lattice of a fan generated by a single
        cone::

            sage: fan = Fan([cone1])
            sage: L = fan.cone_lattice()
            sage: L
            Finite poset containing 5 elements with distinguished linear extension

        Here these 5 elements correspond to the origin, two rays, one
        generating cone of dimension two, and the whole fan. While this single
        cone "is" the whole fan, it is consistent and convenient to
        distinguish them in the cone lattice.
        """
        if "_cone_lattice" not in self.__dict__:
            self._compute_cone_lattice()
        return self._cone_lattice

    def f_vector(self) -> tuple:
        r"""
        Return the f-vector of the fan.

        This is the tuple `(f_0, f_1, \ldots, f_d)`
        where `f_i` is the number of cones of dimension `i`.

        EXAMPLES::

            sage: F = ClusterAlgebra(['A',2]).cluster_fan()
            sage: F.f_vector()
            (1, 5, 5)
        """
        return tuple(len(d) for d in self.cones())

    # Internally we use this name for a uniform behaviour of cones and fans.
    _face_lattice_function = cone_lattice

    def __getstate__(self):
        r"""
        Return the dictionary that should be pickled.

        OUTPUT:

        :class:`dict`

        TESTS::

            sage: cone1 = Cone([(1,0), (0,1)])
            sage: cone2 = Cone([(-1,0)])
            sage: fan = Fan([cone1, cone2])
            sage: fan.cone_lattice()
            Finite poset containing 6 elements with distinguished linear extension
            sage: fan._test_pickling()
        """
        state = copy(self.__dict__)
        # TODO: do we want to keep the cone lattice in the pickle?
        # Currently there is an unpickling loop if do.
        # See Cone.__getstate__ for a similar problem and discussion.
        state.pop("_cone_lattice", None)
        return state

    def cones(self, dim=None, codim=None):
        r"""
        Return the specified cones of ``self``.

        INPUT:

        - ``dim`` -- dimension of the requested cones;

        - ``codim`` -- codimension of the requested cones.

        .. NOTE::

            You can specify at most one input parameter.

        OUTPUT:

        :class:`tuple` of cones of ``self`` of the specified (co)dimension,
        if either ``dim`` or ``codim`` is given. Otherwise :class:`tuple` of
        such tuples for all existing dimensions.

        EXAMPLES::

            sage: cone1 = Cone([(1,0), (0,1)])
            sage: cone2 = Cone([(-1,0)])
            sage: fan = Fan([cone1, cone2])
            sage: fan(dim=0)
            (0-d cone of Rational polyhedral fan in 2-d lattice N,)
            sage: fan(codim=2)
            (0-d cone of Rational polyhedral fan in 2-d lattice N,)
            sage: for cone in fan.cones(1): cone.ray(0)
            N(-1, 0)
            N(0, 1)
            N(1, 0)
            sage: fan.cones(2)
            (2-d cone of Rational polyhedral fan in 2-d lattice N,)

        You cannot specify both dimension and codimension, even if they
        "agree"::

            sage: fan(dim=1, codim=1)
            Traceback (most recent call last):
            ...
            ValueError: dimension and codimension
            cannot be specified together!

        But it is OK to ask for cones of too high or low (co)dimension::

            sage: fan(-1)
            ()
            sage: fan(3)
            ()
            sage: fan(codim=4)
            ()
        """
        if "_cones" not in self.__dict__:
            levels = self.cone_lattice().level_sets()
            levels.pop()  # The very last level is this FAN, not cone.
            # It seems that there is no reason to believe that the order of
            # faces in level sets has anything to do with the order of
            # vertices in the Hasse diagram of FinitePoset. So, while
            # lattice_from_incidences tried to ensure a "good order,"
            # we will sort faces corresponding to rays, as well as faces
            # corresponding to generating cones, if they are all of the same
            # dimension (otherwise it is not very useful).
            if len(levels) >= 3:  # There are cones of dimension higher than 1
                top_cones = list(levels[-1])
                if len(top_cones) == self.ngenerating_cones():
                    top_cones.sort(key=lambda cone:
                                            cone.star_generator_indices()[0])
                levels[-1] = top_cones
            if len(levels) >= 2:  # We have rays
                rays = list(levels[1])
                rays.sort(key=lambda cone: cone.ambient_ray_indices()[0])
                levels[1] = rays
            self._cones = tuple(tuple(level) for level in levels)
        if dim is None:
            if codim is None:
                return self._cones
            dim = self.dim() - codim
        elif codim is not None:
            raise ValueError(
                    "dimension and codimension cannot be specified together!")
        return self._cones[dim] if 0 <= dim < len(self._cones) else ()

    def contains(self, cone) -> bool:
        r"""
        Check if a given ``cone`` is equivalent to a cone of the fan.

        INPUT:

        - ``cone`` -- anything.

        OUTPUT:

        ``False`` if ``cone`` is not a cone or if ``cone`` is not
        equivalent to a cone of the fan, ``True`` otherwise

        .. NOTE::

            Recall that a fan is a (finite) collection of cones. A
            cone is contained in a fan if it is equivalent to one of
            the cones of the fan. In particular, it is possible that
            all rays of the cone are in the fan, but the cone itself
            is not.

            If you want to know whether a point is in the support of
            the fan, you should use :meth:`support_contains`.

        EXAMPLES:

        We first construct a simple fan::

            sage: cone1 = Cone([(0,-1), (1,0)])
            sage: cone2 = Cone([(1,0), (0,1)])
            sage: f = Fan([cone1, cone2])

        Now we check if some cones are in this fan. First, we make sure that
        the order of rays of the input cone does not matter (``check=False``
        option ensures that rays of these cones will be listed exactly as they
        are given)::

            sage: f.contains(Cone([(1,0), (0,1)], check=False))
            True
            sage: f.contains(Cone([(0,1), (1,0)], check=False))
            True

        Now we check that a non-generating cone is in our fan::

            sage: f.contains(Cone([(1,0)]))
            True
            sage: Cone([(1,0)]) in f   # equivalent to the previous command
            True

        Finally, we test some cones which are not in this fan::

            sage: f.contains(Cone([(1,1)]))
            False
            sage: f.contains(Cone([(1,0), (-0,1)]))
            True

        A point is not a cone::

            sage: n = f.lattice()(1,1); n
            N(1, 1)
            sage: f.contains(n)
            False
        """
        return self._contains(cone)

    def embed(self, cone):
        r"""
        Return the cone equivalent to the given one, but sitting in ``self``.

        You may need to use this method before calling methods of ``cone`` that
        depend on the ambient structure, such as
        :meth:`~sage.geometry.cone.ConvexRationalPolyhedralCone.ambient_ray_indices`
        or
        :meth:`~sage.geometry.cone.ConvexRationalPolyhedralCone.facet_of`. The
        cone returned by this method will have ``self`` as ambient. If ``cone``
        does not represent a valid cone of ``self``, :class:`ValueError`
        exception is raised.

        .. NOTE::

            This method is very quick if ``self`` is already the ambient
            structure of ``cone``, so you can use without extra checks and
            performance hit even if ``cone`` is likely to sit in ``self`` but
            in principle may not.

        INPUT:

        - ``cone`` -- a :class:`cone
          <sage.geometry.cone.ConvexRationalPolyhedralCone>`.

        OUTPUT:

        a :class:`cone of fan <Cone_of_fan>`, equivalent to ``cone`` but
        sitting inside ``self``

        EXAMPLES:

        Let's take a 3-d fan generated by a cone on 4 rays::

            sage: f = Fan([Cone([(1,0,1), (0,1,1), (-1,0,1), (0,-1,1)])])

        Then any ray generates a 1-d cone of this fan, but if you construct
        such a cone directly, it will not "sit" inside the fan::

            sage: ray = Cone([(0,-1,1)])
            sage: ray
            1-d cone in 3-d lattice N
            sage: ray.ambient_ray_indices()
            (0,)
            sage: ray.adjacent()
            ()
            sage: ray.ambient()
            1-d cone in 3-d lattice N

        If we want to operate with this ray as a part of the fan, we need to
        embed it first::

            sage: e_ray = f.embed(ray)
            sage: e_ray
            1-d cone of Rational polyhedral fan in 3-d lattice N
            sage: e_ray.rays()
            N(0, -1, 1)
            in 3-d lattice N
            sage: e_ray is ray
            False
            sage: e_ray.is_equivalent(ray)
            True
            sage: e_ray.ambient_ray_indices()
            (3,)
            sage: e_ray.adjacent()
            (1-d cone of Rational polyhedral fan in 3-d lattice N,
             1-d cone of Rational polyhedral fan in 3-d lattice N)
            sage: e_ray.ambient()
            Rational polyhedral fan in 3-d lattice N

        Not every cone can be embedded into a fixed fan::

            sage: f.embed(Cone([(0,0,1)]))
            Traceback (most recent call last):
            ...
            ValueError: 1-d cone in 3-d lattice N does not belong
            to Rational polyhedral fan in 3-d lattice N!
            sage: f.embed(Cone([(1,0,1), (-1,0,1)]))
            Traceback (most recent call last):
            ...
            ValueError: 2-d cone in 3-d lattice N does not belong
            to Rational polyhedral fan in 3-d lattice N!
        """
        if not isinstance(cone, sage.geometry.abc.ConvexRationalPolyhedralCone):
            raise TypeError("%s is not a cone!" % cone)
        if cone.ambient() is self:
            return cone
        rays = self.rays()
        try:
            # Compute ray indices.
            ray_indices = [rays.index(ray) for ray in cone.rays()]
            # Get the smallest cone containing them
            result = self.cone_containing(*ray_indices)
            # If there is a cone containing all of the rays of the given cone,
            # they must be among its generating rays and we only need to worry
            # if there are any extra ones.
            if cone.nrays() != result.nrays():
                raise ValueError
        except ValueError:
            raise ValueError("%s does not belong to %s!" % (cone, self))
        return result

    @cached_method
    def Gale_transform(self):
        r"""
        Return the Gale transform of ``self``.

        OUTPUT:

        A matrix over `ZZ`

        EXAMPLES::

            sage: fan = toric_varieties.P1xP1().fan()                                   # needs palp
            sage: fan.Gale_transform()                                                  # needs palp
            [ 1  1  0  0 -2]
            [ 0  0  1  1 -2]
            sage: _.base_ring()                                                         # needs palp
            Integer Ring
        """
        m = self.rays().matrix().stack(matrix(ZZ, 1, self.lattice_dim()))
        m = m.augment(matrix(ZZ, m.nrows(), 1, [1] * m.nrows()))
        return matrix(ZZ, m.integer_kernel().matrix())

    def generating_cone(self, n):
        r"""
        Return the ``n``-th generating cone of ``self``.

        INPUT:

        - ``n`` -- integer, the index of a generating cone.

        OUTPUT:

        :class:`cone of fan<Cone_of_fan>`

        EXAMPLES::

            sage: fan = toric_varieties.P1xP1().fan()                                   # needs palp
            sage: fan.generating_cone(0)                                                # needs palp
            2-d cone of Rational polyhedral fan in 2-d lattice N
        """
        return self._generating_cones[n]

    def generating_cones(self):
        r"""
        Return generating cones of ``self``.

        OUTPUT:

        :class:`tuple` of :class:`cones of fan<Cone_of_fan>`

        EXAMPLES::

            sage: fan = toric_varieties.P1xP1().fan()                                   # needs palp
            sage: fan.generating_cones()                                                # needs palp
            (2-d cone of Rational polyhedral fan in 2-d lattice N,
             2-d cone of Rational polyhedral fan in 2-d lattice N,
             2-d cone of Rational polyhedral fan in 2-d lattice N,
             2-d cone of Rational polyhedral fan in 2-d lattice N)
            sage: cone1 = Cone([(1,0), (0,1)])
            sage: cone2 = Cone([(-1,0)])
            sage: fan = Fan([cone1, cone2])
            sage: fan.generating_cones()
            (2-d cone of Rational polyhedral fan in 2-d lattice N,
             1-d cone of Rational polyhedral fan in 2-d lattice N)
        """
        return self._generating_cones

    @cached_method
    def vertex_graph(self):
        r"""
        Return the graph of 1- and 2-cones.

        OUTPUT:

        An edge-colored graph. The vertices correspond to the 1-cones
        (i.e. rays) of
        the fan. Two vertices are joined by an edge iff the rays span
        a 2-cone of the fan. The edges are colored by pairs of
        integers that classify the 2-cones up to `GL(2,\ZZ)`
        transformation, see
        :func:`~sage.geometry.cone.classify_cone_2d`.

        EXAMPLES::

            sage: # needs palp
            sage: dP8 = toric_varieties.dP8()
            sage: g = dP8.fan().vertex_graph(); g
            Graph on 4 vertices
            sage: set(dP8.fan(1)) == set(g.vertices(sort=False))
            True
            sage: g.edge_labels()  # all edge labels the same since every cone is smooth
            [(1, 0), (1, 0), (1, 0), (1, 0)]

            sage: g = toric_varieties.Cube_deformation(10).fan().vertex_graph()
            sage: g.automorphism_group().order()                                        # needs sage.groups
            48
            sage: g.automorphism_group(edge_labels=True).order()                        # needs sage.groups
            4
        """
        from sage.geometry.cone import classify_cone_2d
        graph = {}
        cones_1d = list(self(1))
        while cones_1d:
            c0 = cones_1d.pop()
            c0_edges = {}
            for c1 in c0.adjacent():
                if c1 not in cones_1d:
                    continue
                label = classify_cone_2d(c0.ray(0), c1.ray(0), check=False)
                c0_edges[c1] = label
            graph[c0] = c0_edges
        from sage.graphs.graph import Graph
        return Graph(graph)

    def is_complete(self) -> bool:
        r"""
        Check if ``self`` is complete.

        A rational polyhedral fan is *complete* if its cones fill the whole
        space.

        OUTPUT:

        ``True`` if ``self`` is complete and ``False`` otherwise

        EXAMPLES::

            sage: fan = toric_varieties.P1xP1().fan()                                   # needs palp
            sage: fan.is_complete()                                                     # needs palp
            True
            sage: cone1 = Cone([(1,0), (0,1)])
            sage: cone2 = Cone([(-1,0)])
            sage: fan = Fan([cone1, cone2])
            sage: fan.is_complete()
            False
        """
        if "_is_complete" in self.__dict__:
            return self._is_complete
        d = self.lattice_dim()
        if self.dim() != d:
            self._is_complete = False
            return False
        for cone in self:
            if cone.dim() != d:
                self._is_complete = False
                return False
        # Now we know that all generating cones are full-dimensional.
        # Then boundary cones are (d-1)-dimensional.
        for cone in self(codim=1):
            if len(cone.star_generator_indices()) != 2:
                self._is_complete = False
                return False
        self._is_complete = True
        return True

    def is_equivalent(self, other) -> bool:
        r"""
        Check if ``self`` is "mathematically" the same as ``other``.

        INPUT:

        - ``other`` -- fan.

        OUTPUT:

        ``True`` if ``self`` and ``other`` define the same fans as
        collections of equivalent cones in the same lattice, ``False``
        otherwise.

        There are three different equivalences between fans `F_1` and `F_2`
        in the same lattice:

        #. They have the same rays in the same order and the same generating
           cones in the same order.
           This is tested by ``F1 == F2``.
        #. They have the same rays and the same generating cones without
           taking into account any order.
           This is tested by ``F1.is_equivalent(F2)``.
        #. They are in the same orbit of `GL(n,\ZZ)` (and, therefore,
           correspond to isomorphic toric varieties).
           This is tested by ``F1.is_isomorphic(F2)``.

        Note that :meth:`virtual_rays` are included into consideration for all
        of the above equivalences.

        EXAMPLES::

            sage: fan1 = Fan(cones=[(0,1), (1,2)],
            ....:            rays=[(1,0), (0,1), (-1,-1)],
            ....:            check=False)
            sage: fan2 = Fan(cones=[(2,1), (0,2)],
            ....:            rays=[(1,0), (-1,-1), (0,1)],
            ....:            check=False)
            sage: fan3 = Fan(cones=[(0,1), (1,2)],
            ....:            rays=[(1,0), (0,1), (-1,1)],
            ....:            check=False)
            sage: fan1 == fan2
            False
            sage: fan1.is_equivalent(fan2)
            True
            sage: fan1 == fan3
            False
            sage: fan1.is_equivalent(fan3)
            False
        """
        if (self.lattice() != other.lattice()
              or self.dim() != other.dim()
              or self.ngenerating_cones() != other.ngenerating_cones()
              or self.rays().set() != other.rays().set()
              or self.virtual_rays().set() != other.virtual_rays().set()):
            return False
        # Now we need to really compare cones, which can take a while
        return sorted(sorted(cone.rays()) for cone in self) \
               == sorted(sorted(cone.rays()) for cone in other)

    def is_isomorphic(self, other) -> bool:
        r"""
        Check if ``self`` is in the same `GL(n, \ZZ)`-orbit as ``other``.

        There are three different equivalences between fans `F_1` and `F_2`
        in the same lattice:

        #. They have the same rays in the same order and the same generating
           cones in the same order.
           This is tested by ``F1 == F2``.
        #. They have the same rays and the same generating cones without
           taking into account any order.
           This is tested by ``F1.is_equivalent(F2)``.
        #. They are in the same orbit of `GL(n,\ZZ)` (and, therefore,
           correspond to isomorphic toric varieties).
           This is tested by ``F1.is_isomorphic(F2)``.

        Note that :meth:`virtual_rays` are included into consideration for all
        of the above equivalences.

        INPUT:

        - ``other`` -- a :class:`fan <RationalPolyhedralFan>`.

        OUTPUT:

        ``True`` if ``self`` and ``other`` are in the same
        `GL(n, \ZZ)`-orbit, ``False`` otherwise

        .. SEEALSO::

            If you want to obtain the actual fan isomorphism, use
            :meth:`isomorphism`.

        EXAMPLES:

        Here we pick an `SL(2,\ZZ)` matrix ``m`` and then verify that
        the image fan is isomorphic::

            sage: rays = ((1, 1), (0, 1), (-1, -1), (1, 0))
            sage: cones = [(0,1), (1,2), (2,3), (3,0)]
            sage: fan1 = Fan(cones, rays)
            sage: m = matrix([[-2,3], [1,-1]])
            sage: fan2 = Fan(cones, [vector(r)*m for r in rays])
            sage: fan1.is_isomorphic(fan2)
            True
            sage: fan1.is_equivalent(fan2)
            False
            sage: fan1 == fan2
            False

        These fans are "mirrors" of each other::

            sage: fan1 = Fan(cones=[(0,1), (1,2)],
            ....:            rays=[(1,0), (0,1), (-1,-1)],
            ....:            check=False)
            sage: fan2 = Fan(cones=[(0,1), (1,2)],
            ....:            rays=[(1,0), (0,-1), (-1,1)],
            ....:            check=False)
            sage: fan1 == fan2
            False
            sage: fan1.is_equivalent(fan2)
            False
            sage: fan1.is_isomorphic(fan2)
            True
            sage: fan1.is_isomorphic(fan1)
            True
        """
        from sage.geometry.fan_isomorphism import \
            fan_isomorphic_necessary_conditions, fan_isomorphism_generator
        if not fan_isomorphic_necessary_conditions(self, other):
            return False
        if self.lattice_dim() == 2:
            if self._2d_echelon_forms.cache is None:
                return self._2d_echelon_form() in other._2d_echelon_forms()
            else:
                return other._2d_echelon_form() in self._2d_echelon_forms()
        generator = fan_isomorphism_generator(self, other)
        try:
            next(generator)
            return True
        except StopIteration:
            return False

    @cached_method
    def _2d_echelon_forms(self):
        """
        Return all echelon forms of the cyclically ordered rays of a 2-d fan.

        OUTPUT:

        A set of integer matrices

        EXAMPLES::

            sage: fan = toric_varieties.dP8().fan()                                     # needs palp
            sage: fan._2d_echelon_forms()                                               # needs palp
            frozenset({[ 1  0 -1 -1]
                       [ 0  1  0 -1], [ 1  0 -1  0]
                       [ 0  1 -1 -1], [ 1  0 -1  0]
                       [ 0  1  1 -1], [ 1  0 -1  1]
                       [ 0  1  0 -1]})
        """
        from sage.geometry.fan_isomorphism import fan_2d_echelon_forms
        return fan_2d_echelon_forms(self)

    @cached_method
    def _2d_echelon_form(self):
        """
        Return the echelon form of one particular cyclic order of rays of a 2-d fan.

        OUTPUT:

        An integer matrix whose columns are the rays in the echelon form

        EXAMPLES::

            sage: fan = toric_varieties.dP8().fan()                                     # needs palp
            sage: fan._2d_echelon_form()                                                # needs palp
            [ 1  0 -1 -1]
            [ 0  1  0 -1]
        """
        from sage.geometry.fan_isomorphism import fan_2d_echelon_form
        return fan_2d_echelon_form(self)

    def isomorphism(self, other):
        r"""
        Return a fan isomorphism from ``self`` to ``other``.

        INPUT:

        - ``other`` -- fan.

        OUTPUT:

        A fan isomorphism. If no such isomorphism exists, a
        :class:`~sage.geometry.fan_isomorphism.FanNotIsomorphicError`
        is raised.

        EXAMPLES::

            sage: rays = ((1, 1), (0, 1), (-1, -1), (3, 1))
            sage: cones = [(0,1), (1,2), (2,3), (3,0)]
            sage: fan1 = Fan(cones, rays)
            sage: m = matrix([[-2,3], [1,-1]])
            sage: fan2 = Fan(cones, [vector(r)*m for r in rays])

            sage: fan1.isomorphism(fan2)
            Fan morphism defined by the matrix
            [-2  3]
            [ 1 -1]
            Domain fan: Rational polyhedral fan in 2-d lattice N
            Codomain fan: Rational polyhedral fan in 2-d lattice N

            sage: fan2.isomorphism(fan1)
            Fan morphism defined by the matrix
            [1 3]
            [1 2]
            Domain fan: Rational polyhedral fan in 2-d lattice N
            Codomain fan: Rational polyhedral fan in 2-d lattice N

            sage: fan1.isomorphism(toric_varieties.P2().fan())                          # needs palp
            Traceback (most recent call last):
            ...
            FanNotIsomorphicError
        """
        from sage.geometry.fan_isomorphism import find_isomorphism
        return find_isomorphism(self, other, check=False)

    def is_simplicial(self) -> bool:
        r"""
        Check if ``self`` is simplicial.

        A rational polyhedral fan is **simplicial** if all of its cones are,
        i.e. primitive vectors along generating rays of every cone form a part
        of a *rational* basis of the ambient space.

        OUTPUT:

        ``True`` if ``self`` is simplicial and ``False`` otherwise

        EXAMPLES::

            sage: fan = toric_varieties.P1xP1().fan()                                   # needs palp
            sage: fan.is_simplicial()                                                   # needs palp
            True
            sage: cone1 = Cone([(1,0), (0,1)])
            sage: cone2 = Cone([(-1,0)])
            sage: fan = Fan([cone1, cone2])
            sage: fan.is_simplicial()
            True

        In fact, any fan in a two-dimensional ambient space is simplicial.
        This is no longer the case in dimension three::

            sage: fan = NormalFan(lattice_polytope.cross_polytope(3))
            sage: fan.is_simplicial()
            False
            sage: fan.generating_cone(0).nrays()
            4
        """
        if "is_simplicial" not in self.__dict__:
            self._is_simplicial = all(cone.is_simplicial() for cone in self)
        return self._is_simplicial

    @cached_method
    def is_smooth(self, codim=None) -> bool:
        r"""
        Check if ``self`` is smooth.

        A rational polyhedral fan is **smooth** if all of its cones
        are, i.e. primitive vectors along generating rays of every
        cone form a part of an *integral* basis of the ambient
        space. In this case the corresponding toric variety is smooth.

        A fan in an `n`-dimensional lattice is smooth up to codimension `c`
        if all cones of codimension greater than or equal to `c` are smooth,
        i.e. if all cones of dimension less than or equal to `n-c` are smooth.
        In this case the singular set of the corresponding toric variety is of
        dimension less than `c`.

        INPUT:

        - ``codim`` -- codimension in which smoothness has to be checked, by
          default complete smoothness will be checked.

        OUTPUT:

        ``True`` if ``self`` is smooth (in codimension ``codim``, if it was
        given) and ``False`` otherwise.

        EXAMPLES::

            sage: fan = toric_varieties.P1xP1().fan()                                   # needs palp
            sage: fan.is_smooth()                                                       # needs palp
            True
            sage: cone1 = Cone([(1,0), (0,1)])
            sage: cone2 = Cone([(-1,0)])
            sage: fan = Fan([cone1, cone2])
            sage: fan.is_smooth()
            True
            sage: fan = NormalFan(lattice_polytope.cross_polytope(2))
            sage: fan.is_smooth()
            False
            sage: fan.is_smooth(codim=1)
            True
            sage: fan.generating_cone(0).rays()
            N(-1, -1),
            N(-1,  1)
            in 2-d lattice N
            sage: fan.generating_cone(0).rays().matrix().det()
            -2
        """
        if codim is None or codim < 0:
            codim = 0
        if codim > self.lattice_dim() - 2:
            return True
        return all(cone.is_smooth() for cone in self(codim=codim)) and \
               self.is_smooth(codim + 1)

    def make_simplicial(self, **kwds):
        r"""
        Construct a simplicial fan subdividing ``self``.

        It is a synonym for :meth:`subdivide` with ``make_simplicial=True``
        option.

        INPUT:

        - this functions accepts only keyword arguments. See :meth:`subdivide`
          for documentation.

        OUTPUT:

        :class:`rational polyhedral fan
        <sage.geometry.fan.RationalPolyhedralFan>`

        EXAMPLES::

            sage: fan = NormalFan(lattice_polytope.cross_polytope(3))
            sage: fan.is_simplicial()
            False
            sage: fan.ngenerating_cones()
            6
            sage: new_fan = fan.make_simplicial()
            sage: new_fan.is_simplicial()
            True
            sage: new_fan.ngenerating_cones()
            12
        """
        return self.subdivide(make_simplicial=True, **kwds)

    def ngenerating_cones(self):
        r"""
        Return the number of generating cones of ``self``.

        OUTPUT:

        integer

        EXAMPLES::

            sage: fan = toric_varieties.P1xP1().fan()                                   # needs palp
            sage: fan.ngenerating_cones()                                               # needs palp
            4
            sage: cone1 = Cone([(1,0), (0,1)])
            sage: cone2 = Cone([(-1,0)])
            sage: fan = Fan([cone1, cone2])
            sage: fan.ngenerating_cones()
            2
        """
        return len(self.generating_cones())

    def plot(self, **options):
        r"""
        Plot ``self``.

        INPUT:

        - any options for toric plots (see :func:`toric_plotter.options
          <sage.geometry.toric_plotter.options>`), none are mandatory.

        OUTPUT:

        a plot

        EXAMPLES::

            sage: fan = toric_varieties.dP6().fan()                                     # needs palp
            sage: fan.plot()                                                            # needs palp sage.plot
            Graphics object consisting of 31 graphics primitives
        """
        tp = ToricPlotter(options, self.lattice().degree(), self.rays())
        result = tp.plot_lattice() + tp.plot_rays() + tp.plot_generators()
        if self.dim() >= 2:
            result += tp.plot_walls(self(2))
        return result

    def subdivide(self, new_rays=None, make_simplicial=False,
                  algorithm="default", verbose=False):
        r"""
        Construct a new fan subdividing ``self``.

        INPUT:

        - ``new_rays`` -- list of new rays to be added during subdivision, each
          ray must be a list or a vector. May be empty or ``None`` (default);

        - ``make_simplicial`` -- if ``True``, the returned fan is guaranteed to
          be simplicial, default is ``False``;

        - ``algorithm`` -- string with the name of the algorithm used for
          subdivision. Currently there is only one available algorithm called
          "default";

        - ``verbose`` -- if ``True``, some timing information may be printed
          during the process of subdivision.

        OUTPUT:

        :class:`rational polyhedral fan
        <sage.geometry.fan.RationalPolyhedralFan>`

        Currently the "default" algorithm corresponds to iterative stellar
        subdivision for each ray in ``new_rays``.

        EXAMPLES::

            sage: fan = NormalFan(lattice_polytope.cross_polytope(3))
            sage: fan.is_simplicial()
            False
            sage: fan.ngenerating_cones()
            6
            sage: fan.nrays()
            8
            sage: new_fan = fan.subdivide(new_rays=[(1,0,0)])
            sage: new_fan.is_simplicial()
            False
            sage: new_fan.ngenerating_cones()
            9
            sage: new_fan.nrays()
            9

        TESTS:

        We check that :issue:`11902` is fixed::

            sage: fan = toric_varieties.P2().fan()                                      # needs palp
            sage: fan.subdivide(new_rays=[(0,0)])                                       # needs palp
            Traceback (most recent call last):
            ...
            ValueError: the origin cannot be used for fan subdivision!
        """
        # Maybe these decisions should be done inside the algorithms
        # We can figure it out once we have at least two of them.
        if make_simplicial and not self.is_simplicial():
            rays = list(self.rays())
        else:
            rays = []
        rays.extend(ray for ray in normalize_rays(new_rays, self.lattice())
                        if ray not in self.rays().set())
        if not rays:
            return self  # Nothing has to be done
        if self.lattice().zero() in rays:
            raise ValueError("the origin cannot be used for fan subdivision!")
        if algorithm == "default":
            algorithm = "stellar"
        method_name = "_subdivide_" + algorithm
        if not hasattr(self, method_name):
            raise ValueError('"%s" is an unknown subdivision algorithm!'
                             % algorithm)
        return getattr(self, method_name)(rays, verbose)

    def virtual_rays(self, *args):
        r"""
        Return (some of the) virtual rays of ``self``.

        Let `N` be the `D`-dimensional
        :meth:`~sage.geometry.cone.IntegralRayCollection.lattice`
        of a `d`-dimensional fan `\Sigma` in `N_\RR`. Then the corresponding
        toric variety is of the form `X \times (\CC^*)^{D-d}`. The actual
        :meth:`~sage.geometry.cone.IntegralRayCollection.rays` of `\Sigma`
        give a canonical choice of homogeneous coordinates on `X`. This function
        returns an arbitrary but fixed choice of virtual rays corresponding to a
        (non-canonical) choice of homogeneous coordinates on the torus factor.
        Combinatorially primitive integral generators of virtual rays span the
        `D-d` dimensions of `N_\QQ` "missed" by the actual rays. (In general
        addition of virtual rays is not sufficient to span `N` over `\ZZ`.)

        .. NOTE::

            You may use a particular choice of virtual rays by passing optional
            argument ``virtual_rays`` to the :func:`Fan` constructor.

        INPUT:

        - ``ray_list`` -- a list of integers, the indices of the
          requested virtual rays. If not specified, all virtual rays of ``self``
          will be returned.

        OUTPUT:

        a :class:`~sage.geometry.point_collection.PointCollection` of
        primitive integral ray generators. Usually (if the fan is
        full-dimensional) this will be empty.

        EXAMPLES::

            sage: f = Fan([Cone([(1,0,1,0), (0,1,1,0)])])
            sage: f.virtual_rays()
            N(1, 0, 0, 0),
            N(0, 0, 0, 1)
            in 4-d lattice N

            sage: f.rays()
            N(1, 0, 1, 0),
            N(0, 1, 1, 0)
            in 4-d lattice N

            sage: f.virtual_rays([0])
            N(1, 0, 0, 0)
            in 4-d lattice N

        You can also give virtual ray indices directly, without
        packing them into a list::

            sage: f.virtual_rays(0)
            N(1, 0, 0, 0)
            in 4-d lattice N

        Make sure that :issue:`16344` is fixed and one can compute
        the virtual rays of fans in non-saturated lattices::

            sage: N = ToricLattice(1)
            sage: B = N.submodule([(2,)]).basis()
            sage: f = Fan([Cone([B[0]])])
            sage: len(f.virtual_rays())
            0

        TESTS::

            sage: N = ToricLattice(4)
            sage: for i in range(10):
            ....:      c = Cone([N.random_element() for j in range(i//2)], lattice=N)
            ....:      if not c.is_strictly_convex():
            ....:          continue
            ....:      f = Fan([c])
            ....:      assert matrix(f.rays() + f.virtual_rays()).rank() == 4
            ....:      assert f.dim() + len(f.virtual_rays()) == 4
        """
        try:
            virtual = self._virtual_rays
        except AttributeError:
            N = self.lattice()
            Np = N.ambient_module()
            qp = Np.quotient(self.rays().matrix().saturation().rows())
            quotient = qp.submodule(N.gens())
            virtual = [gen.lift() for gen in quotient.gens()]
            for v in virtual:
                v.set_immutable()
            virtual = PointCollection(virtual, N)
            self._virtual_rays = virtual
        if args:
            return virtual(*args)
        else:
            return virtual

    def primitive_collections(self):
        r"""
        Return the primitive collections.

        OUTPUT:

        Return the subsets `\{i_1,\dots,i_k\} \subset \{ 1,\dots,n\}`
        such that

        * The points `\{p_{i_1},\dots,p_{i_k}\}` do not span a cone of
          the fan.

        * If you remove any one `p_{i_j}` from the set, then they do
          span a cone of the fan.

        .. NOTE::

            By replacing the multiindices `\{i_1,\dots,i_k\}` of each
            primitive collection with the monomials `x_{i_1}\cdots
            x_{i_k}` one generates the Stanley-Reisner ideal in
            `\ZZ[x_1,\dots]`.

        REFERENCES:

        - [Bat1991]_

        EXAMPLES::

            sage: fan = Fan([[0,1,3], [3,4], [2,0], [1,2,4]],
            ....:           [(-3, -2, 1), (0, 0, 1), (3, -2, 1), (-1, -1, 1), (1, -1, 1)])
            sage: fan.primitive_collections()
            [frozenset({0, 4}),
             frozenset({2, 3}),
             frozenset({0, 1, 2}),
             frozenset({1, 3, 4})]
        """
        try:
            return self._primitive_collections
        except AttributeError:
            pass

        def is_not_facet(I):
            return all(not (I <= f) for f in facets)

        def is_in_SR(I):
            return all(not (I >= sr) for sr in SR)

        # Generators of SR are index sets I = {i1, ..., ik}
        # called "primitive collections" such that
        # 1) I is not contained in a face
        # 2) if you remove any one entry j, then I-{j} is contained in a facet
        facets = [frozenset(c.ambient_ray_indices())
                  for c in self.generating_cones()]
        all_points = frozenset(range(self.nrays()))
        d_max = max(map(len, facets)) + 1
        SR = []
        for d in range(1, d_max):
            checked = set()
            for facet in facets:
                for I_minus_j_list in Combinations(facet, d):
                    I_minus_j = frozenset(I_minus_j_list)
                    for j in all_points - I_minus_j:
                        I = I_minus_j.union(frozenset([j]))

                        if I in checked:
                            continue
                        else:
                            checked.add(I)

                        if is_not_facet(I) and is_in_SR(I):
                            SR.append(I)

        self._primitive_collections = SR
        return self._primitive_collections

    def Stanley_Reisner_ideal(self, ring):
        """
        Return the Stanley-Reisner ideal.

        INPUT:

        - A polynomial ring in ``self.nrays()`` variables.

        OUTPUT:

        The Stanley-Reisner ideal in the given polynomial ring

        EXAMPLES::

            sage: fan = Fan([[0,1,3], [3,4], [2,0], [1,2,4]],
            ....:           [(-3, -2, 1), (0, 0, 1), (3, -2, 1), (-1, -1, 1), (1, -1, 1)])
            sage: fan.Stanley_Reisner_ideal(PolynomialRing(QQ, 5, 'A, B, C, D, E'))
            Ideal (A*E, C*D, A*B*C, B*D*E) of
             Multivariate Polynomial Ring in A, B, C, D, E over Rational Field
        """
        generators_indices = self.primitive_collections()
        return ring.ideal([prod([ring.gen(i) for i in sr])
                           for sr in generators_indices])

    def linear_equivalence_ideal(self, ring):
        """
        Return the ideal generated by linear relations.

        INPUT:

        - A polynomial ring in ``self.nrays()`` variables.

        OUTPUT:

        Return the ideal, in the given ``ring``, generated by the
        linear relations of the rays. In toric geometry, this
        corresponds to rational equivalence of divisors.

        EXAMPLES::

            sage: fan = Fan([[0,1,3],[3,4],[2,0],[1,2,4]],
            ....:           [(-3, -2, 1), (0, 0, 1), (3, -2, 1), (-1, -1, 1), (1, -1, 1)])
            sage: fan.linear_equivalence_ideal(PolynomialRing(QQ, 5, 'A, B, C, D, E'))
            Ideal (-3*A + 3*C - D + E, -2*A - 2*C - D - E, A + B + C + D + E) of
             Multivariate Polynomial Ring in A, B, C, D, E over Rational Field
        """
        gens = []
        for d in range(self.dim()):
            gens.append(sum([self.ray(i)[d] * ring.gen(i)
                             for i in range(self.nrays())]))
        return ring.ideal(gens)

    def oriented_boundary(self, cone):
        r"""
        Return the facets bounding ``cone`` with their induced
        orientation.

        INPUT:

        - ``cone`` -- a cone of the fan or the whole fan.

        OUTPUT:

        The boundary cones of ``cone`` as a formal linear combination
        of cones with coefficients `\pm 1`. Each summand is a facet of
        ``cone`` and the coefficient indicates whether their (chosen)
        orientation agrees or disagrees with the "outward normal
        first" boundary orientation. Note that the orientation of any
        individual cone is arbitrary. This method once and for all
        picks orientations for all cones and then computes the
        boundaries relative to that chosen orientation.

        If ``cone`` is the fan itself, the generating cones with their
        orientation relative to the ambient space are returned.

        See :meth:`complex` for the associated chain complex. If you
        do not require the orientation, use :meth:`cone.facets()
        <sage.geometry.cone.ConvexRationalPolyhedralCone.facets>`
        instead.

        EXAMPLES::

            sage: # needs palp
            sage: fan = toric_varieties.P(3).fan()
            sage: cone = fan(2)[0]
            sage: bdry = fan.oriented_boundary(cone);  bdry
            -1-d cone of Rational polyhedral fan in 3-d lattice N
            + 1-d cone of Rational polyhedral fan in 3-d lattice N
            sage: bdry[0]
            (-1, 1-d cone of Rational polyhedral fan in 3-d lattice N)
            sage: bdry[1]
            (1, 1-d cone of Rational polyhedral fan in 3-d lattice N)
            sage: fan.oriented_boundary(bdry[0][1])
            -0-d cone of Rational polyhedral fan in 3-d lattice N
            sage: fan.oriented_boundary(bdry[1][1])
            -0-d cone of Rational polyhedral fan in 3-d lattice N

        If you pass the fan itself, this method returns the
        orientation of the generating cones which is determined by the
        order of the rays in :meth:`cone.ray_basis()
        <sage.geometry.cone.IntegralRayCollection.ray_basis>` ::

            sage: fan.oriented_boundary(fan)                                            # needs palp
            -3-d cone of Rational polyhedral fan in 3-d lattice N
            + 3-d cone of Rational polyhedral fan in 3-d lattice N
            - 3-d cone of Rational polyhedral fan in 3-d lattice N
            + 3-d cone of Rational polyhedral fan in 3-d lattice N
            sage: [cone.rays().basis().matrix().det()                                   # needs palp
            ....:  for cone in fan.generating_cones()]
            [-1, 1, -1, 1]

        A non-full dimensional fan::

            sage: cone = Cone([(4,5)])
            sage: fan = Fan([cone])
            sage: fan.oriented_boundary(cone)
            0-d cone of Rational polyhedral fan in 2-d lattice N
            sage: fan.oriented_boundary(fan)
            1-d cone of Rational polyhedral fan in 2-d lattice N

        TESTS::

            sage: fan = toric_varieties.P2().fan()                                      # needs palp
            sage: trivial_cone = fan(0)[0]                                              # needs palp
            sage: fan.oriented_boundary(trivial_cone)                                   # needs palp
            0
        """
        if cone is not self:
            cone = self.embed(cone)
        if '_oriented_boundary' in self.__dict__:
            return self._oriented_boundary[cone]

        # Fix (arbitrary) orientations of the generating cones. Induced
        # by ambient space orientation for full-dimensional cones
        from sage.structure.formal_sum import FormalSum

        def sign(x):
            assert x != 0
            if x > 0:
                return 1
            else:
                return -1
        N_QQ = self.lattice().base_extend(QQ)
        dim = self.lattice_dim()
        outward_vectors = {}
        generating_cones = []
        for c in self.generating_cones():
            if c.dim() == dim:
                outward_v = []
            else:
                Q = N_QQ.quotient(c.rays())
                outward_v = [Q.lift(q) for q in Q.gens()]

            outward_vectors[c] = outward_v
            orientation = sign(matrix(outward_v + list(c.rays().basis())).det())
            generating_cones.append(tuple([orientation, c]))
        boundaries = {self: FormalSum(generating_cones)}

        # The orientation of each facet is arbitrary, but the
        # partition of the boundary in positively and negatively
        # oriented facets is not.
        for d in range(dim, -1, -1):
            for c in self(d):
                c_boundary = []
                c_matrix = matrix(outward_vectors[c] + list(c.rays().basis()))
                c_matrix_inv = c_matrix.inverse()
                for facet in c.facets():
                    outward_ray_indices = set(c.ambient_ray_indices()) \
                              .difference(set(facet.ambient_ray_indices()))
                    outward_vector = - sum(self.ray(i) for i in outward_ray_indices)
                    outward_vectors[facet] = [outward_vector] + outward_vectors[c]
                    facet_matrix = matrix(outward_vectors[facet] + list(facet.rays().basis()))
                    orientation = sign((c_matrix_inv * facet_matrix).det())
                    c_boundary.append(tuple([orientation, facet]))
                boundaries[c] = FormalSum(c_boundary)

        self._oriented_boundary = boundaries
        return boundaries[cone]

    def toric_variety(self, *args, **kwds):
        """
        Return the associated toric variety.

        INPUT:

        same arguments as :func:`~sage.schemes.toric.variety.ToricVariety`

        OUTPUT:

        a toric variety

        This is equivalent to the command ``ToricVariety(self)`` and
        is provided only as a convenient alternative method to go from the
        fan to the associated toric variety.

        EXAMPLES::

            sage: Fan([Cone([(1,0)]), Cone([(0,1)])]).toric_variety()
            2-d toric variety covered by 2 affine patches
        """
        from sage.schemes.toric.variety import ToricVariety
        return ToricVariety(self, *args, **kwds)

    def complex(self, base_ring=ZZ, extended=False):
        r"""
        Return the chain complex of the fan.

        To a `d`-dimensional fan `\Sigma`, one can canonically
        associate a chain complex `K^\bullet`

        .. MATH::

            0 \longrightarrow
            \ZZ^{\Sigma(d)} \longrightarrow
            \ZZ^{\Sigma(d-1)} \longrightarrow
            \cdots \longrightarrow
            \ZZ^{\Sigma(0)} \longrightarrow
            0

        where the leftmost non-zero entry is in degree `0` and the
        rightmost entry in degree `d`. See [Kly1990]_, eq. (3.2). This
        complex computes the homology of `|\Sigma|\subset N_\RR` with
        arbitrary support,

        .. MATH::

            H_i(K) = H_{d-i}(|\Sigma|, \ZZ)_{\text{non-cpct}}

        For a complete fan, this is just the non-compactly supported
        homology of `\RR^d`. In this case, `H_0(K)=\ZZ` and `0` in all
        non-zero degrees.

        For a complete fan, there is an extended chain complex

        .. MATH::

            0 \longrightarrow
            \ZZ \longrightarrow
            \ZZ^{\Sigma(d)} \longrightarrow
            \ZZ^{\Sigma(d-1)} \longrightarrow
            \cdots \longrightarrow
            \ZZ^{\Sigma(0)} \longrightarrow
            0

        where we take the first `\ZZ` term to be in degree -1. This
        complex is an exact sequence, that is, all homology groups
        vanish.

        The orientation of each cone is chosen as in
        :meth:`oriented_boundary`.

        INPUT:

        - ``extended`` -- Boolean (default: ``False``). Whether to
          construct the extended complex, that is, including the
          `\ZZ`-term at degree -1 or not.

        - ``base_ring`` -- A ring (default: ``ZZ``). The ring to use
          instead of `\ZZ`.

        OUTPUT:

        The complex associated to the fan as a :class:`ChainComplex
        <sage.homology.chain_complex.ChainComplex>`. This raises a
        :class:`ValueError` if the extended complex is requested for a
        non-complete fan.

        EXAMPLES::

            sage: # needs palp
            sage: fan = toric_varieties.P(3).fan()
            sage: K_normal = fan.complex(); K_normal
            Chain complex with at most 4 nonzero terms over Integer Ring
            sage: K_normal.homology()
            {0: Z, 1: 0, 2: 0, 3: 0}
            sage: K_extended = fan.complex(extended=True); K_extended
            Chain complex with at most 5 nonzero terms over Integer Ring
            sage: K_extended.homology()
            {-1: 0, 0: 0, 1: 0, 2: 0, 3: 0}

        Homology computations are much faster over `\QQ` if you do not
        care about the torsion coefficients::

            sage: toric_varieties.P2_123().fan().complex(extended=True,                 # needs palp
            ....:                                        base_ring=QQ)
            Chain complex with at most 4 nonzero terms over Rational Field
            sage: _.homology()                                                          # needs palp
            {-1: Vector space of dimension 0 over Rational Field,
             0: Vector space of dimension 0 over Rational Field,
             1: Vector space of dimension 0 over Rational Field,
             2: Vector space of dimension 0 over Rational Field}

        The extended complex is only defined for complete fans::

            sage: fan = Fan([Cone([(1,0)])])
            sage: fan.is_complete()
            False
            sage: fan.complex(extended=True)
            Traceback (most recent call last):
            ...
            ValueError: The extended complex is only defined for complete fans!

        The definition of the complex does not refer to the ambient
        space of the fan, so it does not distinguish a fan from the
        same fan embedded in a subspace::

            sage: K1 = Fan([Cone([(-1,)]), Cone([(1,)])]).complex()
            sage: K2 = Fan([Cone([(-1,0,0)]), Cone([(1,0,0)])]).complex()
            sage: K1 == K2
            True

        Things get more complicated for non-complete fans::

            sage: fan = Fan([Cone([(1,1,1)]),
            ....:            Cone([(1,0,0), (0,1,0)]),
            ....:            Cone([(-1,0,0), (0,-1,0), (0,0,-1)])])
            sage: fan.complex().homology()
            {0: 0, 1: 0, 2: Z x Z, 3: 0}
            sage: fan = Fan([Cone([(1,0,0), (0,1,0)]),
            ....:            Cone([(-1,0,0), (0,-1,0), (0,0,-1)])])
            sage: fan.complex().homology()
            {0: 0, 1: 0, 2: Z, 3: 0}
            sage: fan = Fan([Cone([(-1,0,0), (0,-1,0), (0,0,-1)])])
            sage: fan.complex().homology()
            {0: 0, 1: 0, 2: 0, 3: 0}
        """
        dim = self.dim()
        delta = {}
        for degree in range(1, dim + 1):
            m = matrix(base_ring, len(self(degree - 1)), len(self(degree)),
                       base_ring.zero())
            for i, cone in enumerate(self(degree)):
                boundary = self.oriented_boundary(cone)
                for orientation, d_cone in boundary:
                    m[self(degree - 1).index(d_cone), i] = orientation
            delta[dim - degree] = m

        from sage.homology.chain_complex import ChainComplex
        if not extended:
            return ChainComplex(delta, base_ring=base_ring)

        # add the extra entry for the extended complex
        if not self.is_complete():
            raise ValueError('The extended complex is only defined for complete fans!')
        extension = matrix(base_ring, len(self(dim)), 1, base_ring.zero())
        generating_cones = self.oriented_boundary(self)
        for orientation, d_cone in generating_cones:
            extension[self(dim).index(d_cone), 0] = orientation
        delta[-1] = extension
        return ChainComplex(delta, base_ring=base_ring)


def discard_faces(cones):
    r"""
    Return the cones of the given list which are not faces of each other.

    INPUT:

    - ``cones`` -- a list of
      :class:`cones <sage.geometry.cone.ConvexRationalPolyhedralCone>`.

    OUTPUT:

    a list of
    :class:`cones <sage.geometry.cone.ConvexRationalPolyhedralCone>`,
    sorted by dimension in decreasing order

    EXAMPLES:

    Consider all cones of a fan::

        sage: Sigma = toric_varieties.P2().fan()                                        # needs palp
        sage: cones = flatten(Sigma.cones())                                            # needs palp
        sage: len(cones)                                                                # needs palp
        7

    Most of them are not necessary to generate this fan::

        sage: from sage.geometry.fan import discard_faces
        sage: len(discard_faces(cones))                                                 # needs palp
        3
        sage: Sigma.ngenerating_cones()                                                 # needs palp
        3
    """
    # Convert to a list or make a copy, so that the input is unchanged.
    cones = list(cones)
    cones.sort(key=lambda cone: cone.dim(), reverse=True)
    generators = []
    for cone in cones:
        if not any(cone.is_face_of(other) for other in generators):
            generators.append(cone)
    return generators


_discard_faces = discard_faces  # Due to a name conflict in Fan constructor


def _refine_arrangement_to_fan(cones):
    """
    Refine the cones of the given list so that they can belong to the same fan.

    INPUT:

    - ``cones`` -- a list of rational cones that are possibly overlapping.

    OUTPUT:

    a list of refined cones

    EXAMPLES::

        sage: from sage.geometry.fan import _refine_arrangement_to_fan
        sage: c1 = Cone([(-2,-1,1), (-2,1,1), (2,1,1), (2,-1,1)])
        sage: c2 = Cone([(-1,-2,1), (-1,2,1), (1,2,1), (1,-2,1)])
        sage: refined_cones = _refine_arrangement_to_fan([c1, c2])
        sage: for cone in refined_cones: print(cone.rays())
        N(-1,  1, 1),
        N(-1, -1, 1),
        N( 1, -1, 1),
        N( 1,  1, 1)
        in 3-d lattice N
        N(1, -1, 1),
        N(1,  1, 1),
        N(2, -1, 1),
        N(2,  1, 1)
        in 3-d lattice N
        N(-2,  1, 1),
        N(-1, -1, 1),
        N(-1,  1, 1),
        N(-2, -1, 1)
        in 3-d lattice N
        N(-1, 1, 1),
        N(-1, 2, 1),
        N( 1, 1, 1),
        N( 1, 2, 1)
        in 3-d lattice N
        N(-1, -1, 1),
        N(-1, -2, 1),
        N( 1, -2, 1),
        N( 1, -1, 1)
        in 3-d lattice N
    """
    dual_lattice = cones[0].dual_lattice()
    is_face_to_face = True
    for i in range(len(cones)):
        ci = cones[i]
        for j in range(i):
            cj = cones[j]
            c = ci.intersection(cj)
            if not (c.is_face_of(ci)) or not (c.is_face_of(cj)):
                is_face_to_face = False
                break
        if not is_face_to_face:
            break
    if is_face_to_face:
        return cones
    facet_normal_vectors = []
    for c in cones:
        for l in c.polyhedron().Hrepresentation():
            v = l[1::]
            is_new = True
            for fnv in facet_normal_vectors:
                if span([v, fnv]).dimension() < 2:
                    is_new = False
                    break
            if is_new:
                facet_normal_vectors.append(v)
    for v in facet_normal_vectors:
        halfspace1 = Cone([v], lattice=dual_lattice).dual()
        halfspace2 = Cone([-v], lattice=dual_lattice).dual()
        subcones = []
        for c in cones:
            subc1 = c.intersection(halfspace1)
            subc2 = c.intersection(halfspace2)
            for subc in [subc1, subc2]:
                if subc.dim() == c.dim():
                    is_new = True
                    for subcone in subcones:
                        if subc.dim() == subcone.dim() and subc.is_equivalent(subcone):
                            is_new = False
                            break
                    if is_new:
                        subcones.append(subc)
        cones = subcones
    return cones<|MERGE_RESOLUTION|>--- conflicted
+++ resolved
@@ -251,14 +251,8 @@
                                 normalize_rays)
 lazy_import('sage.geometry.hasse_diagram', 'lattice_from_incidences')
 from sage.geometry.point_collection import PointCollection
-<<<<<<< HEAD
 from sage.geometry.toric_lattice import ToricLattice, ToricLattice_generic
-from sage.geometry.toric_plotter import ToricPlotter
-from sage.graphs.digraph import DiGraph
-=======
-from sage.geometry.toric_lattice import ToricLattice, is_ToricLattice
 lazy_import('sage.geometry.toric_plotter', 'ToricPlotter')
->>>>>>> e5f42fac
 from sage.matrix.constructor import matrix
 from sage.misc.cachefunc import cached_method
 from sage.misc.timing import walltime
