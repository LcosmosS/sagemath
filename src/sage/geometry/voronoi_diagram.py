r"""
Voronoi diagram

This module provides the class :class:`VoronoiDiagram` for computing the
Voronoi diagram of a finite list of points in `\RR^d`.
"""

#*****************************************************************************
#       Copyright (C) 2012 Moritz Firsching <moritz@math.fu-berlin.de>
#
#  Distributed under the terms of the GNU General Public License (GPL)
#
#                  http://www.gnu.org/licenses/
#*****************************************************************************

from sage.structure.sage_object import SageObject
from sage.geometry.polyhedron.constructor import Polyhedron
from sage.rings.qqbar import AA
from sage.rings.rational_field import QQ
from sage.rings.real_double import RDF
from sage.rings.real_mpfr import RealField_class
from sage.geometry.triangulation.point_configuration import PointConfiguration
from sage.modules.free_module_element import vector
from sage.plot.all import line, point, rainbow, plot


class VoronoiDiagram(SageObject):
    r"""
    Base class for the  Voronoi diagram.

    Compute the Voronoi diagram of a list of points.

    INPUT:

    - ``points`` -- a list of points. Any valid input for the
      :class:`PointConfiguration` will do.

    OUTPUT:

    An instance of the VoronoiDiagram class.

    EXAMPLES:

    Get the Voronoi diagram for some points in `\RR^3`::

        sage: V = VoronoiDiagram([[1, 3, .3], [2, -2, 1], [-1, 2, -.1]]); V
        The Voronoi diagram of 3 points of dimension 3 in the Real Double Field

        sage: VoronoiDiagram([])
        The empty Voronoi diagram.

    Get the Voronoi diagram of a regular pentagon in ``AA^2``.
    All cells meet at the origin::

        sage: DV = VoronoiDiagram([[AA(c) for c in v] for v in polytopes.regular_polygon(5).vertices_list()]); DV
        The Voronoi diagram of 5 points of dimension 2 in the Algebraic Real Field
        sage: all(P.contains([0, 0]) for P in DV.regions().values())
        True
        sage: any(P.interior_contains([0, 0]) for P in DV.regions().values())
        False

    If the vertices are not converted to ``AA`` before, the method throws an error::

        sage: polytopes.dodecahedron().vertices_list()[0][0].parent()
        Number Field in sqrt5 with defining polynomial x^2 - 5 with sqrt5 = 2.236067977499790?
        sage: VoronoiDiagram(polytopes.dodecahedron().vertices_list())
        Traceback (most recent call last):
        ...
        NotImplementedError: Base ring of the Voronoi diagram must be
        one of QQ, RDF, AA.

    ALGORITHM:

    We use hyperplanes tangent to the paraboloid one dimension higher to
    get a convex polyhedron and then project back to one dimension lower.

    .. TODO::

     - The dual construction: Delaunay triangulation
     - improve 2d-plotting
     - implement 3d-plotting
     - more general constructions, like Voroi diagrams with weights (power diagrams)

    REFERENCES:

     - [Mat2002]_ Ch.5.7, p.118.

    AUTHORS:

    - Moritz Firsching (2012-09-21)
    """
    def __init__(self, points):
        r"""
        See ``VoronoiDiagram`` for full documentation.

        EXAMPLES::

            sage: V = VoronoiDiagram([[1, 3, 3], [2, -2, 1], [-1 ,2, -1]]); V
            The Voronoi diagram of 3 points of dimension 3 in the Rational Field
        """
        self._P = {}
        self._points = PointConfiguration(points)
        self._n = self._points.n_points()
        if not self._n or self._points.base_ring().is_subring(QQ):
            self._base_ring = QQ
        elif self._points.base_ring() in [RDF, AA]:
            self._base_ring = self._points.base_ring()
        elif isinstance(self._points.base_ring(), RealField_class):
            self._base_ring = RDF
            self._points = PointConfiguration([[RDF(cor) for cor in poi]
                                               for poi in self._points])
        else:
            raise NotImplementedError('Base ring of the Voronoi diagram must '
                                      'be one of QQ, RDF, AA.')

        if self._n > 0:
            self._d = self._points.ambient_dim()
            e = [([sum(vector(i)[k] ** 2
                       for k in range(self._d))] +
                  [(-2) * vector(i)[l] for l in range(self._d)] + [1])
                 for i in self._points]
            # we attach hyperplane to the paraboloid

            e = [[self._base_ring(i) for i in k] for k in e]
            p = Polyhedron(ieqs=e, base_ring=self._base_ring)
            # To understand the reordering that takes place when
            # defining a rational polyhedron, we generate two sorted
            # lists, that are used a few lines below
            if self.base_ring() == QQ:
                enormalized = []
                for ineq in e:
                    if ineq[0] == 0:
                        enormalized.append(ineq)
                    else:
                        enormalized.append([i / ineq[0] for i in ineq[1:]])
                # print enormalized
                hlist = [list(ineq) for ineq in p.Hrepresentation()]
                hlistnormalized = []
                for ineq in hlist:
                    if ineq[0] == 0:
                        hlistnormalized.append(ineq)
                    else:
                        hlistnormalized.append([i / ineq[0] for i in ineq[1:]])
                # print hlistnormalized

        for i in range(self._n):
            # for base ring RDF and AA, Polyhedron keeps the order of the
            # points in the input, for QQ we resort
            if self.base_ring() == QQ:
                equ = p.Hrepresentation(hlistnormalized.index(enormalized[i]))
            else:
                equ = p.Hrepresentation(i)
            pvert = [[u[k] for k in range(self._d)] for u in equ.incident()
                     if u.is_vertex()]
            prays = [[u[k] for k in range(self._d)] for u in equ.incident()
                     if u.is_ray()]
            pline = [[u[k] for k in range(self._d)] for u in equ.incident()
                     if u.is_line()]
            (self._P)[self._points[i]] = Polyhedron(vertices=pvert,
                                                    lines=pline, rays=prays,
                                                    base_ring=self._base_ring)

    def points(self):
        r"""
        Return the input points (as a PointConfiguration).

        EXAMPLES::

            sage: V = VoronoiDiagram([[.5, 3], [2, 5], [4, 5], [4, -1]]); V.points()
            A point configuration in affine 2-space over Real Field
            with 53 bits of precision consisting of 4 points.
            The triangulations of this point configuration are
            assumed to be connected, not necessarily fine,
            not necessarily regular.
        """
        return self._points

    def ambient_dim(self):
        r"""
        Return the ambient dimension of the points.

        EXAMPLES::

            sage: V = VoronoiDiagram([[.5, 3], [2, 5], [4, 5], [4, -1]])
            sage: V.ambient_dim()
            2
            sage: V = VoronoiDiagram([[1, 2, 3, 4, 5, 6]]); V.ambient_dim()
            6
        """
        return self._d

    def regions(self):
        r"""
        Return the Voronoi regions of the Voronoi diagram as a
        dictionary of polyhedra.

        EXAMPLES::

            sage: V = VoronoiDiagram([[1, 3, .3], [2, -2, 1], [-1, 2, -.1]])
            sage: P = V.points()
            sage: V.regions() == {P[0]: Polyhedron(base_ring=RDF, lines=[(-RDF(0.375), RDF(0.13888888890000001), RDF(1.5277777779999999))],
            ....:                                                 rays=[(RDF(9), -RDF(1), -RDF(20)), (RDF(4.5), RDF(1), -RDF(25))],
            ....:                                                 vertices=[(-RDF(1.1074999999999999), RDF(1.149444444), RDF(9.0138888890000004))]),
            ....:                 P[1]: Polyhedron(base_ring=RDF, lines=[(-RDF(0.375), RDF(0.13888888890000001), RDF(1.5277777779999999))],
            ....:                                                 rays=[(RDF(9), -RDF(1), -RDF(20)), (-RDF(2.25), -RDF(1), RDF(2.5))],
            ....:                                                  vertices=[(-RDF(1.1074999999999999), RDF(1.149444444), RDF(9.0138888890000004))]),
            ....:                 P[2]: Polyhedron(base_ring=RDF, lines=[(-RDF(0.375), RDF(0.13888888890000001), RDF(1.5277777779999999))],
            ....:                                                 rays=[(RDF(4.5), RDF(1), -RDF(25)), (-RDF(2.25), -RDF(1), RDF(2.5))],
            ....:                                                 vertices=[(-RDF(1.1074999999999999), RDF(1.149444444), RDF(9.0138888890000004))])}
            True
        """
        return self._P

    def base_ring(self):
        r"""
        Return the base_ring of the regions of the Voronoi diagram.

        EXAMPLES::

            sage: V = VoronoiDiagram([[1, 3, 1], [2, -2, 1], [-1, 2, 1/2]]); V.base_ring()
            Rational Field
            sage: V = VoronoiDiagram([[1, 3.14], [2, -2/3], [-1, 22]]); V.base_ring()
            Real Double Field
            sage: V = VoronoiDiagram([[1, 3], [2, 4]]); V.base_ring()
            Rational Field
        """
        return self._base_ring

    def _repr_(self):
        r"""
        Return a description of the Voronoi diagram.

        EXAMPLES::

            sage: V = VoronoiDiagram(polytopes.regular_polygon(3).vertices()); V
            The Voronoi diagram of 3 points of dimension 2 in the Algebraic Real Field
            sage: VoronoiDiagram([])
            The empty Voronoi diagram.
        """
        if self._n:
            desc = 'The Voronoi diagram of ' + str(self._n)
            desc += ' points of dimension ' + str(self.ambient_dim())
            desc += ' in the ' + str(self.base_ring())
            return desc

        return 'The empty Voronoi diagram.'

    def plot(self, cell_colors=None, **kwds):
        """
        Return a graphical representation for 2-dimensional Voronoi diagrams.

        INPUT:

        - ``cell_colors`` -- (default: ``None``) provide the colors for the cells, either as
          dictionary. Randomly colored cells are provided with ``None``.
        - ``**kwds`` -- optional keyword parameters, passed on as arguments for
          plot().

        OUTPUT:

        A graphics object.

        EXAMPLES::

            sage: P = [[0.671, 0.650], [0.258, 0.767], [0.562, 0.406], [0.254, 0.709], [0.493, 0.879]]

<<<<<<< HEAD
            sage: V = VoronoiDiagram(P); S=V.plot()  # optional - sage.plot
            sage: show(S, xmin=0, xmax=1, ymin=0, ymax=1, aspect_ratio=1, axes=false)

            sage: S=V.plot(cell_colors={0:'red', 1:'blue', 2:'green', 3:'white', 4:'yellow'})  # optional - sage.plot
            sage: show(S, xmin=0, xmax=1, ymin=0, ymax=1, aspect_ratio=1, axes=false)

            sage: S=V.plot(cell_colors=['red','blue','red','white', 'white'])  # optional - sage.plot
            sage: show(S, xmin=0, xmax=1, ymin=0, ymax=1, aspect_ratio=1, axes=false)

            sage: S=V.plot(cell_colors='something else')  # optional - sage.plot
=======
            sage: V = VoronoiDiagram(P); S=V.plot()                                            # optional - sage.plot
            sage: show(S, xmin=0, xmax=1, ymin=0, ymax=1, aspect_ratio=1, axes=false)          # optional - sage.plot

            sage: S=V.plot(cell_colors={0:'red', 1:'blue', 2:'green', 3:'white', 4:'yellow'})  # optional - sage.plot
            sage: show(S, xmin=0, xmax=1, ymin=0, ymax=1, aspect_ratio=1, axes=false)          # optional - sage.plot

            sage: S=V.plot(cell_colors=['red','blue','red','white', 'white'])                  # optional - sage.plot
            sage: show(S, xmin=0, xmax=1, ymin=0, ymax=1, aspect_ratio=1, axes=false)          # optional - sage.plot

            sage: S=V.plot(cell_colors='something else')                                       # optional - sage.plot
>>>>>>> 30eee2e2
            Traceback (most recent call last):
            ...
            AssertionError: 'cell_colors' must be a list or a dictionary


        Trying to plot a Voronoi diagram of dimension other than 2 gives an
        error::

<<<<<<< HEAD
            sage: VoronoiDiagram([[1, 2, 3], [6, 5, 4]]).plot()  # optional - sage.plot
=======
            sage: VoronoiDiagram([[1, 2, 3], [6, 5, 4]]).plot()                                # optional - sage.plot
>>>>>>> 30eee2e2
            Traceback (most recent call last):
            ...
            NotImplementedError: Plotting of 3-dimensional Voronoi diagrams not
            implemented
        """

        if self.ambient_dim() == 2:
            S = line([])

            if cell_colors is None:
                from random import shuffle
                cell_colors = rainbow(self._n)
                shuffle(cell_colors)
            else:
                if not (isinstance(cell_colors, list) or (isinstance(cell_colors, dict))):
                    raise AssertionError("'cell_colors' must be a list or a dictionary")
            for i, p in enumerate(self._P):
                col = cell_colors[i]
                S += (self.regions()[p]).render_solid(color=col, zorder=1)
                S += point(p, color=col, pointsize=10, zorder=3)
                S += point(p, color='black', pointsize=20, zorder=2)
            return plot(S, **kwds)
        raise NotImplementedError('Plotting of ' + str(self.ambient_dim()) +
                                  '-dimensional Voronoi diagrams not' +
                                  ' implemented')

    def _are_points_in_regions(self):
        """
        Check if all points are contained in their regions.

        EXAMPLES::

            sage: py_trips = [[a, b] for a in range(1, 50) for b in range(1, 50) if ZZ(a^2 + b^2).is_square()]
            sage: v = VoronoiDiagram(py_trips)
            sage: v._are_points_in_regions()
            True
        """
        return all(self.regions()[p].contains(p) for p in self.points())<|MERGE_RESOLUTION|>--- conflicted
+++ resolved
@@ -264,18 +264,6 @@
 
             sage: P = [[0.671, 0.650], [0.258, 0.767], [0.562, 0.406], [0.254, 0.709], [0.493, 0.879]]
 
-<<<<<<< HEAD
-            sage: V = VoronoiDiagram(P); S=V.plot()  # optional - sage.plot
-            sage: show(S, xmin=0, xmax=1, ymin=0, ymax=1, aspect_ratio=1, axes=false)
-
-            sage: S=V.plot(cell_colors={0:'red', 1:'blue', 2:'green', 3:'white', 4:'yellow'})  # optional - sage.plot
-            sage: show(S, xmin=0, xmax=1, ymin=0, ymax=1, aspect_ratio=1, axes=false)
-
-            sage: S=V.plot(cell_colors=['red','blue','red','white', 'white'])  # optional - sage.plot
-            sage: show(S, xmin=0, xmax=1, ymin=0, ymax=1, aspect_ratio=1, axes=false)
-
-            sage: S=V.plot(cell_colors='something else')  # optional - sage.plot
-=======
             sage: V = VoronoiDiagram(P); S=V.plot()                                            # optional - sage.plot
             sage: show(S, xmin=0, xmax=1, ymin=0, ymax=1, aspect_ratio=1, axes=false)          # optional - sage.plot
 
@@ -286,7 +274,6 @@
             sage: show(S, xmin=0, xmax=1, ymin=0, ymax=1, aspect_ratio=1, axes=false)          # optional - sage.plot
 
             sage: S=V.plot(cell_colors='something else')                                       # optional - sage.plot
->>>>>>> 30eee2e2
             Traceback (most recent call last):
             ...
             AssertionError: 'cell_colors' must be a list or a dictionary
@@ -295,11 +282,7 @@
         Trying to plot a Voronoi diagram of dimension other than 2 gives an
         error::
 
-<<<<<<< HEAD
-            sage: VoronoiDiagram([[1, 2, 3], [6, 5, 4]]).plot()  # optional - sage.plot
-=======
             sage: VoronoiDiagram([[1, 2, 3], [6, 5, 4]]).plot()                                # optional - sage.plot
->>>>>>> 30eee2e2
             Traceback (most recent call last):
             ...
             NotImplementedError: Plotting of 3-dimensional Voronoi diagrams not
