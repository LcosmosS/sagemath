r"""
Pseudolines

This module gathers everything that has to do with pseudolines, and for a start
a :class:`PseudolineArrangement` class that can be used to describe an
arrangement of pseudolines in several different ways, and to translate one
description into another, as well as to display *Wiring diagrams* via the
:meth:`show <sage.geometry.pseudolines.PseudolineArrangement.show>` method.

In the following, we try to stick to the terminology given in [Fe1997]_, which
can be checked in case of doubt. And please fix this module's documentation
afterwards :-)

**Definition**

A *pseudoline* can not be defined by itself, though it can be thought of as a
`x`-monotone curve in the plane. A *set* of pseudolines, however, represents a
set of such curves that pairwise intersect exactly once (and hence mimic the
behaviour of straight lines in general position). We also assume that those
pseudolines are in general position, that is that no three of them cross at the
same point.

The present class is made to deal with a combinatorial encoding of a pseudolines
arrangement, that is the ordering in which a pseudoline `l_i` of an arrangement
`l_0, ..., l_{n-1}` crosses the `n-1` other lines.

.. WARNING::

    It is assumed through all the methods that the given lines are numbered
    according to their `y`-coordinate on the vertical line `x=-\infty`.
    For instance, it is not possible that the first transposition be ``(0,2)``
    (or equivalently that the first line `l_0` crosses is `l_2` and conversely),
    because one of them would have to cross `l_1` first.

Encodings
----------

**Permutations**

An arrangement of pseudolines can be described by a sequence of `n` lists of
length `n-1`, where the `i` list is a permutation of `\{0, ..., n-1\} \backslash
i` representing the ordering in which the `i` th pseudoline meets the other
ones.

::

    sage: from sage.geometry.pseudolines import PseudolineArrangement
    sage: permutations = [[3, 2, 1], [3, 2, 0], [3, 1, 0], [2, 1, 0]]
    sage: p = PseudolineArrangement(permutations)
    sage: p
    Arrangement of pseudolines of size 4
    sage: p.show()                                                              # optional - sage.plot

**Sequence of transpositions**

An arrangement of pseudolines can also be described as a sequence of `\binom n
2` transpositions (permutations of two elements). In this sequence, the
transposition `(2,3)` appears before `(8, 2)` iif `l_2` crosses `l_3` before it
crosses `l_8`. This encoding is easy to obtain by reading the wiring diagram
from left to right (see the :meth:`show
<sage.geometry.pseudolines.PseudolineArrangement.show>` method).

::

    sage: from sage.geometry.pseudolines import PseudolineArrangement
    sage: transpositions = [(3, 2), (3, 1), (0, 3), (2, 1), (0, 2), (0, 1)]
    sage: p = PseudolineArrangement(transpositions)
    sage: p
    Arrangement of pseudolines of size 4
    sage: p.show()                                                              # optional - sage.plot


Note that this ordering is not necessarily unique.

**Felsner's Matrix**

Felser gave an encoding of an arrangement of pseudolines that takes `n^2` bits
instead of the `n^2log(n)` bits required by the two previous encodings.

Instead of storing the permutation ``[3, 2, 1]`` to remember that line `l_0`
crosses `l_3` then `l_2` then `l_1`, it is sufficient to remember the positions
for which each line `l_i` meets a line `l_j` with `j < i`. As `l_0` -- the first
of the lines -- can only meet pseudolines with higher index, we can store ``[0,
0, 0]`` instead of ``[3, 2, 1]`` stored previously. For `l_1`'s permutation
``[3, 2, 0]`` we only need to remember that `l_1` first crosses 2 pseudolines of
higher index, and then a pseudoline with smaller index, which yields the bit
vector ``[0, 0, 1]``. Hence we can transform the list of permutations above into
a list of `n` bit vectors of length `n-1`, that is

.. MATH::

    \begin{array}{ccc}
      3 & 2 & 1\\
      3 & 2 & 0\\
      3 & 1 & 0\\
      2 & 1 & 0\\
    \end{array}
    \Rightarrow
    \begin{array}{ccc}
      0 & 0 & 0\\
      0 & 0 & 1\\
      0 & 1 & 1\\
      1 & 1 & 1\\
    \end{array}

In order to go back from Felsner's matrix to an encoding by a sequence of
transpositions, it is sufficient to look for occurrences of
`\begin{array}{c}0\\1\end{array}` in the first column of the matrix, as it
corresponds in the wiring diagram to a line going up while the line immediately
above it goes down -- those two lines cross. Each time such a pattern is found
it yields a new transposition, and the matrix can be updated so that this
pattern disappears. A more detailed description of this algorithm is given in
[Fe1997]_.

::

    sage: from sage.geometry.pseudolines import PseudolineArrangement
    sage: felsner_matrix = [[0, 0, 0], [0, 0, 1], [0, 1, 1], [1, 1, 1]]
    sage: p = PseudolineArrangement(felsner_matrix)
    sage: p
    Arrangement of pseudolines of size 4

Example
-------

Let us define in the plane several lines `l_i` of equation `y = a x+b` by
picking a coefficient `a` and `b` for each of them. We make sure that no two of
them are parallel by making sure all of the `a` chosen are different, and we
avoid a common crossing of three lines by adding a random noise to `b`::

    sage: n = 20
    sage: l = sorted(zip(Subsets(20*n,n).random_element(), [randint(0,20*n)+random() for i in range(n)]))   # optional - sage.combinat
    sage: print(l[:5])                            # not tested                                              # optional - sage.combinat
    [(96, 278.0130613051349), (74, 332.92512282478714), (13, 155.65820951249867), (209, 34.753946221755307), (147, 193.51376457741441)]

We can now compute for each `i` the order in which line `i` meets the other lines::

    sage: permutations = [[0..i-1]+[i+1..n-1] for i in range(n)]
    sage: a = lambda x : l[x][0]
    sage: b = lambda x : l[x][1]
    sage: for i, perm in enumerate(permutations):                                                           # optional - sage.combinat
    ....:     perm.sort(key = lambda j : (b(j)-b(i))/(a(i)-a(j)))

And finally build the line arrangement::

    sage: from sage.geometry.pseudolines import PseudolineArrangement
    sage: p = PseudolineArrangement(permutations)                                                           # optional - sage.combinat
    sage: print(p)                                                                                          # optional - sage.combinat
    Arrangement of pseudolines of size 20
<<<<<<< HEAD
    sage: p.show(figsize=[20,8])                                                                            # optional - sage.combinat, sage.plot
=======
    sage: p.show(figsize=[20,8])                                                                            # optional - sage.combinat sage.plot
>>>>>>> 7e89a0dd

Author
^^^^^^
Nathann Cohen

Methods
-------
"""
##############################################################################
#       Copyright (C) 2011 Nathann Cohen <nathann.cohen@gmail.com>
#  Distributed under the terms of the GNU General Public License (GPL)
#  The full text of the GPL is available at:
#                  https://www.gnu.org/licenses/
##############################################################################

from copy import deepcopy


class PseudolineArrangement:

    def __init__(self, seq, encoding="auto"):
        r"""
        Creates an arrangement of pseudolines.

        INPUT:

        - ``seq`` (a sequence describing the line arrangement). It can be :

            - A list of `n` permutations of size `n-1`.
            - A list of `\binom n 2` transpositions
            - A Felsner matrix, given as a sequence of `n` binary vectors of
              length `n-1`.

        - ``encoding`` (information on how the data should be interpreted), and
          can assume any value among 'transpositions', 'permutations', 'Felsner'
          or 'auto'. In the latter case, the type will be guessed (default
          behaviour).

        .. NOTE::

           * The pseudolines are assumed to be integers `0..(n-1)`.

           * For more information on the different encodings, see the
             :mod:`pseudolines module <sage.geometry.pseudolines>`'s
             documentation.

        TESTS:

        From permutations::

            sage: from sage.geometry.pseudolines import PseudolineArrangement
            sage: permutations = [[3, 2, 1], [3, 2, 0], [3, 1, 0], [2, 1, 0]]
            sage: PseudolineArrangement(permutations)
            Arrangement of pseudolines of size 4

        From transpositions ::

            sage: from sage.geometry.pseudolines import PseudolineArrangement
            sage: transpositions = [(3, 2), (3, 1), (0, 3), (2, 1), (0, 2), (0, 1)]
            sage: PseudolineArrangement(transpositions)
            Arrangement of pseudolines of size 4

        From a Felsner matrix::

            sage: from sage.geometry.pseudolines import PseudolineArrangement
            sage: permutations = [[3, 2, 1], [3, 2, 0], [3, 1, 0], [2, 1, 0]]
            sage: p = PseudolineArrangement(permutations)
            sage: matrix = p.felsner_matrix()
            sage: PseudolineArrangement(matrix) == p
            True

        Wrong input::

            sage: PseudolineArrangement([[5, 2, 1], [3, 2, 0], [3, 1, 0], [2, 1, 0]])
            Traceback (most recent call last):
            ...
            ValueError: Are the lines really numbered from 0 to n-1?
            sage: PseudolineArrangement([(3, 2), (3, 1), (0, 3), (2, 1), (0, 2)])
            Traceback (most recent call last):
            ...
            ValueError: A line is numbered 3 but the number of transpositions ...
        """

        # Sequence of transpositions
        if (encoding == "transpositions" or
            (encoding == "auto" and len(seq[0]) == 2 and len(seq) > 3)):

            self._n = max(map(max, seq)) + 1
            if (self._n * (self._n-1))/2 != len(seq):
                raise ValueError(
                    "A line is numbered "+str(self._n-1)+" but the number"+
                    " of transpositions is different from binomial("+
                    str(self._n-1)+",2). Are the lines numbered from 0 to n-1?"+
                    " Are they really non-parallel? Please check the documentation.")

            self._permutations = [[] for i in range(self._n)]

            for i,j in seq:
                self._permutations[i].append(j)
                self._permutations[j].append(i)

        # Sequence of permutations
        elif (encoding == "permutations" or
            (encoding == "auto" and (len(seq[0]) == len(seq)-1) and max(seq[0]) > 1)):

            self._n = len(seq)
            self._permutations = [list(_) for _ in seq]

            if max(map(max, seq)) != self._n -1 :
                raise ValueError("Are the lines really numbered from 0 to n-1?")

        # Felsner encoding
        elif (encoding == "Felsner" or
            (encoding == "auto" and len(seq[0]) == len(seq) -1)):

            seq = deepcopy(seq)
            self._n = len(seq)
            ordering = list(range(self._n))

            self._permutations = [[] for i in range(self._n)]

            crossings = (self._n * (self._n-1))/2

            i = 0
            while crossings > 0:
                if (seq[i] != [] and
                    (seq[i][0] == 0 and
                     seq[i+1][0] == 1)):

                    crossings -= 1

                    self._permutations[ordering[i]].append(ordering[i+1])
                    self._permutations[ordering[i+1]].append(ordering[i])

                    ordering[i], ordering[i+1] = ordering[i+1], ordering[i]
                    seq[i], seq[i+1] = seq[i+1], seq[i]

                    seq[i].pop(0)
                    seq[i+1].pop(0)

                    if i > 0 and seq[i-1] is not []:
                        i -= 1
                    else:
                        i += 1
                else:
                    i += 1
        else:

            if encoding != "auto":
                raise ValueError("The value of encoding must be one of 'transpositions', 'permutations', 'Felsner' or 'auto'.")

            raise ValueError("The encoding you used could not be guessed. Your input string is probably badly formatted, or you have at most 3 lines and we cannot distinguish the encoding. Please specify the encoding you used.")

    def transpositions(self):
        r"""
        Return the arrangement as `\binom n 2` transpositions.

        See the :mod:`pseudolines module <sage.geometry.pseudolines>`'s
        documentation for more information on this encoding.

        EXAMPLES::

            sage: from sage.geometry.pseudolines import PseudolineArrangement
            sage: permutations = [[3, 2, 1], [3, 2, 0], [3, 1, 0], [2, 1, 0]]
            sage: p1 = PseudolineArrangement(permutations)
            sage: transpositions = [(3, 2), (3, 1), (0, 3), (2, 1), (0, 2), (0, 1)]
            sage: p2 = PseudolineArrangement(transpositions)
            sage: p1 == p2
            True
            sage: p1.transpositions()
            [(3, 2), (3, 1), (0, 3), (2, 1), (0, 2), (0, 1)]
            sage: p2.transpositions()
            [(3, 2), (3, 1), (0, 3), (2, 1), (0, 2), (0, 1)]
        """
        t = []
        perm = deepcopy(self._permutations)

        crossings = (self._n * (self._n-1))/2

        while crossings > 0:

            i = 0

            while perm[i] == []:
                i += 1

            k = 0
            while i != perm[perm[i][0]][0]:
                i = perm[i][0]
                k+= 1

                if k > self._n:
                    raise ValueError(
                        "It looks like the data does not correspond to a"+
                        "pseudoline arrangement. We have found k>2 lines"+
                        "such that the ith line meets the (i+1)th before"+
                        " the (i-1)th (this creates a cyclic dependency)"+
                        " which is totally impossible.")

            t.append((i, perm[i][0]))
            perm[perm[i][0]].pop(0)
            perm[i].pop(0)

            crossings -= 1

        if max(map(len, perm)) != 0:
            raise ValueError("There has been an error while computing the transpositions.")

        return t

    def permutations(self):
        r"""
        Return the arrangements as `n` permutations of size `n-1`.

        See the :mod:`pseudolines module <sage.geometry.pseudolines>`'s
        documentation for more information on this encoding.

        EXAMPLES::

            sage: from sage.geometry.pseudolines import PseudolineArrangement
            sage: permutations = [[3, 2, 1], [3, 2, 0], [3, 1, 0], [2, 1, 0]]
            sage: p = PseudolineArrangement(permutations)
            sage: p.permutations()
            [[3, 2, 1], [3, 2, 0], [3, 1, 0], [2, 1, 0]]
        """
        return deepcopy(self._permutations)

    def felsner_matrix(self):
        r"""
        Return a Felsner matrix describing the arrangement.

        See the :mod:`pseudolines module <sage.geometry.pseudolines>`'s
        documentation for more information on this encoding.

        EXAMPLES::

            sage: from sage.geometry.pseudolines import PseudolineArrangement
            sage: permutations = [[3, 2, 1], [3, 2, 0], [3, 1, 0], [2, 1, 0]]
            sage: p = PseudolineArrangement(permutations)
            sage: p.felsner_matrix()
            [[0, 0, 0], [0, 0, 1], [0, 1, 1], [1, 1, 1]]
        """

        m = [[] for i in range(self._n)]

        for i,j in self.transpositions():
            if i < j:
                i, j = j, i

            m[j].append(0)
            m[i].append(1)

        return m

    def show(self, **args):
        r"""
        Displays the pseudoline arrangement as a wiring diagram.

        INPUT:

        - ``**args`` -- any arguments to be forwarded to the ``show`` method. In
          particular, to tune the dimensions, use the ``figsize`` argument
          (example below).

        EXAMPLES::

            sage: from sage.geometry.pseudolines import PseudolineArrangement
            sage: permutations = [[3, 2, 1], [3, 2, 0], [3, 1, 0], [2, 1, 0]]
            sage: p = PseudolineArrangement(permutations)
            sage: p.show(figsize=[7,5])                                         # optional - sage.plot

        TESTS::

            sage: from sage.geometry.pseudolines import PseudolineArrangement
            sage: permutations = [[3, 2, 1], [3, 2, 0], [3, 0, 1], [2, 0, 1]]
            sage: p = PseudolineArrangement(permutations)
            sage: p.show()                                                      # optional - sage.plot
            Traceback (most recent call last):
            ...
            ValueError: There has been a problem while plotting the figure...
        """
        x = 1
        from sage.plot.line import line
        from sage.plot.text import text

        lines = [[(0,self._n-1-i)] for i in range(self._n)]

        for i,j in self.transpositions():
            iy = lines[i][-1][1]
            jy = lines[j][-1][1]

            lines[i].append((x, iy))
            lines[j].append((x, jy))

            if abs(iy-jy) != 1:
                raise ValueError(
                    "There has been a problem while plotting the figure. It "+
                    "seems that the lines are not correctly ordered. Please "+
                    "check the pseudolines modules documentation, there is a "
                    +"warning about that. ")

            lines[i].append((x+2,jy))
            lines[j].append((x+2,iy))

            x += 2

        L = line([(1,1)])

        for i, l in enumerate(lines):
            l.append((x+2, l[-1][1]))
            L += line(l)

            L += text(str(i), (0, l[0][1]+.3), horizontal_alignment="right")
            L += text(str(i), (x+2, l[-1][1]+.3), horizontal_alignment="left")

        return L.show(axes=False, **args)

    def __repr__(self):
        r"""
        A short txt description of the pseudoline arrangement.

        EXAMPLES::

            sage: from sage.geometry.pseudolines import PseudolineArrangement
            sage: permutations = [[3, 2, 1], [3, 2, 0], [3, 1, 0], [2, 1, 0]]
            sage: p = PseudolineArrangement(permutations)
            sage: p
            Arrangement of pseudolines of size 4
        """
        return "Arrangement of pseudolines of size " + str(self._n)

    def __eq__(self, other):
        r"""
        Test of equality.

        TESTS::

            sage: from sage.geometry.pseudolines import PseudolineArrangement
            sage: permutations = [[3, 2, 1], [3, 2, 0], [3, 1, 0], [2, 1, 0]]
            sage: p1 = PseudolineArrangement(permutations)
            sage: transpositions = [(3, 2), (3, 1), (0, 3), (2, 1), (0, 2), (0, 1)]
            sage: p2 = PseudolineArrangement(transpositions)
            sage: p1 == p2
            True
        """
        return (self._n == other._n) and (self._permutations == other._permutations)

    def __ne__(self, other):
        """
        Test for non-equality.

        TESTS::

            sage: from sage.geometry.pseudolines import PseudolineArrangement
            sage: permutations = [[3, 2, 1], [3, 2, 0], [3, 1, 0], [2, 1, 0]]
            sage: p1 = PseudolineArrangement(permutations)
            sage: transpositions = [(3, 2), (3, 1), (0, 3), (2, 1), (0, 2), (0, 1)]
            sage: p2 = PseudolineArrangement(transpositions)
            sage: p1 != p2
            False
        """
        return not (self == other)<|MERGE_RESOLUTION|>--- conflicted
+++ resolved
@@ -147,11 +147,7 @@
     sage: p = PseudolineArrangement(permutations)                                                           # optional - sage.combinat
     sage: print(p)                                                                                          # optional - sage.combinat
     Arrangement of pseudolines of size 20
-<<<<<<< HEAD
-    sage: p.show(figsize=[20,8])                                                                            # optional - sage.combinat, sage.plot
-=======
     sage: p.show(figsize=[20,8])                                                                            # optional - sage.combinat sage.plot
->>>>>>> 7e89a0dd
 
 Author
 ^^^^^^
