--- conflicted
+++ resolved
@@ -49,11 +49,7 @@
     sage: p = PseudolineArrangement(permutations)
     sage: p
     Arrangement of pseudolines of size 4
-<<<<<<< HEAD
-    sage: p.show()                                                              # optional - sage.plot
-=======
     sage: p.show()                                                                      # optional - sage.plot
->>>>>>> cfb0331c
 
 **Sequence of transpositions**
 
@@ -71,11 +67,7 @@
     sage: p = PseudolineArrangement(transpositions)
     sage: p
     Arrangement of pseudolines of size 4
-<<<<<<< HEAD
-    sage: p.show()                                                              # optional - sage.plot
-=======
     sage: p.show()                                                                      # optional - sage.plot
->>>>>>> cfb0331c
 
 
 Note that this ordering is not necessarily unique.
@@ -137,19 +129,6 @@
 avoid a common crossing of three lines by adding a random noise to `b`::
 
     sage: n = 20
-<<<<<<< HEAD
-    sage: l = sorted(zip(Subsets(20*n,n).random_element(), [randint(0,20*n)+random() for i in range(n)]))   # optional - sage.combinat
-    sage: print(l[:5])                            # not tested                                              # optional - sage.combinat
-    [(96, 278.0130613051349), (74, 332.92512282478714), (13, 155.65820951249867), (209, 34.753946221755307), (147, 193.51376457741441)]
-
-We can now compute for each `i` the order in which line `i` meets the other lines::
-
-    sage: permutations = [[0..i-1]+[i+1..n-1] for i in range(n)]
-    sage: a = lambda x : l[x][0]
-    sage: b = lambda x : l[x][1]
-    sage: for i, perm in enumerate(permutations):                                                           # optional - sage.combinat
-    ....:     perm.sort(key = lambda j : (b(j)-b(i))/(a(i)-a(j)))
-=======
     sage: l = sorted(zip(Subsets(20*n, n).random_element(),                             # optional - sage.combinat
     ....:                [randint(0, 20*n) + random() for i in range(n)]))
     sage: print(l[:5])                            # not tested                          # optional - sage.combinat
@@ -163,22 +142,14 @@
     sage: def b(x): return l[x][1]
     sage: for i, perm in enumerate(permutations):                                       # optional - sage.combinat
     ....:     perm.sort(key=lambda j: (b(j)-b(i))/(a(i)-a(j)))
->>>>>>> cfb0331c
 
 And finally build the line arrangement::
 
     sage: from sage.geometry.pseudolines import PseudolineArrangement
-<<<<<<< HEAD
-    sage: p = PseudolineArrangement(permutations)                                                           # optional - sage.combinat
-    sage: print(p)                                                                                          # optional - sage.combinat
-    Arrangement of pseudolines of size 20
-    sage: p.show(figsize=[20,8])                                                                            # optional - sage.combinat sage.plot
-=======
     sage: p = PseudolineArrangement(permutations)                                       # optional - sage.combinat
     sage: print(p)                                                                      # optional - sage.combinat
     Arrangement of pseudolines of size 20
     sage: p.show(figsize=[20,8])                                                        # optional - sage.combinat sage.plot
->>>>>>> cfb0331c
 
 Author
 ^^^^^^
@@ -448,22 +419,14 @@
             sage: from sage.geometry.pseudolines import PseudolineArrangement
             sage: permutations = [[3, 2, 1], [3, 2, 0], [3, 1, 0], [2, 1, 0]]
             sage: p = PseudolineArrangement(permutations)
-<<<<<<< HEAD
-            sage: p.show(figsize=[7,5])                                         # optional - sage.plot
-=======
             sage: p.show(figsize=[7,5])                                                 # optional - sage.plot
->>>>>>> cfb0331c
 
         TESTS::
 
             sage: from sage.geometry.pseudolines import PseudolineArrangement
             sage: permutations = [[3, 2, 1], [3, 2, 0], [3, 0, 1], [2, 0, 1]]
             sage: p = PseudolineArrangement(permutations)
-<<<<<<< HEAD
-            sage: p.show()                                                      # optional - sage.plot
-=======
             sage: p.show()                                                              # optional - sage.plot
->>>>>>> cfb0331c
             Traceback (most recent call last):
             ...
             ValueError: There has been a problem while plotting the figure...
