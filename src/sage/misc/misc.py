--- conflicted
+++ resolved
@@ -584,10 +584,6 @@
         if c: return c
     return 0
 
-<<<<<<< HEAD
-
-=======
->>>>>>> f505b87b
 def union(x, y=None):
     """
     Return the union of x and y, as a list. The resulting list need not
