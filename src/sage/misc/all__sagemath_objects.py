# Subset of sage.misc.all that is made available by the sage-objects distribution

<<<<<<< HEAD
from .lazy_attribute import lazy_attribute, lazy_class_attribute
from .lazy_import import lazy_import
=======
import sage.structure.all   # to break a cyclic import

from sage.misc.lazy_attribute import lazy_attribute, lazy_class_attribute
from sage.misc.lazy_import import lazy_import
>>>>>>> e249befd

from sage.misc.verbose import (set_verbose, set_verbose_files,
                      get_verbose_files, unset_verbose_files, get_verbose)
lazy_import('sage.misc.verbose', 'verbose',
            deprecation=17815)
from sage.misc.call import attrcall

from sage.misc.misc_c import prod, running_total, balanced_sum
mul = prod
add = sum

from sage.misc.repr import repr_lincomb

from sage.misc.flatten import flatten

from sage.misc.persist import save, load, dumps, loads, db, db_save

from sage.misc.constant_function import ConstantFunction

from sage.misc.sage_unittest import TestSuite

from sage.misc.decorators import specialize, sage_wraps, infix_operator

from sage.misc.unknown import Unknown, UnknownError

from sage.misc.cachefunc import CachedFunction, cached_function, cached_method, cached_in_parent_method, disk_cached_function

from sage.misc.abstract_method import abstract_method

from sage.misc.timing import walltime, cputime<|MERGE_RESOLUTION|>--- conflicted
+++ resolved
@@ -1,14 +1,7 @@
 # Subset of sage.misc.all that is made available by the sage-objects distribution
-
-<<<<<<< HEAD
-from .lazy_attribute import lazy_attribute, lazy_class_attribute
-from .lazy_import import lazy_import
-=======
-import sage.structure.all   # to break a cyclic import
 
 from sage.misc.lazy_attribute import lazy_attribute, lazy_class_attribute
 from sage.misc.lazy_import import lazy_import
->>>>>>> e249befd
 
 from sage.misc.verbose import (set_verbose, set_verbose_files,
                       get_verbose_files, unset_verbose_files, get_verbose)
