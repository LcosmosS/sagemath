r"""
Evaluating a String in Sage
"""
# ****************************************************************************
#       Copyright (C) 2006 William Stein <wstein@gmail.com>
#
#  Distributed under the terms of the GNU General Public License (GPL)
#
#                  https://www.gnu.org/licenses/
# ****************************************************************************
from copy import copy
import sage.repl.preparse as preparser


def sage_eval(source, locals=None, cmds='', preparse=True):
    r"""
    Obtain a Sage object from the input string by evaluating it using
    Sage. This means calling eval after preparsing and with globals
    equal to everything included in the scope of ``from sage.all
    import *``.).

    INPUT:


    -  ``source`` - a string or object with a ``_sage_``
       method

    -  ``locals`` - evaluate in namespace of :mod:`sage.all` plus
       the locals dictionary

    -  ``cmds`` - string; sequence of commands to be run
       before source is evaluated.

    -  ``preparse`` - (default: True) if True, preparse the
       string expression.


    EXAMPLES: This example illustrates that preparsing is applied.

    ::

        sage: eval('2^3')
        1
        sage: sage_eval('2^3')
        8

    However, preparsing can be turned off.

    ::

        sage: sage_eval('2^3', preparse=False)
        1

    Note that you can explicitly define variables and pass them as the
    second option::

        sage: x = PolynomialRing(RationalField(),"x").gen()
        sage: sage_eval('x^2+1', locals={'x':x})
        x^2 + 1

    This example illustrates that evaluation occurs in the context of
    ``from sage.all import *``. Even though ``bernoulli`` has
    been redefined in the local scope, when calling
    :func:`sage_eval` the default value meaning of :func:`bernoulli`
    is used. Likewise for ``QQ`` below.

    ::

        sage: bernoulli = lambda x : x^2
        sage: bernoulli(6)
        36
        sage: eval('bernoulli(6)')
        36
        sage: sage_eval('bernoulli(6)')                                                 # optional - sage.libs.flint
        1/42

    ::

        sage: QQ = lambda x : x^2
        sage: QQ(2)
        4
        sage: sage_eval('QQ(2)')
        2
        sage: parent(sage_eval('QQ(2)'))
        Rational Field

    This example illustrates setting a variable for use in evaluation.

    ::

        sage: x = 5
        sage: eval('4//3 + x', {'x': 25})
        26
        sage: sage_eval('4/3 + x',  locals={'x': 25})
        79/3

    You can also specify a sequence of commands to be run before the
    expression is evaluated::

        sage: sage_eval('p', cmds='K.<x> = QQ[]\np = x^2 + 1')
        x^2 + 1

    If you give commands to execute and a dictionary of variables, then
    the dictionary will be modified by assignments in the commands::

        sage: vars = {}
        sage: sage_eval('None', cmds='y = 3', locals=vars)
        sage: vars['y'], parent(vars['y'])
        (3, Integer Ring)

    You can also specify the object to evaluate as a tuple. A 2-tuple
    is assumed to be a pair of a command sequence and an expression; a
    3-tuple is assumed to be a triple of a command sequence, an
    expression, and a dictionary holding local variables. (In this
    case, the given dictionary will not be modified by assignments in
    the commands.)

    ::

        sage: sage_eval(('f(x) = x^2', 'f(3)'))                                         # optional - sage.symbolic
        9
        sage: vars = {'rt2': sqrt(2.0)}
        sage: sage_eval(('rt2 += 1', 'rt2', vars))
        2.41421356237309
        sage: vars['rt2']
        1.41421356237310

    This example illustrates how :mod:`sage_eval` can be
    useful when evaluating the output of other computer algebra
    systems.

    ::

        sage: R.<x> = PolynomialRing(RationalField())
        sage: gap.eval('R:=PolynomialRing(Rationals,["x"]);')                           # optional - sage.libs.gap
        'Rationals[x]'
        sage: ff = gap.eval('x:=IndeterminatesOfPolynomialRing(R);; f:=x^2+1;'); ff     # optional - sage.libs.gap
        'x^2+1'
        sage: sage_eval(ff, locals={'x':x})                                             # optional - sage.libs.gap
        x^2 + 1
        sage: eval(ff)                                                                  # optional - sage.libs.gap
        Traceback (most recent call last):
        ...
        RuntimeError: Use ** for exponentiation, not '^', which means xor
        in Python, and has the wrong precedence.

    Here you can see that :func:`eval` simply will not work but
    :func:`sage_eval` will.

    TESTS:

    We get a nice minimal error message for syntax errors, that still
    points to the location of the error (in the input string)::

        sage: sage_eval('RR(22/7]')
        Traceback (most recent call last):
        ...
         File "<string>", line 1
            RR(Integer(22)/Integer(7)]
                                     ^
        SyntaxError: ...

    ::

        sage: sage_eval('None', cmds='$x = $y[3] # Does Perl syntax work?')
        Traceback (most recent call last):
        ...
         File "<string>", line 1
            $x = $y[Integer(3)] # Does Perl syntax work?
            ^
        SyntaxError: invalid ...
    """
    if isinstance(source, (list, tuple)):
        cmds = source[0]
        if len(source) > 2:
            locals = copy(source[2])
        source = source[1]

    if not isinstance(source, str):
        raise TypeError("source must be a string.")

    if locals is None:
        locals = {}

    try:
        import sage.all as toplevel
    except ImportError:
        try:
            import sage.all__sagemath_polyhedra as toplevel
        except ImportError:
            try:
                import sage.all__sagemath_categories as toplevel
            except ImportError:
                import sage.all__sagemath_objects as toplevel
    if cmds:
        cmd_seq = cmds + '\n_sage_eval_returnval_ = ' + source
        if preparse:
            cmd_seq = preparser.preparse_file(cmd_seq)
    else:
        if preparse:
            source = preparser.preparse(source)

    if cmds:
        exec(cmd_seq, toplevel.__dict__, locals)
        return locals['_sage_eval_returnval_']
    else:
        return eval(source, toplevel.__dict__, locals)



def sageobj(x, vars=None):
    """
    Return a native Sage object associated to ``x``, if possible and
    implemented.

    If the object has a ``_sage_`` method it is called and the value is
    returned. Otherwise, :func:`str` is called on the object, and all preparsing
    is applied and the resulting expression is evaluated in the context
    of ``from sage.all import *``. To evaluate the
    expression with certain variables set, use the ``vars`` argument, which
    should be a dictionary.

    EXAMPLES::

<<<<<<< HEAD
        sage: type(sageobj(gp('34/56')))                                                            # optional - sage.libs.pari
=======
        sage: type(sageobj(gp('34/56')))                                                # optional - sage.libs.pari
>>>>>>> a36b1230
        <class 'sage.rings.rational.Rational'>
        sage: n = 5/2
        sage: sageobj(n) is n
        True
        sage: k = sageobj('Z(8^3/1)', {'Z':ZZ}); k
        512
        sage: type(k)
        <class 'sage.rings.integer.Integer'>

    This illustrates interfaces::

<<<<<<< HEAD
        sage: f = gp('2/3')                                                                         # optional - sage.libs.pari
        sage: type(f)                                                                               # optional - sage.libs.pari
        <class 'sage.interfaces.gp.GpElement'>
        sage: f._sage_()                                                                            # optional - sage.libs.pari
        2/3
        sage: type(f._sage_())                                                                      # optional - sage.libs.pari
=======
        sage: f = gp('2/3')                                                             # optional - sage.libs.pari
        sage: type(f)                                                                   # optional - sage.libs.pari
        <class 'sage.interfaces.gp.GpElement'>
        sage: f._sage_()                                                                # optional - sage.libs.pari
        2/3
        sage: type(f._sage_())                                                          # optional - sage.libs.pari
>>>>>>> a36b1230
        <class 'sage.rings.rational.Rational'>
        sage: a = gap(939393/2433)                                                                  # optional - sage.libs.gap
        sage: a._sage_()                                                                            # optional - sage.libs.gap
        313131/811
        sage: type(a._sage_())                                                                      # optional - sage.libs.gap
        <class 'sage.rings.rational.Rational'>
    """
    try:
        return x._sage_()
    except (TypeError, NotImplementedError, AttributeError):
        return sage_eval(str(x), vars)<|MERGE_RESOLUTION|>--- conflicted
+++ resolved
@@ -222,11 +222,7 @@
 
     EXAMPLES::
 
-<<<<<<< HEAD
-        sage: type(sageobj(gp('34/56')))                                                            # optional - sage.libs.pari
-=======
         sage: type(sageobj(gp('34/56')))                                                # optional - sage.libs.pari
->>>>>>> a36b1230
         <class 'sage.rings.rational.Rational'>
         sage: n = 5/2
         sage: sageobj(n) is n
@@ -238,21 +234,12 @@
 
     This illustrates interfaces::
 
-<<<<<<< HEAD
-        sage: f = gp('2/3')                                                                         # optional - sage.libs.pari
-        sage: type(f)                                                                               # optional - sage.libs.pari
-        <class 'sage.interfaces.gp.GpElement'>
-        sage: f._sage_()                                                                            # optional - sage.libs.pari
-        2/3
-        sage: type(f._sage_())                                                                      # optional - sage.libs.pari
-=======
         sage: f = gp('2/3')                                                             # optional - sage.libs.pari
         sage: type(f)                                                                   # optional - sage.libs.pari
         <class 'sage.interfaces.gp.GpElement'>
         sage: f._sage_()                                                                # optional - sage.libs.pari
         2/3
         sage: type(f._sage_())                                                          # optional - sage.libs.pari
->>>>>>> a36b1230
         <class 'sage.rings.rational.Rational'>
         sage: a = gap(939393/2433)                                                                  # optional - sage.libs.gap
         sage: a._sage_()                                                                            # optional - sage.libs.gap
