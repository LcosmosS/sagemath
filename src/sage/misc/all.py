--- conflicted
+++ resolved
@@ -3,163 +3,10 @@
 from .all__sagemath_modules import *
 from .all__sagemath_repl import *
 
-<<<<<<< HEAD
 from .remote_file import get_remote_file
 
-from .dist import install_scripts
+lazy_import('sage.misc.dist', 'install_scripts', deprecation=34259)
 
 from .classgraph import class_graph
 
-
-class logstr(str):
-    def __repr__(self):
-        return self
-
-    def _latex_(self):
-        # return "\\begin{verbatim}%s\\end{verbatim}"%self
-        if '#' not in self:
-            delim = '#'
-        elif '@' not in self:
-            delim = '@'
-        elif '~' not in self:
-            delim = '~'
-        return r"""\verb%s%s%s""" % (delim, self.replace('\n\n', '\n').replace('\n', '; '), delim)
-=======
-from .misc import (BackslashOperator,
-                  exists, forall, is_iterator,
-                  random_sublist,
-                  pad_zeros,
-                  SAGE_DB,
-                   newton_method_sizes, compose,
-                  nest)
-lazy_import('sage.misc.misc', 'union',
-            deprecation=32096)
-
-from .banner import version
-
-from .dev_tools import import_statements
-
-from .html import html, pretty_print_default
-
-from .table import table
-
-from .sage_timeit_class import timeit
-
-from .edit_module import edit
-
-from .map_threaded import map_threaded
-
-from .session import load_session, save_session, show_identifiers
-
-from .remote_file import get_remote_file
-
-from .mrange import xmrange, mrange, xmrange_iter, mrange_iter, cartesian_product_iterator
-
-from .fpickle import pickle_function, unpickle_function
-
-lazy_import('sage.misc.pager', 'pager')
-
-lazy_import('sage.misc.sagedoc', ['browse_sage_doc',
-        'search_src', 'search_def', 'search_doc',
-        'tutorial', 'reference', 'manual', 'developer',
-        'constructions', 'help'])
-lazy_import('pydoc', 'help', 'python_help')
-
-from .classgraph import class_graph
-
-from .reset import reset, restore
-
-from .mathml import mathml
-
-from .defaults import (set_default_variable_name,
-                       series_precision, set_series_precision)
-
-lazy_import("sage.misc.cython", "cython_lambda")
-lazy_import("sage.misc.cython", "cython_compile", "cython")
-
-from .func_persist import func_persist
-
-from .functional import (additive_order,
-                        base_ring,
-                        base_field,
-                        basis,
-                        category,
-                        charpoly,
-                        characteristic_polynomial,
-                        coerce,
-                        cyclotomic_polynomial,
-                        decomposition,
-                        denominator,
-                        det,
-                        dimension,
-                        dim,
-                        discriminant,
-                        disc,
-                        eta,
-                        fcp,
-                        gen,
-                        gens,
-                        hecke_operator,
-                        image,
-                        integral, integrate,
-                        integral_closure,
-                        interval,
-                        xinterval,
-                        is_commutative,
-                        is_even,
-                        is_integrally_closed,
-                        is_field,
-                        is_odd,
-                        kernel,
-                        krull_dimension,
-                        lift,
-                        log as log_b,
-                        minimal_polynomial,
-                        minpoly,
-                        multiplicative_order,
-                        ngens,
-                        norm,
-                        numerator,
-                        numerical_approx,
-                        n, N,
-                        objgens,
-                        objgen,
-                        order,
-                        rank,
-                        regulator,
-                        round,
-                        quotient,
-                        quo,
-                        isqrt,
-                        squarefree_part,
-                        sqrt,
-                        symbolic_sum as sum,
-                        symbolic_prod as product,
-                        transpose)
-
-
-from .latex import LatexExpr, latex, view
-
-from .randstate import seed, set_random_seed, initial_seed, current_randstate
-
-from .prandom import *
-
-from .timing import walltime, cputime
-
-from .explain_pickle import explain_pickle, unpickle_newobj, unpickle_global, unpickle_build, unpickle_instantiate, unpickle_persistent, unpickle_extension, unpickle_appends
-
-lazy_import('sage.misc.inline_fortran', 'fortran')
-
-lazy_import('sage.misc.banner', 'banner', deprecation=34259)
-lazy_import('sage.misc.dev_tools', 'runsnake', deprecation=34259)
-lazy_import('sage.misc.edit_module', 'set_edit_template', deprecation=34259)
-lazy_import('sage.misc.profiler', 'Profiler', deprecation=34259)
-lazy_import('sage.misc.dist', 'install_scripts', deprecation=34259)
-lazy_import('sage.misc.trace', 'trace', deprecation=34259)
-lazy_import('sage.misc.package', ('installed_packages', 'is_package_installed',
-                                  'standard_packages', 'optional_packages',
-                                  'experimental_packages', 'package_versions'),
-            deprecation=34259)
-lazy_import('sage.misc.benchmark', 'benchmark', deprecation=34259)
-lazy_import('sage.repl.interpreter', 'logstr', deprecation=34259)
->>>>>>> 370fce78
+lazy_import('sage.repl.interpreter', 'logstr', deprecation=34259)