--- conflicted
+++ resolved
@@ -4,23 +4,12 @@
 from sage.misc.all__sagemath_repl import *
 
 from sage.misc.misc import (BackslashOperator,
-<<<<<<< HEAD
                             exists, forall, is_iterator,
                             random_sublist,
                             pad_zeros,
                             SAGE_DB,
                             newton_method_sizes, compose,
                             nest)
-lazy_import('sage.misc.misc', 'union',
-            deprecation=32096)
-=======
-                  exists, forall, is_iterator,
-                  random_sublist,
-                  pad_zeros,
-                  SAGE_DB,
-                   newton_method_sizes, compose,
-                  nest)
->>>>>>> 327fb5c8
 
 from sage.misc.dev_tools import import_statements
 
