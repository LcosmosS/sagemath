--- conflicted
+++ resolved
@@ -10,15 +10,6 @@
                             SAGE_DB,
                             newton_method_sizes, compose,
                             nest)
-<<<<<<< HEAD
-lazy_import('sage.misc.misc', 'union',
-            deprecation=32096)
-=======
-
-from sage.misc.dev_tools import import_statements
-
-from sage.misc.edit_module import edit
->>>>>>> df9dd716
 
 from sage.misc.remote_file import get_remote_file
 
@@ -29,31 +20,4 @@
 lazy_import("sage.misc.cython", "cython_lambda")
 lazy_import("sage.misc.cython", "cython_compile", "cython")
 
-<<<<<<< HEAD
-lazy_import('sage.repl.interpreter', 'logstr', deprecation=34259)
-=======
-# Following will go to all__sagemath_repl.py in #36566
-from sage.misc.explain_pickle import (explain_pickle, unpickle_newobj, unpickle_build,
-                                      unpickle_instantiate, unpickle_persistent,
-                                      unpickle_extension, unpickle_appends)
-
-lazy_import('sage.misc.inline_fortran', 'fortran')
-
-lazy_import('sage.misc.banner', 'banner', deprecation=34259)
-lazy_import('sage.misc.dev_tools', 'runsnake', deprecation=34259)
-lazy_import('sage.misc.edit_module', 'set_edit_template', deprecation=34259)
-lazy_import('sage.misc.profiler', 'Profiler', deprecation=34259)
-lazy_import('sage.misc.trace', 'trace', deprecation=34259)
-lazy_import('sage.misc.package', ('installed_packages', 'is_package_installed',
-                                  'package_versions'),
-            deprecation=34259)
-lazy_import('sage.misc.benchmark', 'benchmark', deprecation=34259)
-lazy_import('sage.repl.interpreter', 'logstr', deprecation=34259)
-
-# Following will go to all__sagemath_objects.py in #36566
-from sage.misc.randstate import seed, set_random_seed, initial_seed, current_randstate
-from sage.misc.prandom import *
-from sage.misc.sage_timeit_class import timeit
-from sage.misc.session import load_session, save_session, show_identifiers
-from sage.misc.reset import reset, restore
->>>>>>> df9dd716
+lazy_import('sage.repl.interpreter', 'logstr', deprecation=34259)