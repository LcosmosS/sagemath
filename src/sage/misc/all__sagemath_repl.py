<<<<<<< HEAD
# sage_setup: distribution = sagemath-repl
from .all__sagemath_objects import *

from .sage_eval import sage_eval, sageobj

from .sage_input import sage_input

from .banner import version

lazy_import('sage.misc.banner', 'banner', deprecation=34259)

lazy_import('sage.misc.sagedoc', ['browse_sage_doc',
        'search_src', 'search_def', 'search_doc',
        'tutorial', 'reference', 'manual', 'developer',
        'constructions', 'help'])

lazy_import('pydoc', 'help', 'python_help')

from .explain_pickle import explain_pickle, unpickle_newobj, unpickle_build, unpickle_instantiate, unpickle_persistent, unpickle_extension, unpickle_appends

lazy_import('sage.misc.trace', 'trace', deprecation=34259)

lazy_import('sage.misc.profiler', 'Profiler', deprecation=34259)

from .dev_tools import import_statements

lazy_import('sage.misc.dev_tools', 'runsnake', deprecation=34259)

from .edit_module import edit

lazy_import('sage.misc.edit_module', 'set_edit_template', deprecation=34259)

lazy_import('sage.misc.pager', 'pager')


lazy_import("sage.misc.cython", "cython_lambda")
lazy_import("sage.misc.cython", "cython_compile", "cython")
lazy_import('sage.misc.inline_fortran', 'fortran')

lazy_import('sage.misc.package', ('installed_packages', 'is_package_installed',
                                  'standard_packages', 'optional_packages',
                                  'experimental_packages', 'package_versions'))

lazy_import('sage.misc.benchmark', 'benchmark', deprecation=34259)
=======
from sage.misc.all__sagemath_objects import *

from sage.misc.sage_eval import sage_eval, sageobj

from sage.misc.sage_input import sage_input

from sage.misc.banner import version

lazy_import('sage.misc.sagedoc', ['browse_sage_doc',
                                  'search_src', 'search_def', 'search_doc',
                                  'tutorial', 'reference', 'manual', 'developer',
                                  'constructions', 'help'])

lazy_import('pydoc', 'help', 'python_help')
>>>>>>> 2bad7721
<|MERGE_RESOLUTION|>--- conflicted
+++ resolved
@@ -1,33 +1,37 @@
-<<<<<<< HEAD
 # sage_setup: distribution = sagemath-repl
-from .all__sagemath_objects import *
 
-from .sage_eval import sage_eval, sageobj
+from sage.misc.all__sagemath_objects import *
 
-from .sage_input import sage_input
+from sage.misc.sage_eval import sage_eval, sageobj
 
-from .banner import version
+from sage.misc.sage_input import sage_input
+
+from sage.misc.banner import version
+
+lazy_import('sage.misc.dist', 'install_scripts', deprecation=34259)
 
 lazy_import('sage.misc.banner', 'banner', deprecation=34259)
 
 lazy_import('sage.misc.sagedoc', ['browse_sage_doc',
-        'search_src', 'search_def', 'search_doc',
-        'tutorial', 'reference', 'manual', 'developer',
-        'constructions', 'help'])
+                                  'search_src', 'search_def', 'search_doc',
+                                  'tutorial', 'reference', 'manual', 'developer',
+                                  'constructions', 'help'])
 
 lazy_import('pydoc', 'help', 'python_help')
 
-from .explain_pickle import explain_pickle, unpickle_newobj, unpickle_build, unpickle_instantiate, unpickle_persistent, unpickle_extension, unpickle_appends
+from sage.misc.explain_pickle import (explain_pickle, unpickle_newobj, unpickle_build,
+                                      unpickle_instantiate, unpickle_persistent,
+                                      unpickle_extension, unpickle_appends)
 
 lazy_import('sage.misc.trace', 'trace', deprecation=34259)
 
 lazy_import('sage.misc.profiler', 'Profiler', deprecation=34259)
 
-from .dev_tools import import_statements
+from sage.misc.dev_tools import import_statements
 
 lazy_import('sage.misc.dev_tools', 'runsnake', deprecation=34259)
 
-from .edit_module import edit
+from sage.misc.edit_module import edit
 
 lazy_import('sage.misc.edit_module', 'set_edit_template', deprecation=34259)
 
@@ -40,22 +44,6 @@
 
 lazy_import('sage.misc.package', ('installed_packages', 'is_package_installed',
                                   'standard_packages', 'optional_packages',
-                                  'experimental_packages', 'package_versions'))
-
-lazy_import('sage.misc.benchmark', 'benchmark', deprecation=34259)
-=======
-from sage.misc.all__sagemath_objects import *
-
-from sage.misc.sage_eval import sage_eval, sageobj
-
-from sage.misc.sage_input import sage_input
-
-from sage.misc.banner import version
-
-lazy_import('sage.misc.sagedoc', ['browse_sage_doc',
-                                  'search_src', 'search_def', 'search_doc',
-                                  'tutorial', 'reference', 'manual', 'developer',
-                                  'constructions', 'help'])
-
-lazy_import('pydoc', 'help', 'python_help')
->>>>>>> 2bad7721
+                                  'experimental_packages', 'package_versions'),
+            deprecation=34259)
+lazy_import('sage.misc.benchmark', 'benchmark', deprecation=34259)