# sage_setup: distribution = sagemath-repl

from sage.misc.all__sagemath_objects import *

from sage.misc.sage_eval import sage_eval, sageobj

from sage.misc.sage_input import sage_input

from sage.misc.banner import version

<<<<<<< HEAD
lazy_import('sage.misc.banner', 'banner', deprecation=34259)

=======
>>>>>>> b400413e
lazy_import('sage.misc.sagedoc', ['browse_sage_doc',
                                  'search_src', 'search_def', 'search_doc',
                                  'tutorial', 'reference', 'manual', 'developer',
                                  'constructions', 'help'])

<<<<<<< HEAD
lazy_import('pydoc', 'help', 'python_help')

from sage.misc.explain_pickle import (explain_pickle, unpickle_newobj, unpickle_build,
                                      unpickle_instantiate, unpickle_persistent,
                                      unpickle_extension, unpickle_appends)

lazy_import('sage.misc.trace', 'trace', deprecation=34259)

lazy_import('sage.misc.profiler', 'Profiler', deprecation=34259)

from sage.misc.dev_tools import import_statements

lazy_import('sage.misc.dev_tools', 'runsnake', deprecation=34259)

from sage.misc.edit_module import edit

lazy_import('sage.misc.edit_module', 'set_edit_template', deprecation=34259)

lazy_import('sage.misc.pager', 'pager')


lazy_import("sage.misc.cython", "cython_lambda")
lazy_import("sage.misc.cython", "cython_compile", "cython")
lazy_import('sage.misc.inline_fortran', 'fortran')

lazy_import('sage.misc.package', ('installed_packages', 'is_package_installed',
                                  'package_versions'),
            deprecation=34259)
lazy_import('sage.misc.benchmark', 'benchmark', deprecation=34259)
=======
lazy_import('pydoc', 'help', 'python_help')
>>>>>>> b400413e
<|MERGE_RESOLUTION|>--- conflicted
+++ resolved
@@ -6,48 +6,4 @@
 
 from sage.misc.sage_input import sage_input
 
-from sage.misc.banner import version
-
-<<<<<<< HEAD
-lazy_import('sage.misc.banner', 'banner', deprecation=34259)
-
-=======
->>>>>>> b400413e
-lazy_import('sage.misc.sagedoc', ['browse_sage_doc',
-                                  'search_src', 'search_def', 'search_doc',
-                                  'tutorial', 'reference', 'manual', 'developer',
-                                  'constructions', 'help'])
-
-<<<<<<< HEAD
-lazy_import('pydoc', 'help', 'python_help')
-
-from sage.misc.explain_pickle import (explain_pickle, unpickle_newobj, unpickle_build,
-                                      unpickle_instantiate, unpickle_persistent,
-                                      unpickle_extension, unpickle_appends)
-
-lazy_import('sage.misc.trace', 'trace', deprecation=34259)
-
-lazy_import('sage.misc.profiler', 'Profiler', deprecation=34259)
-
-from sage.misc.dev_tools import import_statements
-
-lazy_import('sage.misc.dev_tools', 'runsnake', deprecation=34259)
-
-from sage.misc.edit_module import edit
-
-lazy_import('sage.misc.edit_module', 'set_edit_template', deprecation=34259)
-
-lazy_import('sage.misc.pager', 'pager')
-
-
-lazy_import("sage.misc.cython", "cython_lambda")
-lazy_import("sage.misc.cython", "cython_compile", "cython")
-lazy_import('sage.misc.inline_fortran', 'fortran')
-
-lazy_import('sage.misc.package', ('installed_packages', 'is_package_installed',
-                                  'package_versions'),
-            deprecation=34259)
-lazy_import('sage.misc.benchmark', 'benchmark', deprecation=34259)
-=======
-lazy_import('pydoc', 'help', 'python_help')
->>>>>>> b400413e
+from sage.misc.banner import version