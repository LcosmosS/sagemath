# sage.doctest: needs sage.misc.cython
"""
Cython support functions

AUTHORS:

- William Stein (2006-01-18): initial version
- William Stein (2007-07-28): update from sagex to cython
- Martin Albrecht & William Stein (2011-08): cfile & cargs
"""

# ****************************************************************************
#       Copyright (C) 2006 William Stein <wstein@gmail.com>
#
# This program is free software: you can redistribute it and/or modify
# it under the terms of the GNU General Public License as published by
# the Free Software Foundation, either version 2 of the License, or
# (at your option) any later version.
#                  https://www.gnu.org/licenses/
# ****************************************************************************

import builtins
import os
import re
import shutil
import sys

from sage.env import SAGE_LOCAL, cython_aliases, sage_include_directories
from sage.misc.cachefunc import cached_function
from sage.misc.sage_ostools import redirection, restore_cwd
from sage.misc.temporary_file import spyx_tmp, tmp_filename
from sage.repl.user_globals import get_globals


@cached_function
def _standard_libs_libdirs_incdirs_aliases():
    r"""
    Return the list of libraries and library directories.

    EXAMPLES::

        sage: from sage.misc.cython import _standard_libs_libdirs_incdirs_aliases
        sage: _standard_libs_libdirs_incdirs_aliases()
        (['mpfr', 'gmp', 'gmpxx', 'pari', ...],
         [...],
         [...],
         {...})
    """
    aliases = cython_aliases()
    standard_libs = (
        [
            "mpfr",
            "gmp",
            "gmpxx",
            "pari",
            "m",
            "ec",
            "gsl",
        ]
        + aliases["CBLAS_LIBRARIES"]
        + ["ntl"]
    )
    standard_libdirs = []
    if SAGE_LOCAL:
        standard_libdirs.append(os.path.join(SAGE_LOCAL, "lib"))
    standard_libdirs.extend(aliases["CBLAS_LIBDIR"] + aliases["NTL_LIBDIR"])
    standard_incdirs = (
        sage_include_directories() + aliases["CBLAS_INCDIR"] + aliases["NTL_INCDIR"]
    )
    return standard_libs, standard_libdirs, standard_incdirs, aliases


################################################################
# If the user attaches a .spyx file and changes it, we have
# to reload an .so.
#
# PROBLEM: Python does not allow one to reload an .so extension module.
# Solution, we create a different .so file and load that one,
# overwriting the definitions of everything in the original .so file.
#
# HOW: By using a sequence_number for each .spyx file; we keep
# these sequence numbers in a dict.
#
################################################################


sequence_number = {}


def cython(
    filename,
    verbose=0,
    compile_message=False,
    use_cache=False,
    create_local_c_file=False,
    annotate=True,
    sage_namespace=True,
    create_local_so_file=False,
):
    r"""
    Compile a Cython file. This converts a Cython file to a C (or C++ file),
    and then compiles that. The .c file and the .so file are
    created in a temporary directory.

    INPUT:

    - ``filename`` -- the name of the file to be compiled; should end with
      'pyx'

    - ``verbose`` -- integer (default: 0); level of verbosity. A negative
      value ensures complete silence.

    - ``compile_message`` -- boolean (default: ``False``); if ``True``, print
      ``'Compiling <filename>...'`` to the standard error

    - ``use_cache`` -- boolean (default: ``False``); if ``True``, check the
      temporary build directory to see if there is already a
      corresponding .so file. If so, and if the .so file is newer than the
      Cython file, don't recompile, just reuse the .so file.

    - ``create_local_c_file`` -- boolean (default: ``False``); if ``True``, save a
      copy of the ``.c`` or ``.cpp`` file in the current directory

    - ``annotate`` -- boolean (default: ``True``); if ``True``, create an html file which
      annotates the conversion from .pyx to .c. By default this is only created
      in the temporary directory, but if ``create_local_c_file`` is also True,
      then save a copy of the .html file in the current directory.

    - ``sage_namespace`` -- boolean (default: ``True``); if ``True``, import
      ``sage.all``

    - ``create_local_so_file`` -- boolean (default: ``False``); if ``True``, save a
      copy of the compiled .so file in the current directory

    OUTPUT: a tuple ``(name, dir)`` where ``name`` is the name
    of the compiled module and ``dir`` is the directory containing
    the generated files.

    TESTS:

    Before :issue:`12975`, it would have been needed to write ``#clang c++``,
    but upper case ``C++`` has resulted in an error.
    Using pkgconfig to find the libraries, headers and macros. This is a
    work around while waiting for :issue:`22461` which will offer a better
    solution::

        sage: code = [
        ....: "#clang C++",
        ....: "from sage.rings.polynomial.multi_polynomial_libsingular cimport MPolynomial_libsingular",
        ....: "from sage.libs.singular.polynomial cimport singular_polynomial_pow",
        ....: "def test(MPolynomial_libsingular p):",
        ....: "    singular_polynomial_pow(&p._poly, p._poly, 2, p._parent_ring)"]
        sage: cython(os.linesep.join(code))

    The function ``test`` now manipulates internal C data of polynomials,
    squaring them::

        sage: P.<x,y>=QQ[]
        sage: test(x)
        sage: x
        x^2

    Check that compiling C++ code works::

        sage: cython("# distutils: language = c++\n"+
        ....:        "from libcpp.vector cimport vector\n"
        ....:        "cdef vector[int] * v = new vector[int](4)\n")

    Check that compiling C++ code works when creating a local C file,
    first moving to a tempdir to avoid clutter.  Before :issue:`22113`,
    the create_local_c_file argument was not tested for C++ code::

        sage: orig_cwd = os.getcwd()
        sage: import tempfile
        sage: with tempfile.TemporaryDirectory() as d:
        ....:     os.chdir(d)
        ....:     with open("test.pyx", 'w') as f:
        ....:         _ = f.write("# distutils: language = c++\n"
        ....:           "from libcpp.vector cimport vector\n"
        ....:           "cdef vector[int] * v = new vector[int](4)\n")
        ....:     output = sage.misc.cython.cython("test.pyx",
        ....:                                      create_local_c_file=True)
        ....:     os.chdir(orig_cwd)

    Accessing a ``.pxd`` file from the current directory works::

        sage: orig_cwd = os.getcwd()
        sage: import tempfile
        sage: with tempfile.TemporaryDirectory() as d:
        ....:     os.chdir(d)
        ....:     with open("helper.pxd", 'w') as f:
        ....:         _ = f.write("cdef inline int the_answer(): return 42")
        ....:     cython(
        ....:           "from helper cimport the_answer\n"
        ....:           "print(the_answer())"
        ....:     )
        ....:     os.chdir(orig_cwd)
        42

    Warning and error messages generated by Cython are properly
    handled. Warnings are only shown if verbose >= 0::

        sage: code = '''
        ....: def test_unreachable():
        ....:     raise Exception
        ....:     return 42
        ....: '''
        sage: cython(code, verbose=-1)
        sage: cython(code, verbose=0)
        warning: ...:4:4: Unreachable code...

        sage: cython("foo = bar\n")
        Traceback (most recent call last):
        ...
        RuntimeError: Error compiling Cython file:
        ------------------------------------------------------------
        ...
        foo = bar
             ^
        ------------------------------------------------------------
        <BLANKLINE>
        ...:1:6: undeclared name not builtin: bar

        sage: cython("cdef extern from 'no_such_header_file': pass")
        Traceback (most recent call last):
        ...
        RuntimeError: ...

    As of :issue:`29139` the default is ``cdivision=True``::

        sage: cython('''
        ....: cdef size_t foo = 3/2
        ....: ''')

    Check that Cython supports PEP 420 packages::

        sage: cython('''
        ....: cimport sage.misc.cachefunc
        ....: ''')

        sage: cython('''
        ....: from sage.misc.cachefunc cimport cache_key
        ....: ''')

    """
    if not filename.endswith("pyx"):
        print(
            "Warning: file (={}) should have extension .pyx".format(filename),
            file=sys.stderr,
        )

    # base is the name of the .so module that we create. If we are
    # creating a local shared object file, we use a more natural
    # naming convention. If we are not creating a local shared object
    # file, the main constraint is that it is unique and determined by
    # the file that we're running Cython on, so that in some cases we
    # can cache the result (e.g., recompiling the same pyx file during
    # the same session).
    if create_local_so_file:
        base, ext = os.path.splitext(os.path.basename(filename))
    else:
        base = os.path.abspath(filename)
    base = sanitize(base)

    # This is the *temporary* directory where we store the pyx file.
    # spyx_tmp changes when we start Sage, so old (but not stale) pyx
    # files must be rebuilt at the moment.
    target_dir = os.path.join(spyx_tmp(), base)

    # Build directory for Cython/distutils
    build_dir = os.path.join(target_dir, "build")

    if os.path.exists(target_dir):
        # There is already a module here. Maybe we do not have to rebuild?
        # Find the name.
        if use_cache:
            from importlib.machinery import EXTENSION_SUFFIXES

            for f in os.listdir(target_dir):
                for suffix in EXTENSION_SUFFIXES:
                    if f.endswith(suffix):
                        # use the first matching extension
                        prev_file = os.path.join(target_dir, f)
                        prev_name = f[: -len(suffix)]
                        break
                else:
                    # no match, try next file
                    continue
                if os.path.getmtime(filename) <= os.path.getmtime(prev_file):
                    # We do not have to rebuild.
                    return prev_name, target_dir

        # Delete all ordinary files in target_dir
        for F in os.listdir(target_dir):
            G = os.path.join(target_dir, F)
            if os.path.isdir(G):
                continue
            try:
                os.unlink(G)
            except OSError:
                pass
    else:
        os.makedirs(target_dir, exist_ok=True)

    if create_local_so_file:
        name = base
    else:
        global sequence_number
        if base not in sequence_number:
            sequence_number[base] = 0
        name = "%s_%s" % (base, sequence_number[base])

        # increment the sequence number so will use a different one next time.
        sequence_number[base] += 1

    if compile_message:
        sys.stderr.write("Compiling {}...\n".format(filename))
        sys.stderr.flush()

    # Copy original file to the target directory.
    pyxfile = os.path.join(target_dir, name + ".pyx")
    shutil.copy(filename, pyxfile)

    # Add current working directory to includes. This is needed because
    # we cythonize from a different directory. See Issue #24764.
    standard_libs, standard_libdirs, standard_includes, aliases = (
        _standard_libs_libdirs_incdirs_aliases()
    )
    includes = [os.getcwd()] + standard_includes

    # Now do the actual build, directly calling Cython and distutils
    import Cython.Compiler.Options
    from Cython.Build import cythonize
    from Cython.Compiler.Errors import CompileError

    try:
        from setuptools.dist import Distribution
        from setuptools.extension import Extension
    except ImportError:
        # Fall back to distutils (stdlib); note that it is deprecated
        # in Python 3.10, 3.11; https://www.python.org/dev/peps/pep-0632/
        from distutils.core import Extension
        from distutils.dist import Distribution

    from distutils.log import set_verbosity

    set_verbosity(verbose)

    Cython.Compiler.Options.annotate = annotate
    Cython.Compiler.Options.embed_pos_in_docstring = True
    Cython.Compiler.Options.pre_import = "sage.all" if sage_namespace else None

    extra_compile_args = ["-w"]  # no warnings
    extra_link_args = []

    ext = Extension(
        name,
        sources=[pyxfile],
        extra_compile_args=extra_compile_args,
        extra_link_args=extra_link_args,
        libraries=standard_libs,
        library_dirs=standard_libdirs,
    )

    directives = {"language_level": 3, "cdivision": True}

    try:
        # Change directories to target_dir so that Cython produces the correct
        # relative path; https://github.com/sagemath/sage/issues/24097
        with restore_cwd(target_dir):
            try:
                from sage.misc.package_dir import cython_namespace_package_support

                with cython_namespace_package_support():
                    (ext,) = cythonize(
                        [ext],
                        aliases=aliases,
                        include_path=includes,
                        compiler_directives=directives,
                        quiet=(verbose <= 0),
                        errors_to_stderr=False,
                        use_listing_file=True,
                    )
            finally:
                # Read the "listing file" which is the file containing
                # warning and error messages generated by Cython.
                try:
                    with open(name + ".lis") as f:
                        cython_messages = f.read()
                except OSError:
                    cython_messages = "Error compiling Cython file"
    except CompileError:
        raise RuntimeError(cython_messages.strip())

    if verbose >= 0:
        # triggered by Cython 3 with unpatched cysignals 1.11.2
        cython_messages = re.sub(
            "^.*The keyword 'nogil' should appear at the end of the function signature line. "
            "Placing it before 'except' or 'noexcept' will be disallowed in a future version of Cython.\n",
<<<<<<< HEAD
            "",
            cython_messages,
            0,
            re.MULTILINE,
        )
=======
            "", cython_messages, flags=re.MULTILINE)
>>>>>>> c9dd1e85

        sys.stderr.write(cython_messages)
        sys.stderr.flush()

    if create_local_c_file:
        shutil.copy(os.path.join(target_dir, ext.sources[0]), os.curdir)
        if annotate:
            shutil.copy(os.path.join(target_dir, name + ".html"), os.curdir)

    # This emulates running "setup.py build" with the correct options
    #
    # setuptools plugins considered harmful:
    # If build isolation is not in use and setuptools_scm is installed,
    # then its file_finders entry point is invoked, which we don't need.
    # And with setuptools_scm 8, we get more trouble:
    # LookupError: pyproject.toml does not contain a tool.setuptools_scm section
    # LookupError: setuptools-scm was unable to detect version ...
    # We just remove all handling of "setuptools.finalize_distribution_options" entry points.
    class Distribution_no_finalize_distribution_options(Distribution):
        @staticmethod
        def _removed(ep):
            return True

    dist = Distribution_no_finalize_distribution_options()
    dist.ext_modules = [ext]
    dist.include_dirs = includes
    buildcmd = dist.get_command_obj("build")
    buildcmd.build_base = build_dir
    buildcmd.build_lib = target_dir

    try:
        # Capture errors from distutils and its child processes
        with open(os.path.join(target_dir, name + ".err"), "w+") as errfile:
            try:
                # Redirect stderr to errfile.  We use the file descriptor
                # number "2" instead of "sys.stderr" because we really
                # want to redirect the messages from GCC. These are sent
                # to the actual stderr, regardless of what sys.stderr is.
                sys.stderr.flush()
                with redirection(2, errfile, close=False):
                    dist.run_command("build")
            finally:
                errfile.seek(0)
                distutils_messages = errfile.read()
    except Exception as msg:
        msg = str(msg) + "\n" + distutils_messages
        raise RuntimeError(msg.strip())

    if verbose >= 0:
        sys.stderr.write(distutils_messages)
        sys.stderr.flush()

    if create_local_so_file:
        # Copy module to current directory
        from importlib.machinery import EXTENSION_SUFFIXES

        for ext in EXTENSION_SUFFIXES:
            path = os.path.join(target_dir, name + ext)
            if os.path.exists(path):
                shutil.copy(path, os.curdir)

    return name, target_dir


################################################################
# COMPILE
################################################################
def cython_lambda(vars, expr, verbose=0, **kwds):
    """
    Create a compiled function which evaluates ``expr`` assuming machine values
    for ``vars``.

    INPUT:

    - ``vars`` -- list of pairs (variable name, c-data type), where the variable
      names and data types are strings, OR a string such as ``'double x, int y,
      int z'``

    - ``expr`` -- an expression involving the vars and constants; you can access
      objects defined in the current module scope ``globals()`` using
      ``sage.object_name``.

    .. warning::

        Accessing ``globals()`` doesn't actually work, see :issue:`12446`.

    EXAMPLES:

    We create a Lambda function in pure Python (using the r to make sure the 3.2
    is viewed as a Python float)::

        sage: f = lambda x,y: x*x + y*y + x + y + 17r*x + 3.2r

    We make the same Lambda function, but in a compiled form. ::

        sage: g = cython_lambda('double x, double y', 'x*x + y*y + x + y + 17*x + 3.2')
        sage: g(2,3)
        55.2
        sage: g(0,0)
        3.2

    In order to access Sage globals, prefix them with ``sage.``::

        sage: f = cython_lambda('double x', 'sage.sin(x) + sage.a')
        sage: f(0)
        Traceback (most recent call last):
        ...
        NameError: global 'a' is not defined
        sage: a = 25
        sage: f(10)
        24.45597888911063
        sage: a = 50
        sage: f(10)
        49.45597888911063
    """
    if isinstance(vars, str):
        v = vars
    else:
        v = ", ".join("%s %s" % (typ, var) for typ, var in vars)

    s = """
cdef class _s:
    cdef globals

    def __init__(self):
        from sage.repl.user_globals import get_globals
        self.globals = get_globals()

    def __getattr__(self, name):
        try:
            return self.globals[name]
        except KeyError:
            raise NameError("global {!r} is not defined".format(name))

sage = _s()

def f(%s):
    return %s
    """ % (v, expr)
    if verbose > 0:
        print(s)
    tmpfile = tmp_filename(ext=".pyx")
    with open(tmpfile, "w") as f:
        f.write(s)

    d = {}
    cython_import_all(tmpfile, d, verbose=verbose, **kwds)
    return d["f"]


################################################################
# IMPORT
################################################################
def cython_import(filename, **kwds):
    """
    Compile a file containing Cython code, then import and return the
    module.  Raises an :exc:`ImportError` if anything goes wrong.

    INPUT:

    - ``filename`` -- string; name of a file that contains Cython
      code

    See the function :func:`sage.misc.cython.cython` for documentation
    for the other inputs.

    OUTPUT: the module that contains the compiled Cython code
    """
    name, build_dir = cython(filename, **kwds)

    oldpath = sys.path
    try:
        sys.path.append(build_dir)
        return builtins.__import__(name)
    except ModuleNotFoundError:
        import importlib

        importlib.invalidate_caches()
        return builtins.__import__(name)
    finally:
        sys.path = oldpath


def cython_import_all(filename, globals, **kwds):
    """
    Imports all non-private (i.e., not beginning with an underscore)
    attributes of the specified Cython module into the given context.
    This is similar to::

        from module import *

    Raises an :exc:`ImportError` exception if anything goes wrong.

    INPUT:

    - ``filename`` -- string; name of a file that contains Cython
      code

    See the function :func:`sage.misc.cython.cython` for documentation
    for the other inputs.
    """
    m = cython_import(filename, **kwds)
    for k, x in m.__dict__.items():
        if k[0] != "_":
            globals[k] = x


def sanitize(f):
    """
    Given a filename ``f``, replace it by a filename that is a valid Python
    module name.

    This means that the characters are all alphanumeric or ``_``'s and doesn't
    begin with a numeral.

    EXAMPLES::

        sage: from sage.misc.cython import sanitize
        sage: sanitize('abc')
        'abc'
        sage: sanitize('abc/def')
        'abc_def'
        sage: sanitize('123/def-hij/file.py')
        '_123_def_hij_file_py'
    """
    s = ""
    if f[0].isdigit():
        s += "_"
    for a in f:
        if a.isalnum():
            s += a
        else:
            s += "_"
    return s


def compile_and_load(code, **kwds):
    r"""
    INPUT:

    - ``code`` -- string containing code that could be in a .pyx file
      that is attached or put in a %cython block in the notebook

    See the function :func:`sage.misc.cython.cython` for documentation
    for the other inputs.

    OUTPUT: a module, which results from compiling the given code and
    importing it

    EXAMPLES::

        sage: from sage.misc.cython import compile_and_load
        sage: module = compile_and_load("def f(int n):\n    return n*n")
        sage: module.f(10)
        100

    TESTS::

        sage: code = '''
        ....: from sage.rings.rational cimport Rational
        ....: from sage.rings.polynomial.polynomial_rational_flint cimport Polynomial_rational_flint
        ....: from sage.libs.flint.fmpq_poly cimport fmpq_poly_length
        ....: from sage.libs.flint.fmpq_poly_sage cimport fmpq_poly_get_coeff_mpq, fmpq_poly_set_coeff_mpq
        ....:
        ....: def evaluate_at_power_of_gen(Polynomial_rational_flint f, unsigned long n):
        ....:     assert n >= 1
        ....:     cdef Polynomial_rational_flint res = f._new()
        ....:     cdef unsigned long k
        ....:     cdef Rational z = Rational(0)
        ....:     for k in range(fmpq_poly_length(f._poly)):
        ....:         fmpq_poly_get_coeff_mpq(z.value, f._poly, k)
        ....:         fmpq_poly_set_coeff_mpq(res._poly, n*k, z.value)
        ....:     return res
        ....: '''
        sage: module = compile_and_load(code)  # long time
        sage: R.<x> = QQ[]
        sage: module.evaluate_at_power_of_gen(x^3 + x - 7, 5)  # long time
        x^15 + x^5 - 7
    """
    tmpfile = tmp_filename(ext=".pyx")
    with open(tmpfile, "w") as f:
        f.write(code)
    return cython_import(tmpfile, **kwds)


def cython_compile(code, **kwds):
    """
    Given a block of Cython code (as a text string), this function
    compiles it using a C compiler, and includes it into the global
    namespace.

    AUTHOR: William Stein, 2006-10-31

    .. WARNING::

        Only use this from Python code, not from extension code, since
        from extension code you would change the global scope (i.e.,
        of the Sage interpreter). And it would be stupid, since you're
        already writing Cython!

        Also, never use this in the standard Sage library.  Any code
        that uses this can only run on a system that has a C compiler
        installed, and we want to avoid making that assumption for
        casual Sage usage.  Also, any code that uses this in the
        library would greatly slow down startup time, since currently
        there is no caching.

    .. TODO::

        Need to create a clever caching system so code only gets
        compiled once.
    """
    tmpfile = tmp_filename(ext=".pyx")
    with open(tmpfile, "w") as f:
        f.write(code)
    return cython_import_all(tmpfile, get_globals(), **kwds)<|MERGE_RESOLUTION|>--- conflicted
+++ resolved
@@ -397,15 +397,7 @@
         cython_messages = re.sub(
             "^.*The keyword 'nogil' should appear at the end of the function signature line. "
             "Placing it before 'except' or 'noexcept' will be disallowed in a future version of Cython.\n",
-<<<<<<< HEAD
-            "",
-            cython_messages,
-            0,
-            re.MULTILINE,
-        )
-=======
             "", cython_messages, flags=re.MULTILINE)
->>>>>>> c9dd1e85
 
         sys.stderr.write(cython_messages)
         sys.stderr.flush()
