--- conflicted
+++ resolved
@@ -158,58 +158,33 @@
     sage: from sage.misc.latex_standalone import TikzPicture
     sage: V = [[1,0,1],[1,0,0],[1,1,0],[0,0,-1],[0,1,0],[-1,0,0],[0,1,1],[0,0,1],[0,-1,0]]
     sage: P = Polyhedron(vertices=V).polar()                                                                            # optional - sage.geometry.polyhedron
-<<<<<<< HEAD
-    sage: s = P.projection().tikz([674,108,-731],112, output_type='LatexExpr')                                          # optional - sage.geometry.polyhedron
-    sage: t = TikzPicture(s)                                                                                            # optional - sage.geometry.polyhedron
-=======
     sage: s = P.projection().tikz([674,108,-731],112, output_type='LatexExpr')                                          # optional - sage.geometry.polyhedron sage.plot
     sage: t = TikzPicture(s)                                                                                            # optional - sage.geometry.polyhedron sage.plot
->>>>>>> 98b9451f
 
 Open the image in a viewer (the returned value is a string giving the
 absolute path to the file in some temporary directory)::
 
-<<<<<<< HEAD
-    sage: path_to_file = t.pdf()                # not tested                                                            # optional - sage.geometry.polyhedron
-=======
     sage: path_to_file = t.pdf()                # not tested                                                            # optional - sage.geometry.polyhedron sage.plot
->>>>>>> 98b9451f
 
 Instead, you may save a pdf of the tikzpicture into a file of your choice
 (but this does not open the viewer)::
 
-<<<<<<< HEAD
-    sage: _ = t.pdf('tikz_polytope.pdf')        # not tested                                                            # optional - sage.geometry.polyhedron
+    sage: _ = t.pdf('tikz_polytope.pdf')        # not tested                                                            # optional - sage.geometry.polyhedron sage.plot
 
 Opening the image in a viewer can be turned off::
 
-    sage: _ = t.pdf(view=False)      # long time (2s) # optional latex                                                  # optional - sage.geometry.polyhedron
-=======
-    sage: _ = t.pdf('tikz_polytope.pdf')        # not tested                                                            # optional - sage.geometry.polyhedron sage.plot
-
-Opening the image in a viewer can be turned off::
-
     sage: _ = t.pdf(view=False)      # long time (2s) # optional latex                                                  # optional - sage.geometry.polyhedron sage.plot
->>>>>>> 98b9451f
 
 The same can be done with png format (translated from pdf with convert
 command which needs the installation of imagemagick)::
 
-<<<<<<< HEAD
-    sage: _ = t.png(view=False)      # long time (2s) # optional latex imagemagick                                      # optional - sage.geometry.polyhedron
-=======
     sage: _ = t.png(view=False)      # long time (2s) # optional latex imagemagick                                      # optional - sage.geometry.polyhedron sage.plot
->>>>>>> 98b9451f
 
 The string representation gives the header (5 lines) and tail (5 lines) of
 the tikzpicture. In Jupyter, it will instead use rich representation and
 show the image directly below the cell in png or svg format::
 
-<<<<<<< HEAD
-    sage: t                                                                                                             # optional - sage.geometry.polyhedron
-=======
     sage: t                                                                                                             # optional - sage.geometry.polyhedron sage.plot
->>>>>>> 98b9451f
     \documentclass[tikz]{standalone}
     \begin{document}
     \begin{tikzpicture}%
@@ -226,11 +201,7 @@
 
 Use ``print(t)`` to see the complete content of the file::
 
-<<<<<<< HEAD
-    sage: print(t)               # not tested                                                                           # optional - sage.geometry.polyhedron
-=======
     sage: print(t)               # not tested                                                                           # optional - sage.geometry.polyhedron sage.plot
->>>>>>> 98b9451f
 
 Adding a border in the options avoids cropping the vertices of a graph::
 
