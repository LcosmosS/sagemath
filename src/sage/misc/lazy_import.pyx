--- conflicted
+++ resolved
@@ -247,11 +247,7 @@
             warn(f"Resolving lazy import {self._name} during startup")
         elif self._at_startup and not startup_guard:
             if finish_startup_called:
-<<<<<<< HEAD
-                print(f"Option ``at_startup=True`` for lazy import {self._name} not needed anymore")
-=======
                 warn(f"Option ``at_startup=True`` for lazy import {self._name} not needed anymore")
->>>>>>> 056b8d4e
 
         try:
             self._object = getattr(__import__(self._module, {}, {}, [self._name]), self._name)
