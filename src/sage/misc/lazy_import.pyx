--- conflicted
+++ resolved
@@ -1092,14 +1092,9 @@
     An example of an import relying on a feature::
 
         sage: from sage.features import PythonModule
-<<<<<<< HEAD
         sage: lazy_import('ppl', 'equation',
-        ....:             feature=PythonModule('ppl', spkg='pplpy'))
+        ....:             feature=PythonModule('ppl', spkg='pplpy', type='standard'))
         sage: equation                                                                  # optional - pplpy
-=======
-        sage: lazy_import('ppl', 'equation', feature=PythonModule('ppl', spkg='pplpy', type='standard'))
-        sage: equation
->>>>>>> 62ad2a36
         <built-in function equation>
         sage: lazy_import('PyNormaliz', 'NmzListConeProperties',
         ....:             feature=PythonModule('PyNormaliz', spkg='pynormaliz'))
