--- conflicted
+++ resolved
@@ -102,33 +102,8 @@
         sage: _get_imports_resolved_at_startup()
         []
     """
-<<<<<<< HEAD
     global imports_resolved_at_startup
     return imports_resolved_at_startup
-=======
-    global startup_guard
-    return startup_guard
-
-cpdef test_fake_startup():
-    """
-    For testing purposes only.
-
-    Switch the startup lazy import guard back on.
-
-    EXAMPLES::
-
-        sage: sage.misc.lazy_import.test_fake_startup()
-        sage: from sage.misc.lazy_import import lazy_import
-        sage: lazy_import('sage.rings.all', 'ZZ', 'my_ZZ')
-        sage: my_ZZ(123)
-        Resolving lazy import ZZ during startup
-        123
-        sage: sage.misc.lazy_import.finish_startup()
-    """
-    global startup_guard
-    startup_guard = True
-
->>>>>>> 9d686f22
 
 @cython.final
 cdef class LazyImport(object):
@@ -210,16 +185,10 @@
         if self._object is not None:
             return self._object
 
-<<<<<<< HEAD
         if startup_guard.IS_STARTUP and not self._at_startup:
             global imports_resolved_at_startup
             imports_resolved_at_startup.append(self._name)
         elif self._at_startup and not startup_guard.IS_STARTUP:
-=======
-        if startup_guard and not self._at_startup:
-            print(f"Resolving lazy import {self._name} during startup")
-        elif self._at_startup and not startup_guard:
->>>>>>> 9d686f22
             print(f"Option ``at_startup=True`` for lazy import {self._name} not needed anymore")
         try:
             self._object = getattr(__import__(self._module, {}, {}, [self._name]), self._name)
