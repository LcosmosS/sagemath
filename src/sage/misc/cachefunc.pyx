r"""
Cached Functions and Methods

AUTHORS:

- William Stein (inspired by conversation with Justin Walker).
- Mike Hansen (added doctests and made it work with class methods).
- Willem Jan Palenstijn (add CachedMethodCaller for binding cached
  methods to instances).
- Tom Boothby (added DiskCachedFunction).
- Simon King (improved performance, more doctests, cython version,
  CachedMethodCallerNoArgs, weak cached function, cached special methods).

EXAMPLES:

By trac ticket #11115, cached functions and methods are now also
available in Cython code. The following examples cover various ways
of usage.

Python functions::

    sage: @cached_function
    ... def test_pfunc(x):
    ...     '''
    ...     Some documentation
    ...     '''
    ...     return -x
    ...
    sage: test_pfunc(5) is test_pfunc(5)
    True

In some cases, one would only want to keep the result in cache as long
as there is any other reference to the result. By :trac:`12215`, this is
enabled for :class:`~sage.structure.unique_representation.UniqueRepresentation`,
which is used to create unique parents: If an algebraic structure, such
as a finite field, is only temporarily used, then it will not stay in
cache forever. That behaviour is implemented using ``weak_cached_function``,
that behaves the same as ``cached_function``, except that it uses a
:class:`~sage.misc.weak_dict.WeakValueDictionary` for storing the results.
::

    sage: from sage.misc.cachefunc import weak_cached_function
    sage: class A: pass
    sage: @weak_cached_function
    ... def f():
    ...    print "doing a computation"
    ...    return A()
    ...
    sage: a = f()
    doing a computation

The result is cached::

    sage: b = f()
    sage: a is b
    True

However, if there are no strong references left, the result
may be garbage collected, and thus a new computation would
take place::

    sage: del a
    sage: del b
    sage: import gc
    sage: n = gc.collect()
    sage: a = f()
    doing a computation

Cython cdef functions do not allow arbitrary decorators.
However, one can wrap a Cython function and turn it into
a cached function, by :trac:`11115`. We need to provide
the name that the wrapped method or function should have,
since otherwise the name of the original function would
be used::

    sage: cython('''cpdef test_funct(x): return -x''')
    sage: wrapped_funct = cached_function(test_funct, name='wrapped_funct')
    sage: wrapped_funct
    Cached version of <built-in function test_funct>
    sage: wrapped_funct.__name__
    'wrapped_funct'
    sage: wrapped_funct(5)
    -5
    sage: wrapped_funct(5) is wrapped_funct(5)
    True

We can proceed similarly for cached methods of Cython classes,
provided that they allow attribute assignment or have a public
attribute ``__cached_methods`` of type ``<dict>``. Since
:trac:`11115`, this is the case for all classes inheriting from
:class:`~sage.structure.parent.Parent`. See below for a more explicit
example. By :trac:`12951`, cached methods of extension classes can
be defined by simply using the decorater. However, an indirect
approach is still needed for cpdef methods::

    sage: cython_code = ['cpdef test_meth(self,x):',
    ... '    "some doc for a wrapped cython method"',
    ... '    return -x',
    ... 'from sage.all import cached_method',
    ... 'from sage.structure.parent cimport Parent',
    ... 'cdef class MyClass(Parent):',
    ... '    @cached_method',
    ... '    def direct_method(self, x):',
    ... '        "Some doc for direct method"',
    ... '        return 2*x',
    ... '    wrapped_method = cached_method(test_meth,name="wrapped_method")']
    sage: cython(os.linesep.join(cython_code))
    sage: O = MyClass()
    sage: O.direct_method
    Cached version of <method 'direct_method' of '...MyClass' objects>
    sage: O.wrapped_method
    Cached version of <built-in function test_meth>
    sage: O.wrapped_method.__name__
    'wrapped_method'
    sage: O.wrapped_method(5)
    -5
    sage: O.wrapped_method(5) is O.wrapped_method(5)
    True
    sage: O.direct_method(5)
    10
    sage: O.direct_method(5) is O.direct_method(5)
    True

In some cases, one would only want to keep the result in cache as long
as there is any other reference to the result. By :trac:`12215`, this is
enabled for :class:`~sage.structure.unique_representation.UniqueRepresentation`,
which is used to create unique parents: If an algebraic structure, such
as a finite field, is only temporarily used, then it will not stay in
cache forever. That behaviour is implemented using ``weak_cached_function``,
that behaves the same as ``cached_function``, except that it uses a
:class:`~sage.misc.weak_dict.WeakValueDictionary` for storing the results.
::

    sage: from sage.misc.cachefunc import weak_cached_function
    sage: class A: pass
    sage: @weak_cached_function
    ... def f():
    ...    print "doing a computation"
    ...    return A()
    ...
    sage: a = f()
    doing a computation

The result is cached::

    sage: b = f()
    sage: a is b
    True

However, if there are no strong references left, the result
may be garbage collected, and thus a new computation would
take place::

    sage: del a
    sage: del b
    sage: import gc
    sage: n = gc.collect()
    sage: a = f()
    doing a computation

By :trac:`11115`, even if a parent does not allow attribute
assignment, it can inherit a cached method from the parent class of a
category (previously, the cache would have been broken)::

    sage: cython_code = ["from sage.all import cached_method, cached_in_parent_method, Category, Objects",
    ... "class MyCategory(Category):",
    ... "    @cached_method",
    ... "    def super_categories(self):",
    ... "        return [Objects()]",
    ... "    class ElementMethods:",
    ... "        @cached_method",
    ... "        def element_cache_test(self):",
    ... "            return -self",
    ... "        @cached_in_parent_method",
    ... "        def element_via_parent_test(self):",
    ... "            return -self",
    ... "    class ParentMethods:",
    ... "        @cached_method",
    ... "        def one(self):",
    ... "            return self.element_class(self,1)",
    ... "        @cached_method",
    ... "        def invert(self, x):",
    ... "            return -x"]
    sage: cython('\n'.join(cython_code))
    sage: C = MyCategory()

In order to keep the memory footprint of elements small, it was
decided to not support the same freedom of using cached methods
for elements: If an instance of a class derived from
:class:`~sage.structure.element.Element` does not allow attribute
assignment, then a cached method inherited from the category of
its parent will break, as in the class ``MyBrokenElement`` below.

However, there is a class :class:`~sage.structure.element.ElementWithCachedMethod`
that has generally a slower attribute access, but fully supports
cached methods. We remark, however, that cached methods are
*much* faster if attribute access works. So, we expect that
:class:`~sage.structure.element.ElementWithCachedMethod` will
hardly by used.
::

    sage: cython_code = ["from sage.structure.element cimport Element, ElementWithCachedMethod",
    ... "cdef class MyBrokenElement(Element):",
    ... "    cdef public object x",
    ... "    def __init__(self,P,x):",
    ... "        self.x=x",
    ... "        Element.__init__(self,P)",
    ... "    def __neg__(self):",
    ... "        return MyBrokenElement(self.parent(),-self.x)",
    ... "    def _repr_(self):",
    ... "        return '<%s>'%self.x",
    ... "    def __hash__(self):",
    ... "        return hash(self.x)",
    ... "    def __cmp__(left, right):",
    ... "        return (<Element>left)._cmp(right)",
    ... "    def __richcmp__(left, right, op):",
    ... "        return (<Element>left)._richcmp(right,op)",
    ... "    cdef int _cmp_c_impl(left, Element right) except -2:",
    ... "        return cmp(left.x,right.x)",
    ... "    def raw_test(self):",
    ... "        return -self",
    ... "cdef class MyElement(ElementWithCachedMethod):",
    ... "    cdef public object x",
    ... "    def __init__(self,P,x):",
    ... "        self.x=x",
    ... "        ElementWithCachedMethod.__init__(self,P)",
    ... "    def __neg__(self):",
    ... "        return MyElement(self.parent(),-self.x)",
    ... "    def _repr_(self):",
    ... "        return '<%s>'%self.x",
    ... "    def __hash__(self):",
    ... "        return hash(self.x)",
    ... "    def __cmp__(left, right):",
    ... "        return (<Element>left)._cmp(right)",
    ... "    def __richcmp__(left, right, op):",
    ... "        return (<Element>left)._richcmp(right,op)",
    ... "    cdef int _cmp_c_impl(left, Element right) except -2:",
    ... "        return cmp(left.x,right.x)",
    ... "    def raw_test(self):",
    ... "        return -self",
    ... "from sage.structure.parent cimport Parent",
    ... "cdef class MyParent(Parent):",
    ... "    Element = MyElement"]
    sage: cython('\n'.join(cython_code))
    sage: P = MyParent(category=C)
    sage: ebroken = MyBrokenElement(P,5)
    sage: e = MyElement(P,5)

The cached methods inherited by the parent works::

    sage: P.one()
    <1>
    sage: P.one() is P.one()
    True
    sage: P.invert(e)
    <-5>
    sage: P.invert(e) is P.invert(e)
    True

The cached methods inherited by ``MyElement`` works::

    sage: e.element_cache_test()
    <-5>
    sage: e.element_cache_test() is e.element_cache_test()
    True
    sage: e.element_via_parent_test()
    <-5>
    sage: e.element_via_parent_test() is e.element_via_parent_test()
    True

The other element class can only inherit a ``cached_in_parent_method``, since
the cache is stored in the parent. In fact, equal elements share the cache,
even if they are of different types::

    sage: e == ebroken
    True
    sage: type(e) == type(ebroken)
    False
    sage: ebroken.element_via_parent_test() is e.element_via_parent_test()
    True

However, the cache of the other inherited method breaks, although the method
as such works::

    sage: ebroken.element_cache_test()
    <-5>
    sage: ebroken.element_cache_test() is ebroken.element_cache_test()
    False

The cache can be emptied::

    sage: a = test_pfunc(5)
    sage: test_pfunc.clear_cache()
    sage: a is test_pfunc(5)
    False
    sage: a = P.one()
    sage: P.one.clear_cache()
    sage: a is P.one()
    False

Since ``e`` and ``ebroken`` share the cache, when we empty it for one element
it is empty for the other as well::

    sage: b = ebroken.element_via_parent_test()
    sage: e.element_via_parent_test.clear_cache()
    sage: b is ebroken.element_via_parent_test()
    False

Introspection works::

    sage: from sage.misc.edit_module import file_and_line
    sage: from sage.misc.sageinspect import sage_getdoc, sage_getfile, sage_getsource
    sage: print sage_getdoc(test_pfunc)
       Some documentation
    sage: print sage_getdoc(O.wrapped_method)
    some doc for a wrapped cython method
    <BLANKLINE>
    sage: print sage_getdoc(O.direct_method)
    Some doc for direct method
    <BLANKLINE>
    sage: print sage_getsource(O.wrapped_method)
    cpdef test_meth(self,x):
        "some doc for a wrapped cython method"
        return -x
    sage: print sage_getsource(O.direct_method)
    def direct_method(self, x):
        "Some doc for direct method"
        return 2*x

It is a very common special case to cache a method that has no
arguments. In that special case, the time needed to access the cache
can be drastically reduced by using a special implementation. The
cached method decorator automatically determines which implementation
ought to be chosen. A typical example is
:meth:`sage.rings.polynomial.multi_polynomial_ideal.MPolynomialIdeal.gens`
(no arguments) versus
:meth:`sage.rings.polynomial.multi_polynomial_ideal.MPolynomialIdeal.groebner_basis`
(several arguments)::

    sage: P.<a,b,c,d> = QQ[]
    sage: I = P*[a,b]
    sage: I.gens()
    [a, b]
    sage: I.gens() is I.gens()
    True
    sage: I.groebner_basis()
    [a, b]
    sage: I.groebner_basis() is I.groebner_basis()
    True
    sage: type(I.gens)
    <type 'sage.misc.cachefunc.CachedMethodCallerNoArgs'>
    sage: type(I.groebner_basis)
    <type 'sage.misc.cachefunc.CachedMethodCaller'>

By :trac:`12951`, the cached_method decorator is also supported on non-c(p)def
methods of extension classes, as long as they either support attribute assignment
or have a public attribute of type ``<dict>`` called ``__cached_methods``. The
latter is easy::

    sage: cython_code = [
    ... "from sage.misc.cachefunc import cached_method",
    ... "cdef class MyClass:",
    ... "    cdef public dict __cached_methods",
    ... "    @cached_method",
    ... "    def f(self, a,b):",
    ... "        return a*b"]
    sage: cython(os.linesep.join(cython_code))
    sage: P = MyClass()
    sage: P.f(2,3)
    6
    sage: P.f(2,3) is P.f(2,3)
    True

Providing attribute access is a bit more tricky, since it is needed that
an attribute inherited by the instance from its class can be overridden
on the instance. That is why providing a ``__getattr__`` would not be
enough in the following example::

    sage: cython_code = [
    ... "from sage.misc.cachefunc import cached_method",
    ... "cdef class MyOtherClass:",
    ... "    cdef dict D",
    ... "    def __init__(self):",
    ... "        self.D = {}",
    ... "    def __setattr__(self, n,v):",
    ... "        self.D[n] = v",
    ... "    def __getattribute__(self, n):",
    ... "        try:",
    ... "            return self.D[n]",
    ... "        except KeyError:",
    ... "            pass",
    ... "        return getattr(type(self),n).__get__(self)",
    ... "    @cached_method",
    ... "    def f(self, a,b):",
    ... "        return a+b"]
    sage: cython(os.linesep.join(cython_code))
    sage: Q = MyOtherClass()
    sage: Q.f(2,3)
    5
    sage: Q.f(2,3) is Q.f(2,3)
    True

Note that supporting attribute access is somehow faster than the
easier method::

    sage: timeit("a = P.f(2,3)")   # random
    625 loops, best of 3: 1.3 µs per loop
    sage: timeit("a = Q.f(2,3)")   # random
    625 loops, best of 3: 931 ns per loop

"""
########################################################################
#       Copyright (C) 2008 William Stein <wstein@gmail.com>
#                          Mike Hansen <mhansen@gmail.com>
#                     2011 Simon King <simon.king@uni-jena.de>
#
#  Distributed under the terms of the GNU General Public License (GPL)
#
#                  http://www.gnu.org/licenses/
########################################################################
from function_mangling import ArgumentFixer
import os
from sage.misc.sageinspect import sage_getfile, sage_getsourcelines, sage_getargspec

import sage.misc.weak_dict
from sage.misc.weak_dict import WeakValueDictionary

cdef frozenset special_method_names = frozenset(['__abs__', '__add__',
            '__and__', '__call__', '__cmp__', '__coerce__', '__complex__', '__contains__', '__del__',
            '__delattr__', '__delete__', '__delitem__', '__delslice__', '__dir__', '__div__',
            '__eq__', '__float__', '__floordiv__', '__format__', '__ge__', '__get__', '__getattr__',
            '__getattribute__', '__getitem__', '__getslice__', '__gt__', '__hash__', '__hex__',
            '__iadd__', '__iand__', '__idiv__', '__ifloordiv__', '__ilshift__', '__imod__', '__imul__',
            '__index__', '__init__', '__instancecheck__', '__int__', '__invert__', '__ior__', '__ipow__',
            '__irshift__', '__isub__', '__iter__', '__itruediv__', '__ixor__', '__le__', '__len__',
            '__length_hint__', '__long__', '__lshift__', '__lt__', '__missing__', '__mod__', '__mul__',
            '__ne__', '__neg__', '__new__', '__nonzero__', '__oct__', '__or__', '__pos__', '__pow__',
            '__radd__', '__rand__', '__rdiv__', '__repr__', '__reversed__', '__rfloordiv__', '__rlshift__',
            '__rmod__', '__rmul__', '__ror__', '__rpow__', '__rrshift__', '__rshift__', '__rsub__',
            '__rtruediv__', '__rxor__', '__set__', '__setattr__', '__setitem__', '__setslice__', '__sizeof__',
            '__str__', '__sub__', '__subclasscheck__', '__truediv__', '__unicode__', '__xor__', 'next'])

def _cached_function_unpickle(module,name):
    """
    Unpickling of cached functions.

    NOTE:

    Pickling and unpickling of cached functions is by importing
    from the module in which the function is defined.

    INPUT:

    - ``module``: A string, describing the module to import the
      function from.
    - ``name``: A string, name of the to-be-imported cached function.

    EXAMPLE::

        sage: type(cunningham_prime_factors)
        <type 'sage.misc.cachefunc.CachedFunction'>
        sage: loads(dumps(cunningham_prime_factors)) is cunningham_prime_factors #indirect doctest
        True

    """
    return getattr(__import__(module, fromlist=['']),name)

cdef class CachedFunction(object):
    """
    Create a cached version of a function, which only recomputes
    values it hasn't already computed. Synonyme: ``cached_function``

    INPUT:

    - ``f`` -- a function
    - ``name`` (optional string) -- name that the cached version
      of ``f`` should be provided with.

    If ``f`` is a function, do either ``g = CachedFunction(f)``
    or ``g = cached_function(f)`` to make a cached version of ``f``,
    or put ``@cached_function`` right before the definition of ``f``
    (i.e., use Python decorators)::

        @cached_function
        def f(...):
            ....

    The inputs to the function must be hashable.

    EXAMPLES::

        sage: @cached_function
        ... def mul(x, y=2):
        ...     return x*y
        ...
        sage: mul(3)
        6

    We demonstrate that the result is cached, and that, moreover,
    the cache takes into account the various ways of providing
    default arguments::

        sage: mul(3) is mul(3,2)
        True
        sage: mul(3,y=2) is mul(3,2)
        True

    The user can clear the cache::

        sage: a = mul(4)
        sage: mul.clear_cache()
        sage: a is mul(4)
        False

    It is also possible to explicitly override the cache with
    a different value::

        sage: mul.set_cache('foo',5)
        sage: mul(5,2)
        'foo'

    """
    def __init__(self, f, classmethod=False, name=None):
        """
        Create a cached version of a function, which only recomputes
        values it hasn't already computed. A custom name can be
        provided by an optional argument "name".

        If f is a function, do either g = CachedFunction(f) to make
        a cached version of f, or put @CachedFunction right before
        the definition of f (i.e., use Python decorators, but then
        the optional argument ``name`` can not be used)::

            @CachedFunction
            def f(...):
                ....

        The inputs to the function must be hashable.

        TESTS::

            sage: g = CachedFunction(number_of_partitions)
            sage: g.__name__
            'number_of_partitions'
            sage: 'partitions' in sage.misc.sageinspect.sage_getdoc(g)
            True
            sage: g(5)
            7
            sage: g.cache
            {((5, None, 'default'), ()): 7}
            sage: def f(t=1): print(t)
            sage: h = CachedFunction(f)
            sage: w = walltime()
            sage: h(); h(1); h(t=1)
            1
            sage: walltime(w) < 2
            True

        """
        self.is_classmethod = classmethod
        self._common_init(f, None, name=name)
        self.cache = {}

    def _common_init(self, f, argument_fixer, name=None):
        """
        Perform initialization common to CachedFunction and CachedMethodCaller.

        TESTS::

            sage: @cached_function
            ....: def test_cache(x):
            ....:     return -x
            sage: test_cache.__name__  # indirect doctest
            'test_cache'

        """
        self.f = f
        if name is not None:
            self.__name__ = name
        elif hasattr(f, "func_name"):
            self.__name__ = f.func_name
        else:
            self.__name__ = f.__name__
        try:
            self.__module__ = f.__module__
        except AttributeError:
            self.__module__ = f.__objclass__.__module__
        if argument_fixer is not None: # it is None unless the argument fixer
                                       # was known previously. See #15038.
            self._argument_fixer = argument_fixer
            self._fix_to_pos = argument_fixer.fix_to_pos

    cdef argfix_init(self):
        """
        Perform initialization common to CachedFunction and CachedMethodCaller.

        TESTS::

            sage: @cached_function
            ....: def test_cache(x):
            ....:     return -x
            sage: test_cache(1)
            -1
            sage: test_cache._fix_to_pos is not None  # indirect doctest
            True

        """
        A = ArgumentFixer(self.f,classmethod=self.is_classmethod)
        self._argument_fixer = A
        self._fix_to_pos = A.fix_to_pos

    def __reduce__(self):
        """
        Pickling of cached functions.

        TEST::

            sage: type(cunningham_prime_factors)
            <type 'sage.misc.cachefunc.CachedFunction'>
            sage: loads(dumps(cunningham_prime_factors)) is cunningham_prime_factors #indirect doctest
            True

        """
        return _cached_function_unpickle, (self.__module__, self.__name__)

    #########
    ## Introspection
    ##
    ## We provide some methods explicitly, and
    ## forward other questions to the cached function.

    def _sage_doc_(self):
        """
        Provide documentation for the cached function.

        A cached function shall inherit the documentation
        from the function that is wrapped, not from the
        documentation of the wrapper.

        TEST::

            sage: P.<x,y> = QQ[]
            sage: I = P*[x,y]
            sage: from sage.misc.sageinspect import sage_getdoc
            sage: print sage_getdoc(I.groebner_basis) # indirect doctest
               Return the reduced Groebner basis of this ideal.
            ...
               ALGORITHM: Uses Singular, Magma (if available), Macaulay2 (if
               available), or a toy implementation.

        """
        f = self.f
        if hasattr(f, "func_doc"):
            try:
                sourcelines = sage_getsourcelines(f)
            except IOError:
                sourcelines = None
            if sourcelines is not None:
                from sage.env import SAGE_SRC, SAGE_LIB
                filename = sage_getfile(f)
                # The following is a heuristics to get
                # the file name of the cached function
                # or method
                if filename.startswith(SAGE_SRC):
                    filename = filename[len(SAGE_SRC):]
                elif filename.startswith(SAGE_LIB):
                    filename = filename[len(SAGE_LIB):]
                file_info = "File: %s (starting at line %d)\n"%(filename,sourcelines[1])
                doc = file_info+(f.func_doc or '')
            else:
                doc = f.func_doc
        else:
            doc = f.__doc__
        return doc

    def _sage_src_(self):
        """
        Returns the source code for the wrapped function.

        TESTS::

            sage: from sage.misc.sageinspect import sage_getsource
            sage: g = CachedFunction(number_of_partitions)
            sage: 'bober' in sage_getsource(g)  # indirect doctest
            True

        """
        from sage.misc.sageinspect import sage_getsource
        return sage_getsource(self.f)

    def _sage_src_lines_(self):
        r"""
        Returns the list of source lines and the first line number
        of the wrapped function.

        TEST::

            sage: P.<x,y> = QQ[]
            sage: I = P*[x,y]
            sage: from sage.misc.sageinspect import sage_getsourcelines
            sage: l = "        elif algorithm == 'macaulay2:gb':\n"
            sage: l in sage_getsourcelines(I.groebner_basis)[0] # indirect doctest
            True

        """
        from sage.misc.sageinspect import sage_getsourcelines
        return sage_getsourcelines(self.f)

    def _sage_argspec_(self):
        """
        Return the argspec of the wrapped function or method.

        This was implemented in trac ticket #11115.

        EXAMPLE::

            sage: P.<x,y> = QQ[]
            sage: I = P*[x,y]
            sage: from sage.misc.sageinspect import sage_getargspec
            sage: sage_getargspec(I.groebner_basis)   # indirect doctest
            ArgSpec(args=['self', 'algorithm', 'deg_bound', 'mult_bound', 'prot'],
            varargs='args', keywords='kwds', defaults=('', None, None,
            False))

        """
        return sage_getargspec(self.f)

    def __call__(self, *args, **kwds):
        """
        Return value from cache or call the wrapped function,
        caching the output.

        TESTS::

            sage: g = CachedFunction(number_of_partitions)
            sage: a = g(5)
            sage: g.get_cache()
            {((5, None, 'default'), ()): 7}
            sage: a = g(10^5)   # indirect doctest
            sage: a == number_of_partitions(10^5)
            True
            sage: a is g(10^5)
            True
            sage: a is number_of_partitions(10^5)
            True

        """
        # We shortcut a common case of no arguments
        if args or kwds:
            if self._argument_fixer is None:
                self.argfix_init()
            k = self._fix_to_pos(*args, **kwds)
        else:
            if self._default_key is not None:
                k = self._default_key
            else:
                if self._argument_fixer is None:
                    self.argfix_init()
                k = self._default_key = self._fix_to_pos()

        try:
            return (<dict>self.cache)[k]
        except KeyError:
            w = self.f(*args, **kwds)
            self.cache[k] = w
            return w

    cpdef get_cache(self):
        """
        Returns the cache dictionary.

        EXAMPLES::

            sage: g = CachedFunction(number_of_partitions)
            sage: a = g(5)
            sage: g.get_cache()
            {((5, None, 'default'), ()): 7}

        """
        return self.cache

    def is_in_cache(self, *args, **kwds):
        """
        Checks if the argument list is in the cache.

        EXAMPLES::

            sage: class Foo:
            ...       def __init__(self, x):
            ...           self._x = x
            ...       @cached_method
            ...       def f(self, z, y=0):
            ...           return self._x*z+y
            ...
            sage: a = Foo(2)
            sage: a.f.is_in_cache(3)
            False
            sage: a.f(3)
            6
            sage: a.f.is_in_cache(3,y=0)
            True
        """
        if self._argument_fixer is None:
            self.argfix_init()
        return self._fix_to_pos(*args, **kwds) in (<dict>self.cache)

    def set_cache(self, value, *args, **kwds):
        """
        Set the value for those args and keyword args
        Mind the unintuitive syntax (value first).
        Any idea on how to improve that welcome!

        EXAMPLES::

            sage: g = CachedFunction(number_of_partitions)
            sage: a = g(5)
            sage: g.get_cache()
            {((5, None, 'default'), ()): 7}
            sage: g.set_cache(17, 5)
            sage: g.get_cache()
            {((5, None, 'default'), ()): 17}
            sage: g(5)
            17

        DEVELOPER NOTE:

        Is there a way to use the following intuitive syntax?

        ::

            sage: g(5) = 19    # todo: not implemented
            sage: g(5)         # todo: not implemented
            19
        """
        if self._argument_fixer is None:
            self.argfix_init()
        (<dict>self.cache)[self._fix_to_pos(*args, **kwds)] = value

    def get_key(self, *args, **kwds):
        """
        Returns the key in the cache to be used when args
        and kwds are passed in as parameters.

        EXAMPLES::

            sage: @cached_function
            ... def foo(x):
            ...    return x^2
            ...
            sage: foo(2)
            4
            sage: foo.get_key(2)
            ((2,), ())
            sage: foo.get_key(x=3)
            ((3,), ())
        """
        if self._argument_fixer is None:
            self.argfix_init()
        return self._fix_to_pos(*args, **kwds)

    def __repr__(self):
        """
        EXAMPLES::

            sage: g = CachedFunction(number_of_partitions)
            sage: g     # indirect doctest
            Cached version of <function number_of_partitions at 0x...>
        """
        try:
            return "Cached version of %s"%self.f
        except AttributeError:
            return "Cached version of a method (pending reassignment)"

    cpdef clear_cache(self):
        """
        Clear the cache dictionary.

        EXAMPLES::

            sage: g = CachedFunction(number_of_partitions)
            sage: a = g(5)
            sage: g.get_cache()
            {((5, None, 'default'), ()): 7}
            sage: g.clear_cache()
            sage: g.get_cache()
            {}
        """
        cdef object cache = self.cache
        for key in cache.keys():
            del cache[key]

    def precompute(self, arglist, num_processes=1):
        """
        Cache values for a number of inputs.  Do the computation
        in parallel, and only bother to compute values that we
        haven't already cached.

        EXAMPLES::

            sage: @cached_function
            ... def oddprime_factors(n):
            ...     l = [p for p,e in factor(n) if p != 2]
            ...     return len(l)
            sage: oddprime_factors.precompute(range(1,100), 4)
            sage: oddprime_factors.cache[(25,),()]
            1
        """
        from sage.parallel.decorate import parallel, normalize_input
        P = parallel(num_processes)(self.f)
        has_key = self.cache.has_key
        if self._argument_fixer is None:
            self.argfix_init()
        get_key = self._fix_to_pos
        new = lambda x: not has_key(get_key(*x[0],**x[1]))
        arglist = filter(new, map(normalize_input, arglist))
        for ((args,kwargs), val) in P(arglist):
            self.set_cache(val, *args, **kwargs)


cached_function = CachedFunction

cdef class WeakCachedFunction(CachedFunction):
    """
    A version of :class:`CachedFunction` using weak references on the values.

    If f is a function, do either ``g = weak_cached_function(f)`` to make
    a cached version of f, or put ``@weak_cached_function`` right before
    the definition of f (i.e., use Python decorators, but then
    the optional argument ``name`` can not be used)::

        @weak_cached_function
        def f(...):
            ...

    EXAMPLES::

        sage: from sage.misc.cachefunc import weak_cached_function
        sage: class A: pass
        sage: @weak_cached_function
        ... def f():
        ...    print "doing a computation"
        ...    return A()
        ...
        sage: a = f()
        doing a computation

    The result is cached::

        sage: b = f()
        sage: a is b
        True

    However, if there are no strong references left, the result
    may be garbage collected, and thus a new computation would
    take place::

        sage: del a
        sage: del b
        sage: import gc
        sage: n = gc.collect()
        sage: a = f()
        doing a computation

    """
    def __init__(self, f, classmethod=False, name=None):
        """
        The inputs to the function must be hashable.
        The outputs to the function must be weakly referenceable.

        TESTS::

            sage: from sage.misc.cachefunc import weak_cached_function
            sage: class A: pass
            sage: @weak_cached_function
            ... def f():
            ...    return A()
            ...
            sage: f
            Cached version of <function f at ...>

        We demonstrate that pickling works, provided the uncached function
        is available::

            sage: import __main__
            sage: __main__.f = f
            sage: loads(dumps(f))
            Cached version of <function f at ...>
            sage: str(f.cache)
            '<WeakValueDictionary at 0x...>'

        """
        self._common_init(f, None, name=name)
        self.cache = WeakValueDictionary()
    def __call__(self, *args, **kwds):
        """
        Return value from cache or call the wrapped function,
        caching the output.

        TESTS::

            sage: from sage.misc.cachefunc import weak_cached_function
            sage: class A: pass
            sage: @weak_cached_function
            ... def f():
            ...    print "doing a computation"
            ...    return A()
            ...
            sage: a = f()    # indirect doctest
            doing a computation

        The result is cached::

            sage: b = f()
            sage: a is b
            True

        However, if there are no strong references left, the result
        may be garbage collected, and thus a new computation would
        take place::

            sage: del a
            sage: del b
            sage: import gc
            sage: n = gc.collect()
            sage: a = f()
            doing a computation

        """
        # We shortcut a common case of no arguments
        if args or kwds:
            if self._argument_fixer is None:
                self.argfix_init()
            k = self._fix_to_pos(*args, **kwds)
        else:
            if self._default_key is not None:
                k = self._default_key
            else:
                if self._argument_fixer is None:
                    self.argfix_init()
                k = self._default_key = self._fix_to_pos()

        try:
            return self.cache[k]
        except KeyError:
            w = self.f(*args, **kwds)
            self.cache[k] = w
            return w
    def is_in_cache(self, *args, **kwds):
        """
        Checks if the argument list is in the cache.

        EXAMPLES::

            sage: from sage.misc.cachefunc import weak_cached_function
            sage: class A:
            ...     def __init__(self, x):
            ...         self.x = x
            ...
            sage: @weak_cached_function
            ... def f(n):
            ...    return A(n)
            ...
            sage: a = f(5)

        The key 5 is in the cache, as long as there is a strong
        reference to the corresponding value::

            sage: f.is_in_cache(5)
            True

        However, if there are no strong references left, the cached
        item is removed from cache after garbage collection::

            sage: del a
            sage: import gc
            sage: n = gc.collect()
            sage: f.is_in_cache(5)
            False

        """
        if self._argument_fixer is None:
            self.argfix_init()
        return self._fix_to_pos(*args, **kwds) in self.cache

    def set_cache(self, value, *args, **kwds):
        """
        Set the value for those args and keyword args
        Mind the unintuitive syntax (value first).
        Any idea on how to improve that welcome!

        It is required that the given value is weak
        referenceable. The item will be removed from
        cache if the value is garbage collected.

        EXAMPLES::

            sage: from sage.misc.cachefunc import weak_cached_function
            sage: @weak_cached_function
            ... def f(n):
            ...     raise RuntimeError
            ...
            sage: f.set_cache(ZZ, 5)
            sage: f(5)
            Integer Ring

        """
        if self._argument_fixer is None:
            self.argfix_init()
        self.cache[self._fix_to_pos(*args, **kwds)] = value


weak_cached_function = WeakCachedFunction

class CachedMethodPickle(object):
    """
    This class helps to unpickle cached methods.

    NOTE:

    Since trac ticket #8611, a cached method is an attribute
    of the instance (provided that it has a ``__dict__``).
    Hence, when pickling the instance, it would be attempted
    to pickle that attribute as well, but this is a problem,
    since functions can not be pickled, currently. Therefore,
    we replace the actual cached method by a place holder,
    that kills itself as soon as any attribute is requested.
    Then, the original cached attribute is reinstated. But the
    cached values are in fact saved.

    EXAMPLE::

        sage: R.<x, y, z> = PolynomialRing(QQ, 3)
        sage: I = R*(x^3 + y^3 + z^3,x^4-y^4)
        sage: I.groebner_basis()
        [y^5*z^3 - 1/4*x^2*z^6 + 1/2*x*y*z^6 + 1/4*y^2*z^6,
         x^2*y*z^3 - x*y^2*z^3 + 2*y^3*z^3 + z^6,
         x*y^3 + y^4 + x*z^3, x^3 + y^3 + z^3]
        sage: I.groebner_basis
        Cached version of <function groebner_basis at 0x...>

    We now pickle and unpickle the ideal. The cached method
    ``groebner_basis`` is replaced by a placeholder::

        sage: J = loads(dumps(I))
        sage: J.groebner_basis
        Pickle of the cached method "groebner_basis"

    But as soon as any other attribute is requested from the
    placeholder, it replaces itself by the cached method, and
    the entries of the cache are actually preserved::

        sage: J.groebner_basis.is_in_cache()
        True
        sage: J.groebner_basis
        Cached version of <function groebner_basis at 0x...>
        sage: J.groebner_basis() == I.groebner_basis()
        True

    TESTS:

    Since Trac Ticket #11115, there is a special implementation for
    cached methods that don't take arguments::

        sage: P.<a,b,c,d> = QQ[]
        sage: I = P*[a,b]
        sage: type(I.gens)
        <type 'sage.misc.cachefunc.CachedMethodCallerNoArgs'>
        sage: type(I.groebner_basis)
        <type 'sage.misc.cachefunc.CachedMethodCaller'>

    We demonstrate that both implementations can be pickled and
    preserve the cache. For that purpose, we assign nonsense to the
    cache. Of course, it is a very bad idea to override the cache in
    that way.  So, please don't try this at home::

        sage: I.groebner_basis.set_cache('foo',algorithm='singular')
        sage: I.groebner_basis(algorithm='singular')
        'foo'
        sage: I.gens.set_cache('bar')
        sage: I.gens()
        'bar'
        sage: J = loads(dumps(I))
        sage: J.gens()
        'bar'
        sage: J.groebner_basis(algorithm='singular')
        'foo'

    Anyway, the cache will be automatically reconstructed after
    clearing it::

        sage: J.gens.clear_cache()
        sage: J.gens()
        [a, b]
        sage: J.groebner_basis.clear_cache()
        sage: J.groebner_basis(algorithm='singular')
        [a, b]

    AUTHOR:

    - Simon King (2011-01)
    """
    def __init__(self, inst, name, cache=None):
        """
        INPUT:

        - ``inst`` - some instance.
        - ``name`` (string) - usually the name of an attribute
          of ``inst`` to which ``self`` is assigned.

        TEST::

            sage: from sage.misc.cachefunc import CachedMethodPickle
            sage: P = CachedMethodPickle(1, 'foo')
            sage: P
            Pickle of the cached method "foo"

        """
        self._instance = inst
        self._name = name
        self._cache = cache
    def __repr__(self):
        """
        TEST::

            sage: R.<x, y, z> = PolynomialRing(QQ, 3)
            sage: I = R*(x^3 + y^3 + z^3,x^4-y^4)
            sage: G = I.groebner_basis()
            sage: J = loads(dumps(I))
            sage: J.groebner_basis  #indirect doctest
            Pickle of the cached method "groebner_basis"
        """
        return 'Pickle of the cached method "%s"'%self._name

    def __reduce__(self):
        """
        This class is a pickle. However, sometimes, pickles
        need to be pickled another time.

        TEST::

            sage: R.<x, y, z> = PolynomialRing(QQ, 3)
            sage: I = R*(x^3 + y^3 + z^3,x^4-y^4)
            sage: I.groebner_basis()
            [y^5*z^3 - 1/4*x^2*z^6 + 1/2*x*y*z^6 + 1/4*y^2*z^6,
             x^2*y*z^3 - x*y^2*z^3 + 2*y^3*z^3 + z^6,
             x*y^3 + y^4 + x*z^3, x^3 + y^3 + z^3]
            sage: J = loads(dumps(I))
            sage: J.groebner_basis
            Pickle of the cached method "groebner_basis"

        When we now pickle ``J``, the pickle of the cached method
        needs to be taken care of::

            sage: K = loads(dumps(J))  # indirect doctest
            sage: K.groebner_basis
            Pickle of the cached method "groebner_basis"
            sage: K.groebner_basis.cache
            {(('', None, None, False), ()):
            [y^5*z^3 - 1/4*x^2*z^6 + 1/2*x*y*z^6 + 1/4*y^2*z^6,
             x^2*y*z^3 - x*y^2*z^3 + 2*y^3*z^3 + z^6,
             x*y^3 + y^4 + x*z^3, x^3 + y^3 + z^3]}
        """
        return CachedMethodPickle,(self._instance,self._name,self._cache)

    def __call__(self,*args,**kwds):
        """
        The purpose of this call method is to kill ``self`` and to
        replace it by an actual :class:`CachedMethodCaller`. The last
        thing that ``self`` does before disappearing is to call the
        :class:`CachedMethodCaller` and return the result.

        EXAMPLE::

            sage: P.<a,b,c,d> = QQ[]
            sage: I = P*[a,b]
            sage: I.gens
            Cached version of <function gens at 0x...>
            sage: J = loads(dumps(I))
            sage: J.gens
            Pickle of the cached method "gens"
            sage: J.gens()   # indirect doctest
            [a, b]
            sage: J.gens
            Cached version of <function gens at 0x...>

        """
        self._instance.__dict__.__delitem__(self._name)
        CM = getattr(self._instance,self._name)
        if self._cache is not None:
            if isinstance(CM, CachedMethodCallerNoArgs):
                CM.cache = self._cache
            else:
                for k,v in self._cache:
                    CM.cache[k] = v
        return CM(*args,**kwds)

    def __getattr__(self,s):
        """
        TEST::

            sage: R.<x, y, z> = PolynomialRing(QQ, 3)
            sage: I = R*(x^3 + y^3 + z^3,x^4-y^4)
            sage: G = I.groebner_basis()
            sage: J = loads(dumps(I))
            sage: J.groebner_basis
            Pickle of the cached method "groebner_basis"

        If an attribute of name ``s`` is requested (say,
        ``is_in_cache``), the attribute ``self._name`` of
        ``self._instance`` is deleted. Then, the attribute
        of name ``s`` of the attribute ``self._name`` of
        ``self._instance`` is requested. Since ``self._name``
        is a cached method defined for the class of
        ``self._instance``, retrieving the just-deleted
        attribute ``self._name`` succeeds.

        In that way, the unpickling of the cached method is
        finally accomplished::

            sage: J.groebner_basis.is_in_cache()  #indirect doctest
            True
            sage: J.groebner_basis
            Cached version of <function groebner_basis at 0x...>

        """
        self._instance.__dict__.__delitem__(self._name)
        CM = getattr(self._instance,self._name)
        if self._cache is not None:
            if isinstance(CM, CachedMethodCallerNoArgs):
                CM.cache = self._cache
            else:
                for k,v in self._cache:
                    CM.cache[k] = v
        return getattr(CM,s)

cdef class CachedMethodCaller(CachedFunction):
    """
    Utility class that is used by :class:`CachedMethod` to bind a
    cached method to an instance.

    NOTE:

    Since Trac Ticket #11115, there is a special implementation
    :class:`CachedMethodCallerNoArgs` for methods that do not take
    arguments.

    EXAMPLE::

        sage: class A:
        ...    @cached_method
        ...    def bar(self,x):
        ...        return x^2
        sage: a = A()
        sage: a.bar
        Cached version of <function bar at 0x...>
        sage: type(a.bar)
        <type 'sage.misc.cachefunc.CachedMethodCaller'>
        sage: a.bar(2) is a.bar(x=2)
        True

    """
    def __init__(self, CachedMethod cachedmethod, inst, cache=None, inst_in_key=False, name=None):
        """
        EXAMPLES::

            sage: class Foo:
            ...       def __init__(self, x):
            ...           self._x = x
            ...       @cached_method
            ...       def f(self,*args):
            ...           return self._x^2
            ...
            sage: a = Foo(2)
            sage: a.f.get_cache()
            {}
            sage: a.f()
            4
            sage: a.f.get_cache()
            {((), ()): 4}
        """
        # initialize CachedFunction. Since the cached method is actually bound
        # to an instance, it now makes sense to initialise the ArgumentFixer
        # and re-use it for all bound cached method callers of the unbound
        # cached method.
        if cachedmethod._cachedfunc._argument_fixer is None:
            cachedmethod._cachedfunc.argfix_init()
        self._common_init(cachedmethod._cachedfunc.f, cachedmethod._cachedfunc._argument_fixer, name=name)
        self.cache = {} if cache is None else cache
        self._instance = inst
        self._inst_in_key = inst_in_key
        self._cachedmethod = cachedmethod

    def __reduce__(self):
        """
        The pickle of a :class:`CachedMethodCaller` unpickles
        to a :class:`CachedMethodPickle`, that is able to replace
        itself by a copy of the original :class:`CachedMethodCaller`.

        TEST::

            sage: R.<x, y, z> = PolynomialRing(QQ, 3)
            sage: I = R*(x^3 + y^3 + z^3,x^4-y^4)
            sage: G = I.groebner_basis()
            sage: J = loads(dumps(I))  #indirect doctest
            sage: J.groebner_basis
            Pickle of the cached method "groebner_basis"
            sage: J.groebner_basis.is_in_cache()
            True
            sage: J.groebner_basis
            Cached version of <function groebner_basis at 0x...>

        """
#        if hasattr(self._instance,self._cachedmethod._cache_name):
#            return CachedMethodPickle,(self._instance,self.__name__)
        if isinstance(self._cachedmethod, CachedInParentMethod) or hasattr(self._instance,self._cachedmethod._cache_name):
            return CachedMethodPickle,(self._instance,self.__name__)
        return CachedMethodPickle,(self._instance,self.__name__,self.cache.items())

    def _instance_call(self, *args, **kwds):
        """
        Call the cached method without using the cache.

        EXAMPLE::

            sage: P.<a,b,c,d> = QQ[]
            sage: I = P*[a,b]
            sage: I.groebner_basis()
            [a, b]
            sage: I.groebner_basis._instance_call() is I.groebner_basis()
            False
            sage: I.groebner_basis._instance_call() == I.groebner_basis()
            True

        """
        return self._cachedmethod._instance_call(self._instance, *args, **kwds)

    def __call__(self, *args, **kwds):
        """
        Call the cached method.

        TESTS::

            sage: from sage.misc.superseded import deprecated_function_alias
            sage: class Foo:
            ...       @cached_method
            ...       def f(self, x,y=1):
            ...           return x+y
            ...       g = deprecated_function_alias(57, f)
            ...
            sage: a = Foo()
            sage: a.f(1)  #indirect doctest
            2

        The result is cached, taking into account
        the three ways of providing (named) arguments::

            sage: a.f(5) is a.f(5,1)
            True
            sage: a.f(5) is a.f(5,y=1)
            True
            sage: a.f(5) is a.f(y=1,x=5)
            True

        The method can be called as a bound function using the same cache::

            sage: a.f(5) is Foo.f(a, 5)
            True
            sage: a.f(5) is Foo.f(a,5,1)
            True
            sage: a.f(5) is Foo.f(a, 5,y=1)
            True
            sage: a.f(5) is Foo.f(a, y=1,x=5)
            True

        Cached methods are compatible with
        :meth:`sage.misc.superseded.deprecated_function_alias`::

            sage: a.g(5) is a.f(5)
            doctest:1: DeprecationWarning: g is deprecated. Please use f instead.
            See http://trac.sagemath.org/57 for details.
            True
            sage: Foo.g(a, 5) is a.f(5)
            True
            sage: Foo.g(a, y=1,x=5) is a.f(5)
            True

        We test that #5843 is fixed::

            sage: class Foo:
            ...       def __init__(self, x):
            ...           self._x = x
            ...       @cached_method
            ...       def f(self, y):
            ...           return self._x
            ...
            sage: a = Foo(2)
            sage: b = Foo(3)
            sage: a.f(b.f)
            2

        """
        if self._instance is None:
            # cached method bound to a class
            instance = args[0]
            args = args[1:]
            return self._cachedmethod.__get__(instance)(*args, **kwds)

        # We shortcut a common case of no arguments
        # and we avoid calling another python function,
        # although that means to duplicate code.
        cdef int lenargs
        cdef int nargs
        cdef tuple k
        cdef dict cache = self.cache
        if kwds:
            if self._argument_fixer is None:
                self.argfix_init()
            if self._inst_in_key:
                k = (self._instance,self._fix_to_pos(*args, **kwds))
            else:
                k = self._fix_to_pos(*args, **kwds)
        else:
            if args:
                lenargs = len(args)
                nargs = self._argument_fixer._nargs
                if self._inst_in_key:
                    if lenargs>=nargs:
                        k = (self._instance,(args,()))
                    else:
                        k = (self._instance,(<tuple>args+(<tuple>self._argument_fixer._default_tuple)[-nargs+lenargs:],()))
                else:
                    if lenargs>=nargs:
                        k = (args,())
                    else:
                        k = (<tuple>args+(<tuple>self._argument_fixer._default_tuple)[-nargs+lenargs:],())
            elif self._default_key is not None:
                k = self._default_key
            else:
                if self._argument_fixer is None:
                    self.argfix_init()
                if self._inst_in_key:
                    k = self._default_key = (self._instance,self._fix_to_pos())
                else:
                    k = self._default_key = self._fix_to_pos()
        try:
            return cache[k]
        except KeyError:
            w = self._cachedmethod._instance_call(self._instance, *args, **kwds)
            cache[k] = w
            return w

    def get_key(self, *args, **kwds):
        """
        Convert arguments to the key for this instance's cache.

        EXAMPLES::

            sage: class Foo:
            ...       def __init__(self, x):
            ...           self._x = x
            ...       @cached_method
            ...       def f(self, y, z=0):
            ...           return self._x * y + z
            ...
            sage: a = Foo(2)
            sage: z = a.f(37)
            sage: k = a.f.get_key(37); k
            ((37, 0), ())
            sage: a.f.get_cache()[k] is z
            True

        Note that the method does not test whether there are
        too many arguments, or wrong argument names::

            sage: a.f.get_key(1,2,3,x=4,y=5,z=6)
            ((1, 2, 3), (('x', 4), ('y', 5), ('z', 6)))

        It does, however, take into account the different
        ways of providing named arguments, possibly with a
        default value::

            sage: a.f.get_key(5)
            ((5, 0), ())
            sage: a.f.get_key(y=5)
            ((5, 0), ())
            sage: a.f.get_key(5,0)
            ((5, 0), ())
            sage: a.f.get_key(5,z=0)
            ((5, 0), ())
            sage: a.f.get_key(y=5,z=0)
            ((5, 0), ())

        """
        if self._argument_fixer is None:
            self.argfix_init()
        if self._inst_in_key:
            return (self._instance,self._fix_to_pos(*args,**kwds))
        return self._fix_to_pos(*args,**kwds)

    def __get__(self, inst, cls): #cls=None):
        r"""
        Get a :class:`CachedMethodCaller` bound to a specific
        instance of the class of the cached method.

        NOTE:

        :class:`CachedMethodCaller` has a separate ``__get__``
        since the categories framework creates and caches the
        return value of ``CachedMethod.__get__`` with
        ``inst==None``.

        This getter attempts to assign a bound method as an
        attribute to the given instance. If this is not
        possible (for example, for some extension classes),
        it is attempted to find an attribute ``__cached_methods``,
        and store/retrieve the bound method there. In that
        way, cached methods can be implemented for extension
        classes deriving from :class:`~sage.structure.parent.Parent`
        and :class:`~sage.structure.element.Element`.

        TESTS:

        Due to the separate ``__get__`` method, it is possible
        to define a cached method in one class and use it as
        an attribute of another class.

            sage: class Foo:
            ...       @cached_method
            ...       def f(self, y):
            ...           return y - 1
            sage: class Bar:
            ...       f = Foo.f
            sage: b1 = Bar()
            sage: b2 = Bar()

        The :class:`CachedMethod` is replaced by an instance
        of :class:`CachedMethodCaller` that (by trac ticket
        #8611) is set as an attribute. Hence, we have::

            sage: b1.f is b1.f
            True

        Any instance of ``Bar`` gets its own instance of
        :class:`CachedMethodCaller``::

            sage: b1.f is b2.f
            False

        The method caller knows the instance that it belongs
        to::

            sage: Foo.f._instance is None
            True
            sage: b1.f._instance is b1
            True
            sage: b2.f._instance is b2
            True

        An extension class can inherit a cached method from the
        parent or element class of a category (trac ticket #11115).
        See :class:`CachedMethodCaller` for examples.

        """
        # This is for Parents or Elements that do not allow attribute assignment
        try:
            return (<dict>inst.__cached_methods)[self._cachedmethod._cachedfunc.__name__]
        except (AttributeError,TypeError,KeyError):
            pass
        Caller = CachedMethodCaller(self._cachedmethod, inst, cache=self._cachedmethod._get_instance_cache(inst), inst_in_key=self._inst_in_key, name=self._cachedmethod._cachedfunc.__name__)
        try:
            setattr(inst,self._cachedmethod._cachedfunc.__name__, Caller)
            return Caller
        except AttributeError,msg:
            pass
        try:
            if inst.__cached_methods is None:
                inst.__cached_methods = {self._cachedmethod._cachedfunc.__name__ : Caller}
            else:
                (<dict>inst.__cached_methods)[self._cachedmethod._cachedfunc.__name__] = Caller
        except AttributeError,msg:
            pass
        return Caller

cdef class CachedMethodCallerNoArgs(CachedFunction):
    """
    Utility class that is used by :class:`CachedMethod` to bind a
    cached method to an instance, in the case of a method that does
    not accept any arguments except ``self``.

    NOTE:

    The return value ``None`` would not be cached. So, if you have
    a method that does not accept arguments and may return ``None``
    after a lengthy computation, then ``@cached_method`` should not
    be used.

    EXAMPLE::

        sage: P.<a,b,c,d> = QQ[]
        sage: I = P*[a,b]
        sage: I.gens
        Cached version of <function gens at 0x...>
        sage: type(I.gens)
        <type 'sage.misc.cachefunc.CachedMethodCallerNoArgs'>
        sage: I.gens is I.gens
        True
        sage: I.gens() is I.gens()
        True

    AUTHOR:

    - Simon King (2011-04)
    """
    def __init__(self, inst, f, cache=None, name=None):
        """
        EXAMPLES::

            sage: class Foo:
            ...       def __init__(self, x):
            ...           self._x = x
            ...       @cached_method
            ...       def f(self):
            ...           return self._x^2
            ...
            sage: a = Foo(2)
            sage: print a.f.get_cache()
            None
            sage: a.f()
            4
            sage: a.f.get_cache()
            4

        """
        # initialize CachedFunction
        if isinstance(f,basestring):
            try:
                F = getattr(inst.__class__,f)
            except AttributeError:
                 F = getattr(inst,f)
            if isinstance(F,CachedFunction):
                f = F.f
            else:
                f = F
        self._common_init(f, None, name=name)
        # This is for unpickling a CachedMethodCallerNoArgs out
        # of an old CachedMethodCaller:
        cachename = '_cache__' + self.__name__
        if hasattr(inst, cachename):
            # This is for data that are pickled in an old format
            CACHE = getattr(inst, cachename)
            if len(CACHE)>1:
                raise TypeError, "Apparently you are opening a pickle in which '%s' was a method accepting arguments"%name
            if len(CACHE)==1:
                self.cache = CACHE.values()[0]
            else:
                self.cache = cache
            delattr(inst, cachename)
        else:
            self.cache = cache  # None means: the underlying method will be called
        self._instance = inst

    def __reduce__(self):
        """
        Since functions can not be pickled, the cached method caller
        is pickled by a :class:`CachedMethodPickle`, that replaces
        itself by an actual :class:`CachedMethodCallerNoArgs` as soon
        as it is asked to do anything.

        TEST::

            sage: P.<a,b,c,d> = QQ[]
            sage: I = P*[a,b]
            sage: I.gens()
            [a, b]
            sage: I.gens
            Cached version of <function gens at 0x...>
            sage: J = loads(dumps(I))
            sage: J.gens
            Pickle of the cached method "gens"
            sage: J.gens.cache
            [a, b]
            sage: J.gens
            Cached version of <function gens at 0x...>

        """
        return CachedMethodPickle,(self._instance,self.__name__,self.cache)

    def _instance_call(self):
        """
        Call the cached method without using the cache.

        EXAMPLE::

            sage: P.<a,b,c,d> = QQ[]
            sage: I = P*[a,b]
            sage: I.gens()
            [a, b]
            sage: I.gens._instance_call() is I.gens()
            False
            sage: I.gens._instance_call() == I.gens()
            True

        """
        return self.f(self._instance)

    def __call__(self):
        """
        Call the cached method.

        EXAMPLE::

            sage: P.<a,b,c,d> = QQ[]
            sage: I = P*[a,b]
            sage: I.gens()    # indirect doctest
            [a, b]
            sage: I.gens() is I.gens()
            True

        """
        if self.cache is None:
            f = self.f
            self.cache = f(self._instance)
        return self.cache

    def set_cache(self, value):
        """
        Override the cache with a specific value.

        NOTE:

        ``None`` is not suitable for a cached value. It would be
        interpreted as an empty cache, forcing a new computation.

        EXAMPLES::

            sage: P.<a,b,c,d> = QQ[]
            sage: I = P*[a,b]
            sage: I.gens()
            [a, b]
            sage: I.gens.set_cache('bar')
            sage: I.gens()
            'bar'

        The cache can be emptied and thus the original value will
        be reconstructed::

            sage: I.gens.clear_cache()
            sage: I.gens()
            [a, b]

        The attempt to assign ``None`` to the cache fails::

            sage: I.gens.set_cache(None)
            sage: I.gens()
            [a, b]

        """
        self.cache = value

    cpdef clear_cache(self):
        r"""
        Clear the cache dictionary.

        EXAMPLES::

            sage: P.<a,b,c,d> = QQ[]
            sage: I = P*[a,b]
            sage: I.gens()
            [a, b]
            sage: I.gens.set_cache('bar')
            sage: I.gens()
            'bar'

        The cache can be emptied and thus the original value will
        be reconstructed::

            sage: I.gens.clear_cache()
            sage: I.gens()
            [a, b]

        """
        self.cache = None

    def is_in_cache(self):
        """
        Answers whether the return value is already in the cache.

        NOTE:

        Recall that a cached method without arguments can not cache
        the return value ``None``.

        EXAMPLE::

            sage: P.<x,y> = QQ[]
            sage: I = P*[x,y]
            sage: I.gens.is_in_cache()
            False
            sage: I.gens()
            [x, y]
            sage: I.gens.is_in_cache()
            True

        """
        return self.cache is not None

    def __get__(self, inst, cls): #cls=None):
        """
        Get a :class:`CachedMethodCallerNoArgs` bound to a specific
        instance of the class of the cached method.

        NOTE:

        :class:`CachedMethodCallerNoArgs` has a separate ``__get__``
        since the categories framework creates and caches the
        return value of ``CachedMethod.__get__`` with
        ``inst==None``.

        This getter attempts to assign a bound method as an
        attribute to the given instance. If this is not
        possible (for example, for some extension classes),
        it is attempted to find an attribute ``__cached_methods``,
        and store/retrieve the bound method there. In that
        way, cached methods can be implemented for extension
        classes deriving from :class:`~sage.structure.parent.Parent`
        and :class:`~sage.structure.element.Element`.

        TESTS:

        Due to the separate ``__get__`` method, it is possible
        to define a cached method in one class and use it as
        an attribute of another class.

            sage: class Foo:
            ...       def __init__(self, n):
            ...           self.__n = n
            ...       @cached_method
            ...       def f(self):
            ...           return self.__n^2
            ...
            sage: class Bar:
            ...       f = Foo.f
            ...
            sage: b1 = Bar()
            sage: b2 = Bar()

        The :class:`CachedMethod` is replaced by an instance of
        :class:`CachedMethodCallerNoArgs` that is set as an
        attribute. Hence, we have::

            sage: b1.f is b1.f
            True
            sage: type(b1.f)
            <type 'sage.misc.cachefunc.CachedMethodCallerNoArgs'>

        Any instance of ``Bar`` gets its own instance of
        :class:`CachedMethodCaller``::

            sage: b1.f is b2.f
            False

        The method caller knows the instance that it belongs
        to::

            sage: Foo.f._instance is None
            True
            sage: b1.f._instance is b1
            True
            sage: b2.f._instance is b2
            True

        """
        # This is for Parents or Elements that do not allow attribute assignment
        try:
            return (<dict>inst.__cached_methods)[self.__name__]
        except (AttributeError,TypeError,KeyError),msg:
            pass
        Caller = CachedMethodCallerNoArgs(inst, self.f, name=self.__name__)
        try:
            setattr(inst,self.__name__, Caller)
            return Caller
        except AttributeError:
            pass
        try:
            if inst.__cached_methods is None:
                inst.__cached_methods = {self.__name__ : Caller}
            else:
                (<dict>inst.__cached_methods)[self.__name__] = Caller
        except AttributeError,msg:
            pass
        return Caller

cdef class CachedMethod(object):
    """
    A decorator that creates a cached version of an instance
    method of a class.

    NOTE:

    For proper behavior, the method must be a pure function
    (no side effects). Arguments to the method must be hashable.

    EXAMPLES::

        sage: class Foo(object):
        ...       @cached_method
        ...       def f(self, t, x=2):
        ...           print 'computing'
        ...           return t**x
        sage: a = Foo()

    The example shows that the actual computation
    takes place only once, and that the result is
    identical for equivalent input::

        sage: res = a.f(3, 2); res
        computing
        9
        sage: a.f(t = 3, x = 2) is res
        True
        sage: a.f(3) is res
        True

    Note, however, that the :class:`CachedMethod` is replaced by a
    :class:`CachedMethodCaller` or :class:`CachedMethodCallerNoArgs`
    as soon as it is bound to an instance or class::

        sage: P.<a,b,c,d> = QQ[]
        sage: I = P*[a,b]
        sage: type(I.__class__.gens)
        <type 'sage.misc.cachefunc.CachedMethodCallerNoArgs'>

    So, you would hardly ever see an instance of this class alive.
    """
    def __init__(self, f, name=None):
        """
        EXAMPLES::

            sage: class Foo:
            ...       def __init__(self, x):
            ...           self._x = x
            ...       @cached_method
            ...       def f(self,n):
            ...           return self._x^n
            ...       @cached_method
            ...       def f0(self):
            ...           return self._x^2
            ...
            sage: a = Foo(2)
            sage: a.f(2)
            4
            sage: a.f0()
            4

        The computations in method ``f`` are tried to store in a
        dictionary assigned to the instance ``a``::

            sage: hasattr(a, '_cache__f')
            True
            sage: a._cache__f
            {((2,), ()): 4}

        As a shortcut, useful to speed up internal computations,
        the same dictionary is also available as an attribute
        of the ``CachedMethodCaller``::

            sage: type(a.f)
            <type 'sage.misc.cachefunc.CachedMethodCaller'>
            sage: a.f.cache is a._cache__f
            True

        Note that if the instance ``a`` would not accept attribute
        assignment, the computations would still be cached in
        ``a.f.cache``, and they would in fact be preserved when
        pickling.

        The cached method ``f0`` accepts no arguments, which allows
        for an improved way of caching: By an attribute of the cached
        method itsel. This cache is *only* available in that way, i.e.,
        it is not additionally stored as an attribute of ``a``::

            sage: type(a.f0)
            <type 'sage.misc.cachefunc.CachedMethodCallerNoArgs'>
            sage: a.f0.cache
            4
            sage: sorted(dir(a))
            ['__doc__', '__init__', '__module__', '_cache__f', '_x', 'f', 'f0']

        The cached method has its name and module set::

            sage: f = Foo.__dict__["f"]
            sage: f.__name__
            'f'
            sage: f.__module__
            '__main__'
        """
        self._cache_name = '_cache__' + (name or f.__name__)
        self._cachedfunc = CachedFunction(f, classmethod=True, name=name)
        self.__name__ = self._cachedfunc.__name__
        self.__module__ = self._cachedfunc.__module__

    def _instance_call(self, inst, *args, **kwds):
        """
        Call the cached method *without* using the cache.

        INPUT:

        - ``inst`` - an instance at which the method is to be called
        - Further positional or named arguments.

        EXAMPLES::

            sage: class Foo(object):
            ...       def __init__(self, x):
            ...           self._x = x
            ...       @cached_method
            ...       def f(self,n=2):
            ...           return self._x^n
            ...
            sage: a = Foo(2)
            sage: a.f()
            4

        Usually, a cached method is indeed cached::

            sage: a.f() is a.f()
            True

        However, when it becomes necessary, one can call it without
        using the cache. Note that ``a.f`` is an instance of
        :class:`CachedMethodCaller`.  But its
        :meth:`CachedMethodCaller._instance_call` relies on this
        method, so, we have an indirect doctest::

            sage: a.f._instance_call() is a.f() # indirect doctest
            False
            sage: a.f._instance_call() == a.f()
            True

        """
        return self._cachedfunc.f(inst, *args, **kwds)

    def __call__(self, inst, *args, **kwds):
        """
        Call the cached method as a function on an instance

        INPUT:

        - ``inst`` -- an instance on which the method is to be called
        - Further positional or named arguments.

        EXAMPLES::


            sage: from sage.misc.superseded import deprecated_function_alias
            sage: class Foo(object):
            ...       def __init__(self, x):
            ...           self._x = x
            ...       @cached_method
            ...       def f(self,n=2):
            ...           return self._x^n
            ...       g = deprecated_function_alias(57, f)
            sage: a = Foo(2)
            sage: Foo.__dict__['f'](a)
            4

        This uses the cache as usual::

            sage: Foo.__dict__['f'](a) is a.f()
            True

        This feature makes cached methods compatible with
        :meth:`sage.misc.superseded.deprecated_function_alias`::

            sage: a.g() is a.f()
            doctest:1: DeprecationWarning: g is deprecated. Please use f instead.
            See http://trac.sagemath.org/57 for details.
            True
            sage: Foo.g(a) is a.f()
            True
        """
        return self.__get__(inst)(*args, **kwds)

    cpdef dict _get_instance_cache(self, inst):
        """
        Returns the cache dictionary.

        TESTS::

            sage: class Foo:
            ...       def __init__(self, x):
            ...           self._x = x
            ...       @cached_method
            ...       def f(self,n=2):
            ...           return self._x^n
            ...
            sage: a = Foo(2)
            sage: a.f()
            4

        Note that we can not provide a direct test, since ``a.f`` is
        an instance of :class:`CachedMethodCaller`.  But during its
        initialisation, this method was called in order to provide the
        cached method caller with its cache, and, if possible, assign
        it to an attribute of ``a``.  So, the following is an indirect
        doctest::

            sage: a.f.get_cache()    # indirect doctest
            {((2,), ()): 4}
            sage: a._cache__f
            {((2,), ()): 4}

        """
        try:
            return inst.__dict__.setdefault(self._cache_name, {})
        except AttributeError:
            return {}

    def __get__(self, object inst, cls): #cls=None):
        """
        Get a CachedMethodCaller bound to this specific instance of
        the class of the cached method.

        TESTS::

            sage: class Foo:
            ...       @cached_method
            ...       def f(self):
            ...           return 1
            ...       @cached_method
            ...       def g(self, x,n=3):
            ...           return x^n
            ...
            sage: a = Foo()
            sage: type(a.f)
            <type 'sage.misc.cachefunc.CachedMethodCallerNoArgs'>
            sage: type(a.g)
            <type 'sage.misc.cachefunc.CachedMethodCaller'>

        By trac ticket #8611, it is attempted to set the
        CachedMethodCaller as an attribute of the instance ``a``,
        replacing the original cached attribute. Therefore, the
        ``__get__`` method will be used only once, which saves much
        time. Hence, we have::

            sage: a.f is a.f
            True
            sage: a.g is a.g
            True

        """
        # This is for Parents or Elements that do not allow attribute assignment:
        cdef str name
        try:
            name = self._cachedfunc.__name__
        except AttributeError:
            name = self.__name__
        try:
            return (<dict>inst.__cached_methods)[name]
        except (AttributeError,TypeError,KeyError),msg:
            pass
        # Apparently we need to construct the caller.
        # Since we have an optimized version for functions that do not accept arguments,
        # we need to analyse the argspec
        f = (<CachedFunction>self._cachedfunc).f
        if self.nargs==0:
            args, varargs, keywords, defaults = sage_getargspec(f)
            if varargs is None and keywords is None and len(args)<=1:
                self.nargs = 1
                Caller = CachedMethodCallerNoArgs(inst, f, name=name)
            else:
                self.nargs = 2 # don't need the exact number
                Caller = CachedMethodCaller(self, inst,
                                            cache=self._get_instance_cache(inst),
                                            name=name)
        elif self.nargs==1:
            Caller = CachedMethodCallerNoArgs(inst, f, name=name)
        else:
            Caller = CachedMethodCaller(self, inst,
                                        cache=self._get_instance_cache(inst),
                                        name=name)
        try:
            setattr(inst, name, Caller)
            return Caller
        except AttributeError:
            pass
        try:
            if inst.__cached_methods is None:
                inst.__cached_methods = {name : Caller}
            else:
                (<dict>inst.__cached_methods)[name] = Caller
        except AttributeError:
            pass
        return Caller

        # Note: a simpler approach to this would be
        # def caller(*args, **kwds):
        #     return self._instance_call(inst, *args, **kwds)
        # return caller
        # The disadvantage to this is that it does not provide
        # is_in_cache(), set_cache(), clear_cache(), ... methods.

cdef class CachedSpecialMethod(CachedMethod):
    """
    Cached version of *special* python methods.

    IMPLEMENTATION:
<<<<<<< HEAD

    For new style classes ``C``, it is not possible to override a special
    method, such as ``__hash__``, in the ``__dict__`` of an instance ``c`` of
    ``C``, because Python will for efficiency reasons always use what is
    provided by the class, not by the instance.

    By consequence, if ``__hash__`` would be wrapped by using
    :class:`CachedMethod`, then ``hash(c)`` will access ``C.__hash__`` and bind
    it to ``c``, which means that the ``__get__`` method of
    :class:`CachedMethod` will be called. But there, we assume that Python has
    already inspected ``__dict__``, and thus a :class:`CachedMethodCaller`
    will be created over and over again.

    Here, the ``__get__`` method will explicitly access the ``__dict__``, so that
    ``hash(c)`` will rely on a single :class:`CachedMethodCaller` stored in
    the ``__dict__``.

    EXAMPLES::

        sage: class C:
        ....:     @cached_method
        ....:     def __hash__(self):
        ....:         print "compute hash"
        ....:         return int(5)
        ....:
        sage: c = C()
        sage: type(C.__hash__)
        <type 'sage.misc.cachefunc.CachedMethodCallerNoArgs'>

    The hash is computed only once, subsequent calls will use the value from
    the cache. This was implemented in :trac:`12601`.

        sage: hash(c)       # indirect doctest
        compute hash
        5
        sage: hash(c)
        5

    """
    def __get__(self, object inst, cls):
        """
        Bind a :class:`CachedMethodCaller` to a specific instance, using ``__dict__``.

=======

    For new style classes ``C``, it is not possible to override a special
    method, such as ``__hash__``, in the ``__dict__`` of an instance ``c`` of
    ``C``, because Python will for efficiency reasons always use what is
    provided by the class, not by the instance.

    By consequence, if ``__hash__`` would be wrapped by using
    :class:`CachedMethod`, then ``hash(c)`` will access ``C.__hash__`` and bind
    it to ``c``, which means that the ``__get__`` method of
    :class:`CachedMethod` will be called. But there, we assume that Python has
    already inspected ``__dict__``, and thus a :class:`CachedMethodCaller`
    will be created over and over again.

    Here, the ``__get__`` method will explicitly access the ``__dict__``, so that
    ``hash(c)`` will rely on a single :class:`CachedMethodCaller` stored in
    the ``__dict__``.

    EXAMPLES::

        sage: class C:
        ....:     @cached_method
        ....:     def __hash__(self):
        ....:         print "compute hash"
        ....:         return int(5)
        ....:
        sage: c = C()
        sage: type(C.__hash__)
        <type 'sage.misc.cachefunc.CachedMethodCallerNoArgs'>

    The hash is computed only once, subsequent calls will use the value from
    the cache. This was implemented in :trac:`12601`.

        sage: hash(c)       # indirect doctest
        compute hash
        5
        sage: hash(c)
        5

    """
    def __get__(self, object inst, cls):
        """
        Bind a :class:`CachedMethodCaller` to a specific instance, using ``__dict__``.

>>>>>>> 8029bc64
        EXAMPLES::

            sage: class C:
            ....:     @cached_method
            ....:     def __hash__(self):
            ....:         print "compute hash"
            ....:         return int(5)
            ....:
            sage: c = C()
            sage: type(C.__hash__)
            <type 'sage.misc.cachefunc.CachedMethodCallerNoArgs'>
            sage: hash(c)       # indirect doctest
            compute hash
            5
            sage: hash(c)
            5
        """
        # This is for Parents or Elements that do not allow attribute assignment:
        cdef str name
        try:
            name = self._cachedfunc.__name__
        except AttributeError:
            name = self.__name__
        cdef dict D = None
        if inst is not None:
            try:
                D = inst.__dict__
            except (TypeError, AttributeError):
                try:
                    D = inst.__cached_methods
                except (TypeError, AttributeError):
                    raise TypeError("For a cached special method, either attribute assignment or a public '__cached_methods' attribute of type <dict> is needed")
            if D is None:
                # This can only happen in the case of __cached_methods
                D = inst.__cached_methods = {}
            else:
                try:
                    return D[name]
                except KeyError:
                    pass
        # Apparently we need to construct the caller.
        # Since we have an optimized version for functions that do not accept arguments,
        # we need to analyse the argspec
        f = (<CachedFunction>self._cachedfunc).f
        if self.nargs==0:
            args, varargs, keywords, defaults = sage_getargspec(f)
            if varargs is None and keywords is None and len(args)<=1:
                self.nargs = 1
                Caller = CachedMethodCallerNoArgs(inst, f, name=name)
            else:
                self.nargs = 2 # don't need the exact number
                Caller = CachedMethodCaller(self, inst,
                                            cache=self._get_instance_cache(inst),
                                            name=name)
        elif self.nargs==1:
            Caller = CachedMethodCallerNoArgs(inst, f, name=name)
        else:
            Caller = CachedMethodCaller(self, inst,
                                        cache=self._get_instance_cache(inst),
                                        name=name)
        if inst is not None:
            try:
                setattr(inst,name, Caller)
                return Caller
            except AttributeError:
                pass
            D[name] = Caller
        return Caller

def cached_method(f, name=None):
    """
    
    EXAMPLES:

    In the following examples, one can see how a cached method works in applicationy.
    Below, we demonstrate what is done behind the scenes::

        sage: class C:
        ....:     @cached_method
        ....:     def __hash__(self):
        ....:         print "compute hash"
        ....:         return int(5)
        ....:     @cached_method
        ....:     def f(self, x):
        ....:         print "computing cached method"
        ....:         return x*2
        sage: c = C()
        sage: type(C.__hash__)
        <type 'sage.misc.cachefunc.CachedMethodCallerNoArgs'>
        sage: hash(c)
        compute hash
        5

    When calling a cached method for the second time with the same arguments,
    the value is gotten from the cache, so that a new computation is not
    needed::

        sage: hash(c)
        5
        sage: c.f(4)
        computing cached method
        8
        sage: c.f(4) is c.f(4)
        True

    Using cached methods for the hash and other special methods was
    implemented in :trac:`12601`, by means of :class:`CachedSpecialMethod`. We
    show that it is used behind the scenes::

        sage: cached_method(c.__hash__)
        <sage.misc.cachefunc.CachedSpecialMethod object at ...>
        sage: cached_method(c.f)
        <sage.misc.cachefunc.CachedMethod object at ...>

    """
    cdef str fname = name or f.__name__
    if fname in special_method_names:
        return CachedSpecialMethod(f, name)
    return CachedMethod(f, name)

cdef class CachedInParentMethod(CachedMethod):
    r"""
    A decorator that creates a cached version of an instance
    method of a class.

    In contrast to :class:`CachedMethod`,
    the cache dictionary is an attribute of the parent of
    the instance to which the method belongs.

    ASSUMPTION:

    This way of caching works only if

    - the instances *have* a parent, and
    - the instances are hashable (they are part of the cache key).

    NOTE:

    For proper behavior, the method must be a pure function (no side
    effects). If this decorator is used on a method, it will have
    identical output on equal elements. This is since the element is
    part of the hash key. Arguments to the method and the instance
    it is assigned to must be hashable.

    Examples can be found at :mod:`~sage.misc.cachefunc`.

    """

    def __init__(self, f, name=None):
        """
        Constructs a new method with cache stored in the parent of the instance.

        See also ``cached_method`` and ``cached_function``.

        EXAMPLES::

            sage: class MyParent(Parent):
            ...       pass
            sage: class Foo:
            ...       def __init__(self, x):
            ...           self._x = x
            ...       _parent = MyParent()
            ...       def parent(self):
            ...           return self._parent
            ...       @cached_in_parent_method  #indirect doctest
            ...       def f(self):
            ...           return self._x^2
            ...
            sage: a = Foo(2)
            sage: a.f()
            4
            sage: hasattr(a.parent(), '_cache__element_f')
            True

        For speeding up internal computations, this dictionary
        is also accessible as an attribute of the CachedMethodCaller
        (by trac ticket #8611)::

            sage: a.parent()._cache__element_f is a.f.cache
            True
        """
        self._cache_name = '_cache__' + 'element_' + (name or f.__name__)
        self._cachedfunc = CachedFunction(f, classmethod=True, name=name)

    cpdef dict _get_instance_cache(self, inst):
        """
        Returns the cache dictionary, which is stored in the parent.

        EXAMPLES::

            sage: class MyParent(Parent):
            ...       pass
            ...
            sage: class Foo:
            ...       def __init__(self, x):
            ...           self._x = x
            ...       _parent = MyParent()
            ...       def parent(self):
            ...           return self._parent
            ...       def __eq__(self, other):
            ...           return self._x^2 == other._x^2
            ...       def __hash__(self):
            ...           return hash(self._x^2)
            ...       def __repr__(self):
            ...           return 'My %s'%self._x
            ...       @cached_in_parent_method
            ...       def f(self):
            ...           return self._x^3
            ...
            sage: a = Foo(2)
            sage: a.f()
            8
            sage: a.f.get_cache()   #indirect doctest
            {(My 2, ((), ())): 8}

        Since the key for the cache depends on equality of
        the instances, we obtain *identical* result for
        *equal* instance - even though in this particular
        example the result is wrong::

            sage: b = Foo(-2)
            sage: a is not b
            True
            sage: a == b
            True
            sage: b.f() is a.f()
            True

        Non-equal instances do not share the result of
        the cached method, but they do share the cache::

            sage: c = Foo(3)
            sage: c.f()
            27
            sage: c.f.get_cache() is a.f.get_cache() #indirect doctest
            True

        Note that the cache is also available as an
        attribute of the cached method, which speeds
        up internal computations::

            sage: a.f.cache is b.f.get_cache() is c.f._cachedmethod._get_instance_cache(c)
            True

        """
        if inst is None:
            return {}
        try:
            P = inst.parent()
            return P.__dict__.setdefault(self._cache_name, {})
        except AttributeError:
            pass
        if not hasattr(P,'__cached_methods'):
            raise TypeError, "The parent of this element does not allow attribute assignment\n    and does not descend from the Parent base class.\n    Can not use CachedInParentMethod."
        if P.__cached_methods is None:
            P.__cached_methods = {}
        return (<dict>P.__cached_methods).setdefault(self._cache_name, {})

    def __get__(self, inst, cls): #cls=None):
        """
        Get a CachedMethodCaller bound to this specific instance of
        the class of the cached-in-parent method.
        """
        Caller = CachedMethodCaller(self, inst, cache=self._get_instance_cache(inst), inst_in_key=True)
        try:
            setattr(inst,self._cachedfunc.__name__, Caller)
        except AttributeError:
            pass
        return Caller

cached_in_parent_method = CachedInParentMethod

class FileCache:
    """
    FileCache is a dictionary-like class which stores keys and
    values on disk.  The keys take the form of a tuple (A,K)

    - A is a tuple of objects t where each t is an exact
      object which is uniquely identified by a short string.

    - K is a tuple of tuples (s,v) where s is a valid
      variable name and v is an exact object which is uniquely
      identified by a short string with letters [a-zA-Z0-9-._]

    The primary use case is the DiskCachedFunction.  If
    ``memory_cache == True``, we maintain a cache of objects seen
    during this session in memory -- but we don't load them from
    disk until necessary.  The keys and values are stored in a
    pair of files:

    - ``prefix-argstring.key.sobj`` contains the ``key`` only,
    - ``prefix-argstring.sobj`` contains the tuple ``(key,val)``

    where ``self[key] == val``.

    NOTE:

    We assume that each FileCache lives in its own directory.
    Use **extreme** caution if you wish to break that assumption.
    """
    def __init__(self, dir, prefix = '', memory_cache = False):
        """
        EXAMPLES::

            sage: from sage.misc.cachefunc import FileCache
            sage: dir = tmp_dir()
            sage: FC = FileCache(dir, memory_cache = True)
            sage: FC[((),())] = 1
            sage: FC[((1,2),())] = 2
            sage: FC[((),())]
            1
        """
        from sage.misc.misc import sage_makedirs
        if len(dir) == 0 or dir[-1] != '/':
            dir += '/'
        self._dir = dir
        sage_makedirs(dir)

        self._prefix = prefix + '-'

        if memory_cache:
            self._cache = {}
        else:
            self._cache = None

    def file_list(self):
        """
        Returns the list of files corresponding to self.

        EXAMPLES::

            sage: from sage.misc.cachefunc import FileCache
            sage: dir = tmp_dir()
            sage: FC = FileCache(dir, memory_cache = True, prefix='t')
            sage: FC[((),())] = 1
            sage: FC[((1,2),())] = 2
            sage: FC[((1,),(('a',1),))] = 3
            sage: for f in sorted(FC.file_list()): print f[len(dir):]
            t-.key.sobj
            t-.sobj
            t-1_2.key.sobj
            t-1_2.sobj
            t-a-1.1.key.sobj
            t-a-1.1.sobj
        """
        files = []
        prefix = self._prefix
        dir = self._dir
        l = len(prefix)
        for f in os.listdir(dir):
            if f[:l] == prefix:
                files.append( dir + f )
        return files

    def items(self):
        """
        Returns a list of tuples ``(k,v)`` where ``self[k] = v``.

        EXAMPLES::

            sage: from sage.misc.cachefunc import FileCache
            sage: dir = tmp_dir()
            sage: FC = FileCache(dir, memory_cache = False)
            sage: FC[((),())] = 1
            sage: FC[((1,2),())] = 2
            sage: FC[((1,),(('a',1),))] = 3
            sage: I = FC.items()
            sage: I.sort(); print I
            [(((), ()), 1), (((1,), (('a', 1),)), 3), (((1, 2), ()), 2)]
        """
        return [(k,self[k]) for k in self]

    def values(self):
        """
        Returns a list of values that are stored in ``self``.

        EXAMPLES::

            sage: from sage.misc.cachefunc import FileCache
            sage: dir = tmp_dir()
            sage: FC = FileCache(dir, memory_cache = False)
            sage: FC[((),())] = 1
            sage: FC[((1,2),())] = 2
            sage: FC[((1,),(('a',1),))] = 3
            sage: FC[((),(('a',1),))] = 4
            sage: v = FC.values()
            sage: v.sort(); print v
            [1, 2, 3, 4]
        """
        return [self[k] for k in self]

    def __iter__(self):
        """
        Returns a list of keys of ``self``.

        EXAMPLES::

            sage: from sage.misc.cachefunc import FileCache
            sage: dir = tmp_dir()
            sage: FC = FileCache(dir, memory_cache = False)
            sage: FC[((),())] = 1
            sage: FC[((1,2),())] = 2
            sage: FC[((1,),(('a',1),))] = 3
            sage: for k in sorted(FC): print k
            ((), ())
            ((1,), (('a', 1),))
            ((1, 2), ())
        """
        return self.keys().__iter__()

    def keys(self):
        """
        Returns a list of keys ``k`` where ``self[k]`` is defined.

        EXAMPLES::

            sage: from sage.misc.cachefunc import FileCache
            sage: dir = tmp_dir()
            sage: FC = FileCache(dir, memory_cache = False)
            sage: FC[((),())] = 1
            sage: FC[((1,2),())] = 2
            sage: FC[((1,),(('a',1),))] = 3
            sage: K = FC.keys()
            sage: K.sort(); print K
            [((), ()), ((1,), (('a', 1),)), ((1, 2), ())]
        """
        cdef list K = []
        from sage.structure.sage_object import load
        for f in self.file_list():
            if f[-9:] == '.key.sobj':
                K.append(load(f))
        return K

    def _filename(self, key):
        """
        Computes the filename associated with a certain key.

        EXAMPLES::

            sage: from sage.misc.cachefunc import FileCache
            sage: dir = tmp_dir()
            sage: FC = FileCache(dir, memory_cache = False, prefix='foo')
            sage: N = FC._filename(((1,2), (('a',1),('b',2))))
            sage: print N[len(dir):]
            foo-a-1_b-2.1_2
            sage: N = FC._filename(((), (('a',1),('b',2))))
            sage: print N[len(dir):]
            foo-a-1_b-2
            sage: N = FC._filename(((1,2), ()))
            sage: print N[len(dir):]
            foo-1_2
        """
        a,k = key
        kwdstr = '_'.join(['%s-%s'%x for x in k])
        argstr = '_'.join(['%s'%x for x in a])
        if kwdstr and argstr:
            keystr = kwdstr + '.' + argstr
        else:
            keystr = kwdstr + argstr
        return self._dir + self._prefix + keystr

    def __contains__(self, key):
        """
        Returns ``True`` if ``self[key]`` is defined and False otherwise.

        EXAMPLES::

            sage: from sage.misc.cachefunc import FileCache
            sage: dir = tmp_dir()
            sage: FC = FileCache(dir, memory_cache = False, prefix='foo')
            sage: k = ((),(('a',1),))
            sage: FC[k] = True
            sage: k in FC
            True
            sage: ((),()) in FC
            False
        """
        return os.path.exists(self._filename(key) + '.key.sobj')

    def __getitem__(self, key):
        """
        Returns the value set by ``self[key] = val``, in this session
        or a previous one.

        EXAMPLES::

            sage: from sage.misc.cachefunc import FileCache
            sage: dir = tmp_dir()
            sage: FC1 = FileCache(dir, memory_cache = False, prefix='foo')
            sage: FC2 = FileCache(dir, memory_cache = False, prefix='foo')
            sage: k = ((),(('a',1),))
            sage: t = randint(0, 1000)
            sage: FC1[k] = t
            sage: FC2[k] == FC1[k] == t
            True
            sage: FC1[(1,2),(('a',4),('b',2))]
            Traceback (most recent call last):
            ...
            KeyError: ((1, 2), (('a', 4), ('b', 2)))

        """
        from sage.structure.sage_object import load

        cache = self._cache
        if cache is not None:
            if key in cache:
                return cache[key]

        f = self._filename(key) + '.sobj'
        try:
            k,v = load(f)
        except IOError:
            raise KeyError, key
        if k != key:
            raise RuntimeError, "cache corrupted"

        if cache is not None:
            cache[key] = v
        return v

    def __setitem__(self, key, value):
        """
        Sets ``self[key] = value`` and stores both key and value on
        disk.

        EXAMPLES::

            sage: from sage.misc.cachefunc import FileCache
            sage: dir = tmp_dir()
            sage: FC1 = FileCache(dir, memory_cache = False, prefix='foo')
            sage: FC2 = FileCache(dir, memory_cache = False, prefix='foo')
            sage: k = ((),(('a',1),))
            sage: t = randint(0, 1000)
            sage: FC1[k] = t
            sage: FC2[k] == t
            True
            sage: FC1[k] = 2000
            sage: FC2[k]!= t
            True
        """
        from sage.structure.sage_object import save

        f = self._filename(key)

        save(key, f+'.key.sobj')
        save((key,value), f + '.sobj')
        if self._cache is not None:
            self._cache[key] = value

    def __delitem__(self, key):
        """
        Delete the key,value pair from self and unlink the associated
        files from the file cache.

        EXAMPLES::

            sage: from sage.misc.cachefunc import FileCache
            sage: dir = tmp_dir()
            sage: FC1 = FileCache(dir, memory_cache = False, prefix='foo')
            sage: FC2 = FileCache(dir, memory_cache = False, prefix='foo')
            sage: k = ((),(('a',1),))
            sage: t = randint(0, 1000)
            sage: FC1[k] = t
            sage: del FC2[k]
            sage: k in FC1
            False
       """
        f = self._filename(key)
        cache = self._cache
        if cache is not None and key in cache:
            del self._cache[key]
        if os.path.exists(f + '.sobj'):
            os.remove(f + '.sobj')
        if  os.path.exists(f + '.key.sobj'):
           os.remove(f + '.key.sobj')


class DiskCachedFunction(CachedFunction):
    """
    Works similar to CachedFunction, but instead, we keep the
    cache on disk (optionally, we keep it in memory too).

    EXAMPLES::

        sage: from sage.misc.cachefunc import DiskCachedFunction
        sage: dir = tmp_dir()
        sage: factor = DiskCachedFunction(factor, dir, memory_cache=True)
        sage: f = factor(2775); f
        3 * 5^2 * 37
        sage: f is factor(2775)
        True
    """
    def __init__(self, f, dir, memory_cache=False):
        """
        EXAMPLES::

            sage: from sage.misc.cachefunc import DiskCachedFunction
            sage: def foo(x): sleep(x)
            sage: dir = tmp_dir()
            sage: bar = DiskCachedFunction(foo, dir, memory_cache = False)
            sage: w = walltime()
            sage: for i in range(10): bar(1)
            sage: walltime(w) < 2
            True
        """
        CachedFunction.__init__(self, f)
        prefix = f.__name__
        self.cache = FileCache(dir, prefix=prefix, memory_cache = memory_cache)


class disk_cached_function:
    """
    Decorator for :class:`DiskCachedFunction`.

    EXAMPLES::

        sage: dir = tmp_dir()
        sage: @disk_cached_function(dir)
        ... def foo(x): return next_prime(2^x)%x
        sage: x = foo(200);x
        11
        sage: @disk_cached_function(dir)
        ... def foo(x): return 1/x
        sage: foo(200)
        11
        sage: foo.clear_cache()
        sage: foo(200)
        1/200
    """
    def __init__(self, dir, memory_cache = False):
        """
        EXAMPLES::

            sage: dir = tmp_dir()
            sage: @disk_cached_function(dir, memory_cache=True)
            ... def foo(x): return next_prime(2^x)
            sage: x = foo(200)
            sage: x is foo(200)
            True
            sage: @disk_cached_function(dir, memory_cache=False)
            ... def foo(x): return next_prime(2^x)
            sage: x is foo(200)
            False
        """
        self._dir = dir
        self._memory_cache = memory_cache

    def __call__(self, f):
        """
        EXAMPLES::

            sage: dir = tmp_dir()
            sage: @disk_cached_function(dir)
            ... def foo(x): return ModularSymbols(x)
            sage: foo(389)
            Modular Symbols space of dimension 65 for Gamma_0(389) of weight 2 with sign 0 over Rational Field
        """
        return DiskCachedFunction(f, self._dir, memory_cache = self._memory_cache)

class ClearCacheOnPickle(object):
    r"""
    This class implements an appropriate ``__getstate__`` method that
    clears the cache of the methods (see @cached_method) before
    passing them on to the caller, typically the pickle and copy modules.

    The implemented ``__getstate__`` method calls the ``__getstate__``
    methods of classes later in the method resolution
    order. Therefore, classes which want this behaviour should inherit
    first from this one.

    EXAMPLE:

    In the following example, we create a Python class that inherits
    from multivariate polynomial ideals, but does not pickle cached
    values.  We provide the definition in Cython, however, since
    interactive Cython definitions provide introspection by trac
    ticket #9976, whereas Python definitions don't.
    ::

        sage: P.<a,b,c,d> = QQ[]
        sage: I = P*[a,b]
        sage: classdef = ['from sage.misc.cachefunc import ClearCacheOnPickle',
        ...    'from sage.all import QQ',
        ...    'P = QQ["a","b","c","d"]; I = P*[P.gen(0),P.gen(1)]',
        ...    'class MyClass(ClearCacheOnPickle,I.__class__):',
        ...    '    def __init__(self,ring,gens):',
        ...    '        I.__class__.__init__(self,ring,gens)',
        ...    '    def __getnewargs__(self):',
        ...    '        return (self._Ideal_generic__ring,self._Ideal_generic__gens)']
        sage: cython('\n'.join(classdef))

    We destroy the cache of two methods of ``I`` on purpose
    (demonstrating that the two different implementations of cached
    methods are correctly dealt with).  Pickling ``I`` preserves the
    cache::

        sage: I.gens.set_cache('bar')
        sage: I.groebner_basis.set_cache('foo',algorithm='singular')
        sage: J = loads(dumps(I))
        sage: J.gens()
        'bar'
        sage: J.groebner_basis(algorithm='singular')
        'foo'

    However, if we have an ideal that additionally descends from
    :class:`ClearCacheOnPickle`, the carefully corrupted cache is not
    pickled::

        sage: A = MyClass(P,[a,b])
        sage: A
        Ideal (a, b) of Multivariate Polynomial Ring in a, b, c, d over Rational Field
        sage: A.gens.set_cache('foo')
        sage: A.groebner_basis.set_cache('bar',algorithm='singular')
        sage: A.gens()
        'foo'
        sage: A.groebner_basis(algorithm='singular')
        'bar'
        sage: B = loads(dumps(A))
        sage: B.gens()
        [a, b]
        sage: B.groebner_basis(algorithm='singular')
        [a, b]
        sage: A.gens()
        'foo'

    """
    def __getstate__(self):
        r"""
        The idea is to remove that might provide a cache to some cached method
        from the return value of the ``__getstate__`` method.

        EXAMPLE:

        In the following example, we create a Python class that
        inherits from multivariate polynomial ideals, but clears the
        cache as well.

            sage: P.<a,b,c,d> = QQ[]
            sage: I = P*[a,b]

        We destroy the cache of two methods if ``I`` on purpose
        (demonstrating that the two different implementations of cached
        methods are correctly dealt with).  Pickling ``I`` preserves the
        cache::

            sage: I.gens.set_cache('bar')
            sage: I.groebner_basis.set_cache('foo',algorithm='singular')
            sage: J = loads(dumps(I))
            sage: J.gens()
            'bar'
            sage: J.groebner_basis(algorithm='singular')
            'foo'

        However, if we do the same with a class that additionally
        descends from :class:`ClearCacheOnPickle`, the cache is not
        pickled. We provide the definition in Cython, however, since
        interactive Cython definitions provide introspection by trac
        ticket #9976, whereas Python definitions don't.
        ::

            sage: classdef = ['from sage.misc.cachefunc import ClearCacheOnPickle',
            ...    'from sage.all import QQ',
            ...    'from sage.rings.polynomial.multi_polynomial_ideal import MPolynomialIdeal',
            ...    'class MyClass(ClearCacheOnPickle,MPolynomialIdeal):',
            ...    '    def __init__(self,ring,gens):',
            ...    '        MPolynomialIdeal.__init__(self,ring,gens)',
            ...    '    def __getnewargs__(self):',
            ...    '        return (self._Ideal_generic__ring,self._Ideal_generic__gens)']
            sage: cython('\n'.join(classdef))
            sage: A = MyClass(P,[a,b])
            sage: A
            Ideal (a, b) of Multivariate Polynomial Ring in a, b, c, d over Rational Field
            sage: A.gens.set_cache('foo')
            sage: A.groebner_basis.set_cache('bar',algorithm='singular')
            sage: A.gens()
            'foo'
            sage: A.groebner_basis(algorithm='singular')
            'bar'
            sage: B = loads(dumps(A))
            sage: B.gens()
            [a, b]
            sage: B.groebner_basis(algorithm='singular')
            [a, b]
            sage: A.gens()
            'foo'

        And here is why the example works::

            sage: ST = I.__getstate__(); ST[0],sorted(ST[1].items())
            (Monoid of ideals of Multivariate Polynomial Ring in a, b, c, d over Rational Field, [('_Ideal_generic__gens', (a, b)), ('_Ideal_generic__ring', Multivariate Polynomial Ring in a, b, c, d over Rational Field), ('_cache__groebner_basis', {(('singular', None, None, False), ()): 'foo'}), ('_gb_by_ordering', {}), ('gens', Cached version of <function gens at 0x...>), ('groebner_basis', Cached version of <function groebner_basis at 0x...>)])
            sage: ST = A.__getstate__(); ST[0],sorted(ST[1].items())
            (Monoid of ideals of Multivariate Polynomial Ring in a, b, c, d over Rational Field, [('_Ideal_generic__gens', (a, b)), ('_Ideal_generic__ring', Multivariate Polynomial Ring in a, b, c, d over Rational Field), ('_gb_by_ordering', {})])

        """
        OrigState = super(ClearCacheOnPickle, self).__getstate__()
        def clear_list(T):
            L = []
            for x in T:
                if isinstance(x,list):
                    L.append(clear_list(x))
                elif isinstance(x,tuple):
                    L.append(clear_tuple(x))
                elif isinstance(x,dict):
                    L.append(clear_dict(x))
                elif not isinstance(x,CachedFunction):
                    L.append(x)
            return L
        def clear_tuple(T):
            return tuple(clear_list(T))
        def clear_dict(T):
            D = {}
            for key,value in T.iteritems():
                if not ((type(key) == str and key[0:8] == '_cache__') or
                            isinstance(value,CachedFunction)):
                    if isinstance(value,list):
                        D[key] = clear_list(value)
                    elif isinstance(value,tuple):
                        D[key] = clear_tuple(value)
                    elif isinstance(value,dict):
                        D[key] = clear_dict(value)
                    else:
                        D[key] = value
            return D
        if isinstance(OrigState,tuple):
            return clear_tuple(OrigState)
        if isinstance(OrigState,list):
            return clear_list(OrigState)
        if isinstance(OrigState,dict):
            return clear_dict(OrigState)
        return OrigState<|MERGE_RESOLUTION|>--- conflicted
+++ resolved
@@ -2305,7 +2305,6 @@
     Cached version of *special* python methods.
 
     IMPLEMENTATION:
-<<<<<<< HEAD
 
     For new style classes ``C``, it is not possible to override a special
     method, such as ``__hash__``, in the ``__dict__`` of an instance ``c`` of
@@ -2349,51 +2348,6 @@
         """
         Bind a :class:`CachedMethodCaller` to a specific instance, using ``__dict__``.
 
-=======
-
-    For new style classes ``C``, it is not possible to override a special
-    method, such as ``__hash__``, in the ``__dict__`` of an instance ``c`` of
-    ``C``, because Python will for efficiency reasons always use what is
-    provided by the class, not by the instance.
-
-    By consequence, if ``__hash__`` would be wrapped by using
-    :class:`CachedMethod`, then ``hash(c)`` will access ``C.__hash__`` and bind
-    it to ``c``, which means that the ``__get__`` method of
-    :class:`CachedMethod` will be called. But there, we assume that Python has
-    already inspected ``__dict__``, and thus a :class:`CachedMethodCaller`
-    will be created over and over again.
-
-    Here, the ``__get__`` method will explicitly access the ``__dict__``, so that
-    ``hash(c)`` will rely on a single :class:`CachedMethodCaller` stored in
-    the ``__dict__``.
-
-    EXAMPLES::
-
-        sage: class C:
-        ....:     @cached_method
-        ....:     def __hash__(self):
-        ....:         print "compute hash"
-        ....:         return int(5)
-        ....:
-        sage: c = C()
-        sage: type(C.__hash__)
-        <type 'sage.misc.cachefunc.CachedMethodCallerNoArgs'>
-
-    The hash is computed only once, subsequent calls will use the value from
-    the cache. This was implemented in :trac:`12601`.
-
-        sage: hash(c)       # indirect doctest
-        compute hash
-        5
-        sage: hash(c)
-        5
-
-    """
-    def __get__(self, object inst, cls):
-        """
-        Bind a :class:`CachedMethodCaller` to a specific instance, using ``__dict__``.
-
->>>>>>> 8029bc64
         EXAMPLES::
 
             sage: class C:
