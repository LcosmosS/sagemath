--- conflicted
+++ resolved
@@ -590,23 +590,6 @@
     return s
 
 
-<<<<<<< HEAD
-def process_optional_annotations(s):
-    r"""
-    Remove ``# optional`` annotations for present features from docstring ``s``.
-    """
-    lines = s.split('\n')
-
-    from sage.doctest.external import available_software
-    from sage.doctest.parsing import parse_optional_tags, update_optional_tags
-
-    for i, line in enumerate(lines):
-        if re.match(' *sage: .*#', line):
-            tags = parse_optional_tags(line)
-            lines[i] = update_optional_tags(line, remove_tags=[tag for tag in tags
-                                                               if tag in available_software])
-    return '\n'.join(lines)
-=======
 def process_optional_doctest_tags(s):
     r"""
     Remove ``# optional/needs`` doctest tags for present features from docstring ``s``.
@@ -634,7 +617,6 @@
             start = m.end(0)
         output.write(s[start:])
         return output.getvalue()
->>>>>>> 0c420866
 
 
 def format(s, embedded=False):
@@ -825,11 +807,7 @@
         s = detex(s, embedded=embedded)
 
     if not embedded:
-<<<<<<< HEAD
-        s = process_optional_annotations(s)
-=======
         s = process_optional_doctest_tags(s)
->>>>>>> 0c420866
 
     return s
 
