# -*- coding: utf-8 -*-
"""
Temporary file handling

AUTHORS:

- Volker Braun, Jeroen Demeyer (2012-10-18): move these functions here
  from sage/misc/misc.py and make them secure, see :trac:`13579`.

- Jeroen Demeyer (2013-03-17): add :class:`atomic_write`,
  see :trac:`14292`.

- Sebastian Oehms (2021-08-07): add :class:`atomic_dir`,
  see :trac:`32344`
"""
# ****************************************************************************
#       Copyright (C) 2012 Volker Braun <vbraun@stp.dias.ie>
#       Copyright (C) 2012 Jeroen Demeyer <jdemeyer@cage.ugent.be>
#
#  Distributed under the terms of the GNU General Public License (GPL)
#  as published by the Free Software Foundation; either version 2 of
#  the License, or (at your option) any later version.
#                  https://www.gnu.org/licenses/
# ****************************************************************************

import io
import os
import tempfile

import atexit

# Until tmp_dir() and tmp_filename() are removed, we use this directory
# as the parent for all temporary files & directories created by them.
# This lets us clean up after those two functions when sage exits normally
# using an atexit hook
TMP_DIR_FILENAME_BASE=tempfile.TemporaryDirectory()
atexit.register(lambda: TMP_DIR_FILENAME_BASE.cleanup())
<<<<<<< HEAD


def delete_tmpfiles():
    """
    Remove the directory ``SAGE_TMP``.

    TESTS:

    This is automatically run when Sage exits, test this by running a
    separate session of Sage::

        sage: from sage.tests.cmdline import test_executable
        sage: child_SAGE_TMP, err, ret = test_executable(["sage", "-c", "print(SAGE_TMP)"])
        sage: err, ret
        ('', 0)
        sage: os.path.exists(child_SAGE_TMP)  # indirect doctest
        False

    The parent directory should exist::

        sage: parent_SAGE_TMP = os.path.normpath(child_SAGE_TMP + '/..')
        sage: os.path.isdir(parent_SAGE_TMP)
        True
    """
    import shutil
    from sage.misc.misc import SAGE_TMP
    shutil.rmtree(str(SAGE_TMP), ignore_errors=True)


# Run when Python shuts down
atexit.register(delete_tmpfiles)
=======
>>>>>>> 39aa2f1e


#################################################################
# temporary directory
#################################################################

def tmp_dir(name="dir_", ext=""):
    r"""
    Create and return a temporary directory in
    ``$HOME/.sage/temp/hostname/pid/``

    The temporary directory is deleted automatically when Sage exits.

    INPUT:

    - ``name`` -- (default: ``"dir_"``) A prefix for the directory name.

    - ``ext`` -- (default: ``""``) A suffix for the directory name.

    OUTPUT:

    The absolute path of the temporary directory created, with a
    trailing slash (or whatever the path separator is on your OS).

    EXAMPLES::

        sage: d = tmp_dir('dir_testing_', '.extension')
        sage: d   # random output
        '/home/username/.sage/temp/hostname/7961/dir_testing_XgRu4p.extension/'
        sage: os.chdir(d)
        sage: f = open('file_inside_d', 'w')

    Temporary directories are unaccessible by other users::

        sage: os.stat(d).st_mode & 0o077
        0
        sage: f.close()
    """
    tmp = tempfile.mkdtemp(prefix=name,
                           suffix=ext,
                           dir=TMP_DIR_FILENAME_BASE.name)
    name = os.path.abspath(tmp)
    return name + os.sep


#################################################################
# temporary filename
#################################################################

def tmp_filename(name="tmp_", ext=""):
    r"""
    Create and return a temporary file in
    ``$HOME/.sage/temp/hostname/pid/``

    The temporary file is deleted automatically when Sage exits.

    .. warning::

        If you need a particular file extension always use
        ``tmp_filename(ext=".foo")``, this will ensure that the file
        does not yet exist. If you were to use
        ``tmp_filename()+".foo"``, then you might overwrite an
        existing file!

    INPUT:

    - ``name`` -- (default: ``"tmp_"``) A prefix for the file name.

    - ``ext`` -- (default: ``""``) A suffix for the file name. If you
      want a filename extension in the usual sense, this should start
      with a dot.

    OUTPUT:

    The absolute path of the temporary file created.

    EXAMPLES::

        sage: fn = tmp_filename('just_for_testing_', '.extension')
        sage: fn  # random
        '/home/username/.sage/temp/hostname/8044/just_for_testing_tVVHsn.extension'
        sage: f = open(fn, 'w')

    Temporary files are unaccessible by other users::

        sage: os.stat(fn).st_mode & 0o077
        0
        sage: f.close()
    """
    handle, tmp = tempfile.mkstemp(prefix=name,
                                   suffix=ext,
                                   dir=TMP_DIR_FILENAME_BASE.name)
    os.close(handle)
    name = os.path.abspath(tmp)
    return name


#################################################################
# write to a temporary file and move it in place
#################################################################
class atomic_write():
    """
    Write to a given file using a temporary file and then rename it
    to the target file. This renaming should be atomic on modern
    operating systems. Therefore, this class can be used to avoid race
    conditions when a file might be read while it is being written.
    It also avoids having partially written files due to exceptions
    or crashes.

    This is to be used in a ``with`` statement, where a temporary file
    is created when entering the ``with`` and is moved in place of the
    target file when exiting the ``with`` (if no exceptions occurred).

    INPUT:

    - ``target_filename`` -- the name of the file to be written.
      Normally, the contents of this file will be overwritten.

    - ``append`` -- (boolean, default: False) if True and
      ``target_filename`` is an existing file, then copy the current
      contents of ``target_filename`` to the temporary file when
      entering the ``with`` statement. Otherwise, the temporary file is
      initially empty.

    - ``mode`` -- (default: ``0o666``) mode bits for the file. The
      temporary file is created with mode ``mode & ~umask`` and the
      resulting file will also have these permissions (unless the
      mode bits of the file were changed manually). (Not to be confused with
      the file opening mode.)

    - ``binary`` -- (boolean, default: True on Python 2, False on Python 3) the
      underlying file is opened in binary mode.  If False then it is opened in
      text mode and an encoding with which to write the file may be supplied.

    - ``**kwargs`` -- additional keyword arguments passed to the underlying
      `io.open` call.

    EXAMPLES::

        sage: from sage.misc.temporary_file import atomic_write
        sage: target_file = tmp_filename()
        sage: with open(target_file, 'w') as f:
        ....:     _ = f.write("Old contents")
        sage: with atomic_write(target_file) as f:
        ....:     _ = f.write("New contents")
        ....:     f.flush()
        ....:     with open(target_file, 'r') as f2:
        ....:         f2.read()
        'Old contents'
        sage: with open(target_file, 'r') as f:
        ....:     f.read()
        'New contents'

    The name of the temporary file can be accessed using ``f.name``.
    It is not a problem to close and re-open the temporary file::

        sage: from sage.misc.temporary_file import atomic_write
        sage: target_file = tmp_filename()
        sage: with open(target_file, 'w') as f:
        ....:     _ = f.write("Old contents")
        sage: with atomic_write(target_file) as f:
        ....:     f.close()
        ....:     with open(f.name, 'w') as f2:
        ....:         _ = f2.write("Newer contents")
        sage: with open(target_file, 'r') as f:
        ....:     f.read()
        'Newer contents'

    If an exception occurs while writing the file, the target file is
    not touched::

        sage: with atomic_write(target_file) as f:
        ....:     _ = f.write("Newest contents")
        ....:     raise RuntimeError
        Traceback (most recent call last):
        ...
        RuntimeError
        sage: with open(target_file, 'r') as f:
        ....:     f.read()
        'Newer contents'

    Some examples of using the ``append`` option. Note that the file
    is never opened in "append" mode, it is possible to overwrite
    existing data::

        sage: target_file = tmp_filename()
        sage: with atomic_write(target_file, append=True) as f:
        ....:     _ = f.write("Hello")
        sage: with atomic_write(target_file, append=True) as f:
        ....:     _ = f.write(" World")
        sage: with open(target_file, 'r') as f:
        ....:     f.read()
        'Hello World'
        sage: with atomic_write(target_file, append=True) as f:
        ....:     _ = f.seek(0)
        ....:     _ = f.write("HELLO")
        sage: with open(target_file, 'r') as f:
        ....:     f.read()
        'HELLO World'

    If the target file is a symbolic link, the link is kept and the
    target of the link is written to::

        sage: link_to_target = os.path.join(tmp_dir(), "templink")
        sage: os.symlink(target_file, link_to_target)
        sage: with atomic_write(link_to_target) as f:
        ....:     _ = f.write("Newest contents")
        sage: with open(target_file, 'r') as f:
        ....:     f.read()
        'Newest contents'

    We check the permission bits of the new file. Note that the old
    permissions do not matter::

        sage: os.chmod(target_file, 0o600)
        sage: _ = os.umask(0o022)
        sage: with atomic_write(target_file) as f:
        ....:     pass
        sage: '{:#o}'.format(os.stat(target_file).st_mode & 0o777)
        '0o644'
        sage: _ = os.umask(0o077)
        sage: with atomic_write(target_file, mode=0o777) as f:
        ....:     pass
        sage: '{:#o}'.format(os.stat(target_file).st_mode & 0o777)
        '0o700'

    Test writing twice to the same target file. The outermost ``with``
    "wins"::

        sage: with open(target_file, 'w') as f:
        ....:     _ = f.write('>>> ')
        sage: with atomic_write(target_file, append=True) as f, \
        ....:          atomic_write(target_file, append=True) as g:
        ....:     _ = f.write("AAA"); f.close()
        ....:     _ = g.write("BBB"); g.close()
        sage: with open(target_file, 'r') as f:
        ....:     f.read()
        '>>> AAA'

    Supplying an encoding means we're writing the file in "text mode" (in the
    same sense as `io.open`) and so we must write unicode strings::

        sage: target_file = tmp_filename()
        sage: with atomic_write(target_file, binary=False,
        ....:                   encoding='utf-8') as f:
        ....:     _ = f.write(u'Hélas')
        sage: import io
        sage: with io.open(target_file, encoding='utf-8') as f:
        ....:     print(f.read())
        Hélas

    Supplying an encoding in binary mode (or other arguments that don't
    make sense to `io.open` in binary mode) is an error::

        sage: writer = atomic_write(target_file, binary=True,
        ....:                       encoding='utf-8')
        sage: with writer as f:
        ....:     _ = f.write(u'Hello')
        Traceback (most recent call last):
        ...
        ValueError: binary mode doesn't take an encoding argument
        sage: os.path.exists(writer.tempname)
        False
    """
    def __init__(self, target_filename, append=False, mode=0o666,
                 binary=None, **kwargs):
        """
        TESTS::

            sage: from sage.misc.temporary_file import atomic_write
            sage: link_to_target = os.path.join(tmp_dir(), "templink")
            sage: os.symlink("/foobar", link_to_target)
            sage: aw = atomic_write(link_to_target)
            sage: print(aw.target)
            /foobar
            sage: print(aw.tmpdir)
            /
        """
        self.target = os.path.realpath(target_filename)
        self.tmpdir = os.path.dirname(self.target)
        self.append = append
        # Remove umask bits from mode
        umask = os.umask(0)
        os.umask(umask)
        self.mode = mode & (~umask)

        # 'binary' mode is the default on Python 2, whereas 'text' mode is the
        # default on Python 3--this reflects consistent handling of the default
        # str type on the two platforms
        self.binary = False if binary is None else binary
        self.kwargs = kwargs

    def __enter__(self):
        """
        Create and return a temporary file in ``self.tmpdir`` (normally
        the same directory as the target file).

        If ``self.append``, then copy the current contents of
        ``self.target`` to the temporary file.

        OUTPUT: a file returned by :func:`tempfile.NamedTemporaryFile`.

        TESTS::

            sage: from sage.misc.temporary_file import atomic_write
            sage: aw = atomic_write(tmp_filename())
            sage: with aw as f:
            ....:     os.path.dirname(aw.target) == os.path.dirname(f.name)
            True
        """

        fd, name = tempfile.mkstemp(dir=self.tmpdir)
        self.tempname = os.path.abspath(name)

        rmode = 'r' + ('b' if self.binary else '')
        wmode = 'w+' + ('b' if self.binary else '')

        try:
            self.tempfile = io.open(name, wmode, **self.kwargs)
        except Exception:
            # Some invalid arguments were passed to io.open
            os.unlink(name)
            raise
        finally:
            os.close(fd)

        os.chmod(name, self.mode)
        if self.append:
            try:
                with io.open(self.target, rmode, **self.kwargs) as f:
                    r = f.read()
            except IOError:
                pass
            else:
                self.tempfile.write(r)

        return self.tempfile

    def __exit__(self, exc_type, exc_val, exc_tb):
        """
        If the ``with`` block was successful, move the temporary file
        to the target file. Otherwise, delete the temporary file.

        TESTS:

        Check that the temporary file is deleted if there was an
        exception::

            sage: from sage.misc.temporary_file import atomic_write
            sage: with atomic_write(tmp_filename()) as f:
            ....:     tempname = f.name
            ....:     raise RuntimeError
            Traceback (most recent call last):
            ...
            RuntimeError
            sage: os.path.exists(tempname)
            False
        """
        # Flush the file contents to disk (to be safe even if the
        # system crashes) and close the file.
        if not self.tempfile.closed:
            self.tempfile.flush()
            os.fsync(self.tempfile.fileno())
            self.tempfile.close()

        if exc_type is None:
            # Success: move temporary file to target file
            try:
                os.rename(self.tempname, self.target)
            except OSError:
                os.unlink(self.target)
                os.rename(self.tempname, self.target)
        else:
            # Failure: delete temporary file
            os.unlink(self.tempname)

#################################################################
# write to a temporary directory and move it in place
#################################################################
class atomic_dir():
    """
    Write to a given directory using a temporary directory and then rename it
    to the target directory. This is for creating a directory whose contents
    are determined uniquely by the directory name. If multiple threads or
    processes attempt to create it in parallel, then it does not matter which
    thread created it. Despite this assumption the contents of the directories
    differ in the examples for demonstration purpose.

    See also :class:`atomic_write`.

    INPUT:

    - ``target_directory`` -- the name of the directory to be written.
      If it exists then the previous contents will be kept.

    EXAMPLES::

        sage: from sage.misc.temporary_file import atomic_dir
        sage: target_dir = tmp_dir()
        sage: with atomic_dir(target_dir) as d:
        ....:     target_file = os.path.join(d.name, 'test')
        ....:     with open(target_file, 'w') as f:
        ....:        _ = f.write("First")
        ....:        f.flush()
        ....:     with atomic_dir(target_dir) as e:
        ....:         target_file2 = os.path.join(e.name, 'test')
        ....:         with open(target_file2, 'w') as g:
        ....:            _ = g.write("Second")
        ....:            g.flush()
        ....:     with open(target_file, 'r') as f:
        ....:         f.read()
        'First'
        sage: with atomic_dir(target_dir) as d:
        ....:     target_file = os.path.join(d.name, 'test')
        ....:     with open(target_file, 'w') as f:
        ....:        _ = f.write("Third")
        sage: target = os.path.join(target_dir, 'test')
        sage: with open(target, 'r') as h:
        ....:     h.read()
        'Second'
    """
    def __init__(self, target_directory):
        r"""
        TESTS::

            sage: from sage.misc.temporary_file import atomic_dir
            sage: link_to_target = os.path.join(tmp_dir(), "templink")
            sage: os.symlink("/foobar", link_to_target)
            sage: aw = atomic_dir(link_to_target)
            sage: print(aw.target)
            /foobar
            sage: print(aw.tmpdir)
            /
        """
        self.target = os.path.realpath(target_directory)
        self.tmpdir = os.path.dirname(self.target)

    def __enter__(self):
        r"""
        Create and return a temporary directory in ``self.tmpdir`` (normally
        the same directory as the target file).

        OUTPUT: a directory returned by :func:`tempfile.TemporaryDirectory`.

        TESTS::

            sage: from sage.misc.temporary_file import atomic_dir
            sage: aw = atomic_dir(tmp_dir())
            sage: with aw as d:
            ....:     os.path.dirname(aw.target) == os.path.dirname(d.name)
            True
        """
        tdir = tempfile.TemporaryDirectory(dir=self.tmpdir)
        self.tempname = os.path.abspath(tdir.name)
        return tdir

    def __exit__(self, exc_type, exc_val, exc_tb):
        """
        If the ``with`` block was successful, move the temporary directory
        to the target directory. Otherwise, delete the temporary directory.

        TESTS:

        Check that the temporary directory is deleted if there was an
        exception::

            sage: from sage.misc.temporary_file import atomic_dir
            sage: with atomic_dir(tmp_dir()) as d:
            ....:     tempname = d.name
            ....:     raise RuntimeError
            Traceback (most recent call last):
            ...
            RuntimeError
            sage: os.path.exists(tempname)
            False
        """
        import shutil
        if exc_type is None:
            # Success: move temporary file to target file
            try:
                os.rename(self.tempname, self.target)
            except OSError:
                # Race: Another thread or process must have created the directory
                pass
        else:
            # Failure: delete temporary file
            shutil.rmtree(self.tempname)


_spyx_tmp = None
def spyx_tmp():
    r"""
    The temporary directory used to store pyx files.

    We cache the result of this function "by hand" so that the same
    temporary directory will always be returned. A function is used to
    delay creating a directory until (if) it is needed. The temporary
    directory is removed when sage terminates by way of an atexit
    hook.
    """
    global _spyx_tmp
    if _spyx_tmp:
        return _spyx_tmp

    d = tempfile.TemporaryDirectory()
    _spyx_tmp = os.path.join(d.name, 'spyx')
    atexit.register(lambda: d.cleanup())
    return _spyx_tmp<|MERGE_RESOLUTION|>--- conflicted
+++ resolved
@@ -35,40 +35,6 @@
 # using an atexit hook
 TMP_DIR_FILENAME_BASE=tempfile.TemporaryDirectory()
 atexit.register(lambda: TMP_DIR_FILENAME_BASE.cleanup())
-<<<<<<< HEAD
-
-
-def delete_tmpfiles():
-    """
-    Remove the directory ``SAGE_TMP``.
-
-    TESTS:
-
-    This is automatically run when Sage exits, test this by running a
-    separate session of Sage::
-
-        sage: from sage.tests.cmdline import test_executable
-        sage: child_SAGE_TMP, err, ret = test_executable(["sage", "-c", "print(SAGE_TMP)"])
-        sage: err, ret
-        ('', 0)
-        sage: os.path.exists(child_SAGE_TMP)  # indirect doctest
-        False
-
-    The parent directory should exist::
-
-        sage: parent_SAGE_TMP = os.path.normpath(child_SAGE_TMP + '/..')
-        sage: os.path.isdir(parent_SAGE_TMP)
-        True
-    """
-    import shutil
-    from sage.misc.misc import SAGE_TMP
-    shutil.rmtree(str(SAGE_TMP), ignore_errors=True)
-
-
-# Run when Python shuts down
-atexit.register(delete_tmpfiles)
-=======
->>>>>>> 39aa2f1e
 
 
 #################################################################
