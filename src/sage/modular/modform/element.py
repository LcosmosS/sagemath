--- conflicted
+++ resolved
@@ -864,7 +864,6 @@
             invb = 1/b
             coeffs = (invb*c for c in coeffs)
 
-<<<<<<< HEAD
         # compute the requested embedding
         K = self.base_ring()
         if isinstance(embedding, RingHomomorphism):
@@ -874,8 +873,6 @@
         else:
             emb = self.base_ring().embeddings(rings.ComplexField(prec))[embedding]
 
-=======
->>>>>>> 0041931d
         s = 'coeff = %s;' % [emb(_) for _ in coeffs]
         L.init_coeffs('coeff[k+1]',pari_precode = s,
                       max_imaginary_part=max_imaginary_part,
