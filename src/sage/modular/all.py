--- conflicted
+++ resolved
@@ -14,17 +14,11 @@
                                     kronecker_character, kronecker_character_upside_down,
                                     trivial_character)
 
-<<<<<<< HEAD
 from sage.modular.arithgroup.all import (Gamma0, Gamma1, GammaH, Gamma, SL2Z,
                                          ArithmeticSubgroup_Permutation,
                                          CongruenceSubgroup, FareySymbol)
-=======
+
 from .hecke_character import HeckeCharacterGroup
-
-from .arithgroup.all import (Gamma0, Gamma1, GammaH, Gamma, SL2Z,
-                             ArithmeticSubgroup_Permutation,
-                             CongruenceSubgroup, FareySymbol)
->>>>>>> d3b2b34e
 
 from sage.modular.cusps import Cusp, Cusps
 
