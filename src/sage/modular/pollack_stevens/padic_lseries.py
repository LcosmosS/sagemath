<<<<<<< HEAD
# sage_setup: distribution = sagemath-schemes
# sage.doctest: needs sage.ring.padics
=======
# sage.doctest: needs sage.rings.padics
>>>>>>> 8ab839e7
r"""
`p`-adic `L`-series attached to overconvergent eigensymbols

An overconvergent eigensymbol gives rise to a `p`-adic `L`-series,
which is essentially defined as the evaluation of the eigensymbol at
the path `0 \rightarrow \infty`. The resulting distribution on `\ZZ_p`
can be restricted to `\ZZ_p^\times`, thus giving the measure attached
to the sought `p`-adic `L`-series.

All this is carefully explained in [PS2011]_.
"""
# ****************************************************************************
#       Copyright (C) 2012 Robert Pollack <rpollack@math.bu.edu>
#
#  Distributed under the terms of the GNU General Public License (GPL)
#  as published by the Free Software Foundation; either version 2 of
#  the License, or (at your option) any later version.
#                  https://www.gnu.org/licenses/
# ****************************************************************************

from sage.arith.misc import kronecker, binomial
from sage.misc.lazy_import import lazy_import
from sage.rings.integer_ring import ZZ
from sage.rings.padics.precision_error import PrecisionError
from sage.rings.power_series_ring import PowerSeriesRing
from sage.rings.rational_field import QQ
from sage.structure.sage_object import SageObject

lazy_import('sage.rings.padics.factory', 'Qp', as_='pAdicField')


class pAdicLseries(SageObject):
    r"""
    The `p`-adic `L`-series associated to an overconvergent eigensymbol.

    INPUT:

    - ``symb`` -- an overconvergent eigensymbol
    - ``gamma`` -- topological generator of `1 + p\ZZ_p`
      (default: `1+p` or 5 if `p=2`)
    - ``quadratic_twist`` -- conductor of quadratic twist `\chi` (default: 1)
    - ``precision`` -- if ``None`` (default) is specified,
      the correct precision bound is computed and the answer
      is returned modulo that accuracy

    EXAMPLES::

        sage: E = EllipticCurve('37a')
        sage: p = 5
        sage: prec = 4
        sage: L = E.padic_lseries(p, implementation="pollackstevens", precision=prec) # long time
        sage: L[1]                # long time
        1 + 4*5 + 2*5^2 + O(5^3)
        sage: L.series(3)    # long time
        O(5^4) + (1 + 4*5 + 2*5^2 + O(5^3))*T + (3 + O(5^2))*T^2 + O(T^3)

    ::

        sage: from sage.modular.pollack_stevens.padic_lseries import pAdicLseries
        sage: E = EllipticCurve('20a')
        sage: phi = E.pollack_stevens_modular_symbol()
        sage: Phi = phi.p_stabilize_and_lift(3, 4) # long time
        sage: L = pAdicLseries(Phi)                # long time
        sage: L.series(4)                          # long time
        2*3 + O(3^4) + (3 + O(3^2))*T + (2 + O(3))*T^2 + O(3^0)*T^3 + O(T^4)

    An example of a `p`-adic `L`-series associated to a modular
    abelian surface. This is not tested as it takes too long.::

        sage: from sage.modular.pollack_stevens.space import ps_modsym_from_simple_modsym_space
        sage: from sage.modular.pollack_stevens.padic_lseries import pAdicLseries
        sage: A = ModularSymbols(103,2,1).cuspidal_submodule().new_subspace().decomposition()[0]
        sage: p = 19
        sage: prec = 4
        sage: phi = ps_modsym_from_simple_modsym_space(A)
        sage: ap = phi.Tq_eigenvalue(p,prec)
        sage: c1,c2 = phi.completions(p,prec)
        sage: phi1,psi1 = c1
        sage: phi2,psi2 = c2
        sage: phi1p = phi1.p_stabilize_and_lift(p,ap = psi1(ap), M = prec) # not tested - too long
        sage: L1 = pAdicLseries(phi1p)                                     # not tested - too long
        sage: phi2p = phi2.p_stabilize_and_lift(p,ap = psi2(ap), M = prec) # not tested - too long
        sage: L2  = pAdicLseries(phi2p)                                    # not tested - too long
        sage: L1[1]*L2[1]                                                  # not tested - too long
        13 + 9*19 + 18*19^2 + O(19^3)
    """

    def __init__(self, symb, gamma=None, quadratic_twist=1, precision=None):
        r"""
        Initialize the class

        EXAMPLES::

            sage: from sage.modular.pollack_stevens.padic_lseries import pAdicLseries
            sage: E = EllipticCurve('11a3')
            sage: phi = E.pollack_stevens_modular_symbol()
            sage: p = 11
            sage: prec = 3
            sage: Phi = phi.lift(p, prec,eigensymbol=True) # long time
            sage: L = pAdicLseries(Phi)                    # long time
            sage: L.series(3)                              # long time
            O(11^3) + (2 + 5*11 + O(11^2))*T + (10 + O(11))*T^2 + O(T^3)

            sage: TestSuite(L).run()                       # long time
        """
        self._coefficients = {}

        if symb.parent().prime() is None:
            raise ValueError("Not a p-adic overconvergent modular symbol.")

        self._symb = symb

        if gamma is None:
            p = self._symb.parent().prime()
            if p == 2:
                gamma = 1 + 4
            else:
                gamma = 1 + self._symb.parent().prime()

        self._gamma = gamma
        self._quadratic_twist = quadratic_twist
        self._precision = precision
        self._cinf = ZZ(1)  # is set when called for an elliptic curve

    def __getitem__(self, n):
        r"""
        Return the `n`-th coefficient of the `p`-adic `L`-series

        EXAMPLES::

            sage: E = EllipticCurve('14a5')
            sage: L = E.padic_lseries(7,implementation="pollackstevens",precision=5) # long time
            sage: L[0]                                   # long time
            O(7^5)
            sage: L[1]                                   # long time
            5 + 5*7 + 2*7^2 + 2*7^3 + O(7^4)
        """
        if n in self._coefficients:
            return self._coefficients[n]
        else:
            p = self.prime()
            symb = self.symbol()
            # ap = symb.Tq_eigenvalue(p)
            gamma = self._gamma
            precision = self._precision

            M = symb.precision_relative()
            K = pAdicField(p, M)
            dn = 0
            if n == 0:
                precision = M
                lb = [1] + [0] * (M - 1)
            else:
                lb = log_gamma_binomial(p, gamma, n, 2 * M)
                if precision is None:
                    precision = min(j + lb[j].valuation(p)
                                    for j in range(M, len(lb)))
                lb = [lb[a] for a in range(M)]

            for j, cjn in enumerate(lb):
                temp = sum((ZZ(K.teichmuller(a)) ** (-j)) *
                           self._basic_integral(a, j) for a in range(1, p))
                dn += cjn * temp
            self._coefficients[n] = dn.add_bigoh(precision)
            self._coefficients[n] /= self._cinf
            return self._coefficients[n]

    def __eq__(self, other):
        r"""
        Compare ``self`` and ``other``.

        EXAMPLES::

            sage: E = EllipticCurve('11a')
            sage: L = E.padic_lseries(11,implementation="pollackstevens",precision=6) # long time
            sage: L == loads(dumps(L)) # indirect doctest, long time
            True
        """
        if not isinstance(other, pAdicLseries):
            return False

        return (self._symb == other._symb and
                self._quadratic_twist == other._quadratic_twist and
                self._gamma == other._gamma and
                self._precision == other._precision)

    def __ne__(self, other):
        r"""
        Compare ``self`` and ``other``.

        EXAMPLES::

            sage: E = EllipticCurve('11a')
            sage: L = E.padic_lseries(11,implementation="pollackstevens",precision=6) # long time
            sage: L != L  # long time
            False
        """
        return not self.__eq__(other)

    def symbol(self):
        r"""
        Return the overconvergent modular symbol.

        EXAMPLES::

            sage: from sage.modular.pollack_stevens.padic_lseries import pAdicLseries
            sage: E = EllipticCurve('21a4')
            sage: phi = E.pollack_stevens_modular_symbol()
            sage: Phi = phi.p_stabilize_and_lift(2,5)   # long time
            sage: L = pAdicLseries(Phi)                 # long time
            sage: L.symbol()                              # long time
            Modular symbol of level 42 with values in Space of 2-adic
            distributions with k=0 action and precision cap 15
            sage: L.symbol() is Phi                       # long time
            True
        """
        return self._symb

    def prime(self):
        r"""
        Return the prime `p` as in `p`-adic `L`-series.

        EXAMPLES::

            sage: E = EllipticCurve('19a')
            sage: L = E.padic_lseries(19, implementation="pollackstevens",precision=6) # long time
            sage: L.prime()                   # long time
            19
        """
        return self._symb.parent().prime()

    def quadratic_twist(self):
        r"""
        Return the discriminant of the quadratic twist.

        EXAMPLES::

            sage: from sage.modular.pollack_stevens.padic_lseries import pAdicLseries
            sage: E = EllipticCurve('37a')
            sage: phi = E.pollack_stevens_modular_symbol()
            sage: Phi = phi.lift(37,4)
            sage: L = pAdicLseries(Phi, quadratic_twist=-3)
            sage: L.quadratic_twist()
            -3
        """
        return self._quadratic_twist

    def _repr_(self):
        r"""
        Return the string representation.

        EXAMPLES::

            sage: E = EllipticCurve('14a2')
            sage: L = E.padic_lseries(3, implementation="pollackstevens", precision=4)  # long time
            sage: L._repr_()                           # long time
            '3-adic L-series of Modular symbol of level 42 with values in
            Space of 3-adic distributions with k=0 action and precision cap 8'
        """
        return "%s-adic L-series of %s" % (self.prime(), self.symbol())

    def series(self, prec=5):
        r"""
        Return the ``prec``-th approximation to the `p`-adic `L`-series
        associated to ``self``, as a power series in `T` (corresponding to
        `\gamma-1` with `\gamma` the chosen generator of `1+p\ZZ_p`).

        INPUT:

        - ``prec`` -- (default 5) is the precision of the power series

        EXAMPLES::

            sage: E = EllipticCurve('14a2')
            sage: p = 3
            sage: prec = 6
            sage: L = E.padic_lseries(p,implementation="pollackstevens",precision=prec) # long time
            sage: L.series(4)          # long time
            2*3 + 3^4 + 3^5 + O(3^6) + (2*3 + 3^2 + O(3^4))*T + (2*3 + O(3^2))*T^2 + (3 + O(3^2))*T^3 + O(T^4)

            sage: E = EllipticCurve("15a3")
            sage: L = E.padic_lseries(5,implementation="pollackstevens",precision=15)  # long time
            sage: L.series(3)            # long time
            O(5^15) + (2 + 4*5^2 + 3*5^3 + 5^5 + 2*5^6 + 3*5^7 + 3*5^8 + 2*5^9 + 2*5^10 + 3*5^11 + 5^12 + O(5^13))*T + (4*5 + 4*5^3 + 3*5^4 + 4*5^5 + 3*5^6 + 2*5^7 + 5^8 + 4*5^9 + 3*5^10 + O(5^11))*T^2 + O(T^3)

            sage: E = EllipticCurve("79a1")
            sage: L = E.padic_lseries(2,implementation="pollackstevens",precision=10) # not tested
            sage: L.series(4)  # not tested
            O(2^9) + (2^3 + O(2^4))*T + O(2^0)*T^2 + (O(2^-3))*T^3 + O(T^4)
        """
        p = self.prime()
        M = self.symbol().precision_relative()
        K = pAdicField(p, M)
        R = PowerSeriesRing(K, names='T')
        return R([self[i] for i in range(prec)]).add_bigoh(prec)

    def interpolation_factor(self, ap, chip=1, psi=None):
        r"""
        Return the interpolation factor associated to self.
        This is the `p`-adic multiplier that which appears in
        the interpolation formula of the `p`-adic `L`-function. It
        has the form `(1-\alpha_p^{-1})^2`, where `\alpha_p` is the
        unit root of `X^2 - \psi(a_p) \chi(p) X + p`.

        INPUT:

        - ``ap`` -- the eigenvalue of the Up operator

        - ``chip`` -- the value of the nebentype at p (default: 1)

        - ``psi`` -- a twisting character (default: None)

        OUTPUT: a `p`-adic number

        EXAMPLES::

            sage: E = EllipticCurve('19a2')
            sage: L = E.padic_lseries(3,implementation="pollackstevens",precision=6)  # long time
            sage: ap = E.ap(3)               # long time
            sage: L.interpolation_factor(ap) # long time
            3^2 + 3^3 + 2*3^5 + 2*3^6 + O(3^7)

        Comparing against a different implementation::

            sage: L = E.padic_lseries(3)
            sage: (1-1/L.alpha(prec=4))^2
            3^2 + 3^3 + O(3^5)
        """
        M = self.symbol().precision_relative()
        p = self.prime()
        if p == 2:
            R = pAdicField(2, M + 1)
        else:
            R = pAdicField(p, M)
        if psi is not None:
            ap = psi(ap)
        ap = ap * chip
        sdisc = R(ap ** 2 - 4 * p).sqrt()
        v0 = (R(ap) + sdisc) / 2
        v1 = (R(ap) - sdisc) / 2
        if v0.valuation() > 0:
            v0, v1 = v1, v0
        alpha = v0
        return (1 - 1 / alpha) ** 2

    def _basic_integral(self, a, j):
        r"""
        Return `\int_{a+pZ_p} (z-{a})^j d\Phi(0-infty)`.

        See formula in section 9.2 of [PS2011]_

        INPUT:

        - ``a`` -- integer in range(p)
        - ``j`` -- integer in range(self.symbol().precision_relative())

        EXAMPLES::

            sage: from sage.modular.pollack_stevens.padic_lseries import pAdicLseries
            sage: E = EllipticCurve('11a3')
            sage: L = E.padic_lseries(5, implementation="pollackstevens", precision=4) #long time
            sage: L._basic_integral(1,2) # long time
            2*5^2 + 5^3 + O(5^4)
        """
        symb = self.symbol()
        M = symb.precision_relative()
        if j > M:
            raise PrecisionError("Too many moments requested")
        p = self.prime()
        ap = symb.Tq_eigenvalue(p)
        D = self._quadratic_twist
        ap = ap * kronecker(D, p)
        K = pAdicField(p, M)
        symb_twisted = symb.evaluate_twisted(a, D)
        return sum(binomial(j, r) *
                   ((a - ZZ(K.teichmuller(a))) ** (j - r)) *
                   (p ** r) *
                   symb_twisted.moment(r) for r in range(j + 1)) / ap


def log_gamma_binomial(p, gamma, n, M):
    r"""
    Return the list of coefficients in the power series
    expansion (up to precision `M`) of `\binom{\log_p(z)/\log_p(\gamma)}{n}`

    INPUT:

    - ``p`` -- prime
    - ``gamma`` -- topological generator, e.g. `1+p`
    - ``n`` -- nonnegative integer
    - ``M`` -- precision

    OUTPUT:

    The list of coefficients in the power series expansion of
    `\binom{\log_p(z)/\log_p(\gamma)}{n}`

    EXAMPLES::

        sage: from sage.modular.pollack_stevens.padic_lseries import log_gamma_binomial
        sage: log_gamma_binomial(5,1+5,2,4)
        [0, -3/205, 651/84050, -223/42025]
        sage: log_gamma_binomial(5,1+5,3,4)
        [0, 2/205, -223/42025, 95228/25845375]
    """
    S = PowerSeriesRing(QQ, 'z')
    L = S([0] + [ZZ(-1)**j / j for j in range(1, M)])  # log_p(1+z)
    loggam = L.O(M) / L(gamma - 1)
    # log_{gamma}(1+z)= log_p(1+z)/log_p(gamma)
    return binomial(loggam, n).list()<|MERGE_RESOLUTION|>--- conflicted
+++ resolved
@@ -1,9 +1,5 @@
-<<<<<<< HEAD
 # sage_setup: distribution = sagemath-schemes
-# sage.doctest: needs sage.ring.padics
-=======
 # sage.doctest: needs sage.rings.padics
->>>>>>> 8ab839e7
 r"""
 `p`-adic `L`-series attached to overconvergent eigensymbols
 
