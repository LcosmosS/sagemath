# -*- coding: utf-8 -*-
"""
Base class for modular abelian varieties

AUTHORS:

- William Stein (2007-03)

TESTS::

    sage: A = J0(33)
    sage: D = A.decomposition(); D
    [
    Simple abelian subvariety 11a(1,33) of dimension 1 of J0(33),
    Simple abelian subvariety 11a(3,33) of dimension 1 of J0(33),
    Simple abelian subvariety 33a(1,33) of dimension 1 of J0(33)
    ]
    sage: loads(dumps(D)) == D
    True
    sage: loads(dumps(A)) == A
    True
"""
# ****************************************************************************
#       Copyright (C) 2007 William Stein <wstein@gmail.com>
#
# This program is free software: you can redistribute it and/or modify
# it under the terms of the GNU General Public License as published by
# the Free Software Foundation, either version 2 of the License, or
# (at your option) any later version.
#                  https://www.gnu.org/licenses/
# ****************************************************************************

from copy import copy
from random import randrange

import sage.rings.abc

from sage.arith.functions import lcm as LCM
from sage.arith.misc import divisors, next_prime, is_prime
from sage.categories.modular_abelian_varieties import ModularAbelianVarieties
from sage.matrix.constructor import matrix
from sage.matrix.special import block_diagonal_matrix, identity_matrix
from sage.misc.lazy_import import lazy_import
from sage.misc.misc_c import prod
from sage.modular.arithgroup.congroup_gamma0 import is_Gamma0
from sage.modular.arithgroup.congroup_gamma1 import is_Gamma1
from sage.modular.arithgroup.congroup_gammaH import is_GammaH
from sage.modular.arithgroup.congroup_generic import is_CongruenceSubgroup
from sage.modular.modform.constructor import Newform
from sage.modular.modsym.modsym import ModularSymbols
from sage.modular.modsym.space import ModularSymbolsSpace
from sage.modular.quatalg.brandt import BrandtModule
from sage.modules.free_module import is_FreeModule
from sage.modules.free_module_element import vector
from sage.rings.fast_arith import prime_range
from sage.rings.infinity import infinity
from sage.rings.integer import Integer
from sage.rings.integer_ring import ZZ
from sage.rings.polynomial.polynomial_ring_constructor import PolynomialRing
from sage.rings.rational_field import QQ
from sage.rings.ring import is_Ring
from sage.schemes.elliptic_curves.constructor import EllipticCurve
from sage.sets.primes import Primes
from sage.structure.parent import Parent
from sage.structure.richcmp import richcmp_method, richcmp_not_equal, rich_to_bool
from sage.structure.sequence import Sequence, Sequence_generic

lazy_import('sage.databases.cremona',
            ['cremona_letter_code', 'CremonaDatabase'])
lazy_import('sage.rings.qqbar', 'QQbar')



from . import homspace
from . import lseries
from .morphism import HeckeOperator, Morphism, DegeneracyMap
from .torsion_subgroup import RationalTorsionSubgroup, QQbarTorsionSubgroup
from .finite_subgroup import (FiniteSubgroup_lattice, FiniteSubgroup,
                              TorsionPoint)
from .cuspidal_subgroup import (CuspidalSubgroup, RationalCuspidalSubgroup,
                                RationalCuspSubgroup)


def is_ModularAbelianVariety(x) -> bool:
    """
    Return True if x is a modular abelian variety.

    INPUT:

    -  ``x`` - object

    EXAMPLES::

        sage: from sage.modular.abvar.abvar import is_ModularAbelianVariety
        sage: is_ModularAbelianVariety(5)
        False
        sage: is_ModularAbelianVariety(J0(37))
        True

    Returning True is a statement about the data type not whether or
    not some abelian variety is modular::

        sage: is_ModularAbelianVariety(EllipticCurve('37a'))
        False
    """
    return isinstance(x, ModularAbelianVariety_abstract)


@richcmp_method
class ModularAbelianVariety_abstract(Parent):
    def __init__(self, groups, base_field, is_simple=None, newform_level=None,
                 isogeny_number=None, number=None, check=True):
        """
        Abstract base class for modular abelian varieties.

        INPUT:


        -  ``groups`` - a tuple of congruence subgroups

        -  ``base_field`` - a field

        -  ``is_simple`` - bool; whether or not self is
           simple

        -  ``newform_level`` - if self is isogenous to a
           newform abelian variety, returns the level of that abelian variety

        -  ``isogeny_number`` - which isogeny class the
           corresponding newform is in; this corresponds to the Cremona letter
           code

        -  ``number`` - the t number of the degeneracy map that
           this abelian variety is the image under

        -  ``check`` - whether to do some type checking on the
           defining data


        EXAMPLES: One should not create an instance of this class, but we
        do so anyways here as an example::

            sage: A = sage.modular.abvar.abvar.ModularAbelianVariety_abstract((Gamma0(37),), QQ)
            sage: type(A)
            <class 'sage.modular.abvar.abvar.ModularAbelianVariety_abstract_with_category'>


        All hell breaks loose if you try to do anything with `A`::

            sage: A
            <repr(<sage.modular.abvar.abvar.ModularAbelianVariety_abstract_with_category at 0x...>) failed: NotImplementedError: BUG -- lattice method must be defined in derived class>


        All instances of this class are in the category of modular
        abelian varieties::

            sage: A.category()
            Category of modular abelian varieties over Rational Field
            sage: J0(23).category()
            Category of modular abelian varieties over Rational Field
        """
        if check:
            if not isinstance(groups, tuple):
                raise TypeError("groups must be a tuple")
            for G in groups:
                if not is_CongruenceSubgroup(G):
                    raise TypeError("each element of groups must be a congruence subgroup")
        self.__groups = groups
        if is_simple is not None:
            self.__is_simple = is_simple
        if newform_level is not None:
            self.__newform_level = newform_level
        if number is not None:
            self.__degen_t = number
        if isogeny_number is not None:
            self.__isogeny_number = isogeny_number
        if check and not is_Ring(base_field) and base_field.is_field():
            raise TypeError("base_field must be a field")
        Parent.__init__(self, base=base_field,
                        category=ModularAbelianVarieties(base_field))

    def groups(self):
        r"""
        Return an ordered tuple of the congruence subgroups that the
        ambient product Jacobian is attached to.

        Every modular abelian variety is a finite quotient of an abelian
        subvariety of a product of modular Jacobians `J_\Gamma`.
        This function returns a tuple containing the groups
        `\Gamma`.

        EXAMPLES::

            sage: A = (J0(37) * J1(13))[0]; A
            Simple abelian subvariety 13aG1(1,13) of dimension 2 of J0(37) x J1(13)
            sage: A.groups()
            (Congruence Subgroup Gamma0(37), Congruence Subgroup Gamma1(13))
        """
        return self.__groups

    def is_J0(self) -> bool:
        """
        Return whether of not self is of the form J0(N).

        OUTPUT: bool

        EXAMPLES::

            sage: J0(23).is_J0()
            True
            sage: J1(11).is_J0()
            False
            sage: (J0(23) * J1(11)).is_J0()
            False
            sage: J0(37)[0].is_J0()
            False
            sage: (J0(23) * J0(21)).is_J0()
            False
        """
        return len(self.groups()) == 1 and is_Gamma0(self.groups()[0]) \
            and self.is_ambient()

    def is_J1(self) -> bool:
        """
        Return whether of not self is of the form J1(N).

        OUTPUT: bool

        EXAMPLES::

            sage: J1(23).is_J1()
            True
            sage: J0(23).is_J1()
            False
            sage: (J1(11) * J1(13)).is_J1()
            False
            sage: (J1(11) * J0(13)).is_J1()
            False
            sage: J1(23)[0].is_J1()
            False
        """
        return len(self.groups()) == 1 and is_Gamma1(self.groups()[0]) \
            and self.is_ambient()

    ##########################################################################
    # lattice() *must* be defined by every derived class!!!!
    def lattice(self):
        r"""
        Return lattice in ambient cuspidal modular symbols product that
        defines this modular abelian variety.

        This must be defined in each derived class.

        OUTPUT: a free module over `\ZZ`

        EXAMPLES::

            sage: A = sage.modular.abvar.abvar.ModularAbelianVariety_abstract((Gamma0(37),), QQ)
            sage: A
            <repr(<sage.modular.abvar.abvar.ModularAbelianVariety_abstract_with_category at 0x...>) failed: NotImplementedError: BUG -- lattice method must be defined in derived class>
        """
        raise NotImplementedError("BUG -- lattice method must be defined in derived class")
    ###########################################################################

    def free_module(self):
        r"""
        Synonym for ``self.lattice()``.

        OUTPUT: a free module over `\ZZ`

        EXAMPLES::

            sage: J0(37).free_module()
            Ambient free module of rank 4 over the principal ideal domain Integer Ring
            sage: J0(37)[0].free_module()
            Free module of degree 4 and rank 2 over Integer Ring
            Echelon basis matrix:
            [ 1 -1  1  0]
            [ 0  0  2 -1]
        """
        return self.lattice()

    def vector_space(self):
        r"""
        Return vector space corresponding to the modular abelian variety.

        This is the lattice tensored with `\QQ`.

        EXAMPLES::

            sage: J0(37).vector_space()
            Vector space of dimension 4 over Rational Field
            sage: J0(37)[0].vector_space()
            Vector space of degree 4 and dimension 2 over Rational Field
            Basis matrix:
            [   1   -1    0  1/2]
            [   0    0    1 -1/2]
        """
        try:
            return self.__vector_space
        except AttributeError:
            self.__vector_space = self.lattice().change_ring(QQ)
            return self.__vector_space

    def base_field(self):
        r"""
        Synonym for ``self.base_ring()``.

        EXAMPLES::

            sage: J0(11).base_field()
            Rational Field
        """
        return self.base_ring()

    def base_extend(self, K):
        """
        EXAMPLES::

            sage: A = J0(37); A
            Abelian variety J0(37) of dimension 2
            sage: A.base_extend(QQbar)
            Abelian variety J0(37) over Algebraic Field of dimension 2
            sage: A.base_extend(GF(7))
            Abelian variety J0(37) over Finite Field of size 7 of dimension 2
        """
        N = self.__newform_level if hasattr(self, '__newform_level') else None
        return ModularAbelianVariety(self.groups(), self.lattice(), K, newform_level=N)

    def __contains__(self, x) -> bool:
        """
        Determine whether or not self contains x.

        EXAMPLES::

            sage: J = J0(67); G = (J[0] + J[1]).intersection(J[1] + J[2])
            sage: G[0]
            Finite subgroup with invariants [5, 10] over QQbar of Abelian subvariety of dimension 3 of J0(67)
            sage: a = G[0].0; a
            [(1/10, 1/10, 3/10, 1/2, 1, -2, -3, 33/10, 0, -1/2)]
            sage: a in J[0]
            False
            sage: a in (J[0]+J[1])
            True
            sage: a in (J[1]+J[2])
            True
            sage: C = G[1]   # abelian variety in kernel
            sage: G[0].0
            [(1/10, 1/10, 3/10, 1/2, 1, -2, -3, 33/10, 0, -1/2)]
            sage: 5*G[0].0
            [(1/2, 1/2, 3/2, 5/2, 5, -10, -15, 33/2, 0, -5/2)]
            sage: 5*G[0].0 in C
            True
        """
        if not isinstance(x, TorsionPoint):
            return False
        if x.parent().abelian_variety().groups() != self.groups():
            return False
        v = x.element()
        n = v.denominator()
        nLambda = self.ambient_variety().lattice().scale(n)
        return n * v in self.lattice() + nLambda

    def __richcmp__(self, other, op):
        """
        Compare two modular abelian varieties.

        If other is not a modular abelian variety, compares the types of
        self and other. If other is a modular abelian variety, compares the
        groups, then if those are the same, compares the newform level and
        isogeny class number and degeneracy map numbers. If those are not
        defined or matched up, compare the underlying lattices.

        EXAMPLES::

            sage: J0(37)[0] < J0(37)[1]
            True
            sage: J0(37)[0] == J0(37)[1]
            False
            sage: J0(33)[0] < J0(33)[1]
            True
            sage: J0(33)[0] >= J0(33)[1]
            False
        """
        if self is other:
            return rich_to_bool(op, 0)
        if not isinstance(other, ModularAbelianVariety_abstract):
            return NotImplemented

        lx = self.groups()
        rx = other.groups()
        if lx != rx:
            return richcmp_not_equal(lx, rx, op)

        try:
            lx = self.__newform_level
            rx = other.__newform_level
            if lx != rx:
                return richcmp_not_equal(lx, rx, op)
        except AttributeError:
            pass

        try:
            lx = self.__isogeny_number
            rx = other.__isogeny_number
            if lx != rx:
                return richcmp_not_equal(lx, rx, op)
        except AttributeError:
            pass

        try:
            lx = self.__degen_t
            rx = other.__degen_t
            if lx != rx:
                return richcmp_not_equal(lx, rx, op)
        except AttributeError:
            pass

        # NOTE!! having the same newform level, isogeny class number,
        # and degen_t does not imply two abelian varieties are equal.
        # See the docstring for self.label.
        return self.lattice()._echelon_matrix_richcmp(other.lattice(), op)

    def __radd__(self, other):
        """
        Return other + self when other is 0. Otherwise raise a TypeError.

        EXAMPLES::

            sage: int(0) + J0(37)
            Abelian variety J0(37) of dimension 2
        """
        if other == 0:
            return self
        raise TypeError

    def _repr_(self) -> str:
        """
        Return string representation of this modular abelian variety.

        This is just the generic base class, so it's unlikely to be called
        in practice.

        EXAMPLES::

            sage: A = J0(23)
            sage: import sage.modular.abvar.abvar as abvar
            sage: abvar.ModularAbelianVariety_abstract._repr_(A)
            'Abelian variety J0(23) of dimension 2'

        ::

            sage: (J0(11) * J0(33))._repr_()
            'Abelian variety J0(11) x J0(33) of dimension 4'
        """
        field = '' if self.base_field() == QQ else ' over %s' % self.base_field()
        # if self.newform_level(none_if_not_known=True) is None:
        simple = self.is_simple(none_if_not_known=True)
        if simple and self.dimension() > 0:
            label = self.label() + ' '
        else:
            label = ''
        simple = 'Simple a' if simple else 'A'
        if self.is_ambient():
            return '%sbelian variety %s%s of dimension %s' % (simple, self._ambient_repr(), field, self.dimension())

        if self.is_subvariety_of_ambient_jacobian():
            sub = 'subvariety'
        else:
            sub = 'variety factor'
        return "%sbelian %s %sof dimension %s of %s%s" % (
            simple, sub, label, self.dimension(), self._ambient_repr(), field)

    def label(self) -> str:
        r"""
        Return the label associated to this modular abelian variety.

        The format of the label is [level][isogeny class][group](t, ambient
        level)

        If this abelian variety `B` has the above label, this
        implies only that `B` is isogenous to the newform abelian
        variety `A_f` associated to the newform with label
        [level][isogeny class][group]. The [group] is empty for
        `\Gamma_0(N)`, is G1 for `\Gamma_1(N)` and is
        GH[...] for `\Gamma_H(N)`.

        .. warning::

           The sum of `\delta_s(A_f)` for all `s\mid t`
           contains `A`, but no sum for a proper divisor of
           `t` contains `A`. It need *not* be the case
           that `B` is equal to `\delta_t(A_f)`!!!

        OUTPUT: string

        EXAMPLES::

            sage: J0(11).label()
            '11a(1,11)'
            sage: J0(11)[0].label()
            '11a(1,11)'
            sage: J0(33)[2].label()
            '33a(1,33)'
            sage: J0(22).label()
            Traceback (most recent call last):
            ...
            ValueError: self must be simple

        We illustrate that self need not equal `\delta_t(A_f)`::

            sage: J = J0(11); phi = J.degeneracy_map(33, 1) + J.degeneracy_map(33,3)
            sage: B = phi.image(); B
            Abelian subvariety of dimension 1 of J0(33)
            sage: B.decomposition()
            [
            Simple abelian subvariety 11a(3,33) of dimension 1 of J0(33)
            ]
            sage: C = J.degeneracy_map(33,3).image(); C
            Abelian subvariety of dimension 1 of J0(33)
            sage: C == B
            False
        """
        degen = str(self.degen_t()).replace(' ', '')
        return '%s%s' % (self.newform_label(), degen)

    def newform(self, names=None):
        """
        Return the newform `f` such that this abelian variety is isogenous to
        the newform abelian variety `A_f`. If this abelian variety is not
        simple, raise a ``ValueError``.

        INPUT:

        - ``names`` -- (default: None) If the newform has coefficients in a
          number field, then a generator name must be specified.

        OUTPUT: A newform `f` so that self is isogenous to `A_f`.

        EXAMPLES::

            sage: J0(11).newform()
            q - 2*q^2 - q^3 + 2*q^4 + q^5 + O(q^6)

            sage: f = J0(23).newform(names='a')
            sage: AbelianVariety(f) == J0(23)
            True

            sage: J = J0(33)
            sage: [s.newform('a') for s in J.decomposition()]
            [q - 2*q^2 - q^3 + 2*q^4 + q^5 + O(q^6),
             q - 2*q^2 - q^3 + 2*q^4 + q^5 + O(q^6),
             q + q^2 - q^3 - q^4 - 2*q^5 + O(q^6)]

        The following fails since `J_0(33)` is not simple::

            sage: J0(33).newform()
            Traceback (most recent call last):
            ...
            ValueError: self must be simple
        """
        return Newform(self.newform_label(), names=names)

    def newform_decomposition(self, names=None):
        """
        Return the newforms of the simple subvarieties in the decomposition of
        self as a product of simple subvarieties, up to isogeny.

        OUTPUT:

        - an array of newforms

        EXAMPLES::

            sage: J = J1(11) * J0(23)
            sage: J.newform_decomposition('a')
            [q - 2*q^2 - q^3 + 2*q^4 + q^5 + O(q^6),
            q + a0*q^2 + (-2*a0 - 1)*q^3 + (-a0 - 1)*q^4 + 2*a0*q^5 + O(q^6)]
        """
        return [S.newform(names=names) for S in self.decomposition()]

    def newform_label(self):
        """
        Return the label [level][isogeny class][group] of the newform
        `f` such that this abelian variety is isogenous to the
        newform abelian variety `A_f`. If this abelian variety is
        not simple, raise a ValueError.

        OUTPUT: string

        EXAMPLES::

            sage: J0(11).newform_label()
            '11a'
            sage: J0(33)[2].newform_label()
            '33a'

        The following fails since `J_0(33)` is not simple::

            sage: J0(33).newform_label()
            Traceback (most recent call last):
            ...
            ValueError: self must be simple
        """
        N, G = self.newform_level()
        if is_Gamma0(G):
            group = ''
        elif is_Gamma1(G):
            group = 'G1'
        elif is_GammaH(G):
            group = 'GH%s' % (str(G._generators_for_H()).replace(' ', ''))
        return '%s%s%s' % (N, cremona_letter_code(self.isogeny_number()), group)

    def elliptic_curve(self):
        """
        Return an elliptic curve isogenous to self. If self is not dimension 1
        with rational base ring, raise a ValueError.

        The elliptic curve is found by looking it up in the CremonaDatabase.
        The CremonaDatabase contains all curves up to some large conductor.  If
        a curve is not found in the CremonaDatabase, a RuntimeError will be
        raised. In practice, only the most committed users will see this
        RuntimeError.

        OUTPUT: an elliptic curve isogenous to self.

        EXAMPLES::

            sage: J = J0(11)
            sage: J.elliptic_curve()
            Elliptic Curve defined by y^2 + y = x^3 - x^2 - 10*x - 20 over Rational Field

            sage: J = J0(49)
            sage: J.elliptic_curve()
            Elliptic Curve defined by y^2 + x*y = x^3 - x^2 - 2*x - 1 over Rational Field

            sage: A = J0(37)[1]
            sage: E = A.elliptic_curve()
            sage: A.lseries()(1)
            0.725681061936153
            sage: E.lseries()(1)
            0.725681061936153

        Elliptic curves are of dimension 1. ::

            sage: J = J0(23)
            sage: J.elliptic_curve()
            Traceback (most recent call last):
            ...
            ValueError: self must be of dimension 1

        This is only implemented for curves over QQ. ::

            sage: J = J0(11).change_ring(CC)
            sage: J.elliptic_curve()
            Traceback (most recent call last):
            ...
            ValueError: base ring must be QQ
        """

        if self.dimension() > 1:
            raise ValueError("self must be of dimension 1")
        if self.base_ring() != QQ:
            raise ValueError("base ring must be QQ")

        f = self.newform('a')
        N = f.level()

        c = CremonaDatabase()
        if N > c.largest_conductor():
            raise RuntimeError("Elliptic curve not found" +
                               " in installed database")

        isogeny_classes = c.isogeny_classes(N)
        curves = [EllipticCurve(x[0][0]) for x in isogeny_classes]

        if len(curves) == 1:
            return curves[0]
        for p in Primes():
            for E in curves:
                if E.ap(p) != f.coefficient(p):
                    curves.remove(E)
                    if len(curves) == 1:
                        return curves[0]

    def _isogeny_to_newform_abelian_variety(self):
        r"""
        Return an isogeny from self to an abelian variety `A_f`
        attached to a newform. If self is not simple (so that no such
        isogeny exists), raise a ValueError.

        EXAMPLES::

            sage: J0(22)[0]._isogeny_to_newform_abelian_variety()
            Abelian variety morphism:
              From: Simple abelian subvariety 11a(1,22) of dimension 1 of J0(22)
              To:   Newform abelian subvariety 11a of dimension 1 of J0(11)
            sage: J = J0(11); phi = J.degeneracy_map(33, 1) + J.degeneracy_map(33,3)
            sage: A = phi.image()
            sage: A._isogeny_to_newform_abelian_variety().matrix()
            [-3  3]
            [ 0 -3]
        """
        try:
            return self._newform_isogeny
        except AttributeError:
            pass

        if not self.is_simple():
            raise ValueError("self is not simple")

        t, N = self.decomposition()[0].degen_t()
        A = self.ambient_variety()
        for i in range(len(self.groups())):
            g = self.groups()[i]
            if N == g.level():
                J = g.modular_abelian_variety()
                d = J.degeneracy_map(self.newform_level()[0], t)
                p = A.project_to_factor(i)
                mat = p.matrix() * d.matrix()
                if not (self.lattice().matrix() * mat).is_zero():
                    break

        from .constructor import AbelianVariety
        Af = AbelianVariety(self.newform_label())
        H = A.Hom(Af.ambient_variety())
        m = H(Morphism(H, mat))
        self._newform_isogeny = m.restrict_domain(self).restrict_codomain(Af)
        return self._newform_isogeny

    def _simple_isogeny(self, other):
        """
        Given self and other, if both are simple, and correspond to the
        same newform with the same congruence subgroup, return an isogeny.
        Otherwise, raise a ValueError.

        INPUT:


        -  ``self, other`` - modular abelian varieties


        OUTPUT: an isogeny

        EXAMPLES::

            sage: J = J0(33); J
            Abelian variety J0(33) of dimension 3
            sage: J[0]._simple_isogeny(J[1])
            Abelian variety morphism:
              From: Simple abelian subvariety 11a(1,33) of dimension 1 of J0(33)
              To:   Simple abelian subvariety 11a(3,33) of dimension 1 of J0(33)

        The following illustrates how simple isogeny is only implemented
        when the ambients are the same::

            sage: J[0]._simple_isogeny(J1(11))
            Traceback (most recent call last):
            ...
            NotImplementedError: _simple_isogeny only implemented when both abelian variety have the same ambient product Jacobian
        """
        if not is_ModularAbelianVariety(other):
            raise TypeError("other must be a modular abelian variety")

        if not self.is_simple():
            raise ValueError("self is not simple")

        if not other.is_simple():
            raise ValueError("other is not simple")

        if self.groups() != other.groups():
            # The issue here is that the stuff below probably won't make any sense at all if we don't know
            # that the two newform abelian varieties $A_f$ are identical.
            raise NotImplementedError("_simple_isogeny only implemented when both abelian variety have the same ambient product Jacobian")

        if (self.newform_level() != other.newform_level()) or \
           (self.isogeny_number() != other.isogeny_number()):
            raise ValueError("self and other do not correspond to the same newform")

        return other._isogeny_to_newform_abelian_variety().complementary_isogeny() * \
            self._isogeny_to_newform_abelian_variety()

    def _Hom_(self, B, cat=None):
        """
        INPUT:


        -  ``B`` - modular abelian varieties

        -  ``cat`` - category


        EXAMPLES::

            sage: J0(37)._Hom_(J1(37))
            Space of homomorphisms from Abelian variety J0(37) of dimension 2 to Abelian variety J1(37) of dimension 40
            sage: J0(37)._Hom_(J1(37)).homset_category()
            Category of modular abelian varieties over Rational Field
        """
        if cat is None:
            K = self.base_field()
            L = B.base_field()
            if K == L:
                F = K
            elif isinstance(K, sage.rings.abc.AlgebraicField) or isinstance(L, sage.rings.abc.AlgebraicField):
<<<<<<< HEAD
                F = QQbar
=======
                from sage.rings.qqbar import QQbar as F
>>>>>>> 999d1062
            else:
                # TODO -- improve this
                raise ValueError("please specify a category")
            cat = ModularAbelianVarieties(F)
        if self is B:
            return self.endomorphism_ring(cat)
        else:
            return homspace.Homspace(self, B, cat)

    def in_same_ambient_variety(self, other):
        """
        Return True if self and other are abelian subvarieties of the same
        ambient product Jacobian.

        EXAMPLES::

            sage: A,B,C = J0(33)
            sage: A.in_same_ambient_variety(B)
            True
            sage: A.in_same_ambient_variety(J0(11))
            False
        """
        if not is_ModularAbelianVariety(other):
            return False
        if self.groups() != other.groups():
            return False
        if not self.is_subvariety_of_ambient_jacobian() or not other.is_subvariety_of_ambient_jacobian():
            return False
        return True

    def modular_kernel(self):
        """
        Return the modular kernel of this abelian variety, which is the
        kernel of the canonical polarization of self.

        EXAMPLES::

            sage: A = AbelianVariety('33a'); A
            Newform abelian subvariety 33a of dimension 1 of J0(33)
            sage: A.modular_kernel()
            Finite subgroup with invariants [3, 3] over QQ of Newform abelian subvariety 33a of dimension 1 of J0(33)
        """
        try:
            return self.__modular_kernel
        except AttributeError:
            _, f, _ = self.dual()
            G = f.kernel()[0]
            self.__modular_kernel = G
            return G

    def modular_degree(self):
        """
        Return the modular degree of this abelian variety, which is the
        square root of the degree of the modular kernel.

        EXAMPLES::

            sage: A = AbelianVariety('37a')
            sage: A.modular_degree()
            2
        """
        n = self.modular_kernel().order()
        return ZZ(n.sqrt())

    def intersection(self, other):
        """
        Return the intersection of self and other inside a common ambient
        Jacobian product.

        When ``other`` is a modular abelian variety, the output will be a tuple
        ``(G, A)``, where ``G`` is a finite subgroup that surjects onto the
        component group and ``A`` is the identity component. So in particular,
        the intersection is the variety ``G+A``. Note that ``G`` is not chosen
        in any canonical way. When ``other`` is a finite group, the
        intersection will be returned as a finite group.

        INPUT:


        -  ``other`` - a modular abelian variety or a finite
           group


        OUTPUT: If other is a modular abelian variety:


        -  ``G`` - finite subgroup of self

        -  ``A`` - abelian variety (identity component of
           intersection)

        If other is a finite group:

        -  ``G`` - a finite group


        EXAMPLES: We intersect some abelian varieties with finite
        intersection.

        ::

            sage: J = J0(37)
            sage: J[0].intersection(J[1])
            (Finite subgroup with invariants [2, 2] over QQ of Simple abelian subvariety 37a(1,37) of dimension 1 of J0(37), Simple abelian subvariety of dimension 0 of J0(37))

        ::

            sage: D = list(J0(65)); D
            [Simple abelian subvariety 65a(1,65) of dimension 1 of J0(65), Simple abelian subvariety 65b(1,65) of dimension 2 of J0(65), Simple abelian subvariety 65c(1,65) of dimension 2 of J0(65)]
            sage: D[0].intersection(D[1])
            (Finite subgroup with invariants [2] over QQ of Simple abelian subvariety 65a(1,65) of dimension 1 of J0(65), Simple abelian subvariety of dimension 0 of J0(65))
            sage: (D[0]+D[1]).intersection(D[1]+D[2])
            (Finite subgroup with invariants [2] over QQbar of Abelian subvariety of dimension 3 of J0(65), Abelian subvariety of dimension 2 of J0(65))

        ::

            sage: J = J0(33)
            sage: J[0].intersection(J[1])
            (Finite subgroup with invariants [5] over QQ of Simple abelian subvariety 11a(1,33) of dimension 1 of J0(33), Simple abelian subvariety of dimension 0 of J0(33))

        Next we intersect two abelian varieties with non-finite
        intersection::

            sage: J = J0(67); D = J.decomposition(); D
            [
            Simple abelian subvariety 67a(1,67) of dimension 1 of J0(67),
            Simple abelian subvariety 67b(1,67) of dimension 2 of J0(67),
            Simple abelian subvariety 67c(1,67) of dimension 2 of J0(67)
            ]
            sage: (D[0] + D[1]).intersection(D[1] + D[2])
            (Finite subgroup with invariants [5, 10] over QQbar of Abelian subvariety of dimension 3 of J0(67), Abelian subvariety of dimension 2 of J0(67))

        When the intersection is infinite, the output is ``(G, A)``, where
        ``G`` surjects onto the component group. This choice of ``G`` is not
        canonical (see :trac:`26189`). In this following example, ``B`` is a
        subvariety of ``J``::

            sage: d1 = J0(11).degeneracy_map(22, 1)
            sage: d2 = J0(11).degeneracy_map(22, 2)
            sage: B = (d1-d2).image()
            sage: J = J0(22)
            sage: J.intersection(B)
            (Finite subgroup with invariants [] over QQbar of Abelian variety J0(22) of dimension 2,
             Abelian subvariety of dimension 1 of J0(22))
            sage: G, B = B.intersection(J); G, B
            (Finite subgroup with invariants [2] over QQbar of Abelian subvariety of dimension 1 of J0(22),
             Abelian subvariety of dimension 1 of J0(22))
            sage: G.is_subgroup(B)
            True
        """
        # First check whether we are intersecting an abelian variety
        # with a finite subgroup.  If so, call the intersection method
        # for the finite group, which does know how to intersect with
        # an abelian variety.
        if isinstance(other, FiniteSubgroup):
            return other.intersection(self)

        # Now both self and other are abelian varieties.  We require
        # at least that the ambient Jacobian product is the same for
        # them.
        if not self.in_same_ambient_variety(other):
            raise TypeError("other must be an abelian variety in the same ambient space")

        # 1. Compute the abelian variety (connected) part of the intersection
        V = self.vector_space().intersection(other.vector_space())
        if V.dimension() > 0:
            # If there is a nonzero abelian variety, get the actual
            # lattice that defines it.  We intersect (=saturate) in
            # the sum of the lattices, to ensure that the intersection
            # is an abelian subvariety of both self and other (even if
            # they aren't subvarieties of the ambient Jacobian).
            lattice = V.intersection(self.lattice() + other.lattice())
            A = ModularAbelianVariety(self.groups(), lattice, self.base_field(), check=False)
        else:
            A = self.zero_subvariety()

        # 2. Compute the finite intersection group when the
        # intersection is finite, or a group that maps surjectively
        # onto the component group in general.

        # First we get basis matrices for the lattices that define
        # both abelian varieties.
        L = self.lattice().basis_matrix()
        M = other.lattice().basis_matrix()

        # Then we stack matrices and find a subset that forms a
        # basis.
        LM = L.stack(M)
        P = LM.pivot_rows()
        V = (ZZ**L.ncols()).span_of_basis([LM.row(p) for p in P])
        S = (self.lattice() + other.lattice()).saturation()
        n = self.lattice().rank()
        # Finally we project onto the L factor.
        gens = [L.linear_combination_of_rows(v.list()[:n])
                for v in V.coordinate_module(S).basis()]

        if A.dimension() > 0:
            from sage.rings.qqbar import QQbar as finitegroup_base_field
        else:
            finitegroup_base_field = self.base_field()
        G = self.finite_subgroup(gens, field_of_definition=finitegroup_base_field)

        return G, A

    def __add__(self, other):
        r"""
        Return the sum of the *images* of self and other inside the
        ambient Jacobian product.

        Here self and other must be abelian
        subvarieties of the ambient Jacobian product.

        .. WARNING::

            The sum of course only makes sense in some ambient variety,
            and by definition this function takes the sum of the images
            of both self and other in the ambient product Jacobian.

        EXAMPLES:

        We compute the sum of two abelian varieties of `J_0(33)`::

            sage: J = J0(33)
            sage: J[0] + J[1]
            Abelian subvariety of dimension 2 of J0(33)

        We sum all three and get the full `J_0(33)`::

            sage: (J[0] + J[1]) + (J[1] + J[2])
            Abelian variety J0(33) of dimension 3

        Adding to zero works::

            sage: J[0] + 0
            Simple abelian subvariety 11a(1,33) of dimension 1 of J0(33)

        Hence the sum command works::

            sage: sum([J[0], J[2]])
            Abelian subvariety of dimension 2 of J0(33)

        We try to add something in `J_0(33)` to something in
        `J_0(11)`; this shouldn't and doesn't work.

        ::

            sage: J[0] + J0(11)
            Traceback (most recent call last):
            ...
            TypeError: sum not defined since ambient spaces different

        We compute the diagonal image of `J_0(11)` in
        `J_0(33)`, then add the result to the new elliptic curve
        of level `33`.

        ::

            sage: A = J0(11)
            sage: B = (A.degeneracy_map(33,1) + A.degeneracy_map(33,3)).image()
            sage: B + J0(33)[2]
            Abelian subvariety of dimension 2 of J0(33)

        TESTS:

        This exposed a bug in HNF (see :trac:`4527`)::

            sage: A = J0(206).new_subvariety().decomposition()[3] ; A # long time
            Simple abelian subvariety 206d(1,206) of dimension 4 of J0(206)
            sage: B = J0(206).old_subvariety(2) ; B # long time
            Abelian subvariety of dimension 16 of J0(206)
            sage: A+B # long time
            Abelian subvariety of dimension 20 of J0(206)
        """
        if not is_ModularAbelianVariety(other):
            if other == 0:
                return self
            raise TypeError("other must be a modular abelian variety")
        if self.groups() != other.groups():
            raise ValueError("incompatible ambient Jacobians")
        L = self.vector_space() + other.vector_space()
        M = L.intersection(self._ambient_lattice())
        return ModularAbelianVariety(self.groups(), M, self.base_field(), check=False)

    def direct_product(self, other):
        """
        Compute the direct product of self and other.

        INPUT:


        -  ``self, other`` - modular abelian varieties


        OUTPUT: abelian variety

        EXAMPLES::

            sage: J0(11).direct_product(J1(13))
            Abelian variety J0(11) x J1(13) of dimension 3
            sage: A = J0(33)[0].direct_product(J0(33)[1]); A
            Abelian subvariety of dimension 2 of J0(33) x J0(33)
            sage: A.lattice()
            Free module of degree 12 and rank 4 over Integer Ring
            Echelon basis matrix:
            [ 1  1 -2  0  2 -1  0  0  0  0  0  0]
            [ 0  3 -2 -1  2  0  0  0  0  0  0  0]
            [ 0  0  0  0  0  0  1  0  0  0 -1  2]
            [ 0  0  0  0  0  0  0  1 -1  1  0 -2]
        """
        return self * other

    def __pow__(self, n):
        """
        Return `n^{th}` power of self.

        INPUT:


        -  ``n`` - a nonnegative integer


        OUTPUT: an abelian variety

        EXAMPLES::

            sage: J = J0(37)
            sage: J^0
            Simple abelian subvariety of dimension 0 of J0(37)
            sage: J^1
            Abelian variety J0(37) of dimension 2
            sage: J^1 is J
            True
        """
        n = ZZ(n)
        if n < 0:
            raise ValueError("n must be nonnegative")
        if n == 0:
            return self.zero_subvariety()
        if n == 1:
            return self
        groups = self.groups() * n
        L = self.lattice().basis_matrix()
        lattice = block_diagonal_matrix([L] * n).row_module(ZZ)
        return ModularAbelianVariety(groups, lattice, self.base_field(), check=False)

    def __mul__(self, other):
        """
        Compute the direct product of self and other.

        EXAMPLES: Some modular Jacobians::

            sage: J0(11) * J0(33)
            Abelian variety J0(11) x J0(33) of dimension 4
            sage: J0(11) * J0(33) * J0(11)
            Abelian variety J0(11) x J0(33) x J0(11) of dimension 5

        We multiply some factors of `J_0(65)`::

            sage: d = J0(65).decomposition()
            sage: d[0] * d[1] * J0(11)
            Abelian subvariety of dimension 4 of J0(65) x J0(65) x J0(11)
        """
        if not is_ModularAbelianVariety(other):
            raise TypeError("other must be a modular abelian variety")
        if other.base_ring() != self.base_ring():
            raise TypeError("self and other must have the same base ring")
        groups = tuple(list(self.groups()) + list(other.groups()))
        lattice = self.lattice().direct_sum(other.lattice())
        base_field = self.base_ring()
        return ModularAbelianVariety(groups, lattice, base_field, check=False)

    def quotient(self, other, **kwds):
        """
        Compute the quotient of self and other, where other is either an
        abelian subvariety of self or a finite subgroup of self.

        INPUT:


        -  ``other`` - a finite subgroup or subvariety
        -  further named arguments, that are currently ignored.


        OUTPUT: a pair (A, phi) with phi the quotient map from self to A

        EXAMPLES: We quotient `J_0(33)` out by an abelian
        subvariety::

            sage: Q, f = J0(33).quotient(J0(33)[0])
            sage: Q
            Abelian variety factor of dimension 2 of J0(33)
            sage: f
            Abelian variety morphism:
              From: Abelian variety J0(33) of dimension 3
              To:   Abelian variety factor of dimension 2 of J0(33)

        We quotient `J_0(33)` by the cuspidal subgroup::

            sage: C = J0(33).cuspidal_subgroup()
            sage: Q, f = J0(33).quotient(C)
            sage: Q
            Abelian variety factor of dimension 3 of J0(33)
            sage: f.kernel()[0]
            Finite subgroup with invariants [10, 10] over QQ of Abelian variety J0(33) of dimension 3
            sage: C
            Finite subgroup with invariants [10, 10] over QQ of Abelian variety J0(33) of dimension 3
            sage: J0(11).direct_product(J1(13))
            Abelian variety J0(11) x J1(13) of dimension 3
        """
        return self / other

    def __truediv__(self, other):
        """
        Compute the quotient of self and other, where other is either an
        abelian subvariety of self or a finite subgroup of self.

        INPUT:


        -  ``other`` - a finite subgroup or subvariety


        EXAMPLES: Quotient out by a finite group::

            sage: J = J0(67); G = (J[0] + J[1]).intersection(J[1] + J[2])
            sage: Q, _ = J/G[0]; Q
            Abelian variety factor of dimension 5 of J0(67) over Algebraic Field
            sage: Q.base_field()
            Algebraic Field
            sage: Q.lattice()
            Free module of degree 10 and rank 10 over Integer Ring
            Echelon basis matrix:
            [1/10 1/10 3/10  1/2    0    0    0 3/10    0  1/2]
            [   0  1/5  4/5  4/5    0    0    0    0    0  3/5]
            ...

        Quotient out by an abelian subvariety::

            sage: A, B, C = J0(33)
            sage: Q, phi = J0(33)/A
            sage: Q
            Abelian variety factor of dimension 2 of J0(33)
            sage: phi.domain()
            Abelian variety J0(33) of dimension 3
            sage: phi.codomain()
            Abelian variety factor of dimension 2 of J0(33)
            sage: phi.kernel()
            (Finite subgroup with invariants [2] over QQbar of Abelian variety J0(33) of dimension 3,
             Abelian subvariety of dimension 1 of J0(33))
            sage: phi.kernel()[1] == A
            True

        The abelian variety we quotient out by must be an abelian
        subvariety.

        ::

            sage: Q = (A + B)/C; Q
            Traceback (most recent call last):
            ...
            TypeError: other must be a subgroup or abelian subvariety
        """
        if isinstance(other, FiniteSubgroup):
            if other.abelian_variety() != self:
                other = self.finite_subgroup(other)
            return self._quotient_by_finite_subgroup(other)
        elif isinstance(other, ModularAbelianVariety_abstract) and other.is_subvariety(self):
            return self._quotient_by_abelian_subvariety(other)
        else:
            raise TypeError("other must be a subgroup or abelian subvariety")

    def degeneracy_map(self, M_ls, t_ls):
        """
        Return the degeneracy map with domain self and given
        level/parameter. If self.ambient_variety() is a product of
        Jacobians (as opposed to a single Jacobian), then one can provide a
        list of new levels and parameters, corresponding to the ambient
        Jacobians in order. (See the examples below.)

        INPUT:


        -  ``M, t`` - integers level and `t`, or

        -  ``Mlist, tlist`` - if self is in a nontrivial
           product ambient Jacobian, input consists of a list of levels and
           corresponding list of `t`'s.


        OUTPUT: a degeneracy map

        EXAMPLES: We make several degeneracy maps related to
        `J_0(11)` and `J_0(33)` and compute their
        matrices.

        ::

            sage: d1 = J0(11).degeneracy_map(33, 1); d1
            Degeneracy map from Abelian variety J0(11) of dimension 1 to Abelian variety J0(33) of dimension 3 defined by [1]
            sage: d1.matrix()
            [ 0 -3  2  1 -2  0]
            [ 1 -2  0  1  0 -1]
            sage: d2 = J0(11).degeneracy_map(33, 3); d2
            Degeneracy map from Abelian variety J0(11) of dimension 1 to Abelian variety J0(33) of dimension 3 defined by [3]
            sage: d2.matrix()
            [-1  0  0  0  1 -2]
            [-1 -1  1 -1  1  0]
            sage: d3 = J0(33).degeneracy_map(11, 1); d3
            Degeneracy map from Abelian variety J0(33) of dimension 3 to Abelian variety J0(11) of dimension 1 defined by [1]

        He we verify that first mapping from level `11` to level
        `33`, then back is multiplication by `4`::

            sage: d1.matrix() * d3.matrix()
            [4 0]
            [0 4]

        We compute a more complicated degeneracy map involving nontrivial
        product ambient Jacobians; note that this is just the block direct
        sum of the two matrices at the beginning of this example::

            sage: d = (J0(11)*J0(11)).degeneracy_map([33,33], [1,3]); d
            Degeneracy map from Abelian variety J0(11) x J0(11) of dimension 2 to Abelian variety J0(33) x J0(33) of dimension 6 defined by [1, 3]
            sage: d.matrix()
            [ 0 -3  2  1 -2  0  0  0  0  0  0  0]
            [ 1 -2  0  1  0 -1  0  0  0  0  0  0]
            [ 0  0  0  0  0  0 -1  0  0  0  1 -2]
            [ 0  0  0  0  0  0 -1 -1  1 -1  1  0]
        """
        if not isinstance(M_ls, list):
            M_ls = [M_ls]
        if not isinstance(t_ls, list):
            t_ls = [t_ls]

        groups = self.groups()
        length = len(M_ls)
        if length != len(t_ls):
            raise ValueError("must have same number of Ms and ts")
        if length != len(groups):
            raise ValueError("must have same number of Ms and groups in ambient variety")

        for i in range(length):
            N = groups[i].level()
            if (M_ls[i] % N) and (N % M_ls[i]):
                raise ValueError("one level must divide the other in %s-th component" % i)
            if ((max(M_ls[i], N) // min(M_ls[i], N)) % t_ls[i]):
                raise ValueError("each t must divide the quotient of the levels")

        ls = [self.groups()[i].modular_abelian_variety().degeneracy_map(M_ls[i], t_ls[i]).matrix()
              for i in range(length)]

        new_codomain = prod([self.groups()[i]._new_group_from_level(M_ls[i]).modular_abelian_variety()
                             for i in range(length)])
        M = block_diagonal_matrix(ls, subdivide=False)

        H = self.Hom(new_codomain)
        return H(DegeneracyMap(H, M.restrict_domain(self.lattice()), t_ls))

    def _quotient_by_finite_subgroup(self, G):
        """
        Return the quotient of self by the finite subgroup `G`.
        This is used internally by the quotient and __div__ commands.

        INPUT:


        -  ``G`` - a finite subgroup of self


        OUTPUT: abelian variety - the quotient `Q` of self by `G`


        -  ``morphism`` - from self to the quotient
           `Q`


        EXAMPLES: We quotient the elliptic curve `J_0(11)` out by
        its cuspidal subgroup.

        ::

            sage: A = J0(11)
            sage: G = A.cuspidal_subgroup(); G
            Finite subgroup with invariants [5] over QQ of Abelian variety J0(11) of dimension 1
            sage: Q, f = A._quotient_by_finite_subgroup(G)
            sage: Q
            Abelian variety factor of dimension 1 of J0(11)
            sage: f
            Abelian variety morphism:
              From: Abelian variety J0(11) of dimension 1
              To:   Abelian variety factor of dimension 1 of J0(11)

        We compute the finite kernel of `f` (hence the [0]) and
        note that it equals the subgroup `G` that we quotiented out
        by::

            sage: f.kernel()[0] == G
            True

        Quotienting by the identity should return the original variety and the
        identity morphism. :trac:`6392` ::

            sage: J = J0(22)
            sage: G = J.zero_subgroup()
            sage: Q, f = J / G
            sage: Q
            Abelian variety J0(22) of dimension 2
            sage: f
            Abelian variety endomorphism of Abelian variety J0(22) of dimension 2

        """
        if G.order() == 1:
            return self, self.endomorphism_ring().identity()
        L = self.lattice() + G.lattice()
        A = ModularAbelianVariety(self.groups(), L, G.field_of_definition())
        M = L.coordinate_module(self.lattice()).basis_matrix()
        phi = self.Hom(A)(M)
        return A, phi

    def _quotient_by_abelian_subvariety(self, B):
        """
        Return the quotient of self by the abelian variety `B`.
        This is used internally by the quotient and __div__ commands.

        INPUT:


        -  ``B`` - an abelian subvariety of self


        OUTPUT:


        -  ``abelian variety`` - quotient `Q` of self
           by B

        -  ``morphism`` - from self to the quotient
           `Q`


        EXAMPLES: We compute the new quotient of `J_0(33)`.

        ::

            sage: A = J0(33); B = A.old_subvariety()
            sage: Q, f = A._quotient_by_abelian_subvariety(B)

        Note that the quotient happens to also be an abelian subvariety::

            sage: Q
            Abelian subvariety of dimension 1 of J0(33)
            sage: Q.lattice()
            Free module of degree 6 and rank 2 over Integer Ring
            Echelon basis matrix:
            [ 1  0  0 -1  0  0]
            [ 0  0  1  0  1 -1]
            sage: f
            Abelian variety morphism:
              From: Abelian variety J0(33) of dimension 3
              To:   Abelian subvariety of dimension 1 of J0(33)

        We verify that `B` is equal to the kernel of the quotient
        map.

        ::

            sage: f.kernel()[1] == B
            True

        Next we quotient `J_0(33)` out by `Q` itself::

            sage: C, g = A._quotient_by_abelian_subvariety(Q)

        The result is not a subvariety::

            sage: C
            Abelian variety factor of dimension 2 of J0(33)
            sage: C.lattice()
            Free module of degree 6 and rank 4 over Integer Ring
            Echelon basis matrix:
            [ 1/3    0    0  2/3   -1    0]
            [   0    1    0    0   -1    1]
            [   0    0  1/3    0 -2/3  2/3]
            [   0    0    0    1   -1   -1]
        """

        # We first compute the complement of B in self to get
        # an abelian variety C also in self such that self/B
        # is isogenous to C. This is the case because the
        # projection map pi:self --> C is surjective and has
        # kernel a finite extension of the abelian variety B.
        C = B.complement(self)

        # Now that we have C we need to find some abelian variety Q
        # isogenous to C and a map self --> Q whose kernel is exactly
        # B.  We do this by computing the kernel of the map pi below,
        # which is an extension of the abelian variety B by a finite
        # group Phi of complements.  Our strategy is to enlarge the
        # lattice that defines C so that the map pi below suddenly
        # has connected kernel.

        pi = self.projection(C)
        psi = pi.factor_out_component_group()
        Q = psi.codomain()
        return Q, psi

    def projection(self, A, check=True):
        """
        Given an abelian subvariety A of self, return a projection morphism
        from self to A. Note that this morphism need not be unique.

        INPUT:


        -  ``A`` - an abelian variety


        OUTPUT: a morphism

        EXAMPLES::

            sage: a,b,c = J0(33)
            sage: pi = J0(33).projection(a); pi.matrix()
            [ 3 -2]
            [-5  5]
            [-4  1]
            [ 3 -2]
            [ 5  0]
            [ 1  1]
            sage: pi = (a+b).projection(a); pi.matrix()
            [ 0  0]
            [-3  2]
            [-4  1]
            [-1 -1]
            sage: pi = a.projection(a); pi.matrix()
            [1 0]
            [0 1]

        We project onto a factor in a product of two Jacobians::

            sage: A = J0(11)*J0(11); A
            Abelian variety J0(11) x J0(11) of dimension 2
            sage: A[0]
            Simple abelian subvariety 11a(1,11) of dimension 1 of J0(11) x J0(11)
            sage: A.projection(A[0])
            Abelian variety morphism:
              From: Abelian variety J0(11) x J0(11) of dimension 2
              To:   Simple abelian subvariety 11a(1,11) of dimension 1 of J0(11) x J0(11)
            sage: A.projection(A[0]).matrix()
            [0 0]
            [0 0]
            [1 0]
            [0 1]
            sage: A.projection(A[1]).matrix()
            [1 0]
            [0 1]
            [0 0]
            [0 0]
        """
        if check and not A.is_subvariety(self):
            raise ValueError("A must be an abelian subvariety of self")

        W = A.complement(self)
        mat = A.lattice().basis_matrix().stack(W.lattice().basis_matrix())

        # solve  X * mat = self, i.e. write each row of self in terms of the
        # rows of mat.
        X = mat.solve_left(self.lattice().basis_matrix())

        # The projection map is got from the first 2*dim(A) columns of X.
        X = X.matrix_from_columns(range(2 * A.dimension()))

        X, _ = X._clear_denom()

        return Morphism(self.Hom(A), X)

    def project_to_factor(self, n):
        """
        If self is an ambient product of Jacobians, return a projection
        from self to the nth such Jacobian.

        EXAMPLES::

            sage: J = J0(33)
            sage: J.project_to_factor(0)
            Abelian variety endomorphism of Abelian variety J0(33) of dimension 3

        ::

            sage: J = J0(33) * J0(37) * J0(11)
            sage: J.project_to_factor(2)
            Abelian variety morphism:
              From: Abelian variety J0(33) x J0(37) x J0(11) of dimension 6
              To:   Abelian variety J0(11) of dimension 1
            sage: J.project_to_factor(2).matrix()
            [0 0]
            [0 0]
            [0 0]
            [0 0]
            [0 0]
            [0 0]
            [0 0]
            [0 0]
            [0 0]
            [0 0]
            [1 0]
            [0 1]
        """
        if not self.is_ambient():
            raise ValueError("self is not ambient")
        if n >= len(self.groups()):
            raise IndexError("index (=%s) too large (max = %s)" % (n, len(self.groups())))

        G = self.groups()[n]
        A = G.modular_abelian_variety()
        index = sum([gp.modular_symbols().cuspidal_subspace().dimension()
                     for gp in self.groups()[0: n]])

        H = self.Hom(A)
        mat = H.matrix_space()(0)
        mat.set_block(index, 0, identity_matrix(2 * A.dimension()))

        return H(Morphism(H, mat))

    def is_subvariety_of_ambient_jacobian(self):
        """
        Return True if self is (presented as) a subvariety of the ambient
        product Jacobian.

        Every abelian variety in Sage is a quotient of a subvariety of an
        ambient Jacobian product by a finite subgroup.

        EXAMPLES::

            sage: J0(33).is_subvariety_of_ambient_jacobian()
            True
            sage: A = J0(33)[0]; A
            Simple abelian subvariety 11a(1,33) of dimension 1 of J0(33)
            sage: A.is_subvariety_of_ambient_jacobian()
            True
            sage: B, phi = A / A.torsion_subgroup(2)
            sage: B
            Abelian variety factor of dimension 1 of J0(33)
            sage: phi.matrix()
            [2 0]
            [0 2]
            sage: B.is_subvariety_of_ambient_jacobian()
            False
        """
        try:
            return self.__is_sub_ambient
        except AttributeError:
            self.__is_sub_ambient = (self.lattice().denominator() == 1)
            return self.__is_sub_ambient

    def ambient_variety(self):
        """
        Return the ambient modular abelian variety that contains this
        abelian variety. The ambient variety is always a product of
        Jacobians of modular curves.

        OUTPUT: abelian variety

        EXAMPLES::

            sage: A = J0(33)[0]; A
            Simple abelian subvariety 11a(1,33) of dimension 1 of J0(33)
            sage: A.ambient_variety()
            Abelian variety J0(33) of dimension 3
        """
        try:
            return self.__ambient_variety
        except AttributeError:
            A = ModularAbelianVariety(self.groups(), ZZ**(2 * self._ambient_dimension()),
                                      self.base_field(), check=False)
            self.__ambient_variety = A
            return A

    def ambient_morphism(self):
        """
        Return the morphism from self to the ambient variety. This is
        injective if self is natural a subvariety of the ambient product
        Jacobian.

        OUTPUT: morphism

        The output is cached.

        EXAMPLES: We compute the ambient structure morphism for an abelian
        subvariety of `J_0(33)`::

            sage: A,B,C = J0(33)
            sage: phi = A.ambient_morphism()
            sage: phi.domain()
            Simple abelian subvariety 11a(1,33) of dimension 1 of J0(33)
            sage: phi.codomain()
            Abelian variety J0(33) of dimension 3
            sage: phi.matrix()
            [ 1  1 -2  0  2 -1]
            [ 0  3 -2 -1  2  0]

        phi is of course injective

        ::

            sage: phi.kernel()
            (Finite subgroup with invariants [] over QQ of Simple abelian subvariety 11a(1,33) of dimension 1 of J0(33),
             Abelian subvariety of dimension 0 of J0(33))

        This is the same as the basis matrix for the lattice corresponding
        to self::

            sage: A.lattice()
            Free module of degree 6 and rank 2 over Integer Ring
            Echelon basis matrix:
            [ 1  1 -2  0  2 -1]
            [ 0  3 -2 -1  2  0]

        We compute a non-injective map to an ambient space::

            sage: Q,pi = J0(33)/A
            sage: phi = Q.ambient_morphism()
            sage: phi.matrix()
            [  1   4   1   9  -1  -1]
            [  0  15   0   0  30 -75]
            [  0   0   5  10  -5  15]
            [  0   0   0  15 -15  30]
            sage: phi.kernel()[0]
            Finite subgroup with invariants [5, 15, 15] over QQ of Abelian variety factor of dimension 2 of J0(33)
        """
        try:
            return self.__ambient_morphism
        except AttributeError:
            matrix, _ = self.lattice().basis_matrix()._clear_denom()
            phi = Morphism(self.Hom(self.ambient_variety()), matrix)
            self.__ambient_morphism = phi
            return phi

    def is_ambient(self) -> bool:
        """
        Return True if self equals the ambient product Jacobian.

        OUTPUT: bool

        EXAMPLES::

            sage: A,B,C = J0(33)
            sage: A.is_ambient()
            False
            sage: J0(33).is_ambient()
            True
            sage: (A+B).is_ambient()
            False
            sage: (A+B+C).is_ambient()
            True
        """
        try:
            return self.__is_ambient
        except AttributeError:
            pass
        L = self.lattice()
        self.__is_ambient = (self.lattice() == ZZ**L.degree())
        return self.__is_ambient

    def dimension(self):
        """
        Return the dimension of this abelian variety.

        EXAMPLES::

            sage: A = J0(23)
            sage: A.dimension()
            2
        """
        return self.lattice().rank() // 2

    def conductor(self):
        """
        Return the conductor of this abelian variety.

        EXAMPLES::

            sage: A = J0(23)
            sage: A.conductor().factor()
            23^2

            sage: A = J1(25)
            sage: A.conductor().factor()
            5^24

            sage: A = J0(11^2); A.decomposition()
            [
            Simple abelian subvariety 11a(1,121) of dimension 1 of J0(121),
            Simple abelian subvariety 11a(11,121) of dimension 1 of J0(121),
            Simple abelian subvariety 121a(1,121) of dimension 1 of J0(121),
            Simple abelian subvariety 121b(1,121) of dimension 1 of J0(121),
            Simple abelian subvariety 121c(1,121) of dimension 1 of J0(121),
            Simple abelian subvariety 121d(1,121) of dimension 1 of J0(121)
            ]
            sage: A.conductor().factor()
            11^10

            sage: A = J0(33)[0]; A
            Simple abelian subvariety 11a(1,33) of dimension 1 of J0(33)
            sage: A.conductor()
            11
            sage: A.elliptic_curve().conductor()
            11
        """
        if not self.base_ring() == QQ:
            raise ValueError("base ring must be QQ")
        return prod(f.level() ** f.base_ring().degree()
                    for f in self.newform_decomposition('a'))

    def rank(self):
        """
        Return the rank of the underlying lattice of self.

        EXAMPLES::

            sage: J = J0(33)
            sage: J.rank()
            6
            sage: J[1]
            Simple abelian subvariety 11a(3,33) of dimension 1 of J0(33)
            sage: (J[1] * J[1]).rank()
            4
        """
        return self.lattice().rank()

    def degree(self):
        """
        Return the degree of this abelian variety, which is the dimension
        of the ambient Jacobian product.

        EXAMPLES::

            sage: A = J0(23)
            sage: A.dimension()
            2
        """
        return self._ambient_dimension()

    def endomorphism_ring(self, category=None):
        """
        Return the endomorphism ring of self.

        OUTPUT: b = self.sturm_bound()

        EXAMPLES: We compute a few endomorphism rings::

            sage: J0(11).endomorphism_ring()
            Endomorphism ring of Abelian variety J0(11) of dimension 1
            sage: J0(37).endomorphism_ring()
            Endomorphism ring of Abelian variety J0(37) of dimension 2
            sage: J0(33)[2].endomorphism_ring()
            Endomorphism ring of Simple abelian subvariety 33a(1,33) of dimension 1 of J0(33)

        No real computation is done::

            sage: J1(123456).endomorphism_ring()
            Endomorphism ring of Abelian variety J1(123456) of dimension 423185857
        """
        try:
            return self.__endomorphism_ring
        except AttributeError:
            pass

        self.__endomorphism_ring = homspace.EndomorphismSubring(self, category=category)
        return self.__endomorphism_ring

    def sturm_bound(self):
        r"""
        Return a bound `B` such that all Hecke operators
        `T_n` for `n\leq B` generate the Hecke algebra.

        OUTPUT: integer

        EXAMPLES::

            sage: J0(11).sturm_bound()
            2
            sage: J0(33).sturm_bound()
            8
            sage: J1(17).sturm_bound()
            48
            sage: J1(123456).sturm_bound()
            1693483008
            sage: JH(37,[2,3]).sturm_bound()
            7
            sage: J1(37).sturm_bound()
            228
        """
        try:
            return self.__sturm_bound
        except AttributeError:
            B = max([G.sturm_bound(2) for G in self.groups()])
            self.__sturm_bound = B
            return B

    def is_hecke_stable(self) -> bool:
        """
        Return True if self is stable under the Hecke operators of its
        ambient Jacobian.

        OUTPUT: bool

        EXAMPLES::

            sage: J0(11).is_hecke_stable()
            True
            sage: J0(33)[2].is_hecke_stable()
            True
            sage: J0(33)[0].is_hecke_stable()
            False
            sage: (J0(33)[0] + J0(33)[1]).is_hecke_stable()
            True
        """
        try:
            return self._is_hecke_stable
        except AttributeError:
            pass

        # b = self.modular_symbols().sturm_bound()
        b = max([m.sturm_bound()
                 for m in self._ambient_modular_symbols_spaces()])
        J = self.ambient_variety()
        L = self.lattice()
        B = self.lattice().basis()

        for n in prime_range(1, b + 1):
            Tn_matrix = J.hecke_operator(n).matrix()
            for v in B:
                if v * Tn_matrix not in L:
                    self._is_hecke_stable = False
                    return False

        self._is_hecke_stable = True
        return True

    def is_subvariety(self, other) -> bool:
        """
        Return True if self is a subvariety of other as they sit in a
        common ambient modular Jacobian. In particular, this function will
        only return True if self and other have exactly the same ambient
        Jacobians.

        EXAMPLES::

            sage: J = J0(37); J
            Abelian variety J0(37) of dimension 2
            sage: A = J[0]; A
            Simple abelian subvariety 37a(1,37) of dimension 1 of J0(37)
            sage: A.is_subvariety(A)
            True
            sage: A.is_subvariety(J)
            True
        """
        if not is_ModularAbelianVariety(other):
            return False
        if self is other:
            return True
        if self.groups() != other.groups():
            return False
        L = self.lattice()
        M = other.lattice()
        # self is an abelian subvariety of other if and only if
        #   1. L is a subset of M (so the abelian subvarieties of
        #      the ambient J are equal), and
        #   2. L is relatively saturated in M, i.e., M/L is
        #      torsion free.
        if not L.is_submodule(M):
            return False
        # To determine if L is relatively saturated we compute the
        # intersection of M with (L tensor Q) and see if that equals
        # L.
        return L.change_ring(QQ).intersection(M) == L

    def change_ring(self, R):
        """
        Change the base ring of this modular abelian variety.

        EXAMPLES::

            sage: A = J0(23)
            sage: A.change_ring(QQ)
            Abelian variety J0(23) of dimension 2
        """
        return ModularAbelianVariety(self.groups(), self.lattice(), R, check=False)

    def level(self):
        """
        Return the level of this modular abelian variety, which is an
        integer N (usually minimal) such that this modular abelian variety
        is a quotient of `J_1(N)`. In the case that the ambient
        variety of self is a product of Jacobians, return the LCM of their
        levels.

        EXAMPLES::

            sage: J1(5077).level()
            5077
            sage: JH(389,[4]).level()
            389
            sage: (J0(11)*J0(17)).level()
            187
        """
        try:
            return self.__level
        except AttributeError:
            self.__level = LCM([G.level() for G in self.groups()])
            return self.__level

    def newform_level(self, none_if_not_known=False):
        """
        Write self as a product (up to isogeny) of newform abelian
        varieties `A_f`. Then this function return the least
        common multiple of the levels of the newforms `f`, along
        with the corresponding group or list of groups (the groups do not
        appear with multiplicity).

        INPUT:


        -  ``none_if_not_known`` - (default: False) if True,
           return None instead of attempting to compute the newform level, if
           it isn't already known. This None result is not cached.


        OUTPUT: integer group or list of distinct groups

        EXAMPLES::

            sage: J0(33)[0].newform_level()
            (11, Congruence Subgroup Gamma0(33))
            sage: J0(33)[0].newform_level(none_if_not_known=True)
            (11, Congruence Subgroup Gamma0(33))

        Here there are multiple groups since there are in fact multiple
        newforms::

            sage: (J0(11) * J1(13)).newform_level()
            (143, [Congruence Subgroup Gamma0(11), Congruence Subgroup Gamma1(13)])
        """
        try:
            return self.__newform_level
        except AttributeError:
            if none_if_not_known:
                return None
            level = LCM([f.level() for f in self.newform_decomposition('a')])
            groups = sorted(set([f.group() for f in
                                 self.newform_decomposition('a')]))
            if len(groups) == 1:
                groups = groups[0]
            self.__newform_level = level, groups
            return self.__newform_level

    def zero_subvariety(self):
        """
        Return the zero subvariety of self.

        EXAMPLES::

            sage: J = J0(37)
            sage: J.zero_subvariety()
            Simple abelian subvariety of dimension 0 of J0(37)
            sage: J.zero_subvariety().level()
            37
            sage: J.zero_subvariety().newform_level()
            (1, [])
        """
        try:
            return self.__zero_subvariety
        except AttributeError:
            lattice = (ZZ**(2 * self.degree())).zero_submodule()
            A = ModularAbelianVariety(self.groups(), lattice, self.base_field(),
                                      is_simple=True, check=False)
            self.__zero_subvariety = A
            return A

    # #########################################################################
    # Properties of the ambient product of Jacobians
    # #########################################################################
    def _ambient_repr(self):
        """
        OUTPUT: string

        EXAMPLES::

            sage: (J0(33)*J1(11))._ambient_repr()
            'J0(33) x J1(11)'
        """
        v = []
        for G in self.groups():
            if is_Gamma0(G):
                v.append('J0(%s)' % G.level())
            elif is_Gamma1(G):
                v.append('J1(%s)' % G.level())
            elif is_GammaH(G):
                v.append('JH(%s,%s)' % (G.level(), G._generators_for_H()))
        return ' x '.join(v)

    def _ambient_latex_repr(self):
        """
        Return Latex representation of the ambient product.

        OUTPUT: string

        EXAMPLES::

            sage: (J0(11) * J0(33))._ambient_latex_repr()
            'J_0(11) \\times J_0(33)'
        """
        v = []
        for G in self.groups():
            if is_Gamma0(G):
                v.append('J_0(%s)' % G.level())
            elif is_Gamma1(G):
                v.append('J_1(%s)' % G.level())
            elif is_GammaH(G):
                v.append('J_H(%s,%s)' % (G.level(), G._generators_for_H()))
        return ' \\times '.join(v)

    def _ambient_lattice(self):
        """
        Return free lattice of rank twice the degree of self. This is the
        lattice corresponding to the ambient product Jacobian.

        OUTPUT: lattice

        EXAMPLES: We compute the ambient lattice of a product::

            sage: (J0(33)*J1(11))._ambient_lattice()
            Ambient free module of rank 8 over the principal ideal domain Integer Ring

        We compute the ambient lattice of an abelian subvariety
        `J_0(33)`, which is the same as the lattice for the
        `J_0(33)` itself::

            sage: A = J0(33)[0]; A._ambient_lattice()
            Ambient free module of rank 6 over the principal ideal domain Integer Ring
            sage: J0(33)._ambient_lattice()
            Ambient free module of rank 6 over the principal ideal domain Integer Ring
        """
        try:
            return self.__ambient_lattice
        except AttributeError:
            self.__ambient_lattice = ZZ**(2 * self.degree())
            return self.__ambient_lattice

    def _ambient_modular_symbols_spaces(self):
        """
        Return a tuple of the ambient cuspidal modular symbols spaces that
        make up the Jacobian product that contains self.

        OUTPUT: tuple of cuspidal modular symbols spaces

        EXAMPLES::

            sage: (J0(11) * J0(33))._ambient_modular_symbols_spaces()
            (Modular Symbols subspace of dimension 2 of Modular Symbols space of dimension 3 for Gamma_0(11) of weight 2 with sign 0 over Rational Field,
             Modular Symbols subspace of dimension 6 of Modular Symbols space of dimension 9 for Gamma_0(33) of weight 2 with sign 0 over Rational Field)
            sage: (J0(11) * J0(33)[0])._ambient_modular_symbols_spaces()
            (Modular Symbols subspace of dimension 2 of Modular Symbols space of dimension 3 for Gamma_0(11) of weight 2 with sign 0 over Rational Field,
             Modular Symbols subspace of dimension 6 of Modular Symbols space of dimension 9 for Gamma_0(33) of weight 2 with sign 0 over Rational Field)
        """
        if not self.is_ambient():
            return self.ambient_variety()._ambient_modular_symbols_spaces()
        try:
            return self.__ambient_modular_symbols_spaces
        except AttributeError:
            X = tuple([ModularSymbols(G).cuspidal_subspace() for G in self.groups()])
            self.__ambient_modular_symbols_spaces = X
            return X

    def _ambient_modular_symbols_abvars(self):
        """
        Return a tuple of the ambient modular symbols abelian varieties
        that make up the Jacobian product that contains self.

        OUTPUT: tuple of modular symbols abelian varieties

        EXAMPLES::

            sage: (J0(11) * J0(33))._ambient_modular_symbols_abvars()
            (Abelian variety J0(11) of dimension 1, Abelian variety J0(33) of dimension 3)
        """
        if not self.is_ambient():
            return self.ambient_variety()._ambient_modular_symbols_abvars()
        try:
            return self.__ambient_modular_symbols_abvars
        except AttributeError:
            X = tuple([ModularAbelianVariety_modsym(M) for M in self._ambient_modular_symbols_spaces()])
            self.__ambient_modular_symbols_abvars = X
            return X

    def _ambient_dimension(self):
        """
        Return the dimension of the ambient Jacobian product.

        EXAMPLES::

            sage: A = J0(37) * J1(13); A
            Abelian variety J0(37) x J1(13) of dimension 4
            sage: A._ambient_dimension()
            4
            sage: B = A[0]; B
            Simple abelian subvariety 13aG1(1,13) of dimension 2 of J0(37) x J1(13)
            sage: B._ambient_dimension()
            4

        This example is fast because it implicitly calls
        _ambient_dimension.

        ::

            sage: J0(902834082394)
            Abelian variety J0(902834082394) of dimension 113064825881
        """
        try:
            return self.__ambient_dimension
        except AttributeError:
            d = sum([G.dimension_cusp_forms(2) for G in self.groups()], Integer(0))
            self.__ambient_dimension = d
            return d

    def _ambient_hecke_matrix_on_modular_symbols(self, n):
        r"""
        Return block direct sum of the matrix of the Hecke operator
        `T_n` acting on each of the ambient modular symbols
        spaces.

        INPUT:


        -  ``n`` - an integer `\geq 1`.


        OUTPUT: a matrix

        EXAMPLES::

            sage: (J0(11) * J1(13))._ambient_hecke_matrix_on_modular_symbols(2)
            [-2  0  0  0  0  0]
            [ 0 -2  0  0  0  0]
            [ 0  0 -1 -1 -1  1]
            [ 0  0  1 -2 -1  0]
            [ 0  0  0  0 -2  1]
            [ 0  0  0  0 -1 -1]
        """
        if not self.is_ambient():
            return self.ambient_variety()._ambient_hecke_matrix_on_modular_symbols(n)
        try:
            return self.__ambient_hecke_matrix_on_modular_symbols[n]
        except AttributeError:
            self.__ambient_hecke_matrix_on_modular_symbols = {}
        except KeyError:
            pass
        M = self._ambient_modular_symbols_spaces()
        if not M:
            return matrix(QQ, 0)
        T = M[0].hecke_matrix(n)
        for i in range(1, len(M)):
            T = T.block_sum(M[i].hecke_matrix(n))
        self.__ambient_hecke_matrix_on_modular_symbols[n] = T
        return T

    def rational_torsion_order(self, proof=True):
        """
        Return the order of the rational torsion subgroup of this modular
        abelian variety.

        This function is really an alias for
        :meth:`~sage.modular.abvar.torsion_subgroup.RationalTorsionSubgroup.order`
        See the docstring there for a more in-depth reference and more
        interesting examples.

        INPUT:

        - ``proof`` -- a boolean (default: True)

        OUTPUT:

        The order of the rational torsion subgroup of this modular abelian
        variety.


        EXAMPLES::

            sage: J0(11).rational_torsion_subgroup().order()
            5
            sage: J0(11).rational_torsion_order()
            5
        """
        return self.rational_torsion_subgroup().order(proof=proof)

    def number_of_rational_points(self):
        """
        Return the number of rational points of this modular abelian variety.

        It is not always possible to compute the order of the torsion
        subgroup. The BSD conjecture is assumed to compute the algebraic rank.

        OUTPUT: a positive integer or infinity

        EXAMPLES::

            sage: J0(23).number_of_rational_points()
            11
            sage: J0(29).number_of_rational_points()
            7
            sage: J0(37).number_of_rational_points()
            +Infinity

            sage: J0(12); J0(12).number_of_rational_points()
            Abelian variety J0(12) of dimension 0
            1

            sage: J1(17).number_of_rational_points()
            584

            sage: J1(16).number_of_rational_points()
            Traceback (most recent call last):
            ...
            RuntimeError: Unable to compute order of torsion subgroup (it is in [1, 2, 4, 5, 10, 20])
        """
        # Check easy dimension zero case
        if self.dimension() == 0:
            return ZZ(1)

        positive_rank = self.lseries().vanishes_at_1()

        if positive_rank:
            return infinity
        else:
            return self.rational_torsion_subgroup().order()

    def frobenius_polynomial(self, p, var='x'):
        """
        Computes the frobenius polynomial at `p`.

        INPUT:

        - ``p`` -- prime number

        OUTPUT:

        a monic integral polynomial

        EXAMPLES::

            sage: f = Newform('39b','a')
            sage: A = AbelianVariety(f)
            sage: A.frobenius_polynomial(5)
            x^4 + 2*x^2 + 25

            sage: J = J0(23)
            sage: J.frobenius_polynomial(997)
            x^4 + 20*x^3 + 1374*x^2 + 19940*x + 994009

            sage: J = J0(33)
            sage: J.frobenius_polynomial(7)
            x^6 + 9*x^4 - 16*x^3 + 63*x^2 + 343

            sage: J = J0(19)
            sage: J.frobenius_polynomial(3, var='y')
            y^2 + 2*y + 3

            sage: J = J0(3); J
            Abelian variety J0(3) of dimension 0
            sage: J.frobenius_polynomial(11)
            1

            sage: A = J1(27)[1]; A
            Simple abelian subvariety 27bG1(1,27) of dimension 12 of J1(27)
            sage: A.frobenius_polynomial(11)
            x^24 - 3*x^23 - 15*x^22 + 126*x^21 - 201*x^20 - 1488*x^19 + 7145*x^18 - 1530*x^17 - 61974*x^16 + 202716*x^15 - 19692*x^14 - 1304451*x^13 + 4526883*x^12 - 14348961*x^11 - 2382732*x^10 + 269814996*x^9 - 907361334*x^8 - 246408030*x^7 + 12657803345*x^6 - 28996910448*x^5 - 43086135081*x^4 + 297101409066*x^3 - 389061369015*x^2 - 855935011833*x + 3138428376721

            sage: J = J1(33)
            sage: J.frobenius_polynomial(11)
            Traceback (most recent call last):
            ...
            ValueError: p must not divide the level of self
            sage: J.frobenius_polynomial(4)
            Traceback (most recent call last):
            ...
            ValueError: p must be prime
        """
        if self.dimension() == 0:
            return ZZ(1)
        if self.level() % p == 0:
            raise ValueError("p must not divide the level of self")
        if not is_prime(p):
            raise ValueError("p must be prime")
        if not self.is_simple():
            from .constructor import AbelianVariety
            decomp = [AbelianVariety(f) for f in
                      self.newform_decomposition('a')]
            return prod((s.frobenius_polynomial(p) for s in
                         decomp))
        f = self.newform('a')
        Kf = f.base_ring()
        eps = f.character()
        Qe = eps.base_ring()
        d = Kf.degree() / Qe.degree()

        ZZpoly = PolynomialRing(ZZ, var)
        z = ZZpoly.gens()[0]

        if Qe == QQ:
            Gp = self.hecke_polynomial(p)
            return ZZpoly(z**d * Gp(z + p / z))

        # relativize number fields to compute charpoly of
        # left multiplication of ap on Kf as a Qe-vector
        # space.
        Lf = Kf.relativize(Qe.gen(), 'a')
        to_Lf = Lf.structure()[1]

        # Re is just Qe with a different name
        Re = Lf.base_field()
        to_Re = Qe.hom(Re.gens()[0], Re)

        name = Kf._names[0]
        ap = to_Lf(f.modular_symbols(1).eigenvalue(p, name))
        Gp = ap.charpoly(var='x')

        S = PolynomialRing(Re, 'x')
        x = S.gens()[0]
        h = S(x**d * Gp(x=x + to_Re(eps(p)) * p / x))

        # take Qe norm
        R = PolynomialRing(QQ, ['x', 'y'])
        x, y = R.gens()
        g = Qe.defining_polynomial()
        H = sum(h[i].lift() * y**i for i in range(h.degree() + 1))
        ans = g.resultant(H)

        return ZZpoly(ans.univariate_polynomial())

    ###############################################################################
    # Rational and Integral Homology
    ###############################################################################
    def _rational_homology_space(self):
        """
        Return the rational homology of this modular abelian variety.

        EXAMPLES::

            sage: J = J0(11)
            sage: J._rational_homology_space()
            Vector space of dimension 2 over Rational Field

        The result is cached::

            sage: J._rational_homology_space() is J._rational_homology_space()
            True
        """
        try:
            return self.__rational_homology_space
        except AttributeError:
            HQ = self.rational_homology().free_module()
            self.__rational_homology_space = HQ
            return HQ

    def homology(self, base_ring=ZZ):
        """
        Return the homology of this modular abelian variety.

        .. warning::

           For efficiency reasons the basis of the integral homology
           need not be the same as the basis for the rational
           homology.

        EXAMPLES::

            sage: J0(389).homology(GF(7))
            Homology with coefficients in Finite Field of size 7 of Abelian variety J0(389) of dimension 32
            sage: J0(389).homology(QQ)
            Rational Homology of Abelian variety J0(389) of dimension 32
            sage: J0(389).homology(ZZ)
            Integral Homology of Abelian variety J0(389) of dimension 32
        """
        from . import homology
        try:
            return self._homology[base_ring]
        except AttributeError:
            self._homology = {}
        except KeyError:
            pass
        if base_ring == ZZ:
            H = homology.IntegralHomology(self)
        elif base_ring == QQ:
            H = homology.RationalHomology(self)
        else:
            H = homology.Homology_over_base(self, base_ring)
        self._homology[base_ring] = H
        return H

    def integral_homology(self):
        """
        Return the integral homology of this modular abelian variety.

        EXAMPLES::

            sage: H = J0(43).integral_homology(); H
            Integral Homology of Abelian variety J0(43) of dimension 3
            sage: H.rank()
            6
            sage: H = J1(17).integral_homology(); H
            Integral Homology of Abelian variety J1(17) of dimension 5
            sage: H.rank()
            10

        If you just ask for the rank of the homology, no serious
        calculations are done, so the following is fast::

            sage: H = J0(50000).integral_homology(); H
            Integral Homology of Abelian variety J0(50000) of dimension 7351
            sage: H.rank()
            14702

        A product::

            sage: H = (J0(11) * J1(13)).integral_homology()
            sage: H.hecke_operator(2)
            Hecke operator T_2 on Integral Homology of Abelian variety J0(11) x J1(13) of dimension 3
            sage: H.hecke_operator(2).matrix()
            [-2  0  0  0  0  0]
            [ 0 -2  0  0  0  0]
            [ 0  0 -1 -1 -1  1]
            [ 0  0  1 -2 -1  0]
            [ 0  0  0  0 -2  1]
            [ 0  0  0  0 -1 -1]
        """
        return self.homology(ZZ)

    def rational_homology(self):
        """
        Return the rational homology of this modular abelian variety.

        EXAMPLES::

            sage: H = J0(37).rational_homology(); H
            Rational Homology of Abelian variety J0(37) of dimension 2
            sage: H.rank()
            4
            sage: H.base_ring()
            Rational Field
            sage: H = J1(17).rational_homology(); H
            Rational Homology of Abelian variety J1(17) of dimension 5
            sage: H.rank()
            10
            sage: H.base_ring()
            Rational Field
        """
        return self.homology(QQ)

    ###############################################################################
    # L-series
    ###############################################################################
    def lseries(self):
        """
        Return the complex `L`-series of this modular abelian
        variety.

        EXAMPLES::

            sage: A = J0(37)
            sage: A.lseries()
            Complex L-series attached to Abelian variety J0(37) of dimension 2
        """
        try:
            return self.__lseries
        except AttributeError:
            pass
        self.__lseries = lseries.Lseries_complex(self)
        return self.__lseries

    def padic_lseries(self, p):
        """
        Return the `p`-adic `L`-series of this modular
        abelian variety.

        EXAMPLES::

            sage: A = J0(37)
            sage: A.padic_lseries(7)
            7-adic L-series attached to Abelian variety J0(37) of dimension 2
        """
        p = int(p)
        try:
            return self.__lseries_padic[p]
        except AttributeError:
            self.__lseries_padic = {}
        except KeyError:
            pass
        self.__lseries_padic[p] = lseries.Lseries_padic(self, p)
        return self.__lseries_padic[p]

    ###############################################################################
    # Hecke Operators
    ###############################################################################
    def hecke_operator(self, n):
        """
        Return the `n^{th}` Hecke operator on the modular abelian
        variety, if this makes sense [[elaborate]]. Otherwise raise a
        ValueError.

        EXAMPLES: We compute `T_2` on `J_0(37)`.

        ::

            sage: t2 = J0(37).hecke_operator(2); t2
            Hecke operator T_2 on Abelian variety J0(37) of dimension 2
            sage: t2.charpoly().factor()
            x * (x + 2)
            sage: t2.index()
            2

        Note that there is no matrix associated to Hecke operators on
        modular abelian varieties. For a matrix, instead consider, e.g.,
        the Hecke operator on integral or rational homology.

        ::

            sage: t2.action_on_homology().matrix()
            [-1  1  1 -1]
            [ 1 -1  1  0]
            [ 0  0 -2  1]
            [ 0  0  0  0]
        """
        try:
            return self._hecke_operator[n]
        except AttributeError:
            self._hecke_operator = {}
        except KeyError:
            pass
        Tn = HeckeOperator(self, n)
        self._hecke_operator[n] = Tn
        return Tn

    def hecke_polynomial(self, n, var='x'):
        r"""
        Return the characteristic polynomial of the `n^{th}` Hecke
        operator `T_n` acting on self. Raises an ArithmeticError
        if self is not Hecke equivariant.

        INPUT:


        -  ``n`` - integer `\geq 1`

        -  ``var`` - string (default: 'x'); valid variable
           name


        EXAMPLES::

            sage: J0(33).hecke_polynomial(2)
            x^3 + 3*x^2 - 4
            sage: f = J0(33).hecke_polynomial(2, 'y'); f
            y^3 + 3*y^2 - 4
            sage: f.parent()
            Univariate Polynomial Ring in y over Rational Field
            sage: J0(33)[2].hecke_polynomial(3)
            x + 1
            sage: J0(33)[0].hecke_polynomial(5)
            x - 1
            sage: J0(33)[0].hecke_polynomial(11)
            x - 1
            sage: J0(33)[0].hecke_polynomial(3)
            Traceback (most recent call last):
            ...
            ArithmeticError: subspace is not invariant under matrix
        """
        n = Integer(n)
        if n <= 0:
            raise ValueError("n must be a positive integer")
        key = (n, var)
        try:
            return self.__hecke_polynomial[key]
        except AttributeError:
            self.__hecke_polynomial = {}
        except KeyError:
            pass
        f = self._compute_hecke_polynomial(n, var=var)
        self.__hecke_polynomial[key] = f
        return f

    def _compute_hecke_polynomial(self, n, var='x'):
        """
        Return the Hecke polynomial of index `n` in terms of the
        given variable.

        INPUT:


        -  ``n`` - positive integer

        -  ``var`` - string (default: 'x')


        EXAMPLES::

            sage: A = J0(33)*J0(11)
            sage: A._compute_hecke_polynomial(2)
            x^4 + 5*x^3 + 6*x^2 - 4*x - 8
        """
        return self.hecke_operator(n).charpoly(var=var)

    def _integral_hecke_matrix(self, n):
        """
        Return the matrix of the Hecke operator `T_n` acting on
        the integral homology of this modular abelian variety, if the
        modular abelian variety is stable under `T_n`. Otherwise,
        raise an ArithmeticError.

        EXAMPLES::

            sage: A = J0(23)
            sage: t = A._integral_hecke_matrix(2); t
            [ 0  1 -1  0]
            [ 0  1 -1  1]
            [-1  2 -2  1]
            [-1  1  0 -1]
            sage: t.parent()
            Full MatrixSpace of 4 by 4 dense matrices over Integer Ring
        """
        A = self._ambient_hecke_matrix_on_modular_symbols(n)
        return A.restrict(self.lattice())

    def _rational_hecke_matrix(self, n):
        r"""
        Return the matrix of the Hecke operator `T_n` acting on
        the rational homology `H_1(A,\QQ)` of this modular
        abelian variety, if this action is defined. Otherwise, raise an
        ArithmeticError.

        EXAMPLES::

            sage: A = J0(23)
            sage: t = A._rational_hecke_matrix(2); t
            [ 0  1 -1  0]
            [ 0  1 -1  1]
            [-1  2 -2  1]
            [-1  1  0 -1]
            sage: t.parent()
            Full MatrixSpace of 4 by 4 dense matrices over Rational Field
        """
        return self._integral_hecke_matrix(n)

    ###############################################################################
    # Subgroups
    ###############################################################################
    def qbar_torsion_subgroup(self):
        r"""
        Return the group of all points of finite order in the algebraic
        closure of this abelian variety.

        EXAMPLES::

            sage: T = J0(33).qbar_torsion_subgroup(); T
            Group of all torsion points in QQbar on Abelian variety J0(33) of dimension 3

        The field of definition is the same as the base field of the
        abelian variety.

        ::

            sage: T.field_of_definition()
            Rational Field

        On the other hand, T is a module over `\ZZ`.

        ::

            sage: T.base_ring()
            Integer Ring
        """
        try:
            return self.__qbar_torsion_subgroup
        except AttributeError:
            G = QQbarTorsionSubgroup(self)
            self.__qbar_torsion_subgroup = G
            return G

    def rational_torsion_subgroup(self):
        """
        Return the maximal torsion subgroup of self defined over QQ.

        EXAMPLES::

            sage: J = J0(33)
            sage: A = J.new_subvariety()
            sage: A
            Abelian subvariety of dimension 1 of J0(33)
            sage: t = A.rational_torsion_subgroup(); t
            Torsion subgroup of Abelian subvariety of dimension 1 of J0(33)
            sage: t.multiple_of_order()
            4
            sage: t.divisor_of_order()
            4
            sage: t.order()
            4
            sage: t.gens()
            [[(1/2, 0, 0, -1/2, 0, 0)], [(0, 0, 1/2, 0, 1/2, -1/2)]]
        """
        try:
            return self.__rational_torsion_subgroup
        except AttributeError:
            T = RationalTorsionSubgroup(self)
            self.__rational_torsion_subgroup = T
            return T

    def cuspidal_subgroup(self):
        """
        Return the cuspidal subgroup of this modular abelian variety. This
        is the subgroup generated by rational cusps.

        EXAMPLES::

            sage: J = J0(54)
            sage: C = J.cuspidal_subgroup()
            sage: C.gens()
            [[(1/3, 0, 0, 0, 0, 1/3, 0, 2/3)], [(0, 1/3, 0, 0, 0, 2/3, 0, 1/3)], [(0, 0, 1/9, 1/9, 1/9, 1/9, 1/9, 2/9)], [(0, 0, 0, 1/3, 0, 1/3, 0, 0)], [(0, 0, 0, 0, 1/3, 1/3, 0, 1/3)], [(0, 0, 0, 0, 0, 0, 1/3, 2/3)]]
            sage: C.invariants()
            [3, 3, 3, 3, 3, 9]
            sage: J1(13).cuspidal_subgroup()
            Finite subgroup with invariants [19, 19] over QQ of Abelian variety J1(13) of dimension 2
            sage: A = J0(33)[0]
            sage: A.cuspidal_subgroup()
            Finite subgroup with invariants [5] over QQ of Simple abelian subvariety 11a(1,33) of dimension 1 of J0(33)
        """
        try:
            return self._cuspidal_subgroup
        except AttributeError:
            if not self.is_subvariety_of_ambient_jacobian():
                raise ValueError("self must be a subvariety of the ambient variety")
            if self.is_ambient():
                T = self._ambient_cuspidal_subgroup(rational_only=False)
            else:
                T = self.ambient_variety().cuspidal_subgroup().intersection(self)
            self._cuspidal_subgroup = T
            return T

    def _ambient_cuspidal_subgroup(self, rational_only=False, rational_subgroup=False):
        """
        EXAMPLES::

            sage: (J1(13)*J0(11))._ambient_cuspidal_subgroup()
            Finite subgroup with invariants [19, 95] over QQ of Abelian variety J1(13) x J0(11) of dimension 3
            sage: (J0(33))._ambient_cuspidal_subgroup()
            Finite subgroup with invariants [10, 10] over QQ of Abelian variety J0(33) of dimension 3
            sage: (J0(33)*J0(33))._ambient_cuspidal_subgroup()
            Finite subgroup with invariants [10, 10, 10, 10] over QQ of Abelian variety J0(33) x J0(33) of dimension 6
        """
        n = 2 * self.degree()
        i = 0
        lattice = (ZZ**n).zero_submodule()
        if rational_subgroup:
            CS = RationalCuspidalSubgroup
        elif rational_only:
            CS = RationalCuspSubgroup
        else:
            CS = CuspidalSubgroup
        for J in self._ambient_modular_symbols_abvars():
            L = CS(J).lattice().basis_matrix()
            Z_left = matrix(QQ, L.nrows(), i)
            Z_right = matrix(QQ, L.nrows(), n - i - L.ncols())
            lattice += (Z_left.augment(L).augment(Z_right)).row_module(ZZ)
            i += L.ncols()
        return FiniteSubgroup_lattice(self, lattice, field_of_definition=self.base_field())

    def shimura_subgroup(self):
        r"""
        Return the Shimura subgroup of this modular abelian variety.

        This is the kernel of `J_0(N) \rightarrow J_1(N)` under the
        natural map.

        Here we compute the Shimura subgroup as the kernel of `J_0(N)
        \rightarrow J_0(Np)` where the map is the difference between
        the two degeneracy maps.

        EXAMPLES::

            sage: J = J0(11)
            sage: J.shimura_subgroup()
            Finite subgroup with invariants [5] over QQ of Abelian variety J0(11) of dimension 1

            sage: J = J0(17)
            sage: G = J.cuspidal_subgroup(); G
            Finite subgroup with invariants [4] over QQ of Abelian variety J0(17) of dimension 1
            sage: S = J.shimura_subgroup(); S
            Finite subgroup with invariants [4] over QQ of Abelian variety J0(17) of dimension 1
            sage: G.intersection(S)
            Finite subgroup with invariants [2] over QQ of Abelian variety J0(17) of dimension 1

            sage: J = J0(33)
            sage: A = J.decomposition()[0]
            sage: A.shimura_subgroup()
            Finite subgroup with invariants [5] over QQ of Simple abelian subvariety 11a(1,33) of dimension 1 of J0(33)
            sage: J.shimura_subgroup()
            Finite subgroup with invariants [10] over QQ of Abelian variety J0(33) of dimension 3
        """
        N = self.level()
        J = self.ambient_variety()
        for p in prime_range(100):
            if N % p:
                break
        phi = J.degeneracy_map(N * p, 1)
        phip = J.degeneracy_map(N * p, p)
        SIG = (phi - phip).kernel()
        assert SIG[1].dimension() == 0, "The intersection should have dimension 0"

        return self.intersection(SIG[0])

    def rational_cusp_subgroup(self):
        r"""
        Return the subgroup of this modular abelian variety generated by
        rational cusps.

        This is a subgroup of the group of rational points in the cuspidal
        subgroup.

        .. warning::

           This is only currently implemented for
           `\Gamma_0(N)`.

        EXAMPLES::

            sage: J = J0(54)
            sage: CQ = J.rational_cusp_subgroup(); CQ
            Finite subgroup with invariants [3, 3, 9] over QQ of Abelian variety J0(54) of dimension 4
            sage: CQ.gens()
            [[(1/3, 0, 0, 1/3, 2/3, 1/3, 0, 1/3)], [(0, 0, 1/9, 1/9, 7/9, 7/9, 1/9, 8/9)], [(0, 0, 0, 0, 0, 0, 1/3, 2/3)]]
            sage: factor(CQ.order())
            3^4
            sage: CQ.invariants()
            [3, 3, 9]

        In this example the rational cuspidal subgroup and the cuspidal
        subgroup differ by a lot.

        ::

            sage: J = J0(49)
            sage: J.cuspidal_subgroup()
            Finite subgroup with invariants [2, 14] over QQ of Abelian variety J0(49) of dimension 1
            sage: J.rational_cusp_subgroup()
            Finite subgroup with invariants [2] over QQ of Abelian variety J0(49) of dimension 1

        Note that computation of the rational cusp subgroup isn't
        implemented for `\Gamma_1`.

        ::

            sage: J = J1(13)
            sage: J.cuspidal_subgroup()
            Finite subgroup with invariants [19, 19] over QQ of Abelian variety J1(13) of dimension 2
            sage: J.rational_cusp_subgroup()
            Traceback (most recent call last):
            ...
            NotImplementedError: computation of rational cusps only implemented in Gamma0 case.
        """
        try:
            return self._rational_cusp_subgroup
        except AttributeError:
            if not self.is_subvariety_of_ambient_jacobian():
                raise ValueError("self must be a subvariety of the ambient variety")
            if self.is_ambient():
                T = self._ambient_cuspidal_subgroup(rational_only=True)
            else:
                T = self.ambient_variety().rational_cusp_subgroup().intersection(self)
            self._rational_cusp_subgroup = T
            return T

    def rational_cuspidal_subgroup(self):
        r"""
        Return the rational subgroup of the cuspidal subgroup of this
        modular abelian variety.

        This is a subgroup of the group of rational points in the
        cuspidal subgroup.

        .. warning::

           This is only currently implemented for
           `\Gamma_0(N)`.

        EXAMPLES::

            sage: J = J0(54)
            sage: CQ = J.rational_cuspidal_subgroup(); CQ
            Finite subgroup with invariants [3, 3, 9] over QQ of Abelian variety J0(54) of dimension 4
            sage: CQ.gens()
            [[(1/3, 0, 0, 1/3, 2/3, 1/3, 0, 1/3)], [(0, 0, 1/9, 1/9, 7/9, 7/9, 1/9, 8/9)], [(0, 0, 0, 0, 0, 0, 1/3, 2/3)]]
            sage: factor(CQ.order())
            3^4
            sage: CQ.invariants()
            [3, 3, 9]

        In this example the rational cuspidal subgroup and the cuspidal
        subgroup differ by a lot.

        ::

            sage: J = J0(49)
            sage: J.cuspidal_subgroup()
            Finite subgroup with invariants [2, 14] over QQ of Abelian variety J0(49) of dimension 1
            sage: J.rational_cuspidal_subgroup()
            Finite subgroup with invariants [2] over QQ of Abelian variety J0(49) of dimension 1

        Note that computation of the rational cusp subgroup isn't
        implemented for `\Gamma_1`.

        ::

            sage: J = J1(13)
            sage: J.cuspidal_subgroup()
            Finite subgroup with invariants [19, 19] over QQ of Abelian variety J1(13) of dimension 2
            sage: J.rational_cuspidal_subgroup()
            Traceback (most recent call last):
            ...
            NotImplementedError: only implemented when group is Gamma0
        """
        try:
            return self._rational_cuspidal_subgroup
        except AttributeError:
            if not self.is_subvariety_of_ambient_jacobian():
                raise ValueError("self must be a subvariety of the ambient variety")
            if self.is_ambient():
                T = self._ambient_cuspidal_subgroup(rational_subgroup=True)
            else:
                T = self.ambient_variety().rational_cuspidal_subgroup().intersection(self)
            self._rational_cuspidal_subgroup = T
            return T

    def zero_subgroup(self):
        """
        Return the zero subgroup of this modular abelian variety, as a
        finite group.

        EXAMPLES::

            sage: A =J0(54); G = A.zero_subgroup(); G
            Finite subgroup with invariants [] over QQ of Abelian variety J0(54) of dimension 4
            sage: G.is_subgroup(A)
            True
        """
        try:
            return self.__zero_subgroup
        except AttributeError:
            G = FiniteSubgroup_lattice(self, self.lattice(), field_of_definition=QQ)
            self.__zero_subgroup = G
            return G

    def finite_subgroup(self, X, field_of_definition=None, check=True):
        """
        Return a finite subgroup of this modular abelian variety.

        INPUT:


        -  ``X`` - list of elements of other finite subgroups
           of this modular abelian variety or elements that coerce into the
           rational homology (viewed as a rational vector space); also X could
           be a finite subgroup itself that is contained in this abelian
           variety.

        -  ``field_of_definition`` - (default: None) field
           over which this group is defined. If None try to figure out the
           best base field.


        OUTPUT: a finite subgroup of a modular abelian variety

        EXAMPLES::

            sage: J = J0(11)
            sage: J.finite_subgroup([[1/5,0], [0,1/3]])
            Finite subgroup with invariants [15] over QQbar of Abelian variety J0(11) of dimension 1

        ::

            sage: J = J0(33); C = J[0].cuspidal_subgroup(); C
            Finite subgroup with invariants [5] over QQ of Simple abelian subvariety 11a(1,33) of dimension 1 of J0(33)
            sage: J.finite_subgroup([[0,0,0,0,0,1/6]])
            Finite subgroup with invariants [6] over QQbar of Abelian variety J0(33) of dimension 3
            sage: J.finite_subgroup(C)
            Finite subgroup with invariants [5] over QQ of Abelian variety J0(33) of dimension 3

        This method gives a way of changing the ambient abelian variety of a
        finite subgroup. This caused an issue in :trac:`6392` but should be
        fixed now. ::

            sage: A, B = J0(43)
            sage: G, _ = A.intersection(B)
            sage: G
            Finite subgroup with invariants [2, 2] over QQ of Simple abelian subvariety 43a(1,43) of dimension 1 of J0(43)
            sage: B.finite_subgroup(G)
            Finite subgroup with invariants [2, 2] over QQ of Simple abelian subvariety 43b(1,43) of dimension 2 of J0(43)

        """
        if isinstance(X, (list, tuple)):
            X = self._ambient_lattice().span(X)
        elif isinstance(X, FiniteSubgroup):
            if field_of_definition is None:
                field_of_definition = X.field_of_definition()
            A = X.abelian_variety()
            if A.groups() != self.groups():
                raise ValueError("ambient product Jacobians must be equal")
            if A == self:
                X = X.lattice()
            else:
                if X.is_subgroup(self):
                    X = (X.lattice() +
                         self.ambient_variety().lattice()).intersection(
                             self.vector_space())
                else:
                    raise ValueError("X must be a subgroup of self.")

        if field_of_definition is None:
            from sage.rings.qqbar import QQbar as field_of_definition

        return FiniteSubgroup_lattice(
            self, X, field_of_definition=field_of_definition, check=check)

    def torsion_subgroup(self, n):
        """
        If n is an integer, return the subgroup of points of order n.
        Return the `n`-torsion subgroup of elements of order
        dividing `n` of this modular abelian variety `A`,
        i.e., the group `A[n]`.

        EXAMPLES::

            sage: J1(13).torsion_subgroup(19)
            Finite subgroup with invariants [19, 19, 19, 19] over QQ of Abelian variety J1(13) of dimension 2

        ::

            sage: A = J0(23)
            sage: G = A.torsion_subgroup(5); G
            Finite subgroup with invariants [5, 5, 5, 5] over QQ of Abelian variety J0(23) of dimension 2
            sage: G.order()
            625
            sage: G.gens()
            [[(1/5, 0, 0, 0)], [(0, 1/5, 0, 0)], [(0, 0, 1/5, 0)], [(0, 0, 0, 1/5)]]
            sage: A = J0(23)
            sage: A.torsion_subgroup(2).order()
            16
        """
        try:
            return self.__torsion_subgroup[n]
        except KeyError:
            pass
        except AttributeError:
            self.__torsion_subgroup = {}
        lattice = self.lattice().scale(1 / Integer(n))
        H = FiniteSubgroup_lattice(self, lattice, field_of_definition=self.base_field())
        self.__torsion_subgroup[n] = H
        return H

    # #########################################################################
    # Decomposition
    # #########################################################################
    def degen_t(self, none_if_not_known=False):
        """
        If this abelian variety is obtained via decomposition then it gets
        labeled with the newform label along with some information about
        degeneracy maps. In particular, the label ends in a pair
        `(t,N)`, where `N` is the ambient level and
        `t` is an integer that divides the quotient of `N`
        by the newform level. This function returns the tuple
        `(t,N)`, or raises a ValueError if self isn't simple.

        .. note::

           It need not be the case that self is literally equal to the
           image of the newform abelian variety under the `t^{th}`
           degeneracy map. See the documentation for the label method
           for more details.

        INPUT:


        -  ``none_if_not_known`` - (default: False) - if
           True, return None instead of attempting to compute the degen map's
           `t`, if it isn't known. This None result is not cached.


        OUTPUT: a pair (integer, integer)

        EXAMPLES::

            sage: D = J0(33).decomposition(); D
            [
            Simple abelian subvariety 11a(1,33) of dimension 1 of J0(33),
            Simple abelian subvariety 11a(3,33) of dimension 1 of J0(33),
            Simple abelian subvariety 33a(1,33) of dimension 1 of J0(33)
            ]
            sage: D[0].degen_t()
            (1, 33)
            sage: D[1].degen_t()
            (3, 33)
            sage: D[2].degen_t()
            (1, 33)
            sage: J0(33).degen_t()
            Traceback (most recent call last):
            ...
            ValueError: self must be simple
        """
        try:
            return self.__degen_t
        except AttributeError:
            if none_if_not_known:
                return None
            elif self.dimension() > 0 and self.is_simple():
                self.__degen_t = self.decomposition()[0].degen_t()
                return self.__degen_t
            raise ValueError("self must be simple")

    def isogeny_number(self, none_if_not_known=False):
        """
        Return the number (starting at 0) of the isogeny class of new
        simple abelian varieties that self is in. If self is not simple,
        raises a ValueError exception.

        INPUT:


        -  ``none_if_not_known`` - bool (default: False); if
           True then this function may return None instead of True of False if
           we don't already know the isogeny number of self.


        EXAMPLES: We test the none_if_not_known flag first::

            sage: J0(33).isogeny_number(none_if_not_known=True) is None
            True

        Of course, `J_0(33)` is not simple, so this function
        raises a ValueError::

            sage: J0(33).isogeny_number()
            Traceback (most recent call last):
            ...
            ValueError: self must be simple

        Each simple factor has isogeny number 1, since that's the number at
        which the factor is new.

        ::

            sage: J0(33)[1].isogeny_number()
            0
            sage: J0(33)[2].isogeny_number()
            0

        Next consider `J_0(37)` where there are two distinct
        newform factors::

            sage: J0(37)[1].isogeny_number()
            1
        """
        try:
            return self.__isogeny_number
        except AttributeError:
            if none_if_not_known:
                return None
            elif self.is_simple():
                self.__isogeny_number = self.decomposition()[0].isogeny_number()
                return self.__isogeny_number
            else:
                raise ValueError("self must be simple")

    def is_simple(self, none_if_not_known=False):
        """
        Return whether or not this modular abelian variety is simple, i.e.,
        has no proper nonzero abelian subvarieties.

        INPUT:


        -  ``none_if_not_known`` - bool (default: False); if
           True then this function may return None instead of True of False if
           we don't already know whether or not self is simple.


        EXAMPLES::

            sage: J0(5).is_simple(none_if_not_known=True) is None  # this may fail if J0(5) comes up elsewhere...
            True
            sage: J0(33).is_simple()
            False
            sage: J0(33).is_simple(none_if_not_known=True)
            False
            sage: J0(33)[1].is_simple()
            True
            sage: J1(17).is_simple()
            False
        """
        try:
            return self.__is_simple
        except AttributeError:
            if none_if_not_known:
                return None
            self.__is_simple = len(self.decomposition()) <= 1
            return self.__is_simple

    def decomposition(self, simple=True, bound=None):
        """
        Return a sequence of abelian subvarieties of self that are all
        simple, have finite intersection and sum to self.

        INPUT: simple- bool (default: True) if True, all factors are
        simple. If False, each factor returned is isogenous to a power of a
        simple and the simples in each factor are distinct.


        -  ``bound`` - int (default: None) if given, only use
           Hecke operators up to this bound when decomposing. This can give
           wrong answers, so use with caution!


        EXAMPLES::

            sage: m = ModularSymbols(11).cuspidal_submodule()
            sage: d1 = m.degeneracy_map(33,1).matrix(); d3=m.degeneracy_map(33,3).matrix()
            sage: w = ModularSymbols(33).submodule((d1 + d3).image(), check=False)
            sage: A = w.abelian_variety(); A
            Abelian subvariety of dimension 1 of J0(33)
            sage: D = A.decomposition(); D
            [
            Simple abelian subvariety 11a(3,33) of dimension 1 of J0(33)
            ]
            sage: D[0] == A
            True
            sage: B = A + J0(33)[0]; B
            Abelian subvariety of dimension 2 of J0(33)
            sage: dd = B.decomposition(simple=False); dd
            [
            Abelian subvariety of dimension 2 of J0(33)
            ]
            sage: dd[0] == B
            True
            sage: dd = B.decomposition(); dd
            [
            Simple abelian subvariety 11a(1,33) of dimension 1 of J0(33),
            Simple abelian subvariety 11a(3,33) of dimension 1 of J0(33)
            ]
            sage: sum(dd) == B
            True

        We decompose a product of two Jacobians::

            sage: (J0(33) * J0(11)).decomposition()
            [
            Simple abelian subvariety 11a(1,11) of dimension 1 of J0(33) x J0(11),
            Simple abelian subvariety 11a(1,33) of dimension 1 of J0(33) x J0(11),
            Simple abelian subvariety 11a(3,33) of dimension 1 of J0(33) x J0(11),
            Simple abelian subvariety 33a(1,33) of dimension 1 of J0(33) x J0(11)
            ]
        """
        try:
            return self.__decomposition[(simple, bound)]
        except KeyError:
            pass
        except AttributeError:
            self.__decomposition = {}

        if self.is_ambient():
            # Decompose each piece, then lift
            if not self.groups():
                D = []
            elif len(self.groups()) == 1:
                D = ModularAbelianVariety_modsym(ModularSymbols(self.groups()[0], sign=0).cuspidal_submodule()).decomposition(simple=simple, bound=bound)
            else:
                # Decompose each ambient modular symbols factor.
                # X = [ModularAbelianVariety_modsym(ModularSymbols(G,sign=0).cuspidal_submodule()) for G in self.groups()]
                from .abvar_ambient_jacobian import ModAbVar_ambient_jacobian_class
                X = [ModAbVar_ambient_jacobian_class(G) for G in self.groups()]
                E = [A.decomposition(simple=simple, bound=bound) for A in X]
                i = 0
                n = 2 * self.dimension()
                # Now lift each factor of the decomposition to self.
                G = self.groups()
                D = []
                K = self.base_field()
                for C in E:
                    for B in C:
                        L = B.lattice().basis_matrix()
                        if simple:
                            is_simple = True
                        else:
                            is_simple = None
                        lattice = matrix(QQ, L.nrows(), i).augment(L).augment(matrix(QQ, L.nrows(), n - i - L.ncols())).row_module(ZZ)
                        D.append(ModularAbelianVariety(G, lattice, K, is_simple=is_simple, newform_level=B.newform_level(),
                                                       isogeny_number=B.isogeny_number(none_if_not_known=True),
                                                       number=B.degen_t(none_if_not_known=True)))
                    if C:
                        i += L.ncols()
        elif not simple:
            # In this case decompose the ambient space into powers of
            # simple abelian varieties (i.e. with
            # \code{simple=False)}, and then intersect the lattice
            # corresponding to self with each of these factors.
            D = []
            L = self.lattice()
            groups = self.groups()
            K = self.base_ring()
            for X in self.ambient_variety().decomposition(simple=False):
                lattice = L.intersection(X.vector_space())
                if lattice.rank() > 0:
                    the_factor = ModularAbelianVariety(groups, lattice, K, is_simple=X.is_simple(none_if_not_known=True), newform_level=X.newform_level(), isogeny_number=X.isogeny_number(none_if_not_known=True), number=X.degen_t(none_if_not_known=True))
                    D.append(the_factor)

        else:
            # See the documentation for self._classify_ambient_factors
            # in order to understand what we're doing here.
            I_F, I_E, X = self._classify_ambient_factors(simple=simple, bound=bound)
            Z_E = [X[i] for i in I_E]
            Z_F = [X[i] for i in I_F]
            F = sum(Z_F, self.zero_subvariety())
            # Now self is isogenous to the sum of the factors in Z.
            # We use this isogeny to obtain a product decomposition of
            # self.
            if F == self:
                # The easy case -- it is already such a decomposition
                D = Z_F
            else:
                # The hard case -- now we have to pull back the
                # factorization

                # Suppose $B$ is an abelian variety and there is a
                # finite degree map $B\to J$, where $J$ is an ambient
                # Jacobian.  Suppose further that we find abelian
                # subvarieties $E$ and $F$ of $J$ such that $E + F =
                # J$, $E$ and $F$ have finite intersection, the
                # composition $B \to J \to J/E$ is an isogeny, and we
                # know an explicit decomposition of $F$.  Then we can
                # compute a decomposition of $B$ as follows.  Let
                # $L_E$ and $L_F$ be the lattices corresponding to $E$
                # and $F$ inside of $L_J$.  Compute a matrix $\Phi$
                # representing the composition $L_B \to L_J \to L_F
                # \otimes \QQ$, where the map $L_J$ to $L_F\otimes
                # \QQ$ is projection onto the second factor in the
                # decomposition of $L_J$ as $L_E + L_F$ (up to finite
                # index).  Finally, for each factor $A_i$ of $F$ with
                # lattice $L_{A_i}$, compute the saturation $S_i$ of
                # $\Phi^{-1}(L_{A_i})$.  Then the $S_i$ define a
                # decomposition of $B$.
                E = sum(Z_E, self.zero_subvariety())
                L_B = self.lattice()
                L_E = E.lattice()
                L_F = F.lattice()
                decomp_matrix = L_E.basis_matrix().stack(L_F.basis_matrix())
                # Now we compute explicitly the ZZ-linear map (over
                # QQ) from L_B that is "projection onto L_F".  This
                # means write each element of a basis for L_B in terms
                # of decomp_matrix, then take the bottom coordinates.
                X = decomp_matrix.solve_left(L_B.basis_matrix())
                # Now row of X gives each element of L_B as a linear
                # combination of the rows of decomp_matrix.  We
                # project onto L_F by taking the right-most part of
                # this matrix.
                n = X.ncols()
                proj = X.matrix_from_columns(range(n - L_F.rank(), n))
                # Now proj is the matrix of projection that goes from
                # L_B to L_F, wrt the basis of those spaces.
                section = proj**(-1)

                # Now section maps L_F to L_B (tensor QQ).  Now we
                # just take each factor of F, which corresponds to a
                # submodule of L_F, and map it over to L_B tensor QQ
                # and saturate.
                D = []
                groups = self.groups()
                K = self.base_field()
                for A in Z_F:
                    L_A = A.lattice()
                    M = L_F.coordinate_module(L_A).basis_matrix() * section
                    M, _ = M._clear_denom()
                    M = M.saturation()
                    M = M * L_B.basis_matrix()
                    lattice = M.row_module(ZZ)
                    the_factor = ModularAbelianVariety(groups, lattice, K, is_simple=True, newform_level=A.newform_level(),
                                                       isogeny_number=A.isogeny_number(), number=A.degen_t())
                    D.append(the_factor)

        ################

        if isinstance(D, Sequence_generic):
            S = D
        else:
            D.sort()
            S = Sequence(D, immutable=True, cr=True, universe=self.category())
        self.__decomposition[(simple, bound)] = S
        return S

    def _classify_ambient_factors(self, simple=True, bound=None):
        r"""
        This function implements the following algorithm, which produces
        data useful in finding a decomposition or complement of self.


        #. Suppose `A_1 + \cdots + A_n` is a simple decomposition
           of the ambient space.

        #. For each `i`, let
           `B_i = A_1 + \cdots + A_i`.

        #. For each `i`, compute the intersection `C_i` of
           `B_i` and self.

        #. For each `i`, if the dimension of `C_i` is
           bigger than `C_{i-1}` put `i` in the "in" list;
           otherwise put `i` in the "out" list.


        Then one can show that self is isogenous to the sum of the
        `A_i` with `i` in the "in" list. Moreover, the sum
        of the `A_j` with `i` in the "out" list is a
        complement of self in the ambient space.

        INPUT:


        -  ``simple`` - bool (default: True)

        -  ``bound`` - integer (default: None); if given,
           passed onto decomposition function


        OUTPUT: IN list OUT list simple (or power of simple) factors

        EXAMPLES::

            sage: d1 = J0(11).degeneracy_map(33, 1); d1
            Degeneracy map from Abelian variety J0(11) of dimension 1 to Abelian variety J0(33) of dimension 3 defined by [1]
            sage: d2 = J0(11).degeneracy_map(33, 3); d2
            Degeneracy map from Abelian variety J0(11) of dimension 1 to Abelian variety J0(33) of dimension 3 defined by [3]
            sage: A = (d1 + d2).image(); A
            Abelian subvariety of dimension 1 of J0(33)
            sage: A._classify_ambient_factors()
            ([1], [0, 2], [
            Simple abelian subvariety 11a(1,33) of dimension 1 of J0(33),
            Simple abelian subvariety 11a(3,33) of dimension 1 of J0(33),
            Simple abelian subvariety 33a(1,33) of dimension 1 of J0(33)
            ])
        """
        # Decompose an arbitrary abelian variety
        amb = self.ambient_variety()
        S = self.vector_space()
        X = amb.decomposition(simple=simple, bound=bound)
        IN = []
        OUT = []
        V = 0
        last_dimension = 0
        for j in range(len(X)):
            V += X[j].vector_space()
            d = S.intersection(V).dimension()
            if d > last_dimension:
                IN.append(j)
                last_dimension = d
            else:
                OUT.append(j)
        return IN, OUT, X

    def _isogeny_to_product_of_simples(self):
        r"""
        Given an abelian variety `A`, return an isogeny
        `\phi: A \rightarrow B_1 \times \cdots \times B_n`, where
        each `B_i` is simple. Note that this isogeny is not
        unique.

        EXAMPLES::

            sage: J = J0(37) ; J.decomposition()
            [
            Simple abelian subvariety 37a(1,37) of dimension 1 of J0(37),
            Simple abelian subvariety 37b(1,37) of dimension 1 of J0(37)
            ]
            sage: phi = J._isogeny_to_product_of_simples() ; phi
            Abelian variety morphism:
              From: Abelian variety J0(37) of dimension 2
              To:   Abelian subvariety of dimension 2 of J0(37) x J0(37)
            sage: J[0].intersection(J[1]) == phi.kernel()
            True

        ::

            sage: J = J0(22) * J0(37)
            sage: J._isogeny_to_product_of_simples()
            Abelian variety morphism:
              From: Abelian variety J0(22) x J0(37) of dimension 4
              To:   Abelian subvariety of dimension 4 of J0(11) x J0(11) x J0(37) x J0(37)
        """
        try:
            return self._simple_product_isogeny
        except AttributeError:
            pass

        D = self.decomposition()
        dest = prod([d._isogeny_to_newform_abelian_variety().image() for d in D])
        A = self.ambient_variety()
        dim = sum([d.dimension() for d in D])

        proj_ls = [A.projection(factor) for factor in D]

        mat = matrix(ZZ, 2 * self.dimension(), 2 * dim)
        ind = 0

        for i in range(len(D)):
            factor = D[i]
            proj = proj_ls[i]
            mat.set_block(0, ind, proj.restrict_domain(self).matrix())
            ind += 2 * factor.dimension()

        H = self.Hom(dest)
        self._simple_product_isogeny = H(Morphism(H, mat))
        return self._simple_product_isogeny

    def _isogeny_to_product_of_powers(self):
        r"""
        Given an abelian variety `A`, return an isogeny
        `\phi: A \rightarrow B_1 \times \cdots \times B_n`, where
        each `B_i` is a power of a simple abelian variety. These
        factors will be exactly those returned by
        ``self.decomposition(simple=False)``. Note that this isogeny is not
        unique.

        EXAMPLES::

            sage: J = J0(33) ; D = J.decomposition(simple=False) ; len(D)
            2
            sage: phi = J._isogeny_to_product_of_powers() ; phi
            Abelian variety morphism:
              From: Abelian variety J0(33) of dimension 3
              To:   Abelian subvariety of dimension 3 of J0(33) x J0(33)

        ::

            sage: J = J0(22) * J0(37)
            sage: J._isogeny_to_product_of_powers()
            Abelian variety morphism:
              From: Abelian variety J0(22) x J0(37) of dimension 4
              To:   Abelian subvariety of dimension 4 of J0(22) x J0(37) x J0(22) x J0(37) x J0(22) x J0(37)
        """
        try:
            return self._simple_power_product_isogeny
        except AttributeError:
            pass

        D = self.decomposition(simple=False)
        A = self.ambient_variety()
        proj_ls = [A.projection(factor) for factor in D]
        dest = prod([phi.image() for phi in proj_ls])
        dim = sum([d.dimension() for d in D])

        mat = matrix(ZZ, 2 * self.dimension(), 2 * dim)
        ind = 0

        for i in range(len(D)):
            factor = D[i]
            proj = proj_ls[i]
            mat.set_block(0, ind, proj.restrict_domain(self).matrix())
            ind += 2 * factor.dimension()

        H = self.Hom(dest)
        self._simple_power_product_isogeny = H(Morphism(H, mat))
        return self._simple_power_product_isogeny

    def complement(self, A=None):
        """
        Return a complement of this abelian variety.

        INPUT:

        -  ``A`` - (default: None); if given, A must be an
           abelian variety that contains self, in which case the complement of
           self is taken inside A. Otherwise the complement is taken in the
           ambient product Jacobian.


        OUTPUT: abelian variety

        EXAMPLES::

            sage: a,b,c = J0(33)
            sage: (a+b).complement()
            Simple abelian subvariety 33a(1,33) of dimension 1 of J0(33)
            sage: (a+b).complement() == c
            True
            sage: a.complement(a+b)
            Abelian subvariety of dimension 1 of J0(33)
        """
        try:
            C = self.__complement
        except AttributeError:
            pass
        if self.dimension() == 0:
            if A is None:
                C = self.ambient_variety()
            else:
                C = A
        elif A is not None and self.dimension() == A.dimension():
            if not self.is_subvariety(A):
                raise ValueError("self must be a subvariety of A")
            C = self.zero_subvariety()
        else:
            _, factors, X = self._classify_ambient_factors()
            D = [X[i] for i in factors]
            C = sum(D)
            if C:
                self.__complement = C
                if A is not None:
                    C = C.intersection(A)[1]
            else:
                C = self.zero_subvariety()
        return C

    def dual(self):
        r"""
        Return the dual of this abelian variety.

        OUTPUT:

        - dual abelian variety
        - morphism from self to dual
        - covering morphism from J to dual

        .. warning::

           This is currently only implemented when self is an abelian
           subvariety of the ambient Jacobian product, and the
           complement of self in the ambient product Jacobian share no
           common factors. A more general implementation will require
           implementing computation of the intersection pairing on
           integral homology and the resulting Weil pairing on
           torsion.

        EXAMPLES: We compute the dual of the elliptic curve newform abelian
        variety of level `33`, and find the kernel of the modular
        map, which has structure `(\ZZ/3)^2`.

        ::

            sage: A,B,C = J0(33)
            sage: C
            Simple abelian subvariety 33a(1,33) of dimension 1 of J0(33)
            sage: Cd, f, pi = C.dual()
            sage: f.matrix()
            [3 0]
            [0 3]
            sage: f.kernel()[0]
            Finite subgroup with invariants [3, 3] over QQ of Simple abelian subvariety 33a(1,33) of dimension 1 of J0(33)

        By a theorem the modular degree must thus be `3`::

            sage: E = EllipticCurve('33a')
            sage: E.modular_degree()
            3

        Next we compute the dual of a `2`-dimensional new simple
        abelian subvariety of `J_0(43)`.

        ::

            sage: A = AbelianVariety('43b'); A
            Newform abelian subvariety 43b of dimension 2 of J0(43)
            sage: Ad, f, pi = A.dual()

        The kernel shows that the modular degree is `2`::

            sage: f.kernel()[0]
            Finite subgroup with invariants [2, 2] over QQ of Newform abelian subvariety 43b of dimension 2 of J0(43)

        Unfortunately, the dual is not implemented in general::

            sage: A = J0(22)[0]; A
            Simple abelian subvariety 11a(1,22) of dimension 1 of J0(22)
            sage: A.dual()
            Traceback (most recent call last):
            ...
            NotImplementedError: dual not implemented unless complement shares no simple factors with self.
        """
        try:
            return self.__dual
        except AttributeError:
            if not self.is_subvariety_of_ambient_jacobian():
                raise NotImplementedError("dual not implemented unless abelian variety is a subvariety of the ambient Jacobian product")
            if not self._complement_shares_no_factors_with_same_label():
                raise NotImplementedError("dual not implemented unless complement shares no simple factors with self.")
            C = self.complement()
            Q, phi = self.ambient_variety().quotient(C)
            psi = self.ambient_morphism()
            self.__dual = Q, phi * psi, phi
            return self.__dual

    def _factors_with_same_label(self, other):
        """
        Given two modular abelian varieties self and other, this function
        returns a list of simple abelian subvarieties appearing in the
        decomposition of self that have the same newform labels. Each
        simple factor with a given newform label appears at most one.

        INPUT:


        -  ``other`` - abelian variety


        OUTPUT: list of simple abelian varieties

        EXAMPLES::

            sage: D = J0(33).decomposition(); D
            [
            Simple abelian subvariety 11a(1,33) of dimension 1 of J0(33),
            Simple abelian subvariety 11a(3,33) of dimension 1 of J0(33),
            Simple abelian subvariety 33a(1,33) of dimension 1 of J0(33)
            ]
            sage: D[0]._factors_with_same_label(D[1])
            [Simple abelian subvariety 11a(1,33) of dimension 1 of J0(33)]
            sage: D[0]._factors_with_same_label(D[2])
            []
            sage: (D[0]+D[1])._factors_with_same_label(D[1] + D[2])
            [Simple abelian subvariety 11a(1,33) of dimension 1 of J0(33)]

        This illustrates that the multiplicities in the returned list are
        1::

            sage: (D[0]+D[1])._factors_with_same_label(J0(33))
            [Simple abelian subvariety 11a(1,33) of dimension 1 of J0(33)]

        This illustrates that the ambient product Jacobians do not have to
        be the same::

            sage: (D[0]+D[1])._factors_with_same_label(J0(22))
            [Simple abelian subvariety 11a(1,33) of dimension 1 of J0(33)]

        This illustrates that the actual factor labels are relevant, not
        just the isogeny class.

        ::

            sage: (D[0]+D[1])._factors_with_same_label(J1(11))
            []
            sage: J1(11)[0].newform_label()
            '11aG1'
        """
        if not isinstance(other, ModularAbelianVariety_abstract):
            raise TypeError("other must be an abelian variety")
        D = self.decomposition()
        C = set([A.newform_label() for A in other.decomposition()])
        Z = []
        for X in D:
            lbl = X.newform_label()
            if lbl in C:
                Z.append(X)
                C.remove(lbl)
        Z.sort()
        return Z

    def _complement_shares_no_factors_with_same_label(self):
        """
        Return True if no simple factor of self has the same newform_label
        as any factor in a Poincaré complement of self in the ambient
        product Jacobian.

        EXAMPLES: `J_0(37)` is made up of two non-isogenous
        elliptic curves::

            sage: J0(37)[0]._complement_shares_no_factors_with_same_label()
            True

        `J_0(33)` decomposes as a product of two isogenous
        elliptic curves with a third nonisogenous curve::

            sage: D = J0(33).decomposition(); D
            [
            Simple abelian subvariety 11a(1,33) of dimension 1 of J0(33),
            Simple abelian subvariety 11a(3,33) of dimension 1 of J0(33),
            Simple abelian subvariety 33a(1,33) of dimension 1 of J0(33)
            ]
            sage: D[0]._complement_shares_no_factors_with_same_label()
            False
            sage: (D[0]+D[1])._complement_shares_no_factors_with_same_label()
            True
            sage: D[2]._complement_shares_no_factors_with_same_label()
            True

        This example illustrates the relevance of the ambient product
        Jacobian.

        ::

            sage: D = (J0(11) * J0(11)).decomposition(); D
            [
            Simple abelian subvariety 11a(1,11) of dimension 1 of J0(11) x J0(11),
            Simple abelian subvariety 11a(1,11) of dimension 1 of J0(11) x J0(11)
            ]
            sage: D[0]._complement_shares_no_factors_with_same_label()
            False

        This example illustrates that it is the newform label, not the
        isogeny, class that matters::

            sage: D = (J0(11)*J1(11)).decomposition(); D
            [
            Simple abelian subvariety 11aG1(1,11) of dimension 1 of J0(11) x J1(11),
            Simple abelian subvariety 11a(1,11) of dimension 1 of J0(11) x J1(11)
            ]
            sage: D[0]._complement_shares_no_factors_with_same_label()
            True
            sage: D[0].newform_label()
            '11aG1'
            sage: D[1].newform_label()
            '11a'
        """
        try:
            return self.__complement_shares
        except AttributeError:
            t = len(self._factors_with_same_label(self.complement())) == 0
            self.__complement_shares = t
            return t

    def __getitem__(self, i):
        """
        Return the `i^{th}` decomposition factor of self
        or return the slice `i` of decompositions of self.

        EXAMPLES::

            sage: J = J0(389)
            sage: J.decomposition()
            [
            Simple abelian subvariety 389a(1,389) of dimension 1 of J0(389),
            Simple abelian subvariety 389b(1,389) of dimension 2 of J0(389),
            Simple abelian subvariety 389c(1,389) of dimension 3 of J0(389),
            Simple abelian subvariety 389d(1,389) of dimension 6 of J0(389),
            Simple abelian subvariety 389e(1,389) of dimension 20 of J0(389)
            ]
            sage: J[2]
            Simple abelian subvariety 389c(1,389) of dimension 3 of J0(389)
            sage: J[-1]
            Simple abelian subvariety 389e(1,389) of dimension 20 of J0(389)
            sage: J = J0(125); J.decomposition()
            [
            Simple abelian subvariety 125a(1,125) of dimension 2 of J0(125),
            Simple abelian subvariety 125b(1,125) of dimension 2 of J0(125),
            Simple abelian subvariety 125c(1,125) of dimension 4 of J0(125)
            ]
            sage: J[:2]
            [
            Simple abelian subvariety 125a(1,125) of dimension 2 of J0(125),
            Simple abelian subvariety 125b(1,125) of dimension 2 of J0(125)
            ]
        """
        return self.decomposition()[i]


class ModularAbelianVariety(ModularAbelianVariety_abstract):
    def __init__(self, groups, lattice=None, base_field=QQ, is_simple=None, newform_level=None,
                 isogeny_number=None, number=None, check=True):
        r"""
        Create a modular abelian variety with given level and base field.

        INPUT:


        -  ``groups`` - a tuple of congruence subgroups

        -  ``lattice`` - (default: `\ZZ^n`) a
           full lattice in `\ZZ^n`, where `n` is the
           sum of the dimensions of the spaces of cuspidal modular symbols
           corresponding to each `\Gamma \in` groups

        -  ``base_field`` - a field (default:
           `\QQ`)


        EXAMPLES::

            sage: J0(23)
            Abelian variety J0(23) of dimension 2
        """
        ModularAbelianVariety_abstract.__init__(self, groups, base_field, is_simple=is_simple, newform_level=newform_level,
                                                isogeny_number=isogeny_number, number=number, check=check)
        if lattice is None:
            lattice = ZZ**(2 * self._ambient_dimension())
        if check:
            n = self._ambient_dimension()
            if not is_FreeModule(lattice):
                raise TypeError("lattice must be a free module")
            if lattice.base_ring() != ZZ:
                raise TypeError("lattice must be over ZZ")
            if lattice.degree() != 2 * n:
                raise ValueError("lattice must have degree 2*n (=%s)" % (2 * n))
            if not lattice.saturation().is_submodule(lattice):  # potentially expensive
                raise ValueError("lattice must be full")
        self.__lattice = lattice

    def lattice(self):
        """
        Return the lattice that defines this abelian variety.

        OUTPUT:


        -  ``lattice`` - a lattice embedded in the rational
           homology of the ambient product Jacobian


        EXAMPLES::

            sage: A = (J0(11) * J0(37))[1]; A
            Simple abelian subvariety 37a(1,37) of dimension 1 of J0(11) x J0(37)
            sage: type(A)
            <class 'sage.modular.abvar.abvar.ModularAbelianVariety_with_category'>
            sage: A.lattice()
            Free module of degree 6 and rank 2 over Integer Ring
            Echelon basis matrix:
            [ 0  0  1 -1  1  0]
            [ 0  0  0  0  2 -1]
        """
        return self.__lattice


class ModularAbelianVariety_modsym_abstract(ModularAbelianVariety_abstract):
    # Anything that derives from this class must define the
    # modular_symbols method, which returns a cuspidal modular symbols
    # space over QQ.  It can have any sign.
    def _modular_symbols(self):
        """
        Return the space of modular symbols corresponding to this modular
        symbols abelian variety.

        EXAMPLES: This function is in the abstract base class, so it raises
        a NotImplementedError::

            sage: M = ModularSymbols(37).cuspidal_submodule()
            sage: A = M.abelian_variety(); A
            Abelian variety J0(37) of dimension 2
            sage: sage.modular.abvar.abvar.ModularAbelianVariety_modsym_abstract._modular_symbols(A)
            Traceback (most recent call last):
            ...
            NotImplementedError: bug -- must define this

        Of course this function isn't called in practice, so this works::

            sage: A._modular_symbols()
            Modular Symbols subspace of dimension 4 of Modular Symbols space of dimension 5 for Gamma_0(37) of weight 2 with sign 0 over Rational Field
        """
        raise NotImplementedError("bug -- must define this")

    def __add__(self, other):
        """
        Add two modular abelian variety factors.

        EXAMPLES::

            sage: A = J0(42); D = A.decomposition(); D
            [
            Simple abelian subvariety 14a(1,42) of dimension 1 of J0(42),
            Simple abelian subvariety 14a(3,42) of dimension 1 of J0(42),
            Simple abelian subvariety 21a(1,42) of dimension 1 of J0(42),
            Simple abelian subvariety 21a(2,42) of dimension 1 of J0(42),
            Simple abelian subvariety 42a(1,42) of dimension 1 of J0(42)
            ]
            sage: D[0] + D[1]
            Abelian subvariety of dimension 2 of J0(42)
            sage: D[1].is_subvariety(D[0] + D[1])
            True
            sage: D[0] + D[1] + D[2]
            Abelian subvariety of dimension 3 of J0(42)
            sage: D[0] + D[0]
            Abelian subvariety of dimension 1 of J0(42)
            sage: D[0] + D[0] == D[0]
            True
            sage: sum(D, D[0]) == A
            True
        """
        if not is_ModularAbelianVariety(other):
            if other == 0:
                return self
            raise TypeError("sum not defined")
        if not isinstance(other, ModularAbelianVariety_modsym_abstract):
            return ModularAbelianVariety_abstract.__add__(self, other)
        if self.groups() != other.groups():
            raise TypeError("sum not defined since ambient spaces different")
        M = self.modular_symbols() + other.modular_symbols()
        return ModularAbelianVariety_modsym(M)

    def groups(self):
        """
        Return the tuple of groups associated to the modular symbols
        abelian variety. This is always a 1-tuple.

        OUTPUT: tuple

        EXAMPLES::

            sage: A = ModularSymbols(33).cuspidal_submodule().abelian_variety(); A
            Abelian variety J0(33) of dimension 3
            sage: A.groups()
            (Congruence Subgroup Gamma0(33),)
            sage: type(A)
            <class 'sage.modular.abvar.abvar.ModularAbelianVariety_modsym_with_category'>
        """
        return (self._modular_symbols().group(), )

    def lattice(self):
        r"""
        Return the lattice defining this modular abelian variety.

        OUTPUT:

        A free `\ZZ`-module embedded in an ambient `\QQ`-vector space.

        EXAMPLES::

            sage: A = ModularSymbols(33).cuspidal_submodule()[0].abelian_variety(); A
            Abelian subvariety of dimension 1 of J0(33)
            sage: A.lattice()
            Free module of degree 6 and rank 2 over Integer Ring
            User basis matrix:
            [ 1  0  0 -1  0  0]
            [ 0  0  1  0  1 -1]
            sage: type(A)
            <class 'sage.modular.abvar.abvar.ModularAbelianVariety_modsym_with_category'>
        """
        try:
            return self.__lattice
        except AttributeError:
            M = self.modular_symbols()
            S = M.ambient_module().cuspidal_submodule()
            if M.dimension() == S.dimension():
                L = ZZ**M.dimension()
            else:
                K0 = M.integral_structure()
                K1 = S.integral_structure()
                L = K1.coordinate_module(K0)
            self.__lattice = L
            return self.__lattice

    def _set_lattice(self, lattice):
        """
        Set the lattice of this modular symbols abelian variety.

        .. warning::

           This is only for internal use. Do not use this unless you
           really really know what you're doing. That's why there is
           an underscore in this method name.

        INPUT:


        -  ``lattice`` - a lattice


        EXAMPLES: We do something evil - there's no type checking since
        this function is for internal use only::

            sage: A = ModularSymbols(33).cuspidal_submodule().abelian_variety()
            sage: A._set_lattice(5)
            sage: A.lattice()
            5
        """
        self.__lattice = lattice

    def modular_symbols(self, sign=0):
        """
        Return space of modular symbols (with given sign) associated to
        this modular abelian variety, if it can be found by cutting down
        using Hecke operators. Otherwise raise a RuntimeError exception.

        EXAMPLES::

            sage: A = J0(37)
            sage: A.modular_symbols()
            Modular Symbols subspace of dimension 4 of Modular Symbols space of dimension 5 for Gamma_0(37) of weight 2 with sign 0 over Rational Field
            sage: A.modular_symbols(1)
            Modular Symbols subspace of dimension 2 of Modular Symbols space of dimension 3 for Gamma_0(37) of weight 2 with sign 1 over Rational Field

        More examples::

            sage: J0(11).modular_symbols()
            Modular Symbols subspace of dimension 2 of Modular Symbols space of dimension 3 for Gamma_0(11) of weight 2 with sign 0 over Rational Field
            sage: J0(11).modular_symbols(sign=1)
            Modular Symbols subspace of dimension 1 of Modular Symbols space of dimension 2 for Gamma_0(11) of weight 2 with sign 1 over Rational Field
            sage: J0(11).modular_symbols(sign=0)
            Modular Symbols subspace of dimension 2 of Modular Symbols space of dimension 3 for Gamma_0(11) of weight 2 with sign 0 over Rational Field
            sage: J0(11).modular_symbols(sign=-1)
            Modular Symbols space of dimension 1 for Gamma_0(11) of weight 2 with sign -1 over Rational Field

        Even more examples::

            sage: A = J0(33)[1]; A
            Simple abelian subvariety 11a(3,33) of dimension 1 of J0(33)
            sage: A.modular_symbols()
            Modular Symbols subspace of dimension 2 of Modular Symbols space of dimension 9 for Gamma_0(33) of weight 2 with sign 0 over Rational Field

        It is not always possible to determine the sign subspaces::

            sage: A.modular_symbols(1)
            Traceback (most recent call last):
            ...
            RuntimeError: unable to determine sign (=1) space of modular symbols

        ::

            sage: A.modular_symbols(-1)
            Traceback (most recent call last):
            ...
            RuntimeError: unable to determine sign (=-1) space of modular symbols
        """
        M = self._modular_symbols().modular_symbols_of_sign(sign)
        if (sign != 0 and M.dimension() != self.dimension()) or (sign == 0 and M.dimension() != 2 * self.dimension()):
            raise RuntimeError("unable to determine sign (=%s) space of modular symbols" % sign)
        return M

    def _compute_hecke_polynomial(self, n, var='x'):
        r"""
        Return the characteristic polynomial of the `n^{th}` Hecke
        operator on ``self``.

        .. note::

            If self has dimension d, then this is a polynomial of
            degree d. It is not of degree 2\*d, so it is the square
            root of the characteristic polynomial of the Hecke operator
            on integral or rational homology (which has degree 2\*d).

        EXAMPLES::

            sage: J0(11).hecke_polynomial(2)
            x + 2
            sage: J0(23)._compute_hecke_polynomial(2)
            x^2 + x - 1
            sage: J1(13).hecke_polynomial(2)
            x^2 + 3*x + 3
            sage: factor(J0(43).hecke_polynomial(2))
            (x + 2) * (x^2 - 2)

        The Hecke polynomial is the square root of the characteristic
        polynomial::

            sage: factor(J0(43).hecke_operator(2).charpoly())
            (x + 2) * (x^2 - 2)
        """
        b, r = self.modular_symbols().hecke_polynomial(n, var).is_square(True)
        return r

    def _integral_hecke_matrix(self, n, sign=0):
        """
        Return the action of the Hecke operator `T_n` on the
        integral homology of self.

        INPUT:


        -  ``n`` - a positive integer

        -  ``sign`` - 0, +1, or -1; if 1 or -1 act on the +1 or
           -1 quotient of the integral homology.


        EXAMPLES::

            sage: J1(13)._integral_hecke_matrix(2)     # slightly random choice of basis
            [-2  0 -1  1]
            [ 1 -1  0 -1]
            [ 1  1 -2  0]
            [ 0  1 -1 -1]
            sage: J1(13)._integral_hecke_matrix(2,sign=1)  # slightly random choice of basis
            [-1  1]
            [-1 -2]
            sage: J1(13)._integral_hecke_matrix(2,sign=-1)  # slightly random choice of basis
            [-2 -1]
            [ 1 -1]
        """
        return self.modular_symbols(sign).integral_hecke_matrix(n)

    def _rational_hecke_matrix(self, n, sign=0):
        """
        Return the action of the Hecke operator `T_n` on the
        rational homology of self.

        INPUT:


        -  ``n`` - a positive integer

        -  ``sign`` - 0, +1, or -1; if 1 or -1 act on the +1 or
           -1 quotient of the rational homology.


        EXAMPLES::

            sage: J1(13)._rational_hecke_matrix(2)    # slightly random choice of basis
            [-2  0 -1  1]
            [ 1 -1  0 -1]
            [ 1  1 -2  0]
            [ 0  1 -1 -1]
            sage: J0(43)._rational_hecke_matrix(2,sign=1)  # slightly random choice of basis
            [-2  0  1]
            [-1 -2  2]
            [-2  0  2]
        """
        return self._integral_hecke_matrix(n, sign=sign).change_ring(QQ)

    def group(self):
        """
        Return the congruence subgroup associated that this modular abelian
        variety is associated to.

        EXAMPLES::

            sage: J0(13).group()
            Congruence Subgroup Gamma0(13)
            sage: J1(997).group()
            Congruence Subgroup Gamma1(997)
            sage: JH(37,[3]).group()
            Congruence Subgroup Gamma_H(37) with H generated by [3]
            sage: J0(37)[1].groups()
            (Congruence Subgroup Gamma0(37),)
        """
        return self.modular_symbols().group()

    def is_subvariety(self, other):
        """
        Return True if self is a subvariety of other.

        EXAMPLES::

            sage: J = J0(37); J
            Abelian variety J0(37) of dimension 2
            sage: A = J[0]; A
            Simple abelian subvariety 37a(1,37) of dimension 1 of J0(37)
            sage: A.is_subvariety(J)
            True
            sage: A.is_subvariety(J0(11))
            False

        There may be a way to map `A` into `J_0(74)`, but
        `A` is not equipped with any special structure of an
        embedding.

        ::

            sage: A.is_subvariety(J0(74))
            False

        Some ambient examples::

            sage: J = J0(37)
            sage: J.is_subvariety(J)
            True
            sage: J.is_subvariety(25)
            False

        More examples::

            sage: A = J0(42); D = A.decomposition(); D
            [
            Simple abelian subvariety 14a(1,42) of dimension 1 of J0(42),
            Simple abelian subvariety 14a(3,42) of dimension 1 of J0(42),
            Simple abelian subvariety 21a(1,42) of dimension 1 of J0(42),
            Simple abelian subvariety 21a(2,42) of dimension 1 of J0(42),
            Simple abelian subvariety 42a(1,42) of dimension 1 of J0(42)
            ]
            sage: D[0].is_subvariety(A)
            True
            sage: D[1].is_subvariety(D[0] + D[1])
            True
            sage: D[2].is_subvariety(D[0] + D[1])
            False
        """
        if not is_ModularAbelianVariety(other):
            return False
        if not isinstance(other, ModularAbelianVariety_modsym_abstract):
            return ModularAbelianVariety_abstract.is_subvariety(self, other)
        return self.modular_symbols().is_submodule(other.modular_symbols())

    def is_ambient(self):
        """
        Return True if this abelian variety attached to a modular symbols
        space is attached to the cuspidal subspace of the ambient
        modular symbols space.

        OUTPUT: bool

        EXAMPLES::

            sage: A = ModularSymbols(43).cuspidal_subspace().abelian_variety(); A
            Abelian variety J0(43) of dimension 3
            sage: A.is_ambient()
            True
            sage: type(A)
            <class 'sage.modular.abvar.abvar.ModularAbelianVariety_modsym_with_category'>
            sage: A = ModularSymbols(43).cuspidal_subspace()[1].abelian_variety(); A
            Abelian subvariety of dimension 2 of J0(43)
            sage: A.is_ambient()
            False
        """
        return self.degree() == self.dimension()

    def dimension(self):
        """
        Return the dimension of this modular abelian variety.

        EXAMPLES::

            sage: J0(37)[0].dimension()
            1
            sage: J0(43)[1].dimension()
            2
            sage: J1(17)[1].dimension()
            4
        """
        try:
            return self._dimension
        except AttributeError:
            M = self._modular_symbols()
            if M.sign() == 0:
                d = M.dimension() // 2
            else:
                d = M.dimension()
            self._dimension = d
            return d

    def new_subvariety(self, p=None):
        """
        Return the new or `p`-new subvariety of self.

        INPUT:


        -  ``self`` - a modular abelian variety

        -  ``p`` - prime number or None (default); if p is a
           prime, return the p-new subvariety. Otherwise return the full new
           subvariety.


        EXAMPLES::

            sage: J0(34).new_subvariety()
            Abelian subvariety of dimension 1 of J0(34)
            sage: J0(100).new_subvariety()
            Abelian subvariety of dimension 1 of J0(100)
            sage: J1(13).new_subvariety()
            Abelian variety J1(13) of dimension 2
        """
        try:
            return self.__new_subvariety[p]
        except AttributeError:
            self.__new_subvariety = {}
        except KeyError:
            pass
        A = self.modular_symbols()
        N = A.new_submodule(p=p)
        B = ModularAbelianVariety_modsym(N)
        self.__new_subvariety[p] = B
        return B

    def old_subvariety(self, p=None):
        """
        Return the old or `p`-old abelian variety of self.

        INPUT:


        -  ``self`` - a modular abelian variety

        -  ``p`` - prime number or None (default); if p is a
           prime, return the p-old subvariety. Otherwise return the full old
           subvariety.


        EXAMPLES::

            sage: J0(33).old_subvariety()
            Abelian subvariety of dimension 2 of J0(33)
            sage: J0(100).old_subvariety()
            Abelian subvariety of dimension 6 of J0(100)
            sage: J1(13).old_subvariety()
            Abelian subvariety of dimension 0 of J1(13)
        """
        try:
            return self.__old_subvariety[p]
        except AttributeError:
            self.__old_subvariety = {}
        except KeyError:
            pass
        A = self.modular_symbols()
        N = A.old_submodule(p=p)
        B = ModularAbelianVariety_modsym(N)
        self.__old_subvariety[p] = B
        return B

    def decomposition(self, simple=True, bound=None):
        r"""
        Decompose this modular abelian variety as a product of abelian
        subvarieties, up to isogeny.

        INPUT: simple- bool (default: True) if True, all factors are
        simple. If False, each factor returned is isogenous to a power of a
        simple and the simples in each factor are distinct.


        -  ``bound`` - int (default: None) if given, only use
           Hecke operators up to this bound when decomposing. This can give
           wrong answers, so use with caution!


        EXAMPLES::

            sage: J = J0(33)
            sage: J.decomposition()
            [
            Simple abelian subvariety 11a(1,33) of dimension 1 of J0(33),
            Simple abelian subvariety 11a(3,33) of dimension 1 of J0(33),
            Simple abelian subvariety 33a(1,33) of dimension 1 of J0(33)
            ]
            sage: J1(17).decomposition()
            [
            Simple abelian subvariety 17aG1(1,17) of dimension 1 of J1(17),
            Simple abelian subvariety 17bG1(1,17) of dimension 4 of J1(17)
            ]
        """
        try:
            return self.__decomposition[(simple, bound)]
        except KeyError:
            pass
        except AttributeError:
            self.__decomposition = {}
        if not self.is_ambient():
            S = ModularAbelianVariety_abstract.decomposition(self, simple=simple, bound=bound)
        else:
            A = self.modular_symbols()
            amb = A.ambient_module()
            G = amb.group()
            S = amb.cuspidal_submodule().integral_structure()
            if simple:
                M = A.level()
                D = []
                for N in reversed(divisors(M)):
                    if N > 1:
                        isogeny_number = 0
                        A = amb.modular_symbols_of_level(N).cuspidal_subspace().new_subspace()
                        if bound is None:
                            X = factor_new_space(A)
                        else:
                            X = A.decomposition(bound=bound)
                        for B in X:
                            for t in divisors(M // N):
                                D.append(ModularAbelianVariety_modsym(B.degeneracy_map(M, t).image(),
                                                                      is_simple=True, newform_level=(N, G),
                                                                      isogeny_number=isogeny_number,
                                                                      number=(t, M)))
                            isogeny_number += 1
            elif A == amb.cuspidal_submodule():
                D = [ModularAbelianVariety_modsym(B)
                     for B in A.decomposition(bound=bound)]
            else:
                D = ModularAbelianVariety_abstract.decomposition(self, simple=simple, bound=bound)
            D.sort()
            S = Sequence(D, immutable=True, cr=True, universe=self.category())
        self.__decomposition[(simple, bound)] = S
        return S


class ModularAbelianVariety_modsym(ModularAbelianVariety_modsym_abstract):

    def __init__(self, modsym, lattice=None, newform_level=None,
                 is_simple=None, isogeny_number=None, number=None, check=True):
        """
        Modular abelian variety that corresponds to a Hecke stable space of
        cuspidal modular symbols.

        EXAMPLES: We create a modular abelian variety attached to a space
        of modular symbols.

        ::

            sage: M = ModularSymbols(23).cuspidal_submodule()
            sage: A = M.abelian_variety(); A
            Abelian variety J0(23) of dimension 2
        """
        if check:
            if not isinstance(modsym, ModularSymbolsSpace):
                raise TypeError("modsym must be a modular symbols space")
            if modsym.sign() != 0:
                raise TypeError("modular symbols space must have sign 0")
            if not modsym.is_cuspidal():
                raise ValueError("modsym must be cuspidal")

        ModularAbelianVariety_abstract.__init__(self, (modsym.group(), ), modsym.base_ring(),
                             newform_level=newform_level, is_simple=is_simple,
                             isogeny_number=isogeny_number, number=number, check=check)
        if lattice is not None:
            self._set_lattice(lattice)
        self.__modsym = modsym

    def _modular_symbols(self):
        """
        Return the modular symbols space that defines this modular abelian
        variety.

        OUTPUT: space of modular symbols

        EXAMPLES::

            sage: M = ModularSymbols(37).cuspidal_submodule()
            sage: A = M.abelian_variety(); A
            Abelian variety J0(37) of dimension 2
            sage: A._modular_symbols()
            Modular Symbols subspace of dimension 4 of Modular Symbols space of dimension 5 for Gamma_0(37) of weight 2 with sign 0 over Rational Field
        """
        return self.__modsym

    def component_group_order(self, p):
        """
        Return the order of the component group of the special fiber
        at p of the Neron model of self.

        NOTE: For bad primes, this is only implemented when the group
        if Gamma0 and p exactly divides the level.

        NOTE: the input abelian variety must be simple

        ALGORITHM: See "Component Groups of Quotients of J0(N)" by Kohel and Stein.  That
        paper is about optimal quotients; however, section 4.1 of Conrad-Stein "Component
        Groups of Purely Toric Quotients", one sees that the component group of an optimal
        quotient is the same as the component group of its dual (which is the subvariety).

        INPUT:

        - p -- a prime number

        OUTPUT:

        - Integer

        EXAMPLES::

            sage: A = J0(37)[1]
            sage: A.component_group_order(37)
            3
            sage: A = J0(43)[1]
            sage: A.component_group_order(37)
            1
            sage: A.component_group_order(43)
            7
            sage: A = J0(23)[0]
            sage: A.component_group_order(23)
            11
        """
        if not self.is_simple():
            raise ValueError("self must be simple")
        p = Integer(p)
        if not p.is_prime():
            raise ValueError("p must be a prime integer")
        try:
            return self.__component_group[p][0]
        except AttributeError:
            self.__component_group = {}
        except KeyError:
            pass
        # Easy special case -- a prime of good reduction
        if self.level() % p:
            one = Integer(1)
            self.__component_group[p] = (one, one, one)
            return one
        # Cases that we don't know how to handle yet.
        if not is_Gamma0(self.group()):
            raise NotImplementedError("computation of component group not implemented when group isn't Gamma0")
        if self.level() % (p * p) == 0:
            raise NotImplementedError("computation of component group not implemented when p^2 divides the level")

        # Now we're on Gamma0(p*M) with gcd(p,M) = 1.
        # 1. Compute factor of Brandt module space, and put integral structure on it.

        # TODO -- in case self.level() is prime, should use
        # supersingular module instead for massive speedup...  Of
        # course, then one can just use Emertons theorem that the
        # component group order equals the torsion order, and avoid
        # all of this!
        XI = self.brandt_module(p)
        Y = XI.ambient_module()
        n = Y.dimension()

        # X_ZZ is the submodule of degree 0 divisors
        M = ZZ**n
        deg_zero = []
        for k in range(1, n):
            v = vector(ZZ, n)
            v[0] = 1
            v[k] = -1
            deg_zero.append(v)
        X_ZZ = M.span(deg_zero, ZZ)
        XI_ZZ = XI.free_module().intersection(M)

        # 2. Compute the map alpha: X --> Hom(X[I],Z) over ZZ
        # todo -- this could be done more quickly with a clever matrix multiply
        B = [XI(vv) for vv in XI_ZZ.basis()]
        mat = []
        for v in M.basis():
            w = Y(v)
            mat.append([w.monodromy_pairing(b) for b in B])
        monodromy = matrix(ZZ, mat)
        alpha = X_ZZ.basis_matrix().change_ring(ZZ) * monodromy

        # 3. Compute invariants:
        #        * Phi_X = #coker(alpha)
        #        * m_X = #(alpha(X)/alpha(X[I]))
        alphaX = alpha.row_module()
        Phi_X_invariants = alphaX.basis_matrix().change_ring(ZZ).elementary_divisors()
        Phi_X = prod(Phi_X_invariants + [Integer(1)])

        W = alphaX.span([b * monodromy for b in XI_ZZ.basis()], ZZ)
        m_X = Integer(W.index_in(alphaX))

        # 4. Compute the modular degree
        moddeg = self.modular_degree()

        # 5. Obtain the component group order using Theorem 1 of [Kohel-Stein]
        Phi = Phi_X * moddeg / m_X

        # 6. Record the answer
        self.__component_group[p] = (Phi, Phi_X_invariants, m_X)
        return Phi

    def _invariants_of_image_of_component_group_of_J0(self, p):
        """
        Return the elementary invariants of the image of the component
        group of J0(N).  The API of this function is subject to
        change, which is why it starts with an underscore.

        INPUT:

        - p -- integer

        OUTPUT:

        - list -- of elementary invariants

        EXAMPLES::

            sage: A = J0(62).new_subvariety()[1]; A
            Simple abelian subvariety 62b(1,62) of dimension 2 of J0(62)
            sage: A._invariants_of_image_of_component_group_of_J0(2)
            [1, 6]
            sage: A.component_group_order(2)
            66
        """
        self.component_group_order(p)
        return list(self.__component_group[p][1])   # make a copy

    def tamagawa_number(self, p):
        """
        Return the Tamagawa number of this abelian variety at p.

        NOTE: For bad primes, this is only implemented when the group
        if Gamma0 and p exactly divides the level and Atkin-Lehner
        acts diagonally on this abelian variety (e.g., if this variety
        is new and simple).  See the self.component_group command for
        more information.

        NOTE: the input abelian variety must be simple

        In cases where this function doesn't work, consider using the
        self.tamagawa_number_bounds functions.

        INPUT:

        - p -- a prime number

        OUTPUT:

        - Integer

        EXAMPLES::

            sage: A = J0(37)[1]
            sage: A.tamagawa_number(37)
            3
            sage: A = J0(43)[1]
            sage: A.tamagawa_number(37)
            1
            sage: A.tamagawa_number(43)
            7
            sage: A = J0(23)[0]
            sage: A.tamagawa_number(23)
            11
        """
        try:
            return self.__tamagawa_number[p]
        except AttributeError:
            self.__tamagawa_number = {}
        except KeyError:
            pass
        if not self.is_simple():
            raise ValueError("self must be simple")
        try:
            self.component_group_order(p)
        except NotImplementedError:
            raise NotImplementedError("Tamagawa number can't be determined using known algorithms, so consider using the tamagawa_number_bounds function instead")
        div, mul, mul_primes = self.tamagawa_number_bounds(p)
        if div == mul:
            cp = div
        else:
            raise NotImplementedError("the Tamagawa number at %s is a power of 2, but the exact power can't be determined using known algorithms.  Consider using the tamagawa_number_bounds function instead." % p)
        self.__tamagawa_number[p] = cp
        return cp

    def tamagawa_number_bounds(self, p):
        """
        Return a divisor and multiple of the Tamagawa number of self at `p`.

        NOTE: the input abelian variety must be simple.

        INPUT:

        - `p` -- a prime number

        OUTPUT:

        - div -- integer; divisor of Tamagawa number at `p`
        - mul -- integer; multiple of Tamagawa number at `p`
        - mul_primes -- tuple; in case mul==0, a list of all
          primes that can possibly divide the Tamagawa number at `p`

        EXAMPLES::

            sage: A = J0(63).new_subvariety()[1]; A
            Simple abelian subvariety 63b(1,63) of dimension 2 of J0(63)
            sage: A.tamagawa_number_bounds(7)
            (3, 3, ())
            sage: A.tamagawa_number_bounds(3)
            (1, 0, (2, 3, 5))
        """
        try:
            return self.__tamagawa_number_bounds[p]
        except AttributeError:
            self.__tamagawa_number_bounds = {}
        except KeyError:
            pass
        if not self.is_simple():
            raise ValueError("self must be simple")
        N = self.level()
        div = 1
        mul = 0
        mul_primes = []
        if N % p:
            div = 1
            mul = 1
        elif N.valuation(p) == 1:
            M = self.modular_symbols(sign=1)
            if is_Gamma0(M.group()):
                g = self.component_group_order(p)
                W = M.atkin_lehner_operator(p).matrix()
                if W == -1:
                    # Frob acts trivially
                    div = g
                    mul = g
                elif W == 1:
                    # Frob acts by -1
                    n = g.valuation(2)
                    if n <= 1:
                        div = 2**n
                    else:
                        phi_X_invs = self._invariants_of_image_of_component_group_of_J0(p)
                        m = max(1, len([z for z in phi_X_invs if z % 2 == 0]))
                        div = 2**m
                    mul = 2**n
                else:
                    raise NotImplementedError("Atkin-Lehner at p must act as a scalar")
        else:
            mul_primes = sorted(set([p] + [q for q in prime_range(2, 2 * self.dimension() + 2)]))
        div = Integer(div)
        mul = Integer(mul)
        mul_primes = tuple(mul_primes)
        self.__tamagawa_number_bounds[p] = (div, mul, mul_primes)
        return (div, mul, mul_primes)

    def brandt_module(self, p):
        """
        Return the Brandt module at p that corresponds to self.  This
        is the factor of the vector space on the ideal class set in an
        order of level N in the quaternion algebra ramified at p and
        infinity.

        INPUT:

        - p -- prime that exactly divides the level

        OUTPUT:

        - Brandt module space that corresponds to self.

        EXAMPLES::

            sage: J0(43)[1].brandt_module(43)
            Subspace of dimension 2 of Brandt module of dimension 4 of level 43 of weight 2 over Rational Field
            sage: J0(43)[1].brandt_module(43).basis()
            ((1, 0, -1/2, -1/2), (0, 1, -1/2, -1/2))
            sage: J0(43)[0].brandt_module(43).basis()
            ((0, 0, 1, -1),)
            sage: J0(35)[0].brandt_module(5).basis()
            ((1, 0, -1, 0),)
            sage: J0(35)[0].brandt_module(7).basis()
            ((1, -1, 1, -1),)
        """
        try:
            return self.__brandt_module[p]
        except AttributeError:
            self.__brandt_module = {}
        except KeyError:
            pass
        p = Integer(p)
        if not is_Gamma0(self.group()):
            raise NotImplementedError("Brandt module only defined on Gamma0")
        if not p.is_prime():
            raise ValueError("p must be a prime integer")
        if self.level().valuation(p) != 1:
            raise ValueError("p must exactly divide the level")
        M = self.level() / p
        V = BrandtModule(p, M)
        # now cut out version of self in B
        S = self.modular_symbols(sign=1)
        B = S.hecke_bound()
        if self.dimension() <= 3:
            q = 2
            while V.dimension() > self.dimension() and q <= B:
                f = S.hecke_polynomial(q)
                V = f(V.hecke_operator(q)).kernel()
                q = next_prime(q)
            if V.dimension() > self.dimension():
                raise RuntimeError("unable to cut out Brandt module (got dimension %s instead of %s)" % (V.dimension(), self.dimension()))
        else:
            D = V.decomposition()
            D = [A for A in D if A.dimension() == self.dimension()]
            # now figure out which element of D is isomorphic to self.
            q = 2
            while len(D) > 1 and q <= B:
                f = S.hecke_polynomial(q)
                D = [A for A in D if A.hecke_polynomial(q) == f]
                q = next_prime(q)
            if len(D) != 1:
                raise RuntimeError("unable to locate Brandt module (got %s candidates instead of 1)" % (len(D)))
            V = D[0]
        self.__brandt_module[p] = V
        return V


def sqrt_poly(f):
    """
    Return the square root of the polynomial `f`.

    .. note::

        At some point something like this should be a member of the
        polynomial class. For now this is just used internally by some
        charpoly functions above.

    EXAMPLES::

        sage: R.<x> = QQ[]
        sage: f = (x-1)*(x+2)*(x^2 + 1/3*x + 5)
        sage: f
        x^4 + 4/3*x^3 + 10/3*x^2 + 13/3*x - 10
        sage: sage.modular.abvar.abvar.sqrt_poly(f^2)
        x^4 + 4/3*x^3 + 10/3*x^2 + 13/3*x - 10
        sage: sage.modular.abvar.abvar.sqrt_poly(f)
        Traceback (most recent call last):
        ...
        ValueError: f must be a perfect square
        sage: sage.modular.abvar.abvar.sqrt_poly(2*f^2)
        Traceback (most recent call last):
        ...
        ValueError: f must be monic
    """
    if not f.is_monic():
        raise ValueError("f must be monic")
    try:
        return prod([g**Integer(e / Integer(2)) for g, e in f.factor()])
    except TypeError:
        raise ValueError("f must be a perfect square")


##############################################################################
# Useful for decomposing exactly the sort of modular symbols spaces that come up here.


def random_hecke_operator(M, t=None, p=2):
    """
    Return a random Hecke operator acting on `M`, got by adding
    to `t` a random multiple of `T_p`

    INPUT:


    -  ``M`` - modular symbols space

    -  ``t`` - None or a Hecke operator

    -  ``p`` - a prime


    OUTPUT: Hecke operator prime

    EXAMPLES::

        sage: M = ModularSymbols(11).cuspidal_subspace()
        sage: t, p = sage.modular.abvar.abvar.random_hecke_operator(M)
        sage: p
        3
        sage: t, p = sage.modular.abvar.abvar.random_hecke_operator(M, t, p)
        sage: p
        5
    """
    r = 0
    while r == 0:
        r = randrange(1, p // 2 + 1) * ZZ.random_element()
    t = (0 if t is None else t) + r * M.hecke_operator(p)
    return t, next_prime(p)


def factor_new_space(M):
    """
    Given a new space `M` of modular symbols, return the
    decomposition into simple of `M` under the Hecke
    operators.

    INPUT:


    -  ``M`` - modular symbols space


    OUTPUT: list of factors

    EXAMPLES::

        sage: M = ModularSymbols(37).cuspidal_subspace()
        sage: sage.modular.abvar.abvar.factor_new_space(M)
        [
        Modular Symbols subspace of dimension 2 of Modular Symbols space of dimension 5 for Gamma_0(37) of weight 2 with sign 0 over Rational Field,
        Modular Symbols subspace of dimension 2 of Modular Symbols space of dimension 5 for Gamma_0(37) of weight 2 with sign 0 over Rational Field
        ]
    """
    t = None
    p = 2
    for i in range(200):
        t, p = random_hecke_operator(M, t, p)
        f = t.charpoly()
        cube_free = True
        for _, e in f.factor():
            if e > 2:
                cube_free = False
                break
        if cube_free:
            return t.decomposition()
        t, p = random_hecke_operator(M, t, p)
    raise RuntimeError("unable to factor new space -- this should not happen")


def factor_modsym_space_new_factors(M):
    """
    Return the factorizations of all the new subspaces of `M`.

    INPUT:

    - ``M`` -- ambient modular symbols space

    OUTPUT: list of decompositions corresponding to each new space.

    EXAMPLES::

        sage: M = ModularSymbols(33)
        sage: sage.modular.abvar.abvar.factor_modsym_space_new_factors(M)
        [[
        Modular Symbols subspace of dimension 2 of Modular Symbols space of dimension 3 for Gamma_0(11) of weight 2 with sign 0 over Rational Field
        ],
         [
        Modular Symbols subspace of dimension 2 of Modular Symbols space of dimension 9 for Gamma_0(33) of weight 2 with sign 0 over Rational Field
        ]]
    """
    eps = M.character()
    K = eps.conductor() if eps is not None else 1
    N = [M.modular_symbols_of_level(d).cuspidal_subspace().new_subspace()
         for d in M.level().divisors() if d % K == 0 and (d == 11 or d >= 13)]
    return [factor_new_space(A) for A in N]


def simple_factorization_of_modsym_space(M, simple=True):
    """
    Return the canonical factorization of `M` into (simple) subspaces.

    INPUT:

    - ``M`` -- ambient modular symbols space

    - ``simple`` -- boolean (default: ``True``); if set to ``False``,
      isogenous simple factors are grouped together

    OUTPUT: sequence

    EXAMPLES::

        sage: M = ModularSymbols(33)
        sage: sage.modular.abvar.abvar.simple_factorization_of_modsym_space(M)
        [
        (11, 0, 1, Modular Symbols subspace of dimension 2 of Modular Symbols space of dimension 9 for Gamma_0(33) of weight 2 with sign 0 over Rational Field),
        (11, 0, 3, Modular Symbols subspace of dimension 2 of Modular Symbols space of dimension 9 for Gamma_0(33) of weight 2 with sign 0 over Rational Field),
        (33, 0, 1, Modular Symbols subspace of dimension 2 of Modular Symbols space of dimension 9 for Gamma_0(33) of weight 2 with sign 0 over Rational Field)
        ]
        sage: sage.modular.abvar.abvar.simple_factorization_of_modsym_space(M, simple=False)
        [
        (11, 0, None, Modular Symbols subspace of dimension 4 of Modular Symbols space of dimension 9 for Gamma_0(33) of weight 2 with sign 0 over Rational Field),
        (33, 0, None, Modular Symbols subspace of dimension 2 of Modular Symbols space of dimension 9 for Gamma_0(33) of weight 2 with sign 0 over Rational Field)
        ]

    TESTS:

    Check that :trac:`21799` is fixed::

        sage: JH(28, [15]).decomposition()
        [
        Simple abelian subvariety 14aGH[15](1,28) of dimension 1 of JH(28,[15]),
        Simple abelian subvariety 14aGH[15](2,28) of dimension 1 of JH(28,[15]),
        Simple abelian subvariety 28aGH[15](1,28) of dimension 2 of JH(28,[15])
        ]
    """
    D = []
    for G in factor_modsym_space_new_factors(M):
        if G:
            # Compute the matrices of the degeneracy maps up.
            T = (M.level() // G[0].level()).divisors()
            degen = [G[0].ambient_module().degeneracy_map(M, t).matrix() for t in T]
            # Construct a matrix with rows the basis for all the factors
            # stacked on top of each other.  We just multiply this by each
            # degeneracy matrix to get the basis for the images of the
            # factors at higher level.  By doing matrix multiplies, we
            # save time over taking images of individual factors.
            matrix = G[0].basis_matrix()
            for A in G[1:]:
                matrix = matrix.stack(A.basis_matrix())

            # Compute the actual images
            ims = [matrix * z for z in degen]

            # Construct the corresponding subspaces at higher level.
            j = 0
            for (isog, A) in enumerate(G):
                d = A.dimension()
                if simple:
                    for i in range(len(T)):
                        V = ims[i].matrix_from_rows(range(j, j + d)).row_module()
                        W = M.submodule(V, check=False)
                        D.append((A.level(), isog, T[i], W))
                else:
                    V = sum(ims[i].matrix_from_rows(range(j, j + d)).row_module() for i in range(len(T)))
                    W = M.submodule(V, check=False)
                    D.append((A.level(), isog, None, W))
                j += d
    return Sequence(D, cr=True)


def modsym_lattices(M, factors):
    """
    Append lattice information to the output of
    simple_factorization_of_modsym_space.

    INPUT:


    -  ``M`` - modular symbols spaces

    -  ``factors`` - Sequence
       (simple_factorization_of_modsym_space)


    OUTPUT: sequence with more information for each factor (the
    lattice)

    EXAMPLES::

        sage: M = ModularSymbols(33)
        sage: factors = sage.modular.abvar.abvar.simple_factorization_of_modsym_space(M, simple=False)
        sage: sage.modular.abvar.abvar.modsym_lattices(M, factors)
        [
        (11, 0, None, Modular Symbols subspace of dimension 4 of Modular Symbols space of dimension 9 for Gamma_0(33) of weight 2 with sign 0 over Rational Field, Free module of degree 6 and rank 4 over Integer Ring
        Echelon basis matrix:
        [ 1  0  0  0 -1  2]
        [ 0  1  0  0 -1  1]
        [ 0  0  1  0 -2  2]
        [ 0  0  0  1 -1 -1]),
        (33, 0, None, Modular Symbols subspace of dimension 2 of Modular Symbols space of dimension 9 for Gamma_0(33) of weight 2 with sign 0 over Rational Field, Free module of degree 6 and rank 2 over Integer Ring
        Echelon basis matrix:
        [ 1  0  0 -1  0  0]
        [ 0  0  1  0  1 -1])
        ]
    """
    # 1. Change basis of everything to the ambient integral modular symbols space
    # 2. Clear denominator.
    # 3. Echelonize/saturate each factor
    if not factors:
        return factors

    D = []
    I = M.cuspidal_submodule().integral_structure().basis_matrix()
    A = factors[0][-1].basis_matrix()
    rows = [range(A.nrows())]
    for F in factors[1:]:
        mat = F[-1].basis_matrix()
        i = rows[-1][-1] + 1
        rows.append(range(i, i + mat.nrows()))
        A = A.stack(mat)
    X = I.solve_left(A)
    X, _ = X._clear_denom()
    for i, R in enumerate(rows):
        A = X.matrix_from_rows(R)
        A = copy(A.saturation())
        A.echelonize()
        D.append(tuple(list(factors[i]) + [A.row_module()]))
    return Sequence(D, cr=True)<|MERGE_RESOLUTION|>--- conflicted
+++ resolved
@@ -67,8 +67,6 @@
 
 lazy_import('sage.databases.cremona',
             ['cremona_letter_code', 'CremonaDatabase'])
-lazy_import('sage.rings.qqbar', 'QQbar')
-
 
 
 from . import homspace
@@ -803,11 +801,7 @@
             if K == L:
                 F = K
             elif isinstance(K, sage.rings.abc.AlgebraicField) or isinstance(L, sage.rings.abc.AlgebraicField):
-<<<<<<< HEAD
-                F = QQbar
-=======
                 from sage.rings.qqbar import QQbar as F
->>>>>>> 999d1062
             else:
                 # TODO -- improve this
                 raise ValueError("please specify a category")
