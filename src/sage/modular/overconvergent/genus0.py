--- conflicted
+++ resolved
@@ -904,26 +904,6 @@
         """
         return Infinity
 
-<<<<<<< HEAD
-    def gens_dict(self):
-        r"""
-        Return a dictionary mapping the names of generators of this space to
-        their values. (Required by parent class definition.) As this does not
-        make any sense here, this raises a :class:`TypeError`.
-
-        EXAMPLES::
-
-            sage: M = OverconvergentModularForms(2, 4, 1/6)
-            sage: M.gens_dict()
-            Traceback (most recent call last):
-            ...
-            TypeError: gens_dict does not make sense as number of generators is infinite
-        """
-
-        raise TypeError("gens_dict does not make sense as number of generators is infinite")
-
-=======
->>>>>>> d7cff52e
     #####################################
     # Routines with some actual content #
     #####################################
