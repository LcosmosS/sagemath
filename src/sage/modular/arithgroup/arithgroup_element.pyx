"""
Elements of Arithmetic Subgroups
"""

################################################################################
#
#       Copyright (C) 2009, The Sage Group -- http://www.sagemath.org/
#
#  Distributed under the terms of the GNU General Public License (GPL)
#
#  The full text of the GPL is available at:
#
#                  http://www.gnu.org/licenses/
#
################################################################################

from sage.structure.element cimport MultiplicativeGroupElement, MonoidElement, Element
from sage.rings.all import ZZ
import sage.matrix.all as matrix
from sage.matrix.matrix_integer_2x2 import Matrix_integer_2x2 as mi2x2
from sage.modular.cusps import Cusp

M2Z = matrix.MatrixSpace(ZZ,2)

cdef class ArithmeticSubgroupElement(MultiplicativeGroupElement):
    r"""
    An element of the group `{\rm SL}_2(\ZZ)`, i.e. a 2x2 integer matrix of
    determinant 1.
    """

    cdef object __x

    def __init__(self, parent, x, check=True):
        """
        Create an element of an arithmetic subgroup.

        INPUT:

        - ``parent`` -- an arithmetic subgroup

        - `x` -- data defining a 2x2 matrix over ZZ
                 which lives in parent

        - ``check`` -- if True, check that parent is an arithmetic
                       subgroup, and that `x` defines a matrix of
                       determinant `1`.

        We tend not to create elements of arithmetic subgroups that aren't
        SL2Z, in order to avoid coercion issues (that is, the other arithmetic
        subgroups are "facade parents").

        EXAMPLES::

            sage: G = Gamma0(27)
            sage: sage.modular.arithgroup.arithgroup_element.ArithmeticSubgroupElement(G, [4,1,27,7])
            [ 4  1]
            [27  7]
            sage: sage.modular.arithgroup.arithgroup_element.ArithmeticSubgroupElement(Integers(3), [4,1,27,7])
            Traceback (most recent call last):
            ...
            TypeError: parent (= Ring of integers modulo 3) must be an arithmetic subgroup
            sage: sage.modular.arithgroup.arithgroup_element.ArithmeticSubgroupElement(G, [2,0,0,2])
            Traceback (most recent call last):
            ...
            TypeError: matrix must have determinant 1
            sage: sage.modular.arithgroup.arithgroup_element.ArithmeticSubgroupElement(G, [2,0,0,2], check=False)
            [2 0]
            [0 2]
            sage: x = Gamma0(11)([2,1,11,6])
            sage: TestSuite(x).run()

            sage: x = Gamma0(5).0
            sage: SL2Z(x)
            [1 1]
            [0 1]
            sage: x in SL2Z
            True
        """
        if check:
            from all import is_ArithmeticSubgroup
            if not is_ArithmeticSubgroup(parent):
                raise TypeError, "parent (= %s) must be an arithmetic subgroup"%parent

            x = mi2x2(M2Z, x, copy=True, coerce=True)
            if x.determinant() != 1:
                raise TypeError, "matrix must have determinant 1"
        else:
            x = mi2x2(M2Z, x, copy=True, coerce=False)
            # Getting rid of this would result in a small speed gain for
            # arithmetic operations, but it would have the disadvantage of
            # causing strange and opaque errors when inappropriate data types
            # are used with "check=False".

        x.set_immutable()
        MultiplicativeGroupElement.__init__(self, parent)
        self.__x = x

    def __setstate__(self, state):
        r"""
        For unpickling objects pickled with the old ArithmeticSubgroupElement class.

        EXAMPLE::

            sage: si = unpickle_newobj(sage.modular.arithgroup.arithgroup_element.ArithmeticSubgroupElement, ())
            sage: x = sage.matrix.matrix_integer_2x2.Matrix_integer_2x2(MatrixSpace(ZZ, 2), [1,1,0,1], copy=True, coerce=True)
            sage: unpickle_build(si, (Gamma0(13), {'_ArithmeticSubgroupElement__x': x}))
        """
        from all import SL2Z
        oldparent, kwdict = state
        self._set_parent(SL2Z)
        if kwdict.has_key('_ArithmeticSubgroupElement__x'):
            self.__x = kwdict['_ArithmeticSubgroupElement__x']
        elif kwdict.has_key('_CongruenceSubgroupElement__x'):
            self.__x = kwdict['_CongruenceSubgroupElement__x']
        else:
            raise ValueError, "Don't know how to unpickle %s" % repr(state)

    def __iter__(self):
        """
        EXAMPLES::

            sage: Gamma0(2).0
            [1 1]
            [0 1]
            sage: list(Gamma0(2).0)
            [1, 1, 0, 1]
        """
        return iter(self.__x)

    def __repr__(self):
        """
        Return the string representation of self.

        EXAMPLES::

            sage: Gamma1(5)([6,1,5,1]).__repr__()
            '[6 1]\n[5 1]'
        """
        return "%s"%self.__x

    def _latex_(self):
        """
        Return latex representation of self.

        EXAMPLES::

            sage: Gamma1(5)([6,1,5,1])._latex_()
            '\\left(\\begin{array}{rr}\n6 & 1 \\\\\n5 & 1\n\\end{array}\\right)'
        """
        return '%s' % self.__x._latex_()
        
    def __richcmp__(left, right, int op):
        r"""
        Rich comparison.

        EXAMPLE::

            sage: SL2Z.0 > None
            True
        """
        return (<Element>left)._richcmp(right, op)

    cdef int _cmp_c_impl(self, Element right_r) except -2:
        """
        Compare self to right, where right is guaranteed to have the same
        parent as self.

        EXAMPLES::

            sage: x = Gamma0(18)([19,1,18,1])
            sage: cmp(x, 3) is not 0
            True
            sage: cmp(x, x)
            0

            sage: x = Gamma0(5)([1,1,0,1])
            sage: x == 0
            False

        This once caused a segfault (see trac #5443)::

            sage: r,s,t,u,v = map(SL2Z, [[1, 1, 0, 1], [-1, 0, 0, -1], [1, -1, 0, 1], [1, -1, 2, -1], [-1, 1, -2, 1]])
            sage: v == s*u
            True
            sage: s*u == v
            True
        """
        cdef ArithmeticSubgroupElement right = <ArithmeticSubgroupElement>right_r
        return cmp(self.__x, right.__x)

    def __nonzero__(self):
        """
        Return True, since the self lives in SL(2,\Z), which does not
        contain the zero matrix.

        EXAMPLES::

            sage: x = Gamma0(5)([1,1,0,1])
            sage: x.__nonzero__()
            True
        """
        return True

    cpdef MonoidElement _mul_(self, MonoidElement right):
        """
        Return self * right.

        EXAMPLES::

            sage: x = Gamma0(7)([1,0,7,1]) * Gamma0(7)([3,2,7,5]) ; x # indirect doctest
            [ 3  2]
            [28 19]
            sage: x.parent()
            Modular Group SL(2,Z)

        We check that #5048 is fixed::

            sage: a = Gamma0(10).1 * Gamma0(5).2; a # random
            sage: a.parent()
            Modular Group SL(2,Z)

        """
        return self.__class__(self.parent(), self.__x * (<ArithmeticSubgroupElement> right).__x, check=False)

    def __invert__(self):
        """
        Return the inverse of self.

        EXAMPLES::

            sage: Gamma0(11)([1,-1,0,1]).__invert__()
            [1 1]
            [0 1]
        """
        I = mi2x2(M2Z, [self.__x[1,1], -self.__x[0,1], -self.__x[1,0], self.__x[0,0]], copy=True, coerce=True)
        return self.parent()(I, check=False)

    def matrix(self):
        """
        Return the matrix corresponding to self.

        EXAMPLES::

            sage: x = Gamma1(3)([4,5,3,4]) ; x
            [4 5]
            [3 4]
            sage: x.matrix()
            [4 5]
            [3 4]
            sage: type(x.matrix())
            <type 'sage.matrix.matrix_integer_2x2.Matrix_integer_2x2'>
        """
        return self.__x

    def determinant(self):
        """
        Return the determinant of self, which is always 1.

        EXAMPLES::

            sage: Gamma0(691)([1,0,691,1]).determinant()
            1
        """
        return ZZ(1)

    def det(self):
        """
        Return the determinant of self, which is always 1.

        EXAMPLES::

            sage: Gamma1(11)([12,11,-11,-10]).det()
            1
        """
        return self.determinant()

    def a(self):
        """
        Return the upper left entry of self.

        EXAMPLES::

            sage: Gamma0(13)([7,1,13,2]).a()
            7
        """
        return self.__x[0,0]

    def b(self):
        """
        Return the upper right entry of self.

        EXAMPLES::

            sage: Gamma0(13)([7,1,13,2]).b()
            1
        """
        return self.__x[0,1]

    def c(self):
        """
        Return the lower left entry of self.

        EXAMPLES::

            sage: Gamma0(13)([7,1,13,2]).c()
            13
        """
        return self.__x[1,0]

    def d(self):
        """
        Return the lower right entry of self.

        EXAMPLES::

            sage: Gamma0(13)([7,1,13,2]).d()
            2
        """
        return self.__x[1,1]

    def acton(self, z):
        """
        Return the result of the action of self on z as a fractional linear
        transformation.

        EXAMPLES::

            sage: G = Gamma0(15)
            sage: g = G([1, 2, 15, 31])

        An example of g acting on a symbolic variable::

            sage: z = var('z')
            sage: g.acton(z)
            (z + 2)/(15*z + 31)

        An example involving the Gaussian numbers::

            sage: K.<i> = NumberField(x^2 + 1)
            sage: g.acton(i)
            1/1186*i + 77/1186

        An example with complex numbers::

            sage: C.<i> = ComplexField()
            sage: g.acton(i)
            0.0649241146711636 + 0.000843170320404721*I

        An example with the cusp infinity::

            sage: g.acton(infinity)
            1/15

        An example which maps a finite cusp to infinity::

            sage: g.acton(-31/15)
            +Infinity

        Note that when acting on instances of cusps the return value
        is still a rational number or infinity (Note the presence of
        '+', which does not show up for cusp instances)::

            sage: g.acton(Cusp(-31/15))
            +Infinity

<<<<<<< HEAD
        TESTS::
=======
        TESTS:
>>>>>>> bc33ff08

        We cover the remaining case, i.e., infinity mapped to infinity::

            sage: G([1, 4, 0, 1]).acton(infinity)
            +Infinity

        """
        from sage.rings.infinity import is_Infinite, infinity
        if is_Infinite(z):
            if self.__x[1,0] != 0:
                return self.__x[0,0]/self.__x[1,0]
            else:
                return infinity
        if hasattr(z, 'denominator') and hasattr(z, 'numerator'):
            p, q = z.numerator(), z.denominator()
            P = self.__x[0,0]*p+self.__x[0,1]*q
            Q = self.__x[1,0]*p+self.__x[1,1]*q
            if Q == 0 and P != 0: 
                return infinity
            else:
                return P/Q
        return (self.__x[0,0]*z + self.__x[0,1])/(self.__x[1,0]*z + self.__x[1,1])

    def __getitem__(self, q):
        r"""
        Fetch entries by direct indexing.

        EXAMPLE::
            sage: SL2Z([3,2,1,1])[0,0]
            3
        """
        return self.__x[q]

    def __hash__(self):
        r"""
        Return a hash value.

        EXAMPLE::

            sage: hash(SL2Z.0)
            -4
        """
        return hash(self.__x)

    def __reduce__(self):
        r"""
        Used for pickling.

        EXAMPLE::

            sage: (SL2Z.1).__reduce__()
            (Modular Group SL(2,Z), ([1 1]
            [0 1],))
        """
        from all import SL2Z
        return SL2Z, (self.__x,)<|MERGE_RESOLUTION|>--- conflicted
+++ resolved
@@ -363,11 +363,7 @@
             sage: g.acton(Cusp(-31/15))
             +Infinity
 
-<<<<<<< HEAD
-        TESTS::
-=======
         TESTS:
->>>>>>> bc33ff08
 
         We cover the remaining case, i.e., infinity mapped to infinity::
 
