r"""
Symbolic Computation

AUTHORS:

- Bobby Moretti and William Stein (2006-2007)

- Robert Bradshaw (2007-10): minpoly(), numerical algorithm

- Robert Bradshaw (2008-10): minpoly(), algebraic algorithm

- Golam Mortuza Hossain (2009-06-15): _limit_latex()

- Golam Mortuza Hossain (2009-06-22): _laplace_latex(), _inverse_laplace_latex()

- Tom Coates (2010-06-11): fixed :trac:`9217`

EXAMPLES:

The basic units of the calculus package are symbolic expressions which
are elements of the symbolic expression ring (SR). To create a
symbolic variable object in Sage, use the :func:`var` function, whose
argument is the text of that variable. Note that Sage is intelligent
about LaTeXing variable names.

::

    sage: x1 = var('x1'); x1
    x1
    sage: latex(x1)
    x_{1}
    sage: theta = var('theta'); theta
    theta
    sage: latex(theta)
    \theta

Sage predefines ``x`` to be a global indeterminate.
Thus the following works::

    sage: x^2
    x^2
    sage: type(x)
    <class 'sage.symbolic.expression.Expression'>

More complicated expressions in Sage can be built up using ordinary
arithmetic. The following are valid, and follow the rules of Python
arithmetic: (The '=' operator represents assignment, and not
equality)

::

    sage: var('x,y,z')
    (x, y, z)
    sage: f = x + y + z/(2*sin(y*z/55))
    sage: g = f^f; g
    (x + y + 1/2*z/sin(1/55*y*z))^(x + y + 1/2*z/sin(1/55*y*z))

Differentiation and integration are available, but behind the
scenes through Maxima::

    sage: f = sin(x)/cos(2*y)
    sage: f.derivative(y)
    2*sin(x)*sin(2*y)/cos(2*y)^2
    sage: g = f.integral(x); g
    -cos(x)/cos(2*y)

Note that these methods usually require an explicit variable name. If none
is given, Sage will try to find one for you.

::

    sage: f = sin(x); f.derivative()
    cos(x)

If the expression is a callable symbolic expression (i.e., the
variable order is specified), then Sage can calculate the matrix
derivative (i.e., the gradient, Jacobian matrix, etc.) if no variables
are specified.  In the example below, we use the second derivative
test to determine that there is a saddle point at (0,-1/2).

::

    sage: f(x,y) = x^2*y + y^2 + y
    sage: f.diff()  # gradient
    (x, y) |--> (2*x*y, x^2 + 2*y + 1)
    sage: solve(list(f.diff()), [x,y])
    [[x == -I, y == 0], [x == I, y == 0], [x == 0, y == (-1/2)]]
    sage: H=f.diff(2); H  # Hessian matrix
    [(x, y) |--> 2*y (x, y) |--> 2*x]
    [(x, y) |--> 2*x   (x, y) |--> 2]
    sage: H(x=0, y=-1/2)
    [-1  0]
    [ 0  2]
    sage: H(x=0, y=-1/2).eigenvalues()
    [-1, 2]

Here we calculate the Jacobian for the polar coordinate transformation::

    sage: T(r,theta) = [r*cos(theta),r*sin(theta)]
    sage: T
    (r, theta) |--> (r*cos(theta), r*sin(theta))
    sage: T.diff() # Jacobian matrix
    [   (r, theta) |--> cos(theta) (r, theta) |--> -r*sin(theta)]
    [   (r, theta) |--> sin(theta)  (r, theta) |--> r*cos(theta)]
    sage: diff(T) # Jacobian matrix
    [   (r, theta) |--> cos(theta) (r, theta) |--> -r*sin(theta)]
    [   (r, theta) |--> sin(theta)  (r, theta) |--> r*cos(theta)]
    sage: T.diff().det() # Jacobian
    (r, theta) |--> r*cos(theta)^2 + r*sin(theta)^2

When the order of variables is ambiguous, Sage will raise an
exception when differentiating::

    sage: f = sin(x+y); f.derivative()
    Traceback (most recent call last):
    ...
    ValueError: No differentiation variable specified.

Simplifying symbolic sums is also possible, using the
:func:`sum` command, which also uses Maxima in the background::

    sage: k, m = var('k, m')
    sage: sum(1/k^4, k, 1, oo)
    1/90*pi^4
    sage: sum(binomial(m,k), k, 0, m)
    2^m

Symbolic matrices can be used as well in various ways,
including exponentiation::

    sage: M = matrix([[x,x^2],[1/x,x]])
    sage: M^2
    [x^2 + x   2*x^3]
    [      2 x^2 + x]
    sage: e^M
    [          1/2*(e^(2*sqrt(x)) + 1)*e^(x - sqrt(x)) 1/2*(x*e^(2*sqrt(x)) - x)*sqrt(x)*e^(x - sqrt(x))]
    [  1/2*(e^(2*sqrt(x)) - 1)*e^(x - sqrt(x))/x^(3/2)           1/2*(e^(2*sqrt(x)) + 1)*e^(x - sqrt(x))]

Complex exponentiation works, but may require a patched version of
maxima (:trac:`32898`) for now::

    sage: M = i*matrix([[pi]])
    sage: e^M  # not tested, requires patched maxima
    [-1]
    sage: M = i*matrix([[pi,0],[0,2*pi]])
    sage: e^M
    [-1  0]
    [ 0  1]
    sage: M = matrix([[0,pi],[-pi,0]])
    sage: e^M
    [-1  0]
    [ 0 -1]

Substitution works similarly. We can substitute with a python
dict::

    sage: f = sin(x*y - z)
    sage: f({x: var('t'), y: z})
    sin(t*z - z)

Also we can substitute with keywords::

    sage: f = sin(x*y - z)
    sage: f(x=t, y=z)
    sin(t*z - z)

Another example::

    sage: f = sin(2*pi*x/y)
    sage: f(x=4)
    sin(8*pi/y)

It is no longer allowed to call expressions with positional arguments::

    sage: f = sin(x)
    sage: f(y)
    Traceback (most recent call last):
    ...
    TypeError: Substitution using function-call syntax and unnamed
    arguments has been removed. You can use named arguments instead, like
    EXPR(x=..., y=...)
    sage: f(x=pi)
    0

We can also make a :class:`CallableSymbolicExpression`,
which is a :class:`SymbolicExpression` that is a function of
specified variables in a fixed order. Each
:class:`SymbolicExpression` has a
``function(...)`` method that is used to create a
:class:`CallableSymbolicExpression`, as illustrated below::

    sage: u = log((2-x)/(y+5))
    sage: f = u.function(x, y); f
    (x, y) |--> log(-(x - 2)/(y + 5))

There is an easier way of creating a
:class:`CallableSymbolicExpression`, which relies on the
Sage preparser.

::

    sage: f(x,y) = log(x)*cos(y); f
    (x, y) |--> cos(y)*log(x)

Then we have fixed an order of variables and there is no ambiguity
substituting or evaluating::

    sage: f(x,y) = log((2-x)/(y+5))
    sage: f(7,t)
    log(-5/(t + 5))

Some further examples::

    sage: f = 5*sin(x)
    sage: f
    5*sin(x)
    sage: f(x=2)
    5*sin(2)
    sage: f(x=pi)
    0
    sage: float(f(x=pi))
    0.0

Another example::

    sage: f = integrate(1/sqrt(9+x^2), x); f
    arcsinh(1/3*x)
    sage: f(x=3)
    arcsinh(1)
    sage: f.derivative(x)
    1/sqrt(x^2 + 9)

We compute the length of the parabola from 0 to 2::

    sage: x = var('x')
    sage: y = x^2
    sage: dy = derivative(y,x)
    sage: z = integral(sqrt(1 + dy^2), x, 0, 2)
    sage: z
    sqrt(17) + 1/4*arcsinh(4)
    sage: n(z,200)
    4.6467837624329358733826155674904591885104869874232887508703
    sage: float(z)
    4.646783762432936

We test pickling::

    sage: x, y = var('x,y')
    sage: f = -sqrt(pi)*(x^3 + sin(x/cos(y)))
    sage: bool(loads(dumps(f)) == f)
    True

Coercion examples:

We coerce various symbolic expressions into the complex numbers::

    sage: CC(I)
    1.00000000000000*I
    sage: CC(2*I)
    2.00000000000000*I
    sage: ComplexField(200)(2*I)
    2.0000000000000000000000000000000000000000000000000000000000*I
    sage: ComplexField(200)(sin(I))
    1.1752011936438014568823818505956008151557179813340958702296*I
    sage: f = sin(I) + cos(I/2); f
    cosh(1/2) + I*sinh(1)
    sage: CC(f)
    1.12762596520638 + 1.17520119364380*I
    sage: ComplexField(200)(f)
    1.1276259652063807852262251614026720125478471180986674836290
     + 1.1752011936438014568823818505956008151557179813340958702296*I
    sage: ComplexField(100)(f)
    1.1276259652063807852262251614 + 1.1752011936438014568823818506*I

We illustrate construction of an inverse sum where each denominator
has a new variable name::

    sage: f = sum(1/var('n%s'%i)^i for i in range(10))
    sage: f
    1/n1 + 1/n2^2 + 1/n3^3 + 1/n4^4 + 1/n5^5 + 1/n6^6 + 1/n7^7 + 1/n8^8 + 1/n9^9 + 1

Note that after calling var, the variables are immediately
available for use::

    sage: (n1 + n2)^5
    (n1 + n2)^5

We can, of course, substitute::

    sage: f(n9=9, n7=n6)
    1/n1 + 1/n2^2 + 1/n3^3 + 1/n4^4 + 1/n5^5 + 1/n6^6 + 1/n6^7 + 1/n8^8
     + 387420490/387420489

TESTS:

Substitution::

    sage: f = x
    sage: f(x=5)
    5

Simplifying expressions involving scientific notation::

    sage: k = var('k')
    sage: a0 = 2e-06; a1 = 12
    sage: c = a1 + a0*k; c
    (2.00000000000000e-6)*k + 12
    sage: sqrt(c)
    sqrt((2.00000000000000e-6)*k + 12)
    sage: sqrt(c^3)
    sqrt(((2.00000000000000e-6)*k + 12)^3)

The symbolic calculus package uses its own copy of Maxima for
simplification, etc., which is separate from the default
system-wide version::

    sage: maxima.eval('[x,y]: [1,2]')
    '[1,2]'
    sage: maxima.eval('expand((x+y)^3)')
    '27'

If the copy of Maxima used by the symbolic calculus package were
the same as the default one, then the following would return 27,
which would be very confusing indeed!

::

    sage: x, y = var('x,y')
    sage: expand((x+y)^3)
    x^3 + 3*x^2*y + 3*x*y^2 + y^3

Set x to be 5 in maxima::

    sage: maxima('x: 5')
    5
    sage: maxima('x + x + %pi')
    %pi+10

Simplifications like these are now done using Pynac::

    sage: x + x + pi
    pi + 2*x

But this still uses Maxima::

    sage: (x + x + pi).simplify()
    pi + 2*x

Note that ``x`` is still ``x``, since the
maxima used by the calculus package is different than the one in
the interactive interpreter.

Check to see that the problem with the variables method mentioned
in :trac:`3779` is actually fixed::

    sage: f = function('F')(x)
    sage: diff(f*SR(1),x)
    diff(F(x), x)

Doubly ensure that :trac:`7479` is working::

    sage: f(x)=x
    sage: integrate(f,x,0,1)
    1/2

Check that the problem with Taylor expansions of the gamma function
(:trac:`9217`) is fixed::

    sage: taylor(gamma(1/3+x),x,0,3)
    -1/432*((72*euler_gamma^3 + 36*euler_gamma^2*(sqrt(3)*pi + 9*log(3)) + ...
    sage: [f[0].n() for f in _.coefficients()]  # numerical coefficients to make comparison easier; Maple 12 gives same answer
    [2.6789385347..., -8.3905259853..., 26.662447494..., -80.683148377...]

Ensure that :trac:`8582` is fixed::

    sage: k = var("k")
    sage: sum(1/(1+k^2), k, -oo, oo)
    -1/2*I*psi(I + 1) + 1/2*I*psi(-I + 1) - 1/2*I*psi(I) + 1/2*I*psi(-I)

Ensure that :trac:`8624` is fixed::

    sage: integrate(abs(cos(x)) * sin(x), x, pi/2, pi)
    1/2
    sage: integrate(sqrt(cos(x)^2 + sin(x)^2), x, 0, 2*pi)
    2*pi

Ensure that :trac:`25626` is fixed. As the form of the answer is dependent of
the giac version, we simplify it (see :trac:`34037`). ::

    sage: t = SR.var('t')
    sage: integrate(exp(t)/(t + 1)^2, t, algorithm="giac").full_simplify()
    ((t + 1)*Ei(t + 1) - e^(t + 1))/(t*e + e)

Check if maxima has redundant variables defined after initialization,
see :trac:`9538`::

    sage: maxima = sage.interfaces.maxima.maxima
    sage: maxima('f1')
    f1
    sage: sage.calculus.calculus.maxima('f1')
    f1

To check that :trac:`14821` is fixed::

    sage: H = exp(-1.0 * x)
    sage: H.integral(x, 0, 1)
    0.6321205588285577
    sage: result = integral(exp(-300.0/(-0.064*x+14.0)),x,0.0,120.0)
    ...
    sage: result
    4.62770039817000e-9

To check that :trac:`27092` is fixed::

    sage: n = var('n')
    sage: sum(binomial(1, n), n, 0, oo)
    2
"""

import re
from sage.arith.misc import algdep
from sage.rings.integer import Integer
from sage.rings.rational_field import QQ
from sage.rings.real_double import RealDoubleElement
from sage.rings.real_mpfr import RR, create_RealNumber
from sage.rings.cc import CC

from sage.misc.latex import latex
from sage.misc.parser import Parser, LookupNameMaker
from sage.structure.element import Expression
from sage.symbolic.ring import var, SR
from sage.symbolic.symbols import symbol_table
from sage.symbolic.function import Function
from sage.symbolic.function_factory import function_factory
from sage.symbolic.integration.integral import (indefinite_integral,
        definite_integral)

from sage.misc.lazy_import import lazy_import
lazy_import('sage.interfaces.maxima_lib', 'maxima')
from types import FunctionType


########################################################
def symbolic_sum(expression, v, a, b, algorithm='maxima', hold=False):
    r"""
    Return the symbolic sum `\sum_{v = a}^b expression` with respect
    to the variable `v` with endpoints `a` and `b`.

    INPUT:

    - ``expression`` -- a symbolic expression

    - ``v`` -- a variable or variable name

    - ``a`` -- lower endpoint of the sum

    - ``b`` -- upper endpoint of the sum

    - ``algorithm`` -- (default: ``'maxima'``)  one of

      - ``'maxima'`` -- use Maxima (the default)

      - ``'maple'`` -- (optional) use Maple

      - ``'mathematica'`` -- (optional) use Mathematica

      - ``'giac'`` -- (optional) use Giac

      - ``'sympy'`` -- use SymPy

    - ``hold`` -- (default: ``False``) if ``True``, don't evaluate

    EXAMPLES::

        sage: k, n = var('k,n')
        sage: from sage.calculus.calculus import symbolic_sum
        sage: symbolic_sum(k, k, 1, n).factor()
        1/2*(n + 1)*n

    ::

        sage: symbolic_sum(1/k^4, k, 1, oo)
        1/90*pi^4

    ::

        sage: symbolic_sum(1/k^5, k, 1, oo)
        zeta(5)

    A well known binomial identity::

        sage: symbolic_sum(binomial(n,k), k, 0, n)
        2^n

    And some truncations thereof::

        sage: assume(n>1)
        sage: symbolic_sum(binomial(n,k), k, 1, n)
        2^n - 1
        sage: symbolic_sum(binomial(n,k), k, 2, n)
        2^n - n - 1
        sage: symbolic_sum(binomial(n,k), k, 0, n-1)
        2^n - 1
        sage: symbolic_sum(binomial(n,k), k, 1, n-1)
        2^n - 2

    The binomial theorem::

        sage: x, y = var('x, y')
        sage: symbolic_sum(binomial(n,k) * x^k * y^(n-k), k, 0, n)
        (x + y)^n

    ::

        sage: symbolic_sum(k * binomial(n, k), k, 1, n)
        2^(n - 1)*n

    ::

        sage: symbolic_sum((-1)^k*binomial(n,k), k, 0, n)
        0

    ::

        sage: symbolic_sum(2^(-k)/(k*(k+1)), k, 1, oo)
        -log(2) + 1

    Summing a hypergeometric term::

        sage: symbolic_sum(binomial(n, k) * factorial(k) / factorial(n+1+k), k, 0, n)
        1/2*sqrt(pi)/factorial(n + 1/2)

    We check a well known identity::

        sage: bool(symbolic_sum(k^3, k, 1, n) == symbolic_sum(k, k, 1, n)^2)
        True

    A geometric sum::

        sage: a, q = var('a, q')
        sage: symbolic_sum(a*q^k, k, 0, n)
        (a*q^(n + 1) - a)/(q - 1)

    For the geometric series, we will have to assume
    the right values for the sum to converge::

        sage: assume(abs(q) < 1)
        sage: symbolic_sum(a*q^k, k, 0, oo)
        -a/(q - 1)

    A divergent geometric series.  Don't forget
    to forget your assumptions::

        sage: forget()
        sage: assume(q > 1)
        sage: symbolic_sum(a*q^k, k, 0, oo)
        Traceback (most recent call last):
        ...
        ValueError: Sum is divergent.
        sage: forget()
        sage: assumptions()  # check the assumptions were really forgotten
        []

    A summation performed by Mathematica::

        sage: symbolic_sum(1/(1+k^2), k, -oo, oo, algorithm='mathematica')     # optional - mathematica
        pi*coth(pi)

    An example of this summation with Giac::

        sage: symbolic_sum(1/(1+k^2), k, -oo, oo, algorithm='giac')
        (pi*e^(2*pi) - pi*e^(-2*pi))/(e^(2*pi) + e^(-2*pi) - 2)

    The same summation is solved by SymPy::

        sage: symbolic_sum(1/(1+k^2), k, -oo, oo, algorithm='sympy')
        pi/tanh(pi)

    SymPy and Maxima 5.39.0 can do the following (see
    :trac:`22005`)::

        sage: sum(1/((2*n+1)^2-4)^2, n, 0, Infinity, algorithm='sympy')
        1/64*pi^2
        sage: sum(1/((2*n+1)^2-4)^2, n, 0, Infinity)
        1/64*pi^2

    Use Maple as a backend for summation::

        sage: symbolic_sum(binomial(n,k)*x^k, k, 0, n, algorithm='maple')      # optional - maple
        (x + 1)^n

    If you don't want to evaluate immediately give the ``hold`` keyword::

        sage: s = sum(n, n, 1, k, hold=True); s
        sum(n, n, 1, k)
        sage: s.unhold()
        1/2*k^2 + 1/2*k
        sage: s.subs(k == 10)
        sum(n, n, 1, 10)
        sage: s.subs(k == 10).unhold()
        55
        sage: s.subs(k == 10).n()
        55.0000000000000

    TESTS:

    :trac:`10564` is fixed::

        sage: sum (n^3 * x^n, n, 0, infinity)
        (x^3 + 4*x^2 + x)/(x^4 - 4*x^3 + 6*x^2 - 4*x + 1)

    .. note::

       Sage can currently only understand a subset of the output of Maxima,
       Maple and Mathematica, so even if the chosen backend can perform
       the summation the result might not be convertible into a Sage
       expression.
    """
    if not (isinstance(v, Expression) and v.is_symbol()):
        if isinstance(v, str):
            v = var(v)
        else:
            raise TypeError("need a summation variable")

    if v in SR(a).variables() or v in SR(b).variables():
        raise ValueError("summation limits must not depend on the summation variable")

    if hold:
        from sage.functions.other import symbolic_sum as ssum
        return ssum(expression, v, a, b)

    if algorithm == 'maxima':
        return maxima.sr_sum(expression,v,a,b)

    elif algorithm == 'mathematica':
        try:
            sum = "Sum[%s, {%s, %s, %s}]" % tuple([repr(expr._mathematica_()) for expr in (expression, v, a, b)])
        except TypeError:
            raise ValueError("Mathematica cannot make sense of input")
        from sage.interfaces.mathematica import mathematica
        try:
            result = mathematica(sum)
        except TypeError:
            raise ValueError("Mathematica cannot make sense of: %s" % sum)
        return result.sage()

    elif algorithm == 'maple':
        sum = "sum(%s, %s=%s..%s)" % tuple([repr(expr._maple_()) for expr in (expression, v, a, b)])
        from sage.interfaces.maple import maple
        try:
            result = maple(sum).simplify()
        except TypeError:
            raise ValueError("Maple cannot make sense of: %s" % sum)
        return result.sage()

    elif algorithm == 'giac':
        sum = "sum(%s, %s, %s, %s)" % tuple([repr(expr._giac_()) for expr in (expression, v, a, b)])
        from sage.interfaces.giac import giac
        try:
            result = giac(sum)
        except TypeError:
            raise ValueError("Giac cannot make sense of: %s" % sum)
        return result.sage()

    elif algorithm == 'sympy':
        expression,v,a,b = [expr._sympy_() for expr in (expression, v, a, b)]
        from sympy import summation
        from sage.interfaces.sympy import sympy_init
        sympy_init()
        result = summation(expression, (v, a, b))
        try:
            return result._sage_()
        except AttributeError:
            raise AttributeError("Unable to convert SymPy result (={}) into"
                    " Sage".format(result))

    else:
        raise ValueError("unknown algorithm: %s" % algorithm)


def nintegral(ex, x, a, b,
              desired_relative_error='1e-8',
              maximum_num_subintervals=200):
    r"""
    Return a floating point machine precision numerical approximation
    to the integral of ``self`` from `a` to
    `b`, computed using floating point arithmetic via maxima.

    INPUT:

    - ``x`` -- variable to integrate with respect to

    - ``a`` -- lower endpoint of integration

    - ``b`` -- upper endpoint of integration

    - ``desired_relative_error`` -- (default: ``1e-8``) the
      desired relative error

    - ``maximum_num_subintervals`` -- (default: 200)
      maximal number of subintervals

    OUTPUT:

    - float: approximation to the integral

    - float: estimated absolute error of the
      approximation

    - the number of integrand evaluations

    - an error code:

      - ``0`` -- no problems were encountered

      - ``1`` -- too many subintervals were done

      - ``2`` -- excessive roundoff error

      - ``3`` -- extremely bad integrand behavior

      - ``4`` -- failed to converge

      - ``5`` -- integral is probably divergent or slowly
        convergent

      - ``6`` -- the input is invalid; this includes the case of
        ``desired_relative_error`` being too small to be achieved

    ALIAS: :func:`nintegrate` is the same as :func:`nintegral`

    REMARK: There is also a function
    :func:`numerical_integral` that implements numerical
    integration using the GSL C library. It is potentially much faster
    and applies to arbitrary user defined functions.

    Also, there are limits to the precision to which Maxima can compute
    the integral due to limitations in quadpack.
    In the following example, remark that the last value of the returned
    tuple is ``6``, indicating that the input was invalid, in this case
    because of a too high desired precision.

    ::

        sage: f = x
        sage: f.nintegral(x, 0, 1, 1e-14)
        (0.0, 0.0, 0, 6)

    EXAMPLES::

        sage: f(x) = exp(-sqrt(x))
        sage: f.nintegral(x, 0, 1)
        (0.5284822353142306, 4.163...e-11, 231, 0)

    We can also use the :func:`numerical_integral` function,
    which calls the GSL C library.

    ::

        sage: numerical_integral(f, 0, 1)
        (0.528482232253147, 6.83928460...e-07)

    Note that in exotic cases where floating point evaluation of the
    expression leads to the wrong value, then the output can be
    completely wrong::

        sage: f = exp(pi*sqrt(163)) - 262537412640768744

    Despite appearance, `f` is really very close to 0, but one
    gets a nonzero value since the definition of
    ``float(f)`` is that it makes all constants inside the
    expression floats, then evaluates each function and each arithmetic
    operation using float arithmetic::

        sage: float(f)
        -480.0

    Computing to higher precision we see the truth::

        sage: f.n(200)
        -7.4992740280181431112064614366622348652078895136533593355718e-13
        sage: f.n(300)
        -7.49927402801814311120646143662663009137292462589621789352095066181709095575681963967103004e-13

    Now numerically integrating, we see why the answer is wrong::

        sage: f.nintegrate(x,0,1)
        (-480.000000000000..., 5.32907051820075...e-12, 21, 0)

    It is just because every floating point evaluation of `f` returns `-480.0`
    in floating point.

    Important note: using PARI/GP one can compute numerical integrals
    to high precision::

        sage: gp.eval('intnum(x=17,42,exp(-x^2)*log(x))')
        '2.565728500561051474934096410 E-127'            # 32-bit
        '2.5657285005610514829176211363206621657 E-127'  # 64-bit
        sage: old_prec = gp.set_real_precision(50)
        sage: gp.eval('intnum(x=17,42,exp(-x^2)*log(x))')
        '2.5657285005610514829173563961304957417746108003917 E-127'
        sage: gp.set_real_precision(old_prec)
        57

    Note that the input function above is a string in PARI syntax.
    """
    try:
        v = ex._maxima_().quad_qags(x, a, b,
                                    epsrel=desired_relative_error,
                                    limit=maximum_num_subintervals)
    except TypeError as err:
        if "ERROR" in str(err):
            raise ValueError("Maxima (via quadpack) cannot compute the integral")
        else:
            raise TypeError(err)

    # Maxima returns unevaluated expressions when the underlying library fails
    # to perform numerical integration. See:
    # http://www.math.utexas.edu/pipermail/maxima/2008/012975.html
    if 'quad_qags' in str(v):
        raise ValueError("Maxima (via quadpack) cannot compute the integral")

    return float(v[0]), float(v[1]), Integer(v[2]), Integer(v[3])


nintegrate = nintegral


def symbolic_product(expression, v, a, b, algorithm='maxima', hold=False):
    r"""
    Return the symbolic product `\prod_{v = a}^b expression` with respect
    to the variable `v` with endpoints `a` and `b`.

    INPUT:

    - ``expression`` -- a symbolic expression

    - ``v`` -- a variable or variable name

    - ``a`` -- lower endpoint of the product

    - ``b`` -- upper endpoint of the prduct

    - ``algorithm`` -- (default: ``'maxima'``)  one of

      - ``'maxima'`` -- use Maxima (the default)

      - ``'giac'`` -- use Giac

      - ``'sympy'`` -- use SymPy

      - ``'mathematica'`` -- (optional) use Mathematica

    - ``hold`` - (default: ``False``) if ``True``, don't evaluate

    EXAMPLES::

        sage: i, k, n = var('i,k,n')
        sage: from sage.calculus.calculus import symbolic_product
        sage: symbolic_product(k, k, 1, n)
        factorial(n)
        sage: symbolic_product(x + i*(i+1)/2, i, 1, 4)
        x^4 + 20*x^3 + 127*x^2 + 288*x + 180
        sage: symbolic_product(i^2, i, 1, 7)
        25401600
        sage: f = function('f')
        sage: symbolic_product(f(i), i, 1, 7)
        f(7)*f(6)*f(5)*f(4)*f(3)*f(2)*f(1)
        sage: symbolic_product(f(i), i, 1, n)
        product(f(i), i, 1, n)
        sage: assume(k>0)
        sage: symbolic_product(integrate (x^k, x, 0, 1), k, 1, n)
        1/factorial(n + 1)
        sage: symbolic_product(f(i), i, 1, n).log().log_expand()
        sum(log(f(i)), i, 1, n)

    TESTS:

    Verify that :trac:`30520` is fixed::

        sage: symbolic_product(-x^2,x,1,n)
        (-1)^n*factorial(n)^2

    """
    if not (isinstance(v, Expression) and v.is_symbol()):
        if isinstance(v, str):
            v = var(v)
        else:
            raise TypeError("need a multiplication variable")

    if v in SR(a).variables() or v in SR(b).variables():
        raise ValueError("product limits must not depend on the multiplication variable")

    if hold:
        from sage.functions.other import symbolic_product as sprod
        return sprod(expression, v, a, b)

    if algorithm == 'maxima':
        return maxima.sr_prod(expression,v,a,b)

    elif algorithm == 'mathematica':
        try:
            prod = "Product[%s, {%s, %s, %s}]" % tuple([repr(expr._mathematica_()) for expr in (expression, v, a, b)])
        except TypeError:
            raise ValueError("Mathematica cannot make sense of input")
        from sage.interfaces.mathematica import mathematica
        try:
            result = mathematica(prod)
        except TypeError:
            raise ValueError("Mathematica cannot make sense of: %s" % sum)
        return result.sage()

    elif algorithm == 'giac':
        prod = "product(%s, %s, %s, %s)" % tuple([repr(expr._giac_()) for expr in (expression, v, a, b)])
        from sage.interfaces.giac import giac
        try:
            result = giac(prod)
        except TypeError:
            raise ValueError("Giac cannot make sense of: %s" % sum)
        return result.sage()

    elif algorithm == 'sympy':
        expression,v,a,b = [expr._sympy_() for expr in (expression, v, a, b)]
        from sympy import product as sproduct
        from sage.interfaces.sympy import sympy_init
        sympy_init()
        result = sproduct(expression, (v, a, b))
        try:
            return result._sage_()
        except AttributeError:
            raise AttributeError("Unable to convert SymPy result (={}) into"
                    " Sage".format(result))

    else:
        raise ValueError("unknown algorithm: %s" % algorithm)


def minpoly(ex, var='x', algorithm=None, bits=None, degree=None, epsilon=0):
    r"""
    Return the minimal polynomial of ``self``, if possible.

    INPUT:

    - ``var`` -- polynomial variable name (default 'x')

    - ``algorithm`` -- ``'algebraic'`` or ``'numerical'`` (default
      both, but with numerical first)

    - ``bits`` -- the number of bits to use in numerical
      approx

    - ``degree`` -- the expected algebraic degree

    - ``epsilon`` -- return without error as long as
      f(self) epsilon, in the case that the result cannot be proven.

      All of the above parameters are optional, with epsilon=0, ``bits`` and
      ``degree`` tested up to 1000 and 24 by default respectively. The
      numerical algorithm will be faster if bits and/or degree are given
      explicitly. The algebraic algorithm ignores the last three
      parameters.


    OUTPUT: The minimal polynomial of ``self``. If the numerical algorithm
    is used, then it is proved symbolically when ``epsilon=0`` (default).

    If the minimal polynomial could not be found, two distinct kinds of
    errors are raised. If no reasonable candidate was found with the
<<<<<<< HEAD
    given ``bit``/``degree`` parameters, a :class:`ValueError` will be
=======
    given ``bits``/``degree`` parameters, a :class:`ValueError` will be
>>>>>>> babd64f3
    raised. If a reasonable candidate was found but (perhaps due to
    limits in the underlying symbolic package) was unable to be proved
    correct, a :class:`NotImplementedError` will be raised.

    ALGORITHM: Two distinct algorithms are used, depending on the
    algorithm parameter. By default, the numerical algorithm is
    attempted first, then the algebraic one.

    Algebraic: Attempt to evaluate this expression in ``QQbar``, using
    cyclotomic fields to resolve exponential and trig functions at
    rational multiples of `\pi`, field extensions to handle roots and
    rational exponents, and computing compositums to represent the full
    expression as an element of a number field where the minimal
    polynomial can be computed exactly. The ``bits``, ``degree``, and ``epsilon``
    parameters are ignored.

    Numerical: Computes a numerical approximation of
    ``self`` and use PARI's :pari:`algdep` to get a candidate
    minpoly `f`. If `f(\mathtt{self})`,
    evaluated to a higher precision, is close enough to 0 then evaluate
    `f(\mathtt{self})` symbolically, attempting to prove
    vanishing. If this fails, and ``epsilon`` is non-zero,
    return `f` if and only if
    `f(\mathtt{self}) < \mathtt{epsilon}`.
    Otherwise raise a :class:`ValueError` (if no suitable
    candidate was found) or a :class:`NotImplementedError` (if a
    likely candidate was found but could not be proved correct).

    EXAMPLES: First some simple examples::

        sage: sqrt(2).minpoly()
        x^2 - 2
        sage: minpoly(2^(1/3))
        x^3 - 2
        sage: minpoly(sqrt(2) + sqrt(-1))
        x^4 - 2*x^2 + 9
        sage: minpoly(sqrt(2)-3^(1/3))
        x^6 - 6*x^4 + 6*x^3 + 12*x^2 + 36*x + 1


    Works with trig and exponential functions too.

    ::

        sage: sin(pi/3).minpoly()
        x^2 - 3/4
        sage: sin(pi/7).minpoly()
        x^6 - 7/4*x^4 + 7/8*x^2 - 7/64
        sage: minpoly(exp(I*pi/17))
        x^16 - x^15 + x^14 - x^13 + x^12 - x^11 + x^10 - x^9 + x^8
         - x^7 + x^6 - x^5 + x^4 - x^3 + x^2 - x + 1

    Here we verify it gives the same result as the abstract number
    field.

    ::

        sage: (sqrt(2) + sqrt(3) + sqrt(6)).minpoly()
        x^4 - 22*x^2 - 48*x - 23
        sage: K.<a,b> = NumberField([x^2-2, x^2-3])
        sage: (a+b+a*b).absolute_minpoly()
        x^4 - 22*x^2 - 48*x - 23

    The :func:`minpoly` function is used implicitly when creating
    number fields::

        sage: x = var('x')
        sage: eqn =  x^3 + sqrt(2)*x + 5 == 0
        sage: a = solve(eqn, x)[0].rhs()
        sage: QQ[a]
        Number Field in a with defining polynomial x^6 + 10*x^3 - 2*x^2 + 25
         with a = 0.7185272465828846? - 1.721353471724806?*I

    Here we solve a cubic and then recover it from its complicated
    radical expansion.

    ::

        sage: f = x^3 - x + 1
        sage: a = f.solve(x)[0].rhs(); a
        -1/2*(1/18*sqrt(23)*sqrt(3) - 1/2)^(1/3)*(I*sqrt(3) + 1)
         - 1/6*(-I*sqrt(3) + 1)/(1/18*sqrt(23)*sqrt(3) - 1/2)^(1/3)
        sage: a.minpoly()
        x^3 - x + 1

    Note that simplification may be necessary to see that the minimal
    polynomial is correct.

    ::

        sage: a = sqrt(2)+sqrt(3)+sqrt(5)
        sage: f = a.minpoly(); f
        x^8 - 40*x^6 + 352*x^4 - 960*x^2 + 576
        sage: f(a)
        (sqrt(5) + sqrt(3) + sqrt(2))^8 - 40*(sqrt(5) + sqrt(3) + sqrt(2))^6
         + 352*(sqrt(5) + sqrt(3) + sqrt(2))^4 - 960*(sqrt(5) + sqrt(3) + sqrt(2))^2
         + 576
        sage: f(a).expand()
        0

    ::

        sage: a = sin(pi/7)
        sage: f = a.minpoly(algorithm='numerical'); f
        x^6 - 7/4*x^4 + 7/8*x^2 - 7/64
        sage: f(a).horner(a).numerical_approx(100)
        0.00000000000000000000000000000

    The degree must be high enough (default tops out at 24).

    ::

        sage: a = sqrt(3) + sqrt(2)
        sage: a.minpoly(algorithm='numerical', bits=100, degree=3)
        Traceback (most recent call last):
        ...
        ValueError: Could not find minimal polynomial (100 bits, degree 3).
        sage: a.minpoly(algorithm='numerical', bits=100, degree=10)
        x^4 - 10*x^2 + 1

    ::

        sage: cos(pi/33).minpoly(algorithm='algebraic')
        x^10 + 1/2*x^9 - 5/2*x^8 - 5/4*x^7 + 17/8*x^6 + 17/16*x^5
         - 43/64*x^4 - 43/128*x^3 + 3/64*x^2 + 3/128*x + 1/1024
        sage: cos(pi/33).minpoly(algorithm='numerical')
        x^10 + 1/2*x^9 - 5/2*x^8 - 5/4*x^7 + 17/8*x^6 + 17/16*x^5
         - 43/64*x^4 - 43/128*x^3 + 3/64*x^2 + 3/128*x + 1/1024

    Sometimes it fails, as it must given that some numbers aren't algebraic::

        sage: sin(1).minpoly(algorithm='numerical')
        Traceback (most recent call last):
        ...
        ValueError: Could not find minimal polynomial (1000 bits, degree 24).

    .. note::

       Of course, failure to produce a minimal polynomial does not
       necessarily indicate that this number is transcendental.
    """
    if algorithm is None or algorithm.startswith('numeric'):
        bits_list = [bits] if bits else [100,200,500,1000]
        degree_list = [degree] if degree else [2,4,8,12,24]

        for bits in bits_list:
            a = ex.numerical_approx(bits)
            check_bits = int(1.25 * bits + 80)
            aa = ex.numerical_approx(check_bits)

            for degree in degree_list:

                f = QQ[var](algdep(a, degree))  # TODO: use the known_bits parameter?
                # If indeed we have found a minimal polynomial,
                # it should be accurate to a much higher precision.
                error = abs(f(aa))
                dx = ~RR(Integer(1) << (check_bits - degree - 2))
                expected_error = abs(f.derivative()(CC(aa))) * dx

                if error < expected_error:
                    # Degree might have been an over-estimate,
                    # factor because we want (irreducible) minpoly.
                    ff = f.factor()
                    for g, e in ff:
                        lead = g.leading_coefficient()
                        if lead != 1:
                            g = g / lead
                        expected_error = abs(g.derivative()(CC(aa))) * dx
                        error = abs(g(aa))
                        if error < expected_error:
                            # See if we can prove equality exactly
                            if g(ex).simplify_trig().canonicalize_radical() == 0:
                                return g
                            # Otherwise fall back to numerical guess
                            elif epsilon and error < epsilon:
                                return g
                            elif algorithm is not None:
                                raise NotImplementedError("Could not prove minimal polynomial %s (epsilon %s)" % (g, RR(error).str(no_sci=False)))

        if algorithm is not None:
            raise ValueError("Could not find minimal polynomial (%s bits, degree %s)." % (bits, degree))

    if algorithm is None or algorithm == 'algebraic':
        from sage.rings.qqbar import QQbar
        return QQ[var](QQbar(ex).minpoly())

    raise ValueError("Unknown algorithm: %s" % algorithm)


###################################################################
# limits
###################################################################
def limit(ex, dir=None, taylor=False, algorithm='maxima', **argv):
    r"""
    Return the limit as the variable `v` approaches `a`
    from the given direction.

    ::

       expr.limit(x = a)
       expr.limit(x = a, dir='+')

    INPUT:

    - ``dir`` -- (default: ``None``); may have the value
      ``'plus'`` (or ``'+'`` or ``'right'`` or ``'above'``) for a limit from above,
      ``'minus'`` (or ``'-'`` or ``'left'`` or ``'below'``) for a limit from below, or may be omitted
      (implying a two-sided limit is to be computed).

    - ``taylor`` -- (default: ``False``); if ``True``, use Taylor
      series, which allows more limits to be computed (but may also
      crash in some obscure cases due to bugs in Maxima).

    - ``**argv`` - 1 named parameter

    .. note::

        The output may also use ``und`` (undefined), ``ind``
        (indefinite but bounded), and ``infinity`` (complex
        infinity).

    EXAMPLES::

        sage: x = var('x')
        sage: f = (1 + 1/x)^x
        sage: f.limit(x=oo)
        e
        sage: f.limit(x=5)
        7776/3125

    Domain to real, a regression in 5.46.0, see https://sf.net/p/maxima/bugs/4138 ::

        sage: maxima_calculus.eval("domain:real")
        ...
        sage: f.limit(x=1.2).n()
        2.06961575467...
        sage: maxima_calculus.eval("domain:complex");
        ...

    Otherwise, it works ::

        sage: f.limit(x=I, taylor=True)
        (-I + 1)^I
        sage: f(x=1.2)
        2.0696157546720...
        sage: f(x=I)
        (-I + 1)^I
        sage: CDF(f(x=I))
        2.0628722350809046 + 0.7450070621797239*I
        sage: CDF(f.limit(x=I))
        2.0628722350809046 + 0.7450070621797239*I

    Notice that Maxima may ask for more information::

        sage: var('a')
        a
        sage: limit(x^a,x=0)
        Traceback (most recent call last):
        ...
        ValueError: Computation failed since Maxima requested additional
        constraints; using the 'assume' command before evaluation
        *may* help (example of legal syntax is 'assume(a>0)', see
        `assume?` for more details)
        Is a positive, negative or zero?

    With this example, Maxima is looking for a LOT of information::

        sage: assume(a>0)
        sage: limit(x^a,x=0)  # random - maxima 5.46.0 does not need extra assumption
        Traceback (most recent call last):
        ...
        ValueError: Computation failed since Maxima requested additional
        constraints; using the 'assume' command before evaluation *may* help
        (example of legal syntax is 'assume(a>0)', see `assume?` for
         more details)
        Is a an integer?
        sage: assume(a,'integer')
        sage: limit(x^a, x=0)  # random - maxima 5.46.0 does not need extra assumption
        Traceback (most recent call last):
        ...
        ValueError: Computation failed since Maxima requested additional
        constraints; using the 'assume' command before evaluation *may* help
        (example of legal syntax is 'assume(a>0)', see `assume?` for
         more details)
        Is a an even number?
        sage: assume(a, 'even')
        sage: limit(x^a, x=0)
        0
        sage: forget()

    More examples::

        sage: limit(x*log(x), x=0, dir='+')
        0
        sage: lim((x+1)^(1/x), x=0)
        e
        sage: lim(e^x/x, x=oo)
        +Infinity
        sage: lim(e^x/x, x=-oo)
        0
        sage: lim(-e^x/x, x=oo)
        -Infinity
        sage: lim((cos(x))/(x^2), x=0)
        +Infinity
        sage: lim(sqrt(x^2+1) - x, x=oo)
        0
        sage: lim(x^2/(sec(x)-1), x=0)
        2
        sage: lim(cos(x)/(cos(x)-1), x=0)
        -Infinity
        sage: lim(x*sin(1/x), x=0)
        0
        sage: limit(e^(-1/x), x=0, dir='right')
        0
        sage: limit(e^(-1/x), x=0, dir='left')
        +Infinity

    ::

        sage: f = log(log(x)) / log(x)
        sage: forget(); assume(x < -2); lim(f, x=0, taylor=True)
        0
        sage: forget()

    Here ind means "indefinite but bounded"::

        sage: lim(sin(1/x), x = 0)
        ind

    We can use other packages than maxima, namely "sympy", "giac", "fricas".

    With the standard package Giac::

        sage: from sage.libs.giac.giac import libgiac     # random
        sage: (exp(-x)/(2+sin(x))).limit(x=oo, algorithm='giac')
        0
        sage: limit(e^(-1/x), x=0, dir='right', algorithm='giac')
        0
        sage: limit(e^(-1/x), x=0, dir='left', algorithm='giac')
        +Infinity
        sage: (x / (x+2^x+cos(x))).limit(x=-infinity, algorithm='giac')
        1

    With the optional package FriCAS::

        sage: (x / (x+2^x+cos(x))).limit(x=-infinity, algorithm='fricas')       # optional - fricas
        1
        sage: limit(e^(-1/x), x=0, dir='right', algorithm='fricas')             # optional - fricas
        0
        sage: limit(e^(-1/x), x=0, dir='left', algorithm='fricas')              # optional - fricas
        +Infinity

    One can also call Mathematica's online interface::

        sage: limit(pi+log(x)/x,x=oo, algorithm='mathematica_free') # optional - internet
        pi

    TESTS::

        sage: lim(x^2, x=2, dir='nugget')
        Traceback (most recent call last):
        ...
        ValueError: dir must be one of None, 'plus', '+', 'above', 'right',
        'minus', '-', 'below', 'left'

        sage: x.limit(x=3, algorithm='nugget')
        Traceback (most recent call last):
        ...
        ValueError: Unknown algorithm: nugget

    We check that :trac:`3718` is fixed, so that
    Maxima gives correct limits for the floor function::

        sage: limit(floor(x), x=0, dir='-')
        -1
        sage: limit(floor(x), x=0, dir='+')
        0
        sage: limit(floor(x), x=0)
        ...nd

    Maxima gives the right answer here, too, showing
    that :trac:`4142` is fixed::

        sage: f = sqrt(1 - x^2)
        sage: g = diff(f, x); g
        -x/sqrt(-x^2 + 1)
        sage: limit(g, x=1, dir='-')
        -Infinity

    ::

        sage: limit(1/x, x=0)
        Infinity
        sage: limit(1/x, x=0, dir='+')
        +Infinity
        sage: limit(1/x, x=0, dir='-')
        -Infinity

    Check that :trac:`8942` is fixed::

        sage: f(x) = (cos(pi/4 - x) - tan(x)) / (1 - sin(pi/4 + x))
        sage: limit(f(x), x=pi/4, dir='minus')
        +Infinity
        sage: limit(f(x), x=pi/4, dir='plus')
        -Infinity
        sage: limit(f(x), x=pi/4)
        Infinity

    Check that :trac:`12708` is fixed::

        sage: limit(tanh(x), x=0)
        0

    Check that :trac:`15386` is fixed::

        sage: n = var('n')
        sage: assume(n>0)
        sage: sequence = -(3*n^2 + 1)*(-1)^n / sqrt(n^5 + 8*n^3 + 8)
        sage: limit(sequence, n=infinity)
        0

    Check if :trac:`23048` is fixed::

        sage: (1/(x-3)).limit(x=3, dir='below')
        -Infinity

    From :trac:`14677`::

        sage: f = (x^x - sin(x)^sin(x)) / (x^3*log(x))
        sage: limit(f, x=0, algorithm='fricas')                                 # optional - fricas
        und

        sage: limit(f, x=0, dir='right', algorithm='fricas')                    # optional - fricas
        1/6

    From :trac:`26497`::

        sage: mu, y, sigma = var("mu, y, sigma")
        sage: f = 1/2*sqrt(2)*e^(-1/2*(mu - log(y))^2/sigma^2)/(sqrt(pi)*sigma*y)
        sage: limit(f, y=0, algorithm='fricas')                                 # optional - fricas
        0

    From :trac:`26060`::

        sage: limit(x / (x + 2^x + cos(x)), x=-infinity)
        1
    """
    if not isinstance(ex, Expression):
        ex = SR(ex)

    if len(argv) != 1:
        raise ValueError("call the limit function like this, e.g. limit(expr, x=2).")
    else:
        k, = argv.keys()
        v = var(k)
        a = argv[k]

    if taylor and algorithm == 'maxima':
        algorithm = 'maxima_taylor'

    dir_plus = ['plus', '+', 'above', 'right']
    dir_minus = ['minus', '-', 'below', 'left']
    dir_both = [None] + dir_plus + dir_minus
    if dir not in dir_both:
        raise ValueError("dir must be one of " + ", ".join(map(repr, dir_both)))

    if algorithm == 'maxima':
        if dir is None:
            l = maxima.sr_limit(ex, v, a)
        elif dir in dir_plus:
            l = maxima.sr_limit(ex, v, a, 'plus')
        elif dir in dir_minus:
            l = maxima.sr_limit(ex, v, a, 'minus')
    elif algorithm == 'maxima_taylor':
        if dir is None:
            l = maxima.sr_tlimit(ex, v, a)
        elif dir in dir_plus:
            l = maxima.sr_tlimit(ex, v, a, 'plus')
        elif dir in dir_minus:
            l = maxima.sr_tlimit(ex, v, a, 'minus')
    elif algorithm == 'sympy':
        import sympy
        if dir is None:
            l = sympy.limit(ex._sympy_(), v._sympy_(), a._sympy_())
        elif dir in dir_plus:
            l = sympy.limit(ex._sympy_(), v._sympy_(), a._sympy_(), dir='+')
        elif dir in dir_minus:
            l = sympy.limit(ex._sympy_(), v._sympy_(), a._sympy_(), dir='-')
    elif algorithm == 'fricas':
        from sage.interfaces.fricas import fricas
        eq = fricas.equation(v._fricas_(), a._fricas_())
        f = ex._fricas_()
        if dir is None:
            l = fricas.limit(f, eq).sage()
            if isinstance(l, dict):
                l = maxima("und")
        elif dir in dir_plus:
            l = fricas.limit(f, eq, '"right"').sage()
        elif dir in dir_minus:
            l = fricas.limit(f, eq, '"left"').sage()
    elif algorithm == 'giac':
        from sage.libs.giac.giac import libgiac
        v = v._giac_init_()
        a = a._giac_init_()
        if dir is None:
            l = libgiac.limit(ex, v, a).sage()
        elif dir in dir_plus:
            l = libgiac.limit(ex, v, a, 1).sage()
        elif dir in dir_minus:
            l = libgiac.limit(ex, v, a, -1).sage()
    elif algorithm == 'mathematica_free':
        return mma_free_limit(ex, v, a, dir)
    else:
        raise ValueError("Unknown algorithm: %s" % algorithm)
    return ex.parent()(l)


# lim is alias for limit
lim = limit


def mma_free_limit(expression, v, a, dir=None):
    """
    Limit using Mathematica's online interface.

    INPUT:

    - ``expression`` -- symbolic expression
    - ``v`` -- variable
    - ``a`` -- value where the variable goes to
    - ``dir`` -- ``'+'``, ``'-'`` or ``None`` (optional, default: ``None``)

    EXAMPLES::

        sage: from sage.calculus.calculus import mma_free_limit
        sage: mma_free_limit(sin(x)/x, x, a=0) # optional - internet
        1

    Another simple limit::

        sage: mma_free_limit(e^(-x), x, a=oo) # optional - internet
        0
    """
    from sage.interfaces.mathematica import request_wolfram_alpha, parse_moutput_from_json, symbolic_expression_from_mathematica_string
    dir_plus = ['plus', '+', 'above', 'right']
    dir_minus = ['minus', '-', 'below', 'left']
    math_expr = expression._mathematica_init_()
    variable = v._mathematica_init_()
    a = a._mathematica_init_()
    if dir is None:
        input = "Limit[{},{} -> {}]".format(math_expr, variable, a)
    elif dir in dir_plus:
        dir = 'Direction -> "FromAbove"'
        input = "Limit[{}, {} -> {}, {}]".format(math_expr, variable, a, dir)
    elif dir in dir_minus:
        dir = 'Direction -> "FromBelow"'
        input = "Limit[{}, {} -> {}, {}]".format(math_expr, variable, a, dir)
    else:
        raise ValueError('wrong input for limit')
    json_page_data = request_wolfram_alpha(input)
    all_outputs = parse_moutput_from_json(json_page_data)
    if not all_outputs:
        raise ValueError("no outputs found in the answer from Wolfram Alpha")
    first_output = all_outputs[0]
    return symbolic_expression_from_mathematica_string(first_output)


###################################################################
# Laplace transform
###################################################################
def laplace(ex, t, s, algorithm='maxima'):
    r"""
    Return the Laplace transform with respect to the variable `t` and
    transform parameter `s`, if possible.

    If this function cannot find a solution, a formal function is returned.
    The function that is returned may be viewed as a function of `s`.

    DEFINITION:

    The Laplace transform of a function `f(t)`, defined for all real numbers
    `t \geq 0`, is the function `F(s)` defined by

    .. MATH::

                      F(s) = \int_{0}^{\infty} e^{-st} f(t) dt.

    INPUT:

    - ``ex`` -- a symbolic expression

    - ``t`` -- independent variable

    - ``s`` -- transform parameter

    - ``algorithm`` -- (default: ``'maxima'``)  one of

      - ``'maxima'`` -- use Maxima (the default)

      - ``'sympy'`` -- use SymPy

      - ``'giac'`` -- use Giac

    .. NOTE::

        The ``'sympy'`` algorithm returns the tuple (`F`, `a`, ``cond``)
        where `F` is the Laplace transform of `f(t)`,
        `Re(s)>a` is the half-plane of convergence, and ``cond`` are
        auxiliary convergence conditions.

    .. SEEALSO::

        :func:`inverse_laplace`

    EXAMPLES:

    We compute a few Laplace transforms::

        sage: var('x, s, z, t, t0')
        (x, s, z, t, t0)
        sage: sin(x).laplace(x, s)
        1/(s^2 + 1)
        sage: (z + exp(x)).laplace(x, s)
        z/s + 1/(s - 1)
        sage: log(t/t0).laplace(t, s)
        -(euler_gamma + log(s) + log(t0))/s

    We do a formal calculation::

        sage: f = function('f')(x)
        sage: g = f.diff(x); g
        diff(f(x), x)
        sage: g.laplace(x, s)
        s*laplace(f(x), x, s) - f(0)

    A BATTLE BETWEEN the X-women and the Y-men (by David
    Joyner): Solve

    .. MATH::

                   x' = -16y, x(0)=270,  y' = -x + 1, y(0) = 90.

    This models a fight between two sides, the "X-women" and the
    "Y-men", where the X-women have 270 initially and the Y-men have
    90, but the Y-men are better at fighting, because of the higher
    factor of "-16" vs "-1", and also get an occasional reinforcement,
    because of the "+1" term.

    ::

        sage: var('t')
        t
        sage: t = var('t')
        sage: x = function('x')(t)
        sage: y = function('y')(t)
        sage: de1 = x.diff(t) + 16*y
        sage: de2 = y.diff(t) + x - 1
        sage: de1.laplace(t, s)
        s*laplace(x(t), t, s) + 16*laplace(y(t), t, s) - x(0)
        sage: de2.laplace(t, s)
        s*laplace(y(t), t, s) - 1/s + laplace(x(t), t, s) - y(0)

    Next we form the augmented matrix of the above system::

        sage: A = matrix([[s, 16, 270], [1, s, 90+1/s]])
        sage: E = A.echelon_form()
        sage: xt = E[0,2].inverse_laplace(s,t)
        sage: yt = E[1,2].inverse_laplace(s,t)
        sage: xt
        -91/2*e^(4*t) + 629/2*e^(-4*t) + 1
        sage: yt
        91/8*e^(4*t) + 629/8*e^(-4*t)
        sage: p1 = plot(xt, 0, 1/2, rgbcolor=(1,0,0))                                   # needs sage.plot
        sage: p2 = plot(yt, 0, 1/2, rgbcolor=(0,1,0))                                   # needs sage.plot
        sage: import tempfile
        sage: with tempfile.NamedTemporaryFile(suffix=".png") as f:                     # needs sage.plot
        ....:     (p1 + p2).save(f.name)

    Another example::

        sage: var('a,s,t')
        (a, s, t)
        sage: f = exp (2*t + a) * sin(t) * t; f
        t*e^(a + 2*t)*sin(t)
        sage: L = laplace(f, t, s); L
        2*(s - 2)*e^a/(s^2 - 4*s + 5)^2
        sage: inverse_laplace(L, s, t)
        t*e^(a + 2*t)*sin(t)

    The Laplace transform of the exponential function::

        sage: laplace(exp(x), x, s)
        1/(s - 1)

    Dirac's delta distribution is handled (the output of SymPy is
    related to a choice that has to be made when defining Laplace
    transforms of distributions)::

        sage: laplace(dirac_delta(t), t, s)
        1
        sage: F, a, cond = laplace(dirac_delta(t), t, s, algorithm='sympy')
        sage: a, cond  # random - sympy <1.10 gives (-oo, True)
        (0, True)
        sage: F        # random - sympy <1.9 includes undefined heaviside(0) in answer
        1
        sage: laplace(dirac_delta(t), t, s, algorithm='giac')
        1

    Heaviside step function can be handled with different interfaces.
    Try with Maxima::

        sage: laplace(heaviside(t-1), t, s)
        e^(-s)/s

    Try with giac::

        sage: laplace(heaviside(t-1), t, s, algorithm='giac')
        e^(-s)/s

    Try with SymPy::

        sage: laplace(heaviside(t-1), t, s, algorithm='sympy')
        (e^(-s)/s, 0, True)

    TESTS:

    Testing Giac::

        sage: var('t, s')
        (t, s)
        sage: laplace(5*cos(3*t-2)*heaviside(t-2), t, s, algorithm='giac')
        5*(s*cos(4)*e^(-2*s) - 3*e^(-2*s)*sin(4))/(s^2 + 9)

    Check unevaluated expression from Giac (it is locale-dependent, see
    :trac:`22833`)::

        sage: var('n')
        n
        sage: laplace(t^n, t, s, algorithm='giac')
        laplace(t^n, t, s)

    Testing SymPy::

        sage: F, a, cond = laplace(t^n, t, s, algorithm='sympy')
        sage: a, cond
        (0, re(n) > -1)
        sage: F.simplify()
        s^(-n - 1)*gamma(n + 1)

    Testing Maxima::

        sage: laplace(t^n, t, s, algorithm='maxima')
        s^(-n - 1)*gamma(n + 1)

    Check that :trac:`24212` is fixed::

        sage: F, a, cond = laplace(cos(t^2), t, s, algorithm='sympy')
        sage: a, cond
        (0, True)
        sage: F._sympy_().simplify()
        sqrt(pi)*(sqrt(2)*sin(s**2/4)*fresnelc(sqrt(2)*s/(2*sqrt(pi))) -
        sqrt(2)*cos(s**2/4)*fresnels(sqrt(2)*s/(2*sqrt(pi))) + cos(s**2/4 + pi/4))/2

    Testing result from SymPy that Sage doesn't know how to handle::

        sage: laplace(cos(-1/t), t, s, algorithm='sympy')
        Traceback (most recent call last):
        ...
        AttributeError: Unable to convert SymPy result (=meijerg(((), ()), ((-1/2, 0, 1/2), (0,)), ...)/4) into Sage
    """
    if not isinstance(ex, (Expression, Function)):
        ex = SR(ex)

    if algorithm == 'maxima':
        return ex.parent()(ex._maxima_().laplace(var(t), var(s)))

    elif algorithm == 'sympy':
        ex_sy, t, s = [expr._sympy_() for expr in (ex, t, s)]
        from sympy import laplace_transform
        from sage.interfaces.sympy import sympy_init
        sympy_init()
        result = laplace_transform(ex_sy, t, s)
        if isinstance(result, tuple):
            try:
                (result, a, cond) = result
                return result._sage_(), a, cond
            except AttributeError:
                raise AttributeError("Unable to convert SymPy result (={}) into"
                        " Sage".format(result))
        elif 'LaplaceTransform' in format(result):
            return dummy_laplace(ex, t, s)
        else:
            return result

    elif algorithm == 'giac':
        from sage.interfaces.giac import giac
        try:
            result = giac.laplace(ex, t, s)
        except TypeError:
            raise ValueError("Giac cannot make sense of: %s" % ex)
        if 'integrate' in format(result) or 'integration' in format(result):
            return dummy_laplace(ex, t, s)
        else:
            return result.sage()

    else:
        raise ValueError("Unknown algorithm: %s" % algorithm)


def inverse_laplace(ex, s, t, algorithm='maxima'):
    r"""
    Return the inverse Laplace transform with respect to the variable `t` and
    transform parameter `s`, if possible.

    If this function cannot find a solution, a formal function is returned.
    The function that is returned may be viewed as a function of `t`.

    DEFINITION:

    The inverse Laplace transform of a function `F(s)` is the function
    `f(t)`, defined by

    .. MATH::

                      f(t) = \frac{1}{2\pi i} \int_{\gamma-i\infty}^{\gamma + i\infty} e^{st} F(s) ds,

    where `\gamma` is chosen so that the contour path of
    integration is in the region of convergence of `F(s)`.

    INPUT:

    - ``ex`` -- a symbolic expression

    - ``s`` -- transform parameter

    - ``t`` -- independent variable

    - ``algorithm`` -- (default: ``'maxima'``)  one of

      - ``'maxima'`` -- use Maxima (the default)

      - ``'sympy'`` -- use SymPy

      - ``'giac'`` -- use Giac

    .. SEEALSO::

        :func:`laplace`

    EXAMPLES::

        sage: var('w, m')
        (w, m)
        sage: f = (1/(w^2+10)).inverse_laplace(w, m); f
        1/10*sqrt(10)*sin(sqrt(10)*m)
        sage: laplace(f, m, w)
        1/(w^2 + 10)

        sage: f(t) = t*cos(t)
        sage: s = var('s')
        sage: L = laplace(f, t, s); L
        t |--> 2*s^2/(s^2 + 1)^2 - 1/(s^2 + 1)
        sage: inverse_laplace(L, s, t)
        t |--> t*cos(t)
        sage: inverse_laplace(1/(s^3+1), s, t)
        1/3*(sqrt(3)*sin(1/2*sqrt(3)*t) - cos(1/2*sqrt(3)*t))*e^(1/2*t) + 1/3*e^(-t)

    No explicit inverse Laplace transform, so one is returned formally a
    function ``ilt``::

        sage: inverse_laplace(cos(s), s, t)
        ilt(cos(s), s, t)

    Transform an expression involving a time-shift, via SymPy::

        sage: inverse_laplace(1/s^2*exp(-s), s, t, algorithm='sympy').simplify()
        (t - 1)*heaviside(t - 1)

    The same instance with Giac::

        sage: inverse_laplace(1/s^2*exp(-s), s, t, algorithm='giac')
        (t - 1)*heaviside(t - 1)

    Transform a rational expression::

        sage: inverse_laplace((2*s^2*exp(-2*s) - exp(-s))/(s^3+1), s, t,
        ....:                 algorithm='giac')
        -1/3*(sqrt(3)*e^(1/2*t - 1/2)*sin(1/2*sqrt(3)*(t - 1))
         - cos(1/2*sqrt(3)*(t - 1))*e^(1/2*t - 1/2) + e^(-t + 1))*heaviside(t - 1)
         + 2/3*(2*cos(1/2*sqrt(3)*(t - 2))*e^(1/2*t - 1) + e^(-t + 2))*heaviside(t - 2)

        sage: inverse_laplace(1/(s - 1), s, x)
        e^x

    The inverse Laplace transform of a constant is a delta
    distribution::

        sage: inverse_laplace(1, s, t)
        dirac_delta(t)
        sage: inverse_laplace(1, s, t, algorithm='sympy')
        dirac_delta(t)
        sage: inverse_laplace(1, s, t, algorithm='giac')
        dirac_delta(t)

    TESTS:

    Testing unevaluated expression from Maxima::

        sage: var('t, s')
        (t, s)
        sage: inverse_laplace(exp(-s)/s, s, t)
        ilt(e^(-s)/s, s, t)

    Testing Giac::

        sage: inverse_laplace(exp(-s)/s, s, t, algorithm='giac')
        heaviside(t - 1)

    Testing SymPy::

        sage: inverse_laplace(exp(-s)/s, s, t, algorithm='sympy')
        heaviside(t - 1)

    Testing unevaluated expression from Giac::

        sage: n = var('n')
        sage: inverse_laplace(1/s^n, s, t, algorithm='giac')
        ilt(1/(s^n), t, s)

    Try with Maxima::

        sage: inverse_laplace(1/s^n, s, t, algorithm='maxima')
        ilt(1/(s^n), s, t)

    Try with SymPy::

        sage: inverse_laplace(1/s^n, s, t, algorithm='sympy')
        t^(n - 1)*heaviside(t)/gamma(n)

    Testing unevaluated expression from SymPy::

        sage: inverse_laplace(cos(s), s, t, algorithm='sympy')
        ilt(cos(s), t, s)

    Testing the same with Giac::

        sage: inverse_laplace(cos(s), s, t, algorithm='giac')
        ilt(cos(s), t, s)
    """
    if not isinstance(ex, Expression):
        ex = SR(ex)

    if algorithm == 'maxima':
        return ex.parent()(ex._maxima_().ilt(var(s), var(t)))

    elif algorithm == 'sympy':
        ex_sy, s, t = [expr._sympy_() for expr in (ex, s, t)]
        from sympy import inverse_laplace_transform
        from sage.interfaces.sympy import sympy_init
        sympy_init()
        result = inverse_laplace_transform(ex_sy, s, t)
        try:
            return result._sage_()
        except AttributeError:
            if 'InverseLaplaceTransform' in format(result):
                return dummy_inverse_laplace(ex, t, s)
            else:
                raise AttributeError("Unable to convert SymPy result (={}) into"
                                    " Sage".format(result))

    elif algorithm == 'giac':
        from sage.interfaces.giac import giac
        try:
            result = giac.invlaplace(ex, s, t)
        except TypeError:
            raise ValueError("Giac cannot make sense of: %s" % ex)
        if 'ilaplace' in format(result):
            return dummy_inverse_laplace(ex, t, s)
        else:
            return result.sage()

    else:
        raise ValueError("Unknown algorithm: %s" % algorithm)


###################################################################
# symbolic evaluation "at" a point
###################################################################
def at(ex, *args, **kwds):
    """
    Parses ``at`` formulations from other systems, such as Maxima.
    Replaces evaluation 'at' a point with substitution method of
    a symbolic expression.

    EXAMPLES:

    We do not import ``at`` at the top level, but we can use it
    as a synonym for substitution if we import it::

        sage: g = x^3 - 3
        sage: from sage.calculus.calculus import at
        sage: at(g, x=1)
        -2
        sage: g.subs(x=1)
        -2

    We find a formal Taylor expansion::

        sage: h,x = var('h,x')
        sage: u = function('u')
        sage: u(x + h)
        u(h + x)
        sage: diff(u(x+h), x)
        D[0](u)(h + x)
        sage: taylor(u(x+h), h, 0, 4)
        1/24*h^4*diff(u(x), x, x, x, x) + 1/6*h^3*diff(u(x), x, x, x)
         + 1/2*h^2*diff(u(x), x, x) + h*diff(u(x), x) + u(x)

    We compute a Laplace transform::

        sage: var('s,t')
        (s, t)
        sage: f = function('f')(t)
        sage: f.diff(t, 2)
        diff(f(t), t, t)
        sage: f.diff(t,2).laplace(t,s)
        s^2*laplace(f(t), t, s) - s*f(0) - D[0](f)(0)

    We can also accept a non-keyword list of expression substitutions,
    like Maxima does (:trac:`12796`)::

        sage: from sage.calculus.calculus import at
        sage: f = function('f')
        sage: at(f(x), [x == 1])
        f(1)

    TESTS:

    Our one non-keyword argument must be a list::

        sage: from sage.calculus.calculus import at
        sage: f = function('f')
        sage: at(f(x), x == 1)
        Traceback (most recent call last):
        ...
        TypeError: at can take at most one argument, which must be a list

    We should convert our first argument to a symbolic expression::

        sage: from sage.calculus.calculus import at
        sage: at(int(1), x=1)
        1

    """
    if not isinstance(ex, (Expression, Function)):
        ex = SR(ex)
    kwds = {(k[10:] if k[:10] == "_SAGE_VAR_" else k): v
            for k, v in kwds.items()}
    if len(args) == 1 and isinstance(args[0], list):
        for c in args[0]:
            kwds[str(c.lhs())] = c.rhs()
    elif args:
        raise TypeError("at can take at most one argument, which must be a list")

    return ex.subs(**kwds)


def dummy_diff(*args):
    """
    This function is called when 'diff' appears in a Maxima string.

    EXAMPLES::

        sage: from sage.calculus.calculus import dummy_diff
        sage: x,y = var('x,y')
        sage: dummy_diff(sin(x*y), x, SR(2), y, SR(1))
        -x*y^2*cos(x*y) - 2*y*sin(x*y)

    Here the function is used implicitly::

        sage: a = var('a')
        sage: f = function('cr')(a)
        sage: g = f.diff(a); g
        diff(cr(a), a)
    """
    f = args[0]
    args = list(args[1:])
    for i in range(1, len(args), 2):
        args[i] = Integer(args[i])
    return f.diff(*args)


def dummy_integrate(*args):
    """
    This function is called to create formal wrappers of integrals that
    Maxima can't compute:

    EXAMPLES::

        sage: from sage.calculus.calculus import dummy_integrate
        sage: f = function('f')
        sage: dummy_integrate(f(x), x)
        integrate(f(x), x)
        sage: a,b = var('a,b')
        sage: dummy_integrate(f(x), x, a, b)
        integrate(f(x), x, a, b)
    """
    if len(args) == 4:
        return definite_integral(*args, hold=True)
    else:
        return indefinite_integral(*args, hold=True)


def dummy_laplace(*args):
    """
    This function is called to create formal wrappers of laplace transforms
    that Maxima can't compute:

    EXAMPLES::

        sage: from sage.calculus.calculus import dummy_laplace
        sage: s,t = var('s,t')
        sage: f = function('f')
        sage: dummy_laplace(f(t), t, s)
        laplace(f(t), t, s)
    """
    return _laplace(args[0], var(repr(args[1])), var(repr(args[2])))


def dummy_inverse_laplace(*args):
    """
    This function is called to create formal wrappers of inverse Laplace
    transforms that Maxima can't compute:

    EXAMPLES::

        sage: from sage.calculus.calculus import dummy_inverse_laplace
        sage: s,t = var('s,t')
        sage: F = function('F')
        sage: dummy_inverse_laplace(F(s), s, t)
        ilt(F(s), s, t)
    """
    return _inverse_laplace(args[0], var(repr(args[1])), var(repr(args[2])))


def dummy_pochhammer(*args):
    """
    This function is called to create formal wrappers of Pochhammer symbols

    EXAMPLES::

        sage: from sage.calculus.calculus import dummy_pochhammer
        sage: s,t = var('s,t')
        sage: dummy_pochhammer(s, t)
        gamma(s + t)/gamma(s)
    """
    x, y = args
    from sage.functions.gamma import gamma
    return gamma(x + y) / gamma(x)


#######################################################
#
# Helper functions for printing latex expression
#
#######################################################

def _laplace_latex_(self, *args):
    r"""
    Return LaTeX expression for Laplace transform of a symbolic function.

    EXAMPLES::

        sage: from sage.calculus.calculus import _laplace_latex_
        sage: var('s,t')
        (s, t)
        sage: f = function('f')(t)
        sage: _laplace_latex_(0,f,t,s)
        '\\mathcal{L}\\left(f\\left(t\\right), t, s\\right)'
        sage: latex(laplace(f, t, s))
        \mathcal{L}\left(f\left(t\right), t, s\right)

    """
    return "\\mathcal{L}\\left(%s\\right)" % (', '.join(latex(x) for x in args))


def _inverse_laplace_latex_(self, *args):
    r"""
    Return LaTeX expression for inverse Laplace transform
    of a symbolic function.

    EXAMPLES::

        sage: from sage.calculus.calculus import _inverse_laplace_latex_
        sage: var('s,t')
        (s, t)
        sage: F = function('F')(s)
        sage: _inverse_laplace_latex_(0,F,s,t)
        '\\mathcal{L}^{-1}\\left(F\\left(s\\right), s, t\\right)'
        sage: latex(inverse_laplace(F,s,t))
        \mathcal{L}^{-1}\left(F\left(s\right), s, t\right)
    """
    return "\\mathcal{L}^{-1}\\left(%s\\right)" % (', '.join(latex(x) for x in args))


# Return un-evaluated expression as instances of NewSymbolicFunction
_laplace = function_factory('laplace', print_latex_func=_laplace_latex_)
_inverse_laplace = function_factory('ilt',
        print_latex_func=_inverse_laplace_latex_)

######################################i################


# Conversion dict for special maxima objects
# c,k1,k2 are from ode2()
symtable = {'%pi': 'pi', '%e': 'e', '%i': 'I',
            '%gamma': 'euler_gamma',
            '%c': '_C', '%k1': '_K1', '%k2': '_K2',
            'e': '_e', 'i': '_i', 'I': '_I'}


maxima_qp = re.compile(r"\?\%[\w]*")  # e.g., ?%jacobi_cd

maxima_var = re.compile(r"[\w\%]*")  # e.g., %jacobi_cd

sci_not = re.compile(r"(-?(?:0|[1-9]\d*))(\.\d+)?([eE][-+]\d+)")

polylog_ex = re.compile(r'li\[([^\[\]]*)\]\(')

maxima_polygamma = re.compile(r"psi\[([^\[\]]*)\]\(")  # matches psi[n]( where n is a number

maxima_hyper = re.compile(r"\%f\[\d+,\d+\]")  # matches %f[m,n]


def _is_function(v):
    r"""
    Return whether a symbolic element is a function, not a variable.

    TESTS::

        sage: from sage.calculus.calculus import _is_function
        sage: _is_function(x)
        False
        sage: _is_function(sin)
        True

    Check that :trac:`31756` is fixed::

        sage: from sage.symbolic.expression import symbol_table
        sage: _is_function(symbol_table['mathematica'][('Gamma', 1)])
        True

        sage: from sage.symbolic.expression import register_symbol
        sage: foo = lambda x: x^2 + 1
        sage: register_symbol(foo, dict(mathematica='Foo'))  # optional - mathematica
        sage: mathematica('Foo[x]').sage()                   # optional - mathematica
        x^2 + 1
    """
    # note that Sage variables are callable, so we only check the type
    return isinstance(v, Function) or isinstance(v, FunctionType)


def symbolic_expression_from_maxima_string(x, equals_sub=False, maxima=maxima):
    r"""
    Given a string representation of a Maxima expression, parse it and
    return the corresponding Sage symbolic expression.

    INPUT:

    - ``x`` -- a string

    - ``equals_sub`` -- (default: ``False``) if ``True``, replace
      '=' by '==' in self

    - ``maxima`` -- (default: the calculus package's copy of
      Maxima) the Maxima interpreter to use.

    EXAMPLES::

        sage: from sage.calculus.calculus import symbolic_expression_from_maxima_string as sefms
        sage: sefms('x^%e + %e^%pi + %i + sin(0)')
        x^e + e^pi + I
        sage: f = function('f')(x)
        sage: sefms('?%at(f(x),x=2)#1')
        f(2) != 1
        sage: a = sage.calculus.calculus.maxima("x#0"); a
        x # 0
        sage: a.sage()
        x != 0

    TESTS:

    :trac:`8459` fixed::

        sage: maxima('3*li[2](u)+8*li[33](exp(u))').sage()
        3*dilog(u) + 8*polylog(33, e^u)

    Check if :trac:`8345` is fixed::

        sage: assume(x,'complex')
        sage: t = x.conjugate()
        sage: latex(t)
        \overline{x}
        sage: latex(t._maxima_()._sage_())
        \overline{x}

    Check that we can understand maxima's not-equals (:trac:`8969`)::

        sage: from sage.calculus.calculus import symbolic_expression_from_maxima_string as sefms
        sage: sefms("x!=3") == (factorial(x) == 3)
        True
        sage: sefms("x # 3") == SR(x != 3)
        True
        sage: solve([x != 5], x) in [[[x - 5 != 0]], [[x < 5], [5 < x]]]
        True
        sage: solve([2*x==3, x != 5], x)
        [[x == (3/2)...

    Make sure that we don't accidentally pick up variables in the maxima namespace (:trac:`8734`)::

        sage: sage.calculus.calculus.maxima('my_new_var : 2')
        2
        sage: var('my_new_var').full_simplify()
        my_new_var

    ODE solution constants are treated differently (:trac:`16007`)::

        sage: from sage.calculus.calculus import symbolic_expression_from_maxima_string as sefms
        sage: sefms('%k1*x + %k2*y + %c')
        _K1*x + _K2*y + _C

    Check that some hypothetical variables don't end up as special constants (:trac:`6882`)::

        sage: from sage.calculus.calculus import symbolic_expression_from_maxima_string as sefms
        sage: sefms('%i')^2
        -1
        sage: ln(sefms('%e'))
        1
        sage: sefms('i')^2
        _i^2
        sage: sefms('I')^2
        _I^2
        sage: sefms('ln(e)')
        ln(_e)
        sage: sefms('%inf')
        +Infinity
    """
    var_syms = {k[0]: v for k, v in symbol_table.get('maxima', {}).items()
                if not _is_function(v)}
    function_syms = {k[0]: v for k, v in symbol_table.get('maxima', {}).items()
                     if _is_function(v)}

    if not x:
        raise RuntimeError("invalid symbolic expression -- ''")
    maxima.set('_tmp_', x)

    # This is inefficient since it so rarely is needed:
    #r = maxima._eval_line('listofvars(_tmp_);')[1:-1]

    s = maxima._eval_line('_tmp_;')

    # We don't actually implement a parser for maxima expressions.
    # Instead we simply transform the string until it is a valid
    # sagemath expression and parse that.

    # Remove ticks in front of symbolic functions. You might think
    # there is a potential very subtle bug if 'foo is in a string
    # literal -- but string literals should *never* ever be part of a
    # symbolic expression.
    s = s.replace("'","")

    delayed_functions = maxima_qp.findall(s)
    if len(delayed_functions):
        for X in delayed_functions:
            if X == '?%at':  # we will replace Maxima's "at" with symbolic evaluation, not a SymbolicFunction
                pass
            else:
                function_syms[X[2:]] = function_factory(X[2:])
        s = s.replace("?%", "")

    s = maxima_hyper.sub('hypergeometric', s)

    # Look up every variable in the symtable keys and fill a replacement list.
    cursor = 0
    l = []
    for m in maxima_var.finditer(s):
        if m.group(0) in symtable:
            l.append(s[cursor:m.start()])
            l.append(symtable.get(m.group(0)))
            cursor = m.end()
    if cursor > 0:
        l.append(s[cursor:])
        s = "".join(l)

    s = s.replace("%","")

    s = s.replace("#","!=")  # a lot of this code should be refactored somewhere...
    #we apply the square-bracket replacing patterns repeatedly
    #to ensure that nested brackets get handled (from inside to out)
    while True:
        olds = s
        s = polylog_ex.sub('polylog(\\1,', s)
        s = maxima_polygamma.sub(r'psi(\g<1>,', s)  # this replaces psi[n](foo) with psi(n,foo), ensuring that derivatives of the digamma function are parsed properly below
        if s == olds:
            break

    if equals_sub:
        s = s.replace('=', '==')
        # unfortunately, this will turn != into !==, which we correct
        s = s.replace("!==", "!=")

    #replace %union from to_poly_solve with a list
    if s[0:5] == 'union':
        s = s[5:]
        s = s[s.find("(") + 1:s.rfind(")")]
        s = "[" + s + "]"  # turn it into a string that looks like a list

    # replace %solve from to_poly_solve with the expressions
    if s[0:5] == 'solve':
        s = s[5:]
        s = s[s.find("(") + 1:s.find("]") + 1]

    # replace all instances of Maxima's scientific notation
    # with regular notation
    search = sci_not.search(s)
    while search is not None:
        (start, end) = search.span()
        r = create_RealNumber(s[start:end]).str(no_sci=2, truncate=True)
        s = s.replace(s[start:end], r)
        search = sci_not.search(s)

    function_syms['diff'] = dummy_diff
    function_syms['integrate'] = dummy_integrate
    function_syms['laplace'] = dummy_laplace
    function_syms['ilt'] = dummy_inverse_laplace
    function_syms['at'] = at
    function_syms['pochhammer'] = dummy_pochhammer

    global is_simplified
    try:
        # use a global flag so all expressions obtained via
        # evaluation of maxima code are assumed pre-simplified
        is_simplified = True
        SRM_parser._variable_constructor().set_names(var_syms)
        SRM_parser._callable_constructor().set_names(function_syms)
        return SRM_parser.parse_sequence(s)
    except SyntaxError:
        raise TypeError("unable to make sense of Maxima expression '%s' in Sage" % s)
    finally:
        is_simplified = False


# Comma format options for Maxima
def mapped_opts(v):
    """
    Used internally when creating a string of options to pass to
    Maxima.

    INPUT:

    - ``v`` -- an object

    OUTPUT: a string.

    The main use of this is to turn Python bools into lower case
    strings.

    EXAMPLES::

        sage: sage.calculus.calculus.mapped_opts(True)
        'true'
        sage: sage.calculus.calculus.mapped_opts(False)
        'false'
        sage: sage.calculus.calculus.mapped_opts('bar')
        'bar'
    """
    if isinstance(v, bool):
        return str(v).lower()
    return str(v)


def maxima_options(**kwds):
    """
    Used internally to create a string of options to pass to Maxima.

    EXAMPLES::

        sage: sage.calculus.calculus.maxima_options(an_option=True, another=False, foo='bar')
        'an_option=true,another=false,foo=bar'
    """
    return ','.join('%s=%s' % (key, mapped_opts(val))
                    for key, val in sorted(kwds.items()))


# Parser for symbolic ring elements

# We keep two dictionaries syms_cur and syms_default to keep the current symbol
# table and the state of the table at startup respectively. These are used by
# the restore() function (see sage.misc.reset).

syms_cur = symbol_table.get('functions', {})
syms_default = dict(syms_cur)


def _find_var(name, interface=None):
    """
    Function to pass to Parser for constructing
    variables from strings.  For internal use.

    EXAMPLES::

        sage: y = var('y')
        sage: sage.calculus.calculus._find_var('y')
        y
        sage: sage.calculus.calculus._find_var('I')
        I
        sage: sage.calculus.calculus._find_var(repr(maxima(y)), interface='maxima')
        y
        sage: sage.calculus.calculus._find_var(repr(giac(y)), interface='giac')
        y
    """
    if interface == 'maxima':
        if name.startswith("_SAGE_VAR_"):
            return var(name[10:])
    elif interface == 'giac':
        if name.startswith('sageVAR'):
            return var(name[7:])
    else:
        v = SR.symbols.get(name)
        if v is not None:
            return v

    # try to find the name in the global namespace
    # needed for identifiers like 'e', etc.
    import sage.all
    try:
        return SR(sage.all.__dict__[name])
    except (KeyError, TypeError):
        return var(name)


def _find_func(name, create_when_missing=True):
    """
    Function to pass to Parser for constructing
    functions from strings.  For internal use.

    EXAMPLES::

        sage: sage.calculus.calculus._find_func('limit')
        limit
        sage: sage.calculus.calculus._find_func('zeta_zeros')
        zeta_zeros
        sage: f(x)=sin(x)
        sage: sage.calculus.calculus._find_func('f')
        f
        sage: sage.calculus.calculus._find_func('g', create_when_missing=False)
        sage: s = sage.calculus.calculus._find_func('sin')
        sage: s(0)
        0
    """
    f = symbol_table['functions'].get(name)
    if f is not None:
        return f

    import sage.all
    try:
        f = SR(sage.all.__dict__[name])
        if not isinstance(f, Expression):
            return f
    except (KeyError, TypeError):
        if create_when_missing:
            return function_factory(name)
        else:
            return None


parser_make_var = LookupNameMaker({}, fallback=_find_var)
parser_make_function = LookupNameMaker({}, fallback=_find_func)

SR_parser = Parser(make_int=lambda x: SR(Integer(x)),
                   make_float=lambda x: SR(create_RealNumber(x)),
                   make_var=parser_make_var,
                   make_function=parser_make_function)


def symbolic_expression_from_string(s, syms=None, accept_sequence=False, *, parser=None):
    """
    Given a string, (attempt to) parse it and return the
    corresponding Sage symbolic expression.  Normally used
    to return Maxima output to the user.

    INPUT:

    - ``s`` -- a string

    - ``syms`` -- (default: ``{}``) dictionary of
      strings to be regarded as symbols or functions;
      keys are pairs (string, number of arguments)

    - ``accept_sequence`` -- (default: ``False``) controls whether
      to allow a (possibly nested) set of lists and tuples
      as input

    - ``parser`` -- (default: ``SR_parser``) parser for internal use

    EXAMPLES::

        sage: from sage.calculus.calculus import symbolic_expression_from_string
        sage: y = var('y')
        sage: symbolic_expression_from_string('[sin(0)*x^2,3*spam+e^pi]',
        ....:                                 syms={('spam',0): y}, accept_sequence=True)
        [0, 3*y + e^pi]

    TESTS:

    Check that the precision is preserved (:trac:`28814`)::

        sage: symbolic_expression_from_string(str(RealField(100)(1/3)))
        0.3333333333333333333333333333
        sage: symbolic_expression_from_string(str(RealField(100)(10^-500/3)))
        3.333333333333333333333333333e-501

    The Giac interface uses a different parser (:trac:`30133`)::

        sage: from sage.calculus.calculus import SR_parser_giac
        sage: symbolic_expression_from_string(repr(giac(SR.var('e'))), parser=SR_parser_giac)
        e
    """
    if syms is None:
        syms = {}
    if parser is None:
        parser = SR_parser
    parse_func = parser.parse_sequence if accept_sequence else parser.parse_expression
    # this assumes that the parser has constructors of type `LookupNameMaker`
    parser._variable_constructor().set_names({k[0]: v for k, v in syms.items()
                                              if not _is_function(v)})
    parser._callable_constructor().set_names({k[0]: v for k, v in syms.items()
                                              if _is_function(v)})
    return parse_func(s)


parser_make_Mvar = LookupNameMaker({}, fallback=lambda x: _find_var(x, interface='maxima'))

SRM_parser = Parser(make_int=lambda x: SR(Integer(x)),
                    make_float=lambda x: SR(RealDoubleElement(x)),
                    make_var=parser_make_Mvar,
                    make_function=parser_make_function)

SR_parser_giac = Parser(make_int=lambda x: SR(Integer(x)),
                        make_float=lambda x: SR(create_RealNumber(x)),
                        make_var=LookupNameMaker({}, fallback=lambda x: _find_var(x, interface='giac')),
                        make_function=parser_make_function)<|MERGE_RESOLUTION|>--- conflicted
+++ resolved
@@ -966,11 +966,7 @@
 
     If the minimal polynomial could not be found, two distinct kinds of
     errors are raised. If no reasonable candidate was found with the
-<<<<<<< HEAD
-    given ``bit``/``degree`` parameters, a :class:`ValueError` will be
-=======
     given ``bits``/``degree`` parameters, a :class:`ValueError` will be
->>>>>>> babd64f3
     raised. If a reasonable candidate was found but (perhaps due to
     limits in the underlying symbolic package) was unable to be proved
     correct, a :class:`NotImplementedError` will be raised.
