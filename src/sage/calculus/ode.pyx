r"""
Solving ODE numerically by GSL

AUTHORS:

- Joshua Kantor (2004-2006)

- Robert Marik (2010 - fixed docstrings)

"""

#*****************************************************************************
#       Copyright (C) 2004,2005,2006 Joshua Kantor <kantor.jm@gmail.com>
#
# This program is free software: you can redistribute it and/or modify
# it under the terms of the GNU General Public License as published by
# the Free Software Foundation, either version 2 of the License, or
# (at your option) any later version.
#                  http://www.gnu.org/licenses/
#*****************************************************************************

from cysignals.memory cimport sig_malloc, sig_free
from cysignals.signals cimport sig_on, sig_off

from sage.misc.sageinspect import sage_getargspec
from sage.libs.gsl.all cimport *
import sage.calculus.interpolation


cdef class PyFunctionWrapper:
    cdef object the_function
    cdef object the_jacobian
    cdef object the_parameters
    cdef int y_n

    cdef set_yn(self,x):
        self.y_n = x

cdef class ode_system:
    cdef int  c_j(self,double t, double *y, double *dfdy,double *dfdt): #void *params):
        return 0

    cdef int c_f(self,double t, double* y, double* dydt):  #void *params):
        return 0

cdef int c_jac_compiled(double t, double *y, double *dfdy,double *dfdt, void * params):
    cdef int status
    cdef ode_system wrapper
    wrapper = <ode_system> params
    status = wrapper.c_j(t,y,dfdy,dfdt)    #Could add parameters
    return status

cdef int c_f_compiled(double t, double *y, double *dydt, void *params):
    cdef int status
    cdef ode_system wrapper
    wrapper = <ode_system> params
    status =  wrapper.c_f(t,y,dydt)  #Could add parameters
    return status

cdef int c_jac(double t,double *y,double *dfdy,double *dfdt,void *params):
    cdef int i
    cdef int j
    cdef int y_n
    cdef int param_n
    cdef PyFunctionWrapper wrapper
    wrapper = <PyFunctionWrapper > params
    y_n=wrapper.y_n
    y_list=[]
    for i from 0<=i<y_n:
        y_list.append(y[i])
    try:
        if len(wrapper.the_parameters)==0:
            jac_list=wrapper.the_jacobian(t,y_list)
        else:
            jac_list=wrapper.the_jacobian(t,y_list,wrapper.the_parameters)
        for i from 0<=i<y_n:
            for j from 0<=j<y_n:
                dfdy[i*y_n+j]=jac_list[i][j]

        for i from 0 <=i<y_n:
            dfdt[i]=jac_list[y_n][i]

        return GSL_SUCCESS
    except Exception:
        return -1

cdef int c_f(double t,double* y, double* dydt,void *params):
    cdef int i
    cdef int y_n
    cdef int param_n

    cdef PyFunctionWrapper wrapper
    wrapper = <PyFunctionWrapper> params
    y_n= wrapper.y_n
    y_list=[]
    for i from 0<=i<y_n:
        y_list.append(y[i])
    try:
        if len(wrapper.the_parameters)!=0:
            dydt_list=wrapper.the_function(t,y_list,wrapper.the_parameters)
        else:
            dydt_list=wrapper.the_function(t,y_list)
        for i from 0<=i<y_n:
            dydt[i]=dydt_list[i]
        return GSL_SUCCESS
    except Exception:
        return -1


class ode_solver():
    r"""
    :meth:`ode_solver` is a class that wraps the GSL library's ode solver routines.

    To use it, instantiate the class::

        sage: T = ode_solver()

    To solve a system of the form `dy_i/dt=f_i(t,y)`, you must
    supply a vector or tuple/list valued function ``f`` representing
    `f_i`.  The functions `f` and the jacobian should have the
    form ``foo(t,y)`` or ``foo(t,y,params)``.  ``params`` which is
    optional allows for your function to depend on one or a tuple of
    parameters.  Note if you use it, ``params`` must be a tuple even
    if it only has one component.  For example if you wanted to solve
    `y''+y=0`, you would need to write it as a first order system::

        y_0' = y_1
        y_1' = -y_0

    In code::

        sage: f = lambda t, y: [y[1], -y[0]]
        sage: T.function = f

    For some algorithms, the jacobian must be supplied as well, the
    form of this should be a function returning a list of lists of the
    form ``[ [df_1/dy_1,...,df_1/dy_n], ...,
    [df_n/dy_1,...,df_n,dy_n], [df_1/dt,...,df_n/dt] ]``.

    There are examples below, if your jacobian was the function
    ``my_jacobian`` you would do::

        sage: T.jacobian = my_jacobian     # not tested, since it doesn't make sense to test this

    There are a variety of algorithms available for different types of systems. Possible algorithms are

    - ``'rkf45'`` -- Runge-Kutta-Fehlberg (4,5)

    - ``'rk2'`` -- embedded Runge-Kutta (2,3)

    - ``'rk4'`` -- 4th order classical Runge-Kutta

    - ``'rk8pd'`` -- Runge-Kutta Prince-Dormand (8,9)

    - ``'rk2imp'`` -- implicit 2nd order Runge-Kutta at gaussian points

    - ``'rk4imp'`` -- implicit 4th order Runge-Kutta at gaussian points

    - ``'bsimp'`` -- implicit Burlisch-Stoer (requires jacobian)

    - ``'gear1'`` -- M=1 implicit gear

    - ``'gear2'`` -- M=2 implicit gear

    The default algorithm is ``'rkf45'``. If you instead wanted to use
    ``'bsimp'`` you would do::

        sage: T.algorithm = "bsimp"

    The user should supply initial conditions in ``y_0``. For example if
    your initial conditions are `y_0=1, y_1=1`, do::

        sage: T.y_0 = [1,1]

    The actual solver is invoked by the method :meth:`ode_solve`.  It
    has arguments ``t_span``, ``y_0``, ``num_points``, ``params``.
    ``y_0`` must be supplied either as an argument or above by
    assignment.  Params which are optional and only necessary if your
    system uses ``params`` can be supplied to ``ode_solve`` or by
    assignment.

    ``t_span`` is the time interval on which to solve the ode.  There
    are two ways to specify ``t_span``:

    * If ``num_points`` is not specified, then the sequence ``t_span``
      is used as the time points for the solution.  Note that the
      first element ``t_span[0]`` is the initial time, where the
      initial condition ``y_0`` is the specified solution, and
      subsequent elements are the ones where the solution is computed.

    * If ``num_points`` is specified and ``t_span`` is a sequence with
      just 2 elements, then these are the starting and ending times,
      and the solution will be computed at ``num_points`` equally
      spaced points between ``t_span[0]`` and ``t_span[1]``.  The
      initial condition is also included in the output so that
      ``num_points + 1`` total points are returned.  E.g. if ``t_span
      = [0.0, 1.0]`` and ``num_points = 10``, then solution is
      returned at the 11 time points ``[0.0, 0.1, 0.2, 0.3, 0.4, 0.5,
      0.6, 0.7, 0.8, 0.9, 1.0]``.

    (Note that if ``num_points`` is specified and ``t_span`` is not
    length 2 then ``t_span`` are used as the time points and
    ``num_points`` is ignored.)

    Error is estimated via the expression ``D_i =
    error_abs*s_i+error_rel*(a|y_i|+a_dydt*h*|y_i'|)``.  The user can
    specify

    - ``error_abs`` (1e-10 by default),
    - ``error_rel`` (1e-10 by default),
    - ``a`` (1 by default),
    - ``a_dydt`` (0 by default) and
    - ``s_i`` (as ``scaling_abs`` which should be a tuple and is 1 in all
      components by default).

    If you specify one of ``a`` or ``a_dydt``
    you must specify the other.  You may specify ``a`` and ``a_dydt``
    without ``scaling_abs`` (which will be taken =1 be default).
    ``h`` is the initial step size, which is 1e-2 by default.

    ``ode_solve`` solves the solution as a list of tuples of the form,
    ``[ (t_0,[y_1,...,y_n]),(t_1,[y_1,...,y_n]),...,(t_n,[y_1,...,y_n])]``.

    This data is stored in the variable solutions::

        sage: T.solution               # not tested

    EXAMPLES:

    Consider solving the Van der Pol oscillator `x''(t) +
    ux'(t)(x(t)^2-1)+x(t)=0` between `t=0` and `t= 100`.  As a first
    order system it is `x'=y`, `y'=-x+uy(1-x^2)`. Let us take `u=10`
<<<<<<< HEAD
    and use initial conditions `(x,y)=(1,0)` and use the runga-kutta
    prince-dormand algorithm. ::

        sage: def f_1(t,y,params):
        ....:    return[y[1],-y[0]-params[0]*y[1]*(y[0]**2-1.0)]

        sage: def j_1(t,y,params):
        ....:    return [ [0.0, 1.0],[-2.0*params[0]*y[0]*y[1]-1.0,-params[0]*(y[0]*y[0]-1.0)], [0.0, 0.0] ]

        sage: T=ode_solver()
        sage: T.algorithm="rk8pd"
        sage: T.function=f_1
        sage: T.jacobian=j_1
        sage: T.ode_solve(y_0=[1,0], t_span=[0,100], params=[10.0], num_points=1000)
        sage: import tempfile
        sage: with tempfile.NamedTemporaryFile(suffix=".png") as f:                     # optional - sage.plot
=======
    and use initial conditions `(x,y)=(1,0)` and use the Runge-Kutta
    Prince-Dormand algorithm. ::

        sage: def f_1(t, y, params):
        ....:    return [y[1], -y[0] - params[0]*y[1]*(y[0]**2-1.0)]

        sage: def j_1(t, y, params):
        ....:    return [[0.0, 1.0],
        ....:            [-2.0*params[0]*y[0]*y[1] - 1.0, -params[0]*(y[0]*y[0]-1.0)],
        ....:            [0.0, 0.0]]

        sage: T = ode_solver()
        sage: T.algorithm = "rk8pd"
        sage: T.function = f_1
        sage: T.jacobian = j_1
        sage: T.ode_solve(y_0=[1,0], t_span=[0,100], params=[10.0], num_points=1000)
        sage: import tempfile
        sage: with tempfile.NamedTemporaryFile(suffix=".png") as f:                     # needs sage.plot
>>>>>>> 69ac2348
        ....:     T.plot_solution(filename=f.name)

    The solver line is equivalent to::

        sage: T.ode_solve(y_0=[1,0], t_span=[x/10.0 for x in range(1000)], params=[10.0])

    Let's try a system::

        y_0'=y_1*y_2
        y_1'=-y_0*y_2
        y_2'=-.51*y_0*y_1

    We will not use the jacobian this time and will change the
    error tolerances. ::

        sage: g_1 = lambda t,y: [y[1]*y[2], -y[0]*y[2], -0.51*y[0]*y[1]]
        sage: T.function = g_1
        sage: T.y_0 = [0,1,1]
        sage: T.scale_abs = [1e-4, 1e-4, 1e-5]
        sage: T.error_rel = 1e-4
        sage: T.ode_solve(t_span=[0,12], num_points=100)

    By default ``T.plot_solution()`` plots the `y_0`; to plot general `y_i`, use::

<<<<<<< HEAD
        sage: with tempfile.NamedTemporaryFile(suffix=".png") as f:                     # optional - sage.plot
=======
        sage: with tempfile.NamedTemporaryFile(suffix=".png") as f:                     # needs sage.plot
>>>>>>> 69ac2348
        ....:     T.plot_solution(i=0, filename=f.name)
        ....:     T.plot_solution(i=1, filename=f.name)
        ....:     T.plot_solution(i=2, filename=f.name)

    The method interpolate_solution will return a spline interpolation
    through the points found by the solver. By default, `y_0` is
    interpolated.  You can interpolate `y_i` through the keyword
    argument ``i``. ::

        sage: f = T.interpolate_solution()
<<<<<<< HEAD
        sage: plot(f,0,12).show()                                                       # optional - sage.plot
        sage: f = T.interpolate_solution(i=1)
        sage: plot(f,0,12).show()                                                       # optional - sage.plot
        sage: f = T.interpolate_solution(i=2)
        sage: plot(f,0,12).show()                                                       # optional - sage.plot
        sage: f = T.interpolate_solution()
        sage: f(pi)                                                                     # optional - sage.symbolic
=======
        sage: plot(f,0,12).show()                                                       # needs sage.plot
        sage: f = T.interpolate_solution(i=1)
        sage: plot(f,0,12).show()                                                       # needs sage.plot
        sage: f = T.interpolate_solution(i=2)
        sage: plot(f,0,12).show()                                                       # needs sage.plot
        sage: f = T.interpolate_solution()
        sage: from math import pi
        sage: f(pi)
>>>>>>> 69ac2348
        0.5379...

    The solver attributes may also be set up using arguments to
    ode_solver.  The previous example can be rewritten as::

        sage: T = ode_solver(g_1, y_0=[0,1,1], scale_abs=[1e-4,1e-4,1e-5],
        ....:                error_rel=1e-4, algorithm="rk8pd")
        sage: T.ode_solve(t_span=[0,12], num_points=100)
        sage: f = T.interpolate_solution()
        sage: f(pi)                                                                     # optional - sage.symbolic
        0.5379...

    Unfortunately because Python functions are used, this solver
    is slow on systems that require many function evaluations.  It
    is possible to pass a compiled function by deriving from the
    class :class:`ode_system` and overloading ``c_f`` and ``c_j`` with C
    functions that specify the system. The following will work in the
    notebook:

    .. code-block:: cython

          %cython
          cimport sage.calculus.ode
          import sage.calculus.ode
          from sage.libs.gsl.all cimport *

          cdef class van_der_pol(sage.calculus.ode.ode_system):
              cdef int c_f(self,double t, double *y,double *dydt):
                  dydt[0]=y[1]
                  dydt[1]=-y[0]-1000*y[1]*(y[0]*y[0]-1)
                  return GSL_SUCCESS
              cdef int c_j(self, double t,double *y,double *dfdy,double *dfdt):
                  dfdy[0]=0
                  dfdy[1]=1.0
                  dfdy[2]=-2.0*1000*y[0]*y[1]-1.0
                  dfdy[3]=-1000*(y[0]*y[0]-1.0)
                  dfdt[0]=0
                  dfdt[1]=0
                  return GSL_SUCCESS

    After executing the above block of code you can do the
    following (WARNING: the following is *not* automatically
    doctested)::

        sage: # not tested
        sage: T = ode_solver()
        sage: T.algorithm = "bsimp"
        sage: vander = van_der_pol()
        sage: T.function = vander
        sage: T.ode_solve(y_0=[1, 0], t_span=[0, 2000],
        ....:             num_points=1000)
        sage: from tempfile import NamedTemporaryFile
        sage: with NamedTemporaryFile(suffix=".png") as f:
        ....:     T.plot_solution(i=0, filename=f.name)

    """
    def __init__(self,function=None,jacobian=None,h = 1e-2,error_abs=1e-10,error_rel=1e-10, a=False,a_dydt=False,scale_abs=False,algorithm="rkf45",y_0=None,t_span=None,params = []):
        self.function = function
        self.jacobian = jacobian
        self.h = h
        self.error_abs = error_abs
        self.error_rel = error_rel
        self.a = a
        self.a_dydt = a_dydt
        self.scale_abs = scale_abs
        self.algorithm = algorithm
        self.y_0 = y_0
        self.t_span = t_span
        self.params = params
        self.solution = []

    def __setattr__(self, name, value):
        if hasattr(self, 'solution'):
            object.__setattr__(self, 'solution', [])
        object.__setattr__(self, name, value)

    def interpolate_solution(self, i=0):
        pts = [(t, y[i]) for t, y in self.solution]
        return sage.calculus.interpolation.spline(pts)

    def plot_solution(self, i=0, filename=None, interpolate=False, **kwds):
        r"""
        Plot a one dimensional projection of the solution.

        INPUT:

        - ``i`` -- (non-negative integer) composant of the projection

        - ``filename`` -- (string or ``None``) whether to plot the picture or
          save it in a file

        - ``interpolate`` -- whether to interpolate between the points of the
          discretized solution

        - additional keywords are passed to the graphics primitive

        EXAMPLES::

            sage: T = ode_solver()
            sage: T.function = lambda t,y: [cos(y[0]) * sin(t)]
            sage: T.jacobian = lambda t,y: [[-sin(y[0]) * sin(t)]]
            sage: T.ode_solve(y_0=[1],t_span=[0,20],num_points=1000)
<<<<<<< HEAD
            sage: T.plot_solution()                                                     # optional - sage.plot

        And with some options::

            sage: T.plot_solution(color='red', axes_labels=["t", "x(t)"])               # optional - sage.plot
=======
            sage: T.plot_solution()                                                     # needs sage.plot

        And with some options::

            sage: T.plot_solution(color='red', axes_labels=["t", "x(t)"])               # needs sage.plot
>>>>>>> 69ac2348
        """
        if interpolate:
            from sage.plot.line import line2d
            pts = self.interpolate_solution(i)
            G = line2d(pts, **kwds)
        else:
            pts = [(t,y[i]) for t,y in self.solution]
            from sage.plot.point import point2d
            G = point2d([(t,y[i]) for t,y in self.solution], **kwds)
        if filename is None:
            G.show()
        else:
            G.save(filename=filename)

    def ode_solve(self,t_span=False,y_0=False,num_points=False,params=[]):
        cdef double h # step size
        h = self.h
        cdef int i
        cdef int j
        cdef int type
        cdef int dim
        cdef PyFunctionWrapper wrapper #struct to pass information into GSL C function
        self.params=params

        if t_span:
            self.t_span = t_span
        if y_0:
            self.y_0 = y_0

        dim = len(self.y_0)
        type = isinstance(self.function,ode_system)
        if type == 0:
            wrapper = PyFunctionWrapper()
            if self.function is not None:
                wrapper.the_function = self.function
            else:
                raise ValueError("ODE system not yet defined")
            if self.jacobian is None:
                wrapper.the_jacobian = None
            else:
                wrapper.the_jacobian = self.jacobian
            if self.params==[] and len(sage_getargspec(wrapper.the_function)[0])==2:
                wrapper.the_parameters=[]
            elif self.params==[] and len(sage_getargspec(wrapper.the_function)[0])>2:
                raise ValueError("ODE system has a parameter but no parameters specified")
            elif self.params!=[]:
                wrapper.the_parameters = self.params
            wrapper.y_n = dim

        cdef double t
        cdef double t_end
        cdef double *y
        cdef double * scale_abs_array
        scale_abs_array=NULL

        y= <double*> sig_malloc(sizeof(double)*(dim))
        if y==NULL:
            raise MemoryError("error allocating memory")
        result=[]
        v=[0]*dim
        cdef gsl_odeiv_step_type * T

        for i from 0 <=i< dim: #copy initial conditions into C array
            y[i]=self.y_0[i]

        if self.algorithm == "rkf45":
            T=gsl_odeiv_step_rkf45
        elif self.algorithm == "rk2":
            T=gsl_odeiv_step_rk2
        elif self.algorithm == "rk4":
            T=gsl_odeiv_step_rk4
        elif self.algorithm == "rkck":
            T=gsl_odeiv_step_rkck
        elif self.algorithm == "rk8pd":
            T=gsl_odeiv_step_rk8pd
        elif self.algorithm == "rk2imp":
            T= gsl_odeiv_step_rk2imp
        elif self.algorithm == "rk4imp":
            T= gsl_odeiv_step_rk4imp
        elif self.algorithm == "bsimp":
            T = gsl_odeiv_step_bsimp
            if not type and self.jacobian is None:
                raise TypeError("The jacobian must be provided for the implicit Burlisch-Stoer method")
        elif self.algorithm == "gear1":
            T = gsl_odeiv_step_gear1
        elif self.algorithm == "gear2":
            T = gsl_odeiv_step_gear2
        else:
            raise TypeError("algorithm not valid")

        cdef gsl_odeiv_step * s
        s  = gsl_odeiv_step_alloc (T, dim)
        if s==NULL:
            sig_free(y)
            raise MemoryError("error setting up solver")

        cdef gsl_odeiv_control * c

        if not self.a and not self.a_dydt:
            c  = gsl_odeiv_control_y_new (self.error_abs, self.error_rel)
        elif self.a and self.a_dydt:
            if not self.scale_abs:
                c = gsl_odeiv_control_standard_new(self.error_abs,self.error_rel,self.a,self.a_dydt)
            elif hasattr(self.scale_abs,'__len__'):
                if len(self.scale_abs)==dim:
                    scale_abs_array =<double *> sig_malloc(dim*sizeof(double))
                    for i from 0 <=i<dim:
                        scale_abs_array[i]=self.scale_abs[i]
                    c = gsl_odeiv_control_scaled_new(self.error_abs,self.error_rel,self.a,self.a_dydt,scale_abs_array,dim)

        if c == NULL:
            gsl_odeiv_control_free (c)
            gsl_odeiv_step_free (s)
            sig_free(y)
            sig_free(scale_abs_array)
            raise MemoryError("error setting up solver")

        cdef gsl_odeiv_evolve * e
        e  = gsl_odeiv_evolve_alloc(dim)

        if e == NULL:
            gsl_odeiv_control_free (c)
            gsl_odeiv_step_free (s)
            sig_free(y)
            sig_free(scale_abs_array)
            raise MemoryError("error setting up solver")

        cdef gsl_odeiv_system sys
        if type:               # The user has passed a class with a compiled function, use that for the system
            sys.function = c_f_compiled
            sys.jacobian = c_jac_compiled
#         (<ode_system>self.function).the_parameters = self.params
            sys.params = <void *> self.function
        else:                  # The user passed a python function.
            sys.function = c_f
            sys.jacobian = c_jac
            sys.params = <void *> wrapper
        sys.dimension = dim

        cdef int status
        import copy
        cdef int n

        if len(self.t_span)==2 and num_points:
            try:
                n = num_points
            except TypeError:
                gsl_odeiv_evolve_free (e)
                gsl_odeiv_control_free (c)
                gsl_odeiv_step_free (s)
                sig_free(y)
                sig_free(scale_abs_array)
                raise TypeError("numpoints must be integer")
            result.append( (self.t_span[0],self.y_0))
            delta = (self.t_span[1]-self.t_span[0])/(1.0*num_points)
            t =self.t_span[0]
            t_end=self.t_span[0]+delta
            for i from 0<i<=n:
                while (t < t_end):
                    try:
                        sig_on()
                        status = gsl_odeiv_evolve_apply (e, c, s, &sys, &t, t_end, &h, y)
                        sig_off()
                        if (status != GSL_SUCCESS):
                            raise RuntimeError
                    except RuntimeError:
                        gsl_odeiv_evolve_free (e)
                        gsl_odeiv_control_free (c)
                        gsl_odeiv_step_free (s)
                        sig_free(y)
                        sig_free(scale_abs_array)
                        raise ValueError("error solving")

                for j  from 0<=j<dim:
                    v[j]=<double> y[j]
                result.append( (t,copy.copy(v)) )
                t = t_end
                t_end= t+delta

        else:
            n = len(self.t_span)
            result.append((self.t_span[0],self.y_0))
            t=self.t_span[0]
            for i from 0<i<n:
                t_end=self.t_span[i]
                while (t < t_end):
                    try:
                        sig_on()
                        status = gsl_odeiv_evolve_apply (e, c, s, &sys, &t, t_end, &h, y)
                        sig_off()
                        if (status != GSL_SUCCESS):
                            raise RuntimeError
                    except RuntimeError:
                        gsl_odeiv_evolve_free (e)
                        gsl_odeiv_control_free (c)
                        gsl_odeiv_step_free (s)
                        sig_free(y)
                        sig_free(scale_abs_array)
                        raise ValueError("error solving")

                for j in range(dim):
                    v[j] = <double> y[j]
                result.append((t, copy.copy(v)))

                t = self.t_span[i]

        gsl_odeiv_evolve_free (e)
        gsl_odeiv_control_free (c)
        gsl_odeiv_step_free (s)
        sig_free(y)
        sig_free(scale_abs_array)
        self.solution = result<|MERGE_RESOLUTION|>--- conflicted
+++ resolved
@@ -230,24 +230,6 @@
     Consider solving the Van der Pol oscillator `x''(t) +
     ux'(t)(x(t)^2-1)+x(t)=0` between `t=0` and `t= 100`.  As a first
     order system it is `x'=y`, `y'=-x+uy(1-x^2)`. Let us take `u=10`
-<<<<<<< HEAD
-    and use initial conditions `(x,y)=(1,0)` and use the runga-kutta
-    prince-dormand algorithm. ::
-
-        sage: def f_1(t,y,params):
-        ....:    return[y[1],-y[0]-params[0]*y[1]*(y[0]**2-1.0)]
-
-        sage: def j_1(t,y,params):
-        ....:    return [ [0.0, 1.0],[-2.0*params[0]*y[0]*y[1]-1.0,-params[0]*(y[0]*y[0]-1.0)], [0.0, 0.0] ]
-
-        sage: T=ode_solver()
-        sage: T.algorithm="rk8pd"
-        sage: T.function=f_1
-        sage: T.jacobian=j_1
-        sage: T.ode_solve(y_0=[1,0], t_span=[0,100], params=[10.0], num_points=1000)
-        sage: import tempfile
-        sage: with tempfile.NamedTemporaryFile(suffix=".png") as f:                     # optional - sage.plot
-=======
     and use initial conditions `(x,y)=(1,0)` and use the Runge-Kutta
     Prince-Dormand algorithm. ::
 
@@ -266,7 +248,6 @@
         sage: T.ode_solve(y_0=[1,0], t_span=[0,100], params=[10.0], num_points=1000)
         sage: import tempfile
         sage: with tempfile.NamedTemporaryFile(suffix=".png") as f:                     # needs sage.plot
->>>>>>> 69ac2348
         ....:     T.plot_solution(filename=f.name)
 
     The solver line is equivalent to::
@@ -291,11 +272,7 @@
 
     By default ``T.plot_solution()`` plots the `y_0`; to plot general `y_i`, use::
 
-<<<<<<< HEAD
-        sage: with tempfile.NamedTemporaryFile(suffix=".png") as f:                     # optional - sage.plot
-=======
         sage: with tempfile.NamedTemporaryFile(suffix=".png") as f:                     # needs sage.plot
->>>>>>> 69ac2348
         ....:     T.plot_solution(i=0, filename=f.name)
         ....:     T.plot_solution(i=1, filename=f.name)
         ....:     T.plot_solution(i=2, filename=f.name)
@@ -306,15 +283,6 @@
     argument ``i``. ::
 
         sage: f = T.interpolate_solution()
-<<<<<<< HEAD
-        sage: plot(f,0,12).show()                                                       # optional - sage.plot
-        sage: f = T.interpolate_solution(i=1)
-        sage: plot(f,0,12).show()                                                       # optional - sage.plot
-        sage: f = T.interpolate_solution(i=2)
-        sage: plot(f,0,12).show()                                                       # optional - sage.plot
-        sage: f = T.interpolate_solution()
-        sage: f(pi)                                                                     # optional - sage.symbolic
-=======
         sage: plot(f,0,12).show()                                                       # needs sage.plot
         sage: f = T.interpolate_solution(i=1)
         sage: plot(f,0,12).show()                                                       # needs sage.plot
@@ -323,7 +291,6 @@
         sage: f = T.interpolate_solution()
         sage: from math import pi
         sage: f(pi)
->>>>>>> 69ac2348
         0.5379...
 
     The solver attributes may also be set up using arguments to
@@ -426,19 +393,11 @@
             sage: T.function = lambda t,y: [cos(y[0]) * sin(t)]
             sage: T.jacobian = lambda t,y: [[-sin(y[0]) * sin(t)]]
             sage: T.ode_solve(y_0=[1],t_span=[0,20],num_points=1000)
-<<<<<<< HEAD
-            sage: T.plot_solution()                                                     # optional - sage.plot
+            sage: T.plot_solution()                                                     # needs sage.plot
 
         And with some options::
 
-            sage: T.plot_solution(color='red', axes_labels=["t", "x(t)"])               # optional - sage.plot
-=======
-            sage: T.plot_solution()                                                     # needs sage.plot
-
-        And with some options::
-
             sage: T.plot_solution(color='red', axes_labels=["t", "x(t)"])               # needs sage.plot
->>>>>>> 69ac2348
         """
         if interpolate:
             from sage.plot.line import line2d
