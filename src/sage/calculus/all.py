--- conflicted
+++ resolved
@@ -4,43 +4,15 @@
 from .calculus import (laplace, inverse_laplace,
                        limit, lim)
 
-<<<<<<< HEAD
-=======
-from .integration import numerical_integral, monte_carlo_integral
-integral_numerical = numerical_integral
-
-from .interpolation import spline, Spline
-
-from .functional import (diff, derivative,
-                         expand,
-                         taylor, simplify)
-
-from .functions import (wronskian, jacobian)
-
-from .ode import ode_solver, ode_system
-
->>>>>>> af62ec20
 from .desolvers import (desolve, desolve_laplace, desolve_system,
                         eulers_method, eulers_method_2x2,
                         eulers_method_2x2_plot, desolve_rk4, desolve_system_rk4,
                         desolve_odeint, desolve_mintides, desolve_tides_mpfr)
-<<<<<<< HEAD
+
+from .var import (var, function, clear_vars)
 
 from .transforms.all import *
 
-from .var import (var, function, clear_vars)
-
-=======
-
-from .var import (var, function, clear_vars)
-
-from .transforms.all import *
-
-# We lazy_import the following modules since they import numpy which slows down sage startup
-from sage.misc.lazy_import import lazy_import
-lazy_import("sage.calculus.riemann", ["Riemann_Map"])
-lazy_import("sage.calculus.interpolators", ["polygon_spline", "complex_cubic_spline"])
->>>>>>> af62ec20
 
 from sage.modules.free_module_element import vector
 from sage.matrix.constructor import matrix
