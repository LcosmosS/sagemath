r"""
Discrete Fourier Transforms

This file contains functions useful for computing discrete Fourier
transforms and probability distribution functions for discrete random
variables for sequences of elements of `\QQ` or `\CC`, indexed by a
``range(N)``, `\ZZ / N \ZZ`, an abelian group, the conjugacy classes
of a permutation group, or the conjugacy classes of a matrix group.

This file implements:

- :meth:`__eq__`

- :meth:`__mul__` (for right multiplication by a scalar)

- plotting, printing -- :meth:`IndexedSequence.plot`,
  :meth:`IndexedSequence.plot_histogram`, :meth:`_repr_`, :meth:`__str__`

- :meth:`dft` --  computes the discrete Fourier transform for the following cases:

  * a sequence (over `\QQ` or :class:`CyclotomicField`) indexed by ``range(N)``
    or `\ZZ / N \ZZ`
  * a sequence (as above) indexed by a finite abelian group
  * a sequence (as above) indexed by a complete set of representatives of
    the conjugacy classes of a finite permutation group
  * a sequence (as above) indexed by a complete set of representatives of
    the conjugacy classes of a finite matrix group

- :meth:`idft` --  computes the discrete Fourier transform for the following cases:

  * a sequence (over `\QQ` or CyclotomicField) indexed by ``range(N)`` or
    `\ZZ / N \ZZ`

- :meth:`dct`, :meth:`dst`  (for discrete Fourier/Cosine/Sine transform)

- convolution (in :meth:`IndexedSequence.convolution` and
  :meth:`IndexedSequence.convolution_periodic`)

- :meth:`fft`, :meth:`ifft` -- (fast Fourier transforms) wrapping GSL's
  ``gsl_fft_complex_forward()``, ``gsl_fft_complex_inverse()``,
  using William Stein's :func:`FastFourierTransform`

- :meth:`dwt`, :meth:`idwt` -- (fast wavelet transforms) wrapping GSL's ``gsl_dwt_forward()``,
  ``gsl_dwt_backward()`` using Joshua Kantor's :func:`WaveletTransform` class.
  Allows for wavelets of type:

  * "haar"
  * "daubechies"
  * "daubechies_centered"
  * "haar_centered"
  * "bspline"
  * "bspline_centered"


.. TODO::

    - "filtered" DFTs
    - more idfts
    - more examples for probability, stats, theory of FTs

AUTHORS:

- David Joyner (2006-10)

- William Stein (2006-11) -- fix many bugs
"""
##########################################################################
#  Copyright (C) 2006 David Joyner <wdjoyner@gmail.com>
#
#  Distributed under the terms of the GNU General Public License (GPL):
#
#                  https://www.gnu.org/licenses/
##########################################################################
<<<<<<< HEAD
from sage.functions.all import sin, cos
=======
from sage.functions.trig import sin, cos
>>>>>>> babd64f3
from sage.misc.lazy_import import lazy_import
from sage.rings.integer import Integer
from sage.rings.integer_ring import ZZ
from sage.rings.rational_field import QQ
from sage.structure.sage_object import SageObject
from sage.structure.sequence import Sequence

lazy_import("sage.calculus.transforms.dwt", "WaveletTransform")
lazy_import("sage.calculus.transforms.fft", "FastFourierTransform")
lazy_import("sage.groups.abelian_gps.abelian_group", "AbelianGroup")
lazy_import("sage.groups.perm_gps.permgroup_element", "PermutationGroupElement")
lazy_import("sage.plot.all", ["polygon", "line", "text"])
lazy_import("sage.rings.number_field.number_field", "CyclotomicField")


class IndexedSequence(SageObject):
    """
    An indexed sequence.

    INPUT:

    - ``L`` -- A list

    - ``index_object`` must be a Sage object with an ``__iter__`` method
      containing the same number of elements as ``self``, which is a
      list of elements taken from a field.
    """
    def __init__(self, L, index_object):
        r"""
        Initialize ``self``.

        EXAMPLES::

            sage: J = list(range(10))
            sage: A = [1/10 for j in J]
            sage: s = IndexedSequence(A,J)
            sage: s
            Indexed sequence: [1/10, 1/10, 1/10, 1/10, 1/10, 1/10, 1/10, 1/10, 1/10, 1/10]
                indexed by [0, 1, 2, 3, 4, 5, 6, 7, 8, 9]
            sage: s.dict()
            {0: 1/10,
             1: 1/10,
             2: 1/10,
             3: 1/10,
             4: 1/10,
             5: 1/10,
             6: 1/10,
             7: 1/10,
             8: 1/10,
             9: 1/10}
            sage: s.list()
            [1/10, 1/10, 1/10, 1/10, 1/10, 1/10, 1/10, 1/10, 1/10, 1/10]
            sage: s.index_object()
            [0, 1, 2, 3, 4, 5, 6, 7, 8, 9]
            sage: s.base_ring()
            Rational Field
        """
        try:
            ind = index_object.list()
        except AttributeError:
            ind = list(index_object)
        self._index_object = index_object
        self._list = Sequence(L)
        self._base_ring = self._list.universe()
        dict = {}
        for i in range(len(ind)):
            dict[ind[i]] = L[i]
        self._dict = dict

    def dict(self):
        """
        Return a python dict of ``self`` where the keys are elements in the
        indexing set.

        EXAMPLES::

            sage: J = list(range(10))
            sage: A = [1/10 for j in J]
            sage: s = IndexedSequence(A,J)
            sage: s.dict()
            {0: 1/10, 1: 1/10, 2: 1/10, 3: 1/10, 4: 1/10, 5: 1/10, 6: 1/10, 7: 1/10, 8: 1/10, 9: 1/10}
        """
        return self._dict

    def list(self):
        """
        Return the list of ``self``.

        EXAMPLES::

            sage: J = list(range(10))
            sage: A = [1/10 for j in J]
            sage: s = IndexedSequence(A,J)
            sage: s.list()
            [1/10, 1/10, 1/10, 1/10, 1/10, 1/10, 1/10, 1/10, 1/10, 1/10]
        """
        return self._list

    def base_ring(self):
        r"""
        This just returns the common parent `R` of the `N` list
        elements. In some applications (say, when computing the
        discrete Fourier transform, dft), it is more accurate to think
        of the base_ring as the group ring `\QQ(\zeta_N)[R]`.

        EXAMPLES::

            sage: J = list(range(10))
            sage: A = [1/10 for j in J]
            sage: s = IndexedSequence(A,J)
            sage: s.base_ring()
            Rational Field
        """
        return self._base_ring

    def index_object(self):
        """
        Return the indexing object.

        EXAMPLES::

            sage: J = list(range(10))
            sage: A = [1/10 for j in J]
            sage: s = IndexedSequence(A,J)
            sage: s.index_object()
            [0, 1, 2, 3, 4, 5, 6, 7, 8, 9]
        """
        return self._index_object

    def _repr_(self):
        """
        Implements print method.

        EXAMPLES::

            sage: A = [ZZ(i) for i in range(3)]
            sage: I = list(range(3))
            sage: s = IndexedSequence(A,I)
            sage: s
            Indexed sequence: [0, 1, 2]
             indexed by [0, 1, 2]
            sage: print(s)
            Indexed sequence: [0, 1, 2]
             indexed by [0, 1, 2]
            sage: I = GF(3)
            sage: A = [i^2 for i in I]
            sage: s = IndexedSequence(A,I); s
            Indexed sequence: [0, 1, 1]
             indexed by Finite Field of size 3
        """
        return "Indexed sequence: " + str(self.list()) + "\n    indexed by " + str(self.index_object())

    def plot_histogram(self, clr=(0, 0, 1), eps=0.4):
        r"""
        Plot the histogram plot of the sequence.

        The sequence is assumed to be real or from a finite field,
        with a real indexing set ``I`` coercible into `\RR`.

        Options are ``clr``, which is an RGB value, and ``eps``, which
        is the spacing between the bars.

        EXAMPLES::

            sage: J = list(range(3))
            sage: A = [ZZ(i^2)+1 for i in J]
            sage: s = IndexedSequence(A,J)
            sage: P = s.plot_histogram()                                                # needs sage.plot
            sage: show(P)                       # not tested                            # needs sage.plot
        """
        from sage.rings.real_mpfr import RR
        # elements must be coercible into RR
        I = self.index_object()
        N = len(I)
        S = self.list()
        P = [polygon([[RR(I[i]) - eps, 0],
                      [RR(I[i]) - eps, RR(S[i])],
                      [RR(I[i]) + eps, RR(S[i])],
                      [RR(I[i]) + eps, 0],
                      [RR(I[i]), 0]], rgbcolor=clr) for i in range(N)]
        T = [text(str(I[i]), (RR(I[i]), -0.8), fontsize=15, rgbcolor=(1, 0, 0))
             for i in range(N)]
        return sum(P) + sum(T)

    def plot(self):
        """
        Plot the points of the sequence.

        Elements of the sequence are assumed to be real or from a
        finite field, with a real indexing set ``I = range(len(self))``.

        EXAMPLES::

            sage: I = list(range(3))
            sage: A = [ZZ(i^2)+1 for i in I]
            sage: s = IndexedSequence(A,I)
            sage: P = s.plot()                                                          # needs sage.plot
            sage: show(P)                       # not tested                            # needs sage.plot
        """
        from sage.rings.real_mpfr import RR
        # elements must be coercible into RR
        I = self.index_object()
        S = self.list()
        return line([[RR(I[i]), RR(S[i])] for i in range(len(I) - 1)])

    def dft(self, chi=lambda x: x):
        r"""
        A discrete Fourier transform "over `\QQ`" using exact
        `N`-th roots of unity.

        EXAMPLES::

            sage: J = list(range(6))
            sage: A = [ZZ(1) for i in J]
            sage: s = IndexedSequence(A,J)
            sage: s.dft(lambda x: x^2)                                                  # needs sage.rings.number_field
            Indexed sequence: [6, 0, 0, 6, 0, 0]
             indexed by [0, 1, 2, 3, 4, 5]
            sage: s.dft()                                                               # needs sage.rings.number_field
            Indexed sequence: [6, 0, 0, 0, 0, 0]
             indexed by [0, 1, 2, 3, 4, 5]

            sage: # needs sage.groups
            sage: G = SymmetricGroup(3)
            sage: J = G.conjugacy_classes_representatives()
            sage: s = IndexedSequence([1,2,3], J)  # 1,2,3 are the values of a class fcn on G
            sage: s.dft()   # the "scalar-valued Fourier transform" of this class fcn
            Indexed sequence: [8, 2, 2]
             indexed by [(), (1,2), (1,2,3)]
            sage: J = AbelianGroup(2, [2,3], names='ab')
            sage: s = IndexedSequence([1,2,3,4,5,6], J)
            sage: s.dft()   # the precision of output is somewhat random and architecture dependent.
            Indexed sequence: [21.0000000000000,
                               -2.99999999999997 - 1.73205080756885*I,
                               -2.99999999999999 + 1.73205080756888*I,
                               -9.00000000000000 + 0.0000000000000485744257349999*I,
                               -0.00000000000000976996261670137 - 0.0000000000000159872115546022*I,
                               -0.00000000000000621724893790087 - 0.0000000000000106581410364015*I]
             indexed by Multiplicative Abelian group isomorphic to C2 x C3
            sage: J = CyclicPermutationGroup(6)
            sage: s = IndexedSequence([1,2,3,4,5,6], J)
            sage: s.dft()   # the precision of output is somewhat random and architecture dependent.
            Indexed sequence: [21.0000000000000,
                               -2.99999999999997 - 1.73205080756885*I,
                               -2.99999999999999 + 1.73205080756888*I,
                               -9.00000000000000 + 0.0000000000000485744257349999*I,
                               -0.00000000000000976996261670137 - 0.0000000000000159872115546022*I,
                               -0.00000000000000621724893790087 - 0.0000000000000106581410364015*I]
             indexed by Cyclic group of order 6 as a permutation group

            sage: # needs sage.rings.number_field
            sage: p = 7; J = list(range(p)); A = [kronecker_symbol(j,p) for j in J]
            sage: s = IndexedSequence(A, J)
            sage: Fs = s.dft()
            sage: c = Fs.list()[1]; [x/c for x in Fs.list()]; s.list()
            [0, 1, 1, -1, 1, -1, -1]
            [0, 1, 1, -1, 1, -1, -1]

        The DFT of the values of the quadratic residue symbol is itself, up to
        a constant factor (denoted c on the last line above).

        .. TODO::

            Read the parent of the elements of S; if `\QQ` or `\CC` leave as
            is; if AbelianGroup, use abelian_group_dual; if some other
            implemented Group (permutation, matrix), call .characters()
            and test if the index list is the set of conjugacy classes.
        """
        J = self.index_object()   # index set of length N
        N = len(J)
        S = self.list()
        F = self.base_ring()   # elements must be coercible into QQ(zeta_N)
        if J[0] not in ZZ:
            G = J[0].parent()  # if J is not a range it is a group G
        if J[0] in ZZ and F.base_ring().fraction_field() == QQ:
            # assumes J is range(N)
            zeta = CyclotomicField(N).gen()
            FT = [sum([S[i] * chi(zeta**(i * j)) for i in J]) for j in J]
        elif (J[0] not in ZZ) and G.is_abelian() and F == ZZ or (F.is_field() and F.base_ring() == QQ):
            if isinstance(J[0], PermutationGroupElement):
                # J is a CyclicPermGp
                n = G.order()
                a = list(n.factor())
                invs = [x[0]**x[1] for x in a]
                G = AbelianGroup(len(a), invs)
            # assumes J is AbelianGroup(...)
            Gd = G.dual_group()
            FT = [sum([S[i] * chid(G.list()[i]) for i in range(N)])
                  for chid in Gd]
        elif (J[0] not in ZZ) and G.is_finite() and F == ZZ or (F.is_field() and F.base_ring() == QQ):
            # assumes J is the list of conj class representatives of a
            # PermutationGroup(...) or Matrixgroup(...)
            chi = G.character_table()
            FT = [sum([S[i] * chi[i, j] for i in range(N)]) for j in range(N)]
        else:
            raise ValueError(f"list elements must be in QQ(zeta_{N})")
        return IndexedSequence(FT, J)

    def idft(self):
        r"""
        A discrete inverse Fourier transform. Only works over `\QQ`.

        EXAMPLES::

            sage: J = list(range(5))
            sage: A = [ZZ(1) for i in J]
            sage: s = IndexedSequence(A,J)
            sage: fs = s.dft(); fs                                                      # needs sage.rings.number_field
            Indexed sequence: [5, 0, 0, 0, 0]
                indexed by [0, 1, 2, 3, 4]
            sage: it = fs.idft(); it                                                    # needs sage.rings.number_field
            Indexed sequence: [1, 1, 1, 1, 1]
                indexed by [0, 1, 2, 3, 4]
            sage: it == s                                                               # needs sage.rings.number_field
            True
        """
        F = self.base_ring()   # elements must be coercible into QQ(zeta_N)
        J = self.index_object()   # must be = range(N)
        N = len(J)
        S = self.list()
        zeta = CyclotomicField(N).gen()
        iFT = [sum([S[i] * zeta**(-i * j) for i in J]) for j in J]
        if (J[0] not in ZZ) or F.base_ring().fraction_field() != QQ:
            raise NotImplementedError("Sorry this type of idft is not implemented yet.")
        return IndexedSequence(iFT, J) * (Integer(1) / N)

    def dct(self):
        """
        A discrete Cosine transform.

        EXAMPLES::

            sage: J = list(range(5))
            sage: A = [exp(-2*pi*i*I/5) for i in J]                                     # needs sage.symbolic
            sage: s = IndexedSequence(A, J)                                             # needs sage.symbolic
            sage: s.dct()                                                               # needs sage.symbolic
            Indexed sequence: [0, 1/16*(sqrt(5) + I*sqrt(-2*sqrt(5) + 10) + ...
            indexed by [0, 1, 2, 3, 4]
        """
        F = self.base_ring()      # elements must be coercible into RR
        try:
            pi = F.pi()
        except AttributeError:
            from sage.symbolic.constants import pi
            pi = F(pi)

        J = self.index_object()   # must be = range(N)
        N = len(J)
        S = self.list()
        PI = 2 * pi / N
        FT = [sum([S[i] * cos(PI * i * j) for i in J]) for j in J]
        return IndexedSequence(FT, J)

    def dst(self):
        """
        A discrete Sine transform.

        EXAMPLES::

            sage: J = list(range(5))
            sage: I = CC.0; pi = CC.pi()
            sage: A = [exp(-2*pi*i*I/5) for i in J]
            sage: s = IndexedSequence(A, J)

            sage: s.dst()        # discrete sine
            Indexed sequence: [0.000000000000000, 1.11022302462516e-16 - 2.50000000000000*I, ...]
            indexed by [0, 1, 2, 3, 4]
        """
        F = self.base_ring()      # elements must be coercible into RR
        try:
            pi = F.pi()
        except AttributeError:
            from sage.symbolic.constants import pi
            pi = F(pi)

        J = self.index_object()   # must be = range(N)
        N = len(J)
        S = self.list()
        PI = 2 * F(pi) / N
        FT = [sum([S[i] * sin(PI * i * j) for i in J]) for j in J]
        return IndexedSequence(FT, J)

    def convolution(self, other):
        r"""
        Convolves two sequences of the same length (automatically expands
        the shortest one by extending it by 0 if they have different lengths).

        If `\{a_n\}` and `\{b_n\}` are sequences indexed by `(n=0,1,...,N-1)`,
        extended by zero for all `n` in `\ZZ`, then the convolution is

        .. MATH::

             c_j = \sum_{i=0}^{N-1} a_i b_{j-i}.

        INPUT:

        - ``other`` --  a collection of elements of a ring with
          index set a finite abelian group (under `+`)

        OUTPUT:

        The Dirichlet convolution of ``self`` and ``other``.

        EXAMPLES::

            sage: J = list(range(5))
            sage: A = [ZZ(1) for i in J]
            sage: B = [ZZ(1) for i in J]
            sage: s = IndexedSequence(A,J)
            sage: t = IndexedSequence(B,J)
            sage: s.convolution(t)
            [1, 2, 3, 4, 5, 4, 3, 2, 1]

        AUTHOR: David Joyner (2006-09)
        """
        S = self.list()
        T = other.list()
        I0 = self.index_object()
        J0 = other.index_object()
        F = self.base_ring()
        E = other.base_ring()
        if F != E:
            raise TypeError("IndexedSequences must have same base ring")
        if I0 != J0:
            raise TypeError("IndexedSequences must have same index set")
        M = len(S)
        N = len(T)
        if M < N:             # first, extend by 0 if necessary
            a = [S[i] for i in range(M)] + [F(0) for i in range(2 * N)]
            b = T + [E(0) for i in range(2 * M)]
        if M > N:             # python trick - a[-j] is really j from the *right*
            b = [T[i] for i in range(N)] + [E(0) for i in range(2 * M)]
            a = S + [F(0) for i in range(2 * M)]
        if M == N:              # so need only extend by 0 to the *right*
            a = S + [F(0) for i in range(2 * M)]
            b = T + [E(0) for i in range(2 * M)]
        N = max(M, N)
        return [sum([a[i] * b[j - i] for i in range(N)])
                for j in range(2 * N - 1)]

    def convolution_periodic(self, other):
        r"""
        Convolves two collections indexed by a ``range(...)`` of the same
        length (automatically expands the shortest one by extending it
        by 0 if they have different lengths).

        If `\{a_n\}` and `\{b_n\}` are sequences indexed by `(n=0,1,...,N-1)`,
        extended periodically for all `n` in `\ZZ`, then the convolution is

        .. MATH::

             c_j = \sum_{i=0}^{N-1} a_i b_{j-i}.

        INPUT:

        - ``other`` --  a sequence of elements of `\CC`, `\RR` or `\GF{q}`

        OUTPUT:

        The Dirichlet convolution of ``self`` and ``other``.

        EXAMPLES::

            sage: I = list(range(5))
            sage: A = [ZZ(1) for i in I]
            sage: B = [ZZ(1) for i in I]
            sage: s = IndexedSequence(A,I)
            sage: t = IndexedSequence(B,I)
            sage: s.convolution_periodic(t)
            [5, 5, 5, 5, 5, 5, 5, 5, 5]

        AUTHOR: David Joyner (2006-09)
        """
        S = self.list()
        T = other.list()
        I = self.index_object()
        J = other.index_object()
        F = self.base_ring()
        E = other.base_ring()
        if F != E:
            raise TypeError("IndexedSequences must have same parent")
        if I != J:
            raise TypeError("IndexedSequences must have same index set")
        M = len(S)
        N = len(T)
        if M < N:           # first, extend by 0 if necessary
            a = [S[i] for i in range(M)] + [F(0) for i in range(N - M)]
            b = other
        if M > N:
            b = [T[i] for i in range(N)] + [E(0) for i in range(M - N)]
            a = self
        if M == N:
            a = S
            b = T
        N = max(M, N)
        return [sum([a[i] * b[(j - i) % N] for i in range(N)])
                for j in range(2 * N - 1)]

    def __mul__(self, other):
        """
        Implements scalar multiplication (on the right).

        EXAMPLES::

            sage: J = list(range(5))
            sage: A = [ZZ(1) for i in J]
            sage: s = IndexedSequence(A,J)
            sage: s.base_ring()
            Integer Ring
            sage: t = s*(1/3); t; t.base_ring()
            Indexed sequence: [1/3, 1/3, 1/3, 1/3, 1/3]
                indexed by [0, 1, 2, 3, 4]
            Rational Field
        """
        S = self.list()
        S1 = [S[i] * other for i in range(len(self.index_object()))]
        return IndexedSequence(S1, self.index_object())

    def __eq__(self, other):
        """
        Implements boolean equals.

        EXAMPLES::

            sage: J = list(range(5))
            sage: A = [ZZ(1) for i in J]
            sage: s = IndexedSequence(A,J)
            sage: t = s*(1/3)
            sage: t*3 == s
            1

        .. WARNING::

            ** elements are considered different if they differ
            by ``10^(-8)``, which is pretty arbitrary -- use with CAUTION!! **
        """
        if type(self) is not type(other):
            return False
        S = self.list()
        T = other.list()
        I = self.index_object()
        J = other.index_object()
        if I != J:
            return False
        for i in I:
            try:
                if abs(S[i] - T[i]) > 10**(-8):
                    # tests if they differ as reals  -- WHY 10^(-8)???
                    return False
            except TypeError:
                pass
        # if F != E:           # omitted this test since it
        #     return 0         # doesn't take into account coercions  -- WHY???
        return True

    def fft(self):
        """
        Wraps the gsl ``FastFourierTransform.forward()`` in
        :mod:`~sage.calculus.transforms.fft`.

        If the length is a power of 2 then this automatically uses the
        radix2 method. If the number of sample points in the input is
        a power of 2 then the wrapper for the GSL function
        ``gsl_fft_complex_radix2_forward()`` is automatically called.
        Otherwise, ``gsl_fft_complex_forward()`` is used.

        EXAMPLES::

            sage: J = list(range(5))
            sage: A = [RR(1) for i in J]
            sage: s = IndexedSequence(A,J)
            sage: t = s.fft(); t
            Indexed sequence: [5.00000000000000, 0.000000000000000, 0.000000000000000, 0.000000000000000, 0.000000000000000]
                indexed by [0, 1, 2, 3, 4]
        """
        from sage.rings.cc import CC
        I = CC.gen()

        # elements must be coercible into RR
        J = self.index_object()   # must be = range(N)
        N = len(J)
        S = self.list()
        a = FastFourierTransform(N)
        for i in range(N):
            a[i] = S[i]
        a.forward_transform()
        return IndexedSequence([a[j][0] + I * a[j][1] for j in J], J)

    def ifft(self):
        """
        Implements the gsl ``FastFourierTransform.inverse`` in
        :mod:`~sage.calculus.transforms.fft`.

        If the number of sample points in the input is a power of 2
        then the wrapper for the GSL function
        ``gsl_fft_complex_radix2_inverse()`` is automatically called.
        Otherwise, ``gsl_fft_complex_inverse()`` is used.

        EXAMPLES::

            sage: J = list(range(5))
            sage: A = [RR(1) for i in J]
            sage: s = IndexedSequence(A,J)
            sage: t = s.fft(); t
            Indexed sequence: [5.00000000000000, 0.000000000000000, 0.000000000000000, 0.000000000000000, 0.000000000000000]
                indexed by [0, 1, 2, 3, 4]
            sage: t.ifft()
            Indexed sequence: [1.00000000000000, 1.00000000000000, 1.00000000000000, 1.00000000000000, 1.00000000000000]
                indexed by [0, 1, 2, 3, 4]
            sage: t.ifft() == s
            1
        """
        from sage.rings.cc import CC
        I = CC.gen()

        # elements must be coercible into RR
        J = self.index_object()   # must be = range(N)
        N = len(J)
        S = self.list()
        a = FastFourierTransform(N)
        for i in range(N):
            a[i] = S[i]
        a.inverse_transform()
        return IndexedSequence([a[j][0] + I * a[j][1] for j in J], J)

    def dwt(self, other="haar", wavelet_k=2):
        r"""
        Wraps the gsl ``WaveletTransform.forward`` in :mod:`~sage.calculus.transforms.dwt`
        (written by Joshua Kantor). Assumes the length of the sample is a
        power of 2. Uses the GSL function ``gsl_wavelet_transform_forward()``.

        INPUT:

        - ``other`` -- the name of the type of wavelet; valid choices are:

          * ``'daubechies'``
          * ``'daubechies_centered'``
          * ``'haar'`` (default)
          * ``'haar_centered'``
          * ``'bspline'``
          * ``'bspline_centered'``

        - ``wavelet_k`` -- For daubechies wavelets, ``wavelet_k`` specifies a
          daubechie wavelet with `k/2` vanishing moments.
          `k = 4,6,...,20` for `k` even are the only ones implemented.

          For Haar wavelets, ``wavelet_k`` must be 2.

          For bspline wavelets, ``wavelet_k`` equal to `103,105,202,204,
          206,208,301,305,307,309` will give biorthogonal B-spline wavelets
          of order `(i,j)` where ``wavelet_k`` equals `100 \cdot i + j`.

        The wavelet transform uses `J = \log_2(n)` levels.

        EXAMPLES::

            sage: J = list(range(8))
            sage: A = [RR(1) for i in J]
            sage: s = IndexedSequence(A,J)
            sage: t = s.dwt()
            sage: t        # slightly random output
            Indexed sequence: [2.82842712474999, 0.000000000000000, 0.000000000000000, 0.000000000000000, 0.000000000000000, 0.000000000000000, 0.000000000000000, 0.000000000000000]
                indexed by [0, 1, 2, 3, 4, 5, 6, 7]
        """
        from sage.rings.real_mpfr import RR
        # elements must be coercible into RR
        J = self.index_object()   # must be = range(N)
        N = len(J)             # must be 1 minus a power of 2
        S = self.list()
        if other == "haar" or other == "haar_centered":
            if wavelet_k in [2]:
                a = WaveletTransform(N, other, wavelet_k)
            else:
                raise ValueError("wavelet_k must be = 2")
        if other == "daubechies" or other == "daubechies_centered":
            if wavelet_k in [4, 6, 8, 10, 12, 14, 16, 18, 20]:
                a = WaveletTransform(N, other, wavelet_k)
            else:
                raise ValueError("wavelet_k must be in {4,6,8,10,12,14,16,18,20}")
        if other == "bspline" or other == "bspline_centered":
            if wavelet_k in [103, 105, 202, 204, 206, 208, 301, 305, 307, 309]:
                a = WaveletTransform(N, other, 103)
            else:
                raise ValueError("wavelet_k must be in {103,105,202,204,206,208,301,305,307,309}")
        for i in range(N):
            a[i] = S[i]
        a.forward_transform()
        return IndexedSequence([RR(a[j]) for j in J], J)

    def idwt(self, other="haar", wavelet_k=2):
        r"""
        Implements the gsl ``WaveletTransform.backward()`` in
        :mod:`~sage.calculus.transforms.dwt`.

        Assumes the length of the sample is a power of 2. Uses the
        GSL function ``gsl_wavelet_transform_backward()``.

        INPUT:

        - ``other`` -- Must be one of the following:

          * ``"haar"``
          * ``"daubechies"``
          * ``"daubechies_centered"``
          * ``"haar_centered"``
          * ``"bspline"``
          * ``"bspline_centered"``

        - ``wavelet_k`` -- For daubechies wavelets, ``wavelet_k`` specifies a
          daubechie wavelet with `k/2` vanishing moments.
          `k = 4,6,...,20` for `k` even are the only ones implemented.

          For Haar wavelets, ``wavelet_k`` must be 2.

          For bspline wavelets, ``wavelet_k`` equal to `103,105,202,204,
          206,208,301,305,307,309` will give biorthogonal B-spline wavelets
          of order `(i,j)` where ``wavelet_k`` equals `100 \cdot i + j`.

        EXAMPLES::

            sage: J = list(range(8))
            sage: A = [RR(1) for i in J]
            sage: s = IndexedSequence(A,J)
            sage: t = s.dwt()
            sage: t            # random arch dependent output
            Indexed sequence: [2.82842712474999, 0.000000000000000, 0.000000000000000, 0.000000000000000, 0.000000000000000, 0.000000000000000, 0.000000000000000, 0.000000000000000]
                indexed by [0, 1, 2, 3, 4, 5, 6, 7]
            sage: t.idwt()                  # random arch dependent output
            Indexed sequence: [1.00000000000000, 1.00000000000000, 1.00000000000000, 1.00000000000000, 1.00000000000000, 1.00000000000000, 1.00000000000000, 1.00000000000000]
                indexed by [0, 1, 2, 3, 4, 5, 6, 7]
            sage: t.idwt() == s
            True
            sage: J = list(range(16))
            sage: A = [RR(1) for i in J]
            sage: s = IndexedSequence(A,J)
            sage: t = s.dwt("bspline", 103)
            sage: t   # random arch dependent output
            Indexed sequence: [4.00000000000000, 0.000000000000000, 0.000000000000000, 0.000000000000000, 0.000000000000000, 0.000000000000000, 0.000000000000000, 0.000000000000000, 0.000000000000000, 0.000000000000000, 0.000000000000000, 0.000000000000000, 0.000000000000000, 0.000000000000000, 0.000000000000000, 0.000000000000000]
                indexed by [0, 1, 2, 3, 4, 5, 6, 7, 8, 9, 10, 11, 12, 13, 14, 15]
            sage: t.idwt("bspline", 103) == s
            True
        """
        from sage.rings.real_mpfr import RR
        # elements must be coercible into RR
        J = self.index_object()   # must be = range(N)
        N = len(J)             # must be 1 minus a power of 2
        S = self.list()
        k = wavelet_k
        if other == "haar" or other == "haar_centered":
            if k in [2]:
                a = WaveletTransform(N, other, wavelet_k)
            else:
                raise ValueError("wavelet_k must be = 2")
        if other == "daubechies" or other == "daubechies_centered":
            if k in [4, 6, 8, 10, 12, 14, 16, 18, 20]:
                a = WaveletTransform(N, other, wavelet_k)
            else:
                raise ValueError("wavelet_k must be in {4,6,8,10,12,14,16,18,20}")
        if other == "bspline" or other == "bspline_centered":
            if k in [103, 105, 202, 204, 206, 208, 301, 305, 307, 309]:
                a = WaveletTransform(N, other, 103)
            else:
                raise ValueError("wavelet_k must be in {103,105,202,204,206,208,301,305,307,309}")
        for i in range(N):
            a[i] = S[i]
        a.backward_transform()
        return IndexedSequence([RR(a[j]) for j in J], J)<|MERGE_RESOLUTION|>--- conflicted
+++ resolved
@@ -71,11 +71,7 @@
 #
 #                  https://www.gnu.org/licenses/
 ##########################################################################
-<<<<<<< HEAD
-from sage.functions.all import sin, cos
-=======
 from sage.functions.trig import sin, cos
->>>>>>> babd64f3
 from sage.misc.lazy_import import lazy_import
 from sage.rings.integer import Integer
 from sage.rings.integer_ring import ZZ
