r"""
Classical Cryptosystems

A convenient user interface to various classical ciphers. These include:

- affine cipher; see :class:`AffineCryptosystem`
- Hill or matrix cipher; see :class:`HillCryptosystem`
- shift cipher; see :class:`ShiftCryptosystem`
- substitution cipher; see :class:`SubstitutionCryptosystem`
- transposition cipher; see :class:`TranspositionCryptosystem`
- Vigenere cipher; see :class:`VigenereCryptosystem`

These classical cryptosystems support alphabets such as:

- the capital letters of the English alphabet; see
  :func:`AlphabeticStrings() <sage.monoids.string_monoid.AlphabeticStrings>`
- the hexadecimal number system; see
  :func:`HexadecimalStrings() <sage.monoids.string_monoid.HexadecimalStrings>`
- the binary number system; see
  :func:`BinaryStrings() <sage.monoids.string_monoid.BinaryStrings>`
- the octal number system; see
  :func:`OctalStrings() <sage.monoids.string_monoid.OctalStrings>`
- the radix-64 number system; see
  :func:`Radix64Strings() <sage.monoids.string_monoid.Radix64Strings>`

AUTHORS:

- David Kohel (2007): initial version with the Hill, substitution,
  transposition, and Vigenere cryptosystems.

- Minh Van Nguyen (2009-08): shift cipher, affine cipher
"""

#*****************************************************************************
#       Copyright (C) 2007 David Kohel <kohel@maths.usyd.edu.au>
#
# This program is free software: you can redistribute it and/or modify
# it under the terms of the GNU General Public License as published by
# the Free Software Foundation, either version 2 of the License, or
# (at your option) any later version.
#                  http://www.gnu.org/licenses/
#*****************************************************************************

# TODO: check off this todo list:
# - methods to cryptanalyze the Hill, substitution, transposition, and
#   Vigenere ciphers

from sage.monoids.string_monoid import (
    StringMonoid_class,
    AlphabeticStringMonoid)
from sage.monoids.string_monoid_element import StringMonoidElement
from sage.monoids.string_ops import strip_encoding
from sage.groups.perm_gps.permgroup_named import SymmetricGroup
from sage.groups.perm_gps.permgroup_element import PermutationGroupElement
from sage.rings.integer import Integer
from sage.rings.integer_ring import ZZ
from sage.rings.finite_rings.integer_mod_ring import IntegerModRing
<<<<<<< HEAD
from sage.arith.misc import inverse_mod, XGCD as xgcd
=======
from sage.arith.misc import inverse_mod, xgcd
>>>>>>> 3abbe734
from random import randint
from sage.matrix.matrix_space import MatrixSpace

from .cryptosystem import SymmetricKeyCryptosystem
from .classical_cipher import (
    AffineCipher,
    HillCipher,
    ShiftCipher,
    SubstitutionCipher,
    TranspositionCipher,
    VigenereCipher)


class AffineCryptosystem(SymmetricKeyCryptosystem):
    r"""
    Create an affine cryptosystem.

    Let `A = \{ a_0, a_1, a_2, \dots, a_{n-1} \}` be a non-empty alphabet
    consisting of `n` unique elements. Define a mapping
    `f : A \longrightarrow \ZZ / n\ZZ` from the alphabet `A` to
    the set `\ZZ / n\ZZ` of integers modulo `n`, given by
    `f(a_i) = i`. Thus we can identify each element of the alphabet `A`
    with a unique integer `0 \leq i < n`. A key of the affine cipher is an
    ordered pair of integers `(a, b) \in \ZZ / n\ZZ \times \ZZ / n\ZZ` such
    that `\gcd(a, n) = 1`. Therefore the key space is
    `\ZZ / n\ZZ \times \ZZ / n\ZZ`. Since we assume that `A` does not have
    repeated elements, the mapping `f : A \longrightarrow \ZZ/ n\ZZ` is
    bijective. Encryption and decryption functions are both affine functions.
    Let `(a,b)` be a secret key, i.e. an element of the key space, and let
    `p` be a plaintext character and consequently `p \in \ZZ / n\ZZ`. Then
    the ciphertext character `c` corresponding to `p` is given by

    .. MATH::

        c \equiv ap + b \pmod{n}

    Similarly, given a ciphertext character `c \in \ZZ / n\ZZ` and a secret
    key `(a,b)`, we can recover the corresponding plaintext character as
    follows:

    .. MATH::

        p \equiv a^{-1} (c - b) \pmod{n}

    where `a^{-1}` is the inverse of `a` modulo `n`. Use the bijection
    `f : A \longrightarrow \ZZ / n\ZZ` to convert `c` and `p` back to
    elements of the alphabet `A`. Currently, only the following alphabet is
    supported for the affine cipher:

    - capital letters of the English alphabet as implemented in
      :func:`AlphabeticStrings()
      <sage.monoids.string_monoid.AlphabeticStrings>`

    EXAMPLES:

    Encryption and decryption over the capital letters of the English
    alphabet::

        sage: A = AffineCryptosystem(AlphabeticStrings()); A
        Affine cryptosystem on Free alphabetic string monoid on A-Z
        sage: P = A.encoding("The affine cryptosystem generalizes the shift cipher.")
        sage: P
        THEAFFINECRYPTOSYSTEMGENERALIZESTHESHIFTCIPHER
        sage: a, b = (9, 13)
        sage: C = A.enciphering(a, b, P); C
        CYXNGGHAXFKVSCJTVTCXRPXAXKNIHEXTCYXTYHGCFHSYXK
        sage: A.deciphering(a, b, C)
        THEAFFINECRYPTOSYSTEMGENERALIZESTHESHIFTCIPHER
        sage: A.deciphering(a, b, C) == P
        True

    We can also use functional notation to work through the previous
    example::

        sage: A = AffineCryptosystem(AlphabeticStrings()); A
        Affine cryptosystem on Free alphabetic string monoid on A-Z
        sage: P = A.encoding("The affine cryptosystem generalizes the shift cipher.")
        sage: P
        THEAFFINECRYPTOSYSTEMGENERALIZESTHESHIFTCIPHER
        sage: a, b = (9, 13)
        sage: E = A(a, b); E
        Affine cipher on Free alphabetic string monoid on A-Z
        sage: C = E(P); C
        CYXNGGHAXFKVSCJTVTCXRPXAXKNIHEXTCYXTYHGCFHSYXK
        sage: aInv, bInv = A.inverse_key(a, b)
        sage: D = A(aInv, bInv); D
        Affine cipher on Free alphabetic string monoid on A-Z
        sage: D(C)
        THEAFFINECRYPTOSYSTEMGENERALIZESTHESHIFTCIPHER
        sage: D(C) == P
        True
        sage: D(C) == P == D(E(P))
        True

    Encrypting the ciphertext with the inverse key also produces the
    plaintext::

        sage: A = AffineCryptosystem(AlphabeticStrings())
        sage: P = A.encoding("Encrypt with inverse key.")
        sage: a, b = (11, 8)
        sage: C = A.enciphering(a, b, P)
        sage: P; C
        ENCRYPTWITHINVERSEKEY
        AVENMRJQSJHSVFANYAOAM
        sage: aInv, bInv = A.inverse_key(a, b)
        sage: A.enciphering(aInv, bInv, C)
        ENCRYPTWITHINVERSEKEY
        sage: A.enciphering(aInv, bInv, C) == P
        True

    For a secret key `(a,b) \in \ZZ/n\ZZ \times \ZZ/n\ZZ`, if `a = 1` then
    any affine cryptosystem with key `(1, b)` for any `b \in \ZZ/n\ZZ` is
    a shift cryptosystem. Here is how we can create a Caesar cipher using
    an affine cipher::

        sage: caesar = AffineCryptosystem(AlphabeticStrings())
        sage: a, b = (1, 3)
        sage: P = caesar.encoding("abcdef"); P
        ABCDEF
        sage: C = caesar.enciphering(a, b, P); C
        DEFGHI
        sage: caesar.deciphering(a, b, C) == P
        True

    Any affine cipher with keys of the form
    `(a,0) \in \ZZ/n\ZZ \times \ZZ/n\ZZ` is called a decimation cipher on
    the Roman alphabet, or decimation cipher for short::

        sage: A = AffineCryptosystem(AlphabeticStrings())
        sage: P = A.encoding("A decimation cipher is a specialized affine cipher.")
        sage: a, b = (17, 0)
        sage: C = A.enciphering(a, b, P)
        sage: P; C
        ADECIMATIONCIPHERISASPECIALIZEDAFFINECIPHER
        AZQIGWALGENIGVPQDGUAUVQIGAFGJQZAHHGNQIGVPQD
        sage: A.deciphering(a, b, C) == P
        True

    Generate a random key for encryption and decryption::

        sage: A = AffineCryptosystem(AlphabeticStrings())
        sage: P = A.encoding("An affine cipher with a random key.")
        sage: a, b = A.random_key()
        sage: C = A.enciphering(a, b, P)
        sage: A.deciphering(a, b, C) == P
        True

    TESTS:

    The binary number system is currently not a supported alphabet of
    this affine cryptosystem::

        sage: AffineCryptosystem(BinaryStrings())
        Traceback (most recent call last):
        ...
        TypeError: A (= Free binary string monoid) is not supported as a cipher domain of this affine cryptosystem.

    Nor are the octal, hexadecimal, and radix-64 number systems supported::

        sage: AffineCryptosystem(OctalStrings())
        Traceback (most recent call last):
        ...
        TypeError: A (= Free octal string monoid) is not supported as a cipher domain of this affine cryptosystem.
        sage: AffineCryptosystem(HexadecimalStrings())
        Traceback (most recent call last):
        ...
        TypeError: A (= Free hexadecimal string monoid) is not supported as a cipher domain of this affine cryptosystem.
        sage: AffineCryptosystem(Radix64Strings())
        Traceback (most recent call last):
        ...
        TypeError: A (= Free radix 64 string monoid) is not supported as a cipher domain of this affine cryptosystem.

    A secret key `(a,b)` must be an element of `\ZZ/n\ZZ \times \ZZ/n\ZZ` with
    `\gcd(a,n) = 1`. This rules out the case `a = 0` irrespective of the
    value of `b`. For the upper-case letters of the English alphabet, where
    the alphabet size is `n = 26`, `a` cannot take on any even value::

        sage: A = AffineCryptosystem(AlphabeticStrings())
        sage: A(0, 1)
        Traceback (most recent call last):
        ...
        ValueError: (a, b) = (0, 1) is outside the range of acceptable values for a key of this affine cryptosystem.
        sage: A(2, 1)
        Traceback (most recent call last):
        ...
        ValueError: (a, b) = (2, 1) is outside the range of acceptable values for a key of this affine cryptosystem.

    REFERENCES:

    - [Sti2006]_
    """

    def __init__(self, A):
        r"""
        See ``AffineCryptosystem`` for full documentation.

        INPUT:

        - ``A`` -- a string monoid over some alphabet; this is the non-empty
          alphabet over which the plaintext and ciphertext spaces
          are defined.

        OUTPUT:

        - An affine cryptosystem over the alphabet ``A``.

        EXAMPLES:

        Testing of dumping and loading objects::

            sage: A = AffineCryptosystem(AlphabeticStrings())
            sage: A == loads(dumps(A))
            True
        """
        # sanity check
        if not isinstance(A, AlphabeticStringMonoid):
            raise TypeError("A (= %s) is not supported as a cipher domain of this affine cryptosystem." % A)
        # List L of invertible linear coefficients modulo n, where n is the
        # alphabet size. Each e in L satisfies gcd(e, n) = 1.
        n = Integer(A.ngens())
        self._invertible_A = n.coprime_integers(n)
        # Initialize the affine cryptosystem with the plaintext, ciphertext,
        # and key spaces.
        SymmetricKeyCryptosystem.__init__(
            self, A, A,
            key_space=(IntegerModRing(A.ngens()), IntegerModRing(A.ngens())))

    def __call__(self, a, b):
        r"""
        Create an affine cipher with secret key ``(a,b)``.

        INPUT:

        - ``(a,b)`` -- a secret key; this key is used for both encryption and
          decryption. For the affine cryptosystem whose plaintext and
          ciphertext spaces are `A`, a key is an ordered pair
          `(a,b) \in \ZZ / n\ZZ \times \ZZ / n\ZZ` where `n` is the size or
          cardinality of the set `A` and `\gcd(a,n) = 1`.

        OUTPUT:

        - An affine cipher with secret key ``(a,b)``.

        EXAMPLES::

            sage: A = AffineCryptosystem(AlphabeticStrings())
            sage: P = A.encoding("Fine here, fine there."); P
            FINEHEREFINETHERE
            sage: a, b = (17, 3)
            sage: E = A(a, b); E
            Affine cipher on Free alphabetic string monoid on A-Z
            sage: E(P)
            KJQTSTGTKJQTOSTGT
            sage: C = E(P)
            sage: C
            KJQTSTGTKJQTOSTGT
            sage: aInv, bInv = A.inverse_key(a, b)
            sage: D = A(aInv, bInv); D
            Affine cipher on Free alphabetic string monoid on A-Z
            sage: P == D(C)
            True
            sage: D(E(P))
            FINEHEREFINETHERE

        TESTS:

        The key must be an ordered pair
        `(a,b) \in \ZZ/n\ZZ \times \ZZ/n\ZZ` with `n` being the size of the
        plaintext and ciphertext spaces. Furthermore, `a` must be
        relatively prime to `n`, i.e. `\gcd(a,n) = 1`::

            sage: A = AffineCryptosystem(AlphabeticStrings())
            sage: A(2, 3)
            Traceback (most recent call last):
            ...
            ValueError: (a, b) = (2, 3) is outside the range of acceptable values for a key of this affine cryptosystem.
        """
        # Sanity check: the key K = (a,b) must be an element of
        # ZZ/nZZ x ZZ/nZZ where n is the size of the plaintext and ciphertext
        # spaces. For the affine cryptosystem, these two spaces are the
        # same alphabet.
        try:
            n = self.alphabet_size()
            # If a is an element of the multiplicative group G of ZZ/nZZ, then
            # gcd(a,n) = 1. So here we don't need to explicitly test that
            # a is coprime to n since we assume that the list
            # self._invertible_A contains all the elements of G.
            if (a in self._invertible_A) and (0 <= b < n):
                return AffineCipher(self, key=(a,b))
            else:
                raise ValueError
        except Exception:
            raise ValueError("(a, b) = (%s, %s) is outside the range of acceptable values for a key of this affine cryptosystem." % (a, b))

    def _repr_(self):
        r"""
        Return the string representation of ``self``.

        EXAMPLES::

            sage: A = AffineCryptosystem(AlphabeticStrings()); A
            Affine cryptosystem on Free alphabetic string monoid on A-Z
        """
        # The affine cipher has the plaintext and ciphertext spaces defined
        # over the same non-empty alphabet. The cipher domain is the same
        # as the alphabet used for the plaintext and ciphertext spaces.
        return "Affine cryptosystem on %s" % self.cipher_domain()

    def rank_by_chi_square(self, C, pdict):
        r"""
        Use the chi-square statistic to rank all possible keys. Currently,
        this method only applies to the capital letters of the English
        alphabet.

        ALGORITHM:

        Consider a non-empty alphabet `A` consisting of `n`
        elements, and let `C` be a ciphertext encoded using elements of
        `A`. The plaintext `P` corresponding to `C` is also encoded using
        elements of `A`. Let `M` be a candidate decipherment of `C`,
        i.e. `M` is the result of attempting to decrypt `C` using a key
        `(a,b)` which is not necessarily the same key used to encrypt `P`.
        Suppose `F_A(e)` is the characteristic frequency probability of
        `e \in A` and let `F_M(e)` be the message frequency probability with
        respect to `M`. The characteristic frequency probability
        distribution of an alphabet is the expected frequency probability
        distribution for that alphabet. The message frequency probability
        distribution of `M` provides a distribution of the ratio of character
        occurrences over message length. One can interpret the
        characteristic frequency probability `F_A(e)` as the expected
        probability, while the message frequency probability `F_M(e)` is
        the observed probability. If `M` is of length `L`, then the observed
        frequency of `e \in A` is

        .. MATH::

            O_M(e)
            =
            F_M(e) \cdot L

        and the expected frequency of `e \in A` is

        .. MATH::

            E_A(e)
            =
            F_A(e) \cdot L

        The chi-square rank `R_{\chi^2}(M)` of `M` corresponding to a key
        `(a,b) \in \ZZ/n\ZZ \times \ZZ/n\ZZ` is given by

        .. MATH::

            R_{\chi^2}(M)
            =
            \sum_{e \in A} \frac {\big( O_M(e) - E_A(e) \big)^2}
                                 {E_A(e)}

        Cryptanalysis by exhaustive key search produces a candidate
        decipherment `M_{a,b}` for each possible key `(a,b)`. For a set
        `D = \big\{M_{a_1,b_1}, M_{a_2,b_2}, \dots, M_{a_k,b_k} \big\}`
        of all candidate decipherments corresponding to a ciphertext `C`,
        the smaller is the rank `R_{\chi^2}(M_{a_i,b_i})` the more likely
        that `(a_i,b_i)` is the secret key. This key ranking method is
        based on the Pearson chi-square test [PearsonTest]_.

        INPUT:

        - ``C`` -- The ciphertext, a non-empty string. The ciphertext
          must be encoded using the upper-case letters of the English
          alphabet.

        - ``pdict`` -- A dictionary of key, possible plaintext
          pairs. This should be the output of :func:`brute_force` with
          ``ranking="none"``.

        OUTPUT:

        - A list ranking the most likely keys first. Each element of the
          list is a tuple of key, possible plaintext pairs.

        EXAMPLES:

        Use the chi-square statistic to rank all possible keys and their
        corresponding decipherment::

            sage: A = AffineCryptosystem(AlphabeticStrings())
            sage: a, b = (3, 7)
            sage: P = A.encoding("Line.")
            sage: C = A.enciphering(a, b, P)
            sage: Plist = A.brute_force(C)
            sage: Rank = A.rank_by_chi_square(C, Plist)
            sage: Rank[:10]  # display only the top 10 candidate keys
            <BLANKLINE>
            [((1, 1), NETS),
            ((3, 7), LINE),
            ((17, 20), STAD),
            ((5, 2), SLOT),
            ((5, 5), HADI),
            ((9, 25), TSLI),
            ((17, 15), DELO),
            ((15, 6), ETUN),
            ((21, 8), ELID),
            ((7, 17), HCTE)]

        As more ciphertext is available, the reliability of the chi-square
        ranking function increases::

            sage: A = AffineCryptosystem(AlphabeticStrings())
            sage: a, b = (11, 24)
            sage: P = A.encoding("Longer message is more information for cryptanalysis.")
            sage: C = A.enciphering(a, b, P)
            sage: Plist = A.brute_force(C)
            sage: Rank = A.rank_by_chi_square(C, Plist)
            sage: Rank[:10]  # display only the top 10 candidate keys
            <BLANKLINE>
            [((11, 24), LONGERMESSAGEISMOREINFORMATIONFORCRYPTANALYSIS),
            ((17, 9), INURFSBFLLHRFDLBNSFDUYNSBHEDNUYNSTSVGEHUHIVLDL),
            ((9, 18), RMFIUHYUOOSIUWOYMHUWFBMHYSVWMFBMHGHETVSFSREOWO),
            ((15, 12), VSTACPUCOOGACYOUSPCYTBSPUGNYSTBSPEPIRNGTGVIOYO),
            ((3, 22), PAFOYLKYGGSOYEGKALYEFTALKSBEAFTALILCVBSFSPCGEG),
            ((25, 3), OHSRNADNPPFRNVPDHANVSCHADFEVHSCHAJABWEFSFOBPVP),
            ((7, 25), GHYNVIPVRRLNVFRPHIVFYEHIPLAFHYEHIDITQALYLGTRFR),
            ((5, 2), NEHCIVKISSUCIWSKEVIWHFEVKUPWEHFEVOVABPUHUNASWS),
            ((15, 25), IFGNPCHPBBTNPLBHFCPLGOFCHTALFGOFCRCVEATGTIVBLB),
            ((9, 6), BWPSERIEYYCSEGYIWREGPLWRICFGWPLWRQRODFCPCBOYGY)]

        TESTS:

        The ciphertext cannot be an empty string::

            sage: A.rank_by_chi_square("", Plist)
            Traceback (most recent call last):
            ...
            AttributeError: 'str' object has no attribute 'parent'
            sage: A.rank_by_chi_square(A.encoding(""), Plist)
            Traceback (most recent call last):
            ...
            ValueError: The ciphertext must be a non-empty string.
            sage: A.rank_by_chi_square(A.encoding(" "), Plist)
            Traceback (most recent call last):
            ...
            ValueError: The ciphertext must be a non-empty string.

        The ciphertext must be encoded using the capital letters of the
        English alphabet as implemented in
        :func:`AlphabeticStrings()
        <sage.monoids.string_monoid.AlphabeticStrings>`::

            sage: H = HexadecimalStrings()
            sage: A.rank_by_chi_square(H.encoding("shift"), Plist)
            Traceback (most recent call last):
            ...
            TypeError: The ciphertext must be capital letters of the English alphabet.
            sage: B = BinaryStrings()
            sage: A.rank_by_chi_square(B.encoding("shift"), Plist)
            Traceback (most recent call last):
            ...
            TypeError: The ciphertext must be capital letters of the English alphabet.

        The dictionary ``pdict`` cannot be empty::

            sage: A.rank_by_chi_square(C, {})
            Traceback (most recent call last):
            ...
            KeyError: (1, 0)
        """
        # NOTE: the code here is very similar to that in the method
        # rank_by_chi_square() of the class ShiftCryptosystem. The most
        # significant change in the code below is in how the secret key (a,b)
        # is processed.

        # sanity check
        from sage.monoids.string_monoid import AlphabeticStrings
        if not isinstance(C.parent(), AlphabeticStringMonoid):
            raise TypeError("The ciphertext must be capital letters of the English alphabet.")
        if str(C) == "":
            raise ValueError("The ciphertext must be a non-empty string.")

        # compute the rank of each key
        AS = AlphabeticStrings()
        # the alphabet in question
        Alph = self.encoding("".join([str(e) for e in AS.gens()]))
        StrAlph = str(Alph)
        # message length
        L = len(C)
        # expected frequency tally
        EA = AS.characteristic_frequency()
        for e in EA:
            EA[e] *= L
        # Compute the rank R_{chi^2}(M) of M with secret key (a,b).
        Rank = []
        for a in self._invertible_A:
            for b in range(self.alphabet_size()):
                # observed frequency tally
                OM = pdict[(a, b)].frequency_distribution().function()
                for e in Alph:
                    if e in OM:
                        OM[e] *= L
                    else:
                        OM.setdefault(e, 0.0)
                # the rank R_{chi^2}(M) of M with secret key (a,b)
                RMab = [(OM[AS(e)] - EA[e])**2 / EA[e] for e in StrAlph]
                Rank.append((sum(RMab), (a, b)))
        # Sort in non-decreasing order of chi-square statistic. It's
        # possible that two different keys share the same chi-square
        # statistic.
        Rank = sorted(Rank)
        RankedList = []
        # NOTE: each secret key is a tuple (a,b). So key[0] indexes a,
        # and key[1] indexes b. The value of val is not used at all, making
        # it redundant to access val in the first place. The following line
        # of code is written with readability in mind.
        [RankedList.append((key, pdict[(key[0], key[1])]))
             for val, key in Rank]
        return RankedList

    def rank_by_squared_differences(self, C, pdict):
        r"""
        Use the squared-differences measure to rank all possible keys.
        Currently, this method only applies to the capital letters of
        the English alphabet.

        ALGORITHM:

        Consider a non-empty alphabet `A` consisting of `n`
        elements, and let `C` be a ciphertext encoded using elements of
        `A`. The plaintext `P` corresponding to `C` is also encoded using
        elements of `A`. Let `M` be a candidate decipherment of `C`,
        i.e. `M` is the result of attempting to decrypt `C` using a key
        `(a,b)` which is not necessarily the same key used to encrypt `P`.
        Suppose `F_A(e)` is the characteristic frequency probability of
        `e \in A` and let `F_M(e)` be the message frequency probability with
        respect to `M`. The characteristic frequency probability
        distribution of an alphabet is the expected frequency probability
        distribution for that alphabet. The message frequency probability
        distribution of `M` provides a distribution of the ratio of character
        occurrences over message length. One can interpret the
        characteristic frequency probability `F_A(e)` as the expected
        probability, while the message frequency probability `F_M(e)` is
        the observed probability. If `M` is of length `L`, then the observed
        frequency of `e \in A` is

        .. MATH::

            O_M(e)
            =
            F_M(e) \cdot L

        and the expected frequency of `e \in A` is

        .. MATH::

            E_A(e)
            =
            F_A(e) \cdot L

        The squared-differences, or residual sum of squares, rank
        `R_{RSS}(M)` of `M` corresponding to a key
        `(a,b) \in \ZZ/n\ZZ \times \ZZ/n\ZZ` is given by

        .. MATH::

            R_{RSS}(M)
            =
            \sum_{e \in A} \big( O_M(e) - E_A(e) \big)^2

        Cryptanalysis by exhaustive key search produces a candidate
        decipherment `M_{a,b}` for each possible key `(a,b)`. For a set
        `D = \big\{M_{a_1,b_1}, M_{a_2,b_2}, \dots, M_{a_k,b_k} \big\}`
        of all candidate decipherments corresponding to a ciphertext `C`,
        the smaller is the rank `R_{RSS}(M_{a_i,b_i})` the more likely
        that `(a_i,b_i)` is the secret key. This key ranking method is
        based on the residual sum of squares measure [RSS]_.

        INPUT:

        - ``C`` -- The ciphertext, a non-empty string. The ciphertext
          must be encoded using the upper-case letters of the English
          alphabet.

        - ``pdict`` -- A dictionary of key, possible plaintext
          pairs. This should be the output of :func:`brute_force` with
          ``ranking="none"``.

        OUTPUT:

        - A list ranking the most likely keys first. Each element of the
          list is a tuple of key, possible plaintext pairs.

        EXAMPLES:

        Use the method of squared differences to rank all possible keys
        and their corresponding decipherment::

            sage: A = AffineCryptosystem(AlphabeticStrings())
            sage: a, b = (3, 7)
            sage: P = A.encoding("Line.")
            sage: C = A.enciphering(a, b, P)
            sage: Plist = A.brute_force(C)
            sage: Rank = A.rank_by_squared_differences(C, Plist)
            sage: Rank[:10]  # display only the top 10 candidate keys
            <BLANKLINE>
            [((1, 1), NETS),
            ((15, 6), ETUN),
            ((7, 17), HCTE),
            ((3, 7), LINE),
            ((17, 15), DELO),
            ((9, 4), EDWT),
            ((9, 9), POHE),
            ((21, 8), ELID),
            ((17, 20), STAD),
            ((7, 18), SNEP)]

        As more ciphertext is available, the reliability of the
        squared-differences ranking function increases::

            sage: A = AffineCryptosystem(AlphabeticStrings())
            sage: a, b = (11, 24)
            sage: P = A.encoding("Longer message is more information for cryptanalysis.")
            sage: C = A.enciphering(a, b, P)
            sage: Plist = A.brute_force(C)
            sage: Rank = A.rank_by_squared_differences(C, Plist)
            sage: Rank[:10]  # display only the top 10 candidate keys
            <BLANKLINE>
            [((11, 24), LONGERMESSAGEISMOREINFORMATIONFORCRYPTANALYSIS),
            ((9, 14), DYRUGTKGAAEUGIAKYTGIRNYTKEHIYRNYTSTQFHEREDQAIA),
            ((23, 24), DSNEUHIUMMAEUOMISHUONZSHIAROSNZSHKHQXRANADQMOM),
            ((23, 1), ETOFVIJVNNBFVPNJTIVPOATIJBSPTOATILIRYSBOBERNPN),
            ((21, 16), VEBGANYAQQOGAMQYENAMBDENYOTMEBDENUNIHTOBOVIQMQ),
            ((7, 12), TULAIVCIEEYAISECUVISLRUVCYNSULRUVQVGDNYLYTGESE),
            ((5, 20), ZQTOUHWUEEGOUIEWQHUITRQHWGBIQTRQHAHMNBGTGZMEIE),
            ((21, 8), JSPUOBMOEECUOAEMSBOAPRSBMCHASPRSBIBWVHCPCJWEAE),
            ((25, 7), SLWVREHRTTJVRZTHLERZWGLEHJIZLWGLENEFAIJWJSFTZT),
            ((25, 15), ATEDZMPZBBRDZHBPTMZHEOTMPRQHTEOTMVMNIQRERANBHB)]

        TESTS:

        The ciphertext cannot be an empty string::

            sage: A.rank_by_squared_differences("", Plist)
            Traceback (most recent call last):
            ...
            AttributeError: 'str' object has no attribute 'parent'
            sage: A.rank_by_squared_differences(A.encoding(""), Plist)
            Traceback (most recent call last):
            ...
            ValueError: The ciphertext must be a non-empty string.
            sage: A.rank_by_squared_differences(A.encoding(" "), Plist)
            Traceback (most recent call last):
            ...
            ValueError: The ciphertext must be a non-empty string.

        The ciphertext must be encoded using the capital letters of the
        English alphabet as implemented in
        :func:`AlphabeticStrings()
        <sage.monoids.string_monoid.AlphabeticStrings>`::

            sage: H = HexadecimalStrings()
            sage: A.rank_by_squared_differences(H.encoding("line"), Plist)
            Traceback (most recent call last):
            ...
            TypeError: The ciphertext must be capital letters of the English alphabet.
            sage: B = BinaryStrings()
            sage: A.rank_by_squared_differences(B.encoding("line"), Plist)
            Traceback (most recent call last):
            ...
            TypeError: The ciphertext must be capital letters of the English alphabet.

        The dictionary ``pdict`` cannot be empty::

            sage: A.rank_by_squared_differences(C, {})
            Traceback (most recent call last):
            ...
            KeyError: (1, 0)
        """
        # NOTE: the code here is very similar to that in the method
        # rank_by_squared_differences() of the class ShiftCryptosystem.
        # The most significant change in the code below is in how the
        # secret key (a,b) is processed.

        # sanity check
        from sage.monoids.string_monoid import AlphabeticStrings
        if not isinstance(C.parent(), AlphabeticStringMonoid):
            raise TypeError("The ciphertext must be capital letters of the English alphabet.")
        if str(C) == "":
            raise ValueError("The ciphertext must be a non-empty string.")

        # compute the rank of each key
        AS = AlphabeticStrings()
        # the alphabet in question
        Alph = self.encoding("".join([str(e) for e in AS.gens()]))
        StrAlph = str(Alph)
        # message length
        L = len(C)
        # expected frequency tally
        EA = AS.characteristic_frequency()
        for e in EA:
            EA[e] *= L
        # Compute the rank R_{RSS}(M) of M with secret key (a,b).
        Rank = []
        for a in self._invertible_A:
            for b in range(self.alphabet_size()):
                # observed frequency tally
                OM = pdict[(a, b)].frequency_distribution().function()
                for e in Alph:
                    if e in OM:
                        OM[e] *= L
                    else:
                        OM.setdefault(e, 0.0)
                # the rank R_{RSS}(M) of M with secret key (a,b)
                RMab = [(OM[AS(e)] - EA[e])**2 for e in StrAlph]
                Rank.append((sum(RMab), (a, b)))
        # Sort in non-decreasing order of squared-differences statistic. It's
        # possible that two different keys share the same squared-differences
        # statistic.
        Rank = sorted(Rank)
        RankedList = []
        # NOTE: each secret key is a tuple (a,b). So key[0] indexes a,
        # and key[1] indexes b. The value of val is not used at all, making
        # it redundant to access val in the first place. The following line
        # of code is written with readability in mind.
        [RankedList.append((key, pdict[(key[0], key[1])]))
             for val, key in Rank]
        return RankedList

    def brute_force(self, C, ranking="none"):
        r"""
        Attempt a brute force cryptanalysis of the ciphertext ``C``.

        INPUT:

        - ``C`` -- A ciphertext over one of the supported alphabets of this
          affine cryptosystem. See the class :class:`AffineCryptosystem` for
          documentation on the supported alphabets.

        - ``ranking`` -- (default ``"none"``) the method to use for
          ranking all possible keys. If ``ranking="none"``, then do not
          use any ranking function. The following ranking functions are
          supported:

          - ``"chi_square"`` -- the chi-square ranking function
            as implemented in the method :func:`rank_by_chi_square`.

          - ``"squared_differences"`` -- the squared differences ranking
            function as implemented in the method
            :func:`rank_by_squared_differences`.

        OUTPUT:

        - All the possible plaintext sequences corresponding to the
          ciphertext ``C``. This method effectively uses all the possible
          keys in this affine cryptosystem to decrypt ``C``. The method is
          also referred to as exhaustive key search. The output is a
          dictionary of key, candidate decipherment pairs.

        EXAMPLES:

        Cryptanalyze using all possible keys with the option
        ``ranking="none"``::

            sage: A = AffineCryptosystem(AlphabeticStrings())
            sage: a, b = (3, 7)
            sage: P = A.encoding("Linear"); P
            LINEAR
            sage: C = A.enciphering(a, b, P)
            sage: L = A.brute_force(C)
            sage: sorted(L.items())[:26]  # display 26 candidate decipherments
            <BLANKLINE>
            [((1, 0), OFUTHG),
            ((1, 1), NETSGF),
            ((1, 2), MDSRFE),
            ((1, 3), LCRQED),
            ((1, 4), KBQPDC),
            ((1, 5), JAPOCB),
            ((1, 6), IZONBA),
            ((1, 7), HYNMAZ),
            ((1, 8), GXMLZY),
            ((1, 9), FWLKYX),
            ((1, 10), EVKJXW),
            ((1, 11), DUJIWV),
            ((1, 12), CTIHVU),
            ((1, 13), BSHGUT),
            ((1, 14), ARGFTS),
            ((1, 15), ZQFESR),
            ((1, 16), YPEDRQ),
            ((1, 17), XODCQP),
            ((1, 18), WNCBPO),
            ((1, 19), VMBAON),
            ((1, 20), ULAZNM),
            ((1, 21), TKZYML),
            ((1, 22), SJYXLK),
            ((1, 23), RIXWKJ),
            ((1, 24), QHWVJI),
            ((1, 25), PGVUIH)]

        Use the chi-square ranking function, i.e. ``ranking="chisquare"``::

            sage: A = AffineCryptosystem(AlphabeticStrings())
            sage: a, b = (3, 7)
            sage: P = A.encoding("Linear functions for encrypting and decrypting."); P
            LINEARFUNCTIONSFORENCRYPTINGANDDECRYPTING
            sage: C = A.enciphering(a, b, P)
            sage: Rank = A.brute_force(C, ranking="chisquare")
            sage: Rank[:10]  # display only the top 10 candidate keys
            <BLANKLINE>
            [((3, 7), LINEARFUNCTIONSFORENCRYPTINGANDDECRYPTING),
            ((23, 25), VYTCGPBMTENYSTOBSPCTEPIRNYTAGTDDCEPIRNYTA),
            ((1, 12), CTIHVUKDIBATLIXKLUHIBUPOATINVIEEHBUPOATIN),
            ((11, 15), HSRYELDAROVSWRQDWLYROLUBVSRIERTTYOLUBVSRI),
            ((25, 1), NWHIUVFMHOPWEHSFEVIHOVABPWHCUHLLIOVABPWHC),
            ((25, 7), TCNOABLSNUVCKNYLKBONUBGHVCNIANRROUBGHVCNI),
            ((15, 4), SHIBVOWZILEHDIJWDOBILOFYEHIRVIGGBLOFYEHIR),
            ((15, 23), PEFYSLTWFIBEAFGTALYFILCVBEFOSFDDYILCVBEFO),
            ((7, 10), IDUFHSYXUTEDNULYNSFUTSVGEDURHUMMFTSVGEDUR),
            ((19, 22), QVETRGABEFUVLENALGTEFGDSUVEHREMMTFGDSUVEH)]

        Use the squared differences ranking function, i.e.
        ``ranking="squared_differences"``::

            sage: Rank = A.brute_force(C, ranking="squared_differences")
            sage: Rank[:10]  # display only the top 10 candidate keys
            <BLANKLINE>
            [((3, 7), LINEARFUNCTIONSFORENCRYPTINGANDDECRYPTING),
            ((23, 6), GJENRAMXEPYJDEZMDANEPATCYJELREOONPATCYJEL),
            ((23, 25), VYTCGPBMTENYSTOBSPCTEPIRNYTAGTDDCEPIRNYTA),
            ((19, 22), QVETRGABEFUVLENALGTEFGDSUVEHREMMTFGDSUVEH),
            ((19, 9), DIRGETNORSHIYRANYTGRSTQFHIRUERZZGSTQFHIRU),
            ((23, 18), KNIRVEQBITCNHIDQHERITEXGCNIPVISSRTEXGCNIP),
            ((17, 16), GHORBEIDOJMHFOVIFEROJETWMHOZBOAARJETWMHOZ),
            ((21, 14), AHEZRMOFEVQHTEBOTMZEVMNIQHEDREKKZVMNIQHED),
            ((1, 12), CTIHVUKDIBATLIXKLUHIBUPOATINVIEEHBUPOATIN),
            ((7, 18), SNEPRCIHEDONXEVIXCPEDCFQONEBREWWPDCFQONEB)]

        TESTS:

        Currently, the binary number system is not supported as an
        alphabet of this affine cryptosystem::

            sage: A = AffineCryptosystem(AlphabeticStrings())
            sage: BinStr = BinaryStrings()
            sage: C = BinStr.encoding("abc")
            sage: A.brute_force(C)
            Traceback (most recent call last):
            ...
            TypeError: Ciphertext must be encoded using one of the supported cipher domains of this affine cryptosystem.

        Nor are the octal, hexadecimal, and radix-64 number systems
        supported::

            sage: OctStr = OctalStrings()
            sage: C = OctStr([1, 2, 3])
            sage: A.brute_force(C)
            Traceback (most recent call last):
            ...
            TypeError: Ciphertext must be encoded using one of the supported cipher domains of this affine cryptosystem.
            sage: HexStr = HexadecimalStrings()
            sage: C = HexStr.encoding("abc")
            sage: A.brute_force(C)
            Traceback (most recent call last):
            ...
            TypeError: Ciphertext must be encoded using one of the supported cipher domains of this affine cryptosystem.
            sage: RadStr = Radix64Strings()
            sage: C = RadStr([1, 2, 3])
            sage: A.brute_force(C)
            Traceback (most recent call last):
            ...
            TypeError: Ciphertext must be encoded using one of the supported cipher domains of this affine cryptosystem.

        Only the chi-square and squared-differences ranking functions are
        currently supported. The keyword ``ranking`` must take on either
        of the values ``"none"``, ``"chisquare"`` or
        ``"squared_differences"``::

            sage: A = AffineCryptosystem(AlphabeticStrings())
            sage: a, b = (3, 7)
            sage: P = A.encoding("Linear")
            sage: C = A.enciphering(a, b, P)
            sage: A.brute_force(C, ranking="chi")
            Traceback (most recent call last):
            ...
            ValueError: Keyword 'ranking' must be either 'none', 'chisquare', or 'squared_differences'.
            sage: A.brute_force(C, ranking="")
            Traceback (most recent call last):
            ...
            ValueError: Keyword 'ranking' must be either 'none', 'chisquare', or 'squared_differences'.
        """
        # Sanity check: ensure that C is encoded using one of the
        # supported alphabets of this affine cryptosystem.
        if not isinstance(C.parent(), AlphabeticStringMonoid):
            raise TypeError("Ciphertext must be encoded using one of the supported cipher domains of this affine cryptosystem.")
        ranking_functions = ["none", "chisquare", "squared_differences"]
        if ranking not in ranking_functions:
            raise ValueError("Keyword 'ranking' must be either 'none', 'chisquare', or 'squared_differences'.")

        # Now do the actual task of cryptanalysis by means of exhaustive
        # key search, also known as the brute force method. Let D be a
        # dictionary of key/plaintext pairs.
        D = {}

        # NOTE: This is a good candidate for loop unrolling and
        # further optimization. Unless we can justify that this block of
        # code is a bottleneck on the runtime of the method, we should
        # leave it as is.
        [D.setdefault((a, b), self.deciphering(a, b, C))
             for a in self._invertible_A
                 for b in range(self.alphabet_size())]

        if ranking == "none":
            return D
        if ranking == "chisquare":
            return self.rank_by_chi_square(C, D)
        if ranking == "squared_differences":
            return self.rank_by_squared_differences(C, D)

    def deciphering(self, a, b, C):
        r"""
        Decrypt the ciphertext ``C`` with the key ``(a, b)`` using affine
        cipher decryption.

        INPUT:

        - ``a, b`` -- a secret key belonging to the key space of this affine
          cipher. This key must be an element of
          `\ZZ/n\ZZ \times \ZZ/n\ZZ` such that `\gcd(a,n) = 1` with `n`
          being the size of the ciphertext and plaintext spaces.

        - ``C`` -- a string of ciphertext; possibly an empty string.
          Characters in this string must be encoded using one of the
          supported alphabets. See the method :func:`encoding()` for more
          information.

        OUTPUT:

        - The plaintext corresponding to the ciphertext ``C``.

        EXAMPLES:

        Decryption over the capital letters of the English alphabet::

            sage: A = AffineCryptosystem(AlphabeticStrings())
            sage: a, b = (5, 2)
            sage: P = A.encoding("Affine functions are linear functions.")
            sage: C = A.enciphering(a, b, P); C
            CBBQPWBYPMTQUPOCJWFQPWCJBYPMTQUPO
            sage: P == A.deciphering(a, b, C)
            True

        The previous example can also be worked through using functional
        notation::

            sage: A = AffineCryptosystem(AlphabeticStrings())
            sage: a, b = (5, 2)
            sage: P = A.encoding("Affine functions are linear functions.")
            sage: E = A(a, b); E
            Affine cipher on Free alphabetic string monoid on A-Z
            sage: C = E(P); C
            CBBQPWBYPMTQUPOCJWFQPWCJBYPMTQUPO
            sage: aInv, bInv = A.inverse_key(a, b)
            sage: D = A(aInv, bInv); D
            Affine cipher on Free alphabetic string monoid on A-Z
            sage: D(C) == P
            True

        If the ciphertext is an empty string, then the plaintext is also
        an empty string regardless of the value of the secret key::

            sage: a, b = A.random_key()
            sage: A.deciphering(a, b, A.encoding(""))
            <BLANKLINE>
            sage: A.deciphering(a, b, A.encoding(" "))
            <BLANKLINE>

        TESTS:

        The key must be an ordered pair
        `(a,b) \in \ZZ/n\ZZ \times \ZZ/n\ZZ` with `n` being the size of the
        plaintext and ciphertext spaces. Furthermore, `a` must be
        relatively prime to `n`, i.e. `\gcd(a,n) = 1`::

            sage: A.deciphering(2, 6, P)
            Traceback (most recent call last):
            ...
            ValueError: (a, b) = (2, 6) is outside the range of acceptable values for a key of this affine cipher.
        """
        aInv, bInv = self.inverse_key(a, b)
        D = self(aInv, bInv)
        return D(C)

    def enciphering(self, a, b, P):
        r"""
        Encrypt the plaintext ``P`` with the key ``(a, b)`` using affine cipher
        encryption.

        INPUT:

        - ``a, b`` -- a secret key belonging to the key space of this affine
          cipher. This key must be an element of
          `\ZZ/n\ZZ \times \ZZ/n\ZZ` such that `\gcd(a,n) = 1` with `n`
          being the size of the ciphertext and plaintext spaces.

        - ``P`` -- a string of plaintext; possibly an empty string.
          Characters in this string must be encoded using one of the
          supported alphabets. See the method :func:`encoding()` for more
          information.

        OUTPUT:

        - The ciphertext corresponding to the plaintext ``P``.

        EXAMPLES:

        Encryption over the capital letters of the English alphabet::

            sage: A = AffineCryptosystem(AlphabeticStrings())
            sage: a, b = (3, 6)
            sage: P = A.encoding("Affine ciphers work with linear functions.")
            sage: A.enciphering(a, b, P)
            GVVETSMEZBSFIUWFKUELBNETSGFVOTMLEWTI

        Now work through the previous example using functional notation::

            sage: A = AffineCryptosystem(AlphabeticStrings())
            sage: a, b = (3, 6)
            sage: P = A.encoding("Affine ciphers work with linear functions.")
            sage: E = A(a, b); E
            Affine cipher on Free alphabetic string monoid on A-Z
            sage: E(P)
            GVVETSMEZBSFIUWFKUELBNETSGFVOTMLEWTI

        If the plaintext is an empty string, then the ciphertext is also
        an empty string regardless of the value of the secret key::

            sage: a, b = A.random_key()
            sage: A.enciphering(a, b, A.encoding(""))
            <BLANKLINE>
            sage: A.enciphering(a, b, A.encoding(" "))
            <BLANKLINE>

        TESTS:

        The key must be an ordered pair
        `(a,b) \in \ZZ/n\ZZ \times \ZZ/n\ZZ` with `n` being the size of the
        plaintext and ciphertext spaces. Furthermore, `a` must be
        relatively prime to `n`, i.e. `\gcd(a,n) = 1`::

            sage: A.enciphering(2, 6, P)
            Traceback (most recent call last):
            ...
            ValueError: (a, b) = (2, 6) is outside the range of acceptable values for a key of this affine cryptosystem.
        """
        E = self(a, b)
        return E(P)

    def encoding(self, S):
        r"""
        The encoding of the string ``S`` over the string monoid of this
        affine cipher. For example, if the string monoid of this cryptosystem
        is
        :class:`AlphabeticStringMonoid <sage.monoids.string_monoid.AlphabeticStringMonoid>`,
        then the encoding of ``S`` would be its upper-case equivalent
        stripped of all non-alphabetic characters. Only the following alphabet
        is supported for the affine cipher:

        - capital letters of the English alphabet as implemented in
          :func:`AlphabeticStrings() <sage.monoids.string_monoid.AlphabeticStrings>`

        INPUT:

        - ``S`` -- a string, possibly empty.

        OUTPUT:

        - The encoding of ``S`` over the string monoid of this cryptosystem.
          If ``S`` is an empty string, return an empty string.

        EXAMPLES:

        Encoding over the upper-case letters of the English alphabet::

            sage: A = AffineCryptosystem(AlphabeticStrings())
            sage: A.encoding("Affine cipher over capital letters of the English alphabet.")
            AFFINECIPHEROVERCAPITALLETTERSOFTHEENGLISHALPHABET

        The argument ``S`` can be an empty string, in which case an empty
        string is returned::

            sage: AffineCryptosystem(AlphabeticStrings()).encoding("")
            <BLANKLINE>
        """
        D = self.cipher_domain()
        if isinstance(D, AlphabeticStringMonoid):
            return D(strip_encoding(S))
        try:
            return D.encoding(S)
        except Exception:
            raise TypeError("Argument S = %s does not encode in the cipher domain" % S)

    def inverse_key(self, a, b):
        r"""
        The inverse key corresponding to the secret key `(a,b)`. If `p` is
        a plaintext character so that `p \in \ZZ/n\ZZ` and `n` is the
        alphabet size, then the ciphertext `c` corresponding to `p` is

        .. MATH::

            c \equiv ap + b \pmod{n}

        As `(a,b)` is a key, then the multiplicative inverse `a^{-1}`
        exists and the original plaintext can be recovered as follows

        .. MATH::

            p \equiv a^{-1} (c - b) \pmod{n}
              \equiv a^{-1}c + a^{-1}(-b) \pmod{n}

        Therefore the ordered pair `(a^{-1}, -ba^{-1})` is the inverse key
        corresponding to `(a,b)`.

        INPUT:

        - ``a, b`` -- a secret key for this affine cipher. The ordered pair
          `(a,b)` must be an element of `\ZZ/n\ZZ \times \ZZ/n\ZZ` such that
          `\gcd(a,n) = 1`.

        OUTPUT:

        - The inverse key `(a^{-1}, -ba^{-1})` corresponding to `(a,b)`.

        EXAMPLES::

            sage: A = AffineCryptosystem(AlphabeticStrings())
            sage: a, b = (1, 2)
            sage: A.inverse_key(a, b)
            (1, 24)
            sage: A.inverse_key(3, 2)
            (9, 8)

        Suppose that the plaintext and ciphertext spaces are the capital
        letters of the English alphabet so that `n = 26`. If `\varphi(n)`
        is the Euler phi function of `n`, then there are `\varphi(n)`
        integers `0 \leq a < n` that are relatively prime to `n`. For the
        capital letters of the English alphabet, there are 12 such integers
        relatively prime to `n`::

            sage: euler_phi(A.alphabet_size())
            12

        And here is a list of those integers::

            sage: n = A.alphabet_size()
            sage: L = [i for i in range(n) if gcd(i, n) == 1]; L
            [1, 3, 5, 7, 9, 11, 15, 17, 19, 21, 23, 25]

        Then a secret key `(a,b)` of this shift cryptosystem is
        such that `a` is an element of the list ``L`` in the last example.
        Any inverse key `(A, B)` corresponding to `(a,b)` is such that
        `A` is also in the list ``L`` above::

            sage: a, b = (3, 9)
            sage: a in L
            True
            sage: aInv, bInv = A.inverse_key(a, b)
            sage: aInv, bInv
            (9, 23)
            sage: aInv in L
            True

        TESTS:

        Any ordered pair of the form `(0, b)` for any integer `b` cannot be
        a secret key of this affine cipher. Hence `(0, b)` does not have
        a corresponding inverse key::

            sage: A = AffineCryptosystem(AlphabeticStrings())
            sage: A.inverse_key(0, 1)
            Traceback (most recent call last):
            ...
            ValueError: (a, b) = (0, 1) is outside the range of acceptable values for a key of this affine cipher.
        """
        try:
            from sage.rings.finite_rings.integer_mod import Mod
            n = self.alphabet_size()
            aInv = inverse_mod(a, n)
            bInv = Mod(-b * aInv, n).lift()
            return (aInv, bInv)
        except Exception:
            raise ValueError("(a, b) = (%s, %s) is outside the range of acceptable values for a key of this affine cipher." % (a, b))

    def random_key(self):
        r"""
        Generate a random key within the key space of this affine cipher.
        The generated secret key is an ordered pair
        `(a, b) \in \ZZ/n\ZZ \times \ZZ/n\ZZ` with `n` being the size of
        the cipher domain and `\gcd(a, n) = 1`. Let `\varphi(n)` denote
        the Euler phi function of `n`. Then the affine cipher has
        `n \cdot \varphi(n)` possible keys (see page 10 of [Sti2006]_).

        OUTPUT:

        - A random key within the key space of this affine cryptosystem.
          The output key is an ordered pair `(a,b)`.

        EXAMPLES::

            sage: A = AffineCryptosystem(AlphabeticStrings())
            sage: A.random_key()  # random
            (17, 25)

        If `(a,b)` is a secret key and `n` is the size of the plaintext and
        ciphertext alphabets, then `\gcd(a, n) = 1`::

            sage: a, b = A.random_key()
            sage: n = A.alphabet_size()
            sage: gcd(a, n)
            1
        """
        # Return a random element in ZZ/nZZ x ZZ/nZZ where n is the number
        # of elements in the plaintext/ciphertext alphabet.
        from sage.misc.prandom import randint
        n = self.alphabet_size()
        L = len(self._invertible_A)
        a = Integer(self._invertible_A[randint(0, L - 1)])
        b = Integer(randint(0, n - 1))
        return (a, b)


class HillCryptosystem(SymmetricKeyCryptosystem):
    r"""
    Create a Hill cryptosystem defined by the `m` x `m` matrix space
    over `\ZZ / N \ZZ`, where `N` is the alphabet size of
    the string monoid ``S``.

    INPUT:

    - ``S`` - a string monoid over some alphabet

    - ``m`` - integer `> 0`; the block length of matrices that specify
      block permutations

    OUTPUT:

    - A Hill cryptosystem of block length ``m`` over the alphabet ``S``.

    EXAMPLES::

        sage: S = AlphabeticStrings()
        sage: E = HillCryptosystem(S,3)
        sage: E
        Hill cryptosystem on Free alphabetic string monoid on A-Z of block length 3
        sage: R = IntegerModRing(26)
        sage: M = MatrixSpace(R,3,3)
        sage: A = M([[1,0,1],[0,1,1],[2,2,3]])
        sage: A
        [1 0 1]
        [0 1 1]
        [2 2 3]
        sage: e = E(A)
        sage: e
        Hill cipher on Free alphabetic string monoid on A-Z of block length 3
        sage: e(S("LAMAISONBLANCHE"))
        JYVKSKQPELAYKPV

    TESTS::

        sage: S = AlphabeticStrings()
        sage: E = HillCryptosystem(S,3)
        sage: E == loads(dumps(E))
        True
    """

    def __init__(self, S, m):
        r"""
        See ``HillCryptosystem`` for full documentation.

        Create a Hill cryptosystem defined by the `m` x `m` matrix space
        over `\ZZ / N \ZZ`, where `N` is the alphabet size of
        the string monoid ``S``.

        INPUT:

        - ``S`` - a string monoid over some alphabet

        - ``m`` - integer `> 0`; the block length of matrices that specify
          block permutations

        OUTPUT:

        - A Hill cryptosystem of block length ``m`` over the alphabet ``S``.

        EXAMPLES::

            sage: S = AlphabeticStrings()
            sage: E = HillCryptosystem(S,3)
            sage: E
            Hill cryptosystem on Free alphabetic string monoid on A-Z of block length 3
        """
        if not isinstance(S, StringMonoid_class):
            raise TypeError("S (= %s) must be a string monoid." % S)
        R = IntegerModRing(S.ngens())
        M = MatrixSpace(R, m, m)
        SymmetricKeyCryptosystem.__init__(self, S, S, M, block_length=m)

    def __call__(self, A):
        """
        Create a Hill cipher.

        INPUT:

        - ``A`` - a matrix which specifies a block permutation

        EXAMPLES::

            sage: S = AlphabeticStrings()
            sage: E = HillCryptosystem(S,3)
            sage: E
            Hill cryptosystem on Free alphabetic string monoid on A-Z of block length 3
            sage: M = E.key_space()
            sage: A = M([[1,0,1],[0,1,1],[2,2,3]])
            sage: A
            [1 0 1]
            [0 1 1]
            [2 2 3]
            sage: e = E(A)
            sage: e
            Hill cipher on Free alphabetic string monoid on A-Z of block length 3
            sage: m = S("LAMAISONBLANCHE")
            sage: e(m)
            JYVKSKQPELAYKPV
            sage: c = e.inverse()
            sage: c(e(m))
            LAMAISONBLANCHE
        """
        M = self.key_space()
        m = self.block_length()
        if isinstance(A, list):
            try:
                A = M(A)
            except Exception:
                raise TypeError("A (= %s) must specify a square matrix of degree %s." % (A, m))
        return HillCipher(self, A)

    def _repr_(self):
        """
        Return a string representation of self.

        EXAMPLES::

            sage: A = AlphabeticStrings()
            sage: H = HillCryptosystem(A, 3)
            sage: H
            Hill cryptosystem on Free alphabetic string monoid on A-Z of block length 3
            sage: H._repr_()
            'Hill cryptosystem on Free alphabetic string monoid on A-Z of block length 3'
        """
        return "Hill cryptosystem on %s of block length %s" % (
            self.cipher_domain(), self.block_length())

    def block_length(self):
        """
        The row or column dimension of a matrix specifying a block
        permutation. Encryption and decryption keys of a Hill cipher are
        square matrices, i.e. the row and column dimensions of an encryption
        or decryption key are the same. This row/column dimension is referred
        to as the *block length*.

        OUTPUT:

        - The block length of an encryption/decryption key.

        EXAMPLES::

            sage: A = AlphabeticStrings()
            sage: n = randint(1, A.ngens() - 1)
            sage: H = HillCryptosystem(A, n)
            sage: H.block_length() == n
            True
        """
        return self.key_space().nrows()

    def random_key(self):
        """
        A random key within the key space of this Hill cipher. That is,
        generate a random `m` x `m` matrix to be used as a block
        permutation, where `m` is the block length of this Hill cipher. If
        `n` is the size of the cryptosystem alphabet, then there are
        `n^{m^2}` possible keys. However the number of valid keys,
        i.e. invertible `m` x `m` square matrices, is smaller than
        `n^{m^2}`.

        OUTPUT:

        - A random key within the key space of this Hill cipher.

        EXAMPLES::

            sage: A = AlphabeticStrings()
            sage: n = 3
            sage: H = HillCryptosystem(A, n)
            sage: K = H.random_key()
            sage: Ki = H.inverse_key(K)
            sage: M = "LAMAISONBLANCHE"
            sage: e = H(K)
            sage: d = H(Ki)
            sage: d(e(A(M))) == A(M)
            True
        """
        M = self.key_space()
        m = M.nrows()
        N = Integer(self.cipher_domain().ngens())
        while True:
            A = M([randint(0, N-1) for i in range(m**2)])
            if N.gcd(A.det().lift()) == 1:
                break
        return A

    def inverse_key(self, A):
        """
        The inverse key corresponding to the key ``A``.

        INPUT:

        - ``A`` - an invertible matrix of the key space of this Hill cipher

        OUTPUT:

        - The inverse matrix of ``A``.

        EXAMPLES::

            sage: S = AlphabeticStrings()
            sage: E = HillCryptosystem(S,3)
            sage: A = E.random_key()
            sage: B = E.inverse_key(A)
            sage: M = S("LAMAISONBLANCHE")
            sage: e = E(A)
            sage: c = E(B)
            sage: c(e(M))
            LAMAISONBLANCHE
        """
        S = self.plaintext_space()
        M = self.key_space()
        if A not in M:
            raise TypeError("A (= %s) must be a matrix in the key space of %s." % (A, self))
        m = self.block_length()
        MatZZ = MatrixSpace(ZZ, m)
        AZ = MatZZ([[A[i, j].lift() for j in range(m)] for i in range(m)])
        AZ_adj = AZ.adjugate()
        u, r, s = xgcd(A.det().lift(), S.ngens())
        if u != 1:
            raise ValueError("Argument:\n\n%s\n\nis not invertible." % (A))
        return r * A.parent()(AZ_adj)

    def encoding(self, M):
        """
        The encoding of the string ``M`` over the string monoid of this
        Hill cipher. For example, if the string monoid of this Hill cipher
        is :class:`AlphabeticStringMonoid`, then the encoding of ``M`` would
        be its upper-case equivalent stripped of all non-alphabetic
        characters.

        INPUT:

        - ``M`` - a string, possibly empty

        OUTPUT:

        - The encoding of ``M`` over the string monoid of this Hill cipher.

        EXAMPLES::

            sage: M = "The matrix cipher by Lester S. Hill."
            sage: A = AlphabeticStrings()
            sage: H = HillCryptosystem(A, 7)
            sage: H.encoding(M) == A.encoding(M)
            True
        """
        S = self.cipher_domain()
        if isinstance(S, AlphabeticStringMonoid):
            return S(strip_encoding(M))
        try:
            return S.encoding(M)
        except Exception:
            raise TypeError("Argument M = %s does not encode in the cipher domain" % M)

    def deciphering(self, A, C):
        """
        Decrypt the ciphertext ``C`` using the key ``A``.

        INPUT:

        - ``A`` - a key within the key space of this Hill cipher

        - ``C`` - a string (possibly empty) over the string monoid of this
          Hill cipher

        OUTPUT:

        - The plaintext corresponding to the ciphertext ``C``.

        EXAMPLES::

            sage: H = HillCryptosystem(AlphabeticStrings(), 3)
            sage: K = H.random_key()
            sage: M = H.encoding("Good day, mate! How ya going?")
            sage: H.deciphering(K, H.enciphering(K, M)) == M
            True
        """
        # TODO: some type checking that A is invertible hence a valid key
        i = self(self.inverse_key(A))
        return i(C)

    def enciphering(self, A, M):
        """
        Encrypt the plaintext ``M`` using the key ``A``.

        INPUT:

        - ``A`` - a key within the key space of this Hill cipher

        - ``M`` - a string (possibly empty) over the string monoid of this
          Hill cipher.

        OUTPUT:

        - The ciphertext corresponding to the plaintext ``M``.

        EXAMPLES::

            sage: H = HillCryptosystem(AlphabeticStrings(), 3)
            sage: K = H.random_key()
            sage: M = H.encoding("Good day, mate! How ya going?")
            sage: H.deciphering(K, H.enciphering(K, M)) == M
            True
        """
        # TODO: some type checking that A is invertible hence a valid key
        e = self(A)
        return e(M)

class ShiftCryptosystem(SymmetricKeyCryptosystem):
    r"""
    Create a shift cryptosystem.

    Let `A = \{ a_0, a_1, a_2, \dots, a_{n-1} \}` be a non-empty alphabet
    consisting of `n` unique elements. Define a mapping
    `f : A \longrightarrow \ZZ/ n\ZZ` from the alphabet `A` to
    the set `\ZZ / n\ZZ` of integers modulo `n`, given by
    `f(a_i) = i`. Thus we can identify each element of the alphabet `A`
    with a unique integer `0 \leq i < n`. A key of the shift cipher is an
    integer `0 \leq k < n`. Therefore the key space is `\ZZ / n\ZZ`. Since
    we assume that `A` does not have repeated elements, the mapping
    `f : A \longrightarrow \ZZ/ n\ZZ` is bijective.
    Encryption works by moving along the alphabet by `k` positions, with
    wrap around. Decryption reverses the process by moving backwards by
    `k` positions, with wrap around. More generally, let `k` be a secret key,
    i.e. an element of the key space, and let `p` be a plaintext
    character and consequently `p \in \ZZ / n\ZZ`. Then the ciphertext
    character `c` corresponding to `p` is given by

    .. MATH::

        c \equiv p + k \pmod{n}

    Similarly, given a ciphertext character `c \in \ZZ / n\ZZ` and a secret
    key `k`, we can recover the corresponding plaintext character as follows:

    .. MATH::

        p \equiv c - k \pmod{n}

    Use the bijection `f : A \longrightarrow \ZZ/ n\ZZ` to convert `c`
    and `p` back to elements of the alphabet `A`. Currently, the following
    alphabets are supported for the shift cipher:

    - capital letters of the English alphabet as implemented in
      :func:`AlphabeticStrings()
      <sage.monoids.string_monoid.AlphabeticStrings>`

    - the alphabet consisting of the hexadecimal number system as
      implemented in
      :func:`HexadecimalStrings()
      <sage.monoids.string_monoid.HexadecimalStrings>`

    - the alphabet consisting of the binary number system as implemented in
      :func:`BinaryStrings() <sage.monoids.string_monoid.BinaryStrings>`

    EXAMPLES:

    Some examples illustrating encryption and decryption over various
    alphabets. Here is an example over the upper-case letters of the English
    alphabet::

        sage: S = ShiftCryptosystem(AlphabeticStrings()); S
        Shift cryptosystem on Free alphabetic string monoid on A-Z
        sage: P = S.encoding("The shift cryptosystem generalizes the Caesar cipher.")
        sage: P
        THESHIFTCRYPTOSYSTEMGENERALIZESTHECAESARCIPHER
        sage: K = 7
        sage: C = S.enciphering(K, P); C
        AOLZOPMAJYFWAVZFZALTNLULYHSPGLZAOLJHLZHYJPWOLY
        sage: S.deciphering(K, C)
        THESHIFTCRYPTOSYSTEMGENERALIZESTHECAESARCIPHER
        sage: S.deciphering(K, C) == P
        True

    The previous example can also be done as follows::

        sage: S = ShiftCryptosystem(AlphabeticStrings())
        sage: P = S.encoding("The shift cryptosystem generalizes the Caesar cipher.")
        sage: K = 7
        sage: E = S(K); E
        Shift cipher on Free alphabetic string monoid on A-Z
        sage: C = E(P); C
        AOLZOPMAJYFWAVZFZALTNLULYHSPGLZAOLJHLZHYJPWOLY
        sage: D = S(S.inverse_key(K)); D
        Shift cipher on Free alphabetic string monoid on A-Z
        sage: D(C) == P
        True
        sage: D(C) == P == D(E(P))
        True

    Over the hexadecimal number system::

        sage: S = ShiftCryptosystem(HexadecimalStrings()); S
        Shift cryptosystem on Free hexadecimal string monoid
        sage: P = S.encoding("Encryption & decryption shifts along the alphabet."); P
        456e6372797074696f6e20262064656372797074696f6e2073686966747320616c6f6e672074686520616c7068616265742e
        sage: K = 5
        sage: C = S.enciphering(K, P); C
        9ab3b8c7cec5c9beb4b3757b75b9bab8c7cec5c9beb4b375c8bdbebbc9c875b6b1b4b3bc75c9bdba75b6b1c5bdb6b7bac973
        sage: S.deciphering(K, C)
        456e6372797074696f6e20262064656372797074696f6e2073686966747320616c6f6e672074686520616c7068616265742e
        sage: S.deciphering(K, C) == P
        True

    And over the binary number system::

        sage: S = ShiftCryptosystem(BinaryStrings()); S
        Shift cryptosystem on Free binary string monoid
        sage: P = S.encoding("The binary alphabet is very insecure."); P
        01010100011010000110010100100000011000100110100101101110011000010111001001111001001000000110000101101100011100000110100001100001011000100110010101110100001000000110100101110011001000000111011001100101011100100111100100100000011010010110111001110011011001010110001101110101011100100110010100101110
        sage: K = 1
        sage: C = S.enciphering(K, P); C
        10101011100101111001101011011111100111011001011010010001100111101000110110000110110111111001111010010011100011111001011110011110100111011001101010001011110111111001011010001100110111111000100110011010100011011000011011011111100101101001000110001100100110101001110010001010100011011001101011010001
        sage: S.deciphering(K, C)
        01010100011010000110010100100000011000100110100101101110011000010111001001111001001000000110000101101100011100000110100001100001011000100110010101110100001000000110100101110011001000000111011001100101011100100111100100100000011010010110111001110011011001010110001101110101011100100110010100101110
        sage: S.deciphering(K, C) == P
        True

    A shift cryptosystem with key `k = 3` is commonly referred to as the
    Caesar cipher. Create a Caesar cipher over the upper-case letters of the
    English alphabet::

        sage: caesar = ShiftCryptosystem(AlphabeticStrings())
        sage: K = 3
        sage: P = caesar.encoding("abcdef"); P
        ABCDEF
        sage: C = caesar.enciphering(K, P); C
        DEFGHI
        sage: caesar.deciphering(K, C) == P
        True

    Generate a random key for encryption and decryption::

        sage: S = ShiftCryptosystem(AlphabeticStrings())
        sage: P = S.encoding("Shift cipher with a random key.")
        sage: K = S.random_key()
        sage: C = S.enciphering(K, P)
        sage: S.deciphering(K, C) == P
        True

    Decrypting with the key ``K`` is equivalent to encrypting with its
    corresponding inverse key::

        sage: S.enciphering(S.inverse_key(K), C) == P
        True

    TESTS:

    Currently, the octal number system is not supported as an alphabet for
    this shift cryptosystem::

        sage: ShiftCryptosystem(OctalStrings())
        Traceback (most recent call last):
        ...
        TypeError: A (= Free octal string monoid) is not supported as a cipher domain of this shift cryptosystem.

    Nor is the radix-64 number system supported::

        sage: ShiftCryptosystem(Radix64Strings())
        Traceback (most recent call last):
        ...
        TypeError: A (= Free radix 64 string monoid) is not supported as a cipher domain of this shift cryptosystem.

    Testing of dumping and loading objects::

        sage: SA = ShiftCryptosystem(AlphabeticStrings())
        sage: SA == loads(dumps(SA))
        True
        sage: SH = ShiftCryptosystem(HexadecimalStrings())
        sage: SH == loads(dumps(SH))
        True
        sage: SB = ShiftCryptosystem(BinaryStrings())
        sage: SB == loads(dumps(SB))
        True

    The key ``K`` must satisfy the inequality `0 \leq K < n` with `n`
    being the size of the plaintext, ciphertext, and key spaces. For the
    shift cryptosystem, all these spaces are the same alphabet. This
    inequality must be satisfied for each of the supported alphabets.
    The capital letters of the English alphabet::

        sage: S = ShiftCryptosystem(AlphabeticStrings())
        sage: S(2 + S.alphabet_size())
        Traceback (most recent call last):
        ...
        ValueError: K (=28) is outside the range of acceptable values for a key of this shift cryptosystem.
        sage: S(-2)
        Traceback (most recent call last):
        ...
        ValueError: K (=-2) is outside the range of acceptable values for a key of this shift cryptosystem.

    The hexadecimal number system::

        sage: S = ShiftCryptosystem(HexadecimalStrings())
        sage: S(1 + S.alphabet_size())
        Traceback (most recent call last):
        ...
        ValueError: K (=17) is outside the range of acceptable values for a key of this shift cryptosystem.
        sage: S(-1)
        Traceback (most recent call last):
        ...
        ValueError: K (=-1) is outside the range of acceptable values for a key of this shift cryptosystem.

    The binary number system::

        sage: S = ShiftCryptosystem(BinaryStrings())
        sage: S(1 + S.alphabet_size())
        Traceback (most recent call last):
        ...
        ValueError: K (=3) is outside the range of acceptable values for a key of this shift cryptosystem.
        sage: S(-2)
        Traceback (most recent call last):
        ...
        ValueError: K (=-2) is outside the range of acceptable values for a key of this shift cryptosystem.
    """

    def __init__(self, A):
        r"""
        See ``ShiftCryptosystem`` for full documentation.

        Create a shift cryptosystem defined over the alphabet ``A``.

        INPUT:

        - ``A`` -- a string monoid over some alphabet; this is the non-empty
          alphabet over which the plaintext and ciphertext spaces
          are defined.

        OUTPUT:

        - A shift cryptosystem over the alphabet ``A``.

        EXAMPLES::

            sage: S = ShiftCryptosystem(AlphabeticStrings()); S
            Shift cryptosystem on Free alphabetic string monoid on A-Z
            sage: P = S.encoding("The shift cryptosystem generalizes the Caesar cipher.")
            sage: P
            THESHIFTCRYPTOSYSTEMGENERALIZESTHECAESARCIPHER
            sage: K = 7
            sage: C = S.enciphering(K, P); C
            AOLZOPMAJYFWAVZFZALTNLULYHSPGLZAOLJHLZHYJPWOLY
            sage: S.deciphering(K, C)
            THESHIFTCRYPTOSYSTEMGENERALIZESTHECAESARCIPHER
            sage: S.deciphering(K, C) == P
            True
        """
        # NOTE: the code here is very similar to that in the method
        # rank_by_chi_square() of the class AffineCryptosystem. The most
        # significant change in the code below is in how the secret key k
        # is processed.

        # sanity check
        from sage.monoids.string_monoid import (
            AlphabeticStringMonoid,
            BinaryStringMonoid,
            HexadecimalStringMonoid)
        if not isinstance(A, ( AlphabeticStringMonoid,
                               BinaryStringMonoid,
                               HexadecimalStringMonoid )):
            raise TypeError("A (= %s) is not supported as a cipher domain of this shift cryptosystem." % A)
        # Initialize the shift cryptosystem with the plaintext, ciphertext,
        # and key spaces.
        SymmetricKeyCryptosystem.__init__(self, A, A, IntegerModRing(A.ngens()))

    def __call__(self, K):
        r"""
        Create a shift cipher with key ``K``.

        INPUT:

        - ``K`` -- a secret key; this key is used for both encryption and
          decryption. For the shift cryptosystem whose plaintext and
          ciphertext spaces are `A`, a key is any integer `k` such that
          `0 \leq k < n` where `n` is the size or cardinality of the set
          `A`.

        OUTPUT:

        - A shift cipher with secret key ``K``.

        EXAMPLES::

            sage: S = ShiftCryptosystem(AlphabeticStrings())
            sage: P = S.encoding("Shifting sand."); P
            SHIFTINGSAND
            sage: K = 3
            sage: E = S(K); E
            Shift cipher on Free alphabetic string monoid on A-Z
            sage: E(P)
            VKLIWLQJVDQG
            sage: D = S(S.inverse_key(K)); D
            Shift cipher on Free alphabetic string monoid on A-Z
            sage: D(E(P))
            SHIFTINGSAND

        TESTS:

        The key ``K`` must satisfy the inequality `0 \leq K < n` with `n`
        being the size of the plaintext, ciphertext, and key spaces. For the
        shift cryptosystem, all these spaces are the same alphabet. This
        inequality must be satisfied for each of the supported alphabets.
        The capital letters of the English alphabet::

            sage: S = ShiftCryptosystem(AlphabeticStrings())
            sage: S(2 + S.alphabet_size())
            Traceback (most recent call last):
            ...
            ValueError: K (=28) is outside the range of acceptable values for a key of this shift cryptosystem.
            sage: S(-2)
            Traceback (most recent call last):
            ...
            ValueError: K (=-2) is outside the range of acceptable values for a key of this shift cryptosystem.

        The hexadecimal number system::

            sage: S = ShiftCryptosystem(HexadecimalStrings())
            sage: S(1 + S.alphabet_size())
            Traceback (most recent call last):
            ...
            ValueError: K (=17) is outside the range of acceptable values for a key of this shift cryptosystem.
            sage: S(-1)
            Traceback (most recent call last):
            ...
            ValueError: K (=-1) is outside the range of acceptable values for a key of this shift cryptosystem.

        The binary number system::

            sage: S = ShiftCryptosystem(BinaryStrings())
            sage: S(1 + S.alphabet_size())
            Traceback (most recent call last):
            ...
            ValueError: K (=3) is outside the range of acceptable values for a key of this shift cryptosystem.
            sage: S(-2)
            Traceback (most recent call last):
            ...
            ValueError: K (=-2) is outside the range of acceptable values for a key of this shift cryptosystem.
        """
        # Sanity check: the key K must satisfy the inequality
        # 0 <= K < n with n being the size of the plaintext, ciphertext, and
        # key spaces. For the shift cryptosystem, all these spaces are the
        # same alphabet.
        if 0 <= K < self.alphabet_size():
            return ShiftCipher(self, K)
            # from sage.rings.finite_rings.integer_mod import Mod
            # return ShiftCipher(self, Mod(K, self.alphabet_size()).lift())
        else:
            raise ValueError("K (=%s) is outside the range of acceptable values for a key of this shift cryptosystem." % K)

    def _repr_(self):
        r"""
        Return the string representation of ``self``.

        EXAMPLES::

            sage: ShiftCryptosystem(AlphabeticStrings())
            Shift cryptosystem on Free alphabetic string monoid on A-Z
            sage: ShiftCryptosystem(HexadecimalStrings())
            Shift cryptosystem on Free hexadecimal string monoid
            sage: ShiftCryptosystem(BinaryStrings())
            Shift cryptosystem on Free binary string monoid
        """
        # The shift cipher has the plaintext and ciphertext spaces defined
        # over the same non-empty alphabet. The cipher domain is the same
        # as the alphabet used for the plaintext and ciphertext spaces.
        return "Shift cryptosystem on %s" % self.cipher_domain()

    def rank_by_chi_square(self, C, pdict):
        r"""
        Use the chi-square statistic to rank all possible keys. Currently,
        this method only applies to the capital letters of the English
        alphabet.

        ALGORITHM:

        Consider a non-empty alphabet `A` consisting of `n`
        elements, and let `C` be a ciphertext encoded using elements of
        `A`. The plaintext `P` corresponding to `C` is also encoded using
        elements of `A`. Let `M` be a candidate decipherment of `C`,
        i.e. `M` is the result of attempting to decrypt `C` using a key
        `k \in \ZZ/n\ZZ` which is not necessarily the same key used to
        encrypt `P`. Suppose `F_A(e)` is the characteristic frequency
        probability of `e \in A` and let `F_M(e)` be the message frequency
        probability with respect to `M`. The characteristic frequency
        probability distribution of an alphabet is the expected frequency
        probability distribution for that alphabet. The message frequency
        probability distribution of `M` provides a distribution of the ratio
        of character occurrences over message length. One can interpret the
        characteristic frequency probability `F_A(e)` as the expected
        probability, while the message frequency probability `F_M(e)` is
        the observed probability. If `M` is of length `L`, then the observed
        frequency of `e \in A` is

        .. MATH::

            O_M(e)
            =
            F_M(e) \cdot L

        and the expected frequency of `e \in A` is

        .. MATH::

            E_A(e)
            =
            F_A(e) \cdot L

        The chi-square rank `R_{\chi^2}(M)` of `M` corresponding to a key
        `k \in \ZZ/n\ZZ` is given by

        .. MATH::

            R_{\chi^2}(M)
            =
            \sum_{e \in A} \frac {\big( O_M(e) - E_A(e) \big)^2}
                                 {E_A(e)}

        Cryptanalysis by exhaustive key search produces a candidate
        decipherment `M_{k}` for each possible key `k \in \ZZ/n\ZZ`. For
        a set
        `D = \big\{M_{k_1}, M_{k_2}, \dots, M_{k_r} \big\}`
        of all candidate decipherments corresponding to a ciphertext `C`,
        the smaller is the rank `R_{\chi^2}(M_{k_i})` the more likely
        that `k_i` is the secret key. This key ranking method is based on
        the Pearson chi-square test [PearsonTest]_.

        INPUT:

        - ``C`` -- The ciphertext, a non-empty string. The ciphertext
          must be encoded using the upper-case letters of the English
          alphabet.

        - ``pdict`` -- A dictionary of key, possible plaintext pairs.
          This should be the output of :func:`brute_force` with
          ``ranking="none"``.

        OUTPUT:

        - A list ranking the most likely keys first. Each element of the
          list is a tuple of key, possible plaintext pairs.

        EXAMPLES:

        Use the chi-square statistic to rank all possible keys and their
        corresponding decipherment::

            sage: S = ShiftCryptosystem(AlphabeticStrings())
            sage: P = S.encoding("Shi."); P
            SHI
            sage: K = 5
            sage: C = S.enciphering(K, P)
            sage: Pdict = S.brute_force(C)
            sage: S.rank_by_chi_square(C, Pdict)
            <BLANKLINE>
            [(9, ODE),
            (5, SHI),
            (20, DST),
            (19, ETU),
            (21, CRS),
            (10, NCD),
            (25, YNO),
            (6, RGH),
            (12, LAB),
            (8, PEF),
            (1, WLM),
            (11, MBC),
            (18, FUV),
            (17, GVW),
            (2, VKL),
            (4, TIJ),
            (3, UJK),
            (0, XMN),
            (16, HWX),
            (15, IXY),
            (23, APQ),
            (24, ZOP),
            (22, BQR),
            (7, QFG),
            (13, KZA),
            (14, JYZ)]

        As more ciphertext is available, the reliability of the chi-square
        ranking function increases::

            sage: P = S.encoding("Shift cipher."); P
            SHIFTCIPHER
            sage: C = S.enciphering(K, P)
            sage: Pdict = S.brute_force(C)
            sage: S.rank_by_chi_square(C, Pdict)
            <BLANKLINE>
            [(5, SHIFTCIPHER),
            (9, ODEBPYELDAN),
            (18, FUVSGPVCURE),
            (2, VKLIWFLSKHU),
            (20, DSTQENTASPC),
            (19, ETURFOUBTQD),
            (21, CRSPDMSZROB),
            (6, RGHESBHOGDQ),
            (7, QFGDRAGNFCP),
            (12, LABYMVBIAXK),
            (17, GVWTHQWDVSF),
            (24, ZOPMAJPWOLY),
            (1, WLMJXGMTLIV),
            (0, XMNKYHNUMJW),
            (11, MBCZNWCJBYL),
            (8, PEFCQZFMEBO),
            (25, YNOLZIOVNKX),
            (10, NCDAOXDKCZM),
            (3, UJKHVEKRJGT),
            (4, TIJGUDJQIFS),
            (22, BQROCLRYQNA),
            (16, HWXUIRXEWTG),
            (15, IXYVJSYFXUH),
            (14, JYZWKTZGYVI),
            (13, KZAXLUAHZWJ),
            (23, APQNBKQXPMZ)]

        TESTS:

        The ciphertext cannot be an empty string::

            sage: S.rank_by_chi_square("", Pdict)
            Traceback (most recent call last):
            ...
            AttributeError: 'str' object has no attribute 'parent'
            sage: S.rank_by_chi_square(S.encoding(""), Pdict)
            Traceback (most recent call last):
            ...
            ValueError: The ciphertext must be a non-empty string.
            sage: S.rank_by_chi_square(S.encoding(" "), Pdict)
            Traceback (most recent call last):
            ...
            ValueError: The ciphertext must be a non-empty string.

        The ciphertext must be encoded using the capital letters of the
        English alphabet as implemented in
        :func:`AlphabeticStrings()
        <sage.monoids.string_monoid.AlphabeticStrings>`::

            sage: H = HexadecimalStrings()
            sage: S.rank_by_chi_square(H.encoding("shift"), Pdict)
            Traceback (most recent call last):
            ...
            TypeError: The ciphertext must be capital letters of the English alphabet.
            sage: B = BinaryStrings()
            sage: S.rank_by_chi_square(B.encoding("shift"), Pdict)
            Traceback (most recent call last):
            ...
            TypeError: The ciphertext must be capital letters of the English alphabet.

        The dictionary ``pdict`` cannot be empty::

            sage: S.rank_by_chi_square(C, {})
            Traceback (most recent call last):
            ...
            KeyError: 0
        """
        # NOTE: the code here is very similar to that in the method
        # rank_by_chi_square() of the class AffineCryptosystem. The most
        # significant change in the code below is in how the secret key k
        # is processed.

        # sanity check
        from sage.monoids.string_monoid import AlphabeticStrings
        if not isinstance(C.parent(), AlphabeticStringMonoid):
            raise TypeError("The ciphertext must be capital letters of the English alphabet.")
        if str(C) == "":
            raise ValueError("The ciphertext must be a non-empty string.")

        # compute the rank of each key
        AS = AlphabeticStrings()
        # the alphabet in question
        Alph = self.encoding("".join([str(e) for e in AS.gens()]))
        StrAlph = str(Alph)
        # message length
        L = len(C)
        # expected frequency tally
        EA = AS.characteristic_frequency()
        for e in EA:
            EA[e] *= L
        # the rank R(M, k) of M for each key
        Rank = []
        for key in range(self.alphabet_size()):
            # observed frequency tally
            OM = pdict[key].frequency_distribution().function()
            for e in Alph:
                if e in OM:
                    OM[e] *= L
                else:
                    OM.setdefault(e, 0.0)
            # the rank R(M, K) of M with shift key k
            RMk = [(OM[AS(e)] - EA[e])**2 / EA[e] for e in StrAlph]
            Rank.append((sum(RMk), key))
        # Sort in non-decreasing order of squared-differences statistic. It's
        # possible that two different keys share the same squared-differences
        # statistic.
        Rank = sorted(Rank)
        RankedList = []
        # In the following line, the value of val is not used at all, making
        # it redundant to access val in the first place. This line
        # of code is written with readability in mind.
        [RankedList.append((key, pdict[key])) for val, key in Rank]
        return RankedList

    def rank_by_squared_differences(self, C, pdict):
        r"""
        Use the squared-differences measure to rank all possible keys.
        Currently, this method only applies to the capital letters of
        the English alphabet.

        ALGORITHM:

        Consider a non-empty alphabet `A` consisting of `n`
        elements, and let `C` be a ciphertext encoded using elements of
        `A`. The plaintext `P` corresponding to `C` is also encoded using
        elements of `A`. Let `M` be a candidate decipherment of `C`,
        i.e. `M` is the result of attempting to decrypt `C` using a key
        `k \in \ZZ/n\ZZ` which is not necessarily the same key used to
        encrypt `P`. Suppose `F_A(e)` is the characteristic frequency
        probability of `e \in A` and let `F_M(e)` be the message
        frequency probability with respect to `M`. The characteristic
        frequency probability distribution of an alphabet is the expected
        frequency probability distribution for that alphabet. The message
        frequency probability distribution of `M` provides a distribution
        of the ratio of character occurrences over message length. One can
        interpret the characteristic frequency probability `F_A(e)` as the
        expected probability, while the message frequency probability
        `F_M(e)` is the observed probability. If `M` is of length `L`, then
        the observed frequency of `e \in A` is

        .. MATH::

            O_M(e)
            =
            F_M(e) \cdot L

        and the expected frequency of `e \in A` is

        .. MATH::

            E_A(e)
            =
            F_A(e) \cdot L

        The squared-differences, or residual sum of squares, rank
        `R_{RSS}(M)` of `M` corresponding to a key
        `k \in \ZZ/n\ZZ` is given by

        .. MATH::

            R_{RSS}(M)
            =
            \sum_{e \in A} \big( O_M(e) - E_A(e) \big)^2

        Cryptanalysis by exhaustive key search produces a candidate
        decipherment `M_{k}` for each possible key `k \in \ZZ/n\ZZ`. For
        a set
        `D = \big\{M_{k_1}, M_{k_2}, \dots, M_{k_r} \big\}`
        of all candidate decipherments corresponding to a ciphertext `C`,
        the smaller is the rank `R_{RSS}(M_{k_i})` the more likely
        that `k_i` is the secret key. This key ranking method is based
        on the residual sum of squares measure [RSS]_.

        INPUT:

        - ``C`` -- The ciphertext, a non-empty string. The ciphertext
          must be encoded using the upper-case letters of the English
          alphabet.

        - ``pdict`` -- A dictionary of key, possible plaintext pairs.
          This should be the output of :func:`brute_force` with
          ``ranking="none"``.

        OUTPUT:

        - A list ranking the most likely keys first. Each element of the
          list is a tuple of key, possible plaintext pairs.

        EXAMPLES:

        Use the method of squared differences to rank all possible keys
        and their corresponding decipherment::

            sage: S = ShiftCryptosystem(AlphabeticStrings())
            sage: P = S.encoding("Shi."); P
            SHI
            sage: K = 5
            sage: C = S.enciphering(K, P)
            sage: Pdict = S.brute_force(C)
            sage: S.rank_by_squared_differences(C, Pdict)
            <BLANKLINE>
            [(19, ETU),
            (9, ODE),
            (20, DST),
            (5, SHI),
            (8, PEF),
            (4, TIJ),
            (25, YNO),
            (21, CRS),
            (6, RGH),
            (10, NCD),
            (12, LAB),
            (23, APQ),
            (24, ZOP),
            (0, XMN),
            (13, KZA),
            (15, IXY),
            (1, WLM),
            (16, HWX),
            (22, BQR),
            (11, MBC),
            (18, FUV),
            (2, VKL),
            (17, GVW),
            (7, QFG),
            (3, UJK),
            (14, JYZ)]

        As more ciphertext is available, the reliability of the squared
        differences ranking function increases::

            sage: P = S.encoding("Shift cipher."); P
            SHIFTCIPHER
            sage: C = S.enciphering(K, P)
            sage: Pdict = S.brute_force(C)
            sage: S.rank_by_squared_differences(C, Pdict)
            <BLANKLINE>
            [(20, DSTQENTASPC),
            (5, SHIFTCIPHER),
            (9, ODEBPYELDAN),
            (19, ETURFOUBTQD),
            (6, RGHESBHOGDQ),
            (16, HWXUIRXEWTG),
            (8, PEFCQZFMEBO),
            (21, CRSPDMSZROB),
            (22, BQROCLRYQNA),
            (25, YNOLZIOVNKX),
            (3, UJKHVEKRJGT),
            (18, FUVSGPVCURE),
            (4, TIJGUDJQIFS),
            (10, NCDAOXDKCZM),
            (7, QFGDRAGNFCP),
            (24, ZOPMAJPWOLY),
            (2, VKLIWFLSKHU),
            (12, LABYMVBIAXK),
            (17, GVWTHQWDVSF),
            (1, WLMJXGMTLIV),
            (13, KZAXLUAHZWJ),
            (0, XMNKYHNUMJW),
            (15, IXYVJSYFXUH),
            (14, JYZWKTZGYVI),
            (11, MBCZNWCJBYL),
            (23, APQNBKQXPMZ)]

        TESTS:

        The ciphertext cannot be an empty string::

            sage: S.rank_by_squared_differences("", Pdict)
            Traceback (most recent call last):
            ...
            AttributeError: 'str' object has no attribute 'parent'
            sage: S.rank_by_squared_differences(S.encoding(""), Pdict)
            Traceback (most recent call last):
            ...
            ValueError: The ciphertext must be a non-empty string.
            sage: S.rank_by_squared_differences(S.encoding(" "), Pdict)
            Traceback (most recent call last):
            ...
            ValueError: The ciphertext must be a non-empty string.

        The ciphertext must be encoded using the capital letters of the
        English alphabet as implemented in
        :func:`AlphabeticStrings()
        <sage.monoids.string_monoid.AlphabeticStrings>`::

            sage: H = HexadecimalStrings()
            sage: S.rank_by_squared_differences(H.encoding("shift"), Pdict)
            Traceback (most recent call last):
            ...
            TypeError: The ciphertext must be capital letters of the English alphabet.
            sage: B = BinaryStrings()
            sage: S.rank_by_squared_differences(B.encoding("shift"), Pdict)
            Traceback (most recent call last):
            ...
            TypeError: The ciphertext must be capital letters of the English alphabet.

        The dictionary ``pdict`` cannot be empty::

            sage: S.rank_by_squared_differences(C, {})
            Traceback (most recent call last):
            ...
            KeyError: 0
        """
        # NOTE: the code in this method is very similar to that in the
        # method rank_by_chi_square(). The only difference here is the
        # line that computes the list RMk.

        # sanity check
        from sage.monoids.string_monoid import (
            AlphabeticStringMonoid,
            AlphabeticStrings)
        if not isinstance(C.parent(), AlphabeticStringMonoid):
            raise TypeError("The ciphertext must be capital letters of the English alphabet.")
        if str(C) == "":
            raise ValueError("The ciphertext must be a non-empty string.")

        # compute the rank of each key
        AS = AlphabeticStrings()
        # the alphabet in question
        Alph = self.encoding("".join([str(e) for e in AS.gens()]))
        StrAlph = str(Alph)
        # message length
        L = len(C)
        # expected frequency tally
        EA = AS.characteristic_frequency()
        for e in EA:
            EA[e] *= L
        # the rank R(M, k) of M for each key
        Rank = []
        for key in range(self.alphabet_size()):
            # observed frequency tally
            OM = pdict[key].frequency_distribution().function()
            for e in Alph:
                if e in OM:
                    OM[e] *= L
                else:
                    OM.setdefault(e, 0.0)
            # the rank R(M, K) of M with shift key k
            RMk = [(OM[AS(e)] - EA[e])**2 for e in StrAlph]
            Rank.append((sum(RMk), key))
        # Sort in non-decreasing order of squared-differences statistic. It's
        # possible that two different keys share the same squared-differences
        # statistic.
        Rank = sorted(Rank)
        RankedList = []
        # In the following line, the value of val is not used at all, making
        # it redundant to access val in the first place. This line
        # of code is written with readability in mind.
        [RankedList.append((key, pdict[key])) for val, key in Rank]
        return RankedList

    def brute_force(self, C, ranking="none"):
        r"""
        Attempt a brute force cryptanalysis of the ciphertext ``C``.

        INPUT:

        - ``C`` -- A ciphertext over one of the supported alphabets of this
          shift cryptosystem. See the class :class:`ShiftCryptosystem` for
          documentation on the supported alphabets.

        - ``ranking`` -- (default ``"none"``) the method to use for
          ranking all possible keys. If ``ranking="none"``, then do not
          use any ranking function. The following ranking functions are
          supported:

          - ``"chisquare"`` -- the chi-square ranking function as
            implemented in the method :func:`rank_by_chi_square`.

          - ``"squared_differences"`` -- the squared differences ranking
            function as implemented in the method
            :func:`rank_by_squared_differences`.

        OUTPUT:

        - All the possible plaintext sequences corresponding to the
          ciphertext ``C``. This method effectively uses all the possible
          keys in this shift cryptosystem to decrypt ``C``. The method is
          also referred to as exhaustive key search. The output is
          a dictionary of key, plaintext pairs.

        EXAMPLES:

        Cryptanalyze using all possible keys for various alphabets. Over
        the upper-case letters of the English alphabet::

            sage: S = ShiftCryptosystem(AlphabeticStrings())
            sage: P = S.encoding("The shift cryptosystem generalizes the Caesar cipher.")
            sage: K = 7
            sage: C = S.enciphering(K, P)
            sage: Dict = S.brute_force(C)
            sage: for k in range(len(Dict)):
            ....:     if Dict[k] == P:
            ....:         print("key = " + str(k))
            key = 7

        Over the hexadecimal number system::

            sage: S = ShiftCryptosystem(HexadecimalStrings())
            sage: P = S.encoding("Encryption & decryption shifts along the alphabet.")
            sage: K = 5
            sage: C = S.enciphering(K, P)
            sage: Dict = S.brute_force(C)
            sage: for k in range(len(Dict)):
            ....:     if Dict[k] == P:
            ....:         print("key = " + str(k))
            key = 5

        And over the binary number system::

            sage: S = ShiftCryptosystem(BinaryStrings())
            sage: P = S.encoding("The binary alphabet is very insecure.")
            sage: K = 1
            sage: C = S.enciphering(K, P)
            sage: Dict = S.brute_force(C)
            sage: for k in range(len(Dict)):
            ....:     if Dict[k] == P:
            ....:         print("key = " + str(k))
            key = 1

        Don't use any ranking functions, i.e. ``ranking="none"``::

            sage: S = ShiftCryptosystem(AlphabeticStrings())
            sage: P = S.encoding("Shifting using modular arithmetic.")
            sage: K = 8
            sage: C = S.enciphering(K, P)
            sage: pdict = S.brute_force(C)
            sage: sorted(pdict.items())
            <BLANKLINE>
            [(0, APQNBQVOCAQVOUWLCTIZIZQBPUMBQK),
            (1, ZOPMAPUNBZPUNTVKBSHYHYPAOTLAPJ),
            (2, YNOLZOTMAYOTMSUJARGXGXOZNSKZOI),
            (3, XMNKYNSLZXNSLRTIZQFWFWNYMRJYNH),
            (4, WLMJXMRKYWMRKQSHYPEVEVMXLQIXMG),
            (5, VKLIWLQJXVLQJPRGXODUDULWKPHWLF),
            (6, UJKHVKPIWUKPIOQFWNCTCTKVJOGVKE),
            (7, TIJGUJOHVTJOHNPEVMBSBSJUINFUJD),
            (8, SHIFTINGUSINGMODULARARITHMETIC),
            (9, RGHESHMFTRHMFLNCTKZQZQHSGLDSHB),
            (10, QFGDRGLESQGLEKMBSJYPYPGRFKCRGA),
            (11, PEFCQFKDRPFKDJLARIXOXOFQEJBQFZ),
            (12, ODEBPEJCQOEJCIKZQHWNWNEPDIAPEY),
            (13, NCDAODIBPNDIBHJYPGVMVMDOCHZODX),
            (14, MBCZNCHAOMCHAGIXOFULULCNBGYNCW),
            (15, LABYMBGZNLBGZFHWNETKTKBMAFXMBV),
            (16, KZAXLAFYMKAFYEGVMDSJSJALZEWLAU),
            (17, JYZWKZEXLJZEXDFULCRIRIZKYDVKZT),
            (18, IXYVJYDWKIYDWCETKBQHQHYJXCUJYS),
            (19, HWXUIXCVJHXCVBDSJAPGPGXIWBTIXR),
            (20, GVWTHWBUIGWBUACRIZOFOFWHVASHWQ),
            (21, FUVSGVATHFVATZBQHYNENEVGUZRGVP),
            (22, ETURFUZSGEUZSYAPGXMDMDUFTYQFUO),
            (23, DSTQETYRFDTYRXZOFWLCLCTESXPETN),
            (24, CRSPDSXQECSXQWYNEVKBKBSDRWODSM),
            (25, BQROCRWPDBRWPVXMDUJAJARCQVNCRL)]

        Use the chi-square ranking function, i.e. ``ranking="chisquare"``::

            sage: S.brute_force(C, ranking="chisquare")
            <BLANKLINE>
            [(8, SHIFTINGUSINGMODULARARITHMETIC),
            (14, MBCZNCHAOMCHAGIXOFULULCNBGYNCW),
            (20, GVWTHWBUIGWBUACRIZOFOFWHVASHWQ),
            (13, NCDAODIBPNDIBHJYPGVMVMDOCHZODX),
            (1, ZOPMAPUNBZPUNTVKBSHYHYPAOTLAPJ),
            (23, DSTQETYRFDTYRXZOFWLCLCTESXPETN),
            (10, QFGDRGLESQGLEKMBSJYPYPGRFKCRGA),
            (6, UJKHVKPIWUKPIOQFWNCTCTKVJOGVKE),
            (22, ETURFUZSGEUZSYAPGXMDMDUFTYQFUO),
            (15, LABYMBGZNLBGZFHWNETKTKBMAFXMBV),
            (12, ODEBPEJCQOEJCIKZQHWNWNEPDIAPEY),
            (21, FUVSGVATHFVATZBQHYNENEVGUZRGVP),
            (16, KZAXLAFYMKAFYEGVMDSJSJALZEWLAU),
            (25, BQROCRWPDBRWPVXMDUJAJARCQVNCRL),
            (9, RGHESHMFTRHMFLNCTKZQZQHSGLDSHB),
            (24, CRSPDSXQECSXQWYNEVKBKBSDRWODSM),
            (3, XMNKYNSLZXNSLRTIZQFWFWNYMRJYNH),
            (5, VKLIWLQJXVLQJPRGXODUDULWKPHWLF),
            (7, TIJGUJOHVTJOHNPEVMBSBSJUINFUJD),
            (2, YNOLZOTMAYOTMSUJARGXGXOZNSKZOI),
            (18, IXYVJYDWKIYDWCETKBQHQHYJXCUJYS),
            (4, WLMJXMRKYWMRKQSHYPEVEVMXLQIXMG),
            (11, PEFCQFKDRPFKDJLARIXOXOFQEJBQFZ),
            (19, HWXUIXCVJHXCVBDSJAPGPGXIWBTIXR),
            (0, APQNBQVOCAQVOUWLCTIZIZQBPUMBQK),
            (17, JYZWKZEXLJZEXDFULCRIRIZKYDVKZT)]

        Use the squared differences ranking function, i.e.
        ``ranking="squared_differences"``::

            sage: S.brute_force(C, ranking="squared_differences")
            <BLANKLINE>
            [(8, SHIFTINGUSINGMODULARARITHMETIC),
            (23, DSTQETYRFDTYRXZOFWLCLCTESXPETN),
            (12, ODEBPEJCQOEJCIKZQHWNWNEPDIAPEY),
            (2, YNOLZOTMAYOTMSUJARGXGXOZNSKZOI),
            (9, RGHESHMFTRHMFLNCTKZQZQHSGLDSHB),
            (7, TIJGUJOHVTJOHNPEVMBSBSJUINFUJD),
            (21, FUVSGVATHFVATZBQHYNENEVGUZRGVP),
            (22, ETURFUZSGEUZSYAPGXMDMDUFTYQFUO),
            (1, ZOPMAPUNBZPUNTVKBSHYHYPAOTLAPJ),
            (16, KZAXLAFYMKAFYEGVMDSJSJALZEWLAU),
            (20, GVWTHWBUIGWBUACRIZOFOFWHVASHWQ),
            (24, CRSPDSXQECSXQWYNEVKBKBSDRWODSM),
            (14, MBCZNCHAOMCHAGIXOFULULCNBGYNCW),
            (13, NCDAODIBPNDIBHJYPGVMVMDOCHZODX),
            (3, XMNKYNSLZXNSLRTIZQFWFWNYMRJYNH),
            (10, QFGDRGLESQGLEKMBSJYPYPGRFKCRGA),
            (15, LABYMBGZNLBGZFHWNETKTKBMAFXMBV),
            (6, UJKHVKPIWUKPIOQFWNCTCTKVJOGVKE),
            (11, PEFCQFKDRPFKDJLARIXOXOFQEJBQFZ),
            (25, BQROCRWPDBRWPVXMDUJAJARCQVNCRL),
            (17, JYZWKZEXLJZEXDFULCRIRIZKYDVKZT),
            (19, HWXUIXCVJHXCVBDSJAPGPGXIWBTIXR),
            (4, WLMJXMRKYWMRKQSHYPEVEVMXLQIXMG),
            (0, APQNBQVOCAQVOUWLCTIZIZQBPUMBQK),
            (18, IXYVJYDWKIYDWCETKBQHQHYJXCUJYS),
            (5, VKLIWLQJXVLQJPRGXODUDULWKPHWLF)]

        TESTS:

        Currently, the octal number system is not supported as an alphabet for
        this shift cryptosystem::

            sage: SA = ShiftCryptosystem(AlphabeticStrings())
            sage: OctStr = OctalStrings()
            sage: C = OctStr([1, 2, 3])
            sage: SA.brute_force(C)
            Traceback (most recent call last):
            ...
            TypeError: ciphertext must be encoded using one of the supported cipher domains of this shift cryptosystem.

        Nor is the radix-64 alphabet supported::

            sage: Rad64 = Radix64Strings()
            sage: C = Rad64([1, 2, 3])
            sage: SA.brute_force(C)
            Traceback (most recent call last):
            ...
            TypeError: ciphertext must be encoded using one of the supported cipher domains of this shift cryptosystem.
        """
        # Sanity check: ensure that C is encoded using one of the
        # supported alphabets of this shift cryptosystem.
        from sage.monoids.string_monoid import (
            AlphabeticStringMonoid,
            BinaryStringMonoid,
            HexadecimalStringMonoid)
        if not isinstance(C.parent(), (
                AlphabeticStringMonoid,
                BinaryStringMonoid,
                HexadecimalStringMonoid)):
            raise TypeError("ciphertext must be encoded using one of the supported cipher domains of this shift cryptosystem.")
        ranking_functions = ["none", "chisquare", "squared_differences"]
        if ranking not in ranking_functions:
            raise ValueError("Keyword 'ranking' must be either 'none', 'chisquare', or 'squared_differences'.")

        # Now do the actual task of cryptanalysis by means of exhaustive key
        # search, also known as the brute force method.
        # let D be a dictionary of key/plaintext pairs
        D = {}

        # NOTE: This loop is a good candidate for loop unrolling. Unless we
        # can justify that this block of code is a bottleneck on the runtime
        # of the method, we should leave it as is. For the alphabets that
        # are supported by this shift cryptosystem, it can be a waste of
        # time optimizing the code when the largest alphabet size is less
        # than 100.
        for k in range(self.alphabet_size()):
            D.setdefault(k, self.deciphering(k, C))

        if ranking == "none":
            return D
        if ranking == "chisquare":
            return self.rank_by_chi_square(C, D)
        if ranking == "squared_differences":
            return self.rank_by_squared_differences(C, D)

    def deciphering(self, K, C):
        r"""
        Decrypt the ciphertext ``C`` with the key ``K`` using shift cipher
        decryption.

        INPUT:

        - ``K`` -- a secret key; a key belonging to the key space of this
          shift cipher. This key is an integer `k` satisfying the inequality
          `0 \leq k < n`, where `n` is the size of the cipher domain.

        - ``C`` -- a string of ciphertext; possibly an empty string.
          Characters in this string must be encoded using one of the
          supported alphabets. See the method :func:`encoding()`
          for more information.

        OUTPUT:

        - The plaintext corresponding to the ciphertext ``C``.

        EXAMPLES:

        Let's perform decryption over the supported alphabets. Here is
        decryption over the capital letters of the English alphabet::

            sage: S = ShiftCryptosystem(AlphabeticStrings())
            sage: P = S.encoding("Stop shifting me."); P
            STOPSHIFTINGME
            sage: K = 13
            sage: C = S.enciphering(K, P); C
            FGBCFUVSGVATZR
            sage: S.deciphering(K, C) == P
            True

        Decryption over the hexadecimal number system::

            sage: S = ShiftCryptosystem(HexadecimalStrings())
            sage: P = S.encoding("Shift me now."); P
            5368696674206d65206e6f772e
            sage: K = 7
            sage: C = S.enciphering(K, P); C
            cadfd0ddeb97d4dc97d5d6ee95
            sage: S.deciphering(K, C) == P
            True

        Decryption over the binary number system::

            sage: S = ShiftCryptosystem(BinaryStrings())
            sage: P = S.encoding("OK, enough shifting."); P
            0100111101001011001011000010000001100101011011100110111101110101011001110110100000100000011100110110100001101001011001100111010001101001011011100110011100101110
            sage: K = 1
            sage: C = S.enciphering(K, P); C
            1011000010110100110100111101111110011010100100011001000010001010100110001001011111011111100011001001011110010110100110011000101110010110100100011001100011010001
            sage: S.deciphering(K, C) == P
            True
        """
        E = self(self.inverse_key(K))
        return E(C)

    def enciphering(self, K, P):
        r"""
        Encrypt the plaintext ``P`` with the key ``K`` using shift cipher
        encryption.

        INPUT:

        - ``K`` -- a key belonging to the key space of this shift cipher.
          This key is an integer `k` satisfying the inequality
          `0 \leq k < n`, where `n` is the size of the cipher domain.

        - ``P`` -- a string of plaintext; possibly an empty string.
          Characters in this string must be encoded using one of the
          supported alphabets. See the method :func:`encoding()` for more
          information.

        OUTPUT:

        - The ciphertext corresponding to the plaintext ``P``.

        EXAMPLES:

        Let's perform encryption over the supported alphabets. Here is
        encryption over the capital letters of the English alphabet::

            sage: S = ShiftCryptosystem(AlphabeticStrings())
            sage: P = S.encoding("Shift your gear."); P
            SHIFTYOURGEAR
            sage: K = 3
            sage: S.enciphering(K, P)
            VKLIWBRXUJHDU

        Encryption over the hexadecimal number system::

            sage: S = ShiftCryptosystem(HexadecimalStrings())
            sage: P = S.encoding("Capitalize with the shift key."); P
            4361706974616c697a65207769746820746865207368696674206b65792e
            sage: K = 5
            sage: S.enciphering(K, P)
            98b6c5bec9b6b1becfba75ccbec9bd75c9bdba75c8bdbebbc975b0bace73

        Encryption over the binary number system::

            sage: S = ShiftCryptosystem(BinaryStrings())
            sage: P = S.encoding("Don't shift."); P
            010001000110111101101110001001110111010000100000011100110110100001101001011001100111010000101110
            sage: K = 1
            sage: S.enciphering(K, P)
            101110111001000010010001110110001000101111011111100011001001011110010110100110011000101111010001
        """
        E = self(K)
        return E(P)

    def encoding(self, S):
        r"""
        The encoding of the string ``S`` over the string monoid of this
        shift cipher. For example, if the string monoid of this cryptosystem
        is
        :class:`AlphabeticStringMonoid <sage.monoids.string_monoid.AlphabeticStringMonoid>`,
        then the encoding of ``S`` would be its upper-case equivalent
        stripped of all non-alphabetic characters. The following alphabets
        are supported for the shift cipher:

        - capital letters of the English alphabet as implemented in
          :func:`AlphabeticStrings() <sage.monoids.string_monoid.AlphabeticStrings>`

        - the alphabet consisting of the hexadecimal number system as
          implemented in
          :func:`HexadecimalStrings() <sage.monoids.string_monoid.HexadecimalStrings>`

        - the alphabet consisting of the binary number system as implemented in
          :func:`BinaryStrings() <sage.monoids.string_monoid.BinaryStrings>`

        INPUT:

        - ``S`` -- a string, possibly empty.

        OUTPUT:

        - The encoding of ``S`` over the string monoid of this cryptosystem.
          If ``S`` is an empty string, return an empty string.

        EXAMPLES:

        Encoding over the upper-case letters of the English alphabet::

            sage: S = ShiftCryptosystem(AlphabeticStrings())
            sage: S.encoding("Shift cipher on capital letters of the English alphabet.")
            SHIFTCIPHERONCAPITALLETTERSOFTHEENGLISHALPHABET

        Encoding over the binary system::

            sage: S = ShiftCryptosystem(BinaryStrings())
            sage: S.encoding("Binary")
            010000100110100101101110011000010111001001111001

        Encoding over the hexadecimal system::

            sage: S = ShiftCryptosystem(HexadecimalStrings())
            sage: S.encoding("Over hexadecimal system.")
            4f7665722068657861646563696d616c2073797374656d2e

        The argument ``S`` can be an empty string, in which case an empty
        string is returned::

            sage: ShiftCryptosystem(AlphabeticStrings()).encoding("")
            <BLANKLINE>
            sage: ShiftCryptosystem(HexadecimalStrings()).encoding("")
            <BLANKLINE>
            sage: ShiftCryptosystem(BinaryStrings()).encoding("")
            <BLANKLINE>
        """
        D = self.cipher_domain()
        if isinstance(D, AlphabeticStringMonoid):
            return D(strip_encoding(S))
        try:
            return D.encoding(S)
        except Exception:
            raise TypeError("Argument S = %s does not encode in the cipher domain" % S)

    def inverse_key(self, K):
        r"""
        The inverse key corresponding to the key ``K``. For the shift cipher,
        the inverse key corresponding to ``K`` is `-K \bmod n`, where
        `n > 0` is the size of the cipher domain, i.e. the
        plaintext/ciphertext space. A key `k` of the shift cipher is an
        integer `0 \leq k < n`. The key `k = 0` has no effect on either the
        plaintext or the ciphertext.

        INPUT:

        - ``K`` -- a key for this shift cipher. This must be an integer `k`
          such that `0 \leq k < n`, where `n` is the size of the cipher domain.

        OUTPUT:

        - The inverse key corresponding to ``K``.

        EXAMPLES:

        Some random keys and their respective inverse keys::

            sage: S = ShiftCryptosystem(AlphabeticStrings())
            sage: key = S.random_key(); key  # random
            2
            sage: S.inverse_key(key)         # random
            24
            sage: S = ShiftCryptosystem(HexadecimalStrings())
            sage: key = S.random_key(); key  # random
            12
            sage: S.inverse_key(key)         # random
            4
            sage: S = ShiftCryptosystem(BinaryStrings())
            sage: key = S.random_key(); key  # random
            1
            sage: S.inverse_key(key)         # random
            1
            sage: key = S.random_key(); key  # random
            0
            sage: S.inverse_key(key)         # random
            0

        Regardless of the value of a key, the addition of the key and its
        inverse must be equal to the alphabet size. This relationship holds
        exactly when the value of the key is non-zero::

            sage: S = ShiftCryptosystem(AlphabeticStrings())
            sage: K = S.random_key()
            sage: while K == 0:
            ....:     K = S.random_key()
            sage: invK = S.inverse_key(K)
            sage: K + invK == S.alphabet_size()
            True
            sage: invK + K == S.alphabet_size()
            True
            sage: K = S.random_key()
            sage: while K != 0:
            ....:     K = S.random_key()
            sage: invK = S.inverse_key(K)
            sage: K + invK != S.alphabet_size()
            True
            sage: K; invK
            0
            0

        TESTS:

        The key ``K`` must satisfy the inequality `0 \leq K < n` with `n`
        being the size of the plaintext, ciphertext, and key spaces. For the
        shift cryptosystem, all these spaces are the same alphabet. This
        inequality must be satisfied for each of the supported alphabets.
        The capital letters of the English alphabet::

            sage: S = ShiftCryptosystem(AlphabeticStrings())
            sage: S.inverse_key(S.alphabet_size())
            Traceback (most recent call last):
            ...
            ValueError: K (=26) is outside the range of acceptable values for a key of this shift cryptosystem.
            sage: S.inverse_key(-1)
            Traceback (most recent call last):
            ...
            ValueError: K (=-1) is outside the range of acceptable values for a key of this shift cryptosystem.

        The hexadecimal number system::

            sage: S = ShiftCryptosystem(HexadecimalStrings())
            sage: S.inverse_key(S.alphabet_size())
            Traceback (most recent call last):
            ...
            ValueError: K (=16) is outside the range of acceptable values for a key of this shift cryptosystem.
            sage: S.inverse_key(-1)
            Traceback (most recent call last):
            ...
            ValueError: K (=-1) is outside the range of acceptable values for a key of this shift cryptosystem.

        The binary number system::

            sage: S = ShiftCryptosystem(BinaryStrings())
            sage: S.inverse_key(S.alphabet_size())
            Traceback (most recent call last):
            ...
            ValueError: K (=2) is outside the range of acceptable values for a key of this shift cryptosystem.
            sage: S.inverse_key(-1)
            Traceback (most recent call last):
            ...
            ValueError: K (=-1) is outside the range of acceptable values for a key of this shift cryptosystem.
        """
        # Sanity check: the key K must satisfy the inequality
        # 0 <= K < n with n being the size of the plaintext, ciphertext, and
        # key spaces. For the shift cryptosystem, all these spaces are the
        # same alphabet.
        if 0 <= K < self.alphabet_size():
            # Let A be the alphabet of this cryptosystem and let n be the
            # number of elements in A. If k is a key, then the corresponding
            # inverse key is -k mod n.
            return self.key_space()(-Integer(K)).lift()
        else:
            raise ValueError("K (=%s) is outside the range of acceptable values for a key of this shift cryptosystem." % K)

    def random_key(self):
        r"""
        Generate a random key within the key space of this shift cipher.
        The generated key is an integer `0 \leq k < n` with `n` being the
        size of the cipher domain. Thus there are `n` possible keys in the
        key space, which is the set `\ZZ / n\ZZ`. The key `k = 0` has no
        effect on either the plaintext or the ciphertext.

        OUTPUT:

        - A random key within the key space of this shift cryptosystem.

        EXAMPLES::

            sage: S = ShiftCryptosystem(AlphabeticStrings())
            sage: S.random_key()  # random
            18
            sage: S = ShiftCryptosystem(BinaryStrings())
            sage: S.random_key()  # random
            0
            sage: S = ShiftCryptosystem(HexadecimalStrings())
            sage: S.random_key()  # random
            5

        Regardless of the value of a key, the addition of the key and its
        inverse must be equal to the alphabet size. This relationship holds
        exactly when the value of the key is non-zero::

            sage: S = ShiftCryptosystem(AlphabeticStrings())
            sage: K = S.random_key()
            sage: while K == 0:
            ....:     K = S.random_key()
            sage: invK = S.inverse_key(K)
            sage: K + invK == S.alphabet_size()
            True
            sage: invK + K == S.alphabet_size()
            True
            sage: K = S.random_key()
            sage: while K != 0:
            ....:     K = S.random_key()
            sage: invK = S.inverse_key(K)
            sage: K + invK != S.alphabet_size()
            True
            sage: K; invK
            0
            0
        """
        # Return a random element in ZZ/nZZ where n is the number of elements
        # in the plaintext/ciphertext alphabet and key space.
        from sage.misc.prandom import randint
        return Integer(randint(0, self.alphabet_size() - 1))

class SubstitutionCryptosystem(SymmetricKeyCryptosystem):
    """
    Create a substitution cryptosystem.

    INPUT:

    - ``S`` - a string monoid over some alphabet

    OUTPUT:

    - A substitution cryptosystem over the alphabet ``S``.

    EXAMPLES::

        sage: M = AlphabeticStrings()
        sage: E = SubstitutionCryptosystem(M)
        sage: E
        Substitution cryptosystem on Free alphabetic string monoid on A-Z
        sage: K = M([ 25-i for i in range(26) ])
        sage: K
        ZYXWVUTSRQPONMLKJIHGFEDCBA
        sage: e = E(K)
        sage: m = M("THECATINTHEHAT")
        sage: e(m)
        GSVXZGRMGSVSZG

    TESTS::

        sage: M = AlphabeticStrings()
        sage: E = SubstitutionCryptosystem(M)
        sage: E == loads(dumps(E))
        True
    """

    def __init__(self, S):
        """
        See ``SubstitutionCryptosystem`` for full documentation.

        EXAMPLES::

            sage: M = AlphabeticStrings()
            sage: E = SubstitutionCryptosystem(M)
            sage: E
            Substitution cryptosystem on Free alphabetic string monoid on A-Z
        """
        if not isinstance(S, StringMonoid_class):
            raise TypeError("S (= %s) must be a string monoid." % S)
        SymmetricKeyCryptosystem.__init__(self, S, S, S)

    def __call__(self, K):
        """
        Create a substitution cipher.

        INPUT:

        - ``K`` - a key which is a permutation of the cryptosystem alphabet

        EXAMPLES::

            sage: M = AlphabeticStrings()
            sage: E = SubstitutionCryptosystem(M)
            sage: E
            Substitution cryptosystem on Free alphabetic string monoid on A-Z
            sage: K = M([ 25-i for i in range(26) ])
            sage: K
            ZYXWVUTSRQPONMLKJIHGFEDCBA
            sage: e = E(K)
            sage: m = M("THECATINTHEHAT")
            sage: e(m)
            GSVXZGRMGSVSZG
        """
        if not isinstance(K, StringMonoidElement):
            raise TypeError("K (= %s) must be a string." % K)
        if K.parent() != self.key_space():
            raise TypeError("K (= %s) must be a string in the key space." % K)
        return SubstitutionCipher(self, K)

    def _repr_(self):
        """
        Return a string representation of self.

        EXAMPLES::

            sage: A = AlphabeticStrings()
            sage: S = SubstitutionCryptosystem(A)
            sage: S
            Substitution cryptosystem on Free alphabetic string monoid on A-Z
            sage: S._repr_()
            'Substitution cryptosystem on Free alphabetic string monoid on A-Z'
        """
        return "Substitution cryptosystem on %s" % self.cipher_domain()

    def random_key(self):
        """
        Generate a random key within the key space of this substitution
        cipher. The generated key is a permutation of the cryptosystem
        alphabet. Let `n` be the length of the alphabet. Then there are
        `n!` possible keys in the key space.

        OUTPUT:

        - A random key within the key space of this cryptosystem.

        EXAMPLES::

            sage: A = AlphabeticStrings()
            sage: S = SubstitutionCryptosystem(A)
            sage: K = S.random_key()
            sage: Ki = S.inverse_key(K)
            sage: M = "THECATINTHEHAT"
            sage: e = S(K)
            sage: d = S(Ki)
            sage: d(e(A(M))) == A(M)
            True
        """
        from sage.combinat.permutation import Permutations
        S = self.cipher_domain()
        n = S.ngens()
        I = Permutations(n).random_element()
        return S([ i-1 for i in I ])

    def inverse_key(self, K):
        """
        The inverse key corresponding to the key ``K``. The specified key is a
        permutation of the cryptosystem alphabet.

        INPUT:

        - ``K`` - a key belonging to the key space of this cryptosystem

        OUTPUT:

        - The inverse key of ``K``.

        EXAMPLES::

            sage: S = AlphabeticStrings()
            sage: E = SubstitutionCryptosystem(S)
            sage: K = E.random_key()
            sage: L = E.inverse_key(K)
            sage: M = S("THECATINTHEHAT")
            sage: e = E(K)
            sage: c = E(L)
            sage: c(e(M))
            THECATINTHEHAT
        """
        I = K._element_list
        S = self.cipher_domain()
        n = S.ngens()
        return S([ I.index(i) for i in range(n) ])

    def encoding(self, M):
        """
        The encoding of the string ``M`` over the string monoid of this
        substitution cipher. For example, if the string monoid of this
        cryptosystem is :class:`AlphabeticStringMonoid`, then the encoding
        of ``M`` would be its upper-case equivalent stripped of all
        non-alphabetic characters.

        INPUT:

        - ``M`` - a string, possibly empty

        OUTPUT:

        - The encoding of ``M`` over the string monoid of this cryptosystem.

        EXAMPLES::

            sage: M = "Peter Pan(ning) for gold."
            sage: A = AlphabeticStrings()
            sage: S = SubstitutionCryptosystem(A)
            sage: S.encoding(M) == A.encoding(M)
            True
        """
        S = self.cipher_domain()
        if isinstance(S, AlphabeticStringMonoid):
            return S(strip_encoding(M))
        try:
            return S.encoding(M)
        except Exception:
            raise TypeError("Argument M = %s does not encode in the cipher domain" % M)

    def deciphering(self, K, C):
        """
        Decrypt the ciphertext ``C`` using the key ``K``.

        INPUT:

        - ``K`` - a key belonging to the key space of this substitution cipher

        - ``C`` - a string (possibly empty) over the string monoid of this
          cryptosystem.

        OUTPUT:

        - The plaintext corresponding to the ciphertext ``C``.

        EXAMPLES::

            sage: S = SubstitutionCryptosystem(AlphabeticStrings())
            sage: K = S.random_key()
            sage: M = S.encoding("Don't substitute me!")
            sage: S.deciphering(K, S.enciphering(K, M)) == M
            True
        """
        i = self(self.inverse_key(K))
        return i(C)

    def enciphering(self, K, M):
        """
        Encrypt the plaintext ``M`` using the key ``K``.

        INPUT:

        - ``K`` - a key belonging to the key space of this substitution cipher

        - ``M`` - a string (possibly empty) over the string monoid of this
          cryptosystem.

        OUTPUT:

        - The ciphertext corresponding to the plaintext ``M``.

        EXAMPLES::

            sage: S = SubstitutionCryptosystem(AlphabeticStrings())
            sage: K = S.random_key()
            sage: M = S.encoding("Don't substitute me.")
            sage: S.deciphering(K, S.enciphering(K, M)) == M
            True
        """
        e = self(K)
        return e(M)

class TranspositionCryptosystem(SymmetricKeyCryptosystem):
    """
    Create a transposition cryptosystem of block length ``n``.

    INPUT:

    - ``S`` - a string monoid over some alphabet

    - ``n`` - integer `> 0`; a block length of a block permutation

    OUTPUT:

    - A transposition cryptosystem of block length ``n`` over the
      alphabet ``S``.

    EXAMPLES::

        sage: S = AlphabeticStrings()
        sage: E = TranspositionCryptosystem(S,14)
        sage: E
        Transposition cryptosystem on Free alphabetic string monoid on A-Z of block length 14
        sage: K = [ 14-i for i in range(14) ]
        sage: K
        [14, 13, 12, 11, 10, 9, 8, 7, 6, 5, 4, 3, 2, 1]
        sage: e = E(K)
        sage: e(S("THECATINTHEHAT"))
        TAHEHTNITACEHT

    TESTS::

        sage: S = AlphabeticStrings()
        sage: E = TranspositionCryptosystem(S,14)
        sage: E == loads(dumps(E))
        True
    """

    def __init__(self, S, n):
        """
        See ``TranspositionCryptosystem`` for full documentation.

        EXAMPLES::

            sage: S = AlphabeticStrings()
            sage: E = TranspositionCryptosystem(S,14)
            sage: E
            Transposition cryptosystem on Free alphabetic string monoid on A-Z of block length 14
        """
        if not isinstance(S, StringMonoid_class):
            raise TypeError("S (= %s) must be a string monoid." % S)
        key_space = SymmetricGroup(n)
        SymmetricKeyCryptosystem.__init__(self, S, S, key_space, block_length=n)

    def __call__(self, K):
        """
        Create a transposition cipher.

        INPUT:

        - ``K`` - a key which specifies a block permutation

        EXAMPLES::

            sage: M = AlphabeticStrings()
            sage: E = TranspositionCryptosystem(M,14)
            sage: E
            Transposition cryptosystem on Free alphabetic string monoid on A-Z of block length 14
            sage: K = [ 14-i for i in range(14) ]
            sage: K
            [14, 13, 12, 11, 10, 9, 8, 7, 6, 5, 4, 3, 2, 1]
            sage: e = E(K)
            sage: m = M("THECATINTHEHAT")
            sage: e(m)
            TAHEHTNITACEHT
        """
        G = self.key_space()
        if isinstance(K, list):
            try:
                K = G(K)
            except Exception:
                raise TypeError("K (= %s) must specify a permutation." % K)
        if not isinstance(K, PermutationGroupElement) and K.parent() == G:
            raise TypeError("K (= %s) must be a permutation or list specifying a permutation." % K)
        return TranspositionCipher(self, K)

    def _repr_(self):
        """
        Return a string representation of self.

        EXAMPLES::

            sage: A = AlphabeticStrings()
            sage: T = TranspositionCryptosystem(A, 14)
            sage: T
            Transposition cryptosystem on Free alphabetic string monoid on A-Z of block length 14
            sage: T._repr_()
            'Transposition cryptosystem on Free alphabetic string monoid on A-Z of block length 14'
        """
        return "Transposition cryptosystem on %s of block length %s" % (
            self.cipher_domain(), self.block_length())

    def random_key(self):
        """
        Generate a random key within the key space of this transposition
        cryptosystem. Let `n > 0` be the block length of this cryptosystem.
        Then there are `n!` possible keys.

        OUTPUT:

        - A random key within the key space of this cryptosystem.

        EXAMPLES::

            sage: S = AlphabeticStrings()
            sage: E = TranspositionCryptosystem(S, 14)
            sage: K = E.random_key()
            sage: Ki = E.inverse_key(K)
            sage: e = E(K)
            sage: d = E(Ki)
            sage: M = "THECATINTHEHAT"
            sage: C = e(S(M))
            sage: d(S(C)) == S(M)
            True
        """
        n = self.block_length()
        return SymmetricGroup(n).random_element()

    def inverse_key(self, K, check=True):
        """
        The inverse key corresponding to the key ``K``.

        INPUT:

        - ``K`` - a key belonging to the key space of this transposition
          cipher

        - ``check`` - bool (default: ``True``); check that ``K`` belongs to
          the key space of this cryptosystem.

        OUTPUT:

        - The inverse key corresponding to ``K``.

        EXAMPLES::

            sage: S = AlphabeticStrings()
            sage: E = TranspositionCryptosystem(S, 14)
            sage: K = E.random_key()
            sage: Ki = E.inverse_key(K)
            sage: e = E(K)
            sage: d = E(Ki)
            sage: M = "THECATINTHEHAT"
            sage: C = e(S(M))
            sage: d(S(C)) == S(M)
            True
        """
        if check:
            if K not in self.key_space():
                raise TypeError("Argument K (= %s) is not in the key space." % K)
        return K**-1

    def encoding(self, M):
        """
        The encoding of the string ``M`` over the string monoid of this
        transposition cipher. For example, if the string monoid of this
        cryptosystem is :class:`AlphabeticStringMonoid`, then the encoding
        of ``M`` would be its upper-case equivalent stripped of all
        non-alphabetic characters.

        INPUT:

        - ``M`` - a string, possibly empty

        OUTPUT:

        - The encoding of ``M`` over the string monoid of this cryptosystem.

        EXAMPLES::

            sage: M = "Transposition cipher is not about matrix transpose."
            sage: A = AlphabeticStrings()
            sage: T = TranspositionCryptosystem(A, 11)
            sage: T.encoding(M) == A.encoding(M)
            True
        """
        S = self.cipher_domain()
        if isinstance(S, AlphabeticStringMonoid):
            return S(strip_encoding(M))
        try:
            return S.encoding(M)
        except Exception:
            raise TypeError("Argument M = %s does not encode in the cipher domain" % M)

    def deciphering(self, K, C):
        """
        Decrypt the ciphertext ``C`` using the key ``K``.

        INPUT:

        - ``K`` - a key belonging to the key space of this transposition
          cipher

        - ``C`` - a string (possibly empty) over the string monoid of this
          cryptosystem.

        OUTPUT:

        - The plaintext corresponding to the ciphertext ``C``.

        EXAMPLES::

            sage: T = TranspositionCryptosystem(AlphabeticStrings(), 14)
            sage: K = T.random_key()
            sage: M = T.encoding("The cat in the hat.")
            sage: T.deciphering(K, T.enciphering(K, M)) == M
            True
        """
        i = self(self.inverse_key(K))
        return i(C)

    def enciphering(self, K, M):
        """
        Encrypt the plaintext ``M`` using the key ``K``.

        INPUT:

        - ``K`` - a key belonging to the key space of this transposition
          cipher

        - ``M`` - a string (possibly empty) over the string monoid of this
          cryptosystem

        OUTPUT:

        - The ciphertext corresponding to the plaintext ``M``.

        EXAMPLES::

            sage: T = TranspositionCryptosystem(AlphabeticStrings(), 14)
            sage: K = T.random_key()
            sage: M = T.encoding("The cat in the hat.")
            sage: T.deciphering(K, T.enciphering(K, M)) == M
            True
        """
        e = self(K)
        return e(M)

class VigenereCryptosystem(SymmetricKeyCryptosystem):
    """
    Create a Vigenere cryptosystem of block length ``n``.

    INPUT:

    - ``S``-- a string monoid over some alphabet

    - ``n`` - integer `> 0`; block length of an encryption/decryption key

    OUTPUT:

    - A Vigenere cryptosystem of block length ``n`` over the alphabet
      ``S``.

    EXAMPLES::

        sage: S = AlphabeticStrings()
        sage: E = VigenereCryptosystem(S,14)
        sage: E
        Vigenere cryptosystem on Free alphabetic string monoid on A-Z of period 14
        sage: K = S('ABCDEFGHIJKLMN')
        sage: K
        ABCDEFGHIJKLMN
        sage: e = E(K)
        sage: e
        Cipher on Free alphabetic string monoid on A-Z
        sage: e(S("THECATINTHEHAT"))
        TIGFEYOUBQOSMG

    TESTS::

        sage: S = AlphabeticStrings()
        sage: E = VigenereCryptosystem(S,14)
        sage: E == loads(dumps(E))
        True
    """

    def __init__(self, S, n):
        """
        See ``VigenereCryptosystem`` for full documentation.

        EXAMPLES::

            sage: S = AlphabeticStrings()
            sage: E = VigenereCryptosystem(S,14)
            sage: E
            Vigenere cryptosystem on Free alphabetic string monoid on A-Z of period 14
        """
        if not isinstance(S, StringMonoid_class):
            raise TypeError("S (= %s) must be a string monoid." % S)
        SymmetricKeyCryptosystem.__init__(self, S, S, S, block_length=1, period=n)

    def __call__(self, K):
        """
        Create a Vigenere cipher.

        INPUT: A key which specifies a block permutation.

        EXAMPLES::

            sage: S = AlphabeticStrings()
            sage: E = VigenereCryptosystem(S,14)
            sage: E
            Vigenere cryptosystem on Free alphabetic string monoid on A-Z of period 14
            sage: K = S('ABCDEFGHIJKLMN')
            sage: K
            ABCDEFGHIJKLMN
            sage: e = E(K)
            sage: e
            Cipher on Free alphabetic string monoid on A-Z
            sage: e(S("THECATINTHEHAT"))
            TIGFEYOUBQOSMG
        """
        S = self.key_space()
        m = self.period()
        if isinstance(K, list):
            try:
                K = S(K)
            except Exception:
                raise TypeError("K (= %s) must specify a string of length %s." % (K, m))
        if not len(K) == m:
            raise TypeError("K (= %s) must specify a string of length %s." % (K, m))
        return VigenereCipher(self, K)

    def _repr_(self):
        """
        Return a string representation of self.

        EXAMPLES::

            sage: A = AlphabeticStrings()
            sage: V = VigenereCryptosystem(A, 14)
            sage: V
            Vigenere cryptosystem on Free alphabetic string monoid on A-Z of period 14
            sage: V._repr_()
            'Vigenere cryptosystem on Free alphabetic string monoid on A-Z of period 14'
        """
        return "Vigenere cryptosystem on %s of period %s" % (
            self.cipher_domain(), self.period())

    def random_key(self):
        """
        Generate a random key within the key space of this Vigenere
        cryptosystem. Let `n > 0` be the length of the cryptosystem alphabet
        and let `m > 0` be the block length of this cryptosystem. Then there
        are `n^m` possible keys.

        OUTPUT:

        - A random key within the key space of this cryptosystem.

        EXAMPLES::

            sage: A = AlphabeticStrings()
            sage: V = VigenereCryptosystem(A, 14)
            sage: M = "THECATINTHEHAT"
            sage: K = V.random_key()
            sage: Ki = V.inverse_key(K)
            sage: e = V(K)
            sage: d = V(Ki)
            sage: d(e(A(M))) == A(M)
            True
        """
        S = self.key_space()
        n = S.ngens()
        m = self.period()
        return S([ randint(0, n-1) for i in range(m) ])

    def inverse_key(self, K):
        """
        The inverse key corresponding to the key ``K``.

        INPUT:

        - ``K`` - a key within the key space of this Vigenere cryptosystem

        OUTPUT:

        - The inverse key corresponding to ``K``.

        EXAMPLES::

            sage: S = AlphabeticStrings()
            sage: E = VigenereCryptosystem(S,14)
            sage: K = E.random_key()
            sage: L = E.inverse_key(K)
            sage: M = S("THECATINTHEHAT")
            sage: e = E(K)
            sage: c = E(L)
            sage: c(e(M))
            THECATINTHEHAT
        """
        S = self.key_space()
        n = S.ngens()
        return S([ (-i)%(n) for i in K._element_list ])

    def encoding(self, M):
        """
        The encoding of the string ``M`` over the string monoid of this
        Vigenere cipher. For example, if the string monoid of this
        cryptosystem is :class:`AlphabeticStringMonoid`, then the encoding
        of ``M`` would be its upper-case equivalent stripped of all
        non-alphabetic characters.

        INPUT:

        - ``M`` - a string, possibly empty

        OUTPUT:

        - The encoding of ``M`` over the string monoid of this cryptosystem.

        EXAMPLES::

            sage: A = AlphabeticStrings()
            sage: V = VigenereCryptosystem(A, 24)
            sage: M = "Jack and Jill went up the hill."
            sage: V.encoding(M) == A.encoding(M)
            True
        """
        S = self.cipher_domain()
        if isinstance(S, AlphabeticStringMonoid):
            return S(strip_encoding(M))
        try:
            return S.encoding(M)
        except Exception:
            raise TypeError("Argument M = %s does not encode in the cipher domain" % M)

    def deciphering(self, K, C):
        """
        Decrypt the ciphertext ``C`` using the key ``K``.

        INPUT:

        - ``K`` - a key belonging to the key space of this Vigenere cipher

        - ``C`` - a string (possibly empty) over the string monoid of this
          cryptosystem

        OUTPUT:

        - The plaintext corresponding to the ciphertext ``C``.

        EXAMPLES::

            sage: V = VigenereCryptosystem(AlphabeticStrings(), 24)
            sage: K = V.random_key()
            sage: M = V.encoding("Jack and Jill went up the hill.")
            sage: V.deciphering(K, V.enciphering(K, M)) == M
            True
        """
        i = self(self.inverse_key(K))
        return i(C)

    def enciphering(self, K, M):
        """
        Encrypt the plaintext ``M`` using the key ``K``.

        INPUT:

        - ``K`` - a key belonging to the key space of this Vigenere cipher

        - ``M`` - a string (possibly empty) over the string monoid of this
          cryptosystem

        OUTPUT:

        - The ciphertext corresponding to the plaintext ``M``.

        EXAMPLES::

            sage: V = VigenereCryptosystem(AlphabeticStrings(), 24)
            sage: K = V.random_key()
            sage: M = V.encoding("Jack and Jill went up the hill.")
            sage: V.deciphering(K, V.enciphering(K, M)) == M
            True
        """
        e = self(K)
        return e(M)<|MERGE_RESOLUTION|>--- conflicted
+++ resolved
@@ -55,11 +55,7 @@
 from sage.rings.integer import Integer
 from sage.rings.integer_ring import ZZ
 from sage.rings.finite_rings.integer_mod_ring import IntegerModRing
-<<<<<<< HEAD
-from sage.arith.misc import inverse_mod, XGCD as xgcd
-=======
 from sage.arith.misc import inverse_mod, xgcd
->>>>>>> 3abbe734
 from random import randint
 from sage.matrix.matrix_space import MatrixSpace
 
