# sage_setup: distribution = sagemath-modules
# sage.doctest: needs sage.modules sage.rings.finite_rings
r"""
Small Scale Variants of the AES (SR) Polynomial System Generator

Sage supports polynomial system generation for small scale (and full
scale) AES variants over `\GF{2}` and `\GF{2^e}`. Also, Sage supports
both the specification of SR as given in the papers [CMR2005]_ and
[CMR2006]_ and a variant of SR* which is equivalent to AES.

SR is a family of parameterizable variants of the AES suitable as a
framework for comparing different cryptanalytic techniques that can be
brought to bear on the AES. It is different from
:class:`Mini-AES <sage.crypto.block_cipher.miniaes.MiniAES>`, whose
purpose is as a teaching tool to help beginners understand the basic
structure and working of the full AES.

AUTHORS:

- Martin Albrecht (2008,2009-01): usability improvements

- Martin Albrecht (2007-09): initial version

- Niles Johnson (2010-08): (:issue:`3893`) ``random_element()`` should pass on ``*args`` and ``**kwds``.

EXAMPLES:

We construct SR(1,1,1,4) and study its properties.
::

    sage: sr = mq.SR(1, 1, 1, 4)

``n`` is the number of rounds, ``r`` the number of rows in the
state array, ``c`` the number of columns in the state array, and ``e`` the
degree of the underlying field.

::

    sage: sr.n, sr.r, sr.c, sr.e
    (1, 1, 1, 4)

By default variables are ordered reverse to as they appear, e.g.::

    sage: print(sr.R.repr_long())
    Polynomial Ring
      Base Ring : Finite Field in a of size 2^4
           Size : 20 Variables
       Block  0 : Ordering : deglex
                  Names    : k100, k101, k102, k103, x100, x101, x102, x103, w100, w101, w102, w103, s000, s001, s002, s003, k000, k001, k002, k003

However, this can be prevented by passing in ``reverse_variables=False`` to the constructor.

For SR(1, 1, 1, 4) the ``ShiftRows`` matrix isn't that interesting.::

    sage: sr.ShiftRows
    [1 0 0 0]
    [0 1 0 0]
    [0 0 1 0]
    [0 0 0 1]

Also, the ``MixColumns`` matrix is the identity matrix.::

    sage: sr.MixColumns
    [1 0 0 0]
    [0 1 0 0]
    [0 0 1 0]
    [0 0 0 1]

``Lin``, however, is not the identity matrix.::

    sage: sr.Lin
    [          a^2 + 1                 1         a^3 + a^2           a^2 + 1]
    [                a                 a                 1 a^3 + a^2 + a + 1]
    [          a^3 + a               a^2               a^2                 1]
    [                1               a^3             a + 1             a + 1]

``M`` and ``Mstar`` are identical for SR(1, 1, 1, 4)::

    sage: sr.M
    [          a^2 + 1                 1         a^3 + a^2           a^2 + 1]
    [                a                 a                 1 a^3 + a^2 + a + 1]
    [          a^3 + a               a^2               a^2                 1]
    [                1               a^3             a + 1             a + 1]

::

    sage: sr.Mstar
    [          a^2 + 1                 1         a^3 + a^2           a^2 + 1]
    [                a                 a                 1 a^3 + a^2 + a + 1]
    [          a^3 + a               a^2               a^2                 1]
    [                1               a^3             a + 1             a + 1]


However, for larger instances of SR Mstar is not equal to M::

    sage: sr = mq.SR(10,4,4,8)
    sage: sr.Mstar == ~sr.MixColumns * sr.M
    True

We can compute a Groebner basis for the ideals spanned by SR
instances to recover all solutions to the system.::

    sage: sr = mq.SR(1,1,1,4, gf2=True, polybori=True)
    sage: K = sr.base_ring()
    sage: a = K.gen()
    sage: K = [a]
    sage: P = [1]
    sage: F,s = sr.polynomial_system(P=P, K=K)                                          # needs sage.rings.polynomial.pbori
    sage: F.groebner_basis()                                                            # needs sage.rings.polynomial.pbori
    [k100, k101 + 1, k102, k103 + k003,
     x100 + 1, x101 + k003 + 1, x102 + k003 + 1,
     x103 + k003, w100, w101, w102 + 1, w103 + k003 + 1,
     s000 + 1, s001 + k003, s002 + k003, s003 + k003 + 1,
     k000, k001, k002 + 1]

Note that the order of ``k000``, ``k001``, ``k002`` and ``k003`` is
little endian. Thus the result ``k002 + 1, k001, k000`` indicates that
the key is either `a` or `a+1`. We can verify that both keys encrypt P
to the same ciphertext::

    sage: sr(P,[a])
    [0]
    sage: sr(P,[a+1])
    [0]

All solutions can easily be recovered using the variety function for ideals.::

   sage: I = F.ideal()                                                                  # needs sage.rings.polynomial.pbori
   sage: for V in I.variety():                                                          # needs sage.rings.polynomial.pbori sage.symbolic
   ....:    for k,v in sorted(V.items()):
   ....:       print("{} {}".format(k, v))
   ....:    print("\n")
   k003 0
   k002 1
   k001 0
   k000 0
   s003 1
   s002 0
   s001 0
   s000 1
   w103 1
   w102 1
   w101 0
   w100 0
   x103 0
   x102 1
   x101 1
   x100 1
   k103 0
   k102 0
   k101 1
   k100 0
   <BLANKLINE>
   k003 1
   k002 1
   k001 0
   k000 0
   s003 0
   s002 1
   s001 1
   s000 1
   w103 0
   w102 1
   w101 0
   w100 0
   x103 1
   x102 0
   x101 0
   x100 1
   k103 1
   k102 0
   k101 1
   k100 0

We can also verify the correctness of the variety by evaluating all
ideal generators on all points.::

   sage: for V in I.variety():                                                          # needs sage.rings.polynomial.pbori sage.symbolic
   ....:     for f in I.gens():
   ....:         if f.subs(V) != 0:
   ....:            print("epic fail")


Note that the S-Box object for SR can be constructed with a call to ``sr.sbox()``::

   sage: sr = mq.SR(1,1,1,4, gf2=True, polybori=True)
   sage: S = sr.sbox()

For example, we can now study the difference distribution table of ``S``::

   sage: S.difference_distribution_table()
   [16  0  0  0  0  0  0  0  0  0  0  0  0  0  0  0]
   [ 0  2  2  2  2  0  0  0  2  0  0  0  2  4  0  0]
   [ 0  2  0  4  2  2  2  0  0  2  0  0  0  0  0  2]
   [ 0  2  4  0  0  2  0  0  2  2  0  2  0  0  2  0]
   [ 0  0  2  0  4  2  0  0  0  0  2  0  2  0  2  2]
   [ 0  0  0  2  0  0  0  2  4  2  0  0  2  0  2  2]
   [ 0  4  0  0  0  2  0  2  0  2  2  0  2  2  0  0]
   [ 0  2  0  0  0  0  2  0  0  0  0  2  4  2  2  2]
   [ 0  2  2  0  0  0  2  2  2  0  2  0  0  0  0  4]
   [ 0  0  2  2  0  0  0  0  0  2  2  4  0  2  0  2]
   [ 0  0  2  0  2  0  2  2  0  4  0  2  2  0  0  0]
   [ 0  0  0  0  2  0  2  0  2  2  4  0  0  2  2  0]
   [ 0  0  0  2  0  4  2  0  2  0  2  2  2  0  0  0]
   [ 0  0  0  0  2  2  0  4  2  0  0  2  0  2  0  2]
   [ 0  0  2  2  0  2  4  2  0  0  0  0  0  2  2  0]
   [ 0  2  0  2  2  0  0  2  0  0  2  2  0  0  4  0]

or use ``S`` to find alternative polynomial representations for the S-Box.::

   sage: S.polynomials(degree=3)                                                        # needs sage.libs.singular
   [x0*x1 + x1*x2 + x0*x3 + x0*y2 + x1 + y0 + y1 + 1,
    x0*x1 + x0*x2 + x0*y0 + x0*y1 + x0*y2 + x1 + x2 + y0 + y1 + y2,
    x0*x1 + x0*x2 + x0*x3 + x1*x3 + x0*y0 + x1*y0 + x0*y1 + x0*y3,
    x0*x1 + x0*x2 + x0*x3 + x1*x3 + x0*y0 + x1*y1 + x0*y3 + x1 + y0 + y1 + 1,
    x0*x1 + x0*x2 + x0*y2 + x1*y2 + x0*y3 + x0 + x1,
    x0*x3 + x1*x3 + x0*y1 + x0*y2 + x1*y3 + x0 + x1 + x2 + x3 + y0 + y1 + y3 + 1,
    x0*x1 + x1*x3 + x2*x3 + x0*y0 + x0*y2 + x0*y3 + x2 + y0 + y3,
    x0*x1 + x0*x2 + x0*x3 + x1*x3 + x2*y0 + x0*y2 + x0 + x2 + x3 + y3,
    x0*x3 + x1*x3 + x0*y0 + x2*y1 + x0*y2 + x3 + y3,
    x0*x1 + x0*x2 + x0*y0 + x0*y1 + x2*y2 + x0*y3 + x1 + y0 + y1 + 1,
    x0*x3 + x1*x3 + x0*y0 + x0*y1 + x0*y3 + x2*y3 + y0 + y3,
    x0*x1 + x0*x2 + x3*y0 + x0*y1 + x0*y3 + y0,
    x0*y0 + x0*y1 + x3*y1 + x0 + x2 + y0 + y3,
    x0*y0 + x3*y2 + y0,
    x0*x1 + x0*x2 + x0*x3 + x1*x3 + x0*y0 + x0*y2 + x3*y3 + y0,
    x0*x2 + x0*x3 + x0*y1 + y0*y1 + x0*y3 + x2 + x3 + y3,
    x0*x2 + x0*y0 + y0*y2 + x0*y3 + x0 + y0,
    x0*x1 + x0*x2 + x1*x3 + x0*y2 + y0*y3 + y0,
    x0*x1 + x0*y0 + y1*y2 + x0*y3 + x1 + x2 + y0 + 1,
    x0*x2 + x1*x3 + x0*y1 + x0*y2 + x0*y3 + y1*y3 + x0 + y0 + y3,
    x0*x1 + x0*x2 + x0*x3 + x0*y1 + x0*y2 + x0*y3 + y2*y3 + x0 + x1 + x2 + x3 + y1 + y3 + 1,
    x0*x1*x2 + x0*x3 + x0*y0 + x0*y1 + x0*y2 + x0,
    x0*x1*x3 + x0*x2 + x0*x3 + x0*y1 + x0*y3 + x0,
    x0*x1*y0 + x0*x1 + x0*y0 + x0,
    x0*x1*y1,
    x0*x1*y2 + x0*x2 + x0*y2 + x0*y3 + x0,
    x0*x1*y3 + x0*x1 + x0*x3 + x0*y0 + x0*y1 + x0*y2 + x0,
    x0*x2*x3 + x0*x1 + x0*x3 + x0*y1 + x0*y2 + x0*y3 + x0,
    x0*x2*y0 + x0*x1 + x0*x2 + x0*x3 + x0*y1 + x0*y2,
    x0*x2*y1 + x0*x2 + x0*x3 + x0*y0 + x0*y1 + x0*y2 + x0,
    x0*x2*y2 + x0*x2 + x0*y3 + x0,
    x0*x2*y3 + x0*x2 + x0*y3 + x0,
    x0*x3*y0 + x0*x1 + x0*x2 + x0*y0 + x0*y1 + x0*y3,
    x0*x3*y1 + x0*x2 + x0*y1 + x0*y3 + x0,
    x0*x3*y2,
    x0*x3*y3 + x0*x1 + x0*y1 + x0*y2 + x0*y3 + x0,
    x0*y0*y1 + x0*y1,
    x0*y0*y2 + x0*x2 + x0*y3 + x0,
    x0*y0*y3 + x0*x1 + x0*x3 + x0*y0 + x0*y1 + x0*y2 + x0*y3 + x0,
    x0*y1*y2 + x0*x2 + x0*y3 + x0,
    x0*y1*y3 + x0*x3 + x0*y0 + x0*y2 + x0*y3,
    x0*y2*y3 + x0*y2,
    x1*x2*x3 + x0*x1 + x1*x3 + x0*y0 + x0*y1 + x2 + x3 + y3,
    x1*x2*y0 + x0*x1 + x1*x3 + x0*y0 + x0*y1 + x2 + x3 + y3,
    x1*x2*y1 + x0*x1 + x1*x3 + x0*y0 + x1 + x2 + x3 + y0 + y1 + y3 + 1,
    x1*x2*y2 + x0*x1 + x0*y0 + x0*y1 + x0 + x1 + y0 + y1 + 1,
    x1*x2*y3 + x0*x1 + x1*x3 + x0*y0 + x1 + x2 + x3 + y0 + y1 + y3 + 1,
    x1*x3*y0 + x0*x1 + x0*x2 + x0*x3 + x1*x3 + x0*y0 + x0*y1 + x0*y3,
    x1*x3*y1 + x0*x2 + x0*x3 + x0*y3 + x2 + x3 + y3,
    x1*x3*y2 + x0*x2 + x0*x3 + x1*x3 + x0*y1 + x0*y3 + x0,
    x1*x3*y3 + x0*x1 + x0*x2 + x0*x3 + x0*y0 + x0*y1 + x0*y3,
    x1*y0*y1 + x0*x2 + x0*x3 + x0*y3 + x2 + x3 + y3,
    x1*y0*y2 + x0*x2 + x0*x3 + x1*x3 + x0*y1 + x0*y3 + x0,
    x1*y0*y3,
    x1*y1*y2 + x0*x1 + x0*x2 + x0*x3 + x1*x3 + x0*y0 + x0*y3 + x1 + y0 + y1 + 1,
    x1*y1*y3 + x0*x1 + x1*x3 + x0*y0 + x1 + x2 + x3 + y0 + y1 + y3 + 1,
    x1*y2*y3 + x0*x1 + x0*x2 + x1*x3 + x0*y0 + x0*y2 + x0*y3 + x0 + x1 + x2 + x3 + y0 + y1 + y3 + 1,
    x2*x3*y0 + x0*x1 + x0*x3 + x1*x3 + x0*y2 + x0*y3 + x2 + x3 + y3,
    x2*x3*y1 + x0*y1 + x0*y2 + x0*y3 + x3 + y0,
    x2*x3*y2 + x1*x3 + x0*y1 + x0 + x2 + x3 + y3,
    x2*x3*y3,
    x2*y0*y1 + x0*x2 + x0*x3 + x0*y0 + x0*y1 + x0*y2 + x0,
    x2*y0*y2 + x0*x2 + x1*x3 + x0*y1 + x0*y3 + x2 + x3 + y3,
    x2*y0*y3 + x0*x2 + x0*y3 + x0,
    x2*y1*y2 + x0*x1 + x0*x2 + x1*x3 + x0*y0 + x0*y3 + x0 + x1 + x2 + x3 + y0 + y1 + y3 + 1,
    x2*y1*y3 + x0*x3 + x1*x3 + x0*y0 + x0*y1 + x0*y3 + y0 + y3,
    x2*y2*y3 + x0*x1 + x0*x2 + x1*x3 + x0*y0 + x0*y3 + x0 + x1 + x2 + x3 + y0 + y1 + y3 + 1,
    x3*y0*y1 + x0*x3 + x0*y1 + x0 + x2 + x3 + y3,
    x3*y0*y2 + x0*y0 + y0,
    x3*y0*y3 + x1*x3 + x0*y1 + x0*y2 + x0*y3 + y0,
    x3*y1*y2 + x0*x2 + x0*x3 + x0*y3 + x2 + x3 + y3,
    x3*y1*y3 + x0*x2 + x0*x3 + x0*y0 + x0*y2 + x0,
    x3*y2*y3 + x0*x2 + x0*x3 + x1*x3 + x0*y0 + x0*y1 + x0*y3 + x0 + y0,
    y0*y1*y2 + x0*x3 + x0 + x2 + x3 + y3,
    y0*y1*y3 + x0*x3 + x0*y0 + x0*y2 + x0*y3,
    y0*y2*y3 + x0*x3 + x1*x3 + x0*y0 + x0*y1 + y0,
    y1*y2*y3 + x0*x1 + x0*x2 + x1*x3 + x0*y0 + x0*y3 + x0 + x1 + x2 + x3 + y0 + y1 + y3 + 1]

   sage: S.interpolation_polynomial()
   (a^2 + 1)*x^14 + a^2*x^13 + x^12 + a^2*x^11 + a*x^10 + (a^3 + a)*x^9 +
   (a^3 + 1)*x^7 + (a^3 + a^2 + a)*x^6 + a^2*x^5 + (a + 1)*x^4 + a^2*x^3 +
   (a^3 + a^2 + a)*x^2 + (a^3 + 1)*x + a^2 + a

The :class:`SR_gf2_2` gives an example how use alternative polynomial
representations of the S-Box for construction of polynomial systems.

TESTS::

    sage: sr == loads(dumps(sr))
    True

REFERENCES:

- [CMR2005]_

- [CMR2006]_

- [MR2002]_
"""

from sage.matrix.constructor import matrix, random_matrix
from sage.matrix.matrix_space import MatrixSpace
from sage.misc.flatten import flatten
from sage.misc.verbose import get_verbose
from sage.modules.vector_modn_dense import Vector_modn_dense
from sage.rings.finite_rings.finite_field_constructor import FiniteField as GF
from sage.rings.integer_ring import ZZ
from sage.rings.polynomial.multi_polynomial_sequence import PolynomialSequence
from sage.rings.polynomial.polynomial_ring_constructor import \
    BooleanPolynomialRing_constructor as BooleanPolynomialRing
from sage.rings.polynomial.polynomial_ring_constructor import PolynomialRing
from sage.rings.polynomial.term_order import TermOrder
from sage.structure.element import Matrix

from .mpolynomialsystemgenerator import MPolynomialSystemGenerator


def SR(n=1, r=1, c=1, e=4, star=False, **kwargs):
    r"""
    Return a small scale variant of the AES polynomial system
    constructor subject to the following conditions:

    INPUT:

    -  ``n`` -- the number of rounds (default: 1)
    -  ``r`` -- the number of rows in the state array (default: 1)
    -  ``c`` -- the number of columns in the state array (default: 1)
    -  ``e`` -- the exponent of the finite extension field (default: 4)
    -  ``star`` -- determines if SR\* or SR should be constructed (default: ``False``)
    - ``aes_mode`` -- as the SR key schedule specification differs
      slightly from the AES key schedule, this parameter controls
      which schedule to use (default: ``True``)
    - ``gf2`` -- generate polynomial systems over `\GF{2}` rather than
      over `\GF{2^e}` (default: ``False``)
    - ``polybori`` -- use the ``BooleanPolynomialRing`` as polynomial
      representation (default: ``True``, `\GF{2}` only)
    - ``order`` -- a string to specify the term ordering of the
      variables (default: ``deglex``)
    - ``postfix`` -- a string which is appended after the variable name
      (default: '')
    - ``allow_zero_inversions`` -- a boolean to control whether zero
      inversions raise an exception (default: ``False``)
    - ``correct_only`` -- only include correct inversion polynomials
      (default: ``False``, `\GF{2}` only)
    - ``biaffine_only`` -- only include bilinear and biaffine inversion
      polynomials (default: ``True``, `\GF{2}` only)


    EXAMPLES::

        sage: sr = mq.SR(1, 1, 1, 4)
        sage: ShiftRows = sr.shift_rows_matrix()
        sage: MixColumns = sr.mix_columns_matrix()
        sage: Lin = sr.lin_matrix()
        sage: M = MixColumns * ShiftRows * Lin
        sage: print(sr.hex_str_matrix(M))
         5 1 C 5
         2 2 1 F
         A 4 4 1
         1 8 3 3

    ::

        sage: sr = mq.SR(1, 2, 1, 4)
        sage: ShiftRows = sr.shift_rows_matrix()
        sage: MixColumns = sr.mix_columns_matrix()
        sage: Lin = sr.lin_matrix()
        sage: M = MixColumns * ShiftRows * Lin
        sage: print(sr.hex_str_matrix(M))
         F 3 7 F A 2 B A
         A A 5 6 8 8 4 9
         7 8 8 2 D C C 3
         4 6 C C 5 E F F
         A 2 B A F 3 7 F
         8 8 4 9 A A 5 6
         D C C 3 7 8 8 2
         5 E F F 4 6 C C

    ::

        sage: sr = mq.SR(1, 2, 2, 4)
        sage: ShiftRows = sr.shift_rows_matrix()
        sage: MixColumns = sr.mix_columns_matrix()
        sage: Lin = sr.lin_matrix()
        sage: M = MixColumns * ShiftRows * Lin
        sage: print(sr.hex_str_matrix(M))
         F 3 7 F 0 0 0 0 0 0 0 0 A 2 B A
         A A 5 6 0 0 0 0 0 0 0 0 8 8 4 9
         7 8 8 2 0 0 0 0 0 0 0 0 D C C 3
         4 6 C C 0 0 0 0 0 0 0 0 5 E F F
         A 2 B A 0 0 0 0 0 0 0 0 F 3 7 F
         8 8 4 9 0 0 0 0 0 0 0 0 A A 5 6
         D C C 3 0 0 0 0 0 0 0 0 7 8 8 2
         5 E F F 0 0 0 0 0 0 0 0 4 6 C C
         0 0 0 0 A 2 B A F 3 7 F 0 0 0 0
         0 0 0 0 8 8 4 9 A A 5 6 0 0 0 0
         0 0 0 0 D C C 3 7 8 8 2 0 0 0 0
         0 0 0 0 5 E F F 4 6 C C 0 0 0 0
         0 0 0 0 F 3 7 F A 2 B A 0 0 0 0
         0 0 0 0 A A 5 6 8 8 4 9 0 0 0 0
         0 0 0 0 7 8 8 2 D C C 3 0 0 0 0
         0 0 0 0 4 6 C C 5 E F F 0 0 0 0
    """
    if not kwargs.get("gf2", False):
        return SR_gf2n(n, r, c, e, star, **kwargs)
    else:
        return SR_gf2(n, r, c, e, star, **kwargs)


class SR_generic(MPolynomialSystemGenerator):
    def __init__(self, n=1, r=1, c=1, e=4, star=False, **kwargs):
        """
        Small Scale Variants of the AES.

        EXAMPLES::

            sage: sr = mq.SR(1, 1, 1, 4)
            sage: ShiftRows = sr.shift_rows_matrix()
            sage: MixColumns = sr.mix_columns_matrix()
            sage: Lin = sr.lin_matrix()
            sage: M = MixColumns * ShiftRows * Lin
            sage: print(sr.hex_str_matrix(M))
             5 1 C 5
             2 2 1 F
             A 4 4 1
             1 8 3 3
        """
        if n-1 not in range(10):
            raise TypeError("n must be between 1 and 10 (inclusive)")
        self._n = n

        if r not in (1, 2, 4):
            raise TypeError("r must be in (1, 2, 4)")
        self._r = r

        if c not in (1, 2, 4):
            raise TypeError("c must be in (1, 2, 4)")
        self._c = c

        if e not in (4, 8):
            raise TypeError("e must be either 4 or 8")
        self._e = e

        self._star = bool(star)

        self._base = self.base_ring()

        self._postfix = kwargs.get("postfix", "")
        self._order = kwargs.get("order", "deglex")
        self._aes_mode = kwargs.get("aes_mode", True)
        self._gf2 = kwargs.get("gf2", False)
        self._allow_zero_inversions = bool(kwargs.get("allow_zero_inversions", False))
        self._reverse_variables = bool(kwargs.get("reverse_variables", True))

        with AllowZeroInversionsContext(self):
            sub_byte_lookup = dict([(v, self.sub_byte(v)) for v in self._base])
        self._sub_byte_lookup = sub_byte_lookup

        if self._gf2:
            self._polybori = kwargs.get("polybori", True)

    def new_generator(self, **kwds):
        r"""
        Return a new ``SR`` instance equal to this instance
        except for the parameters passed explicitly to this function.

        INPUT:

        - ``**kwds`` -- see the ``SR`` constructor for accepted
          parameters

        EXAMPLES::

            sage: sr = mq.SR(2,1,1,4); sr
            SR(2,1,1,4)
            sage: sr.ring().base_ring()
            Finite Field in a of size 2^4

        ::

            sage: sr2 = sr.new_generator(gf2=True); sr2
            SR(2,1,1,4)
            sage: sr2.ring().base_ring()
            Finite Field of size 2
            sage: sr3 = sr2.new_generator(correct_only=True)
            sage: len(sr2.inversion_polynomials_single_sbox())
            20
            sage: len(sr3.inversion_polynomials_single_sbox())
            19
        """
        kwds.setdefault("n", self._n)
        kwds.setdefault("r", self._r)
        kwds.setdefault("c", self._c)
        kwds.setdefault("e", self._e)
        kwds.setdefault("star", self._star)
        kwds.setdefault("postfix", self._postfix)
        kwds.setdefault("order", self._order)
        kwds.setdefault("allow_zero_inversions", self._allow_zero_inversions)
        kwds.setdefault("aes_mode", self._aes_mode)
        kwds.setdefault("gf2", self._gf2)
        kwds.setdefault("reverse_variables", self._reverse_variables)

        try:
            polybori = self._polybori
        except AttributeError:
            polybori = False
        kwds.setdefault("polybori", polybori)

        try:
            correct_only = self._correct_only
        except AttributeError:
            correct_only = False
        kwds.setdefault("correct_only", correct_only)

        try:
            biaffine_only = self._biaffine_only
        except AttributeError:
            biaffine_only = False
        kwds.setdefault("biaffine_only", biaffine_only)

        if self._gf2 == kwds.get('gf2'):
            return self.__class__(**kwds)
        else:
            return SR(**kwds)

    def __getattr__(self, attr):
        """
        EXAMPLES::

            sage: sr = mq.SR(1, 2, 1, 4, gf2=True)
            sage: sr.Mstar
            [1 0 1 1 0 0 0 0]
            [1 1 0 1 0 0 0 0]
            [1 1 1 0 0 0 0 0]
            [0 1 1 1 0 0 0 0]
            [0 0 0 0 1 0 1 1]
            [0 0 0 0 1 1 0 1]
            [0 0 0 0 1 1 1 0]
            [0 0 0 0 0 1 1 1]
        """
        if attr == "e":
            return self._e
        elif attr == "c":
            return self._c
        elif attr == "n":
            return self._n
        elif attr == "r":
            return self._r

        elif attr == "R":
            self.R = self.ring()
            return self.R
        elif attr == "k":
            self.k = self.base_ring()
            return self.k

        elif attr == "Lin":
            self.Lin = self.lin_matrix()
            return self.Lin

        elif attr == "ShiftRows":
            self.ShiftRows = self.shift_rows_matrix()
            return self.ShiftRows

        elif attr == "MixColumns":
            self.MixColumns = self.mix_columns_matrix()
            return self.MixColumns

        elif attr == "M":
            self.M = self.MixColumns * self.ShiftRows * self.Lin
            return self.M

        elif attr == "Mstar":
            self.Mstar = self.ShiftRows * self.Lin
            return self.Mstar

        raise AttributeError("%s has no attribute %s" % (type(self), attr))

    def _repr_(self):
        """
        EXAMPLES::

            sage: sr = mq.SR(1, 2, 2, 4); sr #indirect doctest
            SR(1,2,2,4)
            sage: sr = mq.SR(1, 2, 2, 4, star=True); sr
            SR*(1,2,2,4)
        """
        if self._star:
            return "SR*(%d,%d,%d,%d)" % (self._n, self._r, self._c, self._e)
        else:
            return "SR(%d,%d,%d,%d)" % (self._n, self._r, self._c, self._e)

    def base_ring(self):
        r"""
        Return the base field of self as determined by
        ``self.e``.

        EXAMPLES::

            sage: sr = mq.SR(10, 2, 2, 4)
            sage: sr.base_ring().polynomial()
            a^4 + a + 1

        The Rijndael polynomial::

            sage: sr = mq.SR(10, 4, 4, 8)
            sage: sr.base_ring().polynomial()
            a^8 + a^4 + a^3 + a + 1
        """
        try:
            return self._base
        except AttributeError:
            if self._e == 4:
                self._base = GF(2**4, 'a', modulus=(1, 1, 0, 0, 1))
            elif self._e == 8:
                self._base = GF(2**8, 'a', modulus=(1, 1, 0, 1, 1, 0, 0, 0, 1))

            return self._base

    def __eq__(self, other):
        """
        Two generators are considered equal if they agree on all parameters
        passed to them during construction.

        EXAMPLES::

            sage: sr1 = mq.SR(2, 2, 2, 4)
            sage: sr1 == sr1
            True

            sage: sr2 = mq.SR(2, 2, 2, 4, gf2=True)
            sage: sr1 == sr2
            False
        """
        for name in ['n', 'r', 'c', 'e', '_postfix', '_order',
                     '_allow_zero_inversions', '_aes_mode', '_gf2', '_star']:
            lx = getattr(self, name)
            rx = getattr(other, name)
            if lx != rx:
                return False
        return True

    def __ne__(self, other):
        """
        Return whether ``self`` is not equal to ``other``.

        EXAMPLES::

            sage: sr1 = mq.SR(2, 2, 2, 4)
            sage: sr1 != sr1
            False

            sage: sr2 = mq.SR(2, 2, 2, 4, gf2=True)
            sage: sr1 != sr2
            True
        """
        return not (self == other)

    def sub_bytes(self, d):
        r"""
        Perform the non-linear transform on ``d``.

        INPUT:

        -  ``d`` -- state array or something coercible to a state array

        EXAMPLES::

            sage: sr = mq.SR(2, 1, 2, 8, gf2=True)
            sage: k = sr.base_ring()
            sage: A = Matrix(k, 1, 2 , [k(1), k.gen()])
            sage: sr.sub_bytes(A)
            [  a^6 + a^5 + a^4 + a^3 + a^2 a^6 + a^5 + a^4 + a^2 + a + 1]
        """
        d = self.state_array(d)
        return matrix(self.base_ring(), d.nrows(), d.ncols(), [self.sub_byte(b) for b in d.list()])

    def sub_byte(self, b):
        r"""
        Perform ``SubByte`` on a single byte/halfbyte ``b``.

        A ``ZeroDivision`` exception is raised if an attempt is made
        to perform an inversion on the zero element. This can be
        disabled by passing ``allow_zero_inversion=True`` to the
        constructor. A zero inversion can result in an inconsistent
        equation system.

        INPUT:

        -  ``b`` -- an element in ``self.base_ring()``


        EXAMPLES:

        The S-Box table for `\GF{2^4}`::

            sage: sr = mq.SR(1, 1, 1, 4, allow_zero_inversions=True)
            sage: for e in sr.base_ring():
            ....:    print('% 20s % 20s'%(e, sr.sub_byte(e)))
                            0              a^2 + a
                            a              a^2 + 1
                          a^2                    a
                          a^3              a^3 + 1
                        a + 1                  a^2
                      a^2 + a          a^2 + a + 1
                    a^3 + a^2                a + 1
                  a^3 + a + 1            a^3 + a^2
                      a^2 + 1        a^3 + a^2 + a
                      a^3 + a    a^3 + a^2 + a + 1
                  a^2 + a + 1              a^3 + a
                a^3 + a^2 + a                    0
            a^3 + a^2 + a + 1                  a^3
                a^3 + a^2 + 1                    1
                      a^3 + 1        a^3 + a^2 + 1
                            1          a^3 + a + 1
        """
        if not b:
            if not self._allow_zero_inversions:
                raise ZeroDivisionError("A zero inversion occurred during an encryption or key schedule.")
            else:
                return self.sbox_constant()
        try:
            return self._sub_byte_lookup[b]
        except AttributeError:
            e = self.e
            k = self.k

            # inversion
            b = b ** ( 2**e - 2 )

            # GF(2) linear map
            if e == 4:
                if not hasattr(self, "_L"):
                    self._L = matrix(GF(2), 4, 4, [[1, 1, 1, 0],
                                                [0, 1, 1, 1],
                                                [1, 0, 1, 1],
                                                [1, 1, 0, 1]])

            elif e == 8:
                if not hasattr(self, "_L"):
                    self._L = matrix(GF(2), 8, 8, [[1, 0, 0, 0, 1, 1, 1, 1],
                                                [1, 1, 0, 0, 0, 1, 1, 1],
                                                [1, 1, 1, 0, 0, 0, 1, 1],
                                                [1, 1, 1, 1, 0, 0, 0, 1],
                                                [1, 1, 1, 1, 1, 0, 0, 0],
                                                [0, 1, 1, 1, 1, 1, 0, 0],
                                                [0, 0, 1, 1, 1, 1, 1, 0],
                                                [0, 0, 0, 1, 1, 1, 1, 1]])

            b = k(self._L * b._vector_())

            # constant addition
            if e == 4:
                b = b + k.from_integer(6)
            elif e == 8:
                b = b + k.from_integer(99)

            return b

    def sbox_constant(self):
        """
        Return the S-Box constant which is added after `L(x^{-1})` was
        performed. That is ``0x63`` if ``e == 8`` or ``0x6`` if ``e ==
        4``.

        EXAMPLES::

            sage: sr = mq.SR(10, 1, 1, 8)
            sage: sr.sbox_constant()
            a^6 + a^5 + a + 1
        """
        k = self.k
        if self.e == 4:
            return k.from_integer(6)
        elif self.e == 8:
            return k.from_integer(99)
        else:
            raise TypeError("sbox constant only defined for e in (4, 8)")

    def sbox(self, inversion_only=False):
        r"""
        Return an S-Box object for this SR instance.

        INPUT:

        - ``inversion_only`` -- do not include the `\GF{2}` affine map when
          computing the S-Box (default: ``False``)

        EXAMPLES::

            sage: sr = mq.SR(1,2,2,4, allow_zero_inversions=True)
            sage: S = sr.sbox(); S
            (6, 11, 5, 4, 2, 14, 7, 10, 9, 13, 15, 12, 3, 1, 0, 8)

            sage: sr.sub_byte(0)
            a^2 + a
            sage: sage_eval(str(sr.sub_byte(0)), {'a':2})
            6
            sage: S(0)
            6

            sage: sr.sub_byte(1)
            a^3 + a + 1
            sage: sage_eval(str(sr.sub_byte(1)), {'a':2})
            11
            sage: S(1)
            11

            sage: sr = mq.SR(1,2,2,8, allow_zero_inversions=True)
            sage: S = sr.sbox(); S
            (99, 124, 119, 123, 242, 107, 111, 197, 48, 1, 103, 43,
            254, 215, 171, 118, 202, 130, 201, 125, 250, 89, 71, 240,
            173, 212, 162, 175, 156, 164, 114, 192, 183, 253, 147, 38,
            54, 63, 247, 204, 52, 165, 229, 241, 113, 216, 49, 21, 4,
            199, 35, 195, 24, 150, 5, 154, 7, 18, 128, 226, 235, 39,
            178, 117, 9, 131, 44, 26, 27, 110, 90, 160, 82, 59, 214,
            179, 41, 227, 47, 132, 83, 209, 0, 237, 32, 252, 177, 91,
            106, 203, 190, 57, 74, 76, 88, 207, 208, 239, 170, 251,
            67, 77, 51, 133, 69, 249, 2, 127, 80, 60, 159, 168, 81,
            163, 64, 143, 146, 157, 56, 245, 188, 182, 218, 33, 16,
            255, 243, 210, 205, 12, 19, 236, 95, 151, 68, 23, 196,
            167, 126, 61, 100, 93, 25, 115, 96, 129, 79, 220, 34, 42,
            144, 136, 70, 238, 184, 20, 222, 94, 11, 219, 224, 50, 58,
            10, 73, 6, 36, 92, 194, 211, 172, 98, 145, 149, 228, 121,
            231, 200, 55, 109, 141, 213, 78, 169, 108, 86, 244, 234,
            101, 122, 174, 8, 186, 120, 37, 46, 28, 166, 180, 198,
            232, 221, 116, 31, 75, 189, 139, 138, 112, 62, 181, 102,
            72, 3, 246, 14, 97, 53, 87, 185, 134, 193, 29, 158, 225,
            248, 152, 17, 105, 217, 142, 148, 155, 30, 135, 233, 206,
            85, 40, 223, 140, 161, 137, 13, 191, 230, 66, 104, 65,
            153, 45, 15, 176, 84, 187, 22)

            sage: sr.sub_byte(0)
            a^6 + a^5 + a + 1

            sage: sage_eval(str(sr.sub_byte(0)), {'a':2})
            99
            sage: S(0)
            99

            sage: sr.sub_byte(1)
            a^6 + a^5 + a^4 + a^3 + a^2

            sage: sage_eval(str(sr.sub_byte(1)), {'a':2})
            124

            sage: S(1)
            124

            sage: sr = mq.SR(1,2,2,4, allow_zero_inversions=True)
            sage: S = sr.sbox(inversion_only=True); S
            (0, 1, 9, 14, 13, 11, 7, 6, 15, 2, 12, 5, 10, 4, 3, 8)

            sage: S(0)
            0
            sage: S(1)
            1

            sage: S(sr.k.gen())
            a^3 + a + 1
        """
        from sage.crypto.sbox import SBox

        k = self.base_ring()
        if not inversion_only:
            with AllowZeroInversionsContext(self):
                S = [self.sub_byte(elem) for elem in sorted(k)]
            return SBox(S)
        else:
            e = self.e
            S = [elem ** (2**e - 2) for elem in sorted(k)]
            return SBox(S)

    def shift_rows(self, d):
        r"""
        Perform the ``ShiftRows`` operation on ``d``.

        INPUT:

        - ``d`` -- state array or something coercible to a state array

        EXAMPLES::

            sage: sr = mq.SR(10, 4, 4, 4)
            sage: E = sr.state_array() + 1; E
            [1 0 0 0]
            [0 1 0 0]
            [0 0 1 0]
            [0 0 0 1]

        ::

            sage: sr.shift_rows(E)
            [1 0 0 0]
            [1 0 0 0]
            [1 0 0 0]
            [1 0 0 0]
        """
        d = self.state_array(d)
        ret = []
        for i in range(d.nrows()):
            ret += list(d.row(i)[i % d.ncols():]) + list(d.row(i)[:i % d.ncols()])
        return matrix(self.base_ring(), self._r, self._c, ret)

    def mix_columns(self, d):
        r"""
        Perform the ``MixColumns`` operation on
        ``d``.

        INPUT:


        -  ``d`` -- state array or something coercible to a
           state array


        EXAMPLES::

            sage: sr = mq.SR(10, 4, 4, 4)
            sage: E = sr.state_array() + 1; E
            [1 0 0 0]
            [0 1 0 0]
            [0 0 1 0]
            [0 0 0 1]

        ::

            sage: sr.mix_columns(E)
            [    a a + 1     1     1]
            [    1     a a + 1     1]
            [    1     1     a a + 1]
            [a + 1     1     1     a]
        """
        d = self.state_array(d)
        k = self.base_ring()
        a = k.gen()
        r = self._r
        if r == 1:
            M = matrix(self.base_ring(), 1, 1, [[1]])
        elif r == 2:
            M = matrix(self.base_ring(), 2, 2, [[a + 1, a],
                                              [a, a + 1]])

        elif r == 4:
            M = matrix(self.base_ring(), 4, 4, [[a, a+1, 1, 1],
                                              [1, a, a+1, 1],
                                              [1, 1, a, a+1],
                                              [a+1, 1, 1, a]])
        ret = []
        for column in d.columns():
            ret.append(M * column)
        # AES uses the column major ordering
        return matrix(k, d.ncols(), d.nrows(), ret).transpose()

    def add_round_key(self, d, key):
        r"""
        Perform the ``AddRoundKey`` operation on
        ``d`` using ``key``.

        INPUT:


        -  ``d`` -- state array or something coercible to a
           state array

        -  ``key`` -- state array or something coercible to a
           state array


        EXAMPLES::

            sage: sr = mq.SR(10, 4, 4, 4)
            sage: D = sr.random_state_array()
            sage: K = sr.random_state_array()
            sage: sr.add_round_key(D, K) == K + D
            True
        """
        d = self.state_array(d)
        key = self.state_array(key)

        return d+key

    def state_array(self, d=None):
        """
        Convert the parameter to a state array.

        INPUT:


        -  ``d`` -- a matrix, a list, or a tuple (default: ``None``)


        EXAMPLES::

            sage: sr = mq.SR(2, 2, 2, 4)
            sage: k = sr.base_ring()
            sage: e1 = [k.from_integer(e) for e in range(2*2)]; e1
            [0, 1, a, a + 1]
            sage: e2 = sr.phi( Matrix(k, 2*2, 1, e1) )
            sage: sr.state_array(e1) # note the column major ordering
            [    0     a]
            [    1 a + 1]
            sage: sr.state_array(e2)
            [    0     a]
            [    1 a + 1]

        ::

            sage: sr.state_array()
            [0 0]
            [0 0]
        """
        r = self.r
        c = self.c
        e = self.e
        k = self.base_ring()

        if d is None:
            return matrix(k, r, c)

        if isinstance(d, Matrix):
            if d.nrows() == r*c*e:
                return matrix(k, c, r, self.antiphi(d).list()).transpose()
            elif d.ncols() == c and d.nrows() == r and d.base_ring() == k:
                return d

        if isinstance(d, tuple([list, tuple])):
            return matrix(k, c, r, d).transpose()

    def is_state_array(self, d):
        """
        Return ``True`` if ``d`` is a state array, i.e. has the correct
        dimensions and base field.

        EXAMPLES::

            sage: sr = mq.SR(2, 2, 4, 8)
            sage: k = sr.base_ring()
            sage: sr.is_state_array( matrix(k, 2, 4) )
            True

        ::

            sage: sr = mq.SR(2, 2, 4, 8)
            sage: k = sr.base_ring()
            sage: sr.is_state_array( matrix(k, 4, 4) )
            False
        """
        return isinstance(d, Matrix) and \
               d.nrows() == self.r and \
               d.ncols() == self.c and \
               d.base_ring() == self.base_ring()

    def random_state_array(self, *args, **kwds):
        r"""
        Return a random element in ``MatrixSpace(self.base_ring(),
        self.r, self.c)``.

        EXAMPLES::

            sage: sr = mq.SR(2, 2, 2, 4)
            sage: sr.random_state_array().parent()
            Full MatrixSpace of 2 by 2 dense matrices over Finite Field in a of size 2^4
        """
        return random_matrix(self.base_ring(), self._r, self._c, *args, **kwds)

    def random_vector(self, *args, **kwds):
        r"""
        Return a random vector as it might appear in the algebraic
        expression of self.

        EXAMPLES::

            sage: mq.SR(2, 2, 2, 4).random_vector().parent()
            Full MatrixSpace of 16 by 1 dense matrices over Finite Field in a of size 2^4

        .. note::

           `\phi` was already applied to the result.
        """
        return self.vector(self.random_state_array(*args, **kwds))

    def random_element(self, elem_type="vector", *args, **kwds):
        """
        Return a random element for self.  Other arguments and keywords are
        passed to random_* methods.

        INPUT:


        -  ``elem_type`` -- either 'vector' or 'state array'
           (default: ``'vector'``)


        EXAMPLES::

            sage: sr = mq.SR()
            sage: sr.random_element().parent()
            Full MatrixSpace of 4 by 1 dense matrices over Finite Field in a of size 2^4
            sage: sr.random_element('state_array').parent()
            Full MatrixSpace of 1 by 1 dense matrices over Finite Field in a of size 2^4

        Passes extra positional or keyword arguments through::

            sage: sr.random_element(density=0)
            [0]
            [0]
            [0]
            [0]
        """
        if elem_type == "vector":
            return self.random_vector(*args, **kwds)
        elif elem_type == "state_array":
            return self.random_state_array(*args, **kwds)
        else:
            raise TypeError("parameter type not understood")

    def key_schedule(self, kj, i):
        """
        Return `k_i` for a given `i` and `k_j`
        with `j = i-1`.

        EXAMPLES::

            sage: sr = mq.SR(10, 4, 4, 8, star=True, allow_zero_inversions=True)
            sage: ki = sr.state_array()
            sage: for i in range(10):
            ....:     ki = sr.key_schedule(ki, i+1)
            sage: print(sr.hex_str_matrix(ki))
            B4 3E 23 6F
            EF 92 E9 8F
            5B E2 51 18
            CB 11 CF 8E
        """
        if i < 0:
            raise TypeError("i must be >= i")

        if i == 0:
            return kj

        r = self.r
        c = self.c
        F = self.base_ring()
        a = F.gen()
        SubByte = self.sub_byte

        rc = matrix(F, r, c, ([a**(i-1)] * c) + [F(0)]*((r-1)*c) )
        ki = matrix(F, r, c)

        if r == 1:
            s0 = SubByte(kj[0, c-1])

            if c > 1:
                for q in range(c):
                    ki[0, q] = s0 + sum([kj[0, t] for t in range(q+1) ])
            else:
                ki[0, 0] = s0

        elif r == 2:
            s0 = SubByte(kj[1, c-1])
            s1 = SubByte(kj[0, c-1])

            if c > 1:
                for q in range(c):
                    ki[0, q] = s0 + sum([ kj[0, t] for t in range(q+1) ])
                    ki[1, q] = s1 + sum([ kj[1, t] for t in range(q+1) ])
            else:
                ki[0, 0] = s0
                ki[1, 0] = s1

        elif r == 4:

            if self._aes_mode:
                s0 = SubByte(kj[1, c-1])
                s1 = SubByte(kj[2, c-1])
                s2 = SubByte(kj[3, c-1])
                s3 = SubByte(kj[0, c-1])
            else:
                s0 = SubByte(kj[3, c-1])
                s1 = SubByte(kj[2, c-1])
                s2 = SubByte(kj[1, c-1])
                s3 = SubByte(kj[0, c-1])

            if c > 1:
                for q in range(c):
                    ki[0, q] = s0 + sum([ kj[0, t] for t in range(q+1) ])
                    ki[1, q] = s1 + sum([ kj[1, t] for t in range(q+1) ])
                    ki[2, q] = s2 + sum([ kj[2, t] for t in range(q+1) ])
                    ki[3, q] = s3 + sum([ kj[3, t] for t in range(q+1) ])

            else:
                ki[0, 0] = s0
                ki[1, 0] = s1
                ki[2, 0] = s2
                ki[3, 0] = s3
        ki += rc

        return ki

    def __call__(self, P, K):
        r"""
        Encrypts the plaintext `P` using the key `K`.

        Both must be given as state arrays or coercible to state arrays.

        INPUT:

        - ``P`` -- plaintext as state array or something coercible to a
          qstate array

        - ``K`` -- key as state array or something coercible to a state
          array

        TESTS:

        The official AES test vectors::

            sage: sr = mq.SR(10, 4, 4, 8, star=True, allow_zero_inversions=True)
            sage: k = sr.base_ring()
            sage: plaintext = sr.state_array([k.from_integer(e) for e in range(16)])
            sage: key = sr.state_array([k.from_integer(e) for e in range(16)])
            sage: print(sr.hex_str_matrix( sr(plaintext, key) ))
            0A 41 F1 C6
            94 6E C3 53
            0B F0 94 EA
            B5 45 58 5A

        Brian Gladman's development vectors (dev_vec.txt)::

            sage: sr = mq.SR(10, 4, 4, 8, star=True, allow_zero_inversions=True, aes_mode=True)
            sage: k = sr.base_ring()
            sage: plain = '3243f6a8885a308d313198a2e0370734'
            sage: key = '2b7e151628aed2a6abf7158809cf4f3c'
            sage: from sage.misc.verbose import set_verbose
            sage: set_verbose(2)
            sage: cipher = sr(plain, key)
            R[01].start   193DE3BEA0F4E22B9AC68D2AE9F84808
            R[01].s_box   D42711AEE0BF98F1B8B45DE51E415230
            R[01].s_row   D4BF5D30E0B452AEB84111F11E2798E5
            R[01].m_col   046681E5E0CB199A48F8D37A2806264C
            R[01].k_sch   A0FAFE1788542CB123A339392A6C7605
            R[02].start   A49C7FF2689F352B6B5BEA43026A5049
            R[02].s_box   49DED28945DB96F17F39871A7702533B
            R[02].s_row   49DB873B453953897F02D2F177DE961A
            R[02].m_col   584DCAF11B4B5AACDBE7CAA81B6BB0E5
            R[02].k_sch   F2C295F27A96B9435935807A7359F67F
            R[03].start   AA8F5F0361DDE3EF82D24AD26832469A
            R[03].s_box   AC73CF7BEFC111DF13B5D6B545235AB8
            R[03].s_row   ACC1D6B8EFB55A7B1323CFDF457311B5
            R[03].m_col   75EC0993200B633353C0CF7CBB25D0DC
            R[03].k_sch   3D80477D4716FE3E1E237E446D7A883B
            R[04].start   486C4EEE671D9D0D4DE3B138D65F58E7
            R[04].s_box   52502F2885A45ED7E311C807F6CF6A94
            R[04].s_row   52A4C89485116A28E3CF2FD7F6505E07
            R[04].m_col   0FD6DAA9603138BF6FC0106B5EB31301
            R[04].k_sch   EF44A541A8525B7FB671253BDB0BAD00
            R[05].start   E0927FE8C86363C0D9B1355085B8BE01
            R[05].s_box   E14FD29BE8FBFBBA35C89653976CAE7C
            R[05].s_row   E1FB967CE8C8AE9B356CD2BA974FFB53
            R[05].m_col   25D1A9ADBD11D168B63A338E4C4CC0B0
            R[05].k_sch   D4D1C6F87C839D87CAF2B8BC11F915BC
            R[06].start   F1006F55C1924CEF7CC88B325DB5D50C
            R[06].s_box   A163A8FC784F29DF10E83D234CD503FE
            R[06].s_row   A14F3DFE78E803FC10D5A8DF4C632923
            R[06].m_col   4B868D6D2C4A8980339DF4E837D218D8
            R[06].k_sch   6D88A37A110B3EFDDBF98641CA0093FD
            R[07].start   260E2E173D41B77DE86472A9FDD28B25
            R[07].s_box   F7AB31F02783A9FF9B4340D354B53D3F
            R[07].s_row   F783403F27433DF09BB531FF54ABA9D3
            R[07].m_col   1415B5BF461615EC274656D7342AD843
            R[07].k_sch   4E54F70E5F5FC9F384A64FB24EA6DC4F
            R[08].start   5A4142B11949DC1FA3E019657A8C040C
            R[08].s_box   BE832CC8D43B86C00AE1D44DDA64F2FE
            R[08].s_row   BE3BD4FED4E1F2C80A642CC0DA83864D
            R[08].m_col   00512FD1B1C889FF54766DCDFA1B99EA
            R[08].k_sch   EAD27321B58DBAD2312BF5607F8D292F
            R[09].start   EA835CF00445332D655D98AD8596B0C5
            R[09].s_box   87EC4A8CF26EC3D84D4C46959790E7A6
            R[09].s_row   876E46A6F24CE78C4D904AD897ECC395
            R[09].m_col   473794ED40D4E4A5A3703AA64C9F42BC
            R[09].k_sch   AC7766F319FADC2128D12941575C006E
            R[10].s_box   E9098972CB31075F3D327D94AF2E2CB5
            R[10].s_row   E9317DB5CB322C723D2E895FAF090794
            R[10].k_sch   D014F9A8C9EE2589E13F0CC8B6630CA6
            R[10].output  3925841D02DC09FBDC118597196A0B32
            sage: set_verbose(0)
        """
        r, c, e = self.r, self.c, self.e
        F = self.base_ring()

        if isinstance(P, str):
            P = self.state_array([F.from_integer(ZZ(P[i: i + 2], 16)) for i in range(0, len(P), 2)])
        if isinstance(K, str):
            K = self.state_array([F.from_integer(ZZ(K[i: i + 2], 16)) for i in range(0, len(K), 2)])

        if self.is_state_array(P) and self.is_state_array(K):
            _type = self.state_array
        elif self.is_vector(P) and self.is_vector(K):
            _type = self.vector
        elif isinstance(P, (list,tuple)) and isinstance(K, (list,tuple)):
            if len(P) == len(K) == r*c:
                _type = self.state_array
            elif len(P) == len(K) == r*c*e:
                _type = self.vector
            else:
                raise TypeError("length %d or %d doesn't match either %d or %d" % (len(P),len(K),r*c,r*c*e))
        else:
            raise TypeError("plaintext or key parameter not understood")

        P = self.state_array(P)
        K = self.state_array(K)

        AddRoundKey = self.add_round_key
        SubBytes = self.sub_bytes
        MixColumns = self.mix_columns
        ShiftRows = self.shift_rows
        KeyExpansion = self.key_schedule

        P = AddRoundKey(P, K)

        for r in range(self._n-1):
            if get_verbose() >= 2:
                print("R[%02d].start   %s" % (r+1, self.hex_str_vector(P)))

            P = SubBytes(P)
            if get_verbose() >= 2:
                print("R[%02d].s_box   %s" % (r+1, self.hex_str_vector(P)))

            P = ShiftRows(P)
            if get_verbose() >= 2:
                print("R[%02d].s_row   %s" % (r+1, self.hex_str_vector(P)))

            P = MixColumns(P)
            if get_verbose() >= 2:
                print("R[%02d].m_col   %s" % (r+1, self.hex_str_vector(P)))

            K = KeyExpansion(K, r+1)
            if get_verbose() >= 2:
                print("R[%02d].k_sch   %s" % (r+1, self.hex_str_vector(K)))

            P = AddRoundKey(P, K)

        P = SubBytes(P)
        if get_verbose() >= 2:
            print("R[%02d].s_box   %s" % (self.n, self.hex_str_vector(P)))

        P = ShiftRows(P)
        if get_verbose() >= 2:
            print("R[%02d].s_row   %s" % (self.n, self.hex_str_vector(P)))

        if not self._star:
            P = MixColumns(P)
            if get_verbose() >= 2:
                print("R[%02d].m_col   %s" % (self.n, self.hex_str_vector(P)))

        K = KeyExpansion(K, self._n)
        if get_verbose() >= 2:
            print("R[%02d].k_sch   %s" % (self.n, self.hex_str_vector(K)))

        P = AddRoundKey(P, K)
        if get_verbose() >= 2:
            print("R[%02d].output  %s" % (self.n, self.hex_str_vector(P)))

        return _type(P)

    def hex_str(self, M, typ="matrix"):
        r"""
        Return a hex string for the provided AES state array/matrix.

        INPUT:


        -  ``M`` -- state array

        -  ``typ`` -- controls what to return, either 'matrix'
           or 'vector' (default: ``'matrix'``)


        EXAMPLES::

            sage: sr = mq.SR(2, 2, 2, 4)
            sage: k = sr.base_ring()
            sage: A = matrix(k, 2, 2, [1, k.gen(), 0, k.gen()^2])
            sage: sr.hex_str(A)
            ' 1 2 \n 0 4 \n'

        ::

            sage: sr.hex_str(A, typ='vector')
            '1024'
        """
        if typ == "matrix":
            return self.hex_str_matrix(M)
        elif typ == "vector":
            return self.hex_str_vector(M)
        else:
            raise TypeError("parameter type must either be 'matrix' or 'vector'")

    def hex_str_matrix(self, M):
        r"""
        Return a two-dimensional AES-like representation of the matrix M.

        That is, show the finite field elements as hex strings.

        INPUT:


        -  ``M`` -- an AES state array


        EXAMPLES::

            sage: sr = mq.SR(2, 2, 2, 4)
            sage: k = sr.base_ring()
            sage: A = matrix(k, 2, 2, [1, k.gen(), 0, k.gen()^2])
            sage: sr.hex_str_matrix(A)
            ' 1 2 \n 0 4 \n'
        """
        e = M.base_ring().degree()
        st = [""]
        for x in range(M.nrows()):
            for y in range(M.ncols()):
                if e == 8:
                    st.append("%02X" % M[x, y].to_integer())
                else:
                    st.append("%X" % M[x, y].to_integer())
            st.append("\n")
        return " ".join(st)

    def hex_str_vector(self, M):
        """
        Return a one-dimensional AES-like representation of the matrix M.

        That is, show the finite field elements as hex strings.

        INPUT:


        -  ``M`` -- an AES state array


        EXAMPLES::

            sage: sr = mq.SR(2, 2, 2, 4)
            sage: k = sr.base_ring()
            sage: A = matrix(k, 2, 2, [1, k.gen(), 0, k.gen()^2])
            sage: sr.hex_str_vector(A)
            '1024'
        """
        e = M.base_ring().degree()
        st = [""]
        for y in range(M.ncols()):
            for x in range(M.nrows()):
                if e == 8:
                    st.append("%02X" % M[x, y].to_integer())
                else:
                    st.append("%X" % M[x, y].to_integer())
            #st.append("\n")
        return "".join(st)

    def _insert_matrix_into_matrix(self, dst, src, row, col):
        """
        Insert matrix src into matrix dst starting at row and col.

        INPUT:


        -  ``dst`` -- a matrix

        -  ``src`` -- a matrix

        -  ``row`` -- offset row

        -  ``col`` -- offset columns


        EXAMPLES::

            sage: sr = mq.SR(10, 4, 4, 4)
            sage: a = sr.k.gen()
            sage: A = sr.state_array() + 1; A
            [1 0 0 0]
            [0 1 0 0]
            [0 0 1 0]
            [0 0 0 1]
            sage: B = Matrix(sr.base_ring(), 2, 2, [0, a, a+1, a^2]); B
            [    0     a]
            [a + 1   a^2]
            sage: sr._insert_matrix_into_matrix(A, B, 1, 1)
            [    1     0     0     0]
            [    0     0     a     0]
            [    0 a + 1   a^2     0]
            [    0     0     0     1]
        """
        for i in range(src.nrows()):
            for j in range(src.ncols()):
                dst[row+i, col+j] = src[i, j]
        return dst

    def varformatstr(self, name, n=None, rc=None, e=None):
        r"""
        Return a format string which is understood by print et al.

        If a numerical value is omitted, the default value of ``self``
        is used.  The numerical values (``n``, ``rc``, ``e``) are used
        to determine the width of the respective fields in the format
        string.

        INPUT:

        -  ``name`` -- name of the variable
        -  ``n`` -- number of rounds (default: ``None``)
        -  ``rc`` -- number of rows \* number of cols (default: ``None``)
        -  ``e`` -- exponent of base field (default: ``None``)


        EXAMPLES::

            sage: sr = mq.SR(1, 2, 2, 4)
            sage: sr.varformatstr('x')
            'x%01d%01d%01d'
            sage: sr.varformatstr('x', n=1000)
            'x%03d%03d%03d'
        """
        if n is None:
            n = self.n
        if rc is None:
            rc = self.r * self.c
        if e is None:
            e = self.e

        l = str(max([  len(str(rc-1)), len(str(n-1)), len(str(e-1)) ] ))
        if name not in ("k", "s"):
            pf = self._postfix
        else:
            pf = ""
        format_string = name + pf + "%0" + l + "d" + "%0" + l + "d" + "%0" + l + "d"
        return format_string

    def varstr(self, name, nr, rc, e):
        """
        Return a string representing a variable for the small scale
        AES subject to the given constraints.

        INPUT:

        - ``name`` -- variable name
        - ``nr`` -- number of round to create variable strings for
        - ``rc`` -- row*column index in state array
        - ``e`` -- exponent of base field

        EXAMPLES::

            sage: sr = mq.SR(10, 1, 2, 4)
            sage: sr.varstr('x', 2, 1, 1)
            'x211'
        """
        format_string = self.varformatstr(name, self.n, self.r*self.c, self.e)
        return format_string % (nr, rc, e)

    def varstrs(self, name, nr, rc=None, e=None):
        """
        Return a list of strings representing variables in ``self``.

        INPUT:

        - ``name`` -- variable name
        - ``nr`` -- number of round to create variable strings for
        - ``rc`` -- number of rows * number of columns in the state array (default: ``None``)
        - ``e`` -- exponent of base field (default: ``None``)

        EXAMPLES::

            sage: sr = mq.SR(10, 1, 2, 4)
            sage: sr.varstrs('x', 2)
            ('x200', 'x201', 'x202', 'x203', 'x210', 'x211', 'x212', 'x213')

        """
        if rc is None:
            rc = self.r * self.c

        if e is None:
            e = self.e

        n = self._n

        format_string = self.varformatstr(name, n, rc, e)

        return tuple([format_string % (nr, rci, ei) for rci in range(rc) for ei in range(e)])

    def vars(self, name, nr, rc=None, e=None):
        """
        Return a list of variables in ``self``.

        INPUT:

        - ``name`` -- variable name
        - ``nr`` -- number of round to create variable strings for
        - ``rc`` -- number of rounds * number of columns in the state array (default: ``None``)
        - ``e`` -- exponent of base field (default: ``None``)

        EXAMPLES::

            sage: sr = mq.SR(10, 1, 2, 4)
            sage: sr.vars('x', 2)
            (x200, x201, x202, x203, x210, x211, x212, x213)

        """
        gd = self.variable_dict()
        return tuple([gd[s] for s in self.varstrs(name, nr, rc, e)])

    def variable_dict(self):
        """
        Return a dictionary to access variables in ``self.R`` by their
        names.

        EXAMPLES::

            sage: sr = mq.SR(1,1,1,4)
            sage: sr.variable_dict()
            {'k000': k000,
             'k001': k001,
             'k002': k002,
             'k003': k003,
             'k100': k100,
             'k101': k101,
             'k102': k102,
             'k103': k103,
             's000': s000,
             's001': s001,
             's002': s002,
             's003': s003,
             'w100': w100,
             'w101': w101,
             'w102': w102,
             'w103': w103,
             'x100': x100,
             'x101': x101,
             'x102': x102,
             'x103': x103}

            sage: sr = mq.SR(1,1,1,4,gf2=True)
            sage: sr.variable_dict()                                                    # needs sage.rings.polynomial.pbori
            {'k000': k000,
             'k001': k001,
             'k002': k002,
             'k003': k003,
             'k100': k100,
             'k101': k101,
             'k102': k102,
             'k103': k103,
             's000': s000,
             's001': s001,
             's002': s002,
             's003': s003,
             'w100': w100,
             'w101': w101,
             'w102': w102,
             'w103': w103,
             'x100': x100,
             'x101': x101,
             'x102': x102,
             'x103': x103}

        """
        try:
            R,gd = self._variable_dict
            if R is self.R:
                return gd
            else:
                pass
        except AttributeError:
            pass

        gd = self.R.gens_dict()
        self._variable_dict = self.R,gd
        return gd

    def block_order(self):
        """
        Return a block order for self where each round is a block.

        EXAMPLES::

            sage: sr = mq.SR(2, 1, 1, 4)
            sage: sr.block_order()
            Block term order with blocks:
            (Degree lexicographic term order of length 16,
             Degree lexicographic term order of length 16,
             Degree lexicographic term order of length 4)

        ::

            sage: P = sr.ring(order='block')
            sage: print(P.repr_long())
            Polynomial Ring
              Base Ring : Finite Field in a of size 2^4
                   Size : 36 Variables
               Block  0 : Ordering : deglex
                          Names    : k200, k201, k202, k203, x200, x201, x202, x203, w200, w201, w202, w203, s100, s101, s102, s103
               Block  1 : Ordering : deglex
                          Names    : k100, k101, k102, k103, x100, x101, x102, x103, w100, w101, w102, w103, s000, s001, s002, s003
               Block  2 : Ordering : deglex
                          Names    : k000, k001, k002, k003
        """
        r = self.r
        c = self.c
        e = self.e
        n = self.n

        T = None
        for _n in range(n):
            T = TermOrder('deglex', r*e + 3*r*c*e ) + T

        T += TermOrder('deglex', r*c*e)

        return T

    def ring(self, order=None, reverse_variables=None):
        r"""
        Construct a ring as a base ring for the polynomial system.

        By default, variables are ordered in the reverse of their natural
        ordering, i.e. the reverse of as they appear.

        INPUT:

        - ``order`` -- a monomial ordering (default: ``None``)
        - ``reverse_variables`` -- reverse rounds of variables (default: ``True``)

        The variable assignment is as follows:

        - `k_{i,j,l}` -- subkey round `i` word `j` conjugate/bit `l`
        - `s_{i,j,l}` -- subkey inverse round `i` word `j` conjugate/bit `l`
        - `w_{i,j,l}` -- inversion input round `i` word `j` conjugate/bit `l`
        - `x_{i,j,l}` -- inversion output round `i` word `j` conjugate/bit `l`


        Note that the variables are ordered in column major ordering
        in the state array and that the bits are ordered in little
        endian ordering.

        For example, if `x_{0,1,0}` is a variable over `\GF{2}` for
        `r=2` and `c=2` then refers to the *most* significant bit of
        the entry in the position (1,0) in the state array matrix.

        EXAMPLES::

            sage: sr = mq.SR(2, 1, 1, 4)
            sage: P = sr.ring(order='block')
            sage: print(P.repr_long())
            Polynomial Ring
              Base Ring : Finite Field in a of size 2^4
                   Size : 36 Variables
               Block  0 : Ordering : deglex
                          Names    : k200, k201, k202, k203, x200, x201, x202, x203, w200, w201, w202, w203, s100, s101, s102, s103
               Block  1 : Ordering : deglex
                          Names    : k100, k101, k102, k103, x100, x101, x102, x103, w100, w101, w102, w103, s000, s001, s002, s003
               Block  2 : Ordering : deglex
                          Names    : k000, k001, k002, k003
        """
        r = self.r
        c = self.c
        e = self.e
        n = self.n
        if not self._gf2:
            k = self.base_ring()
        else:
            k = GF(2)

        if order is not None:
            self._order = order
        if self._order == 'block':
            self._order = self.block_order()

        if reverse_variables is None:
            reverse_variables = self._reverse_variables

        if reverse_variables:
            process = reversed
        else:
            process = lambda x: x

        if reverse_variables:
            names = []
        else:
            names = self.varstrs("k", 0, r*c, e)

        for _n in process(list(range(n))):
            names += self.varstrs("k", _n+1, r*c, e)
            names += self.varstrs("x", _n+1, r*c, e)
            names += self.varstrs("w", _n+1, r*c, e)
            names += self.varstrs("s", _n, r, e)

        if reverse_variables:
            names += self.varstrs("k", 0, r*c, e)

        #from sage.rings.polynomial.pbori.pbori import BooleanPolynomialRing

        if self._gf2 and self._polybori:
            return BooleanPolynomialRing(2*n*r*c*e + (n+1)*r*c*e + n*r*e, names, order=self._order)
        else:
            return PolynomialRing(k, 2*n*r*c*e + (n+1)*r*c*e + n*r*e, names, order=self._order)

    def round_polynomials(self, i, plaintext=None, ciphertext=None):
        r"""
        Return list of polynomials for a given round `i`.

        If ``i == 0`` a plaintext must be provided, if ``i == n`` a
        ciphertext must be provided.

        INPUT:


        -  ``i`` -- round number

        -  ``plaintext`` -- optional plaintext (mandatory in
           first round)

        -  ``ciphertext`` -- optional ciphertext (mandatory in
           last round)


        OUTPUT: tuple

        EXAMPLES::

            sage: sr = mq.SR(1, 1, 1, 4)
            sage: k = sr.base_ring()
            sage: p = [k.random_element() for _ in range(sr.r*sr.c)]
            sage: sr.round_polynomials(0, plaintext=p)
            (w100 + k000..., w101 + k001..., w102 + k002..., w103 + k003...)
        """
        r = self._r
        c = self._c
        e = self._e
        n = self._n
        R = self.R

        M = self.M

        _vars = self.vars

        if i == 0:
            w1 = matrix(R, r*c*e, 1, _vars("w", 1, r*c, e))
            k0 = matrix(R, r*c*e, 1, _vars("k", 0, r*c, e))
            if isinstance(plaintext, (tuple, list)) and len(plaintext) == r*c:
                plaintext = matrix(R, r*c*e, 1, self.phi(plaintext))
            return tuple((w1 + k0 + plaintext).list())

        elif i > 0 and i <= n:

            if self._star and i == n:
                M = self.Mstar

            xj = matrix(R, r*c*e, 1, _vars("x", i, r*c, e))
            ki = matrix(R, r*c*e, 1, _vars("k", i, r*c, e))
            rcon = matrix(R, r*c*e, 1, self.phi([self.sbox_constant()]*r*c))

            if i < n:
                wj = matrix(R, r*c*e, 1, _vars("w", i+1, r*c, e))
            if i == n:
                if isinstance(ciphertext, (tuple, list)) and len(ciphertext) == r*c:
                    ciphertext = matrix(R, r*c*e, 1, self.phi(ciphertext))
                wj = ciphertext

            lin = (wj + ki + M * xj + rcon).list()

            wi = matrix(R, r*c*e, 1, _vars("w", i, r*c, e))
            xi = matrix(R, r*c*e, 1, _vars("x", i, r*c, e))
            sbox = []
            sbox += self.inversion_polynomials(xi, wi, r*c*e)
            sbox += self.field_polynomials("x", i)
            sbox += self.field_polynomials("w", i)
            return tuple(lin + sbox)

    def key_schedule_polynomials(self, i):
        r"""
        Return polynomials for the `i`-th round of the key
        schedule.

        INPUT:

        -  ``i`` -- round (`0 \leq i \leq n`)

        EXAMPLES::

            sage: sr = mq.SR(1, 1, 1, 4, gf2=True, polybori=False)

        The 0-th subkey is the user provided key, so only conjugacy
        relations or field polynomials are added.::

            sage: sr.key_schedule_polynomials(0)
            (k000^2 + k000, k001^2 + k001, k002^2 + k002, k003^2 + k003)

        The 1-th subkey is derived from the user provided key according to
        the key schedule which is non-linear.::

            sage: sr.key_schedule_polynomials(1)
            (k100 + s000 + s002 + s003,
             k101 + s000 + s001 + s003 + 1,
             k102 + s000 + s001 + s002 + 1,
             k103 + s001 + s002 + s003 + 1,
             k100^2 + k100, k101^2 + k101, k102^2 + k102, k103^2 + k103,
             s000^2 + s000, s001^2 + s001, s002^2 + s002, s003^2 + s003,
             s000*k000 + s000*k003 + s001*k002 + s002*k001 + s003*k000,
             s000*k000 + s000*k001 + s001*k000 + s001*k003 + s002*k002 + s003*k001,
             s000*k001 + s000*k002 + s001*k000 + s001*k001 + s002*k000 + s002*k003 + s003*k002,
             s000*k000 + s000*k001 + s000*k003 + s001*k001 + s002*k000 + s002*k002 + s003*k000 + k000,
             s000*k002 + s001*k000 + s001*k001 + s001*k003 + s002*k001 + s003*k000 + s003*k002 + k001,
             s000*k000 + s000*k001 + s000*k002 + s001*k002 + s002*k000 + s002*k001 + s002*k003 + s003*k001 + k002,
             s000*k001 + s001*k000 + s001*k002 + s002*k000 + s003*k001 + s003*k003 + k003,
             s000*k000 + s000*k002 + s000*k003 + s001*k000 + s001*k001 + s002*k002 + s003*k000 + s000,
             s000*k001 + s000*k003 + s001*k001 + s001*k002 + s002*k000 + s002*k003 + s003*k001 + s001,
             s000*k000 + s000*k002 + s001*k000 + s001*k002 + s001*k003 + s002*k000 + s002*k001 + s003*k002 + s002,
             s000*k001 + s000*k002 + s001*k000 + s001*k003 + s002*k001 + s003*k003 + s003,
             s000*k002 + s001*k001 + s002*k000 + s003*k003 + 1)
        """
        R = self.R
        r = self.r
        e = self.e
        c = self.c
        k = self.k
        a = k.gen()

        if i < 0:
            raise TypeError("i must by >= 0")

        if i == 0:
            return tuple(self.field_polynomials("k", i, r*c))
        else:
            L = self.lin_matrix(r)
            ki = matrix(R, r*c*e, 1, self.vars("k", i  , r*c, e))
            kj = matrix(R, r*c*e, 1, self.vars("k", i-1, r*c, e))
            si = matrix(R, r*e, 1, self.vars("s", i-1, r, e))

            rc = matrix(R, r*e, 1, self.phi([a**(i-1)] + [k(0)]*(r-1)) )
            d = matrix(R, r*e, 1, self.phi([self.sbox_constant()]*r) )

            sbox = []

            sbox += self.field_polynomials("k", i)
            sbox += self.field_polynomials("s", i-1, r)

            if r == 1:
                sbox += self.inversion_polynomials(kj[(c - 1)*e:(c - 1)*e + e], si[0:e], e)
            if r == 2:
                sbox += self.inversion_polynomials( kj[(2*c - 1)*e : (2*c - 1)*e + e] , si[0:1*e], e )
                sbox += self.inversion_polynomials( kj[(2*c - 2)*e : (2*c - 2)*e + e] , si[e:2*e], e )
            if r == 4:
                if self._aes_mode:
                    sbox += self.inversion_polynomials( kj[(4*c-3)*e  : (4*c-3)*e + e] , si[0*e : 1*e] , e )
                    sbox += self.inversion_polynomials( kj[(4*c-2)*e  : (4*c-2)*e + e] , si[1*e : 2*e] , e )
                    sbox += self.inversion_polynomials( kj[(4*c-1)*e  : (4*c-1)*e + e] , si[2*e : 3*e] , e )
                    sbox += self.inversion_polynomials( kj[(4*c-4)*e  : (4*c-4)*e + e] , si[3*e : 4*e] , e )
                else:
                    sbox += self.inversion_polynomials( kj[(4*c-1)*e  : (4*c-1)*e + e] , si[0*e : 1*e] , e )
                    sbox += self.inversion_polynomials( kj[(4*c-2)*e  : (4*c-2)*e + e] , si[1*e : 2*e] , e )
                    sbox += self.inversion_polynomials( kj[(4*c-3)*e  : (4*c-3)*e + e] , si[2*e : 3*e] , e )
                    sbox += self.inversion_polynomials( kj[(4*c-4)*e  : (4*c-4)*e + e] , si[3*e : 4*e] , e )

            si = L * si + d + rc
            Sum = matrix(R, r*e, 1)
            lin = []
            if c > 1:
                for q in range(c):
                    t = list(range(r*e*(q) , r*e*(q+1)))
                    Sum += kj.matrix_from_rows(t)
                    lin += (ki.matrix_from_rows(t) + si + Sum).list()

            else:
                lin += (ki + si).list()
            return tuple(lin + sbox)

    def polynomial_system(self, P=None, K=None, C=None):
        """
        Return a polynomial system for this small scale AES variant for a
        given plaintext-key pair.

        If neither ``P``, ``K`` nor ``C`` are provided, a random pair
        (``P``, ``K``) will be generated. If ``P`` and ``C`` are
        provided no ``K`` needs to be provided.

        INPUT:

        - ``P`` -- vector, list, or tuple (default: ``None``)
        - ``K`` -- vector, list, or tuple (default: ``None``)
        - ``C`` -- vector, list, or tuple (default: ``None``)

        EXAMPLES::

            sage: sr = mq.SR(1, 1, 1, 4, gf2=True, polybori=True)
            sage: P = sr.vector([0, 0, 1, 0])
            sage: K = sr.vector([1, 0, 0, 1])
            sage: F, s = sr.polynomial_system(P, K)                                     # needs sage.rings.polynomial.pbori

        This returns a polynomial system::

            sage: F                                                                     # needs sage.rings.polynomial.pbori
            Polynomial Sequence with 36 Polynomials in 20 Variables

        and a solution::

            sage: s  # random -- maybe we need a better doctest here?                   # needs sage.rings.polynomial.pbori
            {k000: 1, k001: 0, k003: 1, k002: 0}

        This solution is not the only solution that we can learn from the
        Groebner basis of the system.

        ::

            sage: F.groebner_basis()[-3:]                                               # needs sage.rings.polynomial.pbori
            [k000 + 1, k001, k003 + 1]

        In particular we have two solutions::

            sage: len(F.ideal().variety())                                              # needs sage.rings.polynomial.pbori
            2

        In the following example we provide ``C`` explicitly::

           sage: C = sr(P,K)
           sage: F,s = sr.polynomial_system(P=P, C=C)                                   # needs sage.rings.polynomial.pbori
           sage: F                                                                      # needs sage.rings.polynomial.pbori
           Polynomial Sequence with 36 Polynomials in 20 Variables

        Alternatively, we can use symbols for the ``P`` and
        ``C``. First, we have to create a polynomial ring::

            sage: # needs sage.rings.polynomial.pbori
            sage: sr = mq.SR(1, 1, 1, 4, gf2=True, polybori=True)
            sage: R = sr.R
            sage: vn = sr.varstrs("P",0,1,4) + R.variable_names() + sr.varstrs("C",0,1,4)
            sage: R = BooleanPolynomialRing(len(vn),vn)
            sage: sr.R = R


        Now, we can construct the purely symbolic equation system::

            sage: # needs sage.rings.polynomial.pbori
            sage: C = sr.vars("C",0); C
            (C000, C001, C002, C003)
            sage: P = sr.vars("P",0)
            sage: F,s = sr.polynomial_system(P=P,C=C)
            sage: F
            Polynomial Sequence with 36 Polynomials in 28 Variables
            sage: F.part(0)
            (P000 + w100 + k000, P001 + w101 + k001, P002 + w102 + k002, P003 + w103 + k003)
            sage: F.part(-2)
            (k100 + x100 + x102 + x103 + C000, k101 + x100 + x101 + x103 + C001 + 1, ...)

        We show that the (returned) key is a solution to the returned system::

            sage: sr = mq.SR(3,4,4,8, star=True, gf2=True, polybori=True)
            sage: while True:  # workaround (see :issue:`31891`)                         # needs sage.rings.polynomial.pbori
            ....:     try:
            ....:         F, s = sr.polynomial_system()
            ....:         break
            ....:     except ZeroDivisionError:
            ....:         pass
            sage: F.subs(s).groebner_basis()    # long time                             # needs sage.rings.polynomial.pbori
            Polynomial Sequence with 1248 Polynomials in 1248 Variables
        """
        plaintext = P
        key = K
        ciphertext = C

        system = []
        n = self._n

        data = []

        R = self.R
        r,c,e = self.r,self.c,self.e

        for d in (plaintext, key, ciphertext):
            if d is None:
                data.append( None )
            elif isinstance(d, (tuple, list)):
                if isinstance(d[0], int):
                    d = [GF(2)(_) for _ in d]
                if len(d) == r*c*e and (d[0].parent() is R or d[0].parent() == R):
                    data.append( matrix(R,r*c*e,1,d) )
                    continue
                try:
                    data.append( self.phi(self.state_array(d)) )
                except ValueError: # GF2 vectors maybe?
                    data.append( self.vector(d) )
            elif self.is_state_array(d):
                data.append( self.phi(d) )
            elif self.is_vector(d):
                data.append( d )
            else:
                data.append( False )

        plaintext, key, ciphertext = data

        if plaintext is False:
            raise TypeError("type %s of P not understood" % (type(plaintext)))
        elif plaintext is None:
            plaintext = self.random_element("vector")

        if key is None:
            key = self.random_element("vector")
        elif key is False and ciphertext is False:
            raise TypeError("type %s of K not understood" % (type(key)))

        if ciphertext is None:
            ciphertext = self(plaintext, key)
        elif ciphertext is False:
            raise TypeError("type %s of C not understood" % (type(ciphertext)))

        for i in range(n+1):
            system.append( self.round_polynomials(i, plaintext, ciphertext) )
            system.append( self.key_schedule_polynomials(i) )

        if key is not None:
            K = dict(zip(self.vars("k", 0), key.list()))
        else:
            K = None
        return PolynomialSequence(self.R, system), K


class SR_gf2n(SR_generic):
    r"""
    Small Scale Variants of the AES polynomial system constructor over
    `\GF{2^n}`.
    """
    def vector(self, d=None):
        """
        Constructs a vector suitable for the algebraic representation of
        SR, i.e. BES.

        INPUT:

        -  ``d`` -- values for vector, must be understood by ``self.phi`` (default:``None``)

        EXAMPLES::

            sage: sr = mq.SR()
            sage: sr
            SR(1,1,1,4)
            sage: k = sr.base_ring()
            sage: A = Matrix(k, 1, 1, [k.gen()])
            sage: sr.vector(A)
            [      a]
            [    a^2]
            [  a + 1]
            [a^2 + 1]
        """
        r = self.r
        c = self.c
        e = self.e
        k = self.base_ring()

        if d is None:
            return matrix(k, r*c*e, 1)
        elif d.ncols() == c and d.nrows() == r and d.base_ring() == k:
            return matrix(k, r*c*e, 1, self.phi(d).transpose().list())

    def is_vector(self, d):
        """
        Return ``True`` if ``d`` can be used as a vector for ``self``.

        EXAMPLES::

            sage: sr = mq.SR()
            sage: sr
            SR(1,1,1,4)
            sage: k = sr.base_ring()
            sage: A = Matrix(k, 1, 1, [k.gen()])
            sage: B = sr.vector(A)
            sage: sr.is_vector(A)
            False
            sage: sr.is_vector(B)
            True
        """
        return isinstance(d, Matrix) and \
               d.nrows() == self.r*self.c*self.e and \
               d.ncols() == 1 and \
               d.base_ring() == self.base_ring()

    def phi(self, l):
        r"""
        The operation `\phi` from [MR2002]_

        Projects state arrays to their algebraic representation.

        INPUT:

        -  ``l`` -- element to perform `\phi` on.

        EXAMPLES::

            sage: sr = mq.SR(2, 1, 2, 4)
            sage: k = sr.base_ring()
            sage: A = matrix(k, 1, 2, [k.gen(), 0] )
            sage: sr.phi(A)
            [      a       0]
            [    a^2       0]
            [  a + 1       0]
            [a^2 + 1       0]
        """
        ret = []
        if isinstance(l, Matrix):
            for e in l.transpose().list():
                ret += [e**(2**i) for i in range(self.e)]
        else:
            for e in l:
                ret += [e**(2**i) for i in range(self.e)]
        if isinstance(l, list):
            return ret
        elif isinstance(l, tuple):
            return tuple(ret)
        elif isinstance(l, Matrix):
<<<<<<< HEAD
            return Matrix(l.base_ring(), l.ncols(), l.nrows()*self.e, ret).transpose()
=======
            return matrix(l.base_ring(), l.ncols(), l.nrows()*self.e, ret).transpose()
>>>>>>> 2bd68c99
        else:
            raise TypeError

    def antiphi(self, l):
        r"""
        The operation `\phi^{-1}` from [MR2002]_ or the inverse of ``self.phi``.

        INPUT:

        - ``l`` -- a vector in the sense of :meth:`is_vector`

        EXAMPLES::

            sage: sr = mq.SR()
            sage: A = sr.random_state_array()
            sage: sr.antiphi(sr.phi(A)) == A
            True
        """
        if isinstance(l, Matrix):
            ret = [e for e in l.transpose().list()[0:-1:self.e]]
        else:
            ret = [e for e in l[0:-1:self.e]]

        if isinstance(l, list):
            return ret
        elif isinstance(l, tuple):
            return tuple(ret)
        elif isinstance(l, Matrix):
<<<<<<< HEAD
            return Matrix(self.base_ring(), l.ncols(), l.nrows() // self.e,
=======
            return matrix(self.base_ring(), l.ncols(), l.nrows() // self.e,
>>>>>>> 2bd68c99
                          ret).transpose()
        else:
            raise TypeError

    def shift_rows_matrix(self):
        """
        Return the ``ShiftRows`` matrix.

        EXAMPLES::

            sage: sr = mq.SR(1, 2, 2, 4)
            sage: s = sr.random_state_array()
            sage: r1 = sr.shift_rows(s)
            sage: r2 = sr.state_array( sr.shift_rows_matrix() * sr.vector(s) )
            sage: r1 == r2
            True
        """
        e = self.e
        r = self.r
        c = self.c
        k = self.base_ring()
        bs = r*c*e
        shift_rows = matrix(k, bs, bs)
        I = MatrixSpace(k, e, e)(1)
        for x in range(0, c):
            for y in range(0, r):
                _r = ((x*r)+y) * e
                _c = (((x*r)+((r+1)*y)) * e) % bs
                self._insert_matrix_into_matrix(shift_rows, I, _r, _c)

        return shift_rows

    def lin_matrix(self, length=None):
        """
        Return the ``Lin`` matrix.

        If no ``length`` is provided, the standard state space size is
        used. The key schedule calls this method with an explicit
        length argument because only ``self.r`` S-Box applications are
        performed in the key schedule.

        INPUT:

        -  ``length`` -- length of state space (default: ``None``)


        EXAMPLES::

            sage: sr = mq.SR(1, 1, 1, 4)
            sage: sr.lin_matrix()
            [          a^2 + 1                 1         a^3 + a^2           a^2 + 1]
            [                a                 a                 1 a^3 + a^2 + a + 1]
            [          a^3 + a               a^2               a^2                 1]
            [                1               a^3             a + 1             a + 1]
        """
        r = self.r
        c = self.c
        e = self.e
        k = self.k

        if length is None:
            length = r*c

        lin = matrix(self.base_ring(), length*e, length*e)
        if e == 4:
            l = [k.from_integer(x) for x in (5, 1, 12, 5)]
            for k in range( 0, length ):
                for i in range(0, 4):
                    for j in range(0, 4):
                        lin[k*4+j, k*4+i] = l[(i-j) % 4] ** (2**j)
        elif e == 8:
            l = [k.from_integer(x) for x in (5, 9, 249, 37, 244, 1, 181, 143)]
            for k in range( 0, length ):
                for i in range(0, 8):
                    for j in range(0, 8):
                        lin[k*8+j, k*8+i] = l[(i-j) % 8] ** (2**j)

        return lin

    def mix_columns_matrix(self):
        """
        Return the ``MixColumns`` matrix.

        EXAMPLES::

            sage: sr = mq.SR(1, 2, 2, 4)
            sage: s = sr.random_state_array()
            sage: r1 = sr.mix_columns(s)
            sage: r2 = sr.state_array(sr.mix_columns_matrix() * sr.vector(s))
            sage: r1 == r2
            True
        """

        def D(b):
            """
            Return the `e x e` matrix `D` with `b^i` along the
            diagonal.

            EXAMPLES::

                sage: sr = mq.SR(1, 2, 1, 4)
                sage: sr.mix_columns_matrix() # indirect doctest
                [  a + 1       0       0       0       a       0       0       0]
                [      0 a^2 + 1       0       0       0     a^2       0       0]
                [      0       0       a       0       0       0   a + 1       0]
                [      0       0       0     a^2       0       0       0 a^2 + 1]
                [      a       0       0       0   a + 1       0       0       0]
                [      0     a^2       0       0       0 a^2 + 1       0       0]
                [      0       0   a + 1       0       0       0       a       0]
                [      0       0       0 a^2 + 1       0       0       0     a^2]
            """
            D = matrix(self.base_ring(), self._e, self._e)
            for i in range(self._e):
                D[i, i] = b**(2**i)
            return D

        r = self.r
        c = self.c
        e = self.e
        k = self.k
        a = k.gen()

        M = matrix(k, r*e, r*e)

        if r == 1:
            self._insert_matrix_into_matrix(M,   D(1), 0, 0)

        elif r == 2:
            self._insert_matrix_into_matrix(M, D(a+1), 0, 0)
            self._insert_matrix_into_matrix(M, D(a+1), e, e)
            self._insert_matrix_into_matrix(M,   D(a), e, 0)
            self._insert_matrix_into_matrix(M,   D(a), 0, e)

        elif r == 4:
            self._insert_matrix_into_matrix(M,   D(a),   0,   0)
            self._insert_matrix_into_matrix(M,   D(a),   e,   e)
            self._insert_matrix_into_matrix(M,   D(a), 2*e, 2*e)
            self._insert_matrix_into_matrix(M,   D(a), 3*e, 3*e)

            self._insert_matrix_into_matrix(M, D(a+1),   0,   e)
            self._insert_matrix_into_matrix(M, D(a+1),   e, 2*e)
            self._insert_matrix_into_matrix(M, D(a+1), 2*e, 3*e)
            self._insert_matrix_into_matrix(M, D(a+1), 3*e,   0)

            self._insert_matrix_into_matrix(M,   D(1),   0, 2*e)
            self._insert_matrix_into_matrix(M,   D(1),   e, 3*e)
            self._insert_matrix_into_matrix(M,   D(1), 2*e,   0)
            self._insert_matrix_into_matrix(M,   D(1), 3*e, 1*e)

            self._insert_matrix_into_matrix(M,   D(1),   0, 3*e)
            self._insert_matrix_into_matrix(M,   D(1),   e,   0)
            self._insert_matrix_into_matrix(M,   D(1), 2*e, 1*e)
            self._insert_matrix_into_matrix(M,   D(1), 3*e, 2*e)

        mix_columns = matrix(k, r*c*e, r*c*e)

        for i in range(c):
            self._insert_matrix_into_matrix(mix_columns, M, r*e*i, r*e*i)

        return mix_columns

    def inversion_polynomials(self, xi, wi, length):
        """
        Return polynomials to represent the inversion in the AES S-Box.

        INPUT:


        -  ``xi`` -- output variables

        -  ``wi`` -- input variables

        -  ``length`` -- length of both lists


        EXAMPLES::

            sage: sr = mq.SR(1, 1, 1, 8)
            sage: R = sr.ring()
            sage: xi = Matrix(R, 8, 1, sr.vars('x', 1))
            sage: wi = Matrix(R, 8, 1, sr.vars('w', 1))
            sage: sr.inversion_polynomials(xi, wi, 8)
            [x100*w100 + 1,
            x101*w101 + 1,
            x102*w102 + 1,
            x103*w103 + 1,
            x104*w104 + 1,
            x105*w105 + 1,
            x106*w106 + 1,
            x107*w107 + 1]
        """
        return [xi[j, 0]*wi[j, 0] + 1 for j in range(length)]

    def field_polynomials(self, name, i, l=None):
        r"""
        Return list of conjugacy polynomials for a given round ``i``
        and name ``name``.

        INPUT:

        -  ``name`` -- variable name
        -  ``i`` -- round number
        -  ``l`` -- r\*c (default: ``None``)

        EXAMPLES::

            sage: sr = mq.SR(3, 1, 1, 8)
            sage: sr.field_polynomials('x', 2)
            [x200^2 + x201,
            x201^2 + x202,
            x202^2 + x203,
            x203^2 + x204,
            x204^2 + x205,
            x205^2 + x206,
            x206^2 + x207,
            x207^2 + x200]
        """
        r = self._r
        c = self._c
        e = self._e

        if l is None:
            l = r*c

        _vars = self.vars(name, i, l, e)
        return [_vars[e*j+k]**2 - _vars[e*j+(k+1) % e]   for j in range(l)  for k in range(e)]

class SR_gf2(SR_generic):
    def __init__(self, n=1, r=1, c=1, e=4, star=False, **kwargs):
        r"""
        Small Scale Variants of the AES polynomial system constructor over
        `\GF{2}`. See help for SR.

        EXAMPLES::

            sage: sr = mq.SR(gf2=True)
            sage: sr
            SR(1,1,1,4)
        """
        SR_generic.__init__(self, n, r, c, e, star, **kwargs)
        self._correct_only = kwargs.get("correct_only", False)
        self._biaffine_only = kwargs.get("biaffine_only", True)

    def vector(self, d=None):
        """
        Constructs a vector suitable for the algebraic representation of
        SR.

        INPUT:

        -  ``d`` -- values for vector (default: ``None``)


        EXAMPLES::

            sage: sr = mq.SR(gf2=True)
            sage: sr
            SR(1,1,1,4)
            sage: k = sr.base_ring()
            sage: A = Matrix(k, 1, 1, [k.gen()])
            sage: sr.vector(A)
            [0]
            [0]
            [1]
            [0]
        """
        r = self.r
        c = self.c
        e = self.e
        k = GF(2)

        if d is None:
<<<<<<< HEAD
            return Matrix(k, r*c*e, 1)
=======
            return matrix(k, r*c*e, 1)
>>>>>>> 2bd68c99
        elif isinstance(d, Matrix) and d.ncols() == c and d.nrows() == r and d.base_ring() == self.k:
            l = flatten([self.phi(x) for x in d.transpose().list()], (Vector_modn_dense,list,tuple))
            return matrix(k, r*c*e, 1, l)
        elif isinstance(d, (list, tuple)):
            if len(d) == self.r*self.c:
                l = flatten([self.phi(x) for x in d], (Vector_modn_dense,list,tuple))
                return matrix(k, r*c*e, 1, l)
            elif len(d) == self.r*self.c*self.e:
                return matrix(k, r*c*e, 1, d)
            else:
                raise TypeError
        else:
            raise TypeError

    def is_vector(self, d):
        """
        Return ``True`` if the given matrix satisfies the conditions
        for a vector as it appears in the algebraic expression of
        ``self``.

        INPUT:


        -  ``d`` -- matrix


        EXAMPLES::

            sage: sr = mq.SR(gf2=True)
            sage: sr
            SR(1,1,1,4)
            sage: k = sr.base_ring()
            sage: A = Matrix(k, 1, 1, [k.gen()])
            sage: B = sr.vector(A)
            sage: sr.is_vector(A)
            False
            sage: sr.is_vector(B)
            True
        """
        return isinstance(d, Matrix) and \
               d.nrows() == self.r*self.c*self.e and \
               d.ncols() == 1 and \
               d.base_ring() == GF(2)

    def phi(self, l, diffusion_matrix=False):
        r"""
        The operation `\phi` from [MR2002]_

        Given a list/matrix of elements in `\GF{2^e}`, return a
        matching list/matrix of elements in `\GF{2}`.

        INPUT:

        -  ``l`` -- element to perform `\phi` on.
        - ``diffusion_matrix`` -- if ``True``, the given matrix ``l`` is
          transformed to a matrix which performs the same operation
          over `\GF{2}` as ``l`` over `\GF{2^n}` (default: ``False``).

        EXAMPLES::

            sage: sr = mq.SR(2, 1, 2, 4, gf2=True)
            sage: k = sr.base_ring()
            sage: A = matrix(k, 1, 2, [k.gen(), 0] )
            sage: sr.phi(A)                                                             # needs sage.libs.gap
            [0 0]
            [0 0]
            [1 0]
            [0 0]
        """
        ret = []
        r, c, e = self.r, self.c, self.e

        # handle diffusion layer matrices first
        if isinstance(l, Matrix) and diffusion_matrix and \
           l.nrows() == r*c and l.ncols() == r*c and \
           l.base_ring() == self.k:
            B = matrix(GF(2), r*c*e, r*c*e)
            for x in range(r*c):
                for y in range(r*c):
                    T = self._mul_matrix(l[x, y])
                    self._insert_matrix_into_matrix(B, T, x*e, y*e)
            return B

        # ground field elements
        if l in self.k:
            return list(reversed(l._vector_()))

        # remaining matrices
        if isinstance(l, Matrix):
            for x in l.transpose().list():
                ret += list(reversed(x._vector_()))
        # or lists
        else:
            for x in l:
                ret += list(reversed(x._vector_()))

        if isinstance(l, list):
            return ret
        elif isinstance(l, tuple):
            return tuple(ret)
        elif isinstance(l, Matrix):
<<<<<<< HEAD
            return Matrix(GF(2), l.ncols(), l.nrows()*self.e, ret).transpose()
=======
            return matrix(GF(2), l.ncols(), l.nrows()*self.e, ret).transpose()
>>>>>>> 2bd68c99
        else:
            raise TypeError

    def antiphi(self, l):
        r"""
        The operation `\phi^{-1}` from [MR2002]_ or the inverse of ``self.phi``.

        INPUT:

        - ``l`` -- a vector in the sense of ``self.is_vector``

        EXAMPLES::

            sage: sr = mq.SR(gf2=True)
            sage: A = sr.random_state_array()
            sage: sr.antiphi(sr.phi(A)) == A                                            # needs sage.libs.gap
            True
        """
        e = self.e
        V = self.k.vector_space(map=False)

        if isinstance(l, Matrix):
            l2 = l.transpose().list()
        else:
            l2 = l

        ret = []
        for i in range(0, len(l2), e):
            ret.append( self.k(V(list(reversed(l2[i:i+e])))) )

        if isinstance(l, list):
            return ret
        elif isinstance(l, tuple):
            return tuple(ret)
        elif isinstance(l, Matrix):
<<<<<<< HEAD
            return Matrix(self.base_ring(), self.r * self.c, 1, ret)
=======
            return matrix(self.base_ring(), self.r * self.c, 1, ret)
>>>>>>> 2bd68c99
        else:
            raise TypeError

    def shift_rows_matrix(self):
        """
        Return the ``ShiftRows`` matrix.

        EXAMPLES::

            sage: sr = mq.SR(1, 2, 2, 4, gf2=True)
            sage: s = sr.random_state_array()
            sage: r1 = sr.shift_rows(s)
            sage: r2 = sr.state_array( sr.shift_rows_matrix() * sr.vector(s) )
            sage: r1 == r2
            True
        """
        r = self.r
        c = self.c
        k = self.k
        bs = r*c
        shift_rows = matrix(k, r*c, r*c)
        for x in range(0, c):
            for y in range(0, r):
                _r = ((x*r)+y)
                _c = ((x*r)+((r+1)*y)) % bs
                shift_rows[_r, _c] = 1
        return self.phi(shift_rows, diffusion_matrix=True)

    def mix_columns_matrix(self):
        """
        Return the ``MixColumns`` matrix.

        EXAMPLES::

            sage: sr = mq.SR(1, 2, 2, 4, gf2=True)
            sage: s = sr.random_state_array()
            sage: r1 = sr.mix_columns(s)
            sage: r2 = sr.state_array(sr.mix_columns_matrix() * sr.vector(s))
            sage: r1 == r2
            True
        """
        r = self.r
        c = self.c
        k = self.k
        a = k.gen()

        if r == 1:
            M = matrix(k, r, r, 1)

        elif r == 2:
            M = matrix(k, r, r, [a+1, a, a, a+1])

        elif r == 4:
            M = matrix(k, r, [a, a+1, 1, 1,
                             1, a, a+1, 1,
                             1, 1, a, a+1,
                             a+1, 1, 1, a])

        mix_columns = matrix(k, r*c, r*c)

        for i in range(c):
            self._insert_matrix_into_matrix(mix_columns, M, r*i, r*i)

        return self.phi(mix_columns, diffusion_matrix=True)

    def lin_matrix(self, length=None):
        """
        Return the ``Lin`` matrix.

        If no ``length`` is provided, the standard state space size is
        used. The key schedule calls this method with an explicit
        length argument because only ``self.r`` S-Box applications are
        performed in the key schedule.

        INPUT:

        -  ``length`` -- length of state space (default: ``None``)


        EXAMPLES::

            sage: sr = mq.SR(1, 1, 1, 4, gf2=True)
            sage: sr.lin_matrix()
            [1 0 1 1]
            [1 1 0 1]
            [1 1 1 0]
            [0 1 1 1]
        """
        r, c, e = self.r, self.c, self.e

        if length is None:
            length = r*c

        if e == 8:
            Z = matrix(GF(2), 8, 8, [1, 0, 0, 0, 1, 1, 1, 1,
                                  1, 1, 0, 0, 0, 1, 1, 1,
                                  1, 1, 1, 0, 0, 0, 1, 1,
                                  1, 1, 1, 1, 0, 0, 0, 1,
                                  1, 1, 1, 1, 1, 0, 0, 0,
                                  0, 1, 1, 1, 1, 1, 0, 0,
                                  0, 0, 1, 1, 1, 1, 1, 0,
                                  0, 0, 0, 1, 1, 1, 1, 1])
        else:
            Z = matrix(GF(2), 4, 4, [1, 1, 1, 0,
                                  0, 1, 1, 1,
                                  1, 0, 1, 1,
                                  1, 1, 0, 1])

        Z = Z.transpose() # account for endianess mismatch

        lin = matrix(GF(2), length*e, length*e)

        for i in range(length):
            self._insert_matrix_into_matrix(lin, Z, i*e, i*e)
        return lin

    def _mul_matrix(self, x):
        r"""
        Given an element `x` in self.base_ring(), return a matrix
        which performs the same operation on a when interpreted over
        `\GF{2^e}` as `x` over `\GF{2^e}`.

        INPUT:


        -  ``x`` -- an element in self.base_ring()


        EXAMPLES::

            sage: sr = mq.SR(gf2=True)
            sage: a = sr.k.gen()
            sage: A = sr._mul_matrix(a^2+1)
            sage: sr.antiphi( A *  sr.vector([a+1]) )
            [a^3 + a^2 + a + 1]

        ::

            sage: (a^2 + 1)*(a+1)
            a^3 + a^2 + a + 1
        """
        k = self.k
        e = self.e
        a = k.gen()

        columns = [list(reversed((x * a**i)._vector_()))
                   for i in reversed(range(e))]
        return matrix(GF(2), e, e, columns).transpose()

    def _square_matrix(self):
        """
        Return a matrix of dimension self.e x self.e which performs the
        squaring operation over `GF(2^n)` on vectors of length e.

        EXAMPLES::

            sage: sr = mq.SR(gf2=True)
            sage: a = sr.k.gen()
            sage: S = sr._square_matrix()
            sage: sr.antiphi( S *  sr.vector([a^3+1]) )
            [a^3 + a^2 + 1]

        ::

            sage: (a^3 + 1)^2
            a^3 + a^2 + 1
        """
        a = self.k.gen()
        e = self.e

        columns = []
        for i in reversed(range(e)):
            columns.append( list(reversed(((a**i)**2)._vector_())) )
        return matrix(GF(2), e , e, columns).transpose()

    def inversion_polynomials_single_sbox(self, x=None, w=None, biaffine_only=None, correct_only=None):
        """
        Return inversion polynomials of a single S-Box.

        INPUT:

        - ``xi`` -- output variables
        - ``wi`` -- input variables
        - ``length`` -- length of both lists

        EXAMPLES::

            sage: sr = mq.SR(1, 1, 1, 8, gf2=True)
            sage: len(sr.inversion_polynomials_single_sbox())
            24
            sage: len(sr.inversion_polynomials_single_sbox(correct_only=True))
            23
            sage: len(sr.inversion_polynomials_single_sbox(biaffine_only=False))
            40
            sage: len(sr.inversion_polynomials_single_sbox(biaffine_only=False, correct_only=True))
            39


            sage: sr = mq.SR(1, 1, 1, 8, gf2=True)
            sage: l0 = sr.inversion_polynomials_single_sbox(); len(l0)
            24
            sage: l1 = sr.inversion_polynomials_single_sbox(correct_only=True); len(l1)
            23
            sage: l2 = sr.inversion_polynomials_single_sbox(biaffine_only=False); len(l2)
            40
            sage: l3 = sr.inversion_polynomials_single_sbox(biaffine_only=False, correct_only=True); len(l3)
            39

            sage: set(l0) == set(sr._inversion_polynomials_single_sbox())
            True
            sage: set(l1) == set(sr._inversion_polynomials_single_sbox(correct_only=True))
            True
            sage: set(l2) == set(sr._inversion_polynomials_single_sbox(biaffine_only=False))
            True
            sage: set(l3) == set(sr._inversion_polynomials_single_sbox(biaffine_only=False, correct_only=True))
            True

            sage: sr = mq.SR(1, 1, 1, 4, gf2=True)
            sage: l0 = sr.inversion_polynomials_single_sbox(); len(l0)
            12
            sage: l1 = sr.inversion_polynomials_single_sbox(correct_only=True); len(l1)
            11
            sage: l2 = sr.inversion_polynomials_single_sbox(biaffine_only=False); len(l2)
            20
            sage: l3 = sr.inversion_polynomials_single_sbox(biaffine_only=False, correct_only=True); len(l3)
            19

            sage: set(l0) == set(sr._inversion_polynomials_single_sbox())
            True
            sage: set(l1) == set(sr._inversion_polynomials_single_sbox(correct_only=True))
            True
            sage: set(l2) == set(sr._inversion_polynomials_single_sbox(biaffine_only=False))
            True
            sage: set(l3) == set(sr._inversion_polynomials_single_sbox(biaffine_only=False, correct_only=True))
            True
        """
        e = self.e

        if biaffine_only is None:
            biaffine_only = self._biaffine_only
        if correct_only is None:
            correct_only = self._correct_only

        if x is None and w is None:
            # make sure it prints like in the book.
            names = ["w%d" % i for i in reversed(range(e))] + ["x%d" % i for i in reversed(range(e))]
            P = PolynomialRing(GF(2), e*2, names, order='lex')
            x = P.gens()[e:]
            w = P.gens()[:e]
        else:
            if isinstance(x, (tuple, list)):
                P = x[0].parent()
            elif isinstance(x, Matrix):
                P = x.base_ring()
            else:
                raise TypeError("x not understood")

            if isinstance(x, Matrix):
                x = x.column(0).list()
            if isinstance(w, Matrix):
                w = w.column(0).list()

        if e == 4:
            w3,w2,w1,w0 = w
            x3,x2,x1,x0 = x

            l = [w3*x3 + w3*x0 + w2*x1 + w1*x2 + w0*x3,
                 w3*x3 + w3*x2 + w2*x3 + w2*x0 + w1*x1 + w0*x2,
                 w3*x2 + w3*x1 + w2*x3 + w2*x2 + w1*x3 + w1*x0 + w0*x1,
                 w3*x3 + w3*x2 + w3*x0 + w2*x2 + w1*x3 + w1*x1 + w0*x3 + x3,
                 w3*x1 + w2*x3 + w2*x2 + w2*x0 + w1*x2 + w0*x3 + w0*x1 + x2,
                 w3*x3 + w3*x2 + w3*x1 + w2*x1 + w1*x3 + w1*x2 + w1*x0 + w0*x2 + x1,
                 w3*x2 + w2*x3 + w2*x1 + w1*x3 + w0*x2 + w0*x0 + x0,
                 w3*x3 + w3*x1 + w3*x0 + w3 + w2*x3 + w2*x2 + w1*x1 + w0*x3,
                 w3*x2 + w3*x0 + w2*x2 + w2*x1 + w2 + w1*x3 + w1*x0 + w0*x2,
                 w3*x3 + w3*x1 + w2*x3 + w2*x1 + w2*x0 + w1*x3 + w1*x2 + w1 + w0*x1,
                 w3*x2 + w3*x1 + w2*x3 + w2*x0 + w1*x2 + w0*x0 + w0]

            if not correct_only:
                l.append(w3*x1 + w2*x2 + w1*x3 + w0*x0 + 1)

            if not biaffine_only:
                l.extend([w3*x2 + w3*x1 + w3*x0 + w2*x3 + w2*x1 + w1*x3 + w1*x2 + w0*x3 + x3**2 + x3*x2 + x3*x1 + x2**2 + x1**2,
                          w3*x2 + w2*x2 + w2*x1 + w2*x0 + w1*x3 + w1*x1 + w0*x3 + w0*x2 + x3*x2 + x3*x1 + x3*x0 + x2**2 + x2*x1 + x2*x0 + x1*x0,
                          w3*x2 + w3*x1 + w2*x2 + w1*x2 + w1*x1 + w1*x0 + w0*x3 + w0*x1 + x3**2 + x3*x2 + x2*x0 + x1*x0,
                          w3*x3 + w3*x1 + w2*x3 + w2*x2 + w1*x3 + w0*x3 + w0*x2 + w0*x1 + w0*x0 + x3*x1 + x2*x1 + x2*x0 + x0**2,
                          w3**2 + w3*w2 + w3*w1 + w3*x2 + w3*x1 + w3*x0 + w2**2 + w2*x3 + w2*x1 + w1**2 + w1*x3 + w1*x2 + w0*x3,
                          w3*w2 + w3*w1 + w3*w0 + w3*x1 + w3*x0 + w2**2 + w2*w1 + w2*w0 + w2*x3 + w2*x2 + w2*x0 + w1*w0 + w1*x2 + w1*x1 + w0*x2,
                          w3**2 + w3*w2 + w3*x0 + w2*w0 + w2*x3 + w2*x2 + w2*x1 + w1*w0 + w1*x3 + w1*x1 + w1*x0 + w0*x1,
                          w3*w1 + w3*x3 + w3*x2 + w3*x1 + w3*x0 + w2*w1 + w2*w0 + w2*x2 + w2*x0 + w1*x3 + w1*x0 + w0**2 + w0*x0])
            return l

        else:
            w7,w6,w5,w4,w3,w2,w1,w0 = w
            x7,x6,x5,x4,x3,x2,x1,x0 = x

            l = [w7*x7 + w7*x5 + w7*x4 + w7*x0 + w6*x6 + w6*x5 + w6*x1 + w5*x7 + w5*x6 + w5*x2 + w4*x7 + w4*x3 + w3*x4 + w2*x5 + w1*x6 + w0*x7,
                 w7*x6 + w7*x4 + w7*x3 + w6*x7 + w6*x5 + w6*x4 + w6*x0 + w5*x6 + w5*x5 + w5*x1 + w4*x7 + w4*x6 + w4*x2 + w3*x7 + w3*x3 + w2*x4 + w1*x5 + w0*x6,
                 w7*x5 + w7*x3 + w7*x2 + w6*x6 + w6*x4 + w6*x3 + w5*x7 + w5*x5 + w5*x4 + w5*x0 + w4*x6 + w4*x5 + w4*x1 + w3*x7 + w3*x6 + w3*x2 + w2*x7 + w2*x3 + w1*x4 + w0*x5,
                 w7*x7 + w7*x4 + w7*x2 + w7*x1 + w6*x5 + w6*x3 + w6*x2 + w5*x6 + w5*x4 + w5*x3 + w4*x7 + w4*x5 + w4*x4 + w4*x0 + w3*x6 + w3*x5 + w3*x1 + w2*x7 + w2*x6 + w2*x2 + w1*x7 + w1*x3 + w0*x4,
                 w7*x7 + w7*x6 + w7*x5 + w7*x4 + w7*x3 + w7*x1 + w6*x7 + w6*x6 + w6*x5 + w6*x4 + w6*x2 + w5*x7 + w5*x6 + w5*x5 + w5*x3 + w4*x7 + w4*x6 + w4*x4 + w3*x7 + w3*x5 + w3*x0 + w2*x6 + w2*x1
                     + w1*x7 + w1*x2 + w0*x3,
                 w7*x6 + w7*x3 + w7*x2 + w6*x7 + w6*x4 + w6*x3 + w5*x5 + w5*x4 + w4*x6 + w4*x5 + w3*x7 + w3*x6 + w2*x7 + w2*x0 + w1*x1 + w0*x2,
                 w7*x7 + w7*x5 + w7*x2 + w7*x1 + w6*x6 + w6*x3 + w6*x2 + w5*x7 + w5*x4 + w5*x3 + w4*x5 + w4*x4 + w3*x6 + w3*x5 + w2*x7 + w2*x6 + w1*x7 + w1*x0 + w0*x1,
                 w7*x6 + w7*x5 + w7*x2 + w7*x0 + w6*x7 + w6*x4 + w6*x3 + w5*x7 + w5*x6 + w5*x3 + w5*x1 + w4*x5 + w4*x4 + w3*x7 + w3*x4 + w3*x2 + w2*x6 + w2*x5 + w1*x5 + w1*x3 + w0*x7 + w0*x6 + x7,
                 w7*x6 + w7*x3 + w7*x2 + w6*x6 + w6*x5 + w6*x2 + w6*x0 + w5*x7 + w5*x4 + w5*x3 + w4*x7 + w4*x6 + w4*x3 + w4*x1 + w3*x5 + w3*x4 + w2*x7 + w2*x4 + w2*x2 + w1*x6 + w1*x5 + w0*x5 + w0*x3
                     + x6,
                 w7*x7 + w7*x5 + w7*x4 + w7*x1 + w6*x6 + w6*x3 + w6*x2 + w5*x6 + w5*x5 + w5*x2 + w5*x0 + w4*x7 + w4*x4 + w4*x3 + w3*x7 + w3*x6 + w3*x3 + w3*x1 + w2*x5 + w2*x4 + w1*x7 + w1*x4 + w1*x2
                     + w0*x6 + w0*x5 + x5,
                 w7*x7 + w7*x5 + w7*x2 + w7*x1 + w6*x7 + w6*x5 + w6*x4 + w6*x1 + w5*x6 + w5*x3 + w5*x2 + w4*x6 + w4*x5 + w4*x2 + w4*x0 + w3*x7 + w3*x4 + w3*x3 + w2*x7 + w2*x6 + w2*x3 + w2*x1 + w1*x5
                     + w1*x4 + w0*x7 + w0*x4 + w0*x2 + x4,
                 w7*x5 + w7*x4 + w7*x3 + w7*x2 + w6*x5 + w6*x4 + w6*x3 + w6*x2 + w6*x1 + w5*x6 + w5*x5 + w5*x4 + w5*x3 + w4*x6 + w4*x5 + w4*x4 + w4*x3 + w4*x2 + w3*x7 + w3*x6 + w3*x5 + w3*x4 + w3*x0
                     + w2*x7 + w2*x6 + w2*x5 + w2*x4 + w2*x3 + w1*x7 + w1*x6 + w1*x5 + w1*x1 + w0*x7 + w0*x6 + w0*x5 + w0*x4 + x3,
                 w7*x7 + w7*x6 + w7*x5 + w7*x4 + w7*x3 + w7*x1 + w6*x7 + w6*x5 + w6*x2 + w5*x7 + w5*x6 + w5*x5 + w5*x4 + w5*x2 + w4*x6 + w4*x3 + w3*x7 + w3*x6 + w3*x5 + w3*x3 + w2*x7 + w2*x4 + w2*x0
                     + w1*x7 + w1*x6 + w1*x4 + w0*x5 + w0*x1 + x2,
                 w7*x6 + w7*x4 + w7*x1 + w6*x7 + w6*x6 + w6*x5 + w6*x4 + w6*x3 + w6*x1 + w5*x7 + w5*x5 + w5*x2 + w4*x7 + w4*x6 + w4*x5 + w4*x4 + w4*x2 + w3*x6 + w3*x3 + w2*x7 + w2*x6 + w2*x5 + w2*x3
                     + w1*x7 + w1*x4 + w1*x0 + w0*x7 + w0*x6 + w0*x4 + x1,
                 w7*x7 + w7*x4 + w7*x3 + w6*x7 + w6*x6 + w6*x3 + w6*x1 + w5*x5 + w5*x4 + w4*x7 + w4*x4 + w4*x2 + w3*x6 + w3*x5 + w2*x5 + w2*x3 + w1*x7 + w1*x6 + w0*x6 + w0*x4 + w0*x0 + x0,
                 w7*x6 + w7*x5 + w7*x3 + w7*x0 + w7 + w6*x7 + w6*x5 + w6*x2 + w6*x0 + w5*x7 + w5*x4 + w5*x2 + w5*x1 + w4*x6 + w4*x4 + w4*x3 + w3*x6 + w3*x5 + w3*x1 + w2*x7 + w2*x3 + w1*x5 + w0*x7,
                 w7*x5 + w7*x4 + w7*x2 + w6*x7 + w6*x6 + w6*x4 + w6*x1 + w6 + w5*x6 + w5*x3 + w5*x1 + w5*x0 + w4*x5 + w4*x3 + w4*x2 + w3*x7 + w3*x5 + w3*x4 + w3*x0 + w2*x7 + w2*x6 + w2*x2 + w1*x4
                     + w0*x6,
                 w7*x7 + w7*x4 + w7*x3 + w7*x1 + w6*x6 + w6*x5 + w6*x3 + w6*x0 + w5*x7 + w5*x5 + w5*x2 + w5*x0 + w5 + w4*x7 + w4*x4 + w4*x2 + w4*x1 + w3*x6 + w3*x4 + w3*x3 + w2*x6 + w2*x5 + w2*x1
                     + w1*x7 + w1*x3 + w0*x5,
                 w7*x7 + w7*x6 + w7*x3 + w7*x2 + w7*x0 + w6*x5 + w6*x4 + w6*x2 + w5*x7 + w5*x6 + w5*x4 + w5*x1 + w4*x6 + w4*x3 + w4*x1 + w4*x0 + w4 + w3*x5 + w3*x3 + w3*x2 + w2*x7 + w2*x5 + w2*x4
                     + w2*x0 + w1*x7 + w1*x6 + w1*x2 + w0*x4,
                 w7*x3 + w7*x2 + w7*x1 + w7*x0 + w6*x5 + w6*x4 + w6*x3 + w6*x2 + w6*x1 + w6*x0 + w5*x7 + w5*x6 + w5*x5 + w5*x4 + w5*x3 + w5*x2 + w5*x1 + w5*x0 + w4*x7 + w4*x6 + w4*x5 + w4*x4
                     + w4*x3 + w4*x2 + w4*x0 + w3*x7 + w3*x6 + w3*x5 + w3*x4 + w3*x2 + w3 + w2*x7 + w2*x6 + w2*x4 + w1*x6 + w1*x1 + w0*x3,
                 w7*x7 + w7*x6 + w7*x5 + w7*x3 + w7*x2 + w7*x1 + w6*x7 + w6*x5 + w6*x4 + w6*x3 + w6*x1 + w5*x7 + w5*x6 + w5*x5 + w5*x3 + w5*x0 + w4*x7 + w4*x5 + w4*x2 + w4*x1 + w3*x7 + w3*x4
                     + w3*x3 + w2*x6 + w2*x5 + w2 + w1*x7 + w1*x0 + w0*x2,
                 w7*x6 + w7*x5 + w7*x4 + w7*x2 + w7*x1 + w7*x0 + w6*x7 + w6*x6 + w6*x4 + w6*x3 + w6*x2 + w6*x0 + w5*x6 + w5*x5 + w5*x4 + w5*x2 + w4*x7 + w4*x6 + w4*x4 + w4*x1 + w4*x0 + w3*x6
                     + w3*x3 + w3*x2 + w2*x5 + w2*x4 + w1*x7 + w1*x6 + w1 + w0*x1,
                 w7*x7 + w7*x6 + w7*x4 + w7*x1 + w6*x6 + w6*x3 + w6*x1 + w6*x0 + w5*x5 + w5*x3 + w5*x2 + w4*x7 + w4*x5 + w4*x4 + w4*x0 + w3*x7 + w3*x6 + w3*x2 + w2*x4 + w1*x6 + w0*x0 + w0]

            if not correct_only:
                l.append(w7*x6 + w7*x5 + w7*x1 + w6*x7 + w6*x6 + w6*x2 + w5*x7 + w5*x3 + w4*x4 + w3*x5 + w2*x6 + w1*x7 + w0*x0 + 1)

            if not biaffine_only:
                l.extend([w7**2 + w7*w6 + w7*w3 + w7*w1 + w7*x7 + w7*x6 + w7*x5 + w7*x2 + w7*x1 + w7*x0 + w6**2 + w6*w0 + w6*x6 + w6*x5 + w6*x4 + w6*x3 + w6*x1 + w6*x0 + w5**2 + w5*w4 + w5*w3
                              + w5*w2 + w5*x7 + w5*x5 + w5*x4 + w5*x1 + w5*x0 + w4**2 + w4*w2 + w4*w0 + w4*x5 + w4*x4 + w4*x2 + w3*w2 + w3*x6 + w3*x3 + w3*x1 + w3*x0 + w2*x7 + w2*x5 + w2*x4
                              + w2*x0 + w1*x4 + w0**2 + w0*x0,
                          w7*x6 + w7*x4 + w7*x1 + w6*x7 + w6*x6 + w6*x5 + w6*x2 + w5*x7 + w5*x6 + w5*x5 + w5*x4 + w5*x3 + w5*x1 + w4*x5 + w4*x4 + w4*x3 + w4*x1 + w4*x0 + w3*x7 + w3*x5 + w3*x2
                              + w2*x7 + w2*x6 + w2*x3 + w1*x7 + w1*x6 + w1*x5 + w1*x4 + w1*x2 + w0*x6 + w0*x5 + w0*x4 + w0*x2 + w0*x1 + x7**2 + x7*x6 + x7*x5 + x7*x3 + x7*x1 + x7*x0 + x6*x2
                              + x6*x1 + x5*x4 + x5*x3 + x5*x2 + x5*x1 + x4*x3 + x4*x2 + x4*x1 + x3**2 + x3*x2 + x2*x1 + x2*x0,
                          w7*x5 + w7*x4 + w7*x3 + w7*x1 + w7*x0 + w6*x7 + w6*x5 + w6*x2 + w5*x7 + w5*x6 + w5*x3 + w4*x7 + w4*x6 + w4*x5 + w4*x4 + w4*x2 + w3*x6 + w3*x5 + w3*x4 + w3*x2 + w3*x1
                              + w2*x6 + w2*x3 + w1*x7 + w1*x4 + w0*x7 + w0*x6 + w0*x5 + w0*x3 + x7*x3 + x7*x2 + x6*x5 + x6*x4 + x6*x3 + x6*x2 + x6*x0 + x5*x4 + x5*x3 + x5*x2 + x4**2 + x4*x3
                              + x3*x2 + x3*x1,
                          w7*w3 + w7*w2 + w7*x6 + w7*x5 + w7*x4 + w7*x1 + w7*x0 + w6*w5 + w6*w4 + w6*w3 + w6*w2 + w6*w0 + w6*x5 + w6*x4 + w6*x3 + w6*x2 + w6*x0 + w5*w4 + w5*w3 + w5*w2 + w5*x7
                              + w5*x6 + w5*x4 + w5*x3 + w5*x0 + w4**2 + w4*w3 + w4*x7 + w4*x4 + w4*x3 + w4*x1 + w3*w2 + w3*w1 + w3*x7 + w3*x5 + w3*x2 + w3*x0 + w2*x6 + w2*x4 + w2*x3 + w1*x7
                              + w1*x3 + w0*x7,
                          w7*x5 + w7*x2 + w7*x1 + w6*x7 + w6*x6 + w6*x5 + w6*x4 + w6*x2 + w6*x1 + w5*x5 + w5*x3 + w5*x2 + w4*x3 + w4*x2 + w4*x1 + w3*x6 + w3*x3 + w3*x2 + w3*x0 + w2*x7 + w2*x6
                              + w2*x5 + w2*x3 + w2*x2 + w1*x6 + w1*x4 + w1*x3 + w0*x4 + w0*x3 + w0*x2 + x7*x5 + x7*x4 + x7*x1 + x7*x0 + x6*x0 + x5**2 + x5*x2 + x5*x1 + x5*x0 + x4**2 + x4*x0
                              + x3*x2 + x3*x0 + x1**2,
                          w7*w6 + w7*w5 + w7*w4 + w7*w3 + w7*x7 + w7*x5 + w7*x4 + w7*x3 + w7*x0 + w6**2 + w6*w5 + w6*w4 + w6*w2 + w6*w1 + w6*w0 + w6*x7 + w6*x4 + w6*x3 + w6*x2 + w6*x1 + w5*w4
                              + w5*w1 + w5*w0 + w5*x7 + w5*x6 + w5*x5 + w5*x3 + w5*x2 + w4*w2 + w4*w1 + w4*x7 + w4*x6 + w4*x3 + w4*x2 + w4*x0 + w3*w0 + w3*x7 + w3*x6 + w3*x4 + w3*x1 + w2**2
                              + w2*x5 + w2*x3 + w2*x2 + w1*x7 + w1*x6 + w1*x2 + w0*x6,
                          w7*w5 + w7*w4 + w7*w1 + w7*w0 + w7*x6 + w7*x2 + w6*w0 + w6*x6 + w6*x3 + w6*x2 + w6*x1 + w5**2 + w5*w2 + w5*w1 + w5*w0 + w5*x7 + w5*x6 + w5*x5 + w5*x2 + w4**2 + w4*w0
                              + w4*x6 + w4*x1 + w4*x0 + w3*w2 + w3*w0 + w3*x5 + w3*x4 + w3*x3 + w3*x2 + w3*x1 + w3*x0 + w2*x7 + w2*x6 + w2*x5 + w2*x4 + w2*x3 + w2*x2 + w2*x0 + w1**2 + w1*x7
                              + w1*x6 + w1*x4 + w0*x3,
                          w7*x7 + w7*x6 + w7*x5 + w7*x2 + w6*x7 + w6*x6 + w6*x5 + w6*x4 + w6*x3 + w6*x1 + w5*x5 + w5*x4 + w5*x3 + w5*x1 + w5*x0 + w4*x7 + w4*x5 + w4*x2 + w3*x7 + w3*x6 + w3*x3
                              + w2*x7 + w2*x6 + w2*x5 + w2*x4 + w2*x2 + w1*x6 + w1*x5 + w1*x4 + w1*x2 + w1*x1 + w0*x6 + w0*x3 + x7**2 + x7*x5 + x7*x3 + x6**2 + x6*x5 + x6*x2 + x6*x0 + x5**2
                              + x4**2 + x4*x3 + x4*x2 + x4*x1 + x3**2 + x3*x1 + x2*x1,
                          w7**2 + w7*w6 + w7*w5 + w7*w3 + w7*w1 + w7*w0 + w7*x6 + w7*x5 + w7*x3 + w7*x2 + w7*x1 + w6*w2 + w6*w1 + w6*x7 + w6*x6 + w6*x5 + w6*x2 + w6*x1 + w6*x0 + w5*w4 + w5*w3
                              + w5*w2 + w5*w1 + w5*x6 + w5*x5 + w5*x4 + w5*x3 + w5*x1 + w5*x0 + w4*w3 + w4*w2 + w4*w1 + w4*x7 + w4*x5 + w4*x4 + w4*x1 + w4*x0 + w3**2 + w3*w2 + w3*x5 + w3*x4
                              + w3*x2 + w2*w1 + w2*w0 + w2*x6 + w2*x3 + w2*x1 + w2*x0 + w1*x7 + w1*x5 + w1*x4 + w1*x0 + w0*x4,
                          w7*x7 + w7*x5 + w7*x2 + w6*x7 + w6*x6 + w6*x3 + w5*x7 + w5*x6 + w5*x5 + w5*x4 + w5*x2 + w4*x6 + w4*x5 + w4*x4 + w4*x2 + w4*x1 + w3*x6 + w3*x3 + w2*x7 + w2*x4 + w1*x7
                              + w1*x6 + w1*x5 + w1*x3 + w0*x7 + w0*x6 + w0*x5 + w0*x3 + w0*x2 + w0*x0 + x7**2 + x7*x6 + x7*x3 + x7*x1 + x6**2 + x6*x0 + x5**2 + x5*x4 + x5*x3 + x5*x2 + x4**2
                              + x4*x2 + x4*x0 + x3*x2 + x0**2,
                          w7*x7 + w7*x6 + w7*x5 + w7*x4 + w7*x3 + w7*x1 + w6*x5 + w6*x4 + w6*x3 + w6*x1 + w6*x0 + w5*x7 + w5*x5 + w5*x2 + w4*x7 + w4*x6 + w4*x3 + w3*x7 + w3*x6 + w3*x5 + w3*x4
                              + w3*x2 + w2*x6 + w2*x5 + w2*x4 + w2*x2 + w2*x1 + w1*x6 + w1*x3 + w0*x7 + w0*x4 + x7*x6 + x7*x5 + x7*x4 + x7*x3 + x6**2 + x6*x5 + x6*x4 + x6*x2 + x6*x1 + x6*x0
                              + x5*x4 + x5*x1 + x5*x0 + x4*x2 + x4*x1 + x3*x0 + x2**2,
                          w7*x5 + w7*x4 + w7*x3 + w7*x2 + w6*x7 + w6*x1 + w5*x5 + w5*x4 + w5*x3 + w5*x2 + w5*x1 + w4*x7 + w4*x6 + w4*x4 + w4*x3 + w3*x6 + w3*x5 + w3*x4 + w3*x3 + w2*x2 + w2*x0
                              + w1*x6 + w1*x5 + w1*x4 + w1*x3 + w1*x2 + w0*x7 + w0*x5 + w0*x4 + x7**2 + x7*x4 + x7*x2 + x6*x4 + x6*x3 + x6*x2 + x6*x1 + x5**2 + x5*x4 + x5*x3 + x5*x2 + x5*x0
                              + x4*x3 + x4*x2 + x4*x1 + x3**2 + x2*x0 + x1*x0,
                          w7*x6 + w7*x5 + w7*x3 + w7*x2 + w6*x5 + w6*x4 + w6*x3 + w6*x2 + w5*x7 + w5*x1 + w4*x5 + w4*x4 + w4*x3 + w4*x2 + w4*x1 + w3*x7 + w3*x6 + w3*x4 + w3*x3 + w2*x6 + w2*x5
                              + w2*x4 + w2*x3 + w1*x2 + w1*x0 + w0*x6 + w0*x5 + w0*x4 + w0*x3 + w0*x2 + x7*x5 + x7*x2 + x7*x0 + x6**2 + x6*x5 + x6*x2 + x6*x1 + x6*x0 + x5**2 + x5*x4 + x4**2
                              + x4*x2 + x4*x1 + x4*x0 + x3**2 + x3*x2 + x1*x0,
                          w7**2 + w7*w5 + w7*w3 + w7*x7 + w7*x6 + w7*x4 + w7*x3 + w7*x2 + w6**2 + w6*w5 + w6*w2 + w6*w0 + w6*x7 + w6*x6 + w6*x3 + w6*x2 + w6*x1 + w6*x0 + w5**2 + w5*x7 + w5*x6
                              + w5*x5 + w5*x4 + w5*x2 + w5*x1 + w4**2 + w4*w3 + w4*w2 + w4*w1 + w4*x6 + w4*x5 + w4*x2 + w4*x1 + w3**2 + w3*w1 + w3*x6 + w3*x5 + w3*x3 + w3*x0 + w2*w1 + w2*x7
                              + w2*x4 + w2*x2 + w2*x1 + w1*x6 + w1*x5 + w1*x1 + w0*x5,
                          w7*w5 + w7*w2 + w7*w0 + w7*x5 + w7*x3 + w6**2 + w6*w5 + w6*w2 + w6*w1 + w6*w0 + w6*x7 + w6*x3 + w6*x2 + w6*x0 + w5**2 + w5*w4 + w5*x7 + w5*x6 + w5*x4 + w5*x2 + w5*x0
                              + w4**2 + w4*w2 + w4*w1 + w4*w0 + w4*x6 + w4*x4 + w4*x3 + w4*x2 + w4*x0 + w3**2 + w3*w2 + w3*x7 + w3*x6 + w3*x4 + w3*x3 + w3*x2 + w3*x0 + w2*x7 + w2*x6 + w2*x4
                              + w2*x1 + w2*x0 + w1*w0 + w1*x5 + w1*x4 + w0*x1,
                          w7**2 + w7*w4 + w7*w2 + w7*x6 + w7*x4 + w7*x0 + w6*w4 + w6*w3 + w6*w2 + w6*w1 + w6*x4 + w6*x3 + w6*x1 + w5**2 + w5*w4 + w5*w3 + w5*w2 + w5*w0 + w5*x7 + w5*x5 + w5*x3
                              + w5*x1 + w5*x0 + w4*w3 + w4*w2 + w4*w1 + w4*x7 + w4*x5 + w4*x4 + w4*x3 + w4*x1 + w4*x0 + w3**2 + w3*x7 + w3*x5 + w3*x4 + w3*x3 + w3*x1 + w2*w0 + w2*x7 + w2*x5
                              + w2*x2 + w2*x1 + w1*w0 + w1*x6 + w1*x5 + w0*x2])

        return l

    def _inversion_polynomials_single_sbox(self, x=None, w=None, biaffine_only=None, correct_only=None):
        """
        Generate inversion polynomials of a single S-box.

        INPUT:

        - ``x`` -- output variables (default: ``None``)
        - ``w`` -- input variables  (default: ``None``)
        - ``biaffine_only`` -- only include biaffine polynomials (default: object default)
        - ``correct_only`` -- only include correct polynomials (default: object default)

        EXAMPLES::

            sage: sr = mq.SR(1, 1, 1, 8, gf2=True)
            sage: len(sr._inversion_polynomials_single_sbox())
            24
            sage: len(sr._inversion_polynomials_single_sbox(correct_only=True))
            23
            sage: len(sr._inversion_polynomials_single_sbox(biaffine_only=False))
            40
            sage: len(sr._inversion_polynomials_single_sbox(biaffine_only=False, correct_only=True))
            39
        """
        e = self.e

        if biaffine_only is None:
            biaffine_only = self._biaffine_only
        if correct_only is None:
            correct_only = self._correct_only

        if x is None and w is None:
            # make sure it prints like in the book.
            names = ["w%d" % i for i in reversed(range(e))] + ["x%d" % i for i in reversed(range(e))]
            P = PolynomialRing(GF(2), e*2, names, order='lex')
            x = matrix(P, e, 1, P.gens()[e:])
            w = matrix(P, e, 1, P.gens()[:e])
        else:
            if isinstance(x, (tuple, list)):
                P = x[0].parent()
            elif isinstance(x, Matrix):
                P = x.base_ring()
            else:
                raise TypeError("x not understood")

            if isinstance(x, (tuple, list)):
                x = matrix(P, e, 1, x)
            if isinstance(w, (tuple, list)):
                w = matrix(P, e, 1, w)

        T = self._mul_matrix(self.k.gen())
        o = matrix(P, e, 1, [0]*(e-1) + [1])

        columns = []
        for i in reversed(range(e)):
            columns.append((T**i * w).list())
        Cw = matrix(P, e, e, columns).transpose()

        columns = []
        for i in reversed(range(e)):
            columns.append((T**i * x).list())
        Cx = matrix(P, e, e, columns).transpose()

        S = self._square_matrix()

        l = []
        if correct_only:
            l.append( (Cw * x + o).list()[:-1] )
        else:
            l.append( (Cw * x + o).list() )
        l.append( (Cw * S * x + x).list() )
        l.append( (Cx * S * w + w).list() )
        if not biaffine_only:
            l.append( ((Cw * S**2 + Cx*S)*x).list() )
            l.append( ((Cx * S**2 + Cw*S)*w).list() )

        return sum(l, [])

    def inversion_polynomials(self, xi, wi, length):
        """
        Return polynomials to represent the inversion in the AES S-Box.

        INPUT:


        -  ``xi`` -- output variables

        -  ``wi`` -- input variables

        -  ``length`` -- length of both lists


        EXAMPLES::

            sage: sr = mq.SR(1, 1, 1, 8, gf2=True)
            sage: xi = sr.vars('x', 1)                                                  # needs sage.rings.polynomial.pbori
            sage: wi = sr.vars('w', 1)                                                  # needs sage.rings.polynomial.pbori
            sage: sr.inversion_polynomials(xi, wi, len(xi))[:3]                         # needs sage.rings.polynomial.pbori
            [x100*w100 + x100*w102 + x100*w103 + x100*w107 + x101*w101 + x101*w102 + x101*w106 + x102*w100 + x102*w101 + x102*w105 + x103*w100 + x103*w104 + x104*w103 + x105*w102 + x106*w101 + x107*w100,
             x100*w101 + x100*w103 + x100*w104 + x101*w100 + x101*w102 + x101*w103 + x101*w107 + x102*w101 + x102*w102 + x102*w106 + x103*w100 + x103*w101 + x103*w105 + x104*w100 + x104*w104 + x105*w103 + x106*w102 + x107*w101,
             x100*w102 + x100*w104 + x100*w105 + x101*w101 + x101*w103 + x101*w104 + x102*w100 + x102*w102 + x102*w103 + x102*w107 + x103*w101 + x103*w102 + x103*w106 + x104*w100 + x104*w101 + x104*w105 + x105*w100 + x105*w104 + x106*w103 + x107*w102]
        """
        if isinstance(xi, Matrix):
            xi = xi.list()
        if isinstance(wi, Matrix):
            wi = wi.list()

        e = self.e
        l = []
        for j in range(0, length, e):
            l += self.inversion_polynomials_single_sbox(xi[j:j+e], wi[j:j+e])
        return l

    def field_polynomials(self, name, i, l=None):
        r"""
        Return list of field polynomials for a given round ``i`` and
        name ``name``.

        INPUT:

        -  ``name`` -- variable name
        -  ``i`` -- round number
        -  ``l`` -- length of variable list (default: ``None`` = r\*c)

        EXAMPLES::

            sage: sr = mq.SR(3, 1, 1, 8, gf2=True, polybori=False)
            sage: sr.field_polynomials('x', 2)
            [x200^2 + x200, x201^2 + x201,
             x202^2 + x202, x203^2 + x203,
             x204^2 + x204, x205^2 + x205,
             x206^2 + x206, x207^2 + x207]

        ::

            sage: sr = mq.SR(3, 1, 1, 8, gf2=True, polybori=True)
            sage: sr.field_polynomials('x', 2)
            []
        """
        r = self._r
        c = self._c
        e = self._e

        if l is None:
            l = r*c

        if self._polybori:
            return []
        _vars = self.vars(name, i, l, e)
        return [_vars[e*j+k]**2 - _vars[e*j+k]   for j in range(l)  for k in range(e)]

class SR_gf2_2(SR_gf2):
    """
    This is an example how to customize the SR constructor.

    In this example, we replace the S-Box inversion polynomials by the
    polynomials generated by the S-Box class.
    """
    def inversion_polynomials_single_sbox(self, x=None, w=None, biaffine_only=None, correct_only=None, groebner=False):
        """
        Return inversion polynomials of a single S-Box.

        INPUT:

        - ``x`` -- output variables (default: ``None``)
        - ``w`` -- input variables  (default: ``None``)
        - ``biaffine_only`` -- ignored (always ``False``)
        - ``correct_only`` -- ignored (always ``True``)
        - ``groebner`` -- precompute the Groebner basis for this S-Box (default: ``False``).

        EXAMPLES::

            sage: from sage.crypto.mq.sr import SR_gf2_2
            sage: e = 4
            sage: sr = SR_gf2_2(1, 1, 1, e)
            sage: P = PolynomialRing(GF(2),['x%d'%i for i in range(e)] + ['w%d'%i for i in range(e)],order='lex')
            sage: X,W = P.gens()[:e],P.gens()[e:]
            sage: sr.inversion_polynomials_single_sbox(X, W, groebner=True)             # needs sage.libs.singular
            [x0 + w0*w1*w2 + w0*w1 + w0*w2 + w0*w3 + w0 + w1 + w2,
             x1 + w0*w1*w3 + w0*w3 + w0 + w1*w3 + w1 + w2*w3,
             x2 + w0*w2*w3 + w0*w2 + w0 + w1*w2 + w1*w3 + w2*w3,
             x3 + w0*w1*w2 + w0 + w1*w2*w3 + w1*w2 + w1*w3 + w1 + w2 + w3]

            sage: from sage.crypto.mq.sr import SR_gf2_2
            sage: e = 4
            sage: sr = SR_gf2_2(1, 1, 1, e)
            sage: sr.inversion_polynomials_single_sbox()                                # needs sage.libs.singular
            [w3*w1 + w3*w0 + w3*x2 + w3*x1 + w3 + w2*w1 + w1 + x3 + x2 + x1,
             w3*w2 + w3*w1 + w3*x3 + w2 + w1 + x3,
             w3*w2 + w3*w1 + w3*x2 + w3 + w2*x3 + x2 + x1,
             w3*w2 + w3*w1 + w3*x3 + w3*x2 + w3*x1 + w3 + w2*x2 + w0 + x3 + x2 + x1 + x0,
             w3*w2 + w3*w1 + w3*x1 + w3*x0 + w2*x1 + w0 + x3 + x0,
             w3*w2 + w3*w1 + w3*w0 + w3*x2 + w3*x1 + w2*w0 + w2*x0 + w0 + x3 + x2 + x1 + x0,
             w3*w2 + w3*x1 + w3 + w2*w0 + w1*w0 + w1 + x3 + x2,
             w3*w2 + w3*w1 + w3*x1 + w1*x3 + x3 + x2 + x1,
             w3*x3 + w3*x2 + w3*x0 + w3 + w1*x2 + w1 + w0 + x2 + x0,
             w3*w2 + w3*w1 + w3*x2 + w3*x1 + w1*x1 + w1 + w0 + x2 + x0,
             w3*w2 + w3*w1 + w3*w0 + w3*x3 + w3*x1 + w2*w0 + w1*x0 + x3 + x2,
             w3*w2 + w3*w1 + w3*x2 + w3*x1 + w3*x0 + w3 + w1 + w0*x3 + x3 + x2,
             w3*w2 + w3*w1 + w3*w0 + w3*x3 + w3 + w2*w0 + w1 + w0*x2 + x3 + x2,
             w3*w0 + w3*x2 + w2*w0 + w0*x1 + w0 + x3 + x1 + x0,
             w3*w0 + w3*x3 + w3*x0 + w2*w0 + w1 + w0*x0 + w0 + x3 + x2,
             w3*w2 + w3 + w1 + x3*x2 + x3 + x1,
             w3*w2 + w3*x3 + w1 + x3*x1 + x3 + x2,
             w3*w2 + w3*w0 + w3*x3 + w3*x2 + w3*x1 + w0 + x3*x0 + x1 + x0,
             w3*w2 + w3*w1 + w3*w0 + w3*x3 + w1 + w0 + x2*x1 + x2 + x0,
             w3*w2 + w2*w0 + w1 + x3 + x2*x0,
             w3*x3 + w3*x1 + w2*w0 + w1 + x3 + x2 + x1*x0 + x1]

        TESTS:

        Note that ``biaffine_only`` and ``correct_only`` are always
        ignored. The former is always false while the second is always
        true. They are only accepted for compatibility with the base
        class.

            sage: from sage.crypto.mq.sr import SR_gf2_2
            sage: e = 4
            sage: sr = SR_gf2_2(1, 1, 1, e)
            sage: l = sr.inversion_polynomials_single_sbox()                            # needs sage.libs.singular
            sage: l == sr.inversion_polynomials_single_sbox(biaffine_only=True, correct_only=False)                     # needs sage.libs.singular
            True

        """
        e = self.e
        if x is None and w is None:
            # make sure it prints like in the book.
            names = ["w%d" % i for i in reversed(range(e))] + ["x%d" % i for i in reversed(range(e))]
            P = PolynomialRing(GF(2), e*2, names, order='lex')
            x = P.gens()[e:]
            w = P.gens()[:e]

        S = self.sbox(inversion_only=True)
        F = S.polynomials(w, x, degree=e-2, groebner=groebner)
        return F

class AllowZeroInversionsContext:
    """
    Temporarily allow zero inversion.
    """
    def __init__(self, sr):
        """
        EXAMPLES::

            sage: from sage.crypto.mq.sr import AllowZeroInversionsContext
            sage: sr = mq.SR(1,2,2,4)
            sage: with AllowZeroInversionsContext(sr):
            ....:     sr.sub_byte(0)
            a^2 + a
        """
        self.sr = sr

    def __enter__(self):
        """
        EXAMPLES::

            sage: from sage.crypto.mq.sr import AllowZeroInversionsContext
            sage: sr = mq.SR(1,2,2,4)
            sage: sr.sub_byte(0)
            Traceback (most recent call last):
            ...
            ZeroDivisionError: A zero inversion occurred during an encryption or key schedule.

            sage: with AllowZeroInversionsContext(sr):
            ....:     sr.sub_byte(0)
            a^2 + a
        """
        self.allow_zero_inversions = self.sr._allow_zero_inversions
        self.sr._allow_zero_inversions = True

    def __exit__(self, typ, value, tb):
        """
        EXAMPLES::

            sage: from sage.crypto.mq.sr import AllowZeroInversionsContext
            sage: sr = mq.SR(1,2,2,4)
            sage: with AllowZeroInversionsContext(sr):
            ....:     sr.sub_byte(0)
            a^2 + a
            sage: sr._allow_zero_inversions
            False
        """
        self.sr._allow_zero_inversions = self.allow_zero_inversions

def test_consistency(max_n=2, **kwargs):
    r"""
    Test all combinations of ``r``, ``c``, ``e`` and ``n`` in ``(1,
    2)`` for consistency of random encryptions and their polynomial
    systems. `\GF{2}` and `\GF{2^e}` systems are tested. This test takes
    a while.

    INPUT:

    - ``max_n`` -- maximal number of rounds to consider (default: 2)
    - ``kwargs`` -- are passed to the SR constructor

    TESTS:

    The following test called with ``max_n`` = 2 requires a LOT of RAM
    (much more than 2GB).  Since this might cause the doctest to fail
    on machines with "only" 2GB of RAM, we test ``max_n`` = 1, which
    has a more reasonable memory usage. ::

        sage: from sage.crypto.mq.sr import test_consistency
        sage: test_consistency(1)  # long time (65s on sage.math, 2012)
        True
    """
    consistent = True
    for r in (1, 2, 4):
        for c in (1, 2, 4):
            for e in (4, 8):
                for n in range(1, max_n+1):
                    for gf2 in (True, False):
                        zero_division = True
                        while zero_division:
                            sr = SR(n, r, c, e, gf2=gf2, **kwargs)
                            try:
                                F, s = sr.polynomial_system()
                                F = F.subs(s)
                                consistent &= (F.groebner_basis()[0] != 1)
                                if not consistent:
                                    print(str(sr) + " is not consistent")
                                zero_division = False

                            except ZeroDivisionError:
                                pass
    return consistent<|MERGE_RESOLUTION|>--- conflicted
+++ resolved
@@ -2224,11 +2224,7 @@
         elif isinstance(l, tuple):
             return tuple(ret)
         elif isinstance(l, Matrix):
-<<<<<<< HEAD
-            return Matrix(l.base_ring(), l.ncols(), l.nrows()*self.e, ret).transpose()
-=======
             return matrix(l.base_ring(), l.ncols(), l.nrows()*self.e, ret).transpose()
->>>>>>> 2bd68c99
         else:
             raise TypeError
 
@@ -2257,11 +2253,7 @@
         elif isinstance(l, tuple):
             return tuple(ret)
         elif isinstance(l, Matrix):
-<<<<<<< HEAD
-            return Matrix(self.base_ring(), l.ncols(), l.nrows() // self.e,
-=======
             return matrix(self.base_ring(), l.ncols(), l.nrows() // self.e,
->>>>>>> 2bd68c99
                           ret).transpose()
         else:
             raise TypeError
@@ -2534,11 +2526,7 @@
         k = GF(2)
 
         if d is None:
-<<<<<<< HEAD
-            return Matrix(k, r*c*e, 1)
-=======
             return matrix(k, r*c*e, 1)
->>>>>>> 2bd68c99
         elif isinstance(d, Matrix) and d.ncols() == c and d.nrows() == r and d.base_ring() == self.k:
             l = flatten([self.phi(x) for x in d.transpose().list()], (Vector_modn_dense,list,tuple))
             return matrix(k, r*c*e, 1, l)
@@ -2640,11 +2628,7 @@
         elif isinstance(l, tuple):
             return tuple(ret)
         elif isinstance(l, Matrix):
-<<<<<<< HEAD
-            return Matrix(GF(2), l.ncols(), l.nrows()*self.e, ret).transpose()
-=======
             return matrix(GF(2), l.ncols(), l.nrows()*self.e, ret).transpose()
->>>>>>> 2bd68c99
         else:
             raise TypeError
 
@@ -2680,11 +2664,7 @@
         elif isinstance(l, tuple):
             return tuple(ret)
         elif isinstance(l, Matrix):
-<<<<<<< HEAD
-            return Matrix(self.base_ring(), self.r * self.c, 1, ret)
-=======
             return matrix(self.base_ring(), self.r * self.c, 1, ret)
->>>>>>> 2bd68c99
         else:
             raise TypeError
 
