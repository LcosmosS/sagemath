r"""
Abstract interface to Maxima

Maxima is a free GPL'd general purpose computer algebra system
whose development started in 1968 at MIT. It contains symbolic
manipulation algorithms, as well as implementations of special
functions, including elliptic functions and generalized
hypergeometric functions. Moreover, Maxima has implementations of
many functions relating to the invariant theory of the symmetric
group `S_n`. (However, the commands for group invariants,
and the corresponding Maxima documentation, are in French.) For many
links to Maxima documentation see
http://maxima.sourceforge.net/docs.shtml/.

AUTHORS:

- William Stein (2005-12): Initial version

- David Joyner: Improved documentation

- William Stein (2006-01-08): Fixed bug in parsing

- William Stein (2006-02-22): comparisons (following suggestion of
  David Joyner)

- William Stein (2006-02-24): *greatly* improved robustness by adding
  sequence numbers to IO bracketing in _eval_line

- Robert Bradshaw, Nils Bruin, Jean-Pierre Flori (2010,2011): Binary library
  interface

This is an abstract class implementing the functions shared between the Pexpect
and library interfaces to Maxima.
"""

# ****************************************************************************
#       Copyright (C) 2005 William Stein <wstein@gmail.com>
#
#  Distributed under the terms of the GNU General Public License (GPL)
#
#    This code is distributed in the hope that it will be useful,
#    but WITHOUT ANY WARRANTY; without even the implied warranty of
#    MERCHANTABILITY or FITNESS FOR A PARTICULAR PURPOSE.  See the GNU
#    General Public License for more details.
#
#  The full text of the GPL is available at:
#
#                  https://www.gnu.org/licenses/
# ****************************************************************************

import os
import re
import sys
import subprocess

from sage.env import DOT_SAGE, MAXIMA
COMMANDS_CACHE = '%s/maxima_commandlist_cache.sobj' % DOT_SAGE

from sage.cpython.string import bytes_to_str

from sage.misc.multireplace import multiple_replace
from sage.structure.richcmp import richcmp, rich_to_bool

from .interface import (Interface, InterfaceElement, InterfaceFunctionElement,
                        InterfaceFunction, AsciiArtString)
from sage.interfaces.tab_completion import ExtraTabCompletion
from sage.misc.instancedoc import instancedoc

# The Maxima "apropos" command, e.g., apropos(det) gives a list
# of all identifiers that begin in a certain way.  This could
# maybe be useful somehow... (?)  Also maxima has a lot for getting
# documentation from the system -- this could also be useful.


class MaximaAbstract(ExtraTabCompletion, Interface):
    r"""
    Abstract interface to Maxima.

    INPUT:

    - ``name`` -- string

    OUTPUT: the interface

    EXAMPLES:

    This class should not be instantiated directly,
    but through its subclasses Maxima (Pexpect interface)
    or MaximaLib (library interface)::

        sage: m = Maxima()
        sage: from sage.interfaces.maxima_abstract import MaximaAbstract
        sage: isinstance(m,MaximaAbstract)
        True
    """

    def __init__(self, name='maxima_abstract'):
        r"""
        Create an instance of an abstract interface to Maxima.
        See ``MaximaAbstract`` for full documentation.

        EXAMPLES::

            sage: from sage.interfaces.maxima_abstract import MaximaAbstract
            sage: isinstance(maxima,MaximaAbstract)
            True

        TESTS::

            sage: from sage.interfaces.maxima_abstract import MaximaAbstract
            sage: loads(dumps(MaximaAbstract)) == MaximaAbstract
            True
        """
        Interface.__init__(self, name)

    ###########################################
    # System -- change directory, etc.
    ###########################################
    def chdir(self, dir):
        r"""
        Change Maxima's current working directory.

        INPUT:

        - ``dir`` -- string

        OUTPUT: none

        EXAMPLES::

            sage: maxima.chdir('/')
        """
        self.lisp('(ext::cd "%s")' % dir)

    ###########################################
    # Interactive help
    ###########################################
    def _command_runner(self, command, s, redirect=True):
        r"""
        Run ``command`` in a new Maxima session and return its
        output as an ``AsciiArtString``.

        INPUT:

        - ``command`` -- string; function to call

        - ``s`` -- string; argument to the function

        - ``redirect`` -- boolean (default: ``True``); if redirect is set to False,
          then the output of the command is not returned as a string.
          Instead, it behaves like os.system. This is used for interactive
          things like Maxima's demos. See maxima.demo?

        OUTPUT:

        Output of ``command(s)`` as an ``AsciiArtString`` if ``redirect`` is set
        to False; None otherwise.

        EXAMPLES::

            sage: maxima._command_runner('describe', 'gcd')
            -- Function: gcd (<p_1>, <p_2>, <x_1>, ...)
            ...
        """
        cmd = '{} --very-quiet --batch-string="{}({});" '.format(MAXIMA, command, s)
        env = os.environ.copy()

        if redirect:
            res = bytes_to_str(subprocess.check_output(cmd, shell=True,
                                                       env=env))
            # We get a few lines of commented verbosity every time Maxima starts
            while res.startswith(';;;'):
                newline = res.find('\n')
                if newline == -1:
                    break
                res = res[newline + 1:]
            # The input is echoed, so we need to get rid of it
            res = res[res.find('\n')+1:]

            return AsciiArtString(res)
        else:
            subprocess.check_call(cmd, shell=True, env=env)

    def help(self, s):
        r"""
        Return Maxima's help for ``s``.

        INPUT:

        - ``s`` -- string

        OUTPUT: Maxima's help for ``s``

        EXAMPLES::

            sage: maxima.help('gcd')
            -- Function: gcd (<p_1>, <p_2>, <x_1>, ...)
            ...
        """
        # Should this be implemented without launching a new Maxima session
        # i.e. using eval_line ?
        return self._command_runner("describe", s)

    def example(self, s):
        r"""
        Return Maxima's examples for ``s``.

        INPUT:

        - ``s`` -- string

        OUTPUT: Maxima's examples for ``s``

        EXAMPLES::

            sage: maxima.example('arrays')
            a[n]:=n*a[n-1]
                                            a  := n a
                                             n       n - 1
            a[0]:1
            a[5]
                                                  120
            a[n]:=n
            a[6]
                                                   6
            a[4]
                                                  24
                                                 done
        """
        # Should this be implemented without launching a new Maxima session
        # i.e. using eval_line ?
        return self._command_runner("example", s)

    describe = help

    def demo(self, s):
        r"""
        Run Maxima's demo for ``s``.

        INPUT:

        - ``s`` -- string

        OUTPUT: none

        EXAMPLES::

            sage: maxima.demo('cf') # not tested
            read and interpret file: .../share/maxima/5.34.1/demo/cf.dem

            At the '_' prompt, type ';' and <enter> to get next demonstration.
            frac1:cf([1,2,3,4])
            ...
        """
        # Should this be implemented without launching a new Maxima session
        # i.e. using eval_line ?
        return self._command_runner("demo", s, redirect=False)

    def completions(self, s, verbose=True):
        r"""
        Return all commands that complete the command starting with the
        string ``s``. This is like typing s[tab] in the Maxima interpreter.

        INPUT:

        - ``s`` -- string

        - ``verbose`` -- boolean (default: ``True``)

        OUTPUT: array of strings

        EXAMPLES::

            sage: sorted(maxima.completions('gc', verbose=False))
            ['gcd', 'gcdex', 'gcfactor', 'gctime']
        """
        if verbose:
            print(s, end="")
            sys.stdout.flush()
        # in Maxima 5.19.1, apropos returns all commands that contain
        # the given string, instead of all commands that start with
        # the given string
        #
        # Maxima 5.44 changed DEFMFUN so that it creates both $NAME
        # and $NAME-IMPL (although the documentation suggests it would
        # create NAME-IMPL, without the leading $).  This causes
        # name-impl to show up in $APROPOS.  We remove it.
        # https://sourceforge.net/p/maxima/bugs/3643/
<<<<<<< HEAD
        cmd_list = self._eval_line('apropos("%s")' % s, error_check=False)
        cmd_list = cmd_list.replace(' ', '').replace('\n', '').replace('\\ - ', '-').replace('\\-', '-')
=======
        cmd_list = self._eval_line('apropos("%s")'%s, error_check=False).replace('\\ - ','-').replace('\\-','-')
>>>>>>> 60aad6a4
        cmd_list = [x for x in cmd_list[1:-1].split(',') if x[0] != '?' and not x.endswith('-impl')]
        return [x for x in cmd_list if x.find(s) == 0]

    def _commands(self, verbose=True):
        """
        Return list of all commands defined in Maxima.

        INPUT:

        - ``verbose`` -- boolean (default: ``True``)

        OUTPUT: array of strings

        EXAMPLES::

            # The output is kind of random
            sage: sorted(maxima._commands(verbose=False))
            [...
             'display',
             ...
             'gcd',
             ...
             'verbose',
             ...]
        """
        try:
            return self.__commands
        except AttributeError:
            self.__commands = sum(
                [self.completions(chr(65+n), verbose=verbose) +
                 self.completions(chr(97+n), verbose=verbose)
                 for n in range(26)], [])
        return self.__commands

    def _tab_completion(self, verbose=True, use_disk_cache=True):
        r"""
        Return all Maxima commands, which is useful for tab completion.

        INPUT:

        - ``verbose`` -- boolean (default: ``True``)

        - ``use_disk_cache`` -- boolean (default: ``True``); if set to True,
          try to read cached result from disk

        OUTPUT: array of strings

        EXAMPLES::

            sage: t = maxima._tab_completion(verbose=False)
            sage: 'gcd' in t
            True
            sage: len(t)    # random output
            1840
        """
        try:
            return self.__tab_completion
        except AttributeError:
            import sage.misc.persist
            if use_disk_cache:
                try:
                    self.__tab_completion = sage.misc.persist.load(COMMANDS_CACHE)
                    return self.__tab_completion
                except OSError:
                    pass
            if verbose:
                print("\nBuilding Maxima command completion list (this takes")
                print("a few seconds only the first time you do it).")
                print("To force rebuild later, delete %s." % COMMANDS_CACHE)
            v = self._commands(verbose=verbose)
            if verbose:
                print("\nDone!")
            self.__tab_completion = v
            sage.misc.persist.save(v, COMMANDS_CACHE)
            return v

    def console(self):
        r"""
        Start the interactive Maxima console. This is a completely separate
        maxima session from this interface. To interact with this session,
        you should instead use ``maxima.interact()``.

        OUTPUT: none

        EXAMPLES::

            sage: maxima.console()             # not tested (since we can't)
            Maxima 5.46.0 https://maxima.sourceforge.io
            using Lisp ECL 21.2.1
            Distributed under the GNU Public License. See the file COPYING.
            Dedicated to the memory of William Schelter.
            This is a development version of Maxima. The function bug_report()
            provides bug reporting information.
            (%i1)

        ::

            sage: maxima.interact()     # not tested
              --> Switching to Maxima <--
            maxima: 2+2
            4
            maxima:
              --> Exiting back to Sage <--
        """
        maxima_console()

    def cputime(self, t=None):
        r"""
        Return the amount of CPU time that this Maxima session has used.

        INPUT:

        - ``t`` -- float (default: ``None``); if \var{t} is not None, then
          it returns the difference between the current CPU time and \var{t}

        OUTPUT: float

        EXAMPLES::

            sage: t = maxima.cputime()
            sage: _ = maxima.de_solve('diff(y,x,2) + 3*x = y', ['x','y'], [1,1,1])
            sage: maxima.cputime(t) # output random
            0.568913
        """
        if t:
            return float(self.eval('elapsed_run_time()')) - t
        else:
            return float(self.eval('elapsed_run_time()'))

    def version(self):
        r"""
        Return the version of Maxima that Sage includes.

        OUTPUT: none

        EXAMPLES::

            sage: maxima.version()  # random
            '5.41.0'
        """
        return maxima_version()

    ####
    # Overriding default values
    ###

    def _assign_symbol(self):
        r"""
        Return the assign symbol in Maxima.

        OUTPUT: string

        EXAMPLES::

            sage: maxima._assign_symbol()
            ':'
            sage: maxima.eval('t : 8')
            '8'
            sage: maxima.eval('t')
            '8'
        """
        return ":"

    def _true_symbol(self):
        """
        Return the true symbol in Maxima.

        OUTPUT: string

        EXAMPLES::

            sage: maxima._true_symbol()
            'true'
            sage: maxima.eval('is(2 = 2)')
            'true'
        """
        return 'true'

    def _false_symbol(self):
        """
        Return the false symbol in Maxima.

        OUTPUT: string

        EXAMPLES::

            sage: maxima._false_symbol()
            'false'
            sage: maxima.eval('is(2 = 4)')
            'false'
        """
        return 'false'

    def _equality_symbol(self):
        """
<<<<<<< HEAD
        Return the equality symbol in Maxima.
=======
        Returns the equality symbol in Maxima.

        This is only used for
        :meth:`~sage.symbolic.expression.Expression.__maxima_init_solve_`,
        not for any normal expression conversion by
        :class:`sage.symbolic.expression_conversions.MaximaConverter`.

        INPUT: none
>>>>>>> 60aad6a4

        OUTPUT: string

        EXAMPLES::

             sage: maxima._equality_symbol()
             '='
             sage: var('x y')
             (x, y)
             sage: (x == y)._maxima_init_solve_()
             '(_SAGE_VAR_x)=(_SAGE_VAR_y)'
             sage: (x == y)._maxima_init_()
             'equal(_SAGE_VAR_x, _SAGE_VAR_y)'
        """
        return '='

    def _inequality_symbol(self):
        """
<<<<<<< HEAD
        Return the inequality symbol in Maxima.
=======
        Returns the inequality symbol in Maxima.

        This is only used for
        :meth:`~sage.symbolic.expression.Expression.__maxima_init_solve_`,
        not for any normal expression conversion by
        :class:`sage.symbolic.expression_conversions.MaximaConverter`.
        INPUT: none
>>>>>>> 60aad6a4

        OUTPUT: string

        EXAMPLES::

             sage: maxima._inequality_symbol()
             '#'
             sage: (x != 1)._maxima_init_solve_()
             '(_SAGE_VAR_x)#(1)'
             sage: (x != 1)._maxima_init_()
             'notequal(_SAGE_VAR_x, 1)'
        """
        return '#'

    def _function_class(self):
        """
        Return the Python class of Maxima functions.

        OUTPUT: type

        EXAMPLES::

            sage: maxima._function_class()
            <class 'sage.interfaces.interface.InterfaceFunction'>
        """
        return MaximaAbstractFunction

    def _object_class(self):
        """
        Return the Python class of Maxima elements.

        OUTPUT: type

        EXAMPLES::

            sage: maxima._object_class()
            <class 'sage.interfaces.maxima.MaximaElement'>
        """
        return MaximaAbstractElement

    def _function_element_class(self):
        """
        Return the Python class of Maxima functions of elements.

        OUTPUT: type

        EXAMPLES::

            sage: maxima._function_element_class()
            <class 'sage.interfaces.interface.InterfaceFunctionElement'>
        """
        return MaximaAbstractFunctionElement

    def _object_function_class(self):
        """
        Return the Python class of Maxima user-defined functions.

        OUTPUT: type

        EXAMPLES::

            sage: maxima._object_function_class()
            <class 'sage.interfaces.maxima.MaximaElementFunction'>
        """
        return MaximaAbstractElementFunction

    ####################
    # Maxima functions #
    ####################

    def function(self, args, defn, rep=None, latex=None):
        """
        Return the Maxima function with given arguments and definition.

        INPUT:

        - ``args`` -- string with variable names separated by
          commas

        - ``defn`` -- string (or Maxima expression) that
          defines a function of the arguments in Maxima

        - ``rep`` -- an optional string; if given, this is how
          the function will print

        OUTPUT: Maxima function

        EXAMPLES::

            sage: f = maxima.function('x', 'sin(x)')
            sage: f(3.2)  # abs tol 2e-16
            -0.058374143427579909
            sage: f = maxima.function('x,y', 'sin(x)+cos(y)')
            sage: f(2, 3.5)  # abs tol 2e-16
            sin(2)-0.9364566872907963
            sage: f
            sin(x)+cos(y)

        ::

            sage: g = f.integrate('z')
            sage: g
            (cos(y)+sin(x))*z
            sage: g(1,2,3)
            3*(cos(2)+sin(1))

        The function definition can be a Maxima object::

            sage: an_expr = maxima('sin(x)*gamma(x)')
            sage: t = maxima.function('x', an_expr)
            sage: t
            gamma(x)*sin(x)
            sage: t(2)
             sin(2)
            sage: float(t(2))
            0.9092974268256817
            sage: loads(t.dumps())
            gamma(x)*sin(x)
        """
        name = self._next_var_name()
        if isinstance(defn, MaximaAbstractElement):
            defn = defn.str()
        elif not isinstance(defn, str):
            defn = str(defn)
        if isinstance(args, MaximaAbstractElement):
            args = args.str()
        elif not isinstance(args, str):
            args = str(args)
        cmd = '%s(%s) := %s' % (name, args, defn)
        self._eval_line(cmd)
        if rep is None:
            rep = defn
        f = self._object_function_class()(self, name, rep, args, latex)
        return f

#     def display2d(self, flag=True):
#         """
#         Set the flag that determines whether Maxima objects are
#         printed using their 2-d ASCII art representation.  When the
#         maxima interface starts the default is that objects are not
#         represented in 2-d.

#         INPUT:

#         flag -- boolean (default: ``True``)

#         EXAMPLES::

#             sage: maxima('1/2')
#             1/2
#             sage: maxima.display2d(True)
#             sage: maxima('1/2')
#                                            1
#                                            -
#                                            2
#             sage: maxima.display2d(False)
#         """
#         self._display2d = bool(flag)

    def plot2d(self, *args):
        r"""
        Plot a 2d graph using Maxima / gnuplot.

        maxima.plot2d(f, '[var, min, max]', options)

        INPUT:

        - ``f`` -- string representing a function (such as
          f="sin(x)") [var, xmin, xmax]

        - ``options`` -- an optional string representing plot2d
          options in gnuplot format

        EXAMPLES::

            sage: maxima.plot2d('sin(x)','[x,-5,5]')   # not tested
            sage: opts = '[gnuplot_term, ps], [gnuplot_out_file, "sin-plot.eps"]'
            sage: maxima.plot2d('sin(x)','[x,-5,5]',opts)    # not tested

        The eps file is saved in the current directory.
        """
        self('plot2d(%s)'%(','.join([str(x) for x in args])))

    def plot2d_parametric(self, r, var, trange, nticks=50, options=None):
        r"""
        Plot r = [x(t), y(t)] for t = tmin...tmax using gnuplot with
        options.

        INPUT:

        - ``r`` -- string representing a function (such as
          r="[x(t),y(t)]")

        - ``var`` -- string representing the variable (such
          as var = "t")

        - ``trange`` -- [tmin, tmax] are numbers with tmintmax

        - ``nticks`` -- integer (default: 50)

        - ``options`` -- an optional string representing plot2d
          options in gnuplot format

        EXAMPLES::

            sage: maxima.plot2d_parametric(["sin(t)","cos(t)"], "t",[-3.1,3.1])   # not tested

        ::

            sage: opts = '[gnuplot_preamble, "set nokey"], [gnuplot_term, ps], [gnuplot_out_file, "circle-plot.eps"]'
            sage: maxima.plot2d_parametric(["sin(t)","cos(t)"], "t", [-3.1,3.1], options=opts)   # not tested

        The eps file is saved to the current working directory.

        Here is another fun plot::

            sage: maxima.plot2d_parametric(["sin(5*t)","cos(11*t)"], "t", [0,2*pi()], nticks=400)    # not tested
        """
        tmin = trange[0]
        tmax = trange[1]
        cmd = "plot2d([parametric, %s, %s, [%s, %s, %s], [nticks, %s]]" % (
            r[0], r[1], var, tmin, tmax, nticks)
        if options is None:
            cmd += ")"
        else:
            cmd += ", %s)" % options
        self(cmd)

    def plot3d(self, *args):
        r"""
        Plot a 3d graph using Maxima / gnuplot.

        maxima.plot3d(f, '[x, xmin, xmax]', '[y, ymin, ymax]', '[grid, nx,
        ny]', options)

        INPUT:

        - ``f`` -- string representing a function (such as
          f="sin(x)") [var, min, max]

        - ``args`` should be of the form '[x, xmin, xmax]', '[y, ymin, ymax]',
          '[grid, nx, ny]', options

        EXAMPLES::

            sage: maxima.plot3d('1 + x^3 - y^2', '[x,-2,2]', '[y,-2,2]', '[grid,12,12]')    # not tested
            sage: maxima.plot3d('sin(x)*cos(y)', '[x,-2,2]', '[y,-2,2]', '[grid,30,30]')   # not tested
            sage: opts = '[gnuplot_term, ps], [gnuplot_out_file, "sin-plot.eps"]'
            sage: maxima.plot3d('sin(x+y)', '[x,-5,5]', '[y,-1,1]', opts)    # not tested

        The eps file is saved in the current working directory.
        """
        self('plot3d(%s)'%(','.join([str(x) for x in args])))

    def plot3d_parametric(self, r, vars, urange, vrange, options=None):
        r"""
        Plot a 3d parametric graph with r=(x,y,z), x = x(u,v), y = y(u,v),
        z = z(u,v), for u = umin...umax, v = vmin...vmax using gnuplot with
        options.

        INPUT:

        - ``x``, ``y``, ``z`` -- string representing a function (such
          as ``x="u2+v2"``, ...) vars is a list or two strings
          representing variables (such as vars = ["u","v"])

        - ``urange`` -- [umin, umax]

        - ``vrange`` -- [vmin, vmax] are lists of numbers with
          umin umax, vmin vmax

        - ``options`` -- (optional) string representing plot2d
          options in gnuplot format

        OUTPUT: displays a plot on screen or saves to a file

        EXAMPLES::

            sage: maxima.plot3d_parametric(["v*sin(u)","v*cos(u)","v"], ["u","v"],[-3.2,3.2],[0,3])     # not tested
            sage: opts = '[gnuplot_term, ps], [gnuplot_out_file, "sin-cos-plot.eps"]'
            sage: maxima.plot3d_parametric(["v*sin(u)","v*cos(u)","v"], ["u","v"],[-3.2,3.2],[0,3],opts)      # not tested

        The eps file is saved in the current working directory.

        Here is a torus::

            sage: _ = maxima.eval("expr_1: cos(y)*(10.0+6*cos(x)); expr_2: sin(y)*(10.0+6*cos(x)); expr_3: -6*sin(x);")
            sage: maxima.plot3d_parametric(["expr_1","expr_2","expr_3"], ["x","y"],[0,6],[0,6])  # not tested

        Here is a Möbius strip::

            sage: x = "cos(u)*(3 + v*cos(u/2))"
            sage: y = "sin(u)*(3 + v*cos(u/2))"
            sage: z = "v*sin(u/2)"
            sage: maxima.plot3d_parametric([x,y,z],["u","v"],[-3.1,3.2],[-1/10,1/10])   # not tested
        """
        umin = urange[0]
        umax = urange[1]
        vmin = vrange[0]
        vmax = vrange[1]
        cmd = 'plot3d([%s, %s, %s], [%s, %s, %s], [%s, %s, %s]' % (
            r[0], r[1], r[2], vars[0], umin, umax, vars[1], vmin, vmax)
        if options is None:
            cmd += ')'
        else:
            cmd += ', %s)' % options
        self(cmd)

    def de_solve(self, de, vars, ics=None):
        """
        Solve a 1st or 2nd order ordinary differential equation (ODE) in
        two variables, possibly with initial conditions.

        INPUT:

        - ``de`` -- string representing the ODE

        - ``vars`` -- list of strings representing the two
          variables

        - ``ics`` -- a triple of numbers [a,b1,b2] representing
          y(a)=b1, y'(a)=b2

        EXAMPLES::

            sage: maxima.de_solve('diff(y,x,2) + 3*x = y', ['x','y'], [1,1,1])
            y=3*x-2*%e^(x-1)
            sage: maxima.de_solve('diff(y,x,2) + 3*x = y', ['x','y'])
            y=%k1*%e^x+%k2*%e^-x+3*x
            sage: maxima.de_solve('diff(y,x) + 3*x = y', ['x','y'])
<<<<<<< HEAD
            y = (%c-3*(...-x...-1)*%e^-x)*%e^x
            sage: maxima.de_solve('diff(y,x) + 3*x = y', ['x','y'],[1,1])
            y = -...%e^-1*(5*%e^x-3*%e*x-3*%e)...
=======
            y=(%c-3*((-x)-1)*%e^-x)*%e^x
            sage: maxima.de_solve('diff(y,x) + 3*x = y', ['x','y'],[1,1])
            y=-%e^-1*(5*%e^x-3*%e*x-3*%e)
>>>>>>> 60aad6a4
        """
        if not isinstance(vars, str):
            str_vars = '%s, %s' % (vars[1], vars[0])
        else:
            str_vars = vars
        self.eval('depends(%s)' % str_vars)
        m = self(de)
        a = 'ode2(%s, %s)' % (m.name(), str_vars)
        if ics is not None:
            if len(ics) == 3:
                cmd = "ic2("+a+",%s=%s,%s=%s,diff(%s,%s)=%s);" % (vars[0], ics[0], vars[1], ics[1], vars[1], vars[0], ics[2])
                return self(cmd)
            if len(ics) == 2:
                return self("ic1("+a+",%s=%s,%s=%s);" % (vars[0], ics[0],
                                                         vars[1], ics[1]))
        return self(a + ";")

    def de_solve_laplace(self, de, vars, ics=None):
        """
        Solve an ordinary differential equation (ODE) using Laplace
        transforms.

        INPUT:

        - ``de`` -- string representing the ODE (e.g., de =
          "diff(f(x),x,2)=diff(f(x),x)+sin(x)")

        - ``vars`` -- list of strings representing the
          variables (e.g., ``vars = ["x","f"]``)

        - ``ics`` -- list of numbers representing initial
          conditions, with symbols allowed which are represented by strings
          (eg, f(0)=1, f'(0)=2 is ics = [0,1,2])

        EXAMPLES::

            sage: maxima.clear('x'); maxima.clear('f')
            sage: maxima.de_solve_laplace("diff(f(x),x,2) = 2*diff(f(x),x)-f(x)", ["x","f"], [0,1,2])
            f(x)=x*%e^x+%e^x

        ::

            sage: maxima.clear('x'); maxima.clear('f')
            sage: f = maxima.de_solve_laplace("diff(f(x),x,2) = 2*diff(f(x),x)-f(x)", ["x","f"])
            sage: f
            f(x)=x*%e^x*('at('diff(f(x),x,1),x=0))-f(0)*x*%e^x+f(0)*%e^x
            sage: print(f)
                                               !
                                   x  d        !                  x          x
                        f(x) = x %e  (-- (f(x))!     ) - f(0) x %e  + f(0) %e
                                      dx       !
                                               !x = 0

        .. NOTE::

           The second equation sets the values of `f(0)` and
           `f'(0)` in Maxima, so subsequent ODEs involving these
           variables will have these initial conditions automatically
           imposed.
        """
        if ics is not None:
            d = len(ics)
            for i in range(d - 1):
                ic = 'atvalue(diff(%s(%s), %s, %s), %s = %s, %s)' % (
                    vars[1], vars[0], vars[0], i, vars[0], ics[0], ics[1+i])
                self.eval(ic)
        return self('desolve(%s, %s(%s))' % (de, vars[1], vars[0]))

    def solve_linear(self, eqns, vars):
        """
        Wraps maxima's linsolve.

        INPUT:

        - ``eqns`` -- list of m strings; each representing a linear
          question in m = n variables

        - ``vars`` -- list of n strings; each
          representing a variable

        EXAMPLES::

            sage: eqns = ["x + z = y","2*a*x - y = 2*a^2","y - 2*z = 2"]
            sage: vars = ["x","y","z"]
            sage: maxima.solve_linear(eqns, vars)
            [x=a+1,y=2*a,z=a-1]
        """
        eqs = "["
        for i in range(len(eqns)):
            if i < len(eqns) - 1:
                eqs = eqs + eqns[i] + ","
            if i == len(eqns) - 1:
                eqs = eqs + eqns[i] + "]"
        vrs = "["
        for i in range(len(vars)):
            if i < len(vars) - 1:
                vrs = vrs + vars[i] + ","
            if i == len(vars) - 1:
                vrs = vrs + vars[i] + "]"
        return self('linsolve(%s, %s)' % (eqs, vrs))

    def unit_quadratic_integer(self, n):
        r"""
        Finds a unit of the ring of integers of the quadratic number field
        `\QQ(\sqrt{n})`, `n>1`, using the qunit maxima command.

        INPUT:

        - ``n`` -- integer

        EXAMPLES::

            sage: u = maxima.unit_quadratic_integer(101); u
            a + 10
            sage: u.parent()
            Number Field in a with defining polynomial x^2 - 101 with a = 10.04987562112089?
            sage: u = maxima.unit_quadratic_integer(13)
            sage: u
            5*a + 18
            sage: u.parent()
            Number Field in a with defining polynomial x^2 - 13 with a = 3.605551275463990?
        """
        from sage.rings.all import Integer
        from sage.rings.number_field.number_field import QuadraticField
        # Take square-free part so sqrt(n) doesn't get simplified
        # further by maxima
        # (The original version of this function would yield wrong answers if
        # n is not squarefree.)
        n = Integer(n).squarefree_part()
        if n < 1:
            raise ValueError("n (=%s) must be >= 1" % n)
        s = repr(self('qunit(%s)' % n)).lower()
        r = re.compile(r'sqrt\(.*\)')
        Qa = QuadraticField(n, 'a')
        s = r.sub('a', s)
        return Qa(s)

    def plot_list(self, ptsx, ptsy, options=None):
        r"""
        Plots a curve determined by a sequence of points.

        INPUT:

        - ``ptsx`` -- [x1,...,xn], where the xi and yi are
          real,

        - ``ptsy`` -- [y1,...,yn]

        - ``options`` -- string representing maxima plot2d
          options

        The points are (x1,y1), (x2,y2), etc.

        This function requires maxima 5.9.2 or newer.

        .. NOTE::

           More that 150 points can sometimes lead to the program
           hanging. Why?

        EXAMPLES::

            sage: zeta_ptsx = [(pari(1/2 + i*I/10).zeta().real()).precision(1)          # needs sage.libs.pari
            ....:              for i in range(70,150)]
            sage: zeta_ptsy = [(pari(1/2 + i*I/10).zeta().imag()).precision(1)          # needs sage.libs.pari
            ....:              for i in range(70,150)]
            sage: maxima.plot_list(zeta_ptsx, zeta_ptsy)        # not tested            # needs sage.libs.pari
            sage: opts='[gnuplot_preamble, "set nokey"], [gnuplot_term, ps], [gnuplot_out_file, "zeta.eps"]'
            sage: maxima.plot_list(zeta_ptsx, zeta_ptsy, opts)  # not tested            # needs sage.libs.pari
        """
        cmd = 'plot2d([discrete,%s, %s]' % (ptsx, ptsy)
        if options is None:
            cmd += ')'
        else:
            cmd += ', %s)' % options
        self(cmd)

    def plot_multilist(self, pts_list, options=None):
        r"""
        Plots a list of list of points pts_list=[pts1,pts2,...,ptsn],
        where each ptsi is of the form [[x1,y1],...,[xn,yn]] x's must be
        integers and y's reals options is a string representing maxima
        plot2d options.

        INPUT:

        - ``pts_lst`` -- list of points; each point must be of the form [x,y]
          where ``x`` is an integer and ``y`` is a real

        - ``var`` -- string; representing Maxima's plot2d options

        Requires maxima 5.9.2 at least.

        .. NOTE::

           More that 150 points can sometimes lead to the program
           hanging.

        EXAMPLES::

            sage: xx = [i/10.0 for i in range(-10,10)]
            sage: yy = [i/10.0 for i in range(-10,10)]
            sage: x0 = [0 for i in range(-10,10)]
            sage: y0 = [0 for i in range(-10,10)]
            sage: zeta_ptsx1 = [(pari(1/2+i*I/10).zeta().real()).precision(1)           # needs sage.libs.pari
            ....:               for i in range(10)]
            sage: zeta_ptsy1 = [(pari(1/2+i*I/10).zeta().imag()).precision(1)           # needs sage.libs.pari
            ....:               for i in range(10)]
            sage: maxima.plot_multilist([[zeta_ptsx1,zeta_ptsy1], [xx,y0], [x0,yy]])    # not tested
            sage: zeta_ptsx1 = [(pari(1/2+i*I/10).zeta().real()).precision(1)           # needs sage.libs.pari
            ....:               for i in range(10,150)]
            sage: zeta_ptsy1 = [(pari(1/2+i*I/10).zeta().imag()).precision(1)           # needs sage.libs.pari
            ....:               for i in range(10,150)]
            sage: maxima.plot_multilist([[zeta_ptsx1,zeta_ptsy1], [xx,y0], [x0,yy]])    # not tested
            sage: opts='[gnuplot_preamble, "set nokey"]'
            sage: maxima.plot_multilist([[zeta_ptsx1,zeta_ptsy1], [xx,y0], [x0,yy]],    # not tested
            ....:                       opts)
        """
        n = len(pts_list)
        cmd = '['
        for i in range(n):
            if i < n-1:
                cmd = cmd+'[discrete,'+str(pts_list[i][0])+','+str(pts_list[i][1])+'],'
            if i == n-1:
                cmd = cmd+'[discrete,'+str(pts_list[i][0])+','+str(pts_list[i][1])+']]'
        if options is None:
            self('plot2d('+cmd+')')
        else:
            self('plot2d('+cmd+','+options+')')


@instancedoc
class MaximaAbstractElement(ExtraTabCompletion, InterfaceElement):
    r"""
    Element of Maxima through an abstract interface.

    EXAMPLES:

    Elements of this class should not be created directly.
    The targeted parent of a concrete inherited class should be used instead::

        sage: from sage.interfaces.maxima_lib import maxima_lib
        sage: xp = maxima(x)
        sage: type(xp)
        <class 'sage.interfaces.maxima.MaximaElement'>
        sage: xl = maxima_lib(x)
        sage: type(xl)
        <class 'sage.interfaces.maxima_lib.MaximaLibElement'>
    """
    _cached_repr = True

    def __str__(self):
        """
        Printing an object explicitly gives ASCII art.

        OUTPUT: string

        EXAMPLES::

            sage: f = maxima('1/(x-1)^3'); f
            1/(x-1)^3
            sage: print(f)
                                                  1
                                               --------
                                                      3
                                               (x - 1)
        """
        return self.display2d(onscreen=False)

    def __bool__(self):
        """
        Convert ``self`` into a boolean.

        OUTPUT: boolean

        EXAMPLES::

            sage: bool(maxima(0))
            False
            sage: bool(maxima(1))
            True
            sage: bool(maxima('false'))
            False
            sage: bool(maxima('true'))
            True
        """
        P = self._check_valid()
        return (P.eval('is({0} = 0 or {0} = false);'.format(self.name()))
                != P._true_symbol())
        # but be careful, since for relations things like is(equal(a,b)) are
        # what Maxima needs

    def _richcmp_(self, other, op):
        """
        Compare this Maxima object with ``other``.

        INPUT:

        - ``other`` -- an object to compare to

        OUTPUT: boolean

        EXAMPLES::

            sage: a = maxima(1); b = maxima(2)
            sage: a == b
            False
            sage: a < b
            True
            sage: a > b
            False
            sage: b < a
            False
            sage: b > a
            True

        We can also compare more complicated object such as functions::

            sage: f = maxima('sin(x)'); g = maxima('cos(x)')
            sage: -f == g.diff('x')
            True
        """
        # thanks to David Joyner for telling me about using "is".
        # but be careful, since for relations things like is(equal(a,b))
        # are what Maxima needs
        P = self.parent()
        try:
            if P.eval("is (%s < %s)" % (self.name(), other.name())) == P._true_symbol():
                return rich_to_bool(op, -1)
            elif P.eval("is (%s > %s)" % (self.name(), other.name())) == P._true_symbol():
                return rich_to_bool(op, 1)
            elif P.eval("is (%s = %s)" % (self.name(), other.name())) == P._true_symbol():
                return rich_to_bool(op, 0)
        except TypeError:
            pass
        return richcmp(repr(self), repr(other), op)
        # everything is supposed to be comparable in Python2,
        # so we define the comparison thus when no comparable
        # in interfaced system.

    def _sage_(self):
        """
        Attempt to make a native Sage object out of this Maxima object.
        This is useful for automatic coercions in addition to other
        things.

        OUTPUT: Sage object

        EXAMPLES::

            sage: a = maxima('sqrt(2) + 2.5'); a
            sqrt(2)+2.5
            sage: b = a._sage_(); b
            sqrt(2) + 2.5
            sage: type(b)
            <type 'sage.symbolic.expression.Expression'>

        We illustrate an automatic coercion::

            sage: c = b + sqrt(3); c
            sqrt(3) + sqrt(2) + 2.5
            sage: type(c)
            <type 'sage.symbolic.expression.Expression'>
            sage: d = sqrt(3) + b; d
            sqrt(3) + sqrt(2) + 2.5
            sage: type(d)
            <type 'sage.symbolic.expression.Expression'>

            sage: a = sage.calculus.calculus.maxima('x^(sqrt(y)+%pi) + sin(%e + %pi)')
            sage: a._sage_()
            x^(pi + sqrt(y)) - sin(e)
            sage: var('x, y')
            (x, y)
            sage: v = sage.calculus.calculus.maxima.vandermonde_matrix([x, y, 1/2])
            sage: v._sage_()
            [  1   x x^2]
            [  1   y y^2]
            [  1 1/2 1/4]

        TESTS:

        Check if :issue:`7661` is fixed::

            sage: var('delta')
            delta
            sage: (2*delta).simplify()
            2*delta

        Check conversion of Booleans (:issue:`28705`)::

            sage: maxima('true')._sage_(), maxima('false')._sage_()
            (True, False)
        """
        import sage.calculus.calculus as calculus
        return calculus.symbolic_expression_from_maxima_string(self.name(),
                maxima=self.parent())

    def _symbolic_(self, R):
        """
        Return a symbolic expression equivalent to this Maxima object.

        INPUT:

        - ``R`` -- symbolic ring to convert into

        OUTPUT: symbolic expression

        EXAMPLES::

            sage: t = sqrt(2)._maxima_()
            sage: u = t._symbolic_(SR); u
            sqrt(2)
            sage: u.parent()
            Symbolic Ring

        This is used when converting Maxima objects to the Symbolic Ring::

            sage: SR(t)
            sqrt(2)
        """
        return R(self._sage_())

    def __complex__(self):
        """
        Return a complex number equivalent to this Maxima object.

        OUTPUT: complex

        EXAMPLES::

            sage: complex(maxima('sqrt(-2)+1'))
            (1+1.4142135623730951j)
        """
        return complex(self._sage_())

    def _complex_mpfr_field_(self, C):
        """
        Return a mpfr complex number equivalent to this Maxima object.

        INPUT:

        - ``C`` -- complex numbers field to convert into

        OUTPUT: complex

        EXAMPLES::

            sage: CC(maxima('1+%i'))
             1.00000000000000 + 1.00000000000000*I
            sage: CC(maxima('2342.23482943872+234*%i'))
             2342.23482943872 + 234.000000000000*I
            sage: ComplexField(10)(maxima('2342.23482943872+234*%i'))
             2300. + 230.*I
            sage: ComplexField(200)(maxima('1+%i'))
            1.0000000000000000000000000000000000000000000000000000000000 + 1.0000000000000000000000000000000000000000000000000000000000*I
            sage: ComplexField(200)(maxima('sqrt(-2)'))
            1.4142135623730950488016887242096980785696718753769480731767*I
            sage: N(sqrt(-2), 200)
            8.0751148893563733350506651837615871941533119425962889089783e-62 + 1.4142135623730950488016887242096980785696718753769480731767*I
        """
        return C(self._sage_())

    def _mpfr_(self, R):
        """
        Return a mpfr real number equivalent to this Maxima object.

        INPUT:

        - ``R`` -- real numbers field to convert into

        OUTPUT: real

        EXAMPLES::

            sage: RealField(100)(maxima('sqrt(2)+1'))
            2.4142135623730950488016887242
        """
        return R(self._sage_())

    def _complex_double_(self, C):
        """
        Return a double precision complex number equivalent to this Maxima object.

        INPUT:

        - ``C`` -- double precision complex numbers field to convert into

        OUTPUT: complex

        EXAMPLES::

            sage: CDF(maxima('sqrt(2)+1'))
            2.414213562373095
        """
        return C(self._sage_())

    def _real_double_(self, R):
        """
        Return a double precision real number equivalent to this Maxima object.

        INPUT:

        - ``R`` -- double precision real numbers field to convert into

        OUTPUT: real

        EXAMPLES::

            sage: RDF(maxima('sqrt(2)+1'))
            2.414213562373095
        """
        return R(self._sage_())

    def real(self):
        """
        Return the real part of this Maxima element.

        OUTPUT: Maxima real

        EXAMPLES::

            sage: maxima('2 + (2/3)*%i').real()
            2
        """
        return self.realpart()

    def imag(self):
        """
        Return the imaginary part of this Maxima element.

        OUTPUT: Maxima real

        EXAMPLES::

            sage: maxima('2 + (2/3)*%i').imag()
            2/3
        """
        return self.imagpart()

    def numer(self):
        """
        Return numerical approximation to ``self`` as a Maxima object.

        OUTPUT: Maxima object

        EXAMPLES::

            sage: a = maxima('sqrt(2)').numer(); a
            1.41421356237309...
            sage: type(a)
            <class 'sage.interfaces.maxima.MaximaElement'>
        """
        return self.comma('numer')

    def str(self):
        """
        Return string representation of this Maxima object.

        OUTPUT: string

        EXAMPLES::

            sage: maxima('sqrt(2) + 1/3').str()
            'sqrt(2)+1/3'
        """
        P = self._check_valid()
        return P.get(self._name)

    def diff(self, var='x', n=1):
        """
        Return the `n`-th derivative of ``self``.

        INPUT:

        - ``var`` -- variable (default: ``'x'``)

        - ``n`` -- integer (default: 1)

        OUTPUT: `n`-th derivative of ``self`` with respect to the variable var

        EXAMPLES::

            sage: f = maxima('x^2')
            sage: f.diff()
            2*x
            sage: f.diff('x')
            2*x
            sage: f.diff('x', 2)
            2
            sage: maxima('sin(x^2)').diff('x',4)
            16*x^4*sin(x^2)-12*sin(x^2)-48*x^2*cos(x^2)

        ::

            sage: f = maxima('x^2 + 17*y^2')
            sage: f.diff('x')
            34*y*'diff(y,x,1)+2*x
            sage: f.diff('y')
            34*y
        """
        return InterfaceElement.__getattr__(self, 'diff')(var, n)

    derivative = diff

    def nintegral(self, var='x', a=0, b=1,
                  desired_relative_error='1e-8',
                  maximum_num_subintervals=200):
        r"""
        Return a numerical approximation to the integral of ``self`` from `a`
        to `b`.

        INPUT:

        - ``var`` -- variable to integrate with respect to

        - ``a`` -- lower endpoint of integration

        - ``b`` -- upper endpoint of integration

        - ``desired_relative_error`` -- (default: ``'1e-8'``) the
          desired relative error

        - ``maximum_num_subintervals`` -- (default: 200)
          maxima number of subintervals

        OUTPUT: approximation to the integral

        - estimated absolute error of the
          approximation

        - the number of integrand evaluations

        - an error code:

            - ``0`` -- no problems were encountered

            - ``1`` -- too many subintervals were done

            - ``2`` -- excessive roundoff error

            - ``3`` -- extremely bad integrand behavior

            - ``4`` -- failed to converge

            - ``5`` -- integral is probably divergent or slowly convergent

            - ``6`` -- the input is invalid

        EXAMPLES::

            sage: maxima('exp(-sqrt(x))').nintegral('x',0,1)
            (0.5284822353142306, 4.163...e-11, 231, 0)

        Note that GP also does numerical integration, and can do so to very
        high precision very quickly::

            sage: gp('intnum(x=0,1,exp(-sqrt(x)))')
            0.5284822353142307136179049194             # 32-bit
            0.52848223531423071361790491935415653022   # 64-bit
            sage: _ = gp.set_precision(80)
            sage: gp('intnum(x=0,1,exp(-sqrt(x)))')
            0.52848223531423071361790491935415653021675547587292866196865279321015401702040079
        """
        from sage.rings.all import Integer
        v = self.quad_qags(var, a, b, epsrel=desired_relative_error,
                           limit=maximum_num_subintervals)
        return v[0], v[1], Integer(v[2]), Integer(v[3])

    def integral(self, var='x', min=None, max=None):
        r"""
        Return the integral of ``self`` with respect to the variable `x`.

        INPUT:

        - ``var`` -- variable

        - ``min`` -- (default: ``None``)

        - ``max`` -- (default: ``None``)

        OUTPUT: the definite integral if xmin is not ``None``

        - an indefinite integral otherwise

        EXAMPLES::

            sage: maxima('x^2+1').integral()
            x^3/3+x
            sage: maxima('x^2+ 1 + y^2').integral('y')
            y^3/3+x^2*y+y
            sage: maxima('x / (x^2+1)').integral()
            log(x^2+1)/2
            sage: maxima('1/(x^2+1)').integral()
            atan(x)
            sage: maxima('1/(x^2+1)').integral('x', 0, infinity)
            %pi/2
            sage: maxima('x/(x^2+1)').integral('x', -1, 1)
            0

        ::

            sage: f = maxima('exp(x^2)').integral('x',0,1)
            sage: f.sage()
            -1/2*I*sqrt(pi)*erf(I)
            sage: f.numer()
            1.46265174590718...
        """
        I = InterfaceElement.__getattr__(self, 'integrate')
        if min is None:
            return I(var)
        else:
            if max is None:
                raise ValueError("neither or both of min/max must be specified.")
            return I(var, min, max)

    integrate = integral

    def __float__(self):
        """
        Return floating point version of this Maxima element.

        OUTPUT: real

        EXAMPLES::

            sage: float(maxima("3.14"))
            3.14
            sage: float(maxima("1.7e+17"))
            1.7e+17
            sage: float(maxima("1.7e-17"))
            1.7e-17
        """
        try:
            return float(repr(self.numer()))
        except ValueError:
            raise TypeError("unable to coerce '%s' to float" % repr(self))

    def __len__(self):
        """
        Return the length of a list.

        OUTPUT: integer

        EXAMPLES::

            sage: v = maxima('create_list(x^i,i,0,5)')
            sage: len(v)
            6
        """
        P = self._check_valid()
        return int(P.eval('length(%s)' % self.name()))

    def dot(self, other):
        """
        Implement the notation ``self . other``.

        INPUT:

        - ``other`` -- matrix; argument to dot

        OUTPUT: Maxima matrix

        EXAMPLES::

            sage: A = maxima('matrix ([a1],[a2])')
            sage: B = maxima('matrix ([b1, b2])')
            sage: A.dot(B)
            matrix([a1*b1,a1*b2],[a2*b1,a2*b2])
        """
        P = self._check_valid()
        Q = P(other)
        return P('%s . %s' % (self.name(), Q.name()))

    def __getitem__(self, n):
        r"""
        Return the `n`-th element of this list.

        INPUT:

        - ``n`` -- integer

        OUTPUT: Maxima object

        .. NOTE::

           Lists are 0-based when accessed via the Sage interface, not
           1-based as they are in the Maxima interpreter.

        EXAMPLES::

            sage: v = maxima('create_list(i*x^i,i,0,5)'); v
            [0,x,2*x^2,3*x^3,4*x^4,5*x^5]
            sage: v[3]
            3*x^3
            sage: v[0]
            0
            sage: v[10]
            Traceback (most recent call last):
            ...
            IndexError: n = (10) must be between 0 and 5
        """
        n = int(n)
        if n < 0 or n >= len(self):
            raise IndexError("n = (%s) must be between %s and %s" % (n, 0, len(self)-1))
        # If you change the n+1 to n below, better change __iter__ as well.
        return InterfaceElement.__getitem__(self, n+1)

    def __iter__(self):
        """
        Return an iterator for ``self``.

        OUTPUT: iterator

        EXAMPLES::

            sage: v = maxima('create_list(i*x^i,i,0,5)')
            sage: L = list(v)
            sage: [e._sage_() for e in L]
            [0, x, 2*x^2, 3*x^3, 4*x^4, 5*x^5]
        """
        for i in range(len(self)):
            yield self[i]

    def subst(self, val):
        """
        Substitute a value or several values into this Maxima object.

        INPUT:

        - ``val`` -- string representing substitution(s) to perform

        OUTPUT: Maxima object

        EXAMPLES::

            sage: maxima('a^2 + 3*a + b').subst('b=2')
            a^2+3*a+2
            sage: maxima('a^2 + 3*a + b').subst('a=17')
            b+340
            sage: maxima('a^2 + 3*a + b').subst('a=17, b=2')
            342
        """
        return self.comma(val)

    def comma(self, args):
        """
        Form the expression that would be written 'self, args' in Maxima.

        INPUT:

        - ``args`` -- string

        OUTPUT: Maxima object

        EXAMPLES::

            sage: maxima('sqrt(2) + I').comma('numer')
            I+1.41421356237309...
            sage: maxima('sqrt(2) + I*a').comma('a=5')
            5*I+sqrt(2)
        """
        self._check_valid()
        P = self.parent()
        return P('%s, %s' % (self.name(), args))

    def _latex_(self):
        r"""
        Return Latex representation of this Maxima object.

        OUTPUT: string

        This calls the tex command in Maxima, then does a little
        post-processing to fix bugs in the resulting Maxima output.

        EXAMPLES::

            sage: maxima('sqrt(2) + 1/3 + asin(5)')._latex_()
            '\\sin^{-1}\\cdot5+\\sqrt{2}+{{1}\\over{3}}'

            sage: y,d = var('y,d')
            sage: f = function('f')
            sage: latex(maxima(derivative(f(x*y), x)))
            \left(\left.{{{\it \partial}}\over{{\it \partial}\,  {\it \_symbol}_{0}}}\,f\left(  {\it \_symbol}_{0}\right)\right|_{  {\it \_symbol}_{0}={\it x}\,  {\it y}}\right)\,{\it y}
            sage: latex(maxima(derivative(f(x,y,d), d,x,x,y)))
            {{{\it \partial}^4}\over{{\it \partial}\,{\it d}\,  {\it \partial}\,{\it x}^2\,{\it \partial}\,  {\it y}}}\,f\left({\it x} ,  {\it y} , {\it d}\right)
            sage: latex(maxima(d/(d-2)))
            {{{\it d}}\over{{\it d}-2}}
        """
        self._check_valid()
        P = self.parent()
        s = P._eval_line('tex(%s);' % self.name(), reformat=False)
        if '$$' not in s:
            raise RuntimeError("Error texing Maxima object.")
        i = s.find('$$')
        j = s.rfind('$$')
        s = s[i+2:j]
        s = multiple_replace({'\r\n': ' ',
                              '\\%': '',
                              '\\arcsin ': '\\sin^{-1} ',
                              '\\arccos ': '\\cos^{-1} ',
                              '\\arctan ': '\\tan^{-1} ',
                              '\\_SAGE\\_VAR\\_': ''}, s)

        # Fix a maxima bug, which gives a latex representation of multiplying
        # two numbers as a single space. This was really bad when 2*17^(1/3)
        # gets TeXed as '2 17^{\frac{1}{3}}'
        #
        # This regex matches a string of spaces preceded by either a '}', a
        # decimal digit, or a ')', and followed by a decimal digit. The spaces
        # get replaced by a '\cdot'.
        return re.sub(r'(?<=[})\d]) +(?=\d)', r'\\cdot', s)

    def _tab_completion(self, verbose=False):
        """
        Return all Maxima commands, which is useful for tab completion.

        INPUT:

        - ``verbose`` -- boolean

        OUTPUT: list of strings

        EXAMPLES::

            sage: m = maxima(2)
            sage: 'gcd' in m._tab_completion()
            True
        """
        return self.parent()._tab_completion(verbose=False)

    def _matrix_(self, R):
        r"""
        If ``self`` is a Maxima matrix, return the corresponding Sage matrix
        over the Sage ring `R`.

        INPUT:

        - ``R`` -- ring to coerce into

        OUTPUT: matrix

        This may or may not work depending in how complicated the entries
        of ``self`` are! It only works if the entries of ``self`` can be coerced as
        strings to produce meaningful elements of `R`.

        EXAMPLES::

            sage: _ = maxima.eval("f[i,j] := i/j")
            sage: A = maxima('genmatrix(f,4,4)'); A
            matrix([1,1/2,1/3,1/4],[2,1,2/3,1/2],[3,3/2,1,3/4],[4,2,4/3,1])
            sage: A._matrix_(QQ)
            [  1 1/2 1/3 1/4]
            [  2   1 2/3 1/2]
            [  3 3/2   1 3/4]
            [  4   2 4/3   1]

        You can also use the ``matrix`` command (which is
        defined in ``sage.misc.functional``)::

            sage: matrix(QQ, A)
            [  1 1/2 1/3 1/4]
            [  2   1 2/3 1/2]
            [  3 3/2   1 3/4]
            [  4   2 4/3   1]
        """
        from sage.matrix.matrix_space import MatrixSpace
        self._check_valid()
        P = self.parent()
        nrows = int(P.eval('length(%s)' % self.name()))
        if nrows == 0:
            return MatrixSpace(R, 0, 0)(0)
        ncols = int(P.eval('length(%s[1])' % self.name()))
        M = MatrixSpace(R, nrows, ncols)
        s = self.str().replace('matrix', '').replace(',', "','").\
            replace("]','[", "','").replace('([', "['").replace('])', "']")
        s = eval(s)
        return M([R(x) for x in s])

    def partial_fraction_decomposition(self, var='x'):
        """
        Return the partial fraction decomposition of ``self`` with respect to
        the variable var.

        INPUT:

        - ``var`` -- string

        OUTPUT: Maxima object

        EXAMPLES::

            sage: f = maxima('1/((1+x)*(x-1))')
            sage: f.partial_fraction_decomposition('x')
            1/(2*(x-1))-1/(2*(x+1))
            sage: print(f.partial_fraction_decomposition('x'))
                                 1           1
                             --------- - ---------
                             2 (x - 1)   2 (x + 1)
        """
        return self.partfrac(var)

    def _operation(self, operation, other=None):
        r"""
        Return the result of applying the binary operation
        ``operation`` on the arguments ``self`` and ``other``, or the
        unary operation on ``self`` if ``other`` is not given.

        This is a utility function which factors out much of the
        commonality used in the arithmetic operations for interface
        elements.

        INPUT:

        - ``operation`` -- string representing the operation
          being performed. For example, '*', or '1/'

        - ``other`` -- the other operand. If ``other`` is ``None``,
          then the operation is assumed to be unary rather than binary

        OUTPUT: Maxima object

        Note that other's parent should already be Maxima since this should
        be called after coercion has been performed.

        If other is a ``MaximaFunction``, then we convert
        ``self`` to a ``MaximaFunction`` that takes
        no arguments, and let the
        ``MaximaFunction._operation`` code handle everything
        from there.

        EXAMPLES::

            sage: f = maxima.cos(x)
            sage: f._operation("+", f)
            2*cos(_SAGE_VAR_x)
        """
        P = self._check_valid()

        if other is None:
            cmd = '%s %s' % (operation, self._name)
        elif isinstance(other, P._object_function_class()):
            fself = P.function('', repr(self))
            return fself._operation(operation, other)
        else:
            cmd = '%s %s %s' % (self._name, operation, other._name)
        try:
            return P.new(cmd)
        except Exception as msg:
            raise TypeError(msg)


MaximaAbstractFunctionElement = InterfaceFunctionElement
MaximaAbstractFunction = InterfaceFunction


class MaximaAbstractElementFunction(MaximaAbstractElement):
    r"""
    Create a Maxima function with the parent ``parent``,
    name ``name``, definition ``defn``, arguments ``args``
    and latex representation ``latex``.

    INPUT:

    - ``parent`` -- an instance of a concrete Maxima interface

    - ``name`` -- string

    - ``defn`` -- string

    - ``args`` -- string; comma separated names of arguments

    - ``latex`` -- string

    OUTPUT: Maxima function

    EXAMPLES::

        sage: maxima.function('x,y','e^cos(x)')
        e^cos(x)
    """

    def __init__(self, parent, name, defn, args, latex):
        """
        Create a Maxima function.
        See ``MaximaAbstractElementFunction`` for full documentation.

        TESTS::

            sage: from sage.interfaces.maxima_abstract import MaximaAbstractElementFunction
            sage: MaximaAbstractElementFunction == loads(dumps(MaximaAbstractElementFunction))
            True
            sage: f = maxima.function('x,y','sin(x+y)')
            sage: f == loads(dumps(f))
            True
        """
        MaximaAbstractElement.__init__(self, parent, name, is_name=True)
        self.__defn = defn
        self.__args = args
        self.__latex = latex

    def __reduce__(self):
        """
        Implement __reduce__ for ``MaximaAbstractElementFunction``.

        OUTPUT: a couple consisting of:

        - the function to call for unpickling

        - a tuple of arguments for the function

        EXAMPLES::

            sage: f = maxima.function('x,y','sin(x+y)')
            sage: f.__reduce__()
            (<function reduce_load_MaximaAbstract_function at 0x...>,
             (Maxima, 'sin(x+y)', 'x,y', None))
        """
        return reduce_load_MaximaAbstract_function, (self.parent(),
                            self.__defn, self.__args, self.__latex)

    def __call__(self, *args):
        """
        Return the result of calling this Maxima function
        with the given arguments.

        INPUT:

        - ``args`` -- a variable number of arguments

        OUTPUT: Maxima object

        EXAMPLES::

            sage: f = maxima.function('x,y','sin(x+y)')
            sage: f(1,2)
            sin(3)
            sage: f(x,x)
            sin(2*x)
        """
        P = self._check_valid()
        if len(args) == 1:
            args = '(%s)' % args
        return P('%s%s' % (self.name(), args))

    def _repr_(self):
        """
        Return print representation of this Maxima function.

        OUTPUT: string

        EXAMPLES::

            sage: f = maxima.function('x,y','sin(x+y)')
            sage: repr(f)    # indirect doctest
            'sin(x+y)'
        """
        return self.definition()

    def _latex_(self):
        r"""
        Return latex representation of this Maxima function.

        OUTPUT: string

        EXAMPLES::

            sage: f = maxima.function('x,y','sin(x+y)')
            sage: latex(f)
            \mathrm{sin(x+y)}
        """
        if self.__latex is None:
            return r'\mathrm{%s}' % self.__defn
        else:
            return self.__latex

    def arguments(self, split=True):
        r"""
        Return the arguments of this Maxima function.

        INPUT:

        - ``split`` -- boolean; if ``True`` return a tuple of strings,
          otherwise return a string of comma-separated arguments

        OUTPUT: string if ``split`` is False

        - a list of strings if ``split`` is True

        EXAMPLES::

            sage: f = maxima.function('x,y','sin(x+y)')
            sage: f.arguments()
            ['x', 'y']
            sage: f.arguments(split=False)
            'x,y'
            sage: f = maxima.function('', 'sin(x)')
            sage: f.arguments()
            []
        """
        if split:
            return self.__args.split(',') if self.__args != '' else []
        else:
            return self.__args

    def definition(self):
        """
        Return the definition of this Maxima function as a string.

        EXAMPLES::

            sage: f = maxima.function('x,y','sin(x+y)')
            sage: f.definition()
            'sin(x+y)'
        """
        return self.__defn

    def integral(self, var):
        """
        Return the integral of ``self`` with respect to the variable var.

        INPUT:

        - ``var`` -- a variable

        OUTPUT: Maxima function

        Note that integrate is an alias of integral.

        EXAMPLES::

            sage: x,y = var('x,y')
            sage: f = maxima.function('x','sin(x)')
            sage: f.integral(x)
            -cos(x)
            sage: f.integral(y)
            sin(x)*y
        """
        var = str(var)
        P = self._check_valid()
        f = P('integrate(%s(%s), %s)' % (self.name(),
                        self.arguments(split=False), var))

        args = self.arguments()
        if var not in args:
            args.append(var)
        return P.function(",".join(args), repr(f))

    integrate = integral

    def _operation(self, operation, f=None):
        r"""
        This is a utility function which factors out much of the
        commonality used in the arithmetic operations for
        ``MaximaAbstractElementFunction``.

        INPUT:

        - ``operation`` -- string representing the operation
          being performed. For example, '\*', or '1/'

        - ``f`` -- the other operand; if ``f`` is
          ``None``, then the operation is assumed to be unary
          rather than binary

        EXAMPLES::

            sage: f = maxima.function('x,y','sin(x+y)')
            sage: f._operation("+", f)
            2*sin(y+x)
            sage: f._operation("+", 2)
            sin(y+x)+2
            sage: f._operation('-')
            -sin(y+x)
            sage: f._operation('1/')
            1/sin(y+x)
        """
        P = self._check_valid()
        if isinstance(f, P._object_function_class()):
            tmp = sorted(set(self.arguments() + f.arguments()))
            args = ','.join(tmp)
            defn = "(%s)%s(%s)" % (self.definition(), operation, f.definition())
        elif f is None:
            args = self.arguments(split=False)
            defn = "%s(%s)" % (operation, self.definition())
        else:
            args = self.arguments(split=False)
            defn = "(%s)%s(%s)" % (self.definition(), operation, repr(f))

        return P.function(args, P.eval(defn))


def reduce_load_MaximaAbstract_function(parent, defn, args, latex):
    r"""
    Unpickle a Maxima function.

    EXAMPLES::

        sage: from sage.interfaces.maxima_abstract import reduce_load_MaximaAbstract_function
        sage: f = maxima.function('x,y','sin(x+y)')
        sage: _,args = f.__reduce__()
        sage: g = reduce_load_MaximaAbstract_function(*args)
        sage: g == f
        True
    """
    return parent.function(args, defn, defn, latex)


def maxima_version():
    """
    Return Maxima version.

    Currently this calls a new copy of Maxima.

    EXAMPLES::

        sage: from sage.interfaces.maxima_abstract import maxima_version
        sage: maxima_version()  # random
        '5.41.0'
    """
    with os.popen('{} --version'.format(MAXIMA)) as p:
        return p.read().split()[-1]


def maxima_console():
    """
    Spawn a new Maxima command-line session.

    EXAMPLES::

        sage: from sage.interfaces.maxima_abstract import maxima_console
        sage: maxima_console()                    # not tested
        Maxima 5.46.0 https://maxima.sourceforge.io
        ...
    """
    from sage.repl.rich_output.display_manager import get_display_manager
    if not get_display_manager().is_in_terminal():
        raise RuntimeError('Can use the console only in the terminal. Try %%maxima magics instead.')
    os.system('{}'.format(MAXIMA))<|MERGE_RESOLUTION|>--- conflicted
+++ resolved
@@ -286,13 +286,10 @@
         # create NAME-IMPL, without the leading $).  This causes
         # name-impl to show up in $APROPOS.  We remove it.
         # https://sourceforge.net/p/maxima/bugs/3643/
-<<<<<<< HEAD
         cmd_list = self._eval_line('apropos("%s")' % s, error_check=False)
         cmd_list = cmd_list.replace(' ', '').replace('\n', '').replace('\\ - ', '-').replace('\\-', '-')
-=======
-        cmd_list = self._eval_line('apropos("%s")'%s, error_check=False).replace('\\ - ','-').replace('\\-','-')
->>>>>>> 60aad6a4
-        cmd_list = [x for x in cmd_list[1:-1].split(',') if x[0] != '?' and not x.endswith('-impl')]
+        cmd_list = [x for x in cmd_list[1:-1].split(',')
+                    if x[0] != '?' and not x.endswith('-impl')]
         return [x for x in cmd_list if x.find(s) == 0]
 
     def _commands(self, verbose=True):
@@ -487,18 +484,12 @@
 
     def _equality_symbol(self):
         """
-<<<<<<< HEAD
         Return the equality symbol in Maxima.
-=======
-        Returns the equality symbol in Maxima.
 
         This is only used for
         :meth:`~sage.symbolic.expression.Expression.__maxima_init_solve_`,
         not for any normal expression conversion by
         :class:`sage.symbolic.expression_conversions.MaximaConverter`.
-
-        INPUT: none
->>>>>>> 60aad6a4
 
         OUTPUT: string
 
@@ -517,17 +508,12 @@
 
     def _inequality_symbol(self):
         """
-<<<<<<< HEAD
         Return the inequality symbol in Maxima.
-=======
-        Returns the inequality symbol in Maxima.
 
         This is only used for
         :meth:`~sage.symbolic.expression.Expression.__maxima_init_solve_`,
         not for any normal expression conversion by
         :class:`sage.symbolic.expression_conversions.MaximaConverter`.
-        INPUT: none
->>>>>>> 60aad6a4
 
         OUTPUT: string
 
@@ -858,15 +844,9 @@
             sage: maxima.de_solve('diff(y,x,2) + 3*x = y', ['x','y'])
             y=%k1*%e^x+%k2*%e^-x+3*x
             sage: maxima.de_solve('diff(y,x) + 3*x = y', ['x','y'])
-<<<<<<< HEAD
             y = (%c-3*(...-x...-1)*%e^-x)*%e^x
             sage: maxima.de_solve('diff(y,x) + 3*x = y', ['x','y'],[1,1])
             y = -...%e^-1*(5*%e^x-3*%e*x-3*%e)...
-=======
-            y=(%c-3*((-x)-1)*%e^-x)*%e^x
-            sage: maxima.de_solve('diff(y,x) + 3*x = y', ['x','y'],[1,1])
-            y=-%e^-1*(5*%e^x-3*%e*x-3*%e)
->>>>>>> 60aad6a4
         """
         if not isinstance(vars, str):
             str_vars = '%s, %s' % (vars[1], vars[0])
