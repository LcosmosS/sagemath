--- conflicted
+++ resolved
@@ -1,25 +1,12 @@
 # sage_setup: distribution = sagemath-categories
 # interfaces to other interpreters
 
-<<<<<<< HEAD
 # import problems
 try:
     # from maxima_lib import maxima_lib
-    from .maxima import maxima, Maxima
+    from sage.interfaces.maxima import maxima, Maxima
 except ImportError:
     pass
-=======
-from sage.interfaces.sage0 import sage0, sage0_version, Sage
-from sage.interfaces.gap import gap, gap_reset_workspace, Gap
-from sage.interfaces.gp import gp, gp_version, Gp
-# import problems
-# from maxima_lib import maxima_lib
-from sage.interfaces.maxima import maxima, Maxima
-from sage.interfaces.singular import singular, singular_version, Singular
-
-from sage.interfaces.magma import magma, Magma
-from sage.interfaces.polymake import polymake
->>>>>>> 2bad7721
 
 from sage.misc.lazy_import import lazy_import
 
