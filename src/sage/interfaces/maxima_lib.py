--- conflicted
+++ resolved
@@ -563,12 +563,8 @@
             sage: maxima_lib._create(c,'m')
             'm'
             sage: maxima_lib.get('m')
-<<<<<<< HEAD
             '_SAGE_VAR_x+cos(19)'
-=======
-            'x+cos(19)'
             sage: maxima_lib.clear('m')
->>>>>>> a3c4cf39
         """
         name = self._next_var_name() if name is None else name
         try:
