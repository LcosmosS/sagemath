r"""
Library interface to Maxima

Maxima is a free GPL'd general purpose computer algebra system whose
development started in 1968 at MIT. It contains symbolic manipulation
algorithms, as well as implementations of special functions, including
elliptic functions and generalized hypergeometric functions. Moreover,
Maxima has implementations of many functions relating to the invariant
theory of the symmetric group `S_n`. (However, the commands for group
invariants, and the corresponding Maxima documentation, are in
French.) For many links to Maxima documentation, see
http://maxima.sourceforge.net/documentation.html.

AUTHORS:

- William Stein (2005-12): Initial version

- David Joyner: Improved documentation

- William Stein (2006-01-08): Fixed bug in parsing

- William Stein (2006-02-22): comparisons (following suggestion of
  David Joyner)

- William Stein (2006-02-24): *greatly* improved robustness by adding
  sequence numbers to IO bracketing in _eval_line

- Robert Bradshaw, Nils Bruin, Jean-Pierre Flori (2010,2011): Binary library
  interface

For this interface, Maxima is loaded into ECL which is itself loaded
as a C library in Sage. Translations between Sage and Maxima objects
(which are nothing but wrappers to ECL objects) is made as much as possible
directly, but falls back to the string based conversion used by the
classical Maxima Pexpect interface in case no new implementation has been made.

This interface is the one used for calculus by Sage
and is accessible as `maxima_calculus`::

    sage: maxima_calculus
    Maxima_lib

Only one instance of this interface can be instantiated,
so the user should not try to instantiate another one,
which is anyway set to raise an error::

    sage: from sage.interfaces.maxima_lib import MaximaLib
    sage: MaximaLib()
    Traceback (most recent call last):
    ...
    RuntimeError: Maxima interface in library mode can only be instantiated once

Changed besselexpand to true in init_code -- automatically simplify Bessel functions to trig functions when appropriate when true. Examples:

For some infinite sums, a closed expression can be found. By default, "maxima" is used for that::

    sage: x,n,k = var("x","n","k")
    sage: sum((-x)^n/(factorial(n)*factorial(n+3/2)),n,0,oo)
    -1/2*(2*x*cos(2*sqrt(x)) - sqrt(x)*sin(2*sqrt(x)))/(sqrt(pi)*x^2)

Maxima has some flags that affect how the result gets simplified (By default, besselexpand is false in Maxima; however in 5.39 this test does not show any difference, as, apparently, another expansion path is used)::

    sage: maxima_calculus("besselexpand:false")
    false
    sage: x,n,k = var("x","n","k")
    sage: sum((-x)^n/(factorial(n)*factorial(n+3/2)),n,0,oo)
    -1/2*(2*x*cos(2*sqrt(x)) - sqrt(x)*sin(2*sqrt(x)))/(sqrt(pi)*x^2)
    sage: maxima_calculus("besselexpand:true")
    true

The output is parseable (i. e. :trac:`31796` is fixed)::

    sage: foo = maxima_calculus('a and (b or c)') ; foo
    a and (b or c)
    sage: bar = maxima_calculus(foo) ; bar
    a and (b or c)
    sage: bar == foo
    True

"""

# ****************************************************************************
#       Copyright (C) 2005 William Stein <wstein@gmail.com>
#
#  Distributed under the terms of the GNU General Public License (GPL)
#
#    This code is distributed in the hope that it will be useful,
#    but WITHOUT ANY WARRANTY; without even the implied warranty of
#    MERCHANTABILITY or FITNESS FOR A PARTICULAR PURPOSE.  See the GNU
#    General Public License for more details.
#
#  The full text of the GPL is available at:
#
#                  https://www.gnu.org/licenses/
# ****************************************************************************

from sage.symbolic.ring import SR

from sage.libs.ecl import EclObject, ecl_eval

from .maxima_abstract import (MaximaAbstract, MaximaAbstractFunction,
    MaximaAbstractElement, MaximaAbstractFunctionElement,
    MaximaAbstractElementFunction)
from sage.misc.instancedoc import instancedoc
from sage.env import MAXIMA_FAS


# We begin here by initializing Maxima in library mode
# i.e. loading it into ECL
ecl_eval("(setf *load-verbose* NIL)")
if MAXIMA_FAS:
    ecl_eval("(require 'maxima \"{}\")".format(MAXIMA_FAS))
else:
    ecl_eval("(require 'maxima)")
ecl_eval("(in-package :maxima)")
ecl_eval("(setq $nolabels t))")
ecl_eval("(defvar *MAXIMA-LANG-SUBDIR* NIL)")
ecl_eval("(set-locale-subdir)")
ecl_eval("(set-pathnames)")
ecl_eval("(defun add-lineinfo (x) x)")
ecl_eval('(defun principal nil (cond ($noprincipal (diverg)) ((not pcprntd) (merror "Divergent Integral"))))')
ecl_eval("(remprop 'mfactorial 'grind)")  # don't use ! for factorials (#11539)
ecl_eval("(setf $errormsg nil)")

# The following is an adaptation of the "retrieve" function in maxima
# itself. This routine is normally responsible for displaying a
# question and returning the answer. Our version throws an error in
# which the text of the question is included. This is accomplished by
# redirecting *standard-output* to a string.
#
# After an update in Issue 31553, this routine also preprocesses the
# text to replace space symbols with strings. This prevents those
# symbols from being turned into ugly newlines -- a problem that we
# used to avoid with a custom patch.
ecl_eval(r"""
(defun retrieve (msg flag &aux (print? nil))
  (declare (special msg flag print?))
  (setq msg (mapcar #'(lambda (x) (if (eq x '| |) " " x)) msg))
  (or (eq flag 'noprint) (setq print? t))
  (error
    (concatenate 'string
      "Maxima asks: "
      (string-trim '(#\Newline)
                   (with-output-to-string (*standard-output*)
                     (cond ((not print?)
                            (setq print? t)
                            (format-prompt t ""))
                           ((null msg)
                            (format-prompt t ""))
                           ((atom msg)
                            (format-prompt t "~A" msg)
                            (mterpri))
                           ((eq flag t)
                            (format-prompt t "~{~A~}" (cdr msg))
                            (mterpri))
                           (t
                            (format-prompt t "~M" msg)
                            (mterpri))))))))
""")

# Redirection of ECL and Maxima stdout to /dev/null
ecl_eval(r"""(defparameter *dev-null* (make-two-way-stream
              (make-concatenated-stream) (make-broadcast-stream)))""")
ecl_eval("(setf original-standard-output *standard-output*)")
ecl_eval("(setf *standard-output* *dev-null*)")
#ecl_eval("(setf *error-output* *dev-null*)")

# Default options set in Maxima
# display2d -- no ascii art output
# keepfloat -- don't automatically convert floats to rationals

init_code = ['besselexpand : true', 'display2d : false', 'domain : complex', 'keepfloat : true',
            'load(to_poly_solve)', 'load(simplify_sum)',
            'load(diag)']


# Turn off the prompt labels, since computing them *very
# dramatically* slows down the maxima interpret after a while.
# See the function makelabel in suprv1.lisp.
# Many thanks to andrej.vodopivec@gmail.com and also
# Robert Dodier for figuring this out!
# See trac # 6818.
init_code.append('nolabels : true')
for l in init_code:
    ecl_eval("#$%s$"%l)
# To get more debug information uncomment the next line
# should allow to do this through a method
#ecl_eval("(setf *standard-output* original-standard-output)")

# This is the main function (ECL object) used for evaluation
# This returns an EclObject
maxima_eval=ecl_eval("""
(defun maxima-eval( form )
    (with-$error (meval form)))
""")

# Number of instances of this interface
maxima_lib_instances = 0

# Here we define several useful ECL/Maxima objects
# The Maxima string function can change the structure of its input
#maxprint=EclObject("$STRING")
maxprint=EclObject(r"""(defun mstring-for-sage (form)
                         (coerce (mstring form) 'string))""").eval()
meval=EclObject("MEVAL")
msetq=EclObject("MSETQ")
mlist=EclObject("MLIST")
mequal=EclObject("MEQUAL")
cadadr=EclObject("CADADR")

max_integrate=EclObject("$INTEGRATE")
max_sum=EclObject("$SUM")
max_simplify_sum=EclObject("$SIMPLIFY_SUM")
max_prod=EclObject("$PRODUCT")
max_simplify_prod=EclObject("$SIMPLIFY_PRODUCT")
max_ratsimp=EclObject("$RATSIMP")
max_limit=EclObject("$LIMIT")
max_tlimit=EclObject("$TLIMIT")
max_plus=EclObject("$PLUS")
max_minus=EclObject("$MINUS")
max_use_grobner=EclObject("$USE_GROBNER")
max_to_poly_solve=EclObject("$TO_POLY_SOLVE")
max_at=EclObject("%AT")

def stdout_to_string(s):
    r"""
    Evaluate command ``s`` and catch Maxima stdout
    (not the result of the command!) into a string.

    INPUT:

    - ``s`` - string; command to evaluate

    OUTPUT: string

    This is currently used to implement :meth:`~MaximaLibElement.display2d`.

    EXAMPLES::

        sage: from sage.interfaces.maxima_lib import stdout_to_string
        sage: stdout_to_string('1+1')
        ''
        sage: stdout_to_string('disp(1+1)')
        '2\n\n'
    """
    return ecl_eval(r"""(with-output-to-string (*standard-output*)
                          (maxima-eval #$%s$))"""%s).python()[1:-1]

def max_to_string(s):
    r"""
    Return the Maxima string corresponding to this ECL object.

    INPUT:

    - ``s`` - ECL object

    OUTPUT: string

    EXAMPLES::

        sage: from sage.interfaces.maxima_lib import maxima_lib, max_to_string
        sage: ecl = maxima_lib(cos(x)).ecl()
        sage: max_to_string(ecl)
        'cos(_SAGE_VAR_x)'
    """
    return maxprint(s).python()[1:-1]

my_mread=ecl_eval("""
(defun my-mread (cmd)
  (caddr (mread (make-string-input-stream cmd))))
""")

def parse_max_string(s):
    r"""
    Evaluate string in Maxima without *any* further simplification.

    INPUT:

    - ``s`` - string

    OUTPUT: ECL object

    EXAMPLES::

        sage: from sage.interfaces.maxima_lib import parse_max_string
        sage: parse_max_string('1+1')
        <ECL: ((MPLUS) 1 1)>
    """
    return my_mread('"%s;"'%s)

class MaximaLib(MaximaAbstract):
    """
    Interface to Maxima as a Library.

    INPUT: none

    OUTPUT: Maxima interface as a Library

    EXAMPLES::

        sage: from sage.interfaces.maxima_lib import MaximaLib, maxima_lib
        sage: isinstance(maxima_lib,MaximaLib)
        True

    Only one such interface can be instantiated::

        sage: MaximaLib()
        Traceback (most recent call last):
        ...
        RuntimeError: Maxima interface in library mode can only
        be instantiated once
    """
    def __init__(self):
        """
        Create an instance of the Maxima interpreter.
        See ``MaximaLib`` for full documentation.

        TESTS::

            sage: from sage.interfaces.maxima_lib import MaximaLib, maxima_lib
            sage: MaximaLib == loads(dumps(MaximaLib))
            True
            sage: maxima_lib == loads(dumps(maxima_lib))
            True

        We make sure labels are turned off (see :trac:`6816`)::

            sage: 'nolabels : true' in maxima_lib._MaximaLib__init_code
            True
        """
        global maxima_lib_instances
        if maxima_lib_instances > 0:
            raise RuntimeError("Maxima interface in library mode can only be instantiated once")
        maxima_lib_instances += 1

        global init_code
        self.__init_code = init_code

        MaximaAbstract.__init__(self,"maxima_lib")
        self.__seq = 0

    def _coerce_from_special_method(self, x):
        r"""
        Coerce ``x`` into self trying to call a special underscore method.

        INPUT:

        - ``x`` - object to coerce into self

        OUTPUT: Maxima element equivalent to ``x``

        EXAMPLES::

            sage: from sage.interfaces.maxima_lib import maxima_lib
            sage: xmax = maxima_lib._coerce_from_special_method(x)
            sage: type(xmax)
            <class 'sage.interfaces.maxima_lib.MaximaLibElement'>
        """
        if isinstance(x, EclObject):
            return MaximaLibElement(self,self._create(x))
        else:
            return MaximaAbstract._coerce_from_special_method(self,x)

    def __reduce__(self):
        r"""
        Implement __reduce__ for ``MaximaLib``.

        INPUT: none

        OUTPUT:

        A couple consisting of:

        - the function to call for unpickling

        - a tuple of arguments for the function

        EXAMPLES::

            sage: from sage.interfaces.maxima_lib import maxima_lib
            sage: maxima_lib.__reduce__()
            (<function reduce_load_MaximaLib at 0x...>, ())
        """
        return reduce_load_MaximaLib, tuple([])

    # This outputs a string
    def _eval_line(self, line, locals=None, reformat=True, **kwds):
        r"""
        Evaluate the line in Maxima.

        INPUT:

        - ``line`` - string; text to evaluate

        - ``locals`` - None (ignored); this is used for compatibility with the
          Sage notebook's generic system interface.

        - ``reformat`` - boolean; whether to strip output or not

        - ``**kwds`` - All other arguments are currently ignored.

        OUTPUT: string representing Maxima output

        EXAMPLES::

            sage: from sage.interfaces.maxima_lib import maxima_lib
            sage: maxima_lib._eval_line('1+1')
            '2'
            sage: maxima_lib._eval_line('1+1;')
            '2'
            sage: maxima_lib._eval_line('1+1$')
            ''
            sage: maxima_lib._eval_line('randvar : cos(x)+sin(y)$')
            ''
            sage: maxima_lib._eval_line('randvar')
            'sin(y)+cos(x)'
        """
        result = ''
        while line:
            ind_dollar=line.find("$")
            ind_semi=line.find(";")
            if ind_dollar == -1 or (ind_semi >=0 and ind_dollar > ind_semi):
                if ind_semi == -1:
                    statement = line
                    line = ''
                else:
                    statement = line[:ind_semi]
                    line = line[ind_semi+1:]
                if statement:
                    result = ((result + '\n') if result else '') + max_to_string(maxima_eval("#$%s$"%statement))
            else:
                statement = line[:ind_dollar]
                line = line[ind_dollar+1:]
                if statement:
                    maxima_eval("#$%s$" % statement)
        if not reformat:
            return result
        return ' '.join(x.strip() for x in result.split())

    eval = _eval_line

    ###########################################
    # Direct access to underlying lisp interpreter.
    ###########################################
    def lisp(self, cmd):
        """
        Send a lisp command to maxima.

        INPUT:

        - ``cmd`` - string

        OUTPUT: ECL object

        .. note::

           The output of this command is very raw - not pretty.

        EXAMPLES::

            sage: from sage.interfaces.maxima_lib import maxima_lib
            sage: maxima_lib.lisp("(+ 2 17)")
            <ECL: 19>
        """
        return ecl_eval(cmd)

    def set(self, var, value):
        """
        Set the variable var to the given value.

        INPUT:

        -  ``var`` - string

        -  ``value`` - string

        OUTPUT: none

        EXAMPLES::

            sage: from sage.interfaces.maxima_lib import maxima_lib
            sage: maxima_lib.set('xxxxx', '2')
            sage: maxima_lib.get('xxxxx')
            '2'
        """
        if not isinstance(value, str):
            raise TypeError
        cmd = '%s : %s$'%(var, value.rstrip(';'))
        self.eval(cmd)

    def clear(self, var):
        """
        Clear the variable named var.

        INPUT:

        - ``var`` - string

        OUTPUT: none

        EXAMPLES::

            sage: from sage.interfaces.maxima_lib import maxima_lib
            sage: maxima_lib.set('xxxxx', '2')
            sage: maxima_lib.get('xxxxx')
            '2'
            sage: maxima_lib.clear('xxxxx')
            sage: maxima_lib.get('xxxxx')
            'xxxxx'
        """
        try:
            self.eval('kill(%s)$'%var)
            ecl_eval("(unintern '$%s)"%var)
        except (TypeError, AttributeError):
            pass

    def get(self, var):
        """
        Get the string value of the variable ``var``.

        INPUT:

        - ``var`` - string

        OUTPUT: string

        EXAMPLES::

            sage: from sage.interfaces.maxima_lib import maxima_lib
            sage: maxima_lib.set('xxxxx', '2')
            sage: maxima_lib.get('xxxxx')
            '2'
        """
        s = self.eval('%s;'%var)
        return s

    def _create(self, value, name=None):
        r"""
        Create a variable with given value and name.

        INPUT:

        - ``value`` - string or ECL object

        - ``name`` - string (default: None); name to use for the variable,
          an automatically generated name is used if this is none

        OUTPUT:

        - string; the name of the created variable

        EXAMPLES:

        Creation from strings::

            sage: from sage.interfaces.maxima_lib import maxima_lib
            sage: maxima_lib._create('3','var3')
            'var3'
            sage: maxima_lib.get('var3')
            '3'
            sage: s = maxima_lib._create('3')
            sage: s # random output
            'sage9'
            sage: s[:4] == 'sage'
            True

        And from ECL object::

            sage: c = maxima_lib(x+cos(19)).ecl()
            sage: maxima_lib._create(c,'m')
            'm'
            sage: maxima_lib.get('m')
            '_SAGE_VAR_x+cos(19)'
            sage: maxima_lib.clear('m')
        """
        name = self._next_var_name() if name is None else name
        try:
            if isinstance(value,EclObject):
                maxima_eval([[msetq],cadadr("#$%s$#$"%name),value])
            else:
                self.set(name, value)
        except RuntimeError as error:
            s = str(error)
            if "Is" in s: # Maxima asked for a condition
                self._missing_assumption(s)
            else:
                raise
        return name

    def _function_class(self):
        r"""
        Return the Python class of Maxima functions.

        INPUT: none

        OUTPUT: type

        EXAMPLES::

            sage: from sage.interfaces.maxima_lib import maxima_lib
            sage: maxima_lib._function_class()
            <class 'sage.interfaces.interface.InterfaceFunction'>
        """
        return MaximaLibFunction

    def _object_class(self):
        r"""
        Return the Python class of Maxima elements.

        INPUT: none

        OUTPUT: type

        EXAMPLES::

            sage: from sage.interfaces.maxima_lib import maxima_lib
            sage: maxima_lib._object_class()
            <class 'sage.interfaces.maxima_lib.MaximaLibElement'>
        """
        return MaximaLibElement

    def _function_element_class(self):
        r"""
        Return the Python class of Maxima functions of elements.

        INPUT: none

        OUTPUT: type

        EXAMPLES::

            sage: from sage.interfaces.maxima_lib import maxima_lib
            sage: maxima_lib._function_element_class()
            <class 'sage.interfaces.interface.InterfaceFunctionElement'>
        """
        return MaximaLibFunctionElement

    def _object_function_class(self):
        r"""
        Return the Python class of Maxima user-defined functions.

        INPUT: none

        OUTPUT: type

        EXAMPLES::

            sage: from sage.interfaces.maxima_lib import maxima_lib
            sage: maxima_lib._object_function_class()
            <class 'sage.interfaces.maxima_lib.MaximaLibElementFunction'>
        """
        return MaximaLibElementFunction

    # some helper functions to wrap the calculus use of the maxima interface.
    # these routines expect arguments living in the symbolic ring
    # and return something that is hopefully coercible into the symbolic
    # ring again.

    def sr_integral(self,*args):
        """
        Helper function to wrap calculus use of Maxima's integration.

        TESTS::

            sage: a,b=var('a,b')
            sage: integrate(1/(x^3 *(a+b*x)^(1/3)),x)
            Traceback (most recent call last):
            ...
            ValueError: Computation failed since Maxima requested additional
            constraints; using the 'assume' command before evaluation
            *may* help (example of legal syntax is 'assume(a>0)', see
            `assume?` for more details)
            Is a positive or negative?
            sage: assume(a>0)
            sage: integrate(1/(x^3 *(a+b*x)^(1/3)),x)
            2/9*sqrt(3)*b^2*arctan(1/3*sqrt(3)*(2*(b*x + a)^(1/3) + a^(1/3))/a^(1/3))/a^(7/3) - 1/9*b^2*log((b*x + a)^(2/3) + (b*x + a)^(1/3)*a^(1/3) + a^(2/3))/a^(7/3) + 2/9*b^2*log((b*x + a)^(1/3) - a^(1/3))/a^(7/3) + 1/6*(4*(b*x + a)^(5/3)*b^2 - 7*(b*x + a)^(2/3)*a*b^2)/((b*x + a)^2*a^2 - 2*(b*x + a)*a^3 + a^4)
            sage: var('x, n')
            (x, n)
            sage: integral(x^n,x)
            Traceback (most recent call last):
            ...
            ValueError: Computation failed since Maxima requested additional
            constraints; using the 'assume' command before evaluation
            *may* help (example of legal syntax is 'assume(n>0)',
            see `assume?` for more details)
            Is n equal to -1?
            sage: assume(n+1>0)
            sage: integral(x^n,x)
            x^(n + 1)/(n + 1)
            sage: forget()
            sage: assumptions()  # Check the assumptions really were forgotten
            []

        Make sure the abs_integrate package is being used,
        :trac:`11483`. The following are examples from the Maxima
        abs_integrate documentation::

            sage: integrate(abs(x), x)
            1/2*x*abs(x)

        ::

            sage: integrate(sgn(x) - sgn(1-x), x)  # known bug
            abs(x - 1) + abs(x)

        This is a known bug in Sage symbolic limits code, see
        :trac:`17892` and https://sourceforge.net/p/maxima/bugs/3237/ ::

            sage: integrate(1 / (1 + abs(x-5)), x, -5, 6) # not tested -- known bug
            log(11) + log(2)

        ::

            sage: integrate(1/(1 + abs(x)), x)  # known bug
            1/2*(log(x + 1) + log(-x + 1))*sgn(x) + 1/2*log(x + 1) - 1/2*log(-x + 1)

        ::

            sage: integrate(cos(x + abs(x)), x)  # known bug
            -1/2*x*sgn(x) + 1/4*(sgn(x) + 1)*sin(2*x) + 1/2*x

        The last example relies on the following simplification::

            sage: maxima("realpart(signum(x))")
            signum(x)

        An example from sage-support thread e641001f8b8d1129::

            sage: f = e^(-x^2/2)/sqrt(2*pi) * sgn(x-1)
            sage: integrate(f, x, -Infinity, Infinity)  # known bug
            -erf(1/2*sqrt(2))

        From :trac:`8624`::

            sage: integral(abs(cos(x))*sin(x),(x,pi/2,pi))
            1/2

        ::

            sage: integrate(sqrt(x + sqrt(x)), x).canonicalize_radical()  # known bug
            1/12*((8*x - 3)*x^(1/4) + 2*x^(3/4))*sqrt(sqrt(x) + 1) + 1/8*log(sqrt(sqrt(x) + 1) + x^(1/4)) - 1/8*log(sqrt(sqrt(x) + 1) - x^(1/4))

        And :trac:`11594`::

            sage: integrate(abs(x^2 - 1), x, -2, 2)  # known bug
            4

        This definite integral returned zero (incorrectly) in at least
        Maxima 5.23. The correct answer is now given (:trac:`11591`)::

            sage: f = (x^2)*exp(x) / (1+exp(x))^2
            sage: integrate(f, (x, -infinity, infinity))
            1/3*pi^2

        The following integral was computed incorrectly in versions of
        Maxima before 5.27 (see :trac:`12947`)::

            sage: a = integrate(x*cos(x^3),(x,0,1/2)).n()
            sage: a.real()
            0.124756040961038
            sage: a.imag().abs() < 3e-17
            True

        """
        try:
            return max_to_sr(maxima_eval(([max_integrate],[sr_to_max(SR(a)) for a in args])))
        except RuntimeError as error:
            s = str(error)
            if "Divergent" in s or "divergent" in s:
# in pexpect interface, one looks for this - e.g. integrate(1/x^3,x,-1,3) gives a principal value
#            if "divergent" in s or 'Principal Value' in s:
                raise ValueError("Integral is divergent.")
            elif "Is" in s: # Maxima asked for a condition
                self._missing_assumption(s)
            else:
                raise

    def sr_sum(self,*args):
        """
        Helper function to wrap calculus use of Maxima's summation.

        TESTS:

        Check that :trac:`16224` is fixed::

            sage: k = var('k')
            sage: sum(x^(2*k)/factorial(2*k), k, 0, oo).canonicalize_radical()
            cosh(x)

        ::

            sage: x, y, k, n = var('x, y, k, n')
            sage: sum(binomial(n,k) * x^k * y^(n-k), k, 0, n)
            (x + y)^n
            sage: q, a = var('q, a')
            sage: sum(a*q^k, k, 0, oo)
            Traceback (most recent call last):
            ...
            ValueError: Computation failed since Maxima requested additional
            constraints; using the 'assume' command before evaluation *may* help
            (example of legal syntax is 'assume(abs(q)-1>0)', see `assume?`
            for more details)
            Is abs(q)-1 positive, negative or zero?
            sage: assume(q > 1)
            sage: sum(a*q^k, k, 0, oo)
            Traceback (most recent call last):
            ...
            ValueError: Sum is divergent.
            sage: forget()
            sage: assume(abs(q) < 1)
            sage: sum(a*q^k, k, 0, oo)
            -a/(q - 1)
            sage: forget()
            sage: assumptions() # check the assumptions were really forgotten
            []

        Taking the sum of all natural numbers informs us that the sum
        is divergent.  Maxima (before 5.29.1) used to ask questions
        about `m`, leading to a different error (see :trac:`11990`)::

            sage: m = var('m')
            sage: sum(m, m, 0, infinity)
            Traceback (most recent call last):
            ...
            ValueError: Sum is divergent.

        An error with an infinite sum in Maxima (before 5.30.0,
        see :trac:`13712`)::

            sage: n = var('n')
            sage: sum(1/((2*n-1)^2*(2*n+1)^2*(2*n+3)^2), n, 0, oo)
            3/256*pi^2

        Maxima correctly detects division by zero in a symbolic sum
        (see :trac:`11894`)::

            sage: sum(1/(m^4 + 2*m^3 + 3*m^2 + 2*m)^2, m, 0, infinity)
            Traceback (most recent call last):
            ...
            RuntimeError: ECL says: Zero to negative power computed.

        Similar situation for :trac:`12410`::

            sage: x = var('x')
            sage: sum(1/x*(-1)^x, x, 0, oo)
            Traceback (most recent call last):
            ...
            RuntimeError: ECL says: Zero to negative power computed.
        """
        try:
            return max_to_sr(maxima_eval([[max_ratsimp],[[max_simplify_sum],([max_sum],[sr_to_max(SR(a)) for a in args])]]))
        except RuntimeError as error:
            s = str(error)
            if "divergent" in s:
# in pexpect interface, one looks for this;
# could not find an example where 'Pole encountered' occurred, though
#            if "divergent" in s or 'Pole encountered' in s:
                raise ValueError("Sum is divergent.")
            elif "Is" in s: # Maxima asked for a condition
                self._missing_assumption(s)
            else:
                raise

    def sr_prod(self,*args):
        """
        Helper function to wrap calculus use of Maxima's product.

        TESTS::

            sage: from sage.calculus.calculus import symbolic_product
            sage: _ = var('n')
            sage: symbolic_product(x,x,1,n)
            factorial(n)
            sage: symbolic_product(2*x,x,1,n)
            2^n*factorial(n)

        """
        try:
            return max_to_sr(maxima_eval([[max_ratsimp],[[max_simplify_prod],([max_prod],[sr_to_max(SR(a)) for a in args])]]))
        except RuntimeError as error:
            s = str(error)
            if "divergent" in s:
                raise ValueError("Product is divergent.")
            elif "Is" in s:  # Maxima asked for a condition
                self._missing_assumption(s)
            else:
                raise

    def sr_limit(self, expr, v, a, dir=None):
        """
        Helper function to wrap calculus use of Maxima's limits.

        TESTS::

            sage: f = (1+1/x)^x
            sage: limit(f,x = oo)
            e
            sage: limit(f,x = 5)
            7776/3125
            sage: limit(f,x = 1.2)
            2.06961575467...
            sage: var('a')
            a
            sage: limit(x^a,x=0)
            Traceback (most recent call last):
            ...
            ValueError: Computation failed since Maxima requested additional
            constraints; using the 'assume' command before evaluation
            *may* help (example of legal syntax is 'assume(a>0)', see `assume?`
            for more details)
            Is a positive, negative or zero?
            sage: assume(a>0)
            sage: limit(x^a,x=0)
            Traceback (most recent call last):
            ...
            ValueError: Computation failed ...
            Is a an integer?
            sage: assume(a,'integer')
            sage: assume(a,'even')  # Yes, Maxima will ask this too
            sage: limit(x^a,x=0)
            0
            sage: forget()
            sage: assumptions() # check the assumptions were really forgotten
            []

        The second limit below was computed incorrectly prior to
        Maxima 5.24 (:trac:`10868`)::

            sage: f(n) = 2 + 1/factorial(n)
            sage: limit(f(n), n=infinity)
            2
            sage: limit(1/f(n), n=infinity)
            1/2

        The limit below was computed incorrectly prior to Maxima 5.30
        (see :trac:`13526`)::

            sage: n = var('n')
            sage: l = (3^n + (-2)^n) / (3^(n+1) + (-2)^(n+1))
            sage: l.limit(n=oo)
            1/3

        The following limit computation used to incorrectly return 0
        or infinity, depending on the domain (see :trac:`15033`)::

            sage: m = sage.calculus.calculus.maxima
            sage: _ = m.eval('domain: real')   # much faster than 'domain: complex'
            sage: limit(gamma(x + 1/2)/(sqrt(x)*gamma(x)), x=infinity)
            1
            sage: _ = m.eval('domain: complex')

        """
        try:
            L = [sr_to_max(SR(aa)) for aa in [expr, v, a]]
            if dir == "plus":
                L.append(max_plus)
            elif dir == "minus":
                L.append(max_minus)
            return max_to_sr(maxima_eval(([max_limit], L)))
        except RuntimeError as error:
            s = str(error)
            if "Is" in s: # Maxima asked for a condition
                self._missing_assumption(s)
            else:
                raise

    def sr_tlimit(self, expr, v, a, dir=None):
        """
        Helper function to wrap calculus use of Maxima's Taylor series limits.

        TESTS::

            sage: f = (1+1/x)^x
            sage: limit(f, x = I, taylor=True)
            (-I + 1)^I
        """
        L = [sr_to_max(SR(aa)) for aa in [expr, v, a]]
        if dir == "plus":
            L.append(max_plus)
        elif dir == "minus":
            L.append(max_minus)
        return max_to_sr(maxima_eval(([max_tlimit], L)))

    def _missing_assumption(self,errstr):
        """
        Helper function for unified handling of failed computation because an
        assumption was missing.

        EXAMPLES::

            sage: from sage.interfaces.maxima_lib import maxima_lib
            sage: maxima_lib._missing_assumption('Is xyz a thing?')
            Traceback (most recent call last):
            ...
            ValueError: Computation failed ...
            Is xyz a thing?
        """
        j = errstr.find('Is ')
        errstr = errstr[j:]
        jj = 2
        if errstr[3] == ' ':
            jj = 3
        k = errstr.find(' ',jj+1)

        outstr = "Computation failed since Maxima requested additional constraints; using the 'assume' command before evaluation *may* help (example of legal syntax is 'assume("\
             + errstr[jj+1:k] +">0)', see `assume?` for more details)\n" + errstr
        outstr = outstr.replace('_SAGE_VAR_','')
        raise ValueError(outstr)

def is_MaximaLibElement(x):
    r"""
    Return True if ``x`` is of type :class:`MaximaLibElement`.

    EXAMPLES::

        sage: from sage.interfaces.maxima_lib import maxima_lib, is_MaximaLibElement
        sage: is_MaximaLibElement(1)
        doctest:...: DeprecationWarning: the function is_MaximaLibElement is deprecated; use isinstance(x, sage.interfaces.abc.MaximaLibElement) instead
        See https://github.com/sagemath/sage/issues/34804 for details.
        False
        sage: m = maxima_lib(1)
        sage: is_MaximaLibElement(m)
        True
    """
    from sage.misc.superseded import deprecation
    deprecation(34804, "the function is_MaximaLibElement is deprecated; use isinstance(x, sage.interfaces.abc.MaximaLibElement) instead")

    return isinstance(x, MaximaLibElement)


@instancedoc
class MaximaLibElement(MaximaAbstractElement):
    r"""
    Element of Maxima through library interface.

    EXAMPLES:

    Elements of this class should not be created directly.
    The targeted parent should be used instead::

        sage: from sage.interfaces.maxima_lib import maxima_lib
        sage: maxima_lib(4)
        4
        sage: maxima_lib(log(x))
        log(_SAGE_VAR_x)
    """

    def ecl(self):
        r"""
        Return the underlying ECL object of this MaximaLib object.

        INPUT: none

        OUTPUT: ECL object

        EXAMPLES::

            sage: from sage.interfaces.maxima_lib import maxima_lib
            sage: maxima_lib(x+cos(19)).ecl()
            <ECL: ((MPLUS SIMP) ((%COS SIMP) 19) |$_SAGE_VAR_x|)>
        """
        try:
            return self._ecl
        except AttributeError:
            self._ecl=maxima_eval("#$%s$"%self._name)
            return self._ecl

    def to_poly_solve(self,vars,options=""):
        r"""
        Use Maxima's to_poly_solver package.

        INPUT:

        - ``vars`` - symbolic expressions

        - ``options`` - string (default="")

        OUTPUT: Maxima object

        EXAMPLES:

        The zXXX below are names for arbitrary integers and
        subject to change::

            sage: from sage.interfaces.maxima_lib import maxima_lib
            sage: sol = maxima_lib(sin(x) == 0).to_poly_solve(x)
            sage: sol.sage()
            [[x == pi*z...]]
        """
        if options.find("use_grobner=true") != -1:
            cmd=EclObject([[max_to_poly_solve], self.ecl(), sr_to_max(vars),
                                             [[mequal],max_use_grobner,True]])
        else:
            cmd=EclObject([[max_to_poly_solve], self.ecl(), sr_to_max(vars)])
        return self.parent()(maxima_eval(cmd))

    def display2d(self, onscreen=True):
        r"""
        Return the 2d representation of this Maxima object.

        INPUT:

        - ``onscreen`` - boolean (default: True); whether to print or return

        OUTPUT:

        The representation is printed if onscreen is set to True
        and returned as a string otherwise.

        EXAMPLES::

            sage: from sage.interfaces.maxima_lib import maxima_lib
            sage: F = maxima_lib('x^5 - y^5').factor()
            sage: F.display2d()
                                   4      3    2  2    3      4
                       - (y - x) (y  + x y  + x  y  + x  y + x )
        """
        self._check_valid()
        P = self.parent()
        P._eval_line('display2d : true$')
        s = stdout_to_string('disp(%s)'%self.name())
        #s = P._eval_line('disp(%s)$'%self.name())
        P._eval_line('display2d : false$')
        s = s.strip('\r\n')

        # if ever want to dedent, see
        # http://mail.python.org/pipermail/python-list/2006-December/420033.html
        if onscreen:
            print(s)
        else:
            return s


MaximaLibFunctionElement = MaximaAbstractFunctionElement
MaximaLibFunction = MaximaAbstractFunction

@instancedoc
class MaximaLibElementFunction(MaximaLibElement, MaximaAbstractElementFunction):
    pass


# The (unique) instance
maxima_lib = MaximaLib()
maxima = maxima_lib


def reduce_load_MaximaLib():
    r"""
    Unpickle the (unique) Maxima library interface.

    EXAMPLES::

        sage: from sage.interfaces.maxima_lib import reduce_load_MaximaLib
        sage: reduce_load_MaximaLib()
        Maxima_lib
    """
    return maxima_lib


#############################################
# Smart translations between SR and Maxima
#############################################

import sage.rings.real_double
import sage.symbolic.expression
import sage.symbolic.integration.integral

<<<<<<< HEAD
from sage.structure.element import NumberFieldElement
=======
from sage.rings.number_field.number_field_element_base import NumberFieldElement_base
>>>>>>> 0c894e0b
from sage.symbolic.operators import FDerivativeOperator, add_vararg, mul_vararg

car=EclObject("car")
cdr=EclObject("cdr")
caar=EclObject("caar")
cadr=EclObject("cadr")
cddr=EclObject("cddr")
caddr=EclObject("caddr")
caaadr=EclObject("caaadr")
cadadr=EclObject("cadadr")
meval=EclObject("meval")
NIL=EclObject("NIL")
lisp_length=EclObject("length")

# Dictionaries for standard operators
sage_op_dict = {
    sage.functions.other.abs : "MABS",
    add_vararg : "MPLUS",
    sage.symbolic.expression.operator.truediv : "MQUOTIENT",
    sage.symbolic.expression.operator.eq : "MEQUAL",
    sage.symbolic.expression.operator.ge : "MGEQP",
    sage.symbolic.expression.operator.gt : "MGREATERP",
    sage.symbolic.expression.operator.le : "MLEQP",
    sage.symbolic.expression.operator.lt : "MLESSP",
    mul_vararg : "MTIMES",
    sage.symbolic.expression.operator.ne : "MNOTEQUAL",
    sage.symbolic.expression.operator.neg : "MMINUS",
    sage.symbolic.expression.operator.pow : "MEXPT",
    sage.symbolic.expression.operator.or_ : "MOR",
    sage.symbolic.expression.operator.and_ : "MAND",
    sage.functions.log.ln : "%LOG",
    sage.functions.log.log : "%LOG",
    sage.functions.log.lambert_w : "%LAMBERT_W",
    sage.functions.other.factorial : "MFACTORIAL",
    sage.functions.error.erf : "%ERF",
    sage.functions.gamma.gamma_inc : "%GAMMA_INCOMPLETE",
    sage.functions.other.conjugate : "$CONJUGATE",
}
#we compile the dictionary
sage_op_dict = dict([(k,EclObject(sage_op_dict[k])) for k in sage_op_dict])
max_op_dict = dict([(sage_op_dict[k],k) for k in sage_op_dict])


# Here we correct the dictionaries for some simple operators

def sage_rat(x,y):
    r"""
    Return quotient x/y.

    INPUT:

    - ``x`` - integer

    - ``y`` - integer

    OUTPUT: rational

    EXAMPLES::

        sage: from sage.interfaces.maxima_lib import sage_rat
        sage: sage_rat(1,7)
        1/7
    """
    return x/y

mplus=EclObject("MPLUS")
mtimes=EclObject("MTIMES")
rat=EclObject("RAT")
max_op_dict[mplus]=add_vararg
max_op_dict[mtimes]=mul_vararg
max_op_dict[rat]=sage_rat


# Here we build dictionaries for operators needing special conversions.
ratdisrep = EclObject("ratdisrep")
mrat = EclObject("MRAT")
mqapply = EclObject("MQAPPLY")
max_li = EclObject("$LI")
max_psi = EclObject("$PSI")
max_hyper = EclObject("$%F")
max_array = EclObject("ARRAY")
mdiff = EclObject("%DERIVATIVE")
max_lambert_w = sage_op_dict[sage.functions.log.lambert_w]
max_harmo = EclObject("$GEN_HARMONIC_NUMBER")
max_pochhammer = EclObject("$POCHHAMMER")


def mrat_to_sage(expr):
    r"""
    Convert a Maxima MRAT expression to Sage SR.

    INPUT:

    - ``expr`` - ECL object; a Maxima MRAT expression

    OUTPUT: symbolic expression

    Maxima has an optimised representation for multivariate
    rational expressions. The easiest way to translate those
    to SR is by first asking Maxima to give the generic representation
    of the object. That is what RATDISREP does in Maxima.

    EXAMPLES::

        sage: from sage.interfaces.maxima_lib import maxima_lib, mrat_to_sage
        sage: var('x y z')
        (x, y, z)
        sage: c = maxima_lib((x+y^2+z^9)/x^6+z^8/y).rat()
        sage: c
        (_SAGE_VAR_y*_SAGE_VAR_z^9+_SAGE_VAR_x^6*_SAGE_VAR_z^8+_SAGE_VAR_y^3+_SAGE_VAR_x*_SAGE_VAR_y)/(_SAGE_VAR_x^6*_SAGE_VAR_y)
        sage: c.ecl()
        <ECL: ((MRAT SIMP (|$_SAGE_VAR_x| |$_SAGE_VAR_y| |$_SAGE_VAR_z|)
        ...>
        sage: mrat_to_sage(c.ecl())
        (x^6*z^8 + y*z^9 + y^3 + x*y)/(x^6*y)
    """
    return max_to_sr(meval(EclObject([[ratdisrep],expr])))

def mqapply_to_sage(expr):
    r"""
    Special conversion rule for MQAPPLY expressions.

    INPUT:

    - ``expr`` - ECL object; a Maxima MQAPPLY expression

    OUTPUT: symbolic expression

    MQAPPLY is used for function as li[x](y) and psi[x](y).

    EXAMPLES::

        sage: from sage.interfaces.maxima_lib import maxima_lib, mqapply_to_sage
        sage: c = maxima_lib('li[2](3)')
        sage: c.ecl()
        <ECL: ((MQAPPLY SIMP) (($LI SIMP ARRAY) 2) 3)>
        sage: mqapply_to_sage(c.ecl())
        dilog(3)
    """
    if caaadr(expr) == max_li:
        return sage.functions.log.polylog(max_to_sr(cadadr(expr)),
                                          max_to_sr(caddr(expr)))
    if caaadr(expr) == max_psi:
        return sage.functions.gamma.psi(max_to_sr(cadadr(expr)),
                                        max_to_sr(caddr(expr)))
    if caaadr(expr) == max_hyper:
        return sage.functions.hypergeometric.hypergeometric(mlist_to_sage(car(cdr(cdr(expr)))),
                                                            mlist_to_sage(car(cdr(cdr(cdr(expr))))),
                                                            max_to_sr(car(cdr(cdr(cdr(cdr(expr)))))))
    else:
        op=max_to_sr(cadr(expr))
        max_args=cddr(expr)
        args=[max_to_sr(a) for a in max_args]
        return op(*args)

def mdiff_to_sage(expr):
    r"""
    Special conversion rule for %DERIVATIVE expressions.

    INPUT:

    - ``expr`` - ECL object; a Maxima %DERIVATIVE expression

    OUTPUT: symbolic expression

    EXAMPLES::

        sage: from sage.interfaces.maxima_lib import maxima_lib, mdiff_to_sage
        sage: f = maxima_lib('f(x)').diff('x',4)
        sage: f.ecl()
        <ECL: ((%DERIVATIVE SIMP) (($F SIMP) $X) $X 4)>
        sage: mdiff_to_sage(f.ecl())
        diff(f(x), x, x, x, x)
    """
    return max_to_sr(expr.cadr()).diff(*[max_to_sr(e) for e in expr.cddr()])

def mlist_to_sage(expr):
    r"""
    Special conversion rule for MLIST expressions.

    INPUT:

    - ``expr`` - ECL object; a Maxima MLIST expression (i.e., a list)

    OUTPUT: a Python list of converted expressions.

    EXAMPLES::

        sage: from sage.interfaces.maxima_lib import maxima_lib, mlist_to_sage
        sage: L=maxima_lib("[1,2,3]")
        sage: L.ecl()
        <ECL: ((MLIST SIMP) 1 2 3)>
        sage: mlist_to_sage(L.ecl())
        [1, 2, 3]
    """
    return [max_to_sr(x) for x in expr.cdr()]

def max_at_to_sage(expr):
    r"""
    Special conversion rule for AT expressions.

    INPUT:

    - ``expr`` - ECL object; a Maxima AT expression

    OUTPUT: symbolic expression

    EXAMPLES::

        sage: from sage.interfaces.maxima_lib import maxima_lib, max_at_to_sage
        sage: a=maxima_lib("'at(f(x,y,z),[x=1,y=2,z=3])")
        sage: a
        'at(f(x,y,z),[x = 1,y = 2,z = 3])
        sage: max_at_to_sage(a.ecl())
        f(1, 2, 3)
        sage: a=maxima_lib("'at(f(x,y,z),x=1)")
        sage: a
        'at(f(x,y,z),x = 1)
        sage: max_at_to_sage(a.ecl())
        f(1, y, z)
    """
    arg=max_to_sr(expr.cadr())
    subsarg=caddr(expr)
    if caar(subsarg)==mlist:
        subsvalues=dict( (v.lhs(),v.rhs()) for v in max_to_sr(subsarg))
    else:
        v=max_to_sr(subsarg)
        subsvalues=dict([(v.lhs(),v.rhs())])
    return SR(arg).subs(subsvalues)

def dummy_integrate(expr):
    r"""
    We would like to simply tie Maxima's integrate to
    sage.calculus.calculus.dummy_integrate, but we're being
    imported there so to avoid circularity we define it here.

    INPUT:

    - ``expr`` - ECL object; a Maxima %INTEGRATE expression

    OUTPUT: symbolic expression

    EXAMPLES::

        sage: from sage.interfaces.maxima_lib import maxima_lib, dummy_integrate
        sage: f = maxima_lib('f(x)').integrate('x')
        sage: f.ecl()
        <ECL: ((%INTEGRATE SIMP) (($F SIMP) $X) $X)>
        sage: dummy_integrate(f.ecl())
        integrate(f(x), x)

    ::

        sage: f = maxima_lib('f(x)').integrate('x',0,10)
        sage: f.ecl()
        <ECL: ((%INTEGRATE SIMP) (($F SIMP) $X) $X 0 10)>
        sage: dummy_integrate(f.ecl())
        integrate(f(x), x, 0, 10)
    """
    args = [max_to_sr(a) for a in cdr(expr)]
    if len(args) == 4:
        return sage.symbolic.integration.integral.definite_integral(*args,
                                                                hold=True)
    else:
        return sage.symbolic.integration.integral.indefinite_integral(*args,
                                                                  hold=True)

def max_harmonic_to_sage(expr):
    """
    EXAMPLES::

        sage: from sage.interfaces.maxima_lib import maxima_lib, max_to_sr
        sage: c=maxima_lib(harmonic_number(x,2))
        sage: c.ecl()
        <ECL: (($GEN_HARMONIC_NUMBER SIMP) 2 |$_SAGE_VAR_x|)>
        sage: max_to_sr(c.ecl())
        harmonic_number(x, 2)
    """
    return sage.functions.log.harmonic_number(max_to_sr(caddr(expr)),
                                              max_to_sr(cadr(expr)))


def max_pochhammer_to_sage(expr):
    """
    EXAMPLES::

        sage: from sage.interfaces.maxima_lib import maxima_lib, max_to_sr
        sage: c = maxima_lib('pochhammer(x,n)')
        sage: c.ecl()
        <ECL: (($POCHHAMMER SIMP) $X $N)>
        sage: max_to_sr(c.ecl())
        gamma(n + x)/gamma(x)
    """
    from sage.functions.gamma import gamma
    x = max_to_sr(cadr(expr))
    y = max_to_sr(caddr(expr))
    return gamma(x + y) / gamma(x)


# The dictionaries
special_max_to_sage = {
    mrat: mrat_to_sage,
    mqapply: mqapply_to_sage,
    mdiff: mdiff_to_sage,
    EclObject("%INTEGRATE"): dummy_integrate,
    max_at: max_at_to_sage,
    mlist: mlist_to_sage,
    max_harmo: max_harmonic_to_sage,
    max_pochhammer: max_pochhammer_to_sage
}

special_sage_to_max={
    sage.functions.log.polylog : lambda N,X : [[mqapply],[[max_li, max_array],N],X],
    sage.functions.gamma.psi1 : lambda X : [[mqapply],[[max_psi, max_array],0],X],
    sage.functions.gamma.psi2 : lambda N,X : [[mqapply],[[max_psi, max_array],N],X],
    sage.functions.log.lambert_w : lambda N,X : [[max_lambert_w], X] if N==EclObject(0) else [[mqapply],[[max_lambert_w, max_array],N],X],
    sage.functions.log.harmonic_number : lambda N,X : [[max_harmo],X,N],
    sage.functions.hypergeometric.hypergeometric : lambda A, B, X : [[mqapply],[[max_hyper, max_array],lisp_length(A.cdr()),lisp_length(B.cdr())],A,B,X]
}


# Dictionaries for symbols
sage_sym_dict={}
max_sym_dict={}


# Generic conversion functions

max_i=EclObject("$%I")
def pyobject_to_max(obj):
    r"""
    Convert a (simple) Python object into a Maxima object.

    INPUT:

    - ``expr`` - Python object

    OUTPUT: ECL object

    .. note::

       This uses functions defined in sage.libs.ecl.

    EXAMPLES::

        sage: from sage.interfaces.maxima_lib import pyobject_to_max
        sage: pyobject_to_max(4)
        <ECL: 4>
        sage: pyobject_to_max('z')
        <ECL: Z>
        sage: var('x')
        x
        sage: pyobject_to_max(x)
        Traceback (most recent call last):
        ...
        TypeError: Unimplemented type for python_to_ecl
    """
    if isinstance(obj,sage.rings.rational.Rational):
        return EclObject(obj) if (obj.denom().is_one()) else EclObject([[rat], obj.numer(),obj.denom()])
<<<<<<< HEAD
    elif isinstance(obj, NumberFieldElement):
=======
    elif isinstance(obj, NumberFieldElement_base):
>>>>>>> 0c894e0b
        from sage.rings.number_field.number_field_element_quadratic import NumberFieldElement_quadratic
        if isinstance(obj, NumberFieldElement_quadratic) and obj.parent().defining_polynomial().list() == [1,0,1]:
            re, im = obj.list()
            return EclObject([[mplus], pyobject_to_max(re), [[mtimes], pyobject_to_max(im), max_i]])
    return EclObject(obj)

# This goes from SR to EclObject
def sr_to_max(expr):
    r"""
    Convert a symbolic expression into a Maxima object.

    INPUT:

    - ``expr`` - symbolic expression

    OUTPUT: ECL object

    EXAMPLES::

        sage: from sage.interfaces.maxima_lib import sr_to_max
        sage: var('x')
        x
        sage: sr_to_max(x)
        <ECL: $X>
        sage: sr_to_max(cos(x))
        <ECL: ((%COS) $X)>
        sage: f = function('f')(x)
        sage: sr_to_max(f.diff())
        <ECL: ((%DERIVATIVE) (($F) $X) $X 1)>

    TESTS:

    We should be able to convert derivatives evaluated at a point,
    :trac:`12796`::

        sage: from sage.interfaces.maxima_lib import sr_to_max, max_to_sr
        sage: f = function('f')
        sage: f_prime = f(x).diff(x)
        sage: max_to_sr(sr_to_max(f_prime(x = 1)))
        D[0](f)(1)

    """
    global sage_op_dict, max_op_dict
    global sage_sym_dict, max_sym_dict
    if isinstance(expr, (list, tuple)):
        return EclObject(([mlist],[sr_to_max(e) for e in expr]))
    op = expr.operator()
    if op:
        # Stolen from sage.symbolic.expression_conversion
        # Should be defined in a function and then put in special_sage_to_max
        # For that, we should change the API of the functions there
        # (we need to have access to op, not only to expr.operands()
        if isinstance(op, FDerivativeOperator):
            from sage.symbolic.ring import is_SymbolicVariable
            args = expr.operands()
            if (not all(is_SymbolicVariable(v) for v in args) or
                len(args) != len(set(args))):
                # An evaluated derivative of the form f'(1) is not a
                # symbolic variable, yet we would like to treat it
                # like one. So, we replace the argument `1` with a
                # temporary variable e.g. `_symbol0` and then evaluate
                # the derivative f'(_symbol0) symbolically at
                # _symbol0=1. See trac #12796. Note that we cannot use
                # SR.temp_var here since two conversions of the same
                # expression have to be equal.
                temp_args = [SR.symbol("_symbol%s"%i) for i in range(len(args))]
                f = sr_to_max(op.function()(*temp_args))
                params = op.parameter_set()
                deriv_max = [[mdiff],f]
                for i in set(params):
                    deriv_max.extend([sr_to_max(temp_args[i]), EclObject(params.count(i))])
                at_eval=sr_to_max([temp_args[i]==args[i] for i in range(len(args))])
                return EclObject([[max_at],deriv_max,at_eval])

            f = sr_to_max(op.function()(*args))
            params = op.parameter_set()
            deriv_max = []
            [deriv_max.extend([sr_to_max(args[i]), EclObject(params.count(i))]) for i in set(params)]
            l = [[mdiff],f]
            l.extend(deriv_max)
            return EclObject(l)
        elif (op in special_sage_to_max):
            return EclObject(special_sage_to_max[op](*[sr_to_max(o) for o in expr.operands()]))
        elif op == tuple:
            return EclObject( ([mlist],list(sr_to_max(op) for op in expr.operands())) )
        elif not (op in sage_op_dict):
            # Maxima does some simplifications automatically by default
            # so calling maxima(expr) can change the structure of expr
            #op_max=caar(maxima(expr).ecl())
            # This should be safe if we treated all special operators above
            #furthermore, this should already use any _maxima_ methods on op, so use any
            #conversion methods that are registered in pynac.
            op_max = maxima(op).ecl()
            if op_max in max_op_dict:
                raise RuntimeError("Encountered operator mismatch in sr-to-maxima translation")
            sage_op_dict[op] = op_max
            max_op_dict[op_max] = op
        return EclObject(([sage_op_dict[op]],
                     [sr_to_max(o) for o in expr.operands()]))
    elif expr.is_symbol() or expr._is_registered_constant_():
        if expr not in sage_sym_dict:
            sym_max = maxima(expr).ecl()
            sage_sym_dict[expr] = sym_max
            max_sym_dict[sym_max] = expr
        return sage_sym_dict[expr]
    else:
        try:
            return pyobject_to_max(expr.pyobject())
        except TypeError:
            return maxima(expr).ecl()

# This goes from EclObject to SR
from sage.symbolic.expression import symbol_table
max_to_pynac_table = symbol_table['maxima']


def max_to_sr(expr):
    r"""
    Convert a Maxima object into a symbolic expression.

    INPUT:

    - ``expr`` - ECL object

    OUTPUT: symbolic expression

    EXAMPLES::

        sage: from sage.interfaces.maxima_lib import maxima_lib, max_to_sr
        sage: f = maxima_lib('f(x)')
        sage: f.ecl()
        <ECL: (($F SIMP) $X)>
        sage: max_to_sr(f.ecl())
        f(x)

    TESTS::

        sage: from sage.interfaces.maxima_lib import sr_to_max, max_to_sr
        sage: f = function('f')(x).diff()
        sage: bool(max_to_sr(sr_to_max(f)) == f)
        True
    """
    if expr.consp():
        op_max=caar(expr)
        if op_max in special_max_to_sage:
            return special_max_to_sage[op_max](expr)
        if op_max not in max_op_dict:
            op_max_str = maxprint(op_max).python()[1:-1]
            if op_max_str in max_to_pynac_table:   # nargs ?
                op = max_to_pynac_table[op_max_str]
            else:
                # This could be unsafe if the conversion to SR
                # changes the structure of expr
                sage_expr = SR(maxima(expr))
                op = sage_expr.operator()
            if op in sage_op_dict:
                raise RuntimeError("Encountered operator mismatch in maxima-to-sr translation")
            max_op_dict[op_max]=op
            sage_op_dict[op]=op_max
        else:
            op = max_op_dict[op_max]
        max_args = cdr(expr)
        args = [max_to_sr(a) for a in max_args]
        return op(*args)
    elif expr.symbolp():
        if expr not in max_sym_dict:
            sage_symbol = SR(maxima(expr))
            sage_sym_dict[sage_symbol] = expr
            max_sym_dict[expr] = sage_symbol
        return max_sym_dict[expr]
    else:
        e = expr.python()
        if isinstance(e, float):
            return sage.rings.real_double.RealDoubleElement(e)
        return e<|MERGE_RESOLUTION|>--- conflicted
+++ resolved
@@ -1165,11 +1165,7 @@
 import sage.symbolic.expression
 import sage.symbolic.integration.integral
 
-<<<<<<< HEAD
-from sage.structure.element import NumberFieldElement
-=======
 from sage.rings.number_field.number_field_element_base import NumberFieldElement_base
->>>>>>> 0c894e0b
 from sage.symbolic.operators import FDerivativeOperator, add_vararg, mul_vararg
 
 car=EclObject("car")
@@ -1529,11 +1525,7 @@
     """
     if isinstance(obj,sage.rings.rational.Rational):
         return EclObject(obj) if (obj.denom().is_one()) else EclObject([[rat], obj.numer(),obj.denom()])
-<<<<<<< HEAD
-    elif isinstance(obj, NumberFieldElement):
-=======
     elif isinstance(obj, NumberFieldElement_base):
->>>>>>> 0c894e0b
         from sage.rings.number_field.number_field_element_quadratic import NumberFieldElement_quadratic
         if isinstance(obj, NumberFieldElement_quadratic) and obj.parent().defining_polynomial().list() == [1,0,1]:
             re, im = obj.list()
