r"""
Library interface to Maxima

Maxima is a free GPL'd general purpose computer algebra system whose
development started in 1968 at MIT. It contains symbolic manipulation
algorithms, as well as implementations of special functions, including
elliptic functions and generalized hypergeometric functions. Moreover,
Maxima has implementations of many functions relating to the invariant
theory of the symmetric group `S_n`. (However, the commands for group
invariants, and the corresponding Maxima documentation, are in
French.) For many links to Maxima documentation, see
http://maxima.sourceforge.net/documentation.html.

AUTHORS:

- William Stein (2005-12): Initial version

- David Joyner: Improved documentation

- William Stein (2006-01-08): Fixed bug in parsing

- William Stein (2006-02-22): comparisons (following suggestion of
  David Joyner)

- William Stein (2006-02-24): *greatly* improved robustness by adding
  sequence numbers to IO bracketing in _eval_line

- Robert Bradshaw, Nils Bruin, Jean-Pierre Flori (2010,2011): Binary library
  interface

For this interface, Maxima is loaded into ECL which is itself loaded
as a C library in Sage. Translations between Sage and Maxima objects
(which are nothing but wrappers to ECL objects) is made as much as possible
directly, but falls back to the string based conversion used by the
classical Maxima Pexpect interface in case no new implementation has been made.

This interface is the one used for calculus by Sage
and is accessible as `maxima_calculus`::

    sage: maxima_calculus
    Maxima_lib

Only one instance of this interface can be instantiated,
so the user should not try to instantiate another one,
which is anyway set to raise an error::

    sage: from sage.interfaces.maxima_lib import MaximaLib
    sage: MaximaLib()
    Traceback (most recent call last):
    ...
    RuntimeError: Maxima interface in library mode can only be instantiated once

Changed besselexpand to true in init_code -- automatically simplify Bessel functions to trig functions when appropriate when true. Examples:

For some infinite sums, a closed expression can be found. By default, "maxima" is used for that::

    sage: x,n,k = var("x","n","k")
    sage: sum((-x)^n/(factorial(n)*factorial(n+3/2)),n,0,oo)
    -1/2*(2*x*cos(2*sqrt(x)) - sqrt(x)*sin(2*sqrt(x)))/(sqrt(pi)*x^2)

Maxima has some flags that affect how the result gets simplified (By default, besselexpand is false in Maxima; however in 5.39 this test does not show any difference, as, apparently, another expansion path is used)::

    sage: maxima_calculus("besselexpand:false")
    false
    sage: x,n,k = var("x","n","k")
    sage: sum((-x)^n/(factorial(n)*factorial(n+3/2)),n,0,oo)
    -1/2*(2*x*cos(2*sqrt(x)) - sqrt(x)*sin(2*sqrt(x)))/(sqrt(pi)*x^2)
    sage: maxima_calculus("besselexpand:true")
    true

The output is parseable (i. e. :issue:`31796` is fixed)::

    sage: foo = maxima_calculus('a and (b or c)') ; foo
    a and (b or c)
    sage: bar = maxima_calculus(foo) ; bar
    a and (b or c)
    sage: bar == foo
    True

TESTS:

Check our workaround for a race in ecl works, see :issue:`26968`.
We use a temporary `MAXIMA_USERDIR` so it's empty; we place it
in `DOT_SAGE` since we expect it to have more latency than `/tmp`.

    sage: import tempfile, subprocess
    sage: tmpdir = tempfile.TemporaryDirectory(dir=DOT_SAGE)
    sage: _ = subprocess.run(['sage', '-c',  # long time
    ....: f'''
    ....: import os
    ....: os.environ["MAXIMA_USERDIR"] = "{tmpdir.name}"
    ....: if not os.fork():
    ....:     import sage.interfaces.maxima_lib
    ....: else:
    ....:     import sage.interfaces.maxima_lib
    ....:     os.wait()
    ....: '''])
    sage: tmpdir.cleanup()
"""

# ****************************************************************************
#       Copyright (C) 2005 William Stein <wstein@gmail.com>
#
#  Distributed under the terms of the GNU General Public License (GPL)
#
#    This code is distributed in the hope that it will be useful,
#    but WITHOUT ANY WARRANTY; without even the implied warranty of
#    MERCHANTABILITY or FITNESS FOR A PARTICULAR PURPOSE.  See the GNU
#    General Public License for more details.
#
#  The full text of the GPL is available at:
#
#                  https://www.gnu.org/licenses/
# ****************************************************************************

from sage.structure.element import Expression
from sage.symbolic.ring import SR

from sage.libs.ecl import EclObject, ecl_eval

from .maxima_abstract import (MaximaAbstract, MaximaAbstractFunction,
                              MaximaAbstractElement, MaximaAbstractFunctionElement,
                              MaximaAbstractElementFunction)
from sage.misc.instancedoc import instancedoc
from sage.env import MAXIMA_FAS

import sage.rings.real_double
import sage.symbolic.expression
import sage.symbolic.integration.integral

from sage.rings.number_field.number_field_element_base import NumberFieldElement_base
from sage.symbolic.operators import FDerivativeOperator, add_vararg, mul_vararg


# We begin here by initializing Maxima in library mode
# i.e. loading it into ECL
ecl_eval("(setf *load-verbose* NIL)")
if MAXIMA_FAS:
    ecl_eval("(require 'maxima \"{}\")".format(MAXIMA_FAS))
else:
    ecl_eval("(require 'maxima)")
ecl_eval("(in-package :maxima)")
ecl_eval("(set-locale-subdir)")

# This workaround has to happen before any call to (set-pathnames).
# To be safe please do not call anything other than
# (set-locale-subdir) before this block.
try:
    ecl_eval("(set-pathnames)")
except RuntimeError:
    # Recover from :issue:`26968` by creating `*maxima-objdir*` here.
    # This cannot be done before calling `(set-pathnames)` since
    # `*maxima-objdir*` is computed there.
    # We use python `os.makedirs()` which is immune to the race.
    # Using `(ensure-directories-exist ...)` in lisp would be
    # subject to the same race condition and since `*maxima-objdir*`
    # has multiple components this is quite plausible to happen.
    maxima_objdir = ecl_eval("*maxima-objdir*").python()[1:-1]
    import os
    os.makedirs(maxima_objdir, exist_ok=True)
    # Call `(set-pathnames)` again to complete its job.
    ecl_eval("(set-pathnames)")

ecl_eval("(initialize-runtime-globals)")
ecl_eval("(setq $nolabels t))")
ecl_eval("(defun add-lineinfo (x) x)")
ecl_eval('(defun principal nil (cond ($noprincipal (diverg)) ((not pcprntd) (merror "Divergent Integral"))))')
ecl_eval("(remprop 'mfactorial 'grind)")  # don't use ! for factorials (#11539)
ecl_eval("(setf $errormsg nil)")

# The following is an adaptation of the "retrieve" function in maxima
# itself. This routine is normally responsible for displaying a
# question and returning the answer. Our version throws an error in
# which the text of the question is included. This is accomplished by
# redirecting *standard-output* to a string.
#
# After an update in Issue 31553, this routine also preprocesses the
# text to replace space symbols with strings. This prevents those
# symbols from being turned into ugly newlines -- a problem that we
# used to avoid with a custom patch.
ecl_eval(r"""
(defun retrieve (msg flag &aux (print? nil))
  (declare (special msg flag print?))
  (setq msg (mapcar #'(lambda (x) (if (eq x '| |) " " x)) msg))
  (or (eq flag 'noprint) (setq print? t))
  (error
    (concatenate 'string
      "Maxima asks: "
      (string-trim '(#\Newline)
                   (with-output-to-string (*standard-output*)
                     (cond ((not print?)
                            (setq print? t)
                            (format-prompt t ""))
                           ((null msg)
                            (format-prompt t ""))
                           ((atom msg)
                            (format-prompt t "~A" msg)
                            (mterpri))
                           ((eq flag t)
                            (format-prompt t "~{~A~}" (cdr msg))
                            (mterpri))
                           (t
                            (format-prompt t "~M" msg)
                            (mterpri))))))))
""")

# Redirection of ECL and Maxima stdout to /dev/null
ecl_eval(r"""(defparameter *dev-null* (make-two-way-stream
              (make-concatenated-stream) (make-broadcast-stream)))""")
ecl_eval("(setf original-standard-output *standard-output*)")
ecl_eval("(setf *standard-output* *dev-null*)")
# ecl_eval("(setf *error-output* *dev-null*)")

# Default options set in Maxima
# display2d -- no ascii art output
# keepfloat -- don't automatically convert floats to rationals

init_code = ['besselexpand : true', 'display2d : false', 'domain : complex', 'keepfloat : true',
             'load(to_poly_solve)', 'load(simplify_sum)',
             'load(diag)']


# Turn off the prompt labels, since computing them *very
# dramatically* slows down the maxima interpret after a while.
# See the function makelabel in suprv1.lisp.
# Many thanks to andrej.vodopivec@gmail.com and also
# Robert Dodier for figuring this out!
# See trac # 6818.
init_code.append('nolabels : true')
for l in init_code:
    ecl_eval("#$%s$" % l)
# To get more debug information uncomment the next line
# should allow to do this through a method
# ecl_eval("(setf *standard-output* original-standard-output)")

# This is the main function (ECL object) used for evaluation
# This returns an EclObject
maxima_eval = ecl_eval("""
(defun maxima-eval( form )
    (with-$error (meval form)))
""")

# Number of instances of this interface
maxima_lib_instances = 0

# Here we define several useful ECL/Maxima objects
# The Maxima string function can change the structure of its input
# maxprint=EclObject("$STRING")
maxprint = EclObject(r"""(defun mstring-for-sage (form)
                         (coerce (mstring form) 'string))""").eval()
<<<<<<< HEAD
meval = EclObject("MEVAL")
msetq = EclObject("MSETQ")
mlist = EclObject("MLIST")
mequal = EclObject("MEQUAL")
cadadr = EclObject("CADADR")

max_integrate = EclObject("$INTEGRATE")
max_sum = EclObject("$SUM")
max_simplify_sum = EclObject("$SIMPLIFY_SUM")
max_prod = EclObject("$PRODUCT")
max_simplify_prod = EclObject("$SIMPLIFY_PRODUCT")
max_ratsimp = EclObject("$RATSIMP")
max_limit = EclObject("$LIMIT")
max_tlimit = EclObject("$TLIMIT")
max_plus = EclObject("$PLUS")
max_minus = EclObject("$MINUS")
max_use_grobner = EclObject("$USE_GROBNER")
max_to_poly_solve = EclObject("$TO_POLY_SOLVE")
max_at = EclObject("%AT")

=======
meval=EclObject("MEVAL")
msetq=EclObject("MSETQ")
mlist=EclObject("MLIST")
mequal=EclObject("MEQUAL")
mnotequal=EclObject("MNOTEQUAL")
cadadr=EclObject("CADADR")

max_integrate=EclObject("$INTEGRATE")
max_sum=EclObject("$SUM")
max_simplify_sum=EclObject("$SIMPLIFY_SUM")
max_prod=EclObject("$PRODUCT")
max_simplify_prod=EclObject("$SIMPLIFY_PRODUCT")
max_ratsimp=EclObject("$RATSIMP")
max_limit=EclObject("$LIMIT")
max_tlimit=EclObject("$TLIMIT")
max_plus=EclObject("$PLUS")
max_minus=EclObject("$MINUS")
max_use_grobner=EclObject("$USE_GROBNER")
max_to_poly_solve=EclObject("$TO_POLY_SOLVE")
max_at=EclObject("%AT")
>>>>>>> 60aad6a4

def stdout_to_string(s):
    r"""
    Evaluate command ``s`` and catch Maxima stdout
    (not the result of the command!) into a string.

    INPUT:

    - ``s`` -- string; command to evaluate

    OUTPUT: string

    This is currently used to implement :meth:`~MaximaLibElement.display2d`.

    EXAMPLES::

        sage: from sage.interfaces.maxima_lib import stdout_to_string
        sage: stdout_to_string('1+1')
        ''
        sage: stdout_to_string('disp(1+1)')
        '2\n\n'
    """
    return ecl_eval(r"""(with-output-to-string (*standard-output*)
                          (maxima-eval #$%s$))""" % s).python()[1:-1]


def max_to_string(s):
    r"""
    Return the Maxima string corresponding to this ECL object.

    INPUT:

    - ``s`` -- ECL object

    OUTPUT: string

    EXAMPLES::

        sage: from sage.interfaces.maxima_lib import maxima_lib, max_to_string
        sage: ecl = maxima_lib(cos(x)).ecl()
        sage: max_to_string(ecl)
        'cos(_SAGE_VAR_x)'
    """
    return maxprint(s).python()[1:-1]


my_mread = ecl_eval("""
(defun my-mread (cmd)
  (caddr (mread (make-string-input-stream cmd))))
""")


def parse_max_string(s):
    r"""
    Evaluate string in Maxima without *any* further simplification.

    INPUT:

    - ``s`` -- string

    OUTPUT: ECL object

    EXAMPLES::

        sage: from sage.interfaces.maxima_lib import parse_max_string
        sage: parse_max_string('1+1')
        <ECL: ((MPLUS) 1 1)>
    """
    return my_mread('"%s;"' % s)


class MaximaLib(MaximaAbstract):
    """
    Interface to Maxima as a Library.

    OUTPUT: Maxima interface as a Library

    EXAMPLES::

        sage: from sage.interfaces.maxima_lib import MaximaLib, maxima_lib
        sage: isinstance(maxima_lib,MaximaLib)
        True

    Only one such interface can be instantiated::

        sage: MaximaLib()
        Traceback (most recent call last):
        ...
        RuntimeError: Maxima interface in library mode can only
        be instantiated once
    """
    def __init__(self):
        """
        Create an instance of the Maxima interpreter.
        See ``MaximaLib`` for full documentation.

        TESTS::

            sage: from sage.interfaces.maxima_lib import MaximaLib, maxima_lib
            sage: MaximaLib == loads(dumps(MaximaLib))
            True
            sage: maxima_lib == loads(dumps(maxima_lib))
            True

        We make sure labels are turned off (see :issue:`6816`)::

            sage: 'nolabels : true' in maxima_lib._MaximaLib__init_code
            True
        """
        global maxima_lib_instances
        if maxima_lib_instances > 0:
            raise RuntimeError("Maxima interface in library mode can only be instantiated once")
        maxima_lib_instances += 1

        global init_code
        self.__init_code = init_code

        MaximaAbstract.__init__(self, "maxima_lib")
        self.__seq = 0

    def _coerce_from_special_method(self, x):
        r"""
        Coerce ``x`` into ``self`` trying to call a special underscore method.

        INPUT:

        - ``x`` -- object to coerce into self

        OUTPUT: Maxima element equivalent to ``x``

        EXAMPLES::

            sage: from sage.interfaces.maxima_lib import maxima_lib
            sage: xmax = maxima_lib._coerce_from_special_method(x)
            sage: type(xmax)
            <class 'sage.interfaces.maxima_lib.MaximaLibElement'>
        """
        if isinstance(x, EclObject):
            return MaximaLibElement(self, self._create(x))
        return MaximaAbstract._coerce_from_special_method(self, x)

    def __reduce__(self):
        r"""
        Implement __reduce__ for ``MaximaLib``.

        OUTPUT: a couple consisting of:

        - the function to call for unpickling

        - a tuple of arguments for the function

        EXAMPLES::

            sage: from sage.interfaces.maxima_lib import maxima_lib
            sage: maxima_lib.__reduce__()
            (<function reduce_load_MaximaLib at 0x...>, ())
        """
        return reduce_load_MaximaLib, tuple([])

    # This outputs a string
    def _eval_line(self, line, locals=None, reformat=True, **kwds):
        r"""
        Evaluate the line in Maxima.

        INPUT:

        - ``line`` -- string; text to evaluate

        - ``locals`` -- ``None`` (ignored); this is used for compatibility with the
          Sage notebook's generic system interface

        - ``reformat`` -- boolean; whether to strip output or not

        - ``**kwds`` -- all other arguments are currently ignored

        OUTPUT: string representing Maxima output

        EXAMPLES::

            sage: from sage.interfaces.maxima_lib import maxima_lib
            sage: maxima_lib._eval_line('1+1')
            '2'
            sage: maxima_lib._eval_line('1+1;')
            '2'
            sage: maxima_lib._eval_line('1+1$')
            ''
            sage: maxima_lib._eval_line('randvar : cos(x)+sin(y)$')
            ''
            sage: maxima_lib._eval_line('randvar')
            'sin(y)+cos(x)'
        """
        result = ''
        while line:
            ind_dollar = line.find("$")
            ind_semi = line.find(";")
            if ind_dollar == -1 or (ind_semi >= 0 and ind_dollar > ind_semi):
                if ind_semi == -1:
                    statement = line
                    line = ''
                else:
                    statement = line[:ind_semi]
                    line = line[ind_semi + 1:]
                if statement:
                    result = ((result + '\n') if result else '') + max_to_string(maxima_eval("#$%s$" % statement))
            else:
                statement = line[:ind_dollar]
                line = line[ind_dollar + 1:]
                if statement:
                    maxima_eval("#$%s$" % statement)
        if not reformat:
            return result
        return ' '.join(x.strip() for x in result.split())

    eval = _eval_line

    ###########################################
    # Direct access to underlying lisp interpreter.
    ###########################################
    def lisp(self, cmd):
        """
        Send a lisp command to maxima.

        INPUT:

        - ``cmd`` -- string

        OUTPUT: ECL object

        .. NOTE::

           The output of this command is very raw - not pretty.

        EXAMPLES::

            sage: from sage.interfaces.maxima_lib import maxima_lib
            sage: maxima_lib.lisp("(+ 2 17)")
            <ECL: 19>
        """
        return ecl_eval(cmd)

    def set(self, var, value):
        """
        Set the variable var to the given value.

        INPUT:

        - ``var`` -- string

        - ``value`` -- string

        OUTPUT: none

        EXAMPLES::

            sage: from sage.interfaces.maxima_lib import maxima_lib
            sage: maxima_lib.set('xxxxx', '2')
            sage: maxima_lib.get('xxxxx')
            '2'
        """
        if not isinstance(value, str):
            raise TypeError
        cmd = '%s : %s$' % (var, value.rstrip(';'))
        self.eval(cmd)

    def clear(self, var):
        """
        Clear the variable named var.

        INPUT:

        - ``var`` -- string

        OUTPUT: none

        EXAMPLES::

            sage: from sage.interfaces.maxima_lib import maxima_lib
            sage: maxima_lib.set('xxxxx', '2')
            sage: maxima_lib.get('xxxxx')
            '2'
            sage: maxima_lib.clear('xxxxx')
            sage: maxima_lib.get('xxxxx')
            'xxxxx'
        """
        try:
            self.eval('kill(%s)$' % var)
            ecl_eval("(unintern '$%s)" % var)
        except (TypeError, AttributeError):
            pass

    def get(self, var):
        """
        Get the string value of the variable ``var``.

        INPUT:

        - ``var`` -- string

        OUTPUT: string

        EXAMPLES::

            sage: from sage.interfaces.maxima_lib import maxima_lib
            sage: maxima_lib.set('xxxxx', '2')
            sage: maxima_lib.get('xxxxx')
            '2'
        """
        s = self.eval('%s;' % var)
        return s

    def _create(self, value, name=None):
        r"""
        Create a variable with given value and name.

        INPUT:

        - ``value`` -- string or ECL object

        - ``name`` -- string (default: ``None``); name to use for the variable,
          an automatically generated name is used if this is none

        OUTPUT: string; the name of the created variable

        EXAMPLES:

        Creation from strings::

            sage: from sage.interfaces.maxima_lib import maxima_lib
            sage: maxima_lib._create('3','var3')
            'var3'
            sage: maxima_lib.get('var3')
            '3'
            sage: s = maxima_lib._create('3')
            sage: s # random output
            'sage9'
            sage: s[:4] == 'sage'
            True

        And from ECL object::

            sage: c = maxima_lib(x+cos(19)).ecl()
            sage: maxima_lib._create(c,'m')
            'm'
            sage: maxima_lib.get('m')
            '_SAGE_VAR_x+cos(19)'
            sage: maxima_lib.clear('m')
        """
        name = self._next_var_name() if name is None else name
        try:
            if isinstance(value, EclObject):
                maxima_eval([[msetq], cadadr("#$%s$#$" % name), value])
            else:
                self.set(name, value)
        except RuntimeError as error:
            s = str(error)
            if "Is" in s:  # Maxima asked for a condition
                self._missing_assumption(s)
            else:
                raise
        return name

    def _function_class(self):
        r"""
        Return the Python class of Maxima functions.

        OUTPUT: type

        EXAMPLES::

            sage: from sage.interfaces.maxima_lib import maxima_lib
            sage: maxima_lib._function_class()
            <class 'sage.interfaces.interface.InterfaceFunction'>
        """
        return MaximaLibFunction

    def _object_class(self):
        r"""
        Return the Python class of Maxima elements.

        OUTPUT: type

        EXAMPLES::

            sage: from sage.interfaces.maxima_lib import maxima_lib
            sage: maxima_lib._object_class()
            <class 'sage.interfaces.maxima_lib.MaximaLibElement'>
        """
        return MaximaLibElement

    def _function_element_class(self):
        r"""
        Return the Python class of Maxima functions of elements.

        OUTPUT: type

        EXAMPLES::

            sage: from sage.interfaces.maxima_lib import maxima_lib
            sage: maxima_lib._function_element_class()
            <class 'sage.interfaces.interface.InterfaceFunctionElement'>
        """
        return MaximaLibFunctionElement

    def _object_function_class(self):
        r"""
        Return the Python class of Maxima user-defined functions.

        OUTPUT: type

        EXAMPLES::

            sage: from sage.interfaces.maxima_lib import maxima_lib
            sage: maxima_lib._object_function_class()
            <class 'sage.interfaces.maxima_lib.MaximaLibElementFunction'>
        """
        return MaximaLibElementFunction

    # some helper functions to wrap the calculus use of the maxima interface.
    # these routines expect arguments living in the symbolic ring
    # and return something that is hopefully coercible into the symbolic
    # ring again.

    def sr_integral(self, *args):
        """
        Helper function to wrap calculus use of Maxima's integration.

        TESTS::

            sage: a,b=var('a,b')
            sage: integrate(1/(x^3 *(a+b*x)^(1/3)),x)
            Traceback (most recent call last):
            ...
            ValueError: Computation failed since Maxima requested additional
            constraints; using the 'assume' command before evaluation
            *may* help (example of legal syntax is 'assume(a>0)', see
            `assume?` for more details)
            Is a positive or negative?
            sage: assume(a>0)
            sage: integrate(1/(x^3 *(a+b*x)^(1/3)),x)
            2/9*sqrt(3)*b^2*arctan(1/3*sqrt(3)*(2*(b*x + a)^(1/3) + a^(1/3))/a^(1/3))/a^(7/3) - 1/9*b^2*log((b*x + a)^(2/3) + (b*x + a)^(1/3)*a^(1/3) + a^(2/3))/a^(7/3) + 2/9*b^2*log((b*x + a)^(1/3) - a^(1/3))/a^(7/3) + 1/6*(4*(b*x + a)^(5/3)*b^2 - 7*(b*x + a)^(2/3)*a*b^2)/((b*x + a)^2*a^2 - 2*(b*x + a)*a^3 + a^4)
            sage: var('x, n')
            (x, n)
            sage: integral(x^n,x)
            Traceback (most recent call last):
            ...
            ValueError: Computation failed since Maxima requested additional
            constraints; using the 'assume' command before evaluation
            *may* help (example of legal syntax is 'assume(n>0)',
            see `assume?` for more details)
            Is n equal to -1?
            sage: assume(n+1>0)
            sage: integral(x^n,x)
            x^(n + 1)/(n + 1)
            sage: forget()
            sage: assumptions()  # Check the assumptions really were forgotten
            []

        Make sure the abs_integrate package is being used,
        :issue:`11483`. The following are examples from the Maxima
        abs_integrate documentation::

            sage: integrate(abs(x), x)
            1/2*x*abs(x)

        ::

            sage: integrate(sgn(x) - sgn(1-x), x)  # known bug
            abs(x - 1) + abs(x)

        This is a known bug in Sage symbolic limits code, see
        :issue:`17892` and https://sourceforge.net/p/maxima/bugs/3237/ ::

            sage: integrate(1 / (1 + abs(x-5)), x, -5, 6) # not tested -- known bug
            log(11) + log(2)

        ::

            sage: integrate(1/(1 + abs(x)), x)  # known bug
            1/2*(log(x + 1) + log(-x + 1))*sgn(x) + 1/2*log(x + 1) - 1/2*log(-x + 1)

        ::

            sage: integrate(cos(x + abs(x)), x)  # known bug
            -1/2*x*sgn(x) + 1/4*(sgn(x) + 1)*sin(2*x) + 1/2*x

        The last example relies on the following simplification::

            sage: maxima("realpart(signum(x))")
            signum(x)

        An example from sage-support thread e641001f8b8d1129::

            sage: f = e^(-x^2/2)/sqrt(2*pi) * sgn(x-1)
            sage: integrate(f, x, -Infinity, Infinity)  # known bug
            -erf(1/2*sqrt(2))

        From :issue:`8624`::

            sage: integral(abs(cos(x))*sin(x),(x,pi/2,pi))
            1/2

        ::

            sage: integrate(sqrt(x + sqrt(x)), x).canonicalize_radical()  # known bug
            1/12*((8*x - 3)*x^(1/4) + 2*x^(3/4))*sqrt(sqrt(x) + 1) + 1/8*log(sqrt(sqrt(x) + 1) + x^(1/4)) - 1/8*log(sqrt(sqrt(x) + 1) - x^(1/4))

        And :issue:`11594`::

            sage: integrate(abs(x^2 - 1), x, -2, 2)  # known bug
            4

        This definite integral returned zero (incorrectly) in at least
        Maxima 5.23. The correct answer is now given (:issue:`11591`)::

            sage: f = (x^2)*exp(x) / (1+exp(x))^2
            sage: integrate(f, (x, -infinity, infinity))
            1/3*pi^2

        The following integral was computed incorrectly in versions of
        Maxima before 5.27 (see :issue:`12947`)::

            sage: a = integrate(x*cos(x^3),(x,0,1/2)).n()
            sage: a.real()
            0.124756040961038
            sage: a.imag().abs() < 3e-17
            True
        """
        try:
            return max_to_sr(maxima_eval(([max_integrate],
                                          [sr_to_max(SR(a)) for a in args])))
        except RuntimeError as error:
            s = str(error)
            if "Divergent" in s or "divergent" in s:
                # in pexpect interface, one looks for this
                # - e.g. integrate(1/x^3,x,-1,3) gives a principal value
                # if "divergent" in s or 'Principal Value' in s:
                raise ValueError("Integral is divergent.")
            elif "Is" in s:  # Maxima asked for a condition
                self._missing_assumption(s)
            else:
                raise

    def sr_sum(self, *args):
        """
        Helper function to wrap calculus use of Maxima's summation.

        TESTS:

        Check that :issue:`16224` is fixed::

            sage: k = var('k')
            sage: sum(x^(2*k)/factorial(2*k), k, 0, oo).canonicalize_radical()
            cosh(x)

        ::

            sage: x, y, k, n = var('x, y, k, n')
            sage: sum(binomial(n,k) * x^k * y^(n-k), k, 0, n)
            (x + y)^n
            sage: q, a = var('q, a')
            sage: sum(a*q^k, k, 0, oo)
            Traceback (most recent call last):
            ...
            ValueError: Computation failed since Maxima requested additional
            constraints; using the 'assume' command before evaluation *may* help
            (example of legal syntax is 'assume(abs(q)-1>0)', see `assume?`
            for more details)
            Is abs(q)-1 positive, negative or zero?
            sage: assume(q > 1)
            sage: sum(a*q^k, k, 0, oo)
            Traceback (most recent call last):
            ...
            ValueError: Sum is divergent.
            sage: forget()
            sage: assume(abs(q) < 1)
            sage: sum(a*q^k, k, 0, oo)
            -a/(q - 1)
            sage: forget()
            sage: assumptions() # check the assumptions were really forgotten
            []

        Taking the sum of all natural numbers informs us that the sum
        is divergent.  Maxima (before 5.29.1) used to ask questions
        about `m`, leading to a different error (see :issue:`11990`)::

            sage: m = var('m')
            sage: sum(m, m, 0, infinity)
            Traceback (most recent call last):
            ...
            ValueError: Sum is divergent.

        An error with an infinite sum in Maxima (before 5.30.0,
        see :issue:`13712`)::

            sage: n = var('n')
            sage: sum(1/((2*n-1)^2*(2*n+1)^2*(2*n+3)^2), n, 0, oo)
            3/256*pi^2

        Maxima correctly detects division by zero in a symbolic sum
        (see :issue:`11894`)::

            sage: sum(1/(m^4 + 2*m^3 + 3*m^2 + 2*m)^2, m, 0, infinity)
            Traceback (most recent call last):
            ...
            RuntimeError: ECL says: Zero to negative power computed.

        Similar situation for :issue:`12410`::

            sage: x = var('x')
            sage: sum(1/x*(-1)^x, x, 0, oo)
            Traceback (most recent call last):
            ...
            RuntimeError: ECL says: Zero to negative power computed.
        """
        try:
            return max_to_sr(maxima_eval([[max_ratsimp],
                                          [[max_simplify_sum],
                                           ([max_sum],
                                            [sr_to_max(SR(a)) for a in args])]]))
        except RuntimeError as error:
            s = str(error)
            if "divergent" in s:
                # in pexpect interface, one looks for this;
                # could not find an example where 'Pole encountered' occurred, though
                # if "divergent" in s or 'Pole encountered' in s:
                raise ValueError("Sum is divergent.")
            elif "Is" in s:  # Maxima asked for a condition
                self._missing_assumption(s)
            else:
                raise

    def sr_prod(self, *args):
        """
        Helper function to wrap calculus use of Maxima's product.

        TESTS::

            sage: from sage.calculus.calculus import symbolic_product
            sage: _ = var('n')
            sage: symbolic_product(x,x,1,n)
            factorial(n)
            sage: symbolic_product(2*x,x,1,n)
            2^n*factorial(n)
        """
        try:
            return max_to_sr(maxima_eval([[max_ratsimp],
                                          [[max_simplify_prod],
                                           ([max_prod],
                                            [sr_to_max(SR(a)) for a in args])]]))
        except RuntimeError as error:
            s = str(error)
            if "divergent" in s:
                raise ValueError("Product is divergent.")
            elif "Is" in s:  # Maxima asked for a condition
                self._missing_assumption(s)
            else:
                raise

    def sr_limit(self, expr, v, a, dir=None):
        """
        Helper function to wrap calculus use of Maxima's limits.

        TESTS::

            sage: f = (1+1/x)^x
            sage: limit(f,x = oo)
            e
            sage: limit(f,x = 5)
            7776/3125

        Domain to real, a regression in 5.46.0, see https://sf.net/p/maxima/bugs/4138 ::

            sage: maxima_calculus.eval("domain:real")
            ...
            sage: limit(f,x = 1.2).n()
            2.06961575467...
            sage: maxima_calculus.eval("domain:complex");
            ...
            sage: var('a')
            a
            sage: limit(x^a,x=0)
            Traceback (most recent call last):
            ...
            ValueError: Computation failed since Maxima requested additional
            constraints; using the 'assume' command before evaluation
            *may* help (example of legal syntax is 'assume(a>0)', see `assume?`
            for more details)
            Is a positive, negative or zero?
            sage: assume(a>0)
            sage: limit(x^a,x=0)  # random - not needed for maxima 5.46.0
            Traceback (most recent call last):
            ...
            ValueError: Computation failed ...
            Is a an integer?
            sage: assume(a,'integer')
            sage: assume(a,'even')  # Yes, Maxima will ask this too
            sage: limit(x^a,x=0)
            0
            sage: forget()
            sage: assumptions() # check the assumptions were really forgotten
            []

        The second limit below was computed incorrectly prior to
        Maxima 5.24 (:issue:`10868`)::

            sage: f(n) = 2 + 1/factorial(n)
            sage: limit(f(n), n=infinity)
            2
            sage: limit(1/f(n), n=infinity)
            1/2

        The limit below was computed incorrectly prior to Maxima 5.30
        (see :issue:`13526`)::

            sage: n = var('n')
            sage: l = (3^n + (-2)^n) / (3^(n+1) + (-2)^(n+1))
            sage: l.limit(n=oo)
            1/3

        The following limit computation used to incorrectly return 0
        or infinity, depending on the domain (see :issue:`15033`)::

            sage: m = sage.calculus.calculus.maxima
            sage: _ = m.eval('domain: real')   # much faster than 'domain: complex'
            sage: limit(gamma(x + 1/2)/(sqrt(x)*gamma(x)), x=infinity)
            1
            sage: _ = m.eval('domain: complex')
        """
        try:
            L = [sr_to_max(SR(aa)) for aa in [expr, v, a]]
            if dir == "plus":
                L.append(max_plus)
            elif dir == "minus":
                L.append(max_minus)
            return max_to_sr(maxima_eval(([max_limit], L)))
        except RuntimeError as error:
            s = str(error)
            if "Is" in s:  # Maxima asked for a condition
                self._missing_assumption(s)
            else:
                raise

    def sr_tlimit(self, expr, v, a, dir=None):
        """
        Helper function to wrap calculus use of Maxima's Taylor series limits.

        TESTS::

            sage: f = (1+1/x)^x
            sage: limit(f, x = I, taylor=True)
            (-I + 1)^I
        """
        L = [sr_to_max(SR(aa)) for aa in [expr, v, a]]
        if dir == "plus":
            L.append(max_plus)
        elif dir == "minus":
            L.append(max_minus)
        return max_to_sr(maxima_eval(([max_tlimit], L)))

    def _missing_assumption(self, errstr):
        """
        Helper function for unified handling of failed computation because an
        assumption was missing.

        EXAMPLES::

            sage: from sage.interfaces.maxima_lib import maxima_lib
            sage: maxima_lib._missing_assumption('Is xyz a thing?')
            Traceback (most recent call last):
            ...
            ValueError: Computation failed ...
            Is xyz a thing?
        """
        j = errstr.find('Is ')
        errstr = errstr[j:]
        jj = 2
        if errstr[3] == ' ':
            jj = 3
        k = errstr.find(' ', jj + 1)

        outstr = "Computation failed since Maxima requested additional constraints; using the 'assume' command before evaluation *may* help (example of legal syntax is 'assume("\
            + errstr[jj + 1:k] + ">0)', see `assume?` for more details)\n" + errstr
        outstr = outstr.replace('_SAGE_VAR_', '')
        raise ValueError(outstr)


def is_MaximaLibElement(x):
    r"""
    Return ``True`` if ``x`` is of type :class:`MaximaLibElement`.

    EXAMPLES::

        sage: from sage.interfaces.maxima_lib import maxima_lib, is_MaximaLibElement
        sage: is_MaximaLibElement(1)
        doctest:...: DeprecationWarning: the function is_MaximaLibElement is deprecated; use isinstance(x, sage.interfaces.abc.MaximaLibElement) instead
        See https://github.com/sagemath/sage/issues/34804 for details.
        False
        sage: m = maxima_lib(1)
        sage: is_MaximaLibElement(m)
        True
    """
    from sage.misc.superseded import deprecation
    deprecation(34804, "the function is_MaximaLibElement is deprecated; use isinstance(x, sage.interfaces.abc.MaximaLibElement) instead")

    return isinstance(x, MaximaLibElement)


@instancedoc
class MaximaLibElement(MaximaAbstractElement):
    r"""
    Element of Maxima through library interface.

    EXAMPLES:

    Elements of this class should not be created directly.
    The targeted parent should be used instead::

        sage: from sage.interfaces.maxima_lib import maxima_lib
        sage: maxima_lib(4)
        4
        sage: maxima_lib(log(x))
        log(_SAGE_VAR_x)
    """

    def ecl(self):
        r"""
        Return the underlying ECL object of this MaximaLib object.

        OUTPUT: ECL object

        EXAMPLES::

            sage: from sage.interfaces.maxima_lib import maxima_lib
            sage: maxima_lib(x+cos(19)).ecl()
            <ECL: ((MPLUS SIMP) ((%COS SIMP) 19) |$_SAGE_VAR_x|)>
        """
        try:
            return self._ecl
        except AttributeError:
            self._ecl = maxima_eval("#$%s$" % self._name)
            return self._ecl

    def to_poly_solve(self, vars, options=""):
        r"""
        Use Maxima's to_poly_solver package.

        INPUT:

        - ``vars`` -- symbolic expressions

        - ``options`` -- string (default="")

        OUTPUT: Maxima object

        EXAMPLES:

        The zXXX below are names for arbitrary integers and
        subject to change::

            sage: from sage.interfaces.maxima_lib import maxima_lib
            sage: sol = maxima_lib(sin(x) == 0).to_poly_solve(x)
            sage: sol.sage()
            [[x == pi*z...]]
        """
        if options.find("use_grobner=true") != -1:
            cmd = EclObject([[max_to_poly_solve], self.ecl(), sr_to_max(vars),
                             [[mequal], max_use_grobner, True]])
        else:
            cmd = EclObject([[max_to_poly_solve], self.ecl(), sr_to_max(vars)])
        return self.parent()(maxima_eval(cmd))

    def display2d(self, onscreen=True):
        r"""
        Return the 2d representation of this Maxima object.

        INPUT:

        - ``onscreen`` -- boolean (default: ``True``); whether to print or return

        OUTPUT:

        The representation is printed if onscreen is set to True
        and returned as a string otherwise.

        EXAMPLES::

            sage: from sage.interfaces.maxima_lib import maxima_lib
            sage: F = maxima_lib('x^5 - y^5').factor()
            sage: F.display2d()
                                   4      3    2  2    3      4
                       - (y - x) (y  + x y  + x  y  + x  y + x )
        """
        self._check_valid()
        P = self.parent()
        P._eval_line('display2d : true$')
        s = stdout_to_string('disp(%s)' % self.name())
        # s = P._eval_line('disp(%s)$'%self.name())
        P._eval_line('display2d : false$')
        s = s.strip('\r\n')

        # if ever want to dedent, see
        # http://mail.python.org/pipermail/python-list/2006-December/420033.html
        if onscreen:
            print(s)
        else:
            return s


MaximaLibFunctionElement = MaximaAbstractFunctionElement
MaximaLibFunction = MaximaAbstractFunction


@instancedoc
class MaximaLibElementFunction(MaximaLibElement, MaximaAbstractElementFunction):
    pass


# The (unique) instance
maxima_lib = MaximaLib()
maxima = maxima_lib


def reduce_load_MaximaLib():
    r"""
    Unpickle the (unique) Maxima library interface.

    EXAMPLES::

        sage: from sage.interfaces.maxima_lib import reduce_load_MaximaLib
        sage: reduce_load_MaximaLib()
        Maxima_lib
    """
    return maxima_lib


#############################################
# Smart translations between SR and Maxima
#############################################

car = EclObject("car")
cdr = EclObject("cdr")
caar = EclObject("caar")
cadr = EclObject("cadr")
cddr = EclObject("cddr")
caddr = EclObject("caddr")
caaadr = EclObject("caaadr")
cadadr = EclObject("cadadr")
meval = EclObject("meval")
NIL = EclObject("NIL")
lisp_length = EclObject("length")

# Dictionaries for standard operators
sage_op_dict = {
<<<<<<< HEAD
    sage.functions.other.abs: "MABS",
    add_vararg: "MPLUS",
    sage.symbolic.expression.operator.truediv: "MQUOTIENT",
    sage.symbolic.expression.operator.eq: "MEQUAL",
    sage.symbolic.expression.operator.ge: "MGEQP",
    sage.symbolic.expression.operator.gt: "MGREATERP",
    sage.symbolic.expression.operator.le: "MLEQP",
    sage.symbolic.expression.operator.lt: "MLESSP",
    mul_vararg: "MTIMES",
    sage.symbolic.expression.operator.ne: "MNOTEQUAL",
    sage.symbolic.expression.operator.neg: "MMINUS",
    sage.symbolic.expression.operator.pow: "MEXPT",
    sage.symbolic.expression.operator.or_: "MOR",
    sage.symbolic.expression.operator.and_: "MAND",
    sage.functions.log.ln: "%LOG",
    sage.functions.log.log: "%LOG",
    sage.functions.log.lambert_w: "%LAMBERT_W",
    sage.functions.other.factorial: "MFACTORIAL",
    sage.functions.error.erf: "%ERF",
    sage.functions.gamma.gamma_inc: "%GAMMA_INCOMPLETE",
    sage.functions.other.conjugate: "$CONJUGATE",
=======
    sage.functions.other.abs : "MABS",
    add_vararg : "MPLUS",
    sage.symbolic.expression.operator.truediv : "MQUOTIENT",
    sage.symbolic.expression.operator.eq : "$EQUAL",
    sage.symbolic.expression.operator.ge : "MGEQP",
    sage.symbolic.expression.operator.gt : "MGREATERP",
    sage.symbolic.expression.operator.le : "MLEQP",
    sage.symbolic.expression.operator.lt : "MLESSP",
    mul_vararg : "MTIMES",
    sage.symbolic.expression.operator.ne : "$NOTEQUAL",
    sage.symbolic.expression.operator.neg : "MMINUS",
    sage.symbolic.expression.operator.pow : "MEXPT",
    sage.symbolic.expression.operator.or_ : "MOR",
    sage.symbolic.expression.operator.and_ : "MAND",
    sage.functions.log.ln : "%LOG",
    sage.functions.log.log : "%LOG",
    sage.functions.log.lambert_w : "%LAMBERT_W",
    sage.functions.other.factorial : "MFACTORIAL",
    sage.functions.error.erf : "%ERF",
    sage.functions.gamma.gamma_inc : "%GAMMA_INCOMPLETE",
    sage.functions.other.conjugate : "$CONJUGATE",
>>>>>>> 60aad6a4
}
# we compile the dictionary
sage_op_dict = dict([(k, EclObject(sage_op_dict[k])) for k in sage_op_dict])
max_op_dict = dict([(sage_op_dict[k], k) for k in sage_op_dict])


# Here we correct the dictionaries for some simple operators

<<<<<<< HEAD
def sage_rat(x, y):
=======
max_op_dict[mequal] = sage.symbolic.expression.operator.eq
max_op_dict[mnotequal] = sage.symbolic.expression.operator.ne

def sage_rat(x,y):
>>>>>>> 60aad6a4
    r"""
    Return quotient x/y.

    INPUT:

    - ``x`` -- integer

    - ``y`` -- integer

    OUTPUT: rational

    EXAMPLES::

        sage: from sage.interfaces.maxima_lib import sage_rat
        sage: sage_rat(1,7)
        1/7
    """
    return x / y


mplus = EclObject("MPLUS")
mtimes = EclObject("MTIMES")
rat = EclObject("RAT")
max_op_dict[mplus] = add_vararg
max_op_dict[mtimes] = mul_vararg
max_op_dict[rat] = sage_rat


# Here we build dictionaries for operators needing special conversions.
ratdisrep = EclObject("ratdisrep")
mrat = EclObject("MRAT")
mqapply = EclObject("MQAPPLY")
max_li = EclObject("$LI")
max_psi = EclObject("$PSI")
max_hyper = EclObject("$%F")
max_array = EclObject("ARRAY")
mdiff = EclObject("%DERIVATIVE")
max_lambert_w = sage_op_dict[sage.functions.log.lambert_w]
max_harmo = EclObject("$GEN_HARMONIC_NUMBER")
max_pochhammer = EclObject("$POCHHAMMER")


def mrat_to_sage(expr):
    r"""
    Convert a Maxima MRAT expression to Sage SR.

    INPUT:

    - ``expr`` -- ECL object; a Maxima MRAT expression

    OUTPUT: symbolic expression

    Maxima has an optimised representation for multivariate
    rational expressions. The easiest way to translate those
    to SR is by first asking Maxima to give the generic representation
    of the object. That is what RATDISREP does in Maxima.

    EXAMPLES::

        sage: from sage.interfaces.maxima_lib import maxima_lib, mrat_to_sage
        sage: var('x y z')
        (x, y, z)
        sage: c = maxima_lib((x+y^2+z^9)/x^6+z^8/y).rat()
        sage: c
        (_SAGE_VAR_y*_SAGE_VAR_z^9+_SAGE_VAR_x^6*_SAGE_VAR_z^8+_SAGE_VAR_y^3+_SAGE_VAR_x*_SAGE_VAR_y)/(_SAGE_VAR_x^6*_SAGE_VAR_y)
        sage: c.ecl()
        <ECL: ((MRAT SIMP (|$_SAGE_VAR_x| |$_SAGE_VAR_y| |$_SAGE_VAR_z|)
        ...>
        sage: mrat_to_sage(c.ecl())
        (x^6*z^8 + y*z^9 + y^3 + x*y)/(x^6*y)
    """
    return max_to_sr(meval(EclObject([[ratdisrep], expr])))


def mqapply_to_sage(expr):
    r"""
    Special conversion rule for MQAPPLY expressions.

    INPUT:

    - ``expr`` -- ECL object; a Maxima MQAPPLY expression

    OUTPUT: symbolic expression

    MQAPPLY is used for function as li[x](y) and psi[x](y).

    EXAMPLES::

        sage: from sage.interfaces.maxima_lib import maxima_lib, mqapply_to_sage
        sage: c = maxima_lib('li[2](3)')
        sage: c.ecl()
        <ECL: ((MQAPPLY SIMP) (($LI SIMP ARRAY) 2) 3)>
        sage: mqapply_to_sage(c.ecl())
        dilog(3)
    """
    if caaadr(expr) == max_li:
        return sage.functions.log.polylog(max_to_sr(cadadr(expr)),
                                          max_to_sr(caddr(expr)))
    if caaadr(expr) == max_psi:
        return sage.functions.gamma.psi(max_to_sr(cadadr(expr)),
                                        max_to_sr(caddr(expr)))
    if caaadr(expr) == max_hyper:
        return sage.functions.hypergeometric.hypergeometric(mlist_to_sage(car(cdr(cdr(expr)))),
                                                            mlist_to_sage(car(cdr(cdr(cdr(expr))))),
                                                            max_to_sr(car(cdr(cdr(cdr(cdr(expr)))))))
    else:
        op = max_to_sr(cadr(expr))
        max_args = cddr(expr)
        args = [max_to_sr(a) for a in max_args]
        return op(*args)


def mdiff_to_sage(expr):
    r"""
    Special conversion rule for %DERIVATIVE expressions.

    INPUT:

    - ``expr`` -- ECL object; a Maxima %DERIVATIVE expression

    OUTPUT: symbolic expression

    EXAMPLES::

        sage: from sage.interfaces.maxima_lib import maxima_lib, mdiff_to_sage
        sage: f = maxima_lib('f(x)').diff('x',4)
        sage: f.ecl()
        <ECL: ((%DERIVATIVE SIMP) (($F SIMP) $X) $X 4)>
        sage: mdiff_to_sage(f.ecl())
        diff(f(x), x, x, x, x)
    """
    return max_to_sr(expr.cadr()).diff(*[max_to_sr(e) for e in expr.cddr()])


def mlist_to_sage(expr):
    r"""
    Special conversion rule for MLIST expressions.

    INPUT:

    - ``expr`` -- ECL object; a Maxima MLIST expression (i.e., a list)

    OUTPUT: a Python list of converted expressions

    EXAMPLES::

        sage: from sage.interfaces.maxima_lib import maxima_lib, mlist_to_sage
        sage: L=maxima_lib("[1,2,3]")
        sage: L.ecl()
        <ECL: ((MLIST SIMP) 1 2 3)>
        sage: mlist_to_sage(L.ecl())
        [1, 2, 3]
    """
    return [max_to_sr(x) for x in expr.cdr()]


def max_at_to_sage(expr):
    r"""
    Special conversion rule for AT expressions.

    INPUT:

    - ``expr`` -- ECL object; a Maxima AT expression

    OUTPUT: symbolic expression

    EXAMPLES::

        sage: from sage.interfaces.maxima_lib import maxima_lib, max_at_to_sage
        sage: a=maxima_lib("'at(f(x,y,z),[x=1,y=2,z=3])")
        sage: a
        'at(f(x,y,z),[x = 1,y = 2,z = 3])
        sage: max_at_to_sage(a.ecl())
        f(1, 2, 3)
        sage: a=maxima_lib("'at(f(x,y,z),x=1)")
        sage: a
        'at(f(x,y,z),x = 1)
        sage: max_at_to_sage(a.ecl())
        f(1, y, z)
    """
    arg = max_to_sr(expr.cadr())
    subsarg = caddr(expr)
    if caar(subsarg) == mlist:
        subsvalues = {v.lhs(): v.rhs() for v in max_to_sr(subsarg)}
    else:
        v = max_to_sr(subsarg)
        subsvalues = dict([(v.lhs(), v.rhs())])
    return SR(arg).subs(subsvalues)


def dummy_integrate(expr):
    r"""
    We would like to simply tie Maxima's integrate to
    sage.calculus.calculus.dummy_integrate, but we're being
    imported there so to avoid circularity we define it here.

    INPUT:

    - ``expr`` -- ECL object; a Maxima %INTEGRATE expression

    OUTPUT: symbolic expression

    EXAMPLES::

        sage: from sage.interfaces.maxima_lib import maxima_lib, dummy_integrate
        sage: f = maxima_lib('f(x)').integrate('x')
        sage: f.ecl()
        <ECL: ((%INTEGRATE SIMP) (($F SIMP) $X) $X)>
        sage: dummy_integrate(f.ecl())
        integrate(f(x), x)

    ::

        sage: f = maxima_lib('f(x)').integrate('x',0,10)
        sage: f.ecl()
        <ECL: ((%INTEGRATE SIMP) (($F SIMP) $X) $X 0 10)>
        sage: dummy_integrate(f.ecl())
        integrate(f(x), x, 0, 10)
    """
    args = [max_to_sr(a) for a in cdr(expr)]
    if len(args) == 4:
        return sage.symbolic.integration.integral.definite_integral(*args,
                                                                    hold=True)
    return sage.symbolic.integration.integral.indefinite_integral(*args,
                                                                  hold=True)


def max_harmonic_to_sage(expr):
    """
    EXAMPLES::

        sage: from sage.interfaces.maxima_lib import maxima_lib, max_to_sr
        sage: c=maxima_lib(harmonic_number(x,2))
        sage: c.ecl()
        <ECL: (($GEN_HARMONIC_NUMBER SIMP) 2 |$_SAGE_VAR_x|)>
        sage: max_to_sr(c.ecl())
        harmonic_number(x, 2)
    """
    return sage.functions.log.harmonic_number(max_to_sr(caddr(expr)),
                                              max_to_sr(cadr(expr)))


def max_pochhammer_to_sage(expr):
    """
    EXAMPLES::

        sage: from sage.interfaces.maxima_lib import maxima_lib, max_to_sr
        sage: c = maxima_lib('pochhammer(x,n)')
        sage: c.ecl()
        <ECL: (($POCHHAMMER SIMP) $X $N)>
        sage: max_to_sr(c.ecl())
        gamma(n + x)/gamma(x)
    """
    from sage.functions.gamma import gamma
    x = max_to_sr(cadr(expr))
    y = max_to_sr(caddr(expr))
    return gamma(x + y) / gamma(x)


# The dictionaries
special_max_to_sage = {
    mrat: mrat_to_sage,
    mqapply: mqapply_to_sage,
    mdiff: mdiff_to_sage,
    EclObject("%INTEGRATE"): dummy_integrate,
    max_at: max_at_to_sage,
    mlist: mlist_to_sage,
    max_harmo: max_harmonic_to_sage,
    max_pochhammer: max_pochhammer_to_sage
}

special_sage_to_max = {
    sage.functions.log.polylog: lambda N, X: [[mqapply], [[max_li, max_array], N], X],
    sage.functions.gamma.psi1: lambda X: [[mqapply], [[max_psi, max_array], 0], X],
    sage.functions.gamma.psi2: lambda N, X: [[mqapply], [[max_psi, max_array], N], X],
    sage.functions.log.lambert_w: lambda N, X: [[max_lambert_w], X] if N == EclObject(0) else [[mqapply], [[max_lambert_w, max_array], N], X],
    sage.functions.log.harmonic_number: lambda N, X: [[max_harmo], X, N],
    sage.functions.hypergeometric.hypergeometric: lambda A, B, X: [[mqapply], [[max_hyper, max_array], lisp_length(A.cdr()), lisp_length(B.cdr())], A, B, X]
}


# Dictionaries for symbols
sage_sym_dict = {}
max_sym_dict = {}


# Generic conversion functions

max_i = EclObject("$%I")


def pyobject_to_max(obj):
    r"""
    Convert a (simple) Python object into a Maxima object.

    INPUT:

    - ``expr`` -- Python object

    OUTPUT: ECL object

    .. NOTE::

       This uses functions defined in sage.libs.ecl.

    EXAMPLES::

        sage: from sage.interfaces.maxima_lib import pyobject_to_max
        sage: pyobject_to_max(4)
        <ECL: 4>
        sage: pyobject_to_max('z')
        <ECL: Z>
        sage: var('x')
        x
        sage: pyobject_to_max(x)
        Traceback (most recent call last):
        ...
        TypeError: Unimplemented type for python_to_ecl
    """
    if isinstance(obj, sage.rings.rational.Rational):
        return EclObject(obj) if (obj.denom().is_one()) else EclObject([[rat], obj.numer(), obj.denom()])
    elif isinstance(obj, NumberFieldElement_base):
        from sage.rings.number_field.number_field_element_quadratic import NumberFieldElement_quadratic
        if isinstance(obj, NumberFieldElement_quadratic) and obj.parent().defining_polynomial().list() == [1, 0, 1]:
            re, im = obj.list()
            return EclObject([[mplus], pyobject_to_max(re), [[mtimes], pyobject_to_max(im), max_i]])
    return EclObject(obj)


# This goes from SR to EclObject
def sr_to_max(expr):
    r"""
    Convert a symbolic expression into a Maxima object.

    INPUT:

    - ``expr`` -- symbolic expression

    OUTPUT: ECL object

    EXAMPLES::

        sage: from sage.interfaces.maxima_lib import sr_to_max
        sage: var('x')
        x
        sage: sr_to_max(x)
        <ECL: $X>
        sage: sr_to_max(cos(x))
        <ECL: ((%COS) $X)>
        sage: f = function('f')(x)
        sage: sr_to_max(f.diff())
        <ECL: ((%DERIVATIVE) (($F) $X) $X 1)>

    TESTS:

    We should be able to convert derivatives evaluated at a point,
    :issue:`12796`::

        sage: from sage.interfaces.maxima_lib import sr_to_max, max_to_sr
        sage: f = function('f')
        sage: f_prime = f(x).diff(x)
        sage: max_to_sr(sr_to_max(f_prime(x = 1)))
        D[0](f)(1)
    """
    global sage_op_dict, max_op_dict
    global sage_sym_dict, max_sym_dict
    if isinstance(expr, (list, tuple)):
        return EclObject(([mlist], [sr_to_max(e) for e in expr]))
    op = expr.operator()
    if op:
        # Stolen from sage.symbolic.expression_conversion
        # Should be defined in a function and then put in special_sage_to_max
        # For that, we should change the API of the functions there
        # (we need to have access to op, not only to expr.operands()
        if isinstance(op, FDerivativeOperator):
            args = expr.operands()
            if (not all(isinstance(v, Expression) and v.is_symbol() for v in args)
                    or len(args) != len(set(args))):
                # An evaluated derivative of the form f'(1) is not a
                # symbolic variable, yet we would like to treat it
                # like one. So, we replace the argument `1` with a
                # temporary variable e.g. `_symbol0` and then evaluate
                # the derivative f'(_symbol0) symbolically at
                # _symbol0=1. See trac #12796. Note that we cannot use
                # SR.temp_var here since two conversions of the same
                # expression have to be equal.
                temp_args = [SR.symbol("_symbol%s" % i) for i in range(len(args))]
                f = sr_to_max(op.function()(*temp_args))
                params = op.parameter_set()
                deriv_max = [[mdiff], f]
                for i in set(params):
                    deriv_max.extend([sr_to_max(temp_args[i]), EclObject(params.count(i))])
                at_eval = sr_to_max([temp_args[i] == args[i] for i in range(len(args))])
                return EclObject([[max_at], deriv_max, at_eval])

            f = sr_to_max(op.function()(*args))
            params = op.parameter_set()
            deriv_max = []
            [deriv_max.extend([sr_to_max(args[i]), EclObject(params.count(i))]) for i in set(params)]
            l = [[mdiff], f]
            l.extend(deriv_max)
            return EclObject(l)
        elif (op in special_sage_to_max):
            return EclObject(special_sage_to_max[op](*[sr_to_max(o) for o in expr.operands()]))
        elif op == tuple:
            return EclObject(([mlist], list(sr_to_max(op) for op in expr.operands())))
        elif not (op in sage_op_dict):
            # Maxima does some simplifications automatically by default
            # so calling maxima(expr) can change the structure of expr
            # op_max=caar(maxima(expr).ecl())
            # This should be safe if we treated all special operators above
            # furthermore, this should already use any _maxima_ methods on op, so use any
            # conversion methods that are registered in pynac.
            op_max = maxima(op).ecl()
            if op_max in max_op_dict:
                raise RuntimeError("Encountered operator mismatch in sr-to-maxima translation")
            sage_op_dict[op] = op_max
            max_op_dict[op_max] = op
        return EclObject(([sage_op_dict[op]],
                          [sr_to_max(o) for o in expr.operands()]))
    elif expr.is_symbol() or expr._is_registered_constant_():
        if expr not in sage_sym_dict:
            sym_max = maxima(expr).ecl()
            sage_sym_dict[expr] = sym_max
            max_sym_dict[sym_max] = expr
        return sage_sym_dict[expr]
    else:
        try:
            return pyobject_to_max(expr.pyobject())
        except TypeError:
            return maxima(expr).ecl()


# This goes from EclObject to SR
from sage.symbolic.expression import symbol_table
max_to_pynac_table = symbol_table['maxima']


def max_to_sr(expr):
    r"""
    Convert a Maxima object into a symbolic expression.

    INPUT:

    - ``expr`` -- ECL object

    OUTPUT: symbolic expression

    EXAMPLES::

        sage: from sage.interfaces.maxima_lib import maxima_lib, max_to_sr
        sage: f = maxima_lib('f(x)')
        sage: f.ecl()
        <ECL: (($F SIMP) $X)>
        sage: max_to_sr(f.ecl())
        f(x)

    TESTS::

        sage: from sage.interfaces.maxima_lib import sr_to_max, max_to_sr
        sage: f = function('f')(x).diff()
        sage: bool(max_to_sr(sr_to_max(f)) == f)
        True
    """
    if expr.consp():
        op_max = caar(expr)
        if op_max in special_max_to_sage:
            return special_max_to_sage[op_max](expr)
        if op_max not in max_op_dict:
            op_max_str = maxprint(op_max).python()[1:-1]
            if op_max_str in max_to_pynac_table:   # nargs ?
                op = max_to_pynac_table[op_max_str]
            else:
                # This could be unsafe if the conversion to SR
                # changes the structure of expr
                sage_expr = SR(maxima(expr))
                op = sage_expr.operator()
            if op in sage_op_dict:
                raise RuntimeError("Encountered operator mismatch in maxima-to-sr translation")
            max_op_dict[op_max] = op
            sage_op_dict[op] = op_max
        else:
            op = max_op_dict[op_max]
        max_args = cdr(expr)
        args = [max_to_sr(a) for a in max_args]
        return op(*args)
    elif expr.symbolp():
        if expr not in max_sym_dict:
            sage_symbol = SR(maxima(expr))
            sage_sym_dict[sage_symbol] = expr
            max_sym_dict[expr] = sage_symbol
        return max_sym_dict[expr]
    else:
        e = expr.python()
        if isinstance(e, float):
            return sage.rings.real_double.RealDoubleElement(e)
        return e<|MERGE_RESOLUTION|>--- conflicted
+++ resolved
@@ -248,11 +248,11 @@
 # maxprint=EclObject("$STRING")
 maxprint = EclObject(r"""(defun mstring-for-sage (form)
                          (coerce (mstring form) 'string))""").eval()
-<<<<<<< HEAD
 meval = EclObject("MEVAL")
 msetq = EclObject("MSETQ")
 mlist = EclObject("MLIST")
 mequal = EclObject("MEQUAL")
+mnotequal = EclObject("MNOTEQUAL")
 cadadr = EclObject("CADADR")
 
 max_integrate = EclObject("$INTEGRATE")
@@ -269,28 +269,6 @@
 max_to_poly_solve = EclObject("$TO_POLY_SOLVE")
 max_at = EclObject("%AT")
 
-=======
-meval=EclObject("MEVAL")
-msetq=EclObject("MSETQ")
-mlist=EclObject("MLIST")
-mequal=EclObject("MEQUAL")
-mnotequal=EclObject("MNOTEQUAL")
-cadadr=EclObject("CADADR")
-
-max_integrate=EclObject("$INTEGRATE")
-max_sum=EclObject("$SUM")
-max_simplify_sum=EclObject("$SIMPLIFY_SUM")
-max_prod=EclObject("$PRODUCT")
-max_simplify_prod=EclObject("$SIMPLIFY_PRODUCT")
-max_ratsimp=EclObject("$RATSIMP")
-max_limit=EclObject("$LIMIT")
-max_tlimit=EclObject("$TLIMIT")
-max_plus=EclObject("$PLUS")
-max_minus=EclObject("$MINUS")
-max_use_grobner=EclObject("$USE_GROBNER")
-max_to_poly_solve=EclObject("$TO_POLY_SOLVE")
-max_at=EclObject("%AT")
->>>>>>> 60aad6a4
 
 def stdout_to_string(s):
     r"""
@@ -1244,7 +1222,6 @@
 
 # Dictionaries for standard operators
 sage_op_dict = {
-<<<<<<< HEAD
     sage.functions.other.abs: "MABS",
     add_vararg: "MPLUS",
     sage.symbolic.expression.operator.truediv: "MQUOTIENT",
@@ -1266,29 +1243,6 @@
     sage.functions.error.erf: "%ERF",
     sage.functions.gamma.gamma_inc: "%GAMMA_INCOMPLETE",
     sage.functions.other.conjugate: "$CONJUGATE",
-=======
-    sage.functions.other.abs : "MABS",
-    add_vararg : "MPLUS",
-    sage.symbolic.expression.operator.truediv : "MQUOTIENT",
-    sage.symbolic.expression.operator.eq : "$EQUAL",
-    sage.symbolic.expression.operator.ge : "MGEQP",
-    sage.symbolic.expression.operator.gt : "MGREATERP",
-    sage.symbolic.expression.operator.le : "MLEQP",
-    sage.symbolic.expression.operator.lt : "MLESSP",
-    mul_vararg : "MTIMES",
-    sage.symbolic.expression.operator.ne : "$NOTEQUAL",
-    sage.symbolic.expression.operator.neg : "MMINUS",
-    sage.symbolic.expression.operator.pow : "MEXPT",
-    sage.symbolic.expression.operator.or_ : "MOR",
-    sage.symbolic.expression.operator.and_ : "MAND",
-    sage.functions.log.ln : "%LOG",
-    sage.functions.log.log : "%LOG",
-    sage.functions.log.lambert_w : "%LAMBERT_W",
-    sage.functions.other.factorial : "MFACTORIAL",
-    sage.functions.error.erf : "%ERF",
-    sage.functions.gamma.gamma_inc : "%GAMMA_INCOMPLETE",
-    sage.functions.other.conjugate : "$CONJUGATE",
->>>>>>> 60aad6a4
 }
 # we compile the dictionary
 sage_op_dict = dict([(k, EclObject(sage_op_dict[k])) for k in sage_op_dict])
@@ -1297,14 +1251,11 @@
 
 # Here we correct the dictionaries for some simple operators
 
-<<<<<<< HEAD
-def sage_rat(x, y):
-=======
 max_op_dict[mequal] = sage.symbolic.expression.operator.eq
 max_op_dict[mnotequal] = sage.symbolic.expression.operator.ne
 
-def sage_rat(x,y):
->>>>>>> 60aad6a4
+
+def sage_rat(x, y):
     r"""
     Return quotient x/y.
 
