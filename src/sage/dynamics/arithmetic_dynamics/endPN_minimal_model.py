r"""
Sage functions to compute minimal models of rational functions
under the conjugation action of `PGL_2(QQ)`.

AUTHORS:

- Alex Molnar (May 22, 2012)

- Brian Stout, Ben Hutz (Nov 2013): Modified code to use projective
  morphism functionality so that it can be included in Sage.

REFERENCES: [BM2012]_, [Mol2015]_
"""

# ****************************************************************************
#       Copyright (C) 2012 Alexander Molnar
#
# This program is free software: you can redistribute it and/or modify
# it under the terms of the GNU General Public License as published by
# the Free Software Foundation, either version 2 of the License, or
# (at your option) any later version.
#                  https://www.gnu.org/licenses/
# ****************************************************************************

from sage.functions.hyperbolic import cosh
from sage.matrix.constructor import matrix
from sage.matrix.matrix_space import MatrixSpace
from sage.rings.cc import CC
from sage.rings.complex_mpfr import ComplexField
from sage.rings.finite_rings.integer_mod_ring import Zmod
from sage.rings.integer_ring import ZZ
from sage.rings.polynomial.polynomial_ring_constructor import PolynomialRing
from sage.rings.polynomial.binary_form_reduce import covariant_z0, epsinv
from sage.rings.rational_field import QQ
from sage.schemes.affine.affine_space import AffineSpace
from sage.symbolic.constants import e
<<<<<<< HEAD
from sage.arith.misc import GCD as gcd
=======
from sage.arith.misc import gcd
>>>>>>> 450afbdc
from copy import copy

def bCheck(c, v, p, b):
    r"""
    Compute a lower bound on the value of ``b``.

    This value is needed for a transformation
    `A(z) = z*p^k + b` to satisfy `ord_p(Res(\phi^A)) < ord_p(Res(\phi))` for a
    rational map `\phi`. See Theorem 3.3.5 in [Molnar]_.

    INPUT:

    - ``c`` -- a list of polynomials in `b`. See v for their use

    - ``v`` -- a list of rational numbers, where we are considering the inequalities
      `ord_p(c[i]) > v[i]`

    - ``p`` -- a prime

    - ``b`` -- local variable

    OUTPUT: ``bval`` -- Integer, lower bound in Theorem 3.3.5

    EXAMPLES::

        sage: R.<b> = PolynomialRing(QQ)
        sage: from sage.dynamics.arithmetic_dynamics.endPN_minimal_model import bCheck
        sage: bCheck(11664*b^2 + 70227*b + 76059, 15/2, 3, b)
        -1
    """
    val = (v+1).floor()
    deg = c.degree()
    coeffs = c.coefficients(sparse=False)
    lcoeff = coeffs[deg]
    coeffs.remove(lcoeff)
    check1 = [(coeffs[i].valuation(p) - lcoeff.valuation(p))/(deg - i) for i in range(0,len(coeffs)) if coeffs[i] != 0]
    check2 = (val - lcoeff.valuation(p))/deg
    check1.append(check2)
    bval = min(check1)
    return (bval).ceil()


def scale(c, v, p):
    r"""
    Create scaled integer polynomial with respect to prime ``p``.

    Given an integral polynomial ``c``, we can write `c = p^i*c'`, where ``p`` does not
    divide ``c``. Return ``c'`` and `v - i` where `i` is the smallest valuation of the
    coefficients of `c`.

    INPUT:

    - ``c`` -- an integer polynomial

    - ``v`` -- an integer - the bound on the exponent from blift

    - ``p`` -- a prime

    OUTPUT:

    - boolean -- the new exponent bound is 0 or negative

    - the scaled integer polynomial

    - an integer the new exponent bound

    EXAMPLES::

        sage: R.<b> = PolynomialRing(QQ)
        sage: from sage.dynamics.arithmetic_dynamics.endPN_minimal_model import scale
        sage: scale(24*b^3 + 108*b^2 + 162*b + 81, 1, 3)
        [False, 8*b^3 + 36*b^2 + 54*b + 27, 0]
    """
    scaleval = min([coeff.valuation(p) for coeff in c.coefficients()])
    if scaleval > 0:
        c = c/(p**scaleval)
        v = v - scaleval
    if v <= 0:
        flag = False
    else:
        flag = True
    return [flag, c, v]


def blift(LF, Li, p, k, S=None, all_orbits=False):
    r"""
    Search for a solution to the given list of inequalities.

    If found, lift the solution to
    an appropriate valuation. See Lemma 3.3.6 in [Molnar]_

    INPUT:

    - ``LF`` -- a list of integer polynomials in one variable (the normalized coefficients)

    - ``Li`` -- an integer, the bound on coefficients

    - ``p`` -- a prime

    - ``k`` -- the scaling factor that makes the solution a ``p``-adic integer

    - ``S`` -- polynomial ring to use

    - ``all_orbits`` -- boolean; whether or not to use ``==`` in the
      inequalities to find all orbits

    OUTPUT:

    - boolean -- whether or not the lift is successful

    - integer -- the lift

    EXAMPLES::

        sage: R.<b> = PolynomialRing(QQ)
        sage: from sage.dynamics.arithmetic_dynamics.endPN_minimal_model import blift
        sage: blift([8*b^3 + 12*b^2 + 6*b + 1, 48*b^2 + 483*b + 117, 72*b + 1341,\
        ....: -24*b^2 + 411*b + 99, -144*b + 1233, -216*b], 2, 3, 2)
        [[True, 4]]
    """

    P = LF[0].parent()
    #Determine which inequalities are trivial, and scale the rest, so that we only lift
    #as many times as needed.
    keepScaledIneqs = [scale(P(coeff),Li,p) for coeff in LF if coeff != 0]
    keptVals = [i[2] for i in keepScaledIneqs if i[0]]
    if keptVals:
        # Determine the valuation to lift until.
        # liftval = max(keptVals)
        pass
    else:
        #All inequalities are satisfied.
        if all_orbits:
            return [[True, t] for t in range(p)]
        return [[True, 1]]
    if S is None:
        S = PolynomialRing(Zmod(p), 'b')
    keptScaledIneqs = [S(i[1]) for i in keepScaledIneqs if i[0]]
    #We need a solution for each polynomial on the left hand side of the inequalities,
    #so we need only find a solution for their gcd.
    g = gcd(keptScaledIneqs)
    rts = g.roots(multiplicities=False)
    good = []
    for r in rts:
        #Recursively try to lift each root
        r_initial = QQ(r)
        newInput = P([r_initial, p])
        LG = [F(newInput) for F in LF]
        new_good = blift(LG, Li, p, k, S=S)
        for lift,lifted in new_good:
            if lift:
                #Lift successful.
                if not all_orbits:
                    return [[True, r_initial + p*lifted]]

                #only need up to SL(2,ZZ) equivalence
                #this helps control the size of the resulting coefficients
                if r_initial + p*lifted < p**k:
                    good.append([True, r_initial + p*lifted])
                else:
                    new_r = r_initial + p*lifted - p**k
                    while new_r > p**k:
                        new_r -= p**k
                    if [True, new_r] not in good:
                        good.append([True, new_r])
    if good:
        return good
    #Lift non successful.
    return [[False,0]]


def affine_minimal(vp, return_transformation=False, D=None, quick=False):
    r"""
    Determine if given map is affine minimal.

    Given vp a scheme morphism on the projective line over the rationals,
    this procedure determines if `\phi` is minimal. In particular, it determines
    if the map is affine minimal, which is enough to decide if it is minimal
    or not. See Proposition 2.10 in [BM2012]_.

    INPUT:

    - ``vp`` -- dynamical system on the projective line

    - ``D`` -- a list of primes, in case one only wants to check minimality
      at those specific primes

    - ``return_transformation`` -- (default: ``False``) boolean; this
      signals a return of the `PGL_2` transformation to conjugate
      this map to the calculated models

    - ``quick`` -- a boolean value. If true the algorithm terminates once
      algorithm determines F/G is not minimal, otherwise algorithm only
      terminates once a minimal model has been found

    OUTPUT:

    - ``newvp`` -- dynamical system on the projective line

    - ``conj`` -- linear fractional transformation which conjugates ``vp`` to ``newvp``

    EXAMPLES::

        sage: PS.<X,Y> = ProjectiveSpace(QQ, 1)
        sage: vp = DynamicalSystem_projective([X^2 + 9*Y^2, X*Y])
        sage: from sage.dynamics.arithmetic_dynamics.endPN_minimal_model import affine_minimal
        sage: affine_minimal(vp, True)
        (
        Dynamical System of Projective Space of dimension 1 over Rational Field
              Defn: Defined on coordinates by sending (X : Y) to
                    (X^2 + Y^2 : X*Y)
        ,
        [3 0]
        [0 1]
        )
    """
    from sage.dynamics.arithmetic_dynamics.affine_ds import DynamicalSystem_affine
    BR = vp.domain().base_ring()
    conj = matrix(BR, 2, 2, 1)
    flag = True
    vp.normalize_coordinates()
    d = vp.degree()

    Affvp = vp.dehomogenize(1)
    R = Affvp.coordinate_ring()
    if R.is_field():
        #want the polynomial ring not the fraction field
        R = R.ring()
    F = R(Affvp[0].numerator())
    G = R(Affvp[0].denominator())
    if R(G.degree()) == 0 or R(F.degree()) == 0:
        raise TypeError("affine minimality is only considered for maps not of the form f or 1/f for a polynomial f")

    z = F.parent().gen(0)
    minG = G
    #If the valuation of a prime in the resultant is small enough, we can say the
    #map is affine minimal at that prime without using the local minimality loop. See
    #Theorem 3.2.2 in [Molnar, M.Sc. thesis]
    if d%2 == 0:
        g = d
    else:
        g = 2*d
    Res = vp.resultant()

    #Some quantities needed for the local minimization loop, but we compute now
    #since the value is constant, so we do not wish to compute in every local loop.
    #See Theorem 3.3.3 in [Molnar, M.Sc thesis]
    H = F - z * minG
    A = AffineSpace(BR, 1, H.parent().variable_name())
    ubRes = DynamicalSystem_affine([H/minG], domain=A).homogenize(1).resultant()
    #Set the primes to check minimality at, if not already prescribed
    if D is None:
        D = ZZ(Res).prime_divisors()

    #Check minimality at all primes in D. If D is all primes dividing
    #Res(minF/minG), this is enough to show whether minF/minG is minimal or not. See
    #Propositions 3.2.1 and 3.3.7 in [Molnar, M.Sc. thesis].
    for p in D:
        while True:
            if Res.valuation(p) < g:
                #The model is minimal at p
                min = True
            else:
                #The model may not be minimal at p.
                newvp,conj = Min(vp, p, ubRes, conj, all_orbits=False)
                if newvp == vp:
                    min = True
                else:
                    vp = newvp
                    Affvp = vp.dehomogenize(1)
                    min = False
            if min:
                #The model is minimal at p
                break
            elif F == Affvp[0].numerator() and G == Affvp[0].denominator():
                #The model is minimal at p
                break
            else:
                #The model is not minimal at p
                flag = False
                if quick:
                    break
        if quick and not flag:
            break

    if quick: #only return whether the model is minimal
        return flag

    if return_transformation:
        return vp, conj
    return vp


def Min(Fun, p, ubRes, conj, all_orbits=False):
    r"""
    Local loop for Affine_minimal, where we check minimality at the prime p.

    First we bound the possible k in our transformations A = zp^k + b.
    See Theorems 3.3.2 and 3.3.3 in [Molnar]_.

    INPUT:

    - ``Fun`` -- a dynamical system on projective space

    - ``p`` - a prime

    - ``ubRes`` -- integer, the upper bound needed for Th. 3.3.3 in [Molnar]_

    - ``conj`` -- a 2x2 matrix keeping track of the conjugation

    - ``all_orbits`` -- boolean; whether or not to use ``==`` in the
      inequalities to find all orbits

    OUTPUT:

    - boolean -- ``True`` if ``Fun`` is minimal at ``p``, ``False`` otherwise

    - a dynamical system on projective space minimal at ``p``

    EXAMPLES::

        sage: P.<x,y> = ProjectiveSpace(QQ, 1)
        sage: f = DynamicalSystem_projective([149*x^2 + 39*x*y + y^2, -8*x^2 + 137*x*y + 33*y^2])
        sage: from sage.dynamics.arithmetic_dynamics.endPN_minimal_model import Min
        sage: Min(f, 3, -27000000, matrix(QQ,[[1, 0],[0, 1]]))
        [
        Dynamical System of Projective Space of dimension 1 over Rational Field
          Defn: Defined on coordinates by sending (x : y) to
                (157*x^2 + 72*x*y + 3*y^2 : -24*x^2 + 121*x*y + 54*y^2)        ,
        <BLANKLINE>
        [3 1]
        [0 1]
        ]
    """
    d = Fun.degree()
    AffFun = Fun.dehomogenize(1)
    R = AffFun.coordinate_ring()
    if R.is_field():
        #want the polynomial ring not the fraction field
        R = R.ring()
    F = R(AffFun[0].numerator())
    G = R(AffFun[0].denominator())
    dG = G.degree()
    # all_orbits scales bounds for >= and <= if searching for orbits instead of min model
    if dG > (d+1)/2:
        lowerBound = (-2*(G[dG]).valuation(p)/(2*dG - d + 1) + 1).floor() - int(all_orbits)
    else:
        lowerBound = (-2*(F[d]).valuation(p)/(d-1) + 1).floor() - int(all_orbits)
    upperBound = 2*(ubRes.valuation(p)) + int(all_orbits)

    if upperBound < lowerBound:
        # There are no possible transformations to reduce the resultant.
        if not all_orbits:
            return [Fun, conj]
        return []
    # Looping over each possible k, we search for transformations to reduce
    # the resultant of F/G
    all_found = []
    k = lowerBound
    Qb = PolynomialRing(QQ,'b')
    b = Qb.gen(0)
    Q = PolynomialRing(Qb,'z')
    z = Q.gen(0)
    while k <= upperBound:
        A = (p**k)*z + b
        Ft = Q(F(A) - b*G(A))
        Gt = Q((p**k)*G(A))
        Fcoeffs = Ft.coefficients(sparse=False)
        Gcoeffs = Gt.coefficients(sparse=False)
        coeffs = Fcoeffs + Gcoeffs
        RHS = (d + 1) * k / 2
        # If there is some b such that Res(phi^A) < Res(phi), we must have
        # ord_p(c) > RHS for each c in coeffs.
        # Make sure constant coefficients in coeffs satisfy the inequality.
        if all(QQ(c).valuation(p) > RHS - int(all_orbits)
               for c in coeffs if c.degree() == 0):
            # Constant coefficients in coeffs have large enough valuation, so
            # check the rest. We start by checking if simply picking b=0 works.
            if all(c(0).valuation(p) > RHS - int(all_orbits) for c in coeffs):
                # A = z*p^k satisfies the inequalities, and F/G is not minimal
                # "Conjugating by", p,"^", k, "*z +", 0
                newconj = matrix(QQ, 2, 2, [p**k, 0, 0, 1])
                minFun = Fun.conjugate(newconj)
                minFun.normalize_coordinates()
                if not all_orbits:
                    return [minFun, conj*newconj]
                all_found.append([p, k, 0])

            # Otherwise we search if any value of b will work. We start by
            # finding a minimum bound on the valuation of b that is necessary.
            # See Theorem 3.3.5 in [Molnar, M.Sc. thesis].
            bval = max(bCheck(coeff, RHS, p, b) for coeff in coeffs if coeff.degree() > 0)

            # We scale the coefficients in coeffs, so that we may assume
            # ord_p(b) is at least 0
            scaledCoeffs = [coeff(b*(p**bval)) for coeff in coeffs]

            # We now scale the inequalities, ord_p(coeff) > RHS, so that
            # coeff is in ZZ[b]
            scale = QQ(max(coeff.denominator() for coeff in scaledCoeffs))
            normalizedCoeffs = [coeff * scale for coeff in scaledCoeffs]
            scaleRHS = RHS + scale.valuation(p)

            # We now search for integers that satisfy the inequality
            # ord_p(coeff) > RHS. See Lemma 3.3.6 in [Molnar, M.Sc. thesis].
            bound = (scaleRHS + 1 - int(all_orbits)).floor()
            all_blift = blift(normalizedCoeffs, bound, p, k, all_orbits=all_orbits)

            # If bool is true after lifting, we have a solution b, and F/G
            # is not minimal.
            for boolval, sol in all_blift:
                if boolval:
                    #Rescale, conjugate and return new map
                    bsol = QQ(sol * (p**bval))
                    #only add 'minimal orbit element'
                    while bsol.abs() >= p**k:
                        if bsol < 0:
                            bsol += p**k
                        else:
                            bsol -= p**k
                    #"Conjugating by ", p,"^", k, "*z +", bsol
                    newconj = matrix(QQ, 2, 2, [p**k, bsol, 0, 1])
                    minFun = Fun.conjugate(newconj)

                    minFun.normalize_coordinates()
                    if not all_orbits:
                        return [minFun, conj*newconj]
                    if [p,k,bsol] not in all_found:
                        all_found.append([p, k, bsol])
        k = k + 1
    if not all_orbits:
        return [Fun, conj]
    return all_found

###################################################
# algorithms from Hutz-Stoll
###################################################

#modification of Bruin-Molnar for all representatives
def BM_all_minimal(vp, return_transformation=False, D=None):
    r"""
    Determine a representative in each `SL(2,\ZZ)` orbit with minimal
    resultant.

    This function modifies the Bruin-Molnar algorithm ([BM2012]_) to solve
    in the inequalities as ``<=`` instead of ``<``. Among the list of
    solutions is all conjugations that preserve the resultant. From that
    list the `SL(2,\ZZ)` orbits are identified and one representative from
    each orbit is returned. This function assumes that the given model is
    a minimal model.

    INPUT:

    - ``vp`` -- a minimal model of a dynamical system on the projective line

    - ``return_transformation`` -- (default: ``False``) boolean; this
      signals a return of the ``PGL_2`` transformation to conjugate ``vp``
      to the calculated minimal model

    - ``D`` -- a list of primes, in case one only wants to check minimality
      at those specific primes

    OUTPUT:

    List of pairs ``[f, m]`` where ``f`` is a dynamical system and ``m`` is a
    `2 \times 2` matrix.

    EXAMPLES::

        sage: P.<x,y> = ProjectiveSpace(QQ,1)
        sage: f = DynamicalSystem([x^3 - 13^2*y^3, x*y^2])
        sage: from sage.dynamics.arithmetic_dynamics.endPN_minimal_model import BM_all_minimal
        sage: BM_all_minimal(f)
        [Dynamical System of Projective Space of dimension 1 over Rational Field
           Defn: Defined on coordinates by sending (x : y) to
                 (x^3 - 169*y^3 : x*y^2),
         Dynamical System of Projective Space of dimension 1 over Rational Field
           Defn: Defined on coordinates by sending (x : y) to
                 (13*x^3 - y^3 : x*y^2)]

    ::

        sage: P.<x,y> = ProjectiveSpace(QQ,1)
        sage: f = DynamicalSystem([x^3 - 6^2*y^3, x*y^2])
        sage: from sage.dynamics.arithmetic_dynamics.endPN_minimal_model import BM_all_minimal
        sage: BM_all_minimal(f, D=[3])
        [Dynamical System of Projective Space of dimension 1 over Rational Field
           Defn: Defined on coordinates by sending (x : y) to
                 (x^3 - 36*y^3 : x*y^2),
         Dynamical System of Projective Space of dimension 1 over Rational Field
           Defn: Defined on coordinates by sending (x : y) to
                 (3*x^3 - 4*y^3 : x*y^2)]

    ::

        sage: P.<x,y> = ProjectiveSpace(QQ,1)
        sage: f = DynamicalSystem([x^3 - 4^2*y^3, x*y^2])
        sage: from sage.dynamics.arithmetic_dynamics.endPN_minimal_model import BM_all_minimal
        sage: cl = BM_all_minimal(f, return_transformation=True)
        sage: all(f.conjugate(m) == g for g, m in cl)
        True
    """
    mp = copy(vp)
    mp.normalize_coordinates()
    BR = mp.domain().base_ring()
    MS = MatrixSpace(QQ, 2)
    M_Id = MS.one()
    F, G = list(mp)  #coordinate polys
    aff_map = mp.dehomogenize(1)
    f, g = aff_map[0].numerator(), aff_map[0].denominator()
    z = aff_map.domain().gen(0)
    Res = mp.resultant()

    # because of how the bound is compute in lemma 3.3
    from sage.dynamics.arithmetic_dynamics.affine_ds import DynamicalSystem_affine
    h = f - z*g
    A = AffineSpace(BR, 1, h.parent().variable_name())
    res = DynamicalSystem_affine([h/g], domain=A).homogenize(1).resultant()

    if D is None:
        D = ZZ(Res).prime_divisors()

    # get the conjugations for each prime independently
    # these are returning (p,k,b) so that the matrix is [p^k,b,0,1]
    all_pM = []
    for p in D:
        # all_orbits used to scale inequalities to equalities
        all_pM.append(Min(mp, p, res, M_Id, all_orbits=True))
        # need the identity for each prime
        if [p, 0, 0] not in all_pM[-1]:
            all_pM[-1].append([p, 0, 0])

    #combine conjugations for all primes
    all_M = [M_Id]
    for prime_data in all_pM:
        #these are (p,k,b) so that the matrix is [p^k,b,0,1]
        new_M = []
        if prime_data:
            p = prime_data[0][0]
            for m in prime_data:
                mat = MS([m[0]**m[1], m[2], 0, 1])
                new_map = mp.conjugate(mat)
                new_map.normalize_coordinates()
                # make sure the resultant didn't change and that it is a different SL(2,ZZ) orbit
                if (mat == M_Id) or (new_map.resultant().valuation(p) == Res.valuation(p)
                                     and mat.det() not in [1,-1]):
                    new_M.append(m)
        if new_M:
            all_M = [m1 * MS([m[0]**m[1], m[2], 0, 1])
                     for m1 in all_M for m in new_M]

    #get all models with same resultant
    all_maps = []
    for M in all_M:
        new_map = mp.conjugate(M)
        new_map.normalize_coordinates()
        if not [new_map, M] in all_maps:
            all_maps.append([new_map, M])

    #Split into conjugacy classes
    #We just keep track of the two matrices that come from
    #the original to get the conjugation that goes between these!!
    classes = []
    for funct, mat in all_maps:
        if not classes:
            classes.append([funct, mat])
        else:
            found = False
            for Func, Mat in classes:
                #get conjugation
                M = mat.inverse() * Mat
                assert funct.conjugate(M) == Func
                if M.det() in [1,-1]:
                    #same SL(2,Z) orbit
                    found = True
                    break
            if found is False:
                classes.append([funct, mat])

    if return_transformation:
        return classes
    else:
        return [funct for funct, matr in classes]

###################################################
# enumerative algorithms from Hutz-Stoll
###################################################

#find minimal model
def HS_minimal(f, return_transformation=False, D=None):
    r"""
    Compute a minimal model for the given projective dynamical system.

    This function implements the algorithm in Hutz-Stoll [HS2018]_.
    A representative with minimal resultant in the conjugacy class
    of ``f`` returned.

    INPUT:

    - ``f`` -- dynamical system on the projective line with minimal resultant

    - ``return_transformation`` -- (default: ``False``) boolean; this
      signals a return of the `PGL_2` transformation to conjugate
      this map to the calculated models

    - ``D`` -- a list of primes, in case one only wants to check minimality
      at those specific primes

    OUTPUT:

    - a dynamical system
    - (optional) a `2 \times 2` matrix

    EXAMPLES::

        sage: P.<x,y> = ProjectiveSpace(QQ,1)
        sage: f = DynamicalSystem([x^3 - 6^2*y^3, x^2*y])
        sage: m = matrix(QQ,2,2,[5,1,0,1])
        sage: g = f.conjugate(m)
        sage: g.normalize_coordinates()
        sage: g.resultant().factor()
        2^4 * 3^4 * 5^12
        sage: from sage.dynamics.arithmetic_dynamics.endPN_minimal_model import HS_minimal
        sage: HS_minimal(g).resultant().factor()
        2^4 * 3^4
        sage: HS_minimal(g, D=[2]).resultant().factor()
        2^4 * 3^4 * 5^12
        sage: F,m = HS_minimal(g, return_transformation=True)
        sage: g.conjugate(m) == F
        True
    """
    F = copy(f)
    d = F.degree()
    F.normalize_coordinates()
    MS = MatrixSpace(ZZ, 2, 2)
    m = MS.one()
    res = ZZ(F.resultant())
    if D is None:
        D = res.prime_divisors()

    # minimize for each prime
    for p in D:
        vp = res.valuation(p)
        minimal = False
        while not minimal:
            if (d % 2 == 0 and vp < d) or (d % 2 == 1 and vp < 2 * d):
                # must be minimal
                minimal = True
                break
            minimal = True
            t = MS([1, 0, 0, p])
            F1 = F.conjugate(t)
            F1.normalize_coordinates()
            res1 = F1.resultant()
            vp1 = res1.valuation(p)
            if vp1 < vp: # check if smaller
                F = F1
                vp = vp1
                m = m * t # keep track of conjugation
                minimal = False
            else:
                # still search for smaller
                for b in range(p):
                    t = matrix(ZZ,2,2,[p, b, 0, 1])
                    F1 = F.conjugate(t)
                    F1.normalize_coordinates()
                    res1 = ZZ(F1.resultant())
                    vp1 = res1.valuation(p)
                    if vp1 < vp: # check if smaller
                        F = F1
                        m = m * t # keep track of transformation
                        minimal = False
                        vp = vp1
                        break # exit for loop
    if return_transformation:
        return F, m
    return F

#find all representatives of orbits for one prime
def HS_all_minimal_p(p, f, m=None, return_transformation=False):
    r"""
    Find a representative in each distinct `SL(2,\ZZ)` orbit with
    minimal `p`-resultant.

    This function implements the algorithm in Hutz-Stoll [HS2018]_.
    A representatives in each distinct `SL(2,\ZZ)` orbit with minimal
    valuation with respect to the prime ``p`` is returned. The input
    ``f`` must have minimal resultant in its conjugacy class.

    INPUT:

    - ``p`` -- a prime

    - ``f`` -- dynamical system on the projective line with minimal resultant

    - ``m`` -- (optional) `2 \times 2` matrix associated with ``f``

    - ``return_transformation`` -- (default: ``False``) boolean; this
      signals a return of the ``PGL_2`` transformation to conjugate ``vp``
      to the calculated minimal model

    OUTPUT:

    List of pairs ``[f, m]`` where ``f`` is a dynamical system and ``m`` is a
    `2 \times 2` matrix.

    EXAMPLES::

        sage: P.<x,y> = ProjectiveSpace(QQ,1)
        sage: f = DynamicalSystem([x^5 - 6^4*y^5, x^2*y^3])
        sage: from sage.dynamics.arithmetic_dynamics.endPN_minimal_model import HS_all_minimal_p
        sage: HS_all_minimal_p(2, f)
        [Dynamical System of Projective Space of dimension 1 over Rational Field
           Defn: Defined on coordinates by sending (x : y) to
                 (x^5 - 1296*y^5 : x^2*y^3),
         Dynamical System of Projective Space of dimension 1 over Rational Field
           Defn: Defined on coordinates by sending (x : y) to
                 (4*x^5 - 162*y^5 : x^2*y^3)]
        sage: cl = HS_all_minimal_p(2, f, return_transformation=True)
        sage: all(f.conjugate(m) == g for g, m in cl)
        True
    """
    count = 0
    prev = 0 # no exclusions
    F = copy(f)
    res = ZZ(F.resultant())
    vp = res.valuation(p)
    MS = MatrixSpace(ZZ, 2)
    if m is None:
        m = MS.one()
    if f.degree() % 2 == 0 or vp == 0:
        # there is only one orbit for even degree
        # nothing to do if the prime doesn't divide the resultant
        if return_transformation:
            return [[f, m]]
        else:
            return [f]
    to_do = [[F, m, prev]] # repns left to check
    reps = [[F, m]] # orbit representatives for f
    while to_do:
        F, m, prev = to_do.pop()
        # there are at most two directions preserving the resultant
        if prev == 0:
            count = 0
        else:
            count = 1
        if prev != 2: # [p,a,0,1]
            t = MS([1, 0, 0, p])
            F1 = F.conjugate(t)
            F1.normalize_coordinates()
            res1 = ZZ(F1.resultant())
            vp1 = res1.valuation(p)
            if vp1 == vp:
                count += 1
                # we have a new representative
                reps.append([F1, m*t])
                # need to check if it has any neighbors
                to_do.append([F1, m*t, 1])
        for b in range(p):
            if not (b == 0 and prev == 1):
                t = MS([p, b, 0, 1])
                F1 = F.conjugate(t)
                F1.normalize_coordinates()
                res1 = ZZ(F1.resultant())
                vp1 = res1.valuation(p)
                if vp1 == vp:
                    count += 1
                    # we have a new representative
                    reps.append([F1, m*t])
                    # need to check if it has any neighbors
                    to_do.append([F1, m*t, 2])
            if count >= 2: # at most two neighbors
                break

    if return_transformation:
        return reps
    else:
        return [funct for funct, matr in reps]

#find all representatives of orbits
def HS_all_minimal(f, return_transformation=False, D=None):
    r"""
    Determine a representative in each `SL(2,\ZZ)` orbit with minimal resultant.

    This function implements the algorithm in Hutz-Stoll [HS2018]_.
    A representative in each distinct `SL(2,\ZZ)` orbit is returned.
    The input ``f`` must have minimal resultant in its conjugacy class.

    INPUT:

    - ``f`` -- dynamical system on the projective line with minimal resultant

    - ``return_transformation`` -- (default: ``False``) boolean; this
      signals a return of the ``PGL_2`` transformation to conjugate ``vp``
      to the calculated minimal model

    - ``D`` -- a list of primes, in case one only wants to check minimality
      at those specific primes

    OUTPUT:

    List of pairs ``[f, m]``, where ``f`` is a dynamical system and ``m``
    is a `2 \times 2` matrix.

    EXAMPLES::

        sage: P.<x,y> = ProjectiveSpace(QQ,1)
        sage: f = DynamicalSystem([x^3 - 6^2*y^3, x^2*y])
        sage: from sage.dynamics.arithmetic_dynamics.endPN_minimal_model import HS_all_minimal
        sage: HS_all_minimal(f)
        [Dynamical System of Projective Space of dimension 1 over Rational Field
           Defn: Defined on coordinates by sending (x : y) to
                 (x^3 - 36*y^3 : x^2*y),
         Dynamical System of Projective Space of dimension 1 over Rational Field
           Defn: Defined on coordinates by sending (x : y) to
                 (9*x^3 - 12*y^3 : 9*x^2*y),
         Dynamical System of Projective Space of dimension 1 over Rational Field
           Defn: Defined on coordinates by sending (x : y) to
                 (4*x^3 - 18*y^3 : 4*x^2*y),
         Dynamical System of Projective Space of dimension 1 over Rational Field
           Defn: Defined on coordinates by sending (x : y) to
                 (36*x^3 - 6*y^3 : 36*x^2*y)]
        sage: HS_all_minimal(f, D=[3])
        [Dynamical System of Projective Space of dimension 1 over Rational Field
           Defn: Defined on coordinates by sending (x : y) to
                 (x^3 - 36*y^3 : x^2*y),
         Dynamical System of Projective Space of dimension 1 over Rational Field
           Defn: Defined on coordinates by sending (x : y) to
                 (9*x^3 - 12*y^3 : 9*x^2*y)]

    ::

        sage: P.<x,y> = ProjectiveSpace(QQ,1)
        sage: f = DynamicalSystem([x^3 - 6^2*y^3, x*y^2])
        sage: from sage.dynamics.arithmetic_dynamics.endPN_minimal_model import HS_all_minimal
        sage: cl = HS_all_minimal(f, return_transformation=True)
        sage: all(f.conjugate(m) == g for g, m in cl)
        True
    """
    MS = MatrixSpace(ZZ, 2)
    m = MS.one()
    F = copy(f)
    F.normalize_coordinates()
    if F.degree() == 1:
        raise ValueError("function must be degree at least 2")
    if f.degree() % 2 == 0:
        #there is only one orbit for even degree
        if return_transformation:
            return [[f, m]]
        else:
            return [f]
    if D is None:
        res = ZZ(F.resultant())
        D = res.prime_divisors()
    M = [[F, m]]
    for p in D:
        # get p-orbits
        Mp = HS_all_minimal_p(p, F, m, return_transformation=True)
        # combine with previous orbits representatives
        M = [[g.conjugate(t), t*s] for g,s in M for G,t in Mp]

    if return_transformation:
        return M
    else:
        return [funct for funct, matr in M]

#######################
#functionality for smallest coefficients
#
# Ben Hutz July 2018
#####################################3

def get_bound_dynamical(F, f, m=1, dynatomic=True, prec=53, emb=None):
    """
    The hyperbolic distance from `j` which must contain the smallest map.

    This defines the maximum possible distance from `j` to the `z_0` covariant
    of the associated binary form `F` in the hyperbolic 3-space
    for which the map `f`` could have smaller coefficients.

    INPUT:

    - ``F`` -- binary form of degree at least 3 with no multiple roots associated
      to ``f``

    - ``f`` -- a dynamical system on `P^1`

    - ``m`` - positive integer. the period used to create ``F``

    - ``dynatomic`` -- boolean. whether ``F`` is the periodic points or the
      formal periodic points of period ``m`` for ``f``

    - ``prec``-- positive integer. precision to use in CC

    - ``emb`` -- embedding into CC

    OUTPUT: a positive real number

    EXAMPLES::

        sage: from sage.dynamics.arithmetic_dynamics.endPN_minimal_model import get_bound_dynamical
        sage: P.<x,y> = ProjectiveSpace(QQ,1)
        sage: f = DynamicalSystem([50*x^2 + 795*x*y + 2120*y^2, 265*x^2 + 106*y^2])
        sage: get_bound_dynamical(f.dynatomic_polynomial(1), f)
        35.5546923182219
    """
    def coshdelta(z):
        #The cosh of the hyperbolic distance from z = t+uj to j
        return (z.norm() + 1)/(2*z.imag())
    if F.base_ring() != ComplexField(prec=prec):
        if emb is None:
            compF = F.change_ring(ComplexField(prec=prec))
        else:
            compF = F.change_ring(emb)
    else:
        compF = F
    n = F.degree()

    z0F, thetaF = covariant_z0(compF, prec=prec, emb=emb)
    d = f.degree()
    hF = e**f.global_height(prec=prec)
    #get precomputed constants C,k
    if m == 1:
        C = 4*d+2
        k = 2
    else:
        Ck_values = {(False, 2, 2): (322, 6), (False, 2, 3): (385034, 14),
                     (False, 2, 4): (4088003923454, 30), (False, 3, 2): (18044, 8),
                     (False, 4, 2): (1761410, 10), (False, 5, 2): (269283820, 12),
                     (True, 2, 2): (43, 4), (True, 2, 3): (106459, 12),
                     (True, 2, 4): (39216735905, 24), (True, 3, 2): (1604, 6),
                     (True, 4, 2): (114675, 8), (True, 5, 2): (14158456, 10)}
        try:
            C, k = Ck_values[(dynatomic,d,m)]
        except KeyError:
            raise ValueError("constants not computed for this (m,d) pair")
    if n == 2 and d == 2:
        #bound with epsilonF = 1
        bound = 2*((2*C*(hF**k))/(thetaF))
    else:
        bound = cosh(epsinv(F, (2**(n-1))*C*(hF**k)/thetaF, prec=prec))
    return bound


def smallest_dynamical(f, dynatomic=True, start_n=1, prec=53, emb=None, algorithm='HS', check_minimal=True):
    r"""
    Determine the poly with smallest coefficients in `SL(2,\ZZ)` orbit of ``F``

    Smallest is in the sense of global height.
    The method is the algorithm in Hutz-Stoll [HS2018]_.
    A binary form defining the periodic points is associated to ``f``.
    From this polynomial a bound on the search space can be determined.

    ``f`` should already be a minimal model or finding the orbit
    representatives may give wrong results.

    INPUT:

    - ``f`` -- a dynamical system on `P^1`

    - ``dynatomic`` -- boolean. whether ``F`` is the periodic points or the
      formal periodic points of period ``m`` for ``f``

    - ``start_n`` - positive integer. the period used to start trying to
      create associate binary form ``F``

    - ``prec``-- positive integer. precision to use in CC

    - ``emb`` -- embedding into CC

    - ``algorithm`` -- (optional) string; either ``'BM'`` for the Bruin-Molnar
      algorithm or ``'HS'`` for the Hutz-Stoll algorithm. If not specified,
      properties of the map are utilized to choose how to compute minimal
      orbit representatives

    - ``check_minimal`` -- (default: True), boolean, whether to check
      if this map is a minimal model

    OUTPUT: pair [dynamical system, matrix]

    EXAMPLES::

        sage: from sage.dynamics.arithmetic_dynamics.endPN_minimal_model import smallest_dynamical
        sage: P.<x,y> = ProjectiveSpace(QQ,1)
        sage: f = DynamicalSystem([50*x^2 + 795*x*y + 2120*y^2, 265*x^2 + 106*y^2])
        sage: smallest_dynamical(f)  #long time
        [
        Dynamical System of Projective Space of dimension 1 over Rational Field
          Defn: Defined on coordinates by sending (x : y) to
                (-480*x^2 - 1125*x*y + 1578*y^2 : 265*x^2 + 1060*x*y + 1166*y^2),
        <BLANKLINE>
        [1 2]
        [0 1]
        ]
    """
    def insert_item(pts, item, index):
        # binary insertion to maintain list of points left to consider
        N = len(pts)
        if N == 0:
            return [item]
        elif N == 1:
            if item[index] > pts[0][index]:
                pts.insert(0, item)
            else:
                pts.append(item)
            return pts
        else:  # binary insertion
            left = 1
            right = N
            mid = (left + right) // 2  # these are ints so this is .floor()
            if item[index] > pts[mid][index]: # item goes into first half
                return insert_item(pts[:mid], item, index) + pts[mid:N]
            else: # item goes into second half
                return pts[:mid] + insert_item(pts[mid:N], item, index)

    def coshdelta(z):
        # The cosh of the hyperbolic distance from z = t+uj to j
        return (z.norm() + 1)/(2*z.imag())

    # can't be smaller if height 0
    f.normalize_coordinates()
    if f.global_height(prec=prec) == 0:
        return [f, matrix(ZZ,2,2,[1,0,0,1])]
    all_min = f.all_minimal_models(return_transformation=True, algorithm=algorithm, check_minimal=check_minimal)

    current_min = None
    current_size = None
    # search for minimum over all orbits
    for g,M in all_min:
        PS = g.domain()
        CR = PS.coordinate_ring()
        x,y = CR.gens()
        n = start_n # sometimes you get a problem later with 0,infty as roots
        if dynatomic:
            pts_poly = g.dynatomic_polynomial(n)
        else:
            gn = g.nth_iterate_map(n)
            pts_poly = y*gn[0] - x*gn[1]
        d = ZZ(pts_poly.degree())
        max_mult = max([ex for p,ex in pts_poly.factor()])
        while ((d < 3) or (max_mult >= d/2) and (n < 5)):
            n = n+1
            if dynatomic:
                pts_poly = g.dynatomic_polynomial(n)
            else:
                gn = g.nth_iterate_map(n)
                pts_poly = y*gn[0] - x*gn[1]
            d = ZZ(pts_poly.degree())
            max_mult = max([ex for _, ex in pts_poly.factor()])
        assert (n <= 4), "n > 4, failed to find usable poly"

        R = get_bound_dynamical(pts_poly, g, m=n, dynatomic=dynatomic, prec=prec, emb=emb)
        # search starts in fundamental domain
        G,MG = pts_poly.reduced_form(prec=prec, emb=emb, smallest_coeffs=False)
        red_g = f.conjugate(M*MG)
        if G != pts_poly:
            R2 = get_bound_dynamical(G, red_g, m=n, dynatomic=dynatomic, prec=prec, emb=emb)
            if R2 < R:
                # use the better bound
                R = R2
        red_g.normalize_coordinates()
        if red_g.global_height(prec=prec) == 0:
            return [red_g, M*MG]

        # height
        if current_size is None:
            current_size = e**red_g.global_height(prec=prec)
        v0, th = covariant_z0(G, prec=prec, emb=emb)
        rep = 2*CC.gen(0)
        from math import isnan
        if isnan(v0.abs()):
            raise ValueError("invalid covariant: %s"%v0)

        # get orbit
        S = matrix(ZZ,2,2,[0,-1,1,0])
        T = matrix(ZZ,2,2,[1,1,0,1])
        TI = matrix(ZZ,2,2,[1,-1,0,1])

        count = 0
        pts = [[G, red_g, v0, rep, M*MG, coshdelta(v0), 0]]  # label - 0:None, 1:S, 2:T, 3:T^(-1)
        if current_min is None:
            current_min = [G, red_g, v0, rep, M*MG, coshdelta(v0)]
        while pts != []:
            G, g, v, rep, M, D, label = pts.pop()
            # apply ST and keep z, Sz
            if D > R:
                break  # all remaining pts are too far away
            # check if it is smaller. If so, we can improve the bound
            count += 1
            new_size = e**g.global_height(prec=prec)
            if new_size < current_size:
                current_min = [G, g, v, rep, M, coshdelta(v)]
                current_size = new_size
                if new_size == 1:  # early exit
                    return [current_min[1], current_min[4]]
                new_R = get_bound_dynamical(G, g, m=n, dynatomic=dynatomic, prec=prec, emb=emb)
                if new_R < R:
                    R = new_R

            # add new points to check
            if label != 1 and min((rep+1).norm(), (rep-1).norm()) >= 1: # don't undo S
                # the 2nd condition is equivalent to |\Re(-1/rep)| <= 1/2
                # this means that rep can have resulted from an inversion step in
                # the shift-and-invert procedure, so don't invert

                # do inversion
                z = -1/v
                new_pt = [G.subs({x:-y, y:x}), g.conjugate(S), z, -1/rep, M*S, coshdelta(z), 1]
                pts = insert_item(pts, new_pt, 5)
            if label != 3:  # don't undo T on g
                # do right shift
                z = v-1
                new_pt = [G.subs({x:x+y}), g.conjugate(TI), z, rep-1, M*TI, coshdelta(z), 2]
                pts = insert_item(pts, new_pt, 5)
            if label != 2:  # don't undo TI on g
                # do left shift
                z = v+1
                new_pt = [G.subs({x:x-y}), g.conjugate(T), z, rep+1, M*T, coshdelta(z), 3]
                pts = insert_item(pts, new_pt, 5)

    return [current_min[1], current_min[4]]<|MERGE_RESOLUTION|>--- conflicted
+++ resolved
@@ -34,11 +34,7 @@
 from sage.rings.rational_field import QQ
 from sage.schemes.affine.affine_space import AffineSpace
 from sage.symbolic.constants import e
-<<<<<<< HEAD
-from sage.arith.misc import GCD as gcd
-=======
 from sage.arith.misc import gcd
->>>>>>> 450afbdc
 from copy import copy
 
 def bCheck(c, v, p, b):
