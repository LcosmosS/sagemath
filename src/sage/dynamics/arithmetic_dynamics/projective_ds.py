r"""
Dynamical systems on projective schemes

A dynamical system of projective schemes determined by homogeneous
polynomials functions that define what the morphism does on points
in the ambient projective space.

The main constructor functions are given by :class:`DynamicalSystem` and
:class:`DynamicalSystem_projective`. The constructors function can take either
polynomials or a morphism from which to construct a dynamical system.
If the domain is not specified, it is constructed. However, if you plan on
working with points or subvarieties in the domain, it recommended to specify
the domain.

The initialization checks are always performed by the constructor functions.
It is possible, but not recommended, to skip these checks by calling the
class initialization directly.

AUTHORS:

- David Kohel, William Stein

- William Stein (2006-02-11): fixed bug where P(0,0,0) was allowed as
  a projective point.

- Volker Braun (2011-08-08): Renamed classes, more documentation, misc
  cleanups.

- Ben Hutz (2013-03) iteration functionality and new directory structure
  for affine/projective, height functionality

- Brian Stout, Ben Hutz (Nov 2013) - added minimal model functionality

- Dillon Rose (2014-01):  Speed enhancements

- Ben Hutz (2015-11): iteration of subschemes

- Ben Hutz (2017-7): relocate code and create class
"""

# ****************************************************************************
#       Copyright (C) 2011 Volker Braun <vbraun.name@gmail.com>
#       Copyright (C) 2006 David Kohel <kohel@maths.usyd.edu.au>
#       Copyright (C) 2006 William Stein <wstein@gmail.com>
#
# This program is free software: you can redistribute it and/or modify
# it under the terms of the GNU General Public License as published by
# the Free Software Foundation, either version 2 of the License, or
# (at your option) any later version.
#                  https://www.gnu.org/licenses/
# ****************************************************************************

from copy import copy
from itertools import count, product

import sage.rings.abc

from sage.arith.functions import lcm
from sage.arith.misc import binomial, gcd, integer_ceil as ceil, is_prime, moebius, next_prime, primes
from sage.calculus.functions import jacobian
from sage.categories.fields import Fields
from sage.categories.finite_fields import FiniteFields
from sage.categories.function_fields import FunctionFields
from sage.categories.homset import End
from sage.categories.number_fields import NumberFields
from sage.dynamics.arithmetic_dynamics.endPN_automorphism_group import (
    automorphism_group_QQ_CRT,
    automorphism_group_QQ_fixedpoints,
    conjugating_set_helper,
    conjugating_set_initializer,
    is_conjugate_helper)
from sage.dynamics.arithmetic_dynamics.endPN_automorphism_group import automorphism_group_FF
from sage.dynamics.arithmetic_dynamics.generic_ds import DynamicalSystem
from sage.dynamics.arithmetic_dynamics.projective_ds_helper import (
    _fast_possible_periods,
    _all_periodic_points)
from sage.matrix.constructor import matrix, identity_matrix
from sage.misc.cachefunc import cached_method
from sage.misc.classcall_metaclass import typecall
from sage.misc.functional import sqrt
from sage.misc.lazy_import import lazy_import
from sage.misc.mrange import xmrange
from sage.modules.free_module_element import vector
from sage.parallel.ncpus import ncpus
from sage.parallel.use_fork import p_iter_fork
from sage.rings.complex_mpfr import ComplexField
from sage.rings.finite_rings.finite_field_base import FiniteField
from sage.rings.finite_rings.finite_field_constructor import GF
from sage.rings.finite_rings.integer_mod_ring import Zmod
from sage.rings.fraction_field import FractionField, FractionField_generic, FractionField_1poly_field
from sage.rings.fraction_field_element import FractionFieldElement
from sage.rings.function_field.function_field import is_FunctionField
from sage.rings.integer import Integer
from sage.rings.integer_ring import ZZ
from sage.rings.polynomial.flatten import FlatteningMorphism, UnflatteningMorphism
from sage.rings.morphism import RingHomomorphism_im_gens
from sage.rings.polynomial.multi_polynomial_ring_base import MPolynomialRing_base
from sage.rings.polynomial.polynomial_ring_constructor import PolynomialRing
from sage.rings.polynomial.polynomial_ring import PolynomialRing_general
from sage.rings.quotient_ring import QuotientRing_generic
from sage.rings.rational_field import QQ
from sage.rings.real_mpfr import RealField
from sage.schemes.generic.morphism import SchemeMorphism_polynomial
from sage.schemes.product_projective.space import ProductProjectiveSpaces_ring
from sage.schemes.projective.projective_morphism import (
    SchemeMorphism_polynomial_projective_space,
    SchemeMorphism_polynomial_projective_space_field,
    SchemeMorphism_polynomial_projective_space_finite_field)
from sage.schemes.projective.projective_space import ProjectiveSpace, ProjectiveSpace_ring
from sage.schemes.projective.projective_subscheme import AlgebraicScheme_subscheme_projective
from sage.structure.element import get_coercion_model

lazy_import('sage.rings.algebraic_closure_finite_field', 'AlgebraicClosureFiniteField_generic')
lazy_import('sage.rings.number_field.number_field_ideal', 'NumberFieldFractionalIdeal')
lazy_import('sage.rings.padics.factory', 'Qp')
lazy_import('sage.rings.qqbar', 'number_field_elements_from_algebraics')

from sage.libs.pari.all import PariError


class DynamicalSystem_projective(SchemeMorphism_polynomial_projective_space,
                                      DynamicalSystem):
    r"""A dynamical system of projective schemes determined by homogeneous
    polynomials that define what the morphism does on points in the
    ambient projective space.

    .. WARNING::

        You should not create objects of this class directly because
        no type or consistency checking is performed. The preferred
        method to construct such dynamical systems is to use
        :func:`~sage.dynamics.arithmetic_dynamics.generic_ds.DynamicalSystem_projective`
        function

    INPUT:

    - ``morphism_or_polys`` -- a SchemeMorphism, a polynomial, a
      rational function, or a list or tuple of homogeneous polynomials.

    - ``domain`` -- optional projective space or projective subscheme.

    - ``names`` -- optional tuple of strings to be used as coordinate
      names for a projective space that is constructed; defaults to ``'X','Y'``.

      The following combinations of ``morphism_or_polys`` and
      ``domain`` are meaningful:

      * ``morphism_or_polys`` is a SchemeMorphism; ``domain`` is
        ignored in this case.

      * ``morphism_or_polys`` is a list of homogeneous polynomials
        that define a rational endomorphism of ``domain``.

      * ``morphism_or_polys`` is a list of homogeneous polynomials and
        ``domain`` is unspecified; ``domain`` is then taken to be the
        projective space of appropriate dimension over the common base ring,
        if one exists, of the elements of ``morphism_or_polys``.

      * ``morphism_or_polys`` is a single polynomial or rational
        function; ``domain`` is ignored and taken to be a
        1-dimensional projective space over the base ring of
        ``morphism_or_polys`` with coordinate names given by ``names``.

    OUTPUT: :class:`DynamicalSystem_projective`.

    EXAMPLES::

        sage: P1.<x,y> = ProjectiveSpace(QQ,1)
        sage: DynamicalSystem_projective([y, 2*x])
        Dynamical System of Projective Space of dimension 1 over Rational Field
          Defn: Defined on coordinates by sending (x : y) to
                (y : 2*x)

    We can define dynamical systems on `P^1` by giving a polynomial or
    rational function::

        sage: R.<t> = QQ[]
        sage: DynamicalSystem_projective(t^2 - 3)
        Dynamical System of Projective Space of dimension 1 over Rational Field
          Defn: Defined on coordinates by sending (X : Y) to
                (X^2 - 3*Y^2 : Y^2)
        sage: DynamicalSystem_projective(1/t^2)
        Dynamical System of Projective Space of dimension 1 over Rational Field
          Defn: Defined on coordinates by sending (X : Y) to
                (Y^2 : X^2)

    ::

        sage: R.<x> = PolynomialRing(QQ,1)
        sage: DynamicalSystem_projective(x^2, names=['a','b'])
        Dynamical System of Projective Space of dimension 1 over Rational Field
          Defn: Defined on coordinates by sending (a : b) to
                (a^2 : b^2)

    Symbolic Ring elements are not allowed::

        sage: x,y = var('x,y')                                                          # needs sage.symbolic
        sage: DynamicalSystem_projective([x^2, y^2])                                    # needs sage.symbolic
        Traceback (most recent call last):
        ...
        ValueError: [x^2, y^2] must be elements of a polynomial ring

    ::

        sage: R.<x> = PolynomialRing(QQ,1)
        sage: DynamicalSystem_projective(x^2)
        Dynamical System of Projective Space of dimension 1 over Rational Field
          Defn: Defined on coordinates by sending (X : Y) to
                (X^2 : Y^2)

    ::

        sage: R.<t> = PolynomialRing(QQ)
        sage: P.<x,y,z> = ProjectiveSpace(R, 2)
        sage: X = P.subscheme([x])
        sage: DynamicalSystem_projective([x^2, t*y^2, x*z], domain=X)
        Dynamical System of Closed subscheme of Projective Space of dimension
        2 over Univariate Polynomial Ring in t over Rational Field defined by:
          x
          Defn: Defined on coordinates by sending (x : y : z) to
                (x^2 : t*y^2 : x*z)

    When elements of the quotient ring are used, they are reduced::

        sage: P.<x,y,z> = ProjectiveSpace(CC, 2)
        sage: X = P.subscheme([x - y])
        sage: u,v,w = X.coordinate_ring().gens()                                        # needs sage.rings.function_field
        sage: DynamicalSystem_projective([u^2, v^2, w*u], domain=X)                     # needs sage.rings.function_field
        Dynamical System of Closed subscheme of Projective Space of dimension
        2 over Complex Field with 53 bits of precision defined by:
          x - y
          Defn: Defined on coordinates by sending (x : y : z) to
                (y^2 : y^2 : y*z)

    We can also compute the forward image of subschemes through
    elimination. In particular, let `X = V(h_1,\ldots, h_t)` and define the ideal
    `I = (h_1,\ldots,h_t,y_0-f_0(\bar{x}), \ldots, y_n-f_n(\bar{x}))`.
    Then the elimination ideal `I_{n+1} = I \cap K[y_0,\ldots,y_n]` is a homogeneous
    ideal and `f(X) = V(I_{n+1})`::

        sage: P.<x,y,z> = ProjectiveSpace(QQ, 2)
        sage: f = DynamicalSystem_projective([(x-2*y)^2, (x-2*z)^2, x^2])
        sage: X = P.subscheme(y - z)
        sage: f(f(f(X)))                                                                # needs sage.rings.function_field
        Closed subscheme of Projective Space of dimension 2 over Rational Field
        defined by:
          y - z

    ::

        sage: P.<x,y,z,w> = ProjectiveSpace(QQ, 3)
        sage: f = DynamicalSystem_projective([(x-2*y)^2, (x-2*z)^2, (x-2*w)^2, x^2])
        sage: f(P.subscheme([x, y, z]))                                                 # needs sage.rings.function_field
        Closed subscheme of Projective Space of dimension 3 over Rational Field
        defined by:
          w,
          y,
          x

    ::

        sage: T.<x,y,z,w,u> = ProductProjectiveSpaces([2, 1], QQ)
        sage: DynamicalSystem_projective([x^2*u, y^2*w, z^2*u, w^2, u^2], domain=T)
        Dynamical System of Product of projective spaces P^2 x P^1 over Rational Field
          Defn: Defined by sending (x : y : z , w : u) to
                (x^2*u : y^2*w : z^2*u , w^2 : u^2).

    ::

        sage: # needs sage.rings.number_field
        sage: K.<v> = QuadraticField(-7)
        sage: P.<x,y> = ProjectiveSpace(K, 1)
        sage: f = DynamicalSystem([x^3 + v*x*y^2, y^3])
        sage: fbar = f.change_ring(QQbar)
        sage: fbar.is_postcritically_finite()
        False
    """

    @staticmethod
    def __classcall_private__(cls, morphism_or_polys, domain=None, names=None):
        r"""
        Return the appropriate dynamical system on a projective scheme.

        TESTS::

            sage: R.<x,y> = QQ[]
            sage: P1 = ProjectiveSpace(R)
            sage: f = DynamicalSystem_projective([x - y, x*y])
            Traceback (most recent call last):
            ...
            ValueError: polys (=[x - y, x*y]) must be of the same degree
            sage: DynamicalSystem_projective([x - 1, x*y + x])
            Traceback (most recent call last):
            ...
            ValueError: polys (=[x - 1, x*y + x]) must be homogeneous

        ::

            sage: DynamicalSystem_projective([exp(x), exp(y)])                          # needs sage.symbolic
            Traceback (most recent call last):
            ...
            ValueError: [e^x, e^y] must be elements of a polynomial ring

        ::

            sage: T.<x,y,z,w,u> = ProductProjectiveSpaces([2, 1], QQ)
            sage: DynamicalSystem_projective([x^2*u, y^2*w, z^2*u, w^2, u*z], domain=T)
            Traceback (most recent call last):
            ...
            TypeError: polys (=[x^2*u, y^2*w, z^2*u, w^2, z*u]) must be
            multi-homogeneous of the same degrees (by component)

        ::

            sage: A.<x,y> = AffineSpace(ZZ, 2)
            sage: DynamicalSystem_projective([x^2, y^2], A)
            Traceback (most recent call last):
            ...
            ValueError: "domain" must be a projective scheme
            sage: H = End(A)
            sage: f = H([x,y])
            sage: DynamicalSystem_projective(f)
            Traceback (most recent call last):
            ...
            ValueError: "domain" must be a projective scheme

        ::

            sage: R.<x> = PolynomialRing(QQ,1)
            sage: DynamicalSystem_projective(x^2, names='t')
            Traceback (most recent call last):
            ...
            ValueError: specify 2 variable names

        ::

            sage: P1.<x,y> = ProjectiveSpace(QQ,1)
            sage: DynamicalSystem_projective([y, x, y], domain=P1)
            Traceback (most recent call last):
            ...
            ValueError: number of polys does not match dimension of Projective Space of dimension 1 over Rational Field

        ::

            sage: A.<x,y> = AffineSpace(QQ,2)
            sage: DynamicalSystem_projective([y,x], domain=A)
            Traceback (most recent call last):
            ...
            ValueError: "domain" must be a projective scheme

        ::

            sage: R.<x> = QQ[]
            sage: DynamicalSystem([x^2])
            Traceback (most recent call last):
            ...
            ValueError: list/tuple must have at least 2 polynomials

        ::

            sage: P.<x,y> = ProjectiveSpace(QQ,1)
            sage: f = DynamicalSystem([CC.0*x^2 + 2*y^2, 1*y^2], domain=P)
            Traceback (most recent call last):
            ...
            TypeError: coefficients of polynomial not in Rational Field
        """
        from sage.dynamics.arithmetic_dynamics.product_projective_ds import DynamicalSystem_product_projective

        if isinstance(morphism_or_polys, SchemeMorphism_polynomial):
            R = morphism_or_polys.base_ring()
            domain = morphism_or_polys.domain()
            polys = list(morphism_or_polys)
            if domain != morphism_or_polys.codomain():
                raise ValueError('domain and codomain do not agree')
            if not isinstance(domain, ProjectiveSpace_ring) and not isinstance(domain, AlgebraicScheme_subscheme_projective):
                raise ValueError('"domain" must be a projective scheme')
            if R not in Fields():
                return typecall(cls, polys, domain)
            if isinstance(R, FiniteField):
                return DynamicalSystem_projective_finite_field(polys, domain)
            return DynamicalSystem_projective_field(polys, domain)

        if isinstance(morphism_or_polys, (list, tuple)):
            polys = list(morphism_or_polys)
            if len(polys) == 1:
                raise ValueError("list/tuple must have at least 2 polynomials")
            test = lambda x: isinstance(x, PolynomialRing_general) or isinstance(x, MPolynomialRing_base)
            if not all(test(poly.parent()) for poly in polys):
                try:
                    polys = [poly.lift() for poly in polys]
                except AttributeError:
                    raise ValueError('{} must be elements of a polynomial ring'.format(morphism_or_polys))
        else:
            # homogenize!
            f = morphism_or_polys
            aff_CR = f.parent()
            if (not isinstance(aff_CR, PolynomialRing_general) and not isinstance(aff_CR, FractionField_generic)
                and not (isinstance(aff_CR, MPolynomialRing_base) and aff_CR.ngens() == 1)):
                msg = '{} is not a single variable polynomial or rational function'
                raise ValueError(msg.format(f))
            if isinstance(aff_CR, FractionField_generic):
                polys = [f.numerator(),f.denominator()]
            else:
                polys = [f, aff_CR(1)]
            d = max(poly.degree() for poly in polys)
            if names is None:
                names = ('X','Y')
            elif len(names) != 2:
                raise ValueError('specify 2 variable names')
            proj_CR = PolynomialRing(aff_CR.base_ring(), names=names)
            X,Y = proj_CR.gens()
            polys = [proj_CR(Y**d * poly(X/Y)) for poly in polys]

        if domain is None:
            PR = get_coercion_model().common_parent(*polys)
            polys = [PR(poly) for poly in polys]
            domain = ProjectiveSpace(PR)
        else:
            # Check if we can coerce the given polynomials over the given domain
            PR = domain.ambient_space().coordinate_ring()
            try:
                polys = [PR(poly) for poly in polys]
            except TypeError:
                raise TypeError('coefficients of polynomial not in {}'.format(domain.base_ring()))
        if len(polys) != domain.ambient_space().coordinate_ring().ngens():
            raise ValueError(f'number of polys does not match dimension of {domain}')
        R = domain.base_ring()
        if isinstance(R, sage.rings.abc.SymbolicRing):
            raise TypeError("the base ring cannot be the Symbolic Ring or a symbolic subring")

        if isinstance(domain, ProductProjectiveSpaces_ring):
            splitpolys = domain._factors(polys)
            for split_poly in splitpolys:
                split_d = domain._degree(split_poly[0])
                if not all(split_d == domain._degree(f) for f in split_poly):
                    msg = 'polys (={}) must be multi-homogeneous of the same degrees (by component)'
                    raise TypeError(msg.format(polys))
            if isinstance(R, FiniteField):
                from sage.dynamics.arithmetic_dynamics.product_projective_ds import DynamicalSystem_product_projective_finite_field
                return DynamicalSystem_product_projective_finite_field(polys, domain)
            return DynamicalSystem_product_projective(polys, domain)

        # Now polys define an endomorphism of a scheme in P^n
        if not all(poly.is_homogeneous() for poly in polys):
            msg = 'polys (={}) must be homogeneous'
            raise ValueError(msg.format(polys))
        d = polys[0].degree()
        if not all(poly.degree() == d for poly in polys):
            msg = 'polys (={}) must be of the same degree'
            raise ValueError(msg.format(polys))

        if not isinstance(domain, ProjectiveSpace_ring) and not isinstance(domain, AlgebraicScheme_subscheme_projective):
            raise ValueError('"domain" must be a projective scheme')
        if R not in Fields():
            return typecall(cls, polys, domain)
        if isinstance(R, FiniteField):
                return DynamicalSystem_projective_finite_field(polys, domain)
        return DynamicalSystem_projective_field(polys, domain)

    def __init__(self, polys, domain):
        r"""
        The Python constructor.

        See :class:`DynamicalSystem` for details.

        EXAMPLES::

            sage: P.<x,y> = ProjectiveSpace(QQ, 1)
            sage: DynamicalSystem_projective([3/5*x^2, y^2], domain=P)
            Dynamical System of Projective Space of dimension 1 over Rational Field
              Defn: Defined on coordinates by sending (x : y) to
                    (3/5*x^2 : y^2)
        """
        # Next attribute needed for _fast_eval and _fastpolys
        R = polys[0].base_ring()
        self._is_prime_finite_field = isinstance(R, FiniteField) and R.is_prime_field()
        DynamicalSystem.__init__(self, polys, domain)

    def __copy__(self):
        r"""
        Return a copy of this dynamical system.

        OUTPUT: :class:`DynamicalSystem_projective`

        EXAMPLES::

            sage: P.<x,y> = ProjectiveSpace(QQ,1)
            sage: f = DynamicalSystem_projective([3/5*x^2,6*y^2])
            sage: g = copy(f)
            sage: f == g
            True
            sage: f is g
            False
        """
        return DynamicalSystem_projective(self._polys, self.domain())

    def _number_field_from_algebraics(self):
        r"""
        Return a dynamical system defined over the number field of its coefficients.

        OUTPUT: dynamical system.

        EXAMPLES::

            sage: P.<x,y> = ProjectiveSpace(QQbar,1)                                    # needs sage.rings.number_field
            sage: f = DynamicalSystem_projective([x^2 + QQbar(sqrt(2)) * y^2, y^2])     # needs sage.rings.number_field sage.symbolic
            sage: f._number_field_from_algebraics()                                     # needs sage.rings.number_field sage.symbolic
            Dynamical System of Projective Space of dimension 1 over Number Field in a
             with defining polynomial y^2 - 2 with a = 1.414213562373095?
              Defn: Defined on coordinates by sending (x : y) to
                    (x^2 + a*y^2 : y^2)
        """
        return self.as_scheme_morphism()._number_field_from_algebraics().as_dynamical_system()

    def dehomogenize(self, n):
        r"""
        Return the standard dehomogenization at the ``n[0]`` coordinate
        for the domain and the ``n[1]`` coordinate for the codomain.

        Note that the new function is defined over the fraction field
        of the base ring of this map.

        INPUT:

        - ``n`` -- a tuple of nonnegative integers; if ``n`` is an integer,
          then the two values of the tuple are assumed to be the same

        OUTPUT:

        If the dehomogenizing indices are the same for the domain and
        codomain, then a :class:`DynamicalSystem_affine` given by
        dehomogenizing the source and target of ``self`` with respect to
        the given indices is returned. If the dehomogenizing indices
        for the domain and codomain are different then the resulting
        affine patches are different and a scheme morphism is returned.

        EXAMPLES::

            sage: P.<x,y> = ProjectiveSpace(ZZ,1)
            sage: f = DynamicalSystem_projective([x^2 + y^2, y^2])
            sage: f.dehomogenize(0)
            Dynamical System of Affine Space of dimension 1 over Integer Ring
              Defn: Defined on coordinates by sending (y) to
                    (y^2/(y^2 + 1))
            sage: f.dehomogenize((0, 1))
            Scheme morphism:
              From: Affine Space of dimension 1 over Integer Ring
              To:   Affine Space of dimension 1 over Integer Ring
              Defn: Defined on coordinates by sending (y) to
                    ((y^2 + 1)/y^2)
        """
        F = self.as_scheme_morphism().dehomogenize(n)
        if F.domain() == F.codomain():
            return F.as_dynamical_system()
        else:
            return F

    def dynatomic_polynomial(self, period):
        r"""
        For a dynamical system of `\mathbb{P}^1` compute the dynatomic
        polynomial.

        The dynatomic polynomial is the analog of the cyclotomic
        polynomial and its roots are the points of formal period `period`.
        If possible the division is done in the coordinate ring of this
        map and a polynomial is returned. In rings where that is not
        possible, a :class:`FractionField` element will be returned.
        In certain cases, when the conversion back to a polynomial fails,
        a :class:`SymbolRing` element will be returned.

        ALGORITHM:

        For a positive integer `n`, let `[F_n,G_n]` be the coordinates of the `n`-th
        iterate of `f`. Then construct

        .. MATH::

            \Phi^{\ast}_n(f)(x,y) = \sum_{d \mid n}
                (yF_d(x,y) - xG_d(x,y))^{\mu(n/d)},

        where `\mu` is the Möbius function.

        For a pair `[m,n]`, let `f^m = [F_m,G_m]`. Compute

        .. MATH::

            \Phi^{\ast}_{m,n}(f)(x,y) = \Phi^{\ast}_n(f)(F_m,G_m) /
                \Phi^{\ast}_n(f)(F_{m-1},G_{m-1})

        REFERENCES:

        - [Hutz2015]_
        - [MoPa1994]_

        INPUT:

        - ``period`` -- a positive integer or a list/tuple `[m,n]` where
          `m` is the preperiod and `n` is the period

        OUTPUT:

        If possible, a two variable polynomial in the coordinate ring
        of this map. Otherwise a fraction field element of the coordinate
        ring of this map. Or, a :class:`SymbolicRing` element.

        .. TODO::

            - Do the division when the base ring is `p`-adic so that
              the output is a polynomial.

            - Convert back to a polynomial when the base ring is a
              function field (not over `\QQ` or `F_p`).

        EXAMPLES::

            sage: P.<x,y> = ProjectiveSpace(QQ,1)
            sage: f = DynamicalSystem_projective([x^2 + y^2, y^2])
            sage: f.dynatomic_polynomial(2)                                             # needs sage.libs.pari
            x^2 + x*y + 2*y^2

        ::

            sage: P.<x,y> = ProjectiveSpace(ZZ,1)
            sage: f = DynamicalSystem_projective([x^2 + y^2, x*y])
            sage: f.dynatomic_polynomial(4)                                             # needs sage.libs.pari
            2*x^12 + 18*x^10*y^2 + 57*x^8*y^4 + 79*x^6*y^6 + 48*x^4*y^8 + 12*x^2*y^10 + y^12

        ::

            sage: P.<x,y> = ProjectiveSpace(CC,1)
            sage: f = DynamicalSystem_projective([x^2 + y^2, 3*x*y])
            sage: f.dynatomic_polynomial(3)                                             # needs sage.libs.pari
            13.0000000000000*x^6 + 117.000000000000*x^4*y^2 +
            78.0000000000000*x^2*y^4 + y^6

        ::

            sage: P.<x,y> = ProjectiveSpace(QQ,1)
            sage: f = DynamicalSystem_projective([x^2 - 10/9*y^2, y^2])
            sage: f.dynatomic_polynomial([2,1])
            x^4*y^2 - 11/9*x^2*y^4 - 80/81*y^6

        ::

            sage: P.<x,y> = ProjectiveSpace(QQ,1)
            sage: f = DynamicalSystem_projective([x^2 - 29/16*y^2, y^2])
            sage: f.dynatomic_polynomial([2,3])                                         # needs sage.libs.pari
            x^12 - 95/8*x^10*y^2 + 13799/256*x^8*y^4 - 119953/1024*x^6*y^6 +
            8198847/65536*x^4*y^8 - 31492431/524288*x^2*y^10 +
            172692729/16777216*y^12

        ::

            sage: P.<x,y> = ProjectiveSpace(ZZ,1)
            sage: f = DynamicalSystem_projective([x^2 - y^2, y^2])
            sage: f.dynatomic_polynomial([1,2])                                         # needs sage.libs.pari
            x^2 - x*y

        ::

            sage: P.<x,y> = ProjectiveSpace(QQ,1)
            sage: f = DynamicalSystem_projective([x^3 - y^3, 3*x*y^2])
            sage: f.dynatomic_polynomial([0,4])==f.dynatomic_polynomial(4)              # needs sage.libs.pari
            True

        ::

            sage: P.<x,y,z> = ProjectiveSpace(QQ,2)
            sage: f = DynamicalSystem_projective([x^2 + y^2, x*y, z^2])
            sage: f.dynatomic_polynomial(2)
            Traceback (most recent call last):
            ...
            TypeError: does not make sense in dimension >1

        ::

            sage: P.<x,y> = ProjectiveSpace(Qp(5),1)                                    # needs sage.rings.padics
            sage: f = DynamicalSystem_projective([x^2 + y^2, y^2])                      # needs sage.rings.padics
            sage: f.dynatomic_polynomial(2)                                             # needs sage.rings.padics
            (x^4*y + (2 + O(5^20))*x^2*y^3 - x*y^4 + (2 + O(5^20))*y^5)/(x^2*y - x*y^2 + y^3)

        ::

            sage: L.<t> = PolynomialRing(QQ)
            sage: P.<x,y> = ProjectiveSpace(L,1)
            sage: f = DynamicalSystem_projective([x^2 + t*y^2, y^2])
            sage: f.dynatomic_polynomial(2)                                             # needs sage.libs.pari
            x^2 + x*y + (t + 1)*y^2

        ::

            sage: K.<c> = PolynomialRing(ZZ)
            sage: P.<x,y> = ProjectiveSpace(K,1)
            sage: f = DynamicalSystem_projective([x^2 + c*y^2, y^2])
            sage: f.dynatomic_polynomial([1, 2])                                        # needs sage.libs.pari
            x^2 - x*y + (c + 1)*y^2

        ::

            sage: P.<x,y> = ProjectiveSpace(QQ,1)
            sage: f = DynamicalSystem_projective([x^2 + y^2, y^2])
            sage: f.dynatomic_polynomial(2)                                             # needs sage.libs.pari
            x^2 + x*y + 2*y^2
            sage: R.<X> = PolynomialRing(QQ)
            sage: K.<c> = NumberField(X^2 + X + 2)                                      # needs sage.rings.number_field
            sage: PP = P.change_ring(K)
            sage: ff = f.change_ring(K)
            sage: p = PP((c, 1))
            sage: ff(ff(p)) == p
            True

        ::

            sage: P.<x,y> = ProjectiveSpace(QQ,1)
            sage: f = DynamicalSystem_projective([x^2 + y^2, x*y])
            sage: f.dynatomic_polynomial([2, 2])                                        # needs sage.libs.pari
            x^4 + 4*x^2*y^2 + y^4
            sage: R.<X> = PolynomialRing(QQ)
            sage: K.<c> = NumberField(X^4 + 4*X^2 + 1)                                  # needs sage.rings.number_field
            sage: PP = P.change_ring(K)
            sage: ff = f.change_ring(K)
            sage: p = PP((c, 1))
            sage: ff.nth_iterate(p, 4) == ff.nth_iterate(p, 2)                          # needs sage.rings.number_field
            True

        ::

            sage: P.<x,y> = ProjectiveSpace(CC, 1)
            sage: f = DynamicalSystem_projective([x^2 - CC.0/3*y^2, y^2])
            sage: f.dynatomic_polynomial(2)                                             # needs sage.libs.pari
            (x^4*y + (-0.666666666666667*I)*x^2*y^3 - x*y^4
             + (-0.111111111111111 - 0.333333333333333*I)*y^5)/(x^2*y - x*y^2
                                                                 + (-0.333333333333333*I)*y^3)

        ::

            sage: P.<x,y> = ProjectiveSpace(CC, 1)
            sage: f = DynamicalSystem_projective([x^2 - CC.0/5*y^2, y^2])
            sage: f.dynatomic_polynomial(2)                                             # needs sage.libs.pari
            x^2 + x*y + (1.00000000000000 - 0.200000000000000*I)*y^2

        ::

            sage: L.<t> = PolynomialRing(QuadraticField(2).maximal_order())             # needs sage.rings.number_field
            sage: P.<x, y> = ProjectiveSpace(L.fraction_field(), 1)
            sage: f = DynamicalSystem_projective([x^2 + (t^2 + 1)*y^2, y^2])
            sage: f.dynatomic_polynomial(2)                                             # needs sage.libs.pari sage.rings.number_field
            x^2 + x*y + (t^2 + 2)*y^2

        ::

            sage: P.<x,y> = ProjectiveSpace(ZZ, 1)
            sage: f = DynamicalSystem_projective([x^2 - 5*y^2, y^2])
            sage: f.dynatomic_polynomial([3,0 ])
            0

        TESTS:

        We check that the dynatomic polynomial has the right
        parent (see :issue:`18409`)::

            sage: # needs sage.rings.number_field
            sage: P.<x,y> = ProjectiveSpace(QQbar,1)
            sage: f = DynamicalSystem_projective([x^2 - 1/3*y^2, y^2])
            sage: f.dynatomic_polynomial(2).parent()                                    # needs sage.libs.pari
            Multivariate Polynomial Ring in x, y over Algebraic Field

        ::

            sage: # needs sage.rings.number_field
            sage: T.<v> = QuadraticField(33)
            sage: S.<t> = PolynomialRing(T)
            sage: P.<x,y> = ProjectiveSpace(FractionField(S),1)
            sage: f = DynamicalSystem_projective([t*x^2 - 1/t*y^2, y^2])
            sage: f.dynatomic_polynomial([1, 2]).parent()                               # needs sage.libs.pari
            Multivariate Polynomial Ring in x, y over Fraction Field of Univariate Polynomial
            Ring in t over Number Field in v with defining polynomial x^2 - 33 with v = 5.744562646538029?

        ::

            sage: P.<x, y> = ProjectiveSpace(QQ, 1)
            sage: f = DynamicalSystem_projective([x^3 - y^3*2, y^3])
            sage: f.dynatomic_polynomial(1).parent()
            Multivariate Polynomial Ring in x, y over Rational Field

        ::

            sage: R.<c> = QQ[]
            sage: P.<x,y> = ProjectiveSpace(R,1)
            sage: f = DynamicalSystem_projective([x^2 + c*y^2, y^2])
            sage: f.dynatomic_polynomial([1,2]).parent()                                # needs sage.libs.pari
            Multivariate Polynomial Ring in x, y over Univariate
            Polynomial Ring in c over Rational Field

        ::

            sage: R.<c> = QQ[]
            sage: P.<x,y> = ProjectiveSpace(ZZ,1)
            sage: f = DynamicalSystem_projective([x^2 + y^2, (1)*y^2 + (1)*x*y])
            sage: f.dynatomic_polynomial([1,2]).parent()                                # needs sage.libs.pari
            Multivariate Polynomial Ring in x, y over Integer Ring

        ::

            sage: P.<x, y> = ProjectiveSpace(QQ, 1)
            sage: f = DynamicalSystem_projective([x^2 + y^2, y^2])
            sage: f.dynatomic_polynomial(0)
            0
            sage: f.dynatomic_polynomial([0,0])
            0
            sage: f.dynatomic_polynomial(-1)
            Traceback (most recent call last):
            ...
            TypeError: period must be a positive integer

        ::

            sage: R.<c> = QQ[]
            sage: P.<x,y> = ProjectiveSpace(R,1)
            sage: f = DynamicalSystem_projective([x^2 + c*y^2, y^2])
            sage: f.dynatomic_polynomial([1,2]).parent()                                # needs sage.libs.pari
            Multivariate Polynomial Ring in x, y over Univariate Polynomial Ring in
            c over Rational Field

        Some rings still return :class:`SymoblicRing` elements::

            sage: S.<t> = FunctionField(CC)
            sage: P.<x,y> = ProjectiveSpace(S,1)
            sage: f = DynamicalSystem_projective([t*x^2-1*y^2, t*y^2])
            sage: f.dynatomic_polynomial([1, 2]).parent()                               # needs sage.libs.pari
            Symbolic Ring

        ::

            sage: R.<x,y> = PolynomialRing(QQ)
            sage: S = R.quo(R.ideal(y^2 - x + 1))
            sage: P.<u,v> = ProjectiveSpace(FractionField(S),1)
            sage: f = DynamicalSystem_projective([u^2 + S(x^2)*v^2, v^2])
            sage: dyn = f.dynatomic_polynomial([1,1]); dyn
            v^3*xbar^2 + u^2*v + u*v^2
            sage: dyn.parent()
            Symbolic Ring
        """
        if self.domain().ngens() > 2:
            raise TypeError("does not make sense in dimension >1")
        if not isinstance(period, (list, tuple)):
            period = [0, period]
        x = self.domain().gen(0)
        y = self.domain().gen(1)
        f0, f1 = F0, F1 = self._polys
        PHI = self.base_ring().one()
        m = period[0]
        n = int(period[1])
        if n < 0:
            raise TypeError("period must be a positive integer")
        if n == 0:
            return self[0].parent().zero()
        if m == 0 and n == 1:
            return y*F0 - x*F1
        for d in range(1, n):
            if n % d == 0:
                PHI = PHI * ((y*F0 - x*F1)**moebius(n//d))
            F0, F1 = f0(F0, F1), f1(F0, F1)
        PHI = PHI * (y*F0 - x*F1)
        if m != 0:
            fm = self.nth_iterate_map(m)
            fm1 = self.nth_iterate_map(m - 1)
        try:
            QR = PHI.numerator().quo_rem(PHI.denominator())
            if not QR[1]:
                PHI = QR[0]
            if m != 0:
                PHI = PHI(fm._polys)/(PHI(fm1._polys))
                QR = PHI.numerator().quo_rem(PHI.denominator())
                if QR[1] == 0:
                    PHI = QR[0]
            return PHI
        except (TypeError, NotImplementedError): # something Singular can't handle
            if m != 0:
                PHI = PHI(fm._polys) / PHI(fm1._polys)
        #even when the ring can be passed to singular in quo_rem,
        #it can't always do the division, so we call Maxima
        if period != [0,1]: #period==[0,1] we don't need to do any division
            BR = self.domain().base_ring().base_ring()
            if not isinstance(BR, (sage.rings.abc.pAdicRing, sage.rings.abc.pAdicField)):
                try:
                    QR2 = PHI.numerator()._maxima_().divide(PHI.denominator())
                    if not QR2[1].sage():
                        # do it again to divide out by denominators of coefficients
                        PHI = QR2[0].sage()
                        PHI = PHI.numerator()._maxima_().divide(PHI.denominator())[0].sage()
                    if not isinstance(PHI, FractionFieldElement):
                        from sage.symbolic.expression_conversions import polynomial
                        PHI = polynomial(PHI, ring=self.coordinate_ring())
                except (TypeError, NotImplementedError): #something Maxima, or the conversion, can't handle
                    pass
        return PHI

    def nth_iterate_map(self, n, normalize=False):
        r"""
        Return the ``n``-th iterate of this dynamical system.

        ALGORITHM:

        Uses a form of successive squaring to reducing computations.

        .. TODO:: This could be improved.

        INPUT:

        - ``n`` -- positive integer

        - ``normalize`` -- boolean; remove gcd's during iteration

        OUTPUT: a projective dynamical system

        EXAMPLES::

            sage: P.<x,y> = ProjectiveSpace(QQ,1)
            sage: f = DynamicalSystem_projective([x^2 + y^2, y^2])
            sage: f.nth_iterate_map(2)
            Dynamical System of Projective Space of dimension 1 over Rational Field
              Defn: Defined on coordinates by sending (x : y) to
                    (x^4 + 2*x^2*y^2 + 2*y^4 : y^4)

        ::

            sage: P.<x,y> = ProjectiveSpace(CC,1)
            sage: f = DynamicalSystem_projective([x^2 - y^2, x*y])
            sage: f.nth_iterate_map(3)
            Dynamical System of Projective Space of dimension 1
             over Complex Field with 53 bits of precision
              Defn: Defined on coordinates by sending (x : y) to
                    (x^8 + (-7.00000000000000)*x^6*y^2 + 13.0000000000000*x^4*y^4
                       + (-7.00000000000000)*x^2*y^6 + y^8
                     : x^7*y + (-4.00000000000000)*x^5*y^3 + 4.00000000000000*x^3*y^5 - x*y^7)

        ::

            sage: P.<x,y,z> = ProjectiveSpace(ZZ,2)
            sage: f = DynamicalSystem_projective([x^2 - y^2, x*y, z^2 + x^2])
            sage: f.nth_iterate_map(2)
            Dynamical System of Projective Space of dimension 2 over Integer Ring
              Defn: Defined on coordinates by sending (x : y : z) to
                    (x^4 - 3*x^2*y^2 + y^4 : x^3*y - x*y^3
                     : 2*x^4 - 2*x^2*y^2 + y^4 + 2*x^2*z^2 + z^4)

        ::

            sage: P.<x,y,z> = ProjectiveSpace(QQ,2)
            sage: X = P.subscheme(x*z-y^2)
            sage: f = DynamicalSystem_projective([x^2, x*z, z^2], domain=X)
            sage: f.nth_iterate_map(2)                                                  # needs sage.rings.function_field
            Dynamical System of Closed subscheme of Projective Space of dimension
            2 over Rational Field defined by:
              -y^2 + x*z
              Defn: Defined on coordinates by sending (x : y : z) to
                    (x^4 : x^2*z^2 : z^4)

        ::

            sage: P.<x,y,z> = ProjectiveSpace(QQ, 2)
            sage: f = DynamicalSystem_projective([y^2 * z^3, y^3 * z^2, x^5])
            sage: f.nth_iterate_map( 5, normalize=True)
            Dynamical System of Projective Space of dimension 2 over Rational Field
            Defn: Defined on coordinates by sending (x : y : z) to
            (y^202*z^443 : x^140*y^163*z^342 : x^645)
        """
        D = int(n)
        if D < 0:
            raise TypeError("iterate number must be a positive integer")
        if D == 1:
            return self
        H = End(self.domain())
        N = self.codomain().ambient_space().dimension_relative() + 1
        F = copy(self)
        Coord_ring = self.codomain().coordinate_ring()
        if isinstance(Coord_ring, QuotientRing_generic):
            PHI = H([Coord_ring.gen(i).lift() for i in range(N)])#makes a mapping
        else:
            PHI = H([Coord_ring.gen(i) for i in range(N)])
        while D:
            if D & 1:
                PHI = PHI*F
                if normalize:
                    PHI.normalize_coordinates()
            if D > 1: #avoid extra iterate
                F = F*F
            if normalize:
                F.normalize_coordinates()
            D >>= 1
        return PHI.as_dynamical_system()

    def nth_iterate(self, P, n, **kwds):
        r"""
        Return the ``n``-th iterate of the point ``P`` by this
        dynamical system.

        If ``normalize`` is ``True``, then the coordinates are
        automatically normalized.

        .. TODO:: Is there a more efficient way to do this?

        INPUT:

        - ``P`` -- a point in this map's domain

        - ``n`` -- a positive integer

        kwds:

        - ``normalize`` -- (default: ``False``) boolean

        OUTPUT: a point in this map's codomain

        EXAMPLES::

            sage: P.<x,y> = ProjectiveSpace(ZZ,1)
            sage: f = DynamicalSystem_projective([x^2 + y^2, 2*y^2])
            sage: Q = P(1,1)
            sage: f.nth_iterate(Q,4)
            (32768 : 32768)

        ::

            sage: P.<x,y> = ProjectiveSpace(ZZ,1)
            sage: f = DynamicalSystem_projective([x^2 + y^2, 2*y^2])
            sage: Q = P(1,1)
            sage: f.nth_iterate(Q, 4, normalize=True)
            (1 : 1)

        ::

            sage: P.<x,y,z> = ProjectiveSpace(QQ,2)
            sage: f = DynamicalSystem_projective([x^2, 2*y^2, z^2 - x^2])
            sage: Q = P(2,7,1)
            sage: f.nth_iterate(Q,2)
            (-16/7 : -2744 : 1)

        ::

            sage: R.<t> = PolynomialRing(QQ)
            sage: P.<x,y,z> = ProjectiveSpace(R,2)
            sage: f = DynamicalSystem_projective([x^2 + t*y^2, (2-t)*y^2, z^2])
            sage: Q = P(2 + t, 7, t)
            sage: f.nth_iterate(Q,2)
            (t^4 + 2507*t^3 - 6787*t^2 + 10028*t + 16
             : -2401*t^3 + 14406*t^2 - 28812*t + 19208 : t^4)

        ::

            sage: P.<x,y,z> = ProjectiveSpace(ZZ,2)
            sage: X = P.subscheme(x^2-y^2)
            sage: f = DynamicalSystem_projective([x^2, y^2, z^2], domain=X)
            sage: f.nth_iterate(X(2,2,3), 3)
            (256 : 256 : 6561)

        ::

            sage: K.<c> = FunctionField(QQ)
            sage: P.<x,y> = ProjectiveSpace(K,1)
            sage: f = DynamicalSystem_projective([x^3 - 2*x*y^2 - c*y^3, x*y^2])
            sage: f.nth_iterate(P(c,1), 2)
            ((c^6 - 9*c^4 + 25*c^2 - c - 21)/(c^2 - 3) : 1)

            sage: P.<x,y,z> = ProjectiveSpace(QQ,2)
            sage: f = DynamicalSystem_projective([x^2 + 3*y^2, 2*y^2, z^2])
            sage: f.nth_iterate(P(2, 7, 1), -2)
            Traceback (most recent call last):
            ...
            TypeError: must be a forward orbit

        ::

            sage: P.<x,y> = ProjectiveSpace(QQ, 1)
            sage: f = DynamicalSystem_projective([x^3, x*y^2], domain=P)
            sage: f.nth_iterate(P(0, 1), 3, check=False)
            (0 : 0)
            sage: f.nth_iterate(P(0, 1), 3)
            Traceback (most recent call last):
            ...
            ValueError: [0, 0] does not define a valid projective point since all entries are zero

        ::

            sage: P.<x,y> = ProjectiveSpace(ZZ, 1)
            sage: f = DynamicalSystem_projective([x^3, x*y^2], domain=P)
            sage: f.nth_iterate(P(2,1), 3, normalize=False)
            (134217728 : 524288)
            sage: f.nth_iterate(P(2,1), 3, normalize=True)
            (256 : 1)

        ::

            sage: P.<x,y> = ProjectiveSpace(QQ,1)
            sage: f = DynamicalSystem([x + y, y])
            sage: Q = (3,1)
            sage: f.nth_iterate(Q,0)
            (3 : 1)

        TESTS::

            sage: P.<x,y> = ProjectiveSpace(QQ,1)
            sage: f = DynamicalSystem([x^2 + y^2, y^2])
            sage: f.nth_iterate(0,0)
            (0 : 1)
        """
        n = Integer(n)
        if n < 0:
            raise TypeError("must be a forward orbit")
        return self.orbit(P, [n,n+1], **kwds)[0]

    def arakelov_zhang_pairing(self, g, **kwds):
        r"""
        Return an estimate of the Arakelov-Zhang pairing of the rational
        maps ``self`` and ``g`` on `\mathbb{P}^1` over a number field.

        The Arakelov-Zhang pairing was introduced by Petsche, Szpiro, and
        Tucker in 2012, which measures the dynamical closeness of two rational
        maps. They prove inter alia that if one takes a sequence of small points
        for one map (for example, preperiodic points for ``self``) and measure
        their dynamical height with respect to the other map (say, ``g``), then
        the values of the height will tend to the value of the Arakelov-Zhang pairing.

        The Arakelov-Zhang pairing involves mutual energy integrals between dynamical
        measures, which are in the case of polynomials, the equilibrium measures
        of the associated Julia sets at each place. As a result, these pairings
        are very difficult to compute exactly via analytic methods. We use a
        discrete approximation to these energy integrals.

        ALGORITHM:

        We select periodic points of order `n`, or ``n``-th preimages of a
        specified starting value given by ``f_starting_point`` and ``g_starting_point``.
        At the archimedean places and the places of bad reduction of the two maps,
        we compute the discrete approximations to the energy integrals involved
        using these points.

        INPUT:

        - ``g`` -- a rational map of `\mathbb{P}^1` given as a projective morphism.
          ``g`` and ``self`` should have the same field of definition.

        kwds:

        - ``n`` -- (default: 5) a positive integer
          Order of periodic points to use or preimages to take if starting points are specified.

        - ``f_starting_point`` -- (default: ``None``) value in the base number field or None.
          If ``f_starting_point`` is None, we solve for points of period ``n`` for ``self``.
          Otherwise, we take ``n``-th preimages of the point given by ``f_starting_point``
          under ``f`` on the affine line.

        - ``g_starting_point`` -- (default: ``None``) value in the base number field or None.
          If ``g_starting_point`` is None, we solve for points of period ``n`` for ``g``.
          Otherwise, we take ``n``-th preimages of the point given by ``g_starting_point``
          under ``g`` on the affine line.

        - ``check_primes_of_bad_reduction`` -- (default: ``False``) boolean.
          Passed to the ``primes_of_bad_reduction`` function for ``self`` and ``g``.

        - ``prec`` -- (default: ``RealField`` default)
          default precision for RealField values which are returned.

        - ``noise_multiplier`` -- (default: 2) a real number.
          Discriminant terms involved in the computation at the archimedean places
          are often not needed, particularly if the capacity of the Julia sets is 1,
          and introduce a lot of error. By a well-known result of Mahler (see
          also M. Baker, ""A lower bound for averages of dynamical Green's
          functions") such error (for a set of `N` points) is on the order of
          `\log(N)/N` after our normalization. We check if the value of the
          archimedean discriminant terms is within ``2*noise_multiplier`` of
          `\log(N)/N`. If so, we discard it. In practice this greatly improves
          the accuracy of the estimate of the pairing. If desired,
          ``noise_multiplier`` can be set to 0, and no terms will be ignored.

        OUTPUT:

        - a real number estimating the Arakelov-Zhang pairing of the two rational maps.

        EXAMPLES::

            sage: # needs sage.rings.number_field
            sage: K.<k> = CyclotomicField(3)
            sage: P.<x,y> = ProjectiveSpace(K, 1)
            sage: f = DynamicalSystem_projective([x^2 + (2*k + 2)*y^2, y^2])
            sage: g = DynamicalSystem_projective([x^2, y^2])
            sage: pairingval = f.arakelov_zhang_pairing(g, n=5); pairingval
            0.409598197761958

        ::

            sage: P.<x,y> = ProjectiveSpace(QQ, 1)
            sage: f = DynamicalSystem_projective([x^2 + 4*y^2, y^2])
            sage: g = DynamicalSystem_projective([x^2, y^2])
            sage: pairingval = f.arakelov_zhang_pairing(g, n=6); pairingval             # needs sage.rings.function_field
            0.750178391443644
            sage: # Compare to the exact value:
            sage: dynheight = f.canonical_height(P(0, 1)); dynheight                    # needs sage.libs.pari
            0.75017839144364417318023000563
            sage: dynheight - pairingval                                                # needs sage.libs.pari sage.rings.function_field
            0.000000000000000

        Notice that if we set the noise_multiplier to 0, the accuracy is diminished::

            sage: P.<x,y> = ProjectiveSpace(QQ, 1)
            sage: f = DynamicalSystem_projective([x^2 + 4*y^2, y^2])
            sage: g = DynamicalSystem_projective([x^2, y^2])
            sage: pairingval = f.arakelov_zhang_pairing(g, n=6, noise_multiplier=0)     # needs sage.rings.function_field
            sage: pairingval                                                            # needs sage.rings.number_field
            0.650660018921632
            sage: dynheight = f.canonical_height(P(0, 1)); dynheight                    # needs sage.libs.pari
            0.75017839144364417318023000563
            sage: pairingval - dynheight                                                # needs sage.libs.pari sage.rings.function_field
            -0.0995183725220122

        We compute the example of Prop. 18(d) from Petsche, Szpiro and Tucker::

            sage: P.<x,y> = ProjectiveSpace(QQ, 1)
            sage: f = DynamicalSystem_projective([y^2 - (y - x)^2, y^2])
            sage: g = DynamicalSystem_projective([x^2, y^2])
            sage: f.arakelov_zhang_pairing(g)                                           # needs sage.rings.function_field
            0.326954667248466
            sage: # Correct value should be = 0.323067...
            sage: f.arakelov_zhang_pairing(g, n=9)      # long time                     # needs sage.rings.function_field
            0.323091061918965
            sage: _ - 0.323067                          # long time                     # needs sage.rings.function_field
            0.0000240619189654789

        Also from Prop. 18 of Petsche, Szpiro and Tucker, includes places of bad reduction::

            sage: # needs sage.rings.number_field
            sage: R.<z> = PolynomialRing(ZZ)
            sage: K.<b> = NumberField(z^3 - 11)
            sage: P.<x,y> = ProjectiveSpace(K,1)
            sage: a = 7/(b - 1)
            sage: f = DynamicalSystem_projective([a*y^2 - (a*y - x)^2, y^2])
            sage: g = DynamicalSystem_projective([x^2, y^2])

        If all archimedean absolute values of a have modulus > 2,
        then the pairing should be h(a).::

            sage: f.arakelov_zhang_pairing(g, n=6)      # long time                     # needs sage.rings.number_field
            1.93846423207664
            sage: _ - a.global_height()                 # long time                     # needs sage.rings.number_field
            -0.00744591697867292
        """
        n = kwds.pop('n', 5)
        f_starting_point = kwds.pop('f_starting_point', None)
        g_starting_point = kwds.pop('g_starting_point', None)
        check_primes_of_bad_reduction = kwds.pop('check_primes_of_bad_reduction', False)
        prec = kwds.pop('prec', None)
        noise_multiplier = kwds.pop('noise_multiplier', 2)

        f_domain = self.domain()
        R = f_domain.base_ring()
        g_domain = g.domain()

        if f_domain != g_domain:
            raise TypeError("Implemented only for rational maps of the same projective line.")

        if n <= 0:
            raise ValueError("Period must be a positive integer.")

        if not (isinstance(f_domain, ProjectiveSpace_ring) and isinstance(g_domain, ProjectiveSpace_ring)):
            raise NotImplementedError("Not implemented for subschemes.")

        if f_domain.dimension_relative() > 1:
            raise NotImplementedError("Only implemented for dimension 1.")

        if not self.is_endomorphism():
            raise TypeError("Self must be an endomorphism.")

        if R not in NumberFields() and not isinstance(R, sage.rings.abc.AlgebraicField):
            raise NotImplementedError("Only implemented for number fields.")

        f_iterate_map = self.nth_iterate_map(n)
        f_iter_map_poly = f_iterate_map.defining_polynomials()
        if f_starting_point is None:
            f_poly_hom = f_iter_map_poly[0] * f_domain.gens()[1] - f_iter_map_poly[1] * f_domain.gens()[0]
        else:
            f_poly_hom = f_iter_map_poly[0] - f_starting_point * f_iter_map_poly[1]

        g_iterate_map = g.nth_iterate_map(n)
        g_iter_map_poly = g_iterate_map.defining_polynomials()
        if g_starting_point is None:
            g_poly_hom = g_iter_map_poly[0] * g_domain.gens()[1] - g_iter_map_poly[1] * g_domain.gens()[0]
        else:
            g_poly_hom = g_iter_map_poly[0] - g_starting_point * g_iter_map_poly[1]

        f_poly = f_poly_hom([(f_domain.gens()[0]), 1]).univariate_polynomial().monic()
        g_poly = g_poly_hom([(g_domain.gens()[0]), 1]).univariate_polynomial().monic()

        # If f_poly and g_poly are not square-free, make them square-free.
        if not f_poly.is_squarefree():
            f_poly = f_poly.quo_rem(gcd(f_poly, f_poly.derivative()))[0]
        if not g_poly.is_squarefree():
            g_poly = g_poly.quo_rem(gcd(g_poly, g_poly.derivative()))[0]

        if f_poly.degree() <= 2 or g_poly.degree() <= 2:
            # f_point or g_point is exceptional
            raise ValueError("One of the starting points is exceptional. \
                              Please specify a non-exceptional initial point.")

        if gcd(f_poly, g_poly).degree() > 0:
            if f_poly.degree() > g_poly.degree():
                f_poly = f_poly.quo_rem(gcd(f_poly, g_poly))[0]
            else:
                g_poly = g_poly.quo_rem(gcd(f_poly, g_poly))[0]

            if f_poly.degree() <= 2 or g_poly.degree() <= 2:
                raise ValueError("After removing common factors, the n-th \
                                  iterates of 'self' and 'g' have too many \
                                  roots in common. Try another 'n' or starting \
                                  values.")

        # We want higher precision here temporarily, since resultants are
        # usually very large. This is not to say that the computation is
        # very accurate, merely that we want to keep track of potentially
        # very large height integers/rationals.
        old_prec = prec
        if prec is None:
            Real = RealField(512)
        elif prec < 512:
            prec = 512
            Real = RealField(prec)

        bad_primes = list(set(self.primes_of_bad_reduction(check=check_primes_of_bad_reduction))
                    .union(g.primes_of_bad_reduction(check=check_primes_of_bad_reduction)))

        f_deg = f_poly.degree()
        g_deg = g_poly.degree()

        f_disc = f_poly.discriminant()
        g_disc = g_poly.discriminant()

        res = f_poly.resultant(g_poly)

        # The code below actually computes -( mu_f - mu_g, mu_f - mu_g ),
        # so flip the sign at the end.
        AZ_pairing = Real(0)
        if R is QQ:
            for p in bad_primes:
                temp = (ZZ(1)/2) * (-f_disc.ord(p)) * Real(p).log() / (f_deg**2)
                if abs(temp) > noise_multiplier * Real(f_deg).log() / Real(f_deg):
                    AZ_pairing += temp

                temp = (ZZ(1)/2) * (-g_disc.ord(p)) * Real(p).log() / (g_deg**2)
                if abs(temp) > noise_multiplier * Real(g_deg).log() / Real(g_deg):
                    AZ_pairing += temp

                AZ_pairing -= (-res.ord(p)) * Real(p).log() / (f_deg * g_deg)

            temp = (ZZ(1)/2) * (Real(f_disc).abs().log()) / (f_deg**2)
            if abs(temp) > noise_multiplier * Real(f_deg).log() / Real(f_deg):
                AZ_pairing += temp

            temp = (ZZ(1)/2) * (Real(g_disc).abs().log()) / (g_deg**2)
            if abs(temp) > noise_multiplier * Real(g_deg).log() / Real(g_deg):
                AZ_pairing += temp

            AZ_pairing -= Real(res).abs().log() / (f_deg * g_deg)

        # For number fields
        else:
            K = self.base_ring()
            d = K.absolute_degree()

            for v in bad_primes:
                Nv = v.absolute_ramification_index() * v.residue_class_degree() / d

                temp = Nv * ((ZZ(1)/2) * K(f_disc).abs_non_arch(v, prec=prec).log() / (f_deg**2))
                if abs(temp) > noise_multiplier * Real(f_deg).log() / Real(f_deg):
                    AZ_pairing += temp

                temp = Nv * ((ZZ(1)/2) * K(g_disc).abs_non_arch(v, prec=prec).log() / (g_deg**2))
                if abs(temp) > noise_multiplier * Real(g_deg).log() / Real(g_deg):
                    AZ_pairing += temp

                AZ_pairing -= Nv * (K(res).abs_non_arch(v, prec=prec).log() / (f_deg * g_deg))

            if f_disc.is_rational():
                f_disc = QQ(f_disc)
                temp = (ZZ(1)/2) * (Real(f_disc).abs().log()) / (f_deg**2)
                if abs(temp) > noise_multiplier * Real(f_deg).log() / Real(f_deg):
                    AZ_pairing += temp
            else:
                temp = (ZZ(1)/d) * (ZZ(1)/2) * (Real(K(f_disc).norm()).abs().log()) / (f_deg**2)
                if abs(temp) > noise_multiplier * Real(f_deg).log() / Real(f_deg):
                    AZ_pairing += temp

            if g_disc.is_rational():
                g_disc = QQ(g_disc)
                temp = (ZZ(1)/2) * (Real(g_disc).abs().log()) / (g_deg**2)
                if abs(temp) > noise_multiplier * Real(g_deg).log() / Real(g_deg):
                    AZ_pairing += temp
            else:
                temp = (ZZ(1)/d) * (ZZ(1)/2) * (Real(K(g_disc).norm()).abs().log()) / (g_deg**2)
                if abs(temp) > noise_multiplier * Real(g_deg).log() / Real(g_deg):
                    AZ_pairing += temp

            if res.is_rational():
                AZ_pairing -= (Real(res).abs().log()) / (f_deg * g_deg)
            else:
                AZ_pairing -= (ZZ(1)/d) * (Real(K(res).norm()).abs().log()) / (f_deg * g_deg)

        if old_prec is None:
            Real = RealField()
        else:
            Real = RealField(old_prec)

        return Real(-AZ_pairing)

    def degree_sequence(self, iterates=2):
        r"""
        Return sequence of degrees of normalized iterates starting with
        the degree of this dynamical system.

        INPUT: ``iterates`` -- (default: 2) positive integer

        OUTPUT: list of integers

        EXAMPLES::

            sage: P2.<X,Y,Z> = ProjectiveSpace(QQ, 2)
            sage: f = DynamicalSystem_projective([Z^2, X*Y, Y^2])
            sage: f.degree_sequence(15)                                                 # needs sage.rings.function_field
            [2, 3, 5, 8, 11, 17, 24, 31, 45, 56, 68, 91, 93, 184, 275]

        ::

            sage: F.<t> = PolynomialRing(QQ)
            sage: P2.<X,Y,Z> = ProjectiveSpace(F, 2)
            sage: f = DynamicalSystem_projective([Y*Z, X*Y, Y^2 + t*X*Z])
            sage: f.degree_sequence(5)                                                  # needs sage.rings.function_field
            [2, 3, 5, 8, 13]

        ::

            sage: P2.<X,Y,Z> = ProjectiveSpace(QQ, 2)
            sage: f = DynamicalSystem_projective([X^2, Y^2, Z^2])
            sage: f.degree_sequence(10)                                                 # needs sage.rings.function_field
            [2, 4, 8, 16, 32, 64, 128, 256, 512, 1024]

        ::

            sage: P2.<X,Y,Z> = ProjectiveSpace(ZZ, 2)
            sage: f = DynamicalSystem_projective([X*Y, Y*Z+Z^2, Z^2])
            sage: f.degree_sequence(10)                                                 # needs sage.rings.function_field
            [2, 3, 4, 5, 6, 7, 8, 9, 10, 11]
        """
        if int(iterates) < 1:
            raise TypeError("number of iterates must be a positive integer")

        if self.is_morphism():
            d = self.degree()
            D = [d**t for t in range(1, iterates+1)]
        else:
            F = self
            F.normalize_coordinates()
            D = [F.degree()]
            for n in range(2, iterates+1):
                F = F*self
                F.normalize_coordinates()
                D.append(F.degree())
        return D

    def dynamical_degree(self, N=3, prec=53):
        r"""
        Return an approximation to the dynamical degree of this dynamical
        system. The dynamical degree is defined as
        `\lim_{n \to \infty} \sqrt[n]{\deg(f^n)}`.

        INPUT:

        - ``N`` -- (default: 3) positive integer, iterate to use
          for approximation

        - ``prec`` -- (default: 53) positive integer, real precision
          to use when computing root

        OUTPUT: real number

        EXAMPLES::

            sage: P.<x,y> = ProjectiveSpace(QQ, 1)
            sage: f = DynamicalSystem_projective([x^2 + x*y, y^2])
            sage: f.dynamical_degree()                                                  # needs sage.rings.function_field
            2.00000000000000

        ::

            sage: P2.<X,Y,Z> = ProjectiveSpace(ZZ, 2)
            sage: f = DynamicalSystem_projective([X*Y, Y*Z + Z^2, Z^2])
            sage: f.dynamical_degree(N=5, prec=100)                                     # needs sage.rings.function_field
            1.4309690811052555010452244131
        """
        if int(N) < 1:
            raise TypeError("number of iterates must be a positive integer")

        R = RealField(prec=prec)
        if self.is_morphism():
            return R(self.degree())
        else:
            D = self.nth_iterate_map(N, normalize=True).degree()
            return R(D).nth_root(N)

    def orbit(self, P, N, **kwds):
        r"""
        Return the orbit of the point ``P`` by this dynamical system.

        Let `F` be this dynamical system. If ``N`` is an integer return
        `[P,F(P),\ldots,F^N(P)]`. If ``N`` is a list or tuple `N=[m,k]`
        return `[F^m(P),\ldots,F^k(P)]`.
        Automatically normalize the points if ``normalize=True``. Perform
        the checks on point initialization if ``check=True``.

        INPUT:

        - ``P`` -- a point in this dynamical system's domain

        - ``n`` -- a non-negative integer or list or tuple of two
          non-negative integers

        kwds:

        - ``check`` --  (default: ``True``) boolean

        - ``normalize`` -- (default: ``False``) boolean

        OUTPUT: a list of points in this dynamical system's codomain

        EXAMPLES::

            sage: P.<x,y,z> = ProjectiveSpace(ZZ,2)
            sage: f = DynamicalSystem_projective([x^2 + y^2, y^2 - z^2, 2*z^2])
            sage: f.orbit(P(1,2,1), 3)
            [(1 : 2 : 1), (5 : 3 : 2), (34 : 5 : 8), (1181 : -39 : 128)]

        ::

            sage: P.<x,y,z> = ProjectiveSpace(ZZ,2)
            sage: f = DynamicalSystem_projective([x^2 + y^2, y^2 - z^2, 2*z^2])
            sage: f.orbit(P(1,2,1), [2,4])
            [(34 : 5 : 8), (1181 : -39 : 128), (1396282 : -14863 : 32768)]

        ::

            sage: P.<x,y,z> = ProjectiveSpace(ZZ,2)
            sage: X = P.subscheme(x^2 - y^2)
            sage: f = DynamicalSystem_projective([x^2, y^2, x*z], domain=X)
            sage: f.orbit(X(2,2,3), 3, normalize=True)
            [(2 : 2 : 3), (2 : 2 : 3), (2 : 2 : 3), (2 : 2 : 3)]

        ::

            sage: P.<x,y> = ProjectiveSpace(QQ,1)
            sage: f = DynamicalSystem_projective([x^2 + y^2, y^2])
            sage: f.orbit(P.point([1,2], False), 4, check=False)
            [(1 : 2), (5 : 4), (41 : 16), (1937 : 256), (3817505 : 65536)]

        ::

            sage: K.<c> = FunctionField(QQ)
            sage: P.<x,y> = ProjectiveSpace(K,1)
            sage: f = DynamicalSystem_projective([x^2 + c*y^2, y^2])
            sage: f.orbit(P(0,1), 3)
            [(0 : 1), (c : 1), (c^2 + c : 1), (c^4 + 2*c^3 + c^2 + c : 1)]

        ::

            sage: P.<x,y> = ProjectiveSpace(QQ,1)
            sage: f = DynamicalSystem_projective([x^2 + y^2, y^2], domain=P)
            sage: f.orbit(P.point([1, 2], False), 4, check=False)
            [(1 : 2), (5 : 4), (41 : 16), (1937 : 256), (3817505 : 65536)]

        ::

            sage: P.<x,y> = ProjectiveSpace(QQ,1)
            sage: f = DynamicalSystem_projective([x^2, 2*y^2], domain=P)
            sage: f.orbit(P(2, 1),[-1, 4])
            Traceback (most recent call last):
            ...
            TypeError: orbit bounds must be non-negative
            sage: f.orbit(P(2, 1), 0.1)
            Traceback (most recent call last):
            ...
            TypeError: Attempt to coerce non-integral RealNumber to Integer

        ::

            sage: P.<x,y> = ProjectiveSpace(QQ,1)
            sage: f = DynamicalSystem_projective([x^3, x*y^2], domain=P)
            sage: f.orbit(P(0, 1), 3)
            Traceback (most recent call last):
            ...
            ValueError: [0, 0] does not define a valid projective point since all entries are zero
            sage: f.orbit(P(0, 1), 3, check=False)
            [(0 : 1), (0 : 0), (0 : 0), (0 : 0)]

        ::

            sage: P.<x,y> = ProjectiveSpace(ZZ, 1)
            sage: f = DynamicalSystem_projective([x^3, x*y^2], domain=P)
            sage: f.orbit(P(2,1), 3, normalize=False)
            [(2 : 1), (8 : 2), (512 : 32), (134217728 : 524288)]
            sage: f.orbit(P(2, 1), 3, normalize=True)
            [(2 : 1), (4 : 1), (16 : 1), (256 : 1)]

        ::

            sage: P.<x,y,z> = ProjectiveSpace(QQ,2)
            sage: f = DynamicalSystem_projective([x^2, y^2, x*z])
            sage: f.orbit((2/3, 1/3), 3)
            [(2/3 : 1/3 : 1), (2/3 : 1/6 : 1), (2/3 : 1/24 : 1), (2/3 : 1/384 : 1)]

        TESTS::

            sage: P.<x,y> = ProjectiveSpace(QQ,1)
            sage: f = DynamicalSystem([x^2 + y^2, y^2])
            sage: f.orbit(0, 0)
            [(0 : 1)]

        ::

            sage: P.<x,y> = ProjectiveSpace(QQ,1)
            sage: f = DynamicalSystem([x^2 - y^2, y^2])
            sage: f.orbit(0,2)
            [(0 : 1), (-1 : 1), (0 : 1)]
        """
        if not isinstance(N,(list,tuple)):
            N = [0,N]
        N[0] = Integer(N[0])
        N[1] = Integer(N[1])
        if N[0] < 0 or N[1] < 0:
            raise TypeError("orbit bounds must be non-negative")
        if N[0] > N[1]:
            return []

        R = self.domain()(P)
        if R in self.domain():  # Check whether R is a zero-dimensional point
            Q = R
        else:
            Q = P
        check = kwds.pop("check",True)
        normalize = kwds.pop("normalize",False)
        if normalize:
            Q.normalize_coordinates()
        for i in range(1, N[0]+1):
            Q = self(Q, check)
            if normalize:
                Q.normalize_coordinates()
        orb = [Q]
        for i in range(N[0]+1, N[1]+1):
            Q = self(Q, check)
            if normalize:
                Q.normalize_coordinates()
            orb.append(Q)
        return orb

    def resultant(self, normalize=False):
        r"""
        Compute the resultant of the defining polynomials of
        this dynamical system.

        If ``normalize`` is ``True``, then first normalize the coordinate
        functions with :meth:`normalize_coordinates`.

        INPUT:

        - ``normalize`` -- (default: ``False``) boolean

        OUTPUT: an element of the base ring of this map

        EXAMPLES::

            sage: P.<x,y> = ProjectiveSpace(QQ,1)
            sage: f = DynamicalSystem_projective([x^2 + y^2, 6*y^2])
            sage: f.resultant()                                                         # needs sage.libs.pari
            36

        ::

            sage: R.<t> = PolynomialRing(GF(17))
            sage: P.<x,y> = ProjectiveSpace(R,1)
            sage: f = DynamicalSystem_projective([t*x^2 + t*y^2, 6*y^2])
            sage: f.resultant()                                                         # needs sage.libs.pari
            2*t^2

        ::

            sage: R.<t> = PolynomialRing(GF(17))
            sage: P.<x,y,z> = ProjectiveSpace(R,2)
            sage: f = DynamicalSystem_projective([t*x^2 + t*y^2, 6*y^2, 2*t*z^2])
            sage: f.resultant()
            13*t^8

        ::

            sage: P.<x,y,z> = ProjectiveSpace(QQ,2)
            sage: F = DynamicalSystem_projective([x^2 + y^2, 6*y^2, 10*x*z + z^2 + y^2])
            sage: F.resultant()
            1296

        ::

            sage: # needs sage.rings.number_field
            sage: R.<t> = PolynomialRing(QQ)
            sage: s = (t^3 + t + 1).roots(QQbar)[0][0]
            sage: P.<x,y> = ProjectiveSpace(QQbar, 1)
            sage: f = DynamicalSystem_projective([s*x^3 - 13*y^3, y^3 - 15*y^3])
            sage: f.resultant()
            871.6925062959149?
        """
        if normalize:
            F = copy(self)
            F.normalize_coordinates()
        else:
            F = self

        if self.domain().dimension_relative() == 1:
            x = self.domain().gen(0)
            y = self.domain().gen(1)
            d = self.degree()
            f = F[0].substitute({y:1})
            g = F[1].substitute({y:1})
            #Try to use pari first, as it is faster for one dimensional case
            #however the coercion from a Pari object to a sage object breaks
            #in the case of QQbar, so we just pass it into the macaulay resultant
            try:
                res = (f.lc() ** (d - g.degree()) * g.lc() ** (d - f.degree())
                       * f.__pari__().polresultant(g, x))
                return self.domain().base_ring()(res)
            except (TypeError, PariError):
                pass
        #Otherwise, use Macaulay
        R = F[0].parent()
        res = R.macaulay_resultant(list(F._polys))
        return res #Coercion here is not necessary as it is already done in Macaulay Resultant

    @cached_method
    def primes_of_bad_reduction(self, check=True):
        r"""
        Determine the primes of bad reduction for this dynamical system.

        Must be defined over a number field.

        If ``check`` is ``True``, each prime is verified to be of
        bad reduction.

        ALGORITHM:

        `p` is a prime of bad reduction if and only if the defining
        polynomials of self have a common zero. Or stated another way,
        `p` is a prime of bad reduction if and only if the radical of
        the ideal defined by the defining polynomials of self is not
        `(x_0,x_1,\ldots,x_N)`.  This happens if and only if some
        power of each `x_i` is not in the ideal defined by the
        defining polynomials of self. This last condition is what is
        checked. The lcm of the coefficients of the monomials `x_i` in
        a Groebner basis is computed. This may return extra primes.

        INPUT:

        - ``check`` -- (default: ``True``) boolean

        OUTPUT: a list of primes

        EXAMPLES::

            sage: P.<x,y> = ProjectiveSpace(QQ,1)
            sage: f = DynamicalSystem_projective([1/3*x^2 + 1/2*y^2, y^2])
            sage: f.primes_of_bad_reduction()                                           # needs sage.rings.function_field
            [2, 3]

        ::

            sage: P.<x,y,z,w> = ProjectiveSpace(QQ,3)
            sage: f = DynamicalSystem_projective([12*x*z - 7*y^2, 31*x^2 - y^2,
            ....:                                 26*z^2, 3*w^2 - z*w])
            sage: f.primes_of_bad_reduction()                                           # needs sage.rings.function_field
            [2, 3, 7, 13, 31]

        A number field example::

            sage: # needs sage.rings.number_field
            sage: R.<z> = QQ[]
            sage: K.<a> = NumberField(z^2 - 2)
            sage: P.<x,y> = ProjectiveSpace(K,1)
            sage: f = DynamicalSystem_projective([1/3*x^2+1/a*y^2, y^2])
            sage: f.primes_of_bad_reduction()                                           # needs sage.rings.function_field
            [Fractional ideal (a), Fractional ideal (3)]

        This is an example where ``check=False`` returns extra primes::

            sage: P.<x,y,z> = ProjectiveSpace(ZZ,2)
            sage: f = DynamicalSystem_projective([3*x*y^2 + 7*y^3 - 4*y^2*z + 5*z^3,
            ....:                                 -5*x^3 + x^2*y + y^3 + 2*x^2*z,
            ....:                                 -2*x^2*y + x*y^2 + y^3 - 4*y^2*z + x*z^2])
            sage: f.primes_of_bad_reduction(False)                                      # needs sage.rings.function_field
            [2, 5, 37, 2239, 304432717]
            sage: f.primes_of_bad_reduction()                                           # needs sage.rings.function_field
            [5, 37, 2239, 304432717]
        """
        if (not isinstance(self.domain(), ProjectiveSpace_ring)) or (not isinstance(self.codomain(), ProjectiveSpace_ring)):
            raise NotImplementedError("not implemented for subschemes")
        K = FractionField(self.codomain().base_ring())
        #The primes of bad reduction are the support of the resultant for number fields

        if K in NumberFields():
            if K != QQ:
                F = copy(self)
                F.normalize_coordinates()
                return (K(F.resultant()).support())
            else:
                #For the rationals, we can use groebner basis, as it is quicker in practice
                R = self.coordinate_ring()
                F = self._polys

                if R.base_ring().is_field():
                    J = R.ideal(F)
                else:
                    S = PolynomialRing(R.base_ring().fraction_field(), R.gens(), R.ngens())
                    J = S.ideal([S.coerce(F[i]) for i in range(R.ngens())])
                if J.dimension() > 0:
                    raise TypeError("not a morphism")
                #normalize to coefficients in the ring not the fraction field.
                F = [F[i] * lcm([F[j].denominator() for j in range(len(F))]) for i in range(len(F))]

                #move the ideal to the ring of integers
                if R.base_ring().is_field():
                    S = PolynomialRing(R.base_ring().ring_of_integers(), R.gens(), R.ngens())
                    F = [F[i].change_ring(R.base_ring().ring_of_integers()) for i in range(len(F))]
                    J = S.ideal(F)
                else:
                    J = R.ideal(F)
                GB = J.groebner_basis()
                badprimes = []

                #get the primes dividing the coefficients of the monomials x_i^k_i
                for i in range(len(GB)):
                    LT = GB[i].lt().degrees()
                    power = 0
                    for j in range(R.ngens()):
                        if LT[j] != 0:
                            power += 1
                    if power == 1:
                        badprimes = badprimes + GB[i].lt().coefficients()[0].support()
                badprimes = sorted(set(badprimes))

                #check to return only the truly bad primes
                if check:
                    index = 0
                    while index < len(badprimes):  #figure out which primes are really bad primes...
                        S = PolynomialRing(GF(badprimes[index]), R.gens(), R.ngens())
                        J = S.ideal([S.coerce(F[j]) for j in range(R.ngens())])
                        if J.dimension() == 0:
                            badprimes.pop(index)
                        else:
                            index += 1
                return badprimes
        else:
            raise TypeError("base ring must be number field or number field ring")

    def conjugate(self, M, adjugate=False, normalize=False):
        r"""
        Conjugate this dynamical system by ``M``, i.e. `M^{-1} \circ f \circ M`.

        If possible the new map will be defined over the same space.
        Otherwise, will try to coerce to the base ring of ``M``.

        INPUT:

        - ``M`` -- a square invertible matrix

        - ``adjugate`` -- (default: ``False``) boolean, also classically called
          adjoint, takes a square matrix ``M`` and finds the transpose of its
          cofactor matrix. Used for conjugation in place of inverse when
          specified ``True``. Functionality is the same in projective space.

        - ``normalize`` -- (default: ``False``) boolean, if ``normalize`` is
          ``True``, then the method ``normalize_coordinates`` is called.

        OUTPUT: a dynamical system

        EXAMPLES::

            sage: P.<x,y> = ProjectiveSpace(ZZ,1)
            sage: f = DynamicalSystem_projective([x^2 + y^2, y^2])
            sage: f.conjugate(matrix([[1,2], [0,1]]))
            Dynamical System of Projective Space of dimension 1 over Integer Ring
              Defn: Defined on coordinates by sending (x : y) to
                    (x^2 + 4*x*y + 3*y^2 : y^2)

        ::

            sage: R.<x> = PolynomialRing(QQ)
            sage: K.<i> = NumberField(x^2 + 1)                                          # needs sage.rings.number_field
            sage: P.<x,y> = ProjectiveSpace(ZZ,1)
            sage: f = DynamicalSystem_projective([x^3 + y^3, y^3])
            sage: f.conjugate(matrix([[i,0], [0,-i]]))                                  # needs sage.rings.number_field
            Dynamical System of Projective Space of dimension 1 over Integer Ring
              Defn: Defined on coordinates by sending (x : y) to
                    (-x^3 + y^3 : -y^3)

        ::

            sage: P.<x,y,z> = ProjectiveSpace(ZZ,2)
            sage: f = DynamicalSystem_projective([x^2 + y^2, y^2, y*z])
            sage: f.conjugate(matrix([[1,2,3], [0,1,2], [0,0,1]]))
            Dynamical System of Projective Space of dimension 2 over Integer Ring
              Defn: Defined on coordinates by sending (x : y : z) to
                    (x^2 + 4*x*y + 3*y^2 + 6*x*z + 9*y*z + 7*z^2 : y^2 + 2*y*z : y*z + 2*z^2)

        ::

            sage: P.<x,y> = ProjectiveSpace(ZZ,1)
            sage: f = DynamicalSystem_projective([x^2+y^2, y^2])
            sage: f.conjugate(matrix([[2,0], [0,1/2]]))
            Dynamical System of Projective Space of dimension 1 over Rational Field
              Defn: Defined on coordinates by sending (x : y) to
                    (2*x^2 + 1/8*y^2 : 1/2*y^2)

        ::

            sage: R.<x> = PolynomialRing(QQ)
            sage: K.<i> = NumberField(x^2 + 1)                                          # needs sage.rings.number_field
            sage: P.<x,y> = ProjectiveSpace(QQ,1)
            sage: f = DynamicalSystem_projective([1/3*x^2 + 1/2*y^2, y^2])
            sage: f.conjugate(matrix([[i,0], [0,-i]]))                                  # needs sage.rings.number_field
            Dynamical System of Projective Space of dimension 1
             over Number Field in i with defining polynomial x^2 + 1
              Defn: Defined on coordinates by sending (x : y) to
                    ((1/3*i)*x^2 + (1/2*i)*y^2 : (-i)*y^2)

        TESTS::

            sage: R = ZZ
            sage: P.<x,y> = ProjectiveSpace(R,1)
            sage: f = DynamicalSystem_projective([x^2 + y^2, y^2])
            sage: m = matrix(R, 2, [4, 3, 2, 1])
            sage: f.conjugate(m, normalize=False)
            Dynamical System of Projective Space of dimension 1 over Rational Field
              Defn: Defined on coordinates by sending (x : y) to
                    (-4*x^2 - 8*x*y - 7/2*y^2 : 12*x^2 + 20*x*y + 8*y^2)
            sage: f.conjugate(m, adjugate=True)
            Dynamical System of Projective Space of dimension 1 over Integer Ring
              Defn: Defined on coordinates by sending (x : y) to
                    (8*x^2 + 16*x*y + 7*y^2 : -24*x^2 - 40*x*y - 16*y^2)

        .. TODO::

            Use the left and right action functionality to replace the code below with
            #return DynamicalSystem_projective(M.inverse()*self*M, domain=self.codomain())
            once there is a function to pass to the smallest field of definition.
        """
        if not (M.is_square() == 1 and M.determinant() != 0
            and M.ncols() == self.domain().ambient_space().dimension_relative() + 1):
            raise TypeError("matrix must be invertible and size dimension + 1")
        X = M * vector(self[0].parent().gens())
        F = vector(self._polys)
        F = F(list(X))
        if adjugate:
            N = M.adjugate()
        else:
            N = M.inverse()
        F = N * F
        R = self.codomain().ambient_space().coordinate_ring()
        try:
            F = [R(f) for f in F]
            PS = self.codomain()
        except TypeError: #no longer defined over same ring
            R = R.change_ring(N.base_ring())
            F = [R(f) for f in F]
            PS = self.codomain().change_ring(N.base_ring())
        G = DynamicalSystem_projective(F, domain=PS)
        if normalize:
            G.normalize_coordinates()
        return G

    def green_function(self, P, v, **kwds):
        r"""
        Evaluate the local Green's function at the place ``v`` for ``P``
        with ``N`` terms of the series or to within a given error bound.

        Must be over a number field or order of a number field. Note that
        this is the absolute local Green's function so is scaled by the
        degree of the base field.

        Use ``v=0`` for the archimedean place over `\QQ` or field embedding.
        Non-archimedean places are prime ideals for number fields or primes
        over `\QQ`.

        ALGORITHM:

        See Exercise 5.29 and Figure 5.6 of [Sil2007]_.

        INPUT:

        - ``P`` -- a projective point

        - ``v`` -- non-negative integer. a place, use ``0`` for the
          archimedean place

        kwds:

        - ``N`` -- (default: 10) positive integer. number of
          terms of the series to use

        - ``prec`` -- (default: 100) positive integer, float point or
          `p`-adic precision

        - ``error_bound`` -- (optional) a positive real number

        OUTPUT: a real number

        EXAMPLES::

            sage: P.<x,y> = ProjectiveSpace(QQ,1)
            sage: f = DynamicalSystem_projective([x^2 + y^2, x*y]);
            sage: Q = P(5, 1)
            sage: f.green_function(Q, 0, N=30)
            1.6460930159932946233759277576

        ::

            sage: P.<x,y> = ProjectiveSpace(QQ,1)
            sage: f = DynamicalSystem_projective([x^2 + y^2, x*y]);
            sage: Q = P(5, 1)
            sage: f.green_function(Q, 0, N=200, prec=200)
            1.6460930160038721802875250367738355497198064992657997569827

        ::

            sage: # needs sage.rings.number_field
            sage: K.<w> = QuadraticField(3)
            sage: P.<x,y> = ProjectiveSpace(K,1)
            sage: f = DynamicalSystem_projective([17*x^2 + 1/7*y^2, 17*w*x*y])
            sage: f.green_function(P.point([w, 2], False), K.places()[1])
            1.7236334013785676107373093775
            sage: f.green_function(P([2, 1]), K.ideal(7), N=7)
            0.48647753726382832627633818586
            sage: f.green_function(P([w, 1]), K.ideal(17), error_bound=0.001)
            -0.70813041039490996737374178059

        ::

            sage: P.<x,y> = ProjectiveSpace(QQ,1)
            sage: f = DynamicalSystem_projective([x^2 + y^2, x*y])
            sage: f.green_function(P.point([5,2], False), 0, N=30)
            1.7315451844777407992085512000
            sage: f.green_function(P.point([2,1], False), 0, N=30)
            0.86577259223181088325226209926
            sage: f.green_function(P.point([1,1], False), 0, N=30)
            0.43288629610862338612700146098
        """
        N = kwds.get('N', 10)                       #Get number of iterates (if entered)
        err = kwds.get('error_bound', None)         #Get error bound (if entered)
        prec = kwds.get('prec', 100)                #Get precision (if entered)
        R = RealField(prec)
        localht = R(0)
        BR = FractionField(P.codomain().base_ring())
        GBR = self.change_ring(BR) #so the heights work

        if BR not in NumberFields():
            raise NotImplementedError("must be over a number field or a number field order")
        if not BR.is_absolute():
            raise TypeError("must be an absolute field")

        #For QQ the 'flip-trick' works better over RR or Qp
        if isinstance(v, (NumberFieldFractionalIdeal, RingHomomorphism_im_gens)):
            K = BR
        elif is_prime(v):
            K = Qp(v, prec)
        elif v == 0:
            K = R
            v = BR.places(prec=prec)[0]
        else:
            raise ValueError("invalid valuation (=%s) entered" % v)

        #Coerce all polynomials in F into polynomials with coefficients in K
        F = self.change_ring(K, check=False)
        d = F.degree()
        dim = F.codomain().ambient_space().dimension_relative()
        Q = P.change_ring(K, check=False)

        if err is not None:
            err = R(err)
            if not err > 0:
                raise ValueError("error bound (=%s) must be positive" % err)

            #if doing error estimates, compute needed number of iterates
            D = (dim + 1) * (d - 1) + 1
            # compute upper bound
            if isinstance(v, RingHomomorphism_im_gens): #archimedean
                vindex = BR.places(prec=prec).index(v)
                U = GBR.local_height_arch(vindex, prec=prec) + R(binomial(dim + d, d)).log()
            else: #non-archimedean
                U = GBR.local_height(v, prec=prec)

            #compute lower bound - from explicit polynomials of Nullstellensatz
            CR = GBR.codomain().ambient_space().coordinate_ring() #.lift() only works over fields
            I = CR.ideal(GBR.defining_polynomials())
            maxh = 0
            Res = 1
            for k in range(dim + 1):
                CoeffPolys = (CR.gen(k) ** D).lift(I)
                h = 1
                for poly in CoeffPolys:
                    if poly != 0:
                        for c in poly.coefficients():
                            Res = lcm(Res, c.denominator())
                for poly in CoeffPolys:
                    if poly != 0:
                        if isinstance(v, RingHomomorphism_im_gens): #archimedean
                            if BR == QQ:
                                h = max([(Res*c).local_height_arch(prec=prec) for c in poly.coefficients()])
                            else:
                                h = max([(Res*c).local_height_arch(vindex, prec=prec) for c in poly.coefficients()])
                        else: #non-archimedean
                            h = max([c.local_height(v, prec=prec) for c in poly.coefficients()])
                        if h > maxh:
                            maxh = h
            if maxh == 0:
                maxh = 1  #avoid division by 0
            if isinstance(v, RingHomomorphism_im_gens): #archimedean
                L = R(Res / ((dim + 1) * binomial(dim + D - d, D - d) * maxh)).log().abs()
            else: #non-archimedean
                L = R(Res / maxh).log().abs()
            C = max([U, L])
            if C != 0:
                N = R(C / (err*(d-1))).log(d).abs().ceil()
            else: #we just need log||P||_v
                N = 1

        #START GREEN FUNCTION CALCULATION
        if isinstance(v, RingHomomorphism_im_gens):  #embedding for archimedean local height
            for i in range(N+1):
                Qv = [ (v(t).abs()) for t in Q ]
                m = -1
                #compute the maximum absolute value of entries of a, and where it occurs
                for n in range(dim + 1):
                    if Qv[n] > m:
                        j = n
                        m = Qv[n]
                # add to sum for the Green's function
                localht += ((1/R(d))**R(i)) * (R(m).log())
                #get the next iterate
                if i < N:
                    Q.scale_by(1/Q[j])
                    Q = F(Q, False)
            return (1/BR.absolute_degree()) * localht

        #else - prime or prime ideal for non-archimedean
        for i in range(N + 1):
            if BR == QQ:
                Qv = [ R(K(t).abs()) for t in Q ]
            else:
                Qv = [ R(t.abs_non_arch(v)) for t in Q ]
            m = -1
            #compute the maximum absolute value of entries of a, and where it occurs
            for n in range(dim + 1):
                if Qv[n] > m:
                    j = n
                    m = Qv[n]
            # add to sum for the Green's function
            localht += (1/R(d))**R(i) * (R(m).log())
            #get the next iterate
            if i < N:
                Q.scale_by(1 / Q[j])
                Q = F(Q, False)
        return (1 / BR.absolute_degree()) * localht

    def canonical_height(self, P, **kwds):
        r"""
        Evaluate the (absolute) canonical height of ``P`` with respect to
        this dynamical system.

        Must be over number field or order of a number field. Specify
        either the number of terms of the series to evaluate or the
        error bound required.

        ALGORITHM:

        The sum of the Green's function at the archimedean places and
        the places of bad reduction.

        If function is defined over `\QQ` uses Wells' Algorithm, which
        allows us to not have to factor the resultant.

        INPUT:

        - ``P`` -- a projective point

        kwds:

        - ``badprimes`` -- (optional) a list of primes of bad reduction

        - ``N`` -- (default: 10) positive integer. number of
          terms of the series to use in the local green functions

        - ``prec`` -- (default: 100) positive integer, float point or
          `p`-adic precision

        - ``error_bound`` -- (optional) a positive real number

        OUTPUT: a real number

        EXAMPLES::

            sage: P.<x,y> = ProjectiveSpace(ZZ,1)
            sage: f = DynamicalSystem_projective([x^2 + y^2, 2*x*y]);
            sage: f.canonical_height(P.point([5,4]), error_bound=0.001)                 # needs sage.libs.pari
            2.1970553519503404898926835324
            sage: f.canonical_height(P.point([2,1]), error_bound=0.001)                 # needs sage.libs.pari
            1.0984430632822307984974382955

        Notice that preperiodic points may not return exactly 0::

            sage: # needs sage.rings.number_field
            sage: R.<X> = PolynomialRing(QQ)
            sage: K.<a> = NumberField(X^2 + X - 1)
            sage: P.<x,y> = ProjectiveSpace(K,1)
            sage: f = DynamicalSystem_projective([x^2 - 2*y^2, y^2])
            sage: Q = P.point([a,1])
            sage: f.canonical_height(Q, error_bound=0.000001)  # Answer only within error_bound of 0
            5.7364919788790160119266380480e-8
            sage: f.nth_iterate(Q, 2) == Q  # but it is indeed preperiodic
            True

        ::

            sage: P.<x,y,z> = ProjectiveSpace(QQ,2)
            sage: X = P.subscheme(x^2 - y^2);
            sage: f = DynamicalSystem_projective([x^2, y^2, 4*z^2], domain=X);
            sage: Q = X([4,4,1])
            sage: f.canonical_height(Q, badprimes=[2])                                  # needs sage.rings.function_field
            0.0013538030870311431824555314882

        ::

            sage: P.<x,y,z> = ProjectiveSpace(QQ,2)
            sage: X = P.subscheme(x^2 - y^2);
            sage: f = DynamicalSystem_projective([x^2, y^2, 30*z^2], domain=X)
            sage: Q = X([4, 4, 1])
            sage: f.canonical_height(Q, badprimes=[2,3,5], prec=200)                    # needs sage.rings.function_field
            2.7054056208276961889784303469356774912979228770208655455481

        ::

            sage: P.<x,y> = ProjectiveSpace(QQ, 1)
            sage: f = DynamicalSystem_projective([1000*x^2 - 29*y^2, 1000*y^2])
            sage: Q = P(-1/4, 1)
            sage: f.canonical_height(Q, error_bound=0.01)                               # needs sage.libs.pari
            3.7996079979254623065837411853

        ::

            sage: RSA768 = 123018668453011775513049495838496272077285356959533479219732245215\
            ....: 1726400507263657518745202199786469389956474942774063845925192557326303453731548\
            ....: 2685079170261221429134616704292143116022212404792747377940806653514195974598569\
            ....: 02143413
            sage: P.<x,y> = ProjectiveSpace(QQ,1)
            sage: f = DynamicalSystem_projective([RSA768*x^2 + y^2, x*y])
            sage: Q = P(RSA768,1)
            sage: f.canonical_height(Q, error_bound=0.00000000000000001)                # needs sage.libs.pari
            931.18256422718241278672729195

        ::

            sage: P.<x,y> = ProjectiveSpace(QQ, 1)
            sage: f = DynamicalSystem([2*(-2*x^3 + 3*(x^2*y)) + 3*y^3, 3*y^3])
            sage: f.canonical_height(P(1,0))                                            # needs sage.libs.pari
            0.00000000000000000000000000000
        """
        bad_primes = kwds.get("badprimes", None)
        prec = kwds.get("prec", 100)
        error_bound = kwds.get("error_bound", None)
        K = FractionField(self.codomain().base_ring())

        if K not in NumberFields():
            if not isinstance(K, sage.rings.abc.AlgebraicField):
                raise NotImplementedError("must be over a number field or a number field order or QQbar")
            else:
                #since this an absolute height, we can compute the height of a QQbar point
                #by choosing any number field it is defined over.
                Q = P._number_field_from_algebraics()
                K = Q.codomain().base_ring()
                f = self._number_field_from_algebraics().as_dynamical_system()
                if K == QQ:
                    K = f.base_ring()
                    Q = Q.change_ring(K)
                elif f.base_ring() == QQ:
                    f = f.change_ring(K)
                else:
                    K, phi, psi, b = K.composite_fields(f.base_ring(), both_maps=True)[0]
                    Q = Q.change_ring(phi)
                    f = f.change_ring(psi)
        else:
            if not K.is_absolute():
                raise TypeError("must be an absolute field")
            Q = P
            f = self

        # After moving from QQbar to K being something like QQ, we need
        # to renormalize f, especially to match the normalized resultant.
        f.normalize_coordinates()

        # If our map and point are defined on P^1(QQ), use Wells' Algorithm
        # instead of the usual algorithm using local Green's functions:
        if K is QQ and self.codomain().ambient_space().dimension_relative() == 1:
            # write our point with coordinates whose gcd is 1
            Q.normalize_coordinates()
            if Q.parent().value_ring() is QQ:
                Q.clear_denominators()
            # assures integer coefficients
            coeffs = f[0].coefficients() + f[1].coefficients()
            t = 1
            for c in coeffs:
                t = lcm(t, c.denominator())
            A = t * f[0]
            B = t * f[1]
            Res = f.resultant(normalize=True).abs()
            H = 0
            x_i = Q[0]
            y_i = Q[1]
            d = self.degree()
            R = RealField(prec)
            N = kwds.get('N', 10)
            err = kwds.get('error_bound', None)
            # computes the error bound as defined in Algorithm 3.1 of [WELLS]
            if Res > 1:
                if err is not None:
                    err = err / 2
                    N = ceil((R(Res).log().log() - R(d-1).log() - R(err).log())/(R(d).log()))
                    if N < 1:
                        N = 1
                    kwds.update({'error_bound': err})
                    kwds.update({'N': N})
                for n in range(N):
                    x = A(x_i,y_i) % Res**(N-n)
                    y = B(x_i,y_i) % Res**(N-n)
                    g = gcd([x, y, Res])
                    H = H + R(g).abs().log() / (d**(n+1))
                    x_i = x / g
                    y_i = y / g
            # this looks different than Wells' Algorithm because of the difference
            # between what Wells' calls H_infty,
            # and what Green's Function returns for the infinite place
            h = f.green_function(Q, 0, **kwds) - H + R(t).log()
            # The value returned by Well's algorithm may be negative. As the canonical height
            # is always nonnegative, so if this value is within -err of 0, return 0.
            if h < 0:
                assert h > -err, "A negative height less than -error_bound was computed. " + \
                 "This should be impossible, please report bug on https://github.com/sagemath/sage/issues"
                    # This should be impossible. The error bound for Wells' is rigorous
                    # and the actual height is always >= 0. If we see something less than -err,
                    # something has g one very wrong.
                h = R(0)
            return h

        if bad_primes is None:
            bad_primes = []
            for b in Q:
                if K == QQ:
                    bad_primes += b.denominator().prime_factors()
                else:
                    bad_primes += b.denominator_ideal().prime_factors()
            bad_primes += K(f.resultant(normalize=True)).support()
            bad_primes = list(set(bad_primes))

        emb = K.places(prec=prec)
        num_places = len(emb) + len(bad_primes)
        if error_bound is not None:
            error_bound /= num_places
        R = RealField(prec)
        h = R.zero()

        ##update the keyword dictionary for use in green_function
        kwds.update({"badprimes": bad_primes})
        kwds.update({"error_bound": error_bound})

        # Archimedean local heights
        # :: WARNING: If places is fed the default Sage precision of 53 bits,
        # it uses Real or Complex Double Field in place of RealField(prec) or ComplexField(prec).
        # RDF is an instance of a separate class.
        for v in emb:
            if isinstance(v.codomain(), (sage.rings.abc.RealField, sage.rings.abc.RealDoubleField)):
                dv = R.one()
            else:
                dv = R(2)
            h += dv * f.green_function(Q, v, **kwds)     #arch Green function

        # Non-Archimedean local heights
        for v in bad_primes:
            if K == QQ:
                dv = R.one()
            else:
                dv = R(v.residue_class_degree() * v.absolute_ramification_index())
            h += dv * f.green_function(Q, v, **kwds)  #non-arch Green functions
        return h

    def height_difference_bound(self, prec=None):
        r"""
        Return an upper bound on the different between the canonical
        height of a point with respect to this dynamical system and the
        absolute height of the point.

        This map must be a morphism.

        ALGORITHM:

        Uses a Nullstellensatz argument to compute the constant.
        For details: see [Hutz2015]_.

        INPUT:

        - ``prec`` -- (default: :class:`RealField` default)
          positive integer, float point precision

        OUTPUT: a real number

        EXAMPLES::

            sage: P.<x,y> = ProjectiveSpace(QQ, 1)
            sage: f = DynamicalSystem_projective([x^2 + y^2, x*y])
            sage: f.height_difference_bound()                                           # needs sage.symbolic
            1.38629436111989

            sage: P.<x,y,z> = ProjectiveSpace(ZZ, 2)
            sage: f = DynamicalSystem_projective([4*x^2 + 100*y^2, 210*x*y, 10000*z^2])
            sage: f.height_difference_bound()                                           # needs sage.symbolic
            10.3089526606443

        A number field example::

            sage: # needs sage.rings.number_field
            sage: R.<x> = QQ[]
            sage: K.<c> = NumberField(x^3 - 2)
            sage: P.<x,y,z> = ProjectiveSpace(K, 2)
            sage: f = DynamicalSystem_projective([1/(c+1)*x^2 + c*y^2, 210*x*y, 10000*z^2])
            sage: f.height_difference_bound()                                           # needs sage.symbolic
            11.3683039374269

        ::

            sage: # needs sage.rings.number_field sage.symbolic
            sage: P.<x,y,z> = ProjectiveSpace(QQbar, 2)
            sage: f = DynamicalSystem_projective([x^2, QQbar(sqrt(-1))*y^2,
            ....:                                 QQbar(sqrt(3))*z^2])
            sage: f.height_difference_bound()
            2.89037175789616

        ::

            sage: P.<x,y> = ProjectiveSpace(QQ, 1)
            sage: f = DynamicalSystem([5*x^2 + 3*x*y , y^2 + 3*x^2])
            sage: f.height_difference_bound(prec=100)                                   # needs sage.symbolic
            5.3375380797013179737224159274
        """
        FF = FractionField(self.domain().base_ring()) #lift will only work over fields, so coercing into FF
        if FF not in NumberFields():
            if isinstance(FF, sage.rings.abc.AlgebraicField):
                #since this is absolute height, we can choose any number field over which the
                #function is defined.
                f = self._number_field_from_algebraics()
            else:
                raise NotImplementedError("fraction field of the base ring must be a number field or QQbar")
        else:
            f = self.change_ring(FF)
        if prec is None:
            R = RealField()
        else:
            R = RealField(prec)
        N = f.domain().dimension_relative()
        d = f.degree()
        D = (N + 1) * (d - 1) + 1
        #compute upper bound
        U = f.global_height(prec) + R(binomial(N + d, d)).log()
        #compute lower bound - from explicit polynomials of Nullstellensatz
        CR = f.domain().coordinate_ring()
        I = CR.ideal(f.defining_polynomials())
        maxh = 0
        for k in range(N + 1):
            CoeffPolys = (CR.gen(k) ** D).lift(I)
            h = max([g.global_height(prec) for g in CoeffPolys])
            maxh = max(maxh, h)
        L = R((N + 1) * binomial(N + D - d, D - d)).log() + maxh
        C = max(U, L) #height difference dh(P) - L <= h(f(P)) <= dh(P) +U
        return C / (d - 1)

    def multiplier(self, P, n, check=True):
        r"""
        Return the multiplier of the point ``P`` of period ``n`` with
        respect to this dynamical system.

        INPUT:

        - ``P`` -- a point on domain of this map

        - ``n`` -- a positive integer, the period of ``P``

        - ``check`` -- (default: ``True``) boolean; verify that ``P``
          has period ``n``

        OUTPUT:

        A square matrix of size ``self.codomain().dimension_relative()``
        in the ``base_ring`` of this dynamical system.

        EXAMPLES::

            sage: P.<x,y,z> = ProjectiveSpace(QQ,2)
            sage: f = DynamicalSystem_projective([x^2, y^2, 4*z^2])
            sage: Q = P.point([4,4,1], False)
            sage: f.multiplier(Q,1)
            [2 0]
            [0 2]

        ::

            sage: P.<x,y> = ProjectiveSpace(QQ,1)
            sage: f = DynamicalSystem_projective([7*x^2 - 28*y^2, 24*x*y])
            sage: f.multiplier(P(2,5), 4)
            [231361/20736]

        ::

            sage: P.<x,y> = ProjectiveSpace(CC,1)
            sage: f = DynamicalSystem_projective([x^3 - 25*x*y^2 + 12*y^3, 12*y^3])
            sage: f.multiplier(P(1,1), 5)
            [0.389017489711934]

        ::

            sage: P.<x,y> = ProjectiveSpace(RR,1)
            sage: f = DynamicalSystem_projective([x^2 - 2*y^2, y^2])
            sage: f.multiplier(P(2,1), 1)
            [4.00000000000000]

        ::

            sage: P.<x,y> = ProjectiveSpace(Qp(13),1)                                   # needs sage.rings.padics
            sage: f = DynamicalSystem_projective([x^2 - 29/16*y^2, y^2])
            sage: f.multiplier(P(5,4), 3)                                               # needs sage.rings.padics
            [6 + 8*13 + 13^2 + 8*13^3 + 13^4 + 8*13^5 + 13^6 + 8*13^7 + 13^8 +
             8*13^9 + 13^10 + 8*13^11 + 13^12 + 8*13^13 + 13^14 + 8*13^15 + 13^16 +
             8*13^17 + 13^18 + 8*13^19 + O(13^20)]

        ::

            sage: P.<x,y> = ProjectiveSpace(QQ,1)
            sage: f = DynamicalSystem_projective([x^2 - y^2, y^2])
            sage: f.multiplier(P(0,1), 1)
            Traceback (most recent call last):
            ...
            ValueError: (0 : 1) is not periodic of period 1
        """
        if check:
            if self.nth_iterate(P, n) != P:
                raise ValueError("%s is not periodic of period %s" % (P, n))
            if n < 1:
                raise ValueError("period must be a positive integer")
        N = self.domain().ambient_space().dimension_relative()
        l = identity_matrix(FractionField(self.codomain().base_ring()), N, N)
        Q = P
        Q.normalize_coordinates()
        index = N
        indexlist = [] #keep track of which dehomogenizations are needed
        while Q[index] == 0:
            index -= 1
        indexlist.append(index)
        for i in range(n):
            F = []
            R = self(Q)
            R.normalize_coordinates()
            index = N
            while R[index] == 0:
                index -= 1
            indexlist.append(index)
            #dehomogenize and compute multiplier
            F = self.dehomogenize((indexlist[i],indexlist[i+1]))
            #get the correct order for chain rule matrix multiplication
            l = F.jacobian()(tuple(Q.dehomogenize(indexlist[i])))*l
            Q = R
        return l

    def _multipliermod(self, P, n, p, k):
        r"""
        Return the multiplier of the point ``P`` of period ``n`` with
        respect to this dynamical system modulo `p^k`.

        This map must be an endomorphism of projective space defined
        over `\QQ` or `\ZZ`. This function should not be used at the top
        level as it does not perform input checks. It is used primarily
        for the rational preperiodic and periodic point algorithms.

        INPUT:

        - ``P`` -- a point on domain of this map

        - ``n`` -- a positive integer, the period of ``P``

        - ``p`` -- a positive integer

        - ``k`` -- a positive integer

        OUTPUT:

        A square matrix of size ``self.codomain().dimension_relative()``
        in `\ZZ/(p^k)\ZZ`.

        EXAMPLES::

            sage: P.<x,y> = ProjectiveSpace(QQ,1)
            sage: f = DynamicalSystem_projective([x^2 - 29/16*y^2, y^2])
            sage: f._multipliermod(P(5,4), 3, 11, 1)
            [3]

        ::

            sage: P.<x,y> = ProjectiveSpace(QQ,1)
            sage: f = DynamicalSystem_projective([x^2 - 29/16*y^2, y^2])
            sage: f._multipliermod(P(5,4), 3, 11, 2)
            [80]
        """
        N = self.domain().dimension_relative()
        BR = FractionField(self.codomain().base_ring())
        l = identity_matrix(BR, N, N)
        Q = copy(P)
        g = gcd(Q._coords) #we can't use normalize_coordinates since it can cause denominators
        Q.scale_by(1 / g)
        index = N
        indexlist = [] #keep track of which dehomogenizations are needed
        while Q[index] % p == 0:
            index -= 1
        indexlist.append(index)
        for i in range(n):
            F = []
            R = self(Q, False)
            g = gcd(R._coords)
            R.scale_by(1 / g)
            R_list = list(R)
            for index in range(N + 1):
                R_list[index] = R_list[index] % (p ** k)
            R._coords = tuple(R_list)
            index = N
            while R[index] % p == 0:
                index -= 1
            indexlist.append(index)
            #dehomogenize and compute multiplier
            F = self.dehomogenize((indexlist[i],indexlist[i+1]))
            l = (F.jacobian()(tuple(Q.dehomogenize(indexlist[i])))*l) % (p ** k)
            Q = R
        return l

    def _nth_preimage_tree_helper(self, Q, n, m, **kwds):
        r"""
        A recursive method to fill in ``n``-th preimage tree.

        This helper function is used by ``nth_preimage_tree`` below to actually compute the
        points of the tree and populate the dictionary used to create a ``DiGraph``
        object. Note the addition of an ``m`` parameter, which counts upwards as n counts
        downwards to keep track of what level we are at in the tree for the purposes of
        returning points and displaying the point's level in the tree.
        """
        return_points = kwds.get("return_points", False)
        numerical = kwds.get("numerical", False)
        prec = kwds.get("prec", 100)
        display_complex = kwds.get("display_complex", False)
        digits = kwds.get("digits", 5)
        embed = kwds.get("embed", None)
        D = {}
        if numerical:
            # Solve for preimages numerically
            CR = self.domain().ambient_space().coordinate_ring()
            fn = self.dehomogenize(1)
            poly = (fn[0].numerator()*CR(Q[1]) - fn[0].denominator()*CR(Q[0])).univariate_polynomial()
            K = ComplexField(prec=prec)
            pre = [ProjectiveSpace(K,1)(r) for r in poly.roots(ring=K)]
        else:
            # Solve for preimages algebraically
            pre = self.rational_preimages(Q,1)
        for pt in pre:
            # Fill in dictionary entries of preimage points to Q
            if display_complex:
                pt1 = "(" + str(embed(pt[0]).n(digits=digits)) + ": 1)"
                Q1 = "(" + str(embed(Q[0]).n(digits=digits)) + ": 1)"
                key = pt1 + ", " + str(m)
                D[key] = [Q1 + ", " + str(m-1)]
            else:
                key = str(pt) + ", " + str(m)
                D[key] = [str(Q) + ", " + str(m-1)]
            if return_points:
                # Fill in m-th level preimage points in points list
                kwds["points"][m].append(pt)

        if return_points:
            points = kwds["points"]
            if n == 1:
                # Base case of recursion
                return D, points
            else:
                # For each preimage point of Q, use recursion to find that point's preimages
                # and update the dictionary
                for pt in pre:
                    D.update(self._nth_preimage_tree_helper(pt, n-1, m+1, **kwds)[0])
            return D, points
        else:
            if n == 1:
                # Base case of recursion
                return D
            else:
                # For each preimage point of Q, use recursion to find that point's preimages
                # and update the dictionary
                for pt in pre:
                    D.update(self._nth_preimage_tree_helper(pt, n-1, m+1, **kwds))
            return D

    def nth_preimage_tree(self, Q, n, **kwds):
        r"""
        Return the ``n``-th pre-image tree rooted at ``Q``.

        This map must be an endomorphism of the projective line defined
        over a number field, algebraic field, or finite field.

        INPUT:

        - ``Q`` -- a point in the domain of this map

        - ``n`` -- a positive integer, the depth of the pre-image tree

        kwds:

        - ``return_points`` -- (default: ``False``) boolean; if ``True``,
          return a list of lists where the index `i` is the level of the tree
          and the elements of the list at that index are the `i`-th preimage
          points as an algebraic element of the splitting field of the
          polynomial `f^n - Q = 0`

        - ``numerical`` -- (default: ``False``) boolean; calculate pre-images
          numerically. Note if this is set to ``True``, preimage points are
          displayed as complex numbers

        - ``prec`` -- (default: 100) positive integer; the precision of the
          ``ComplexField`` if we compute the preimage points numerically

        - ``display_labels`` -- (default: ``True``) boolean; whether to display
          vertex labels. Since labels can be very cluttered, can set
          ``display_labels`` to ``False`` and use ``return_points`` to get a
          hold of the points themselves, either as algebraic or complex numbers

        - ``display_complex`` -- (default: ``False``) boolean; display vertex
          labels as complex numbers. Note if this option is chosen that we must
          choose an embedding from the splitting field ``field_def`` of the
          `n`-th-preimage equation into `\CC`. We make the choice of the first
          embedding returned by ``field_def.embeddings(ComplexField())``

        - ``digits`` -- a positive integer, the number of decimal digits to
          display for complex numbers. This only applies if ``display_complex``
          is set to ``True``

        OUTPUT:

        If ``return_points`` is ``False``, a :class:`GraphPlot` object representing
        the `n`-th pre-image tree.  If ``return_points`` is ``True``, a tuple
        ``(GP, points)``, where ``GP`` is a :class:`GraphPlot` object, and
        ``points`` is a list of lists as described above under
        ``return_points``.

        EXAMPLES::

            sage: P.<x,y> = ProjectiveSpace(QQ,1)
            sage: f = DynamicalSystem_projective([x^2 + y^2, y^2])
            sage: Q = P(0,1)
            sage: f.nth_preimage_tree(Q, 2)                                             # needs sage.plot
            GraphPlot object for Digraph on 7 vertices

        ::

            sage: P.<x,y> = ProjectiveSpace(GF(3), 1)
            sage: f = DynamicalSystem_projective([x^2 + x*y + y^2, y^2])
            sage: Q = P(0,1)
            sage: f.nth_preimage_tree(Q, 2, return_points=True)                         # needs sage.plot
            (GraphPlot object for Digraph on 4 vertices,
             [[(0 : 1)], [(1 : 1)], [(0 : 1), (2 : 1)]])
        """
        return_points = kwds.get("return_points", False)
        numerical = kwds.get("numerical", False)
        prec = kwds.get("prec", 100)
        display_labels = kwds.get("display_labels", True)
        display_complex = kwds.get("display_complex", False)
        digits = kwds.get("digits", 5)

        if self.domain().dimension_relative() > 1:
            raise NotImplementedError("only implemented for dimension 1")
        base_ring = self.base_ring()
        if isinstance(base_ring, sage.rings.abc.AlgebraicField):
            if numerical:
                raise ValueError("can't solve numerically over QQbar, no embedding into CC")
            fbar = self
            # No embedding from QQbar into C
            kwds["display_complex"] = False
            display_complex = False
        elif base_ring in NumberFields():
            if numerical:
                field_def = ComplexField(prec=prec)
                embed = base_ring.embeddings(field_def)[0]
                fbar = self.change_ring(embed)
                embed = End(field_def).identity()
                kwds["display_complex"] = True
                display_complex = True
                kwds["embed"] = embed
            else:
                field_def = self.field_of_definition_preimage(Q,n)
                fbar = self.change_ring(field_def)
                if display_complex:
                    embed = field_def.embeddings(ComplexField())[0]
                    kwds["embed"] = embed
        elif base_ring in FiniteFields():
            if numerical:
                raise ValueError("can't solve numerically over a finite field, no embedding into CC")
            field_def = self.field_of_definition_preimage(Q,n)
            fbar = self.change_ring(field_def)
            # No embedding from finite field into C
            kwds["display_complex"] = False
            display_complex = False
        else:
            raise NotImplementedError("only implemented for number fields, algebraic fields, and finite fields")

        Q = fbar.codomain()(Q)
        if return_points:
            # n+1 since we have n levels with root as 0th level
            points = [[] for i in range(n+1)]
            points[0].append(Q)
            kwds["points"] = points
            V, points = fbar._nth_preimage_tree_helper(Q, n, 1, **kwds)
        else:
            V = fbar._nth_preimage_tree_helper(Q, n, 1, **kwds)
        from sage.graphs.digraph import DiGraph
        from sage.graphs.graph_plot import GraphPlot
        G = DiGraph(V)
        if display_complex:
            Q = "(" + str(embed(Q[0]).n(digits=digits)) + ": 1)"
            root = Q + ", " + str(0)
        else:
            root = str(Q) + ", " + str(0)
        options = {'layout':'tree', 'tree_orientation':'up', 'tree_root':root, 'vertex_labels':display_labels}

        if return_points:
            return GraphPlot(G, options), points
        else:
            return GraphPlot(G, options)

    def possible_periods(self, **kwds):
        r"""
        Return the set of possible periods for rational periodic points of
        this dynamical system.

        Must be defined over `\ZZ` or `\QQ`.

        ALGORITHM:

        Calls ``self.possible_periods()`` modulo all primes of good reduction
        in range ``prime_bound``. Return the intersection of those lists.

        INPUT:

        kwds:

        - ``prime_bound`` --  (default: ``[1, 20]``) a list or tuple of
           two positive integers or an integer for the upper bound

        - ``bad_primes`` -- (optional) a list or tuple of integer primes,
          the primes of bad reduction

        - ``ncpus`` -- (default: all cpus) number of cpus to use in parallel

        OUTPUT: a list of positive integers

        EXAMPLES::

            sage: P.<x,y> = ProjectiveSpace(QQ,1)
            sage: f = DynamicalSystem_projective([x^2 - 29/16*y^2, y^2])
            sage: f.possible_periods(ncpus=1)                                           # needs sage.rings.function_field
            [1, 3]

        ::

            sage: PS.<x,y> = ProjectiveSpace(1,QQ)
            sage: f = DynamicalSystem_projective([5*x^3 - 53*x*y^2 + 24*y^3, 24*y^3])
            sage: f.possible_periods(prime_bound=[1,5])                                 # needs sage.rings.function_field
            Traceback (most recent call last):
            ...
            ValueError: no primes of good reduction in that range
            sage: f.possible_periods(prime_bound=[1,10])                                # needs sage.rings.function_field
            [1, 4, 12]
            sage: f.possible_periods(prime_bound=[1,20])                                # needs sage.rings.function_field
            [1, 4]

        ::

            sage: P.<x,y,z> = ProjectiveSpace(ZZ,2)
            sage: f = DynamicalSystem_projective([2*x^3 - 50*x*z^2 + 24*z^3,
            ....:                                 5*y^3 - 53*y*z^2 + 24*z^3, 24*z^3])
            sage: f.possible_periods(prime_bound=10)                                    # needs sage.rings.function_field
            [1, 2, 6, 20, 42, 60, 140, 420]
            sage: f.possible_periods(prime_bound=20) # long time
            [1, 20]
        """
        if self.domain().base_ring() not in [ZZ, QQ]:
            raise NotImplementedError("must be ZZ or QQ")

        primebound = kwds.pop("prime_bound", [1, 20])
        badprimes = kwds.pop("bad_primes", None)
        num_cpus = kwds.pop("ncpus", ncpus())

        if not isinstance(primebound, (list, tuple)):
            try:
                primebound = [1, ZZ(primebound)]
            except TypeError:
                raise TypeError("prime bound must be an integer")
        else:
            try:
                primebound[0] = ZZ(primebound[0])
                primebound[1] = ZZ(primebound[1])
            except TypeError:
                raise TypeError("prime bounds must be integers")

        if badprimes is None:
            badprimes = self.primes_of_bad_reduction()

        firstgood = 0

        def parallel_function(morphism):
            return morphism.possible_periods()

        # Calling possible_periods for each prime in parallel
        parallel_data = []
        for q in primes(primebound[0], primebound[1] + 1):
            if not (q in badprimes):
                F = self.change_ring(GF(q))
                parallel_data.append(((F,), {}))

        parallel_iter = p_iter_fork(num_cpus, 0)
        parallel_results = list(parallel_iter(parallel_function, parallel_data))

        for result in parallel_results:
            possible_periods = result[1]
            if firstgood == 0:
                periods = set(possible_periods)
                firstgood = 1
            else:
                periodsq = set(possible_periods)
                periods = periods.intersection(periodsq)

        if firstgood == 0:
            raise ValueError("no primes of good reduction in that range")
        else:
            return sorted(periods)

    def _preperiodic_points_to_cyclegraph(self, preper):
        r"""
        Given the complete set of periodic or preperiodic points return the
        digraph representing the orbit.

        If ``preper`` is not the complete set, this function will not fill
        in the gaps.

        INPUT:

        - ``preper`` -- a list or tuple of projective points; the complete
          set of rational periodic or preperiodic points

        OUTPUT:

        A digraph representing the orbit the rational preperiodic points
        ``preper`` in projective space.

        EXAMPLES::

            sage: P.<x,y> = ProjectiveSpace(QQ,1)
            sage: f = DynamicalSystem_projective([x^2 - 2*y^2, y^2])
            sage: preper = [P(-2, 1), P(1, 0), P(0, 1), P(1, 1), P(2, 1), P(-1, 1)]
            sage: f._preperiodic_points_to_cyclegraph(preper)                           # needs sage.graphs
            Looped digraph on 6 vertices
        """
        V = []
        E = []
        #We store the points we encounter is a list, D. Each new point is checked to
        #see if it is in that list (which uses ==) so that equal points with different
        #representations only appear once in the graph.
        D = []
        for val in preper:
            try:
                V.append(D[D.index(val)])
            except ValueError:
                D.append(val)
                V.append(val)
            Q = self(val)
            Q.normalize_coordinates()
            try:
                E.append([D[D.index(Q)]])
            except ValueError:
                D.append(Q)
                E.append([Q])
        from sage.graphs.digraph import DiGraph
        g = DiGraph(dict(zip(V, E)), loops=True)
        return g

    def is_PGL_minimal(self, prime_list=None):
        r"""
        Check if this dynamical system is a minimal model in
        its conjugacy class.

        See [BM2012]_ and [Mol2015]_ for a description of the algorithm.
        For polynomial maps it uses [HS2018]_.

        INPUT:

        - ``prime_list`` -- (optional) list of primes to check minimality

        OUTPUT: boolean

        EXAMPLES::

            sage: PS.<X,Y> = ProjectiveSpace(QQ,1)
            sage: f = DynamicalSystem_projective([X^2 + 3*Y^2, X*Y])
            sage: f.is_PGL_minimal()                                                    # needs sage.rings.function_field
            True

        ::

            sage: PS.<x,y> = ProjectiveSpace(QQ,1)
            sage: f = DynamicalSystem_projective([6*x^2 + 12*x*y + 7*y^2, 12*x*y])
            sage: f.is_PGL_minimal()                                                    # needs sage.rings.function_field
            False

        ::

            sage: PS.<x,y> = ProjectiveSpace(QQ,1)
            sage: f = DynamicalSystem_projective([6*x^2 + 12*x*y + 7*y^2, y^2])
            sage: f.is_PGL_minimal()                                                    # needs sage.rings.function_field
            False
        """
        if self.base_ring() != QQ and self.base_ring() != ZZ:
            raise NotImplementedError("minimal models only implemented over ZZ or QQ")
        if not self.is_morphism():
            raise TypeError("the function is not a morphism")
        if self.degree() == 1:
            raise NotImplementedError("minimality is only for degree 2 or higher")

        f = copy(self)
        f.normalize_coordinates()
        R = f.domain().coordinate_ring()
        F = R(f[0].numerator())
        G = R(f[0].denominator())
        if G.degree() == 0 or F.degree() == 0:
            #can't use BM for polynomial
            from .endPN_minimal_model import HS_minimal
            g, m = HS_minimal(self, return_transformation=True, D=prime_list)
            return m == m.parent().one()

        from .endPN_minimal_model import affine_minimal
        return affine_minimal(self, return_transformation=False, D=prime_list, quick=True)

    def minimal_model(self, return_transformation=False, prime_list=None, algorithm=None, check_primes=True):
        r"""
        Determine if this dynamical system is minimal.

        This dynamical system must be defined over the projective line
        over the rationals. In particular, determine if this map is affine
        minimal, which is enough to decide if it is minimal or not.
        See Proposition 2.10 in [BM2012]_.

        INPUT:

        - ``return_transformation`` -- (default: ``False``) boolean; this
          signals a return of the `PGL_2` transformation to conjugate
          this map to the calculated minimal model

        - ``prime_list`` -- (optional) a list of primes, in case one
          only wants to determine minimality at those specific primes

        - ``algorithm`` -- (optional) string; can be one of the following:

        - ``check_primes`` -- (optional) boolean: this signals whether to
            check whether each element in ``prime_list`` is a prime

          * ``'BM'`` -- the Bruin-Molnar algorithm [BM2012]_
          * ``'HS'`` -- the Hutz-Stoll algorithm [HS2018]_

        OUTPUT:

        - a dynamical system on the projective line which is a minimal model
          of this map

        - a `PGL(2,\QQ)` element which conjugates this map to a minimal model

        EXAMPLES::

            sage: PS.<X,Y> = ProjectiveSpace(QQ,1)
            sage: f = DynamicalSystem_projective([X^2 + 3*Y^2, X*Y])
            sage: f.minimal_model(return_transformation=True)                           # needs sage.rings.function_field
            (
            Dynamical System of Projective Space of dimension 1 over Rational
            Field
              Defn: Defined on coordinates by sending (X : Y) to
                    (X^2 + 3*Y^2 : X*Y)
            ,
            [1 0]
            [0 1]
            )

        ::

            sage: PS.<X,Y> = ProjectiveSpace(QQ,1)
            sage: f = DynamicalSystem_projective([7365/2*X^4 + 6282*X^3*Y + 4023*X^2*Y^2
            ....:                                   + 1146*X*Y^3 + 245/2*Y^4,
            ....:                                 -12329/2*X^4 - 10506*X^3*Y - 6723*X^2*Y^2
            ....:                                   - 1914*X*Y^3 - 409/2*Y^4])
            sage: f.minimal_model(return_transformation=True)                           # needs sage.rings.function_field
            (
            Dynamical System of Projective Space of dimension 1 over Rational Field
              Defn: Defined on coordinates by sending (X : Y) to
                    (9847*X^4 + 28088*X^3*Y + 30048*X^2*Y^2 + 14288*X*Y^3 + 2548*Y^4
                    : -12329*X^4 - 35164*X^3*Y - 37614*X^2*Y^2 - 17884*X*Y^3 - 3189*Y^4),
            <BLANKLINE>
            [2 1]
            [0 1]
            )

        ::

            sage: PS.<x,y> = ProjectiveSpace(QQ,1)
            sage: f = DynamicalSystem_projective([6*x^2 + 12*x*y + 7*y^2, 12*x*y])
            sage: f.minimal_model()                                                     # needs sage.rings.function_field
            Dynamical System of Projective Space of dimension 1 over Rational Field
              Defn: Defined on coordinates by sending (x : y) to
                    (x^2 + 12*x*y + 42*y^2 : 2*x*y)

        ::

            sage: PS.<x,y> = ProjectiveSpace(ZZ,1)
            sage: f = DynamicalSystem_projective([6*x^2 + 12*x*y + 7*y^2, 12*x*y + 42*y^2])
            sage: g,M = f.minimal_model(return_transformation=True, algorithm='BM')     # needs sage.rings.function_field
            sage: f.conjugate(M) == g                                                   # needs sage.rings.function_field
            True

        ::

            sage: P.<x,y> = ProjectiveSpace(QQ, 1)
            sage: f = DynamicalSystem([2*x^2, y^2])
            sage: f.minimal_model(return_transformation=True)                           # needs sage.rings.function_field
            (
            Dynamical System of Projective Space of dimension 1 over Rational Field
              Defn: Defined on coordinates by sending (x : y) to
                    (x^2 : y^2)                                                    ,
            [1 0]
            [0 2]
            )
            sage: f.minimal_model(prime_list=[3])                                       # needs sage.rings.function_field
            Dynamical System of Projective Space of dimension 1 over Rational Field
              Defn: Defined on coordinates by sending (x : y) to
                    (2*x^2 : y^2)

        TESTS::

            sage: PS.<X,Y> = ProjectiveSpace(QQ,1)
            sage: f = DynamicalSystem_projective([X + Y, X - 3*Y])
            sage: f.minimal_model()                                                     # needs sage.rings.function_field
            Traceback (most recent call last):
            ...
            NotImplementedError: minimality is only for degree 2 or higher

        ::

            sage: PS.<X,Y> = ProjectiveSpace(QQ,1)
            sage: f = DynamicalSystem_projective([X^2 - Y^2, X^2 + X*Y])
            sage: f.minimal_model()                                                     # needs sage.rings.function_field
            Traceback (most recent call last):
            ...
            TypeError: the function is not a morphism

        ::

            sage: P.<x,y> = ProjectiveSpace(QQ,1)
            sage: f = DynamicalSystem([2*x^2, y^2])
            sage: f.minimal_model(algorithm='BM')                                       # needs sage.rings.function_field
            Traceback (most recent call last):
            ...
            TypeError: affine minimality is only considered for
            maps not of the form f or 1/f for a polynomial f

        ::

            sage: P.<x,y> = ProjectiveSpace(QQ,1)
            sage: f = DynamicalSystem([2*x^2, y^2])
            sage: f.minimal_model(prime_list=[0])                                       # needs sage.rings.function_field
            Traceback (most recent call last):
            ...
            ValueError: prime_list contains 0 which is not prime

        REFERENCES:

        - [BM2012]_
        - [Mol2015]_
        - [HS2018]_
        """
        if self.base_ring() != ZZ and self.base_ring() != QQ:
            raise NotImplementedError("minimal models only implemented over ZZ or QQ")
        if not self.is_morphism():
            raise TypeError("the function is not a morphism")
        if self.degree() == 1:
            raise NotImplementedError("minimality is only for degree 2 or higher")
        if prime_list and check_primes:
            for p in prime_list:
                if not p.is_prime():
                    raise ValueError("prime_list contains " + str(p) + " which is not prime")

        if algorithm == 'BM':
            from .endPN_minimal_model import affine_minimal
            return affine_minimal(self, return_transformation=return_transformation, D=prime_list, quick=False)
        if algorithm == 'HS':
            from .endPN_minimal_model import HS_minimal
            return HS_minimal(self, return_transformation=return_transformation, D=prime_list)
        # algorithm not specified
        f = copy(self)
        f.normalize_coordinates()
        R = f.domain().coordinate_ring()
        F = R(f[0].numerator())
        G = R(f[0].denominator())

        if G.degree() == 0 or F.degree() == 0:
            #can use BM for polynomial
            from .endPN_minimal_model import HS_minimal
            return HS_minimal(self, return_transformation=return_transformation, D=prime_list)

        if prime_list is None:
            prime_list = ZZ(F.resultant().prime_divisors())
        if max(prime_list) > 500:
            from .endPN_minimal_model import affine_minimal
            return affine_minimal(self, return_transformation=return_transformation,
                                  D=prime_list, quick=False)

    def all_minimal_models(self, return_transformation=False, prime_list=None,
                           algorithm=None, check_minimal=True):
        r"""
        Determine a representative in each `SL(2,\ZZ)`-orbit of this map.

        This can be done either with the Bruin-Molnar algorithm or the
        Hutz-Stoll algorithm. The Hutz-Stoll algorithm requires the map
        to have minimal resultant and then finds representatives in orbits
        with minimal resultant. The Bruin-Molnar algorithm finds
        representatives with the same resultant (up to sign) of the given map.

        Bruin-Molnar does not work for polynomials and is more efficient
        for large primes.

        INPUT:

        - ``return_transformation`` -- (default: ``False``) boolean; this
          signals a return of the `PGL_2` transformation to conjugate
          this map to the calculated models

        - ``prime_list`` -- (optional) a list of primes, in case one
          only wants to determine minimality at those specific primes

        - ``algorithm`` -- (optional) string; can be one of the following:

          * ``'BM'`` -- the Bruin-Molnar algorithm [BM2012]_
          * ``'HS'`` -- for the Hutz-Stoll algorithm [HS2018]_

          if not specified, properties of the map are utilized to choose

        - ``check_minimal`` -- (optional) boolean; to first check if the map
          is minimal and if not, compute a minimal model before computing
          for orbit representatives

        OUTPUT:

        A list of pairs `(F,m)`, where `F` is dynamical system on the
        projective line and `m` is the associated `PGL(2,\QQ)` element.
        Or just a list of dynamical systems if not returning the conjugation.

        EXAMPLES::

            sage: P.<x,y> = ProjectiveSpace(QQ, 1)
            sage: f = DynamicalSystem([2*x^2, 3*y^2])
            sage: f.all_minimal_models()                                                # needs sage.rings.function_field
            [Dynamical System of Projective Space of dimension 1 over Rational Field
               Defn: Defined on coordinates by sending (x : y) to
                     (x^2 : y^2)]

        ::

            sage: P.<x,y> = ProjectiveSpace(QQ, 1)
            sage: c = 2*3^6
            sage: f = DynamicalSystem([x^3 - c^2*y^3, x*y^2])
            sage: len(f.all_minimal_models(algorithm='HS'))                             # needs sage.rings.function_field
            14
            sage: len(f.all_minimal_models(prime_list=[2], algorithm='HS'))             # needs sage.rings.function_field
            2

        ::

            sage: P.<x,y> = ProjectiveSpace(QQ, 1)
            sage: f = DynamicalSystem([237568*x^3 + 1204224*x^2*y + 2032560*x*y^2
            ....:     + 1142289*y^3, -131072*x^3 - 663552*x^2*y - 1118464*x*y^2
            ....:     - 627664*y^3])
            sage: len(f.all_minimal_models(algorithm='BM'))                             # needs sage.rings.function_field
            2

        TESTS::

            sage: # needs sage.rings.function_field
            sage: P.<x,y> = ProjectiveSpace(QQ, 1)
            sage: c = 2^2*5^2*11^3
            sage: f = DynamicalSystem([x^3 - c^2*y^3, x*y^2])
            sage: MM = f.all_minimal_models(return_transformation=True, algorithm='BM')
            sage: all(f.conjugate(m) == F for F, m in MM)
            True
            sage: MM = f.all_minimal_models(return_transformation=True, algorithm='HS')
            sage: all(f.conjugate(m) == F for F,m in MM)
            True

        REFERENCES:

        - [BM2012]_
        - [HS2018]_
        """
        if self.base_ring() != ZZ and self.base_ring() != QQ:
            raise NotImplementedError("minimal models only implemented over ZZ or QQ")
        if not self.is_morphism():
            raise TypeError("the function is not a morphism")
        if self.degree() == 1:
            raise NotImplementedError("minimality is only for degree 2 or higher")

        if check_minimal:
            f, m = self.minimal_model(return_transformation=True,
                                      prime_list=prime_list,
                                      algorithm=algorithm)
        else:
            f = self
            m = matrix(ZZ, 2, 2, [1,0,0,1])

        if algorithm == 'BM':
            from .endPN_minimal_model import BM_all_minimal
            models = BM_all_minimal(f, return_transformation=True, D=prime_list)
        elif algorithm == 'HS':
            from .endPN_minimal_model import HS_all_minimal
            models = HS_all_minimal(f, return_transformation=True, D=prime_list)
        else: # algorithm not specified
            f.normalize_coordinates()
            Aff_f = f.dehomogenize(1)
            R = Aff_f.domain().coordinate_ring()
            F = R(Aff_f[0].numerator())
            G = R(Aff_f[0].denominator())
            if G.degree() == 0 or F.degree() == 0:
                #can use BM for polynomial
                from .endPN_minimal_model import HS_all_minimal
                models = HS_all_minimal(f, return_transformation=True, D=prime_list)
            elif prime_list is None:
                prime_list = ZZ(f.resultant()).prime_divisors()
                if prime_list == []:
                    models = [[f,m]]
                elif max(prime_list) > 500:
                    from .endPN_minimal_model import BM_all_minimal
                    models = BM_all_minimal(f, return_transformation=True, D=prime_list)
                else:
                    from .endPN_minimal_model import HS_all_minimal
                    models = HS_all_minimal(f, return_transformation=True, D=prime_list)

        if return_transformation:
            models = [[g, t*m] for g,t in models]
        else:
            models = [g for g,t in models]
        return models

    def affine_preperiodic_model(self, m, n, return_conjugation=False):
        r"""
        Return a dynamical system conjugate to this one with affine (n, m) preperiodic points.

        If the base ring of this dynamical system is finite, there may
        not be a model with affine preperiodic points, in which case a
        :class:`ValueError` is raised.

        INPUT:

         - ``m`` -- the preperiod of the preperiodic points to make affine.

         - ``n`` -- the period of the preperiodic points to make affine.

         - ``return_conjugation`` -- (default: ``False``) If ``True``, return a tuple
           ``(g, phi)`` where ``g`` is a model with affine (n, m) preperiodic points
           and ``phi`` is the matrix that moves ``f`` to ``g``.

        OUTPUT: a dynamical system conjugate to this one.

        EXAMPLES::

            sage: P.<x,y,z> = ProjectiveSpace(QQ, 2)
            sage: f = DynamicalSystem_projective([x^2, y^2, z^2])
            sage: g = f.affine_preperiodic_model(0, 1); g                               # needs sage.rings.function_field
            Dynamical System of Projective Space of dimension 2 over Rational Field
              Defn: Defined on coordinates by sending (x : y : z) to
                    (-x^2 : -2*x^2 + 2*x*y - y^2 : 2*x^2 - 2*x*y + 2*y^2 + 2*y*z + z^2)

        We can check that ``g`` has affine fixed points::

            sage: g.periodic_points(1)                                                  # needs sage.rings.function_field
            [(-1 : -1 : 1),
             (-1/2 : -1 : 1),
             (-1/2 : -1/2 : 1),
             (-1/3 : -2/3 : 1),
             (0 : -1 : 1),
             (0 : -1/2 : 1),
             (0 : 0 : 1)]

        ::

            sage: # needs sage.rings.finite_rings
            sage: P.<x,y,z> = ProjectiveSpace(GF(9), 2)
            sage: f = DynamicalSystem_projective([x^2, y^2, z^2])
            sage: f.affine_preperiodic_model(0, 1)                                      # needs sage.rings.function_field
            Dynamical System of Projective Space of dimension 2
             over Finite Field in z2 of size 3^2
              Defn: Defined on coordinates by sending (x : y : z) to
                    ((-z2)*x^2 : z2*x^2 + (-z2)*x*y + (-z2)*y^2 :
                     (-z2)*x^2 + z2*x*y + (z2 + 1)*y^2 - y*z + z^2)

        ::

            sage: R.<c> = GF(3)[]
            sage: P.<x,y,z> = ProjectiveSpace(R, 2)
            sage: f = DynamicalSystem_projective([x^2, y^2, z^2])
            sage: f.affine_preperiodic_model(0, 1)  # long time
            Dynamical System of Projective Space of dimension 2 over
             Univariate Polynomial Ring in c over Finite Field of size 3
              Defn: Defined on coordinates by sending (x : y : z) to
                    (2*c^3*x^2 : c^3*x^2 + 2*c^3*x*y + 2*c^3*y^2 :
                     2*c^3*x^2 + c^3*x*y + (c^3 + c^2)*y^2 + 2*c^2*y*z + c^2*z^2)

        ::

            sage: # needs sage.rings.number_field
            sage: K.<k> = CyclotomicField(3)
            sage: P.<x,y,z> = ProjectiveSpace(K, 2)
            sage: f = DynamicalSystem_projective([x^2 + k*x*y + y^2, z^2, y^2])
            sage: f.affine_preperiodic_model(1, 1)                                      # needs sage.rings.function_field
            Dynamical System of Projective Space of dimension 2
             over Cyclotomic Field of order 3 and degree 2
              Defn: Defined on coordinates by sending (x : y : z) to
                    (-y^2 : x^2 : x^2 + (-k)*x*z + z^2)

        ::

            sage: P.<x,y> = ProjectiveSpace(QQ, 1)
            sage: f = DynamicalSystem_projective([x^2 + y^2, y^2])
            sage: g, mat = f.affine_preperiodic_model(0, 1, return_conjugation=True)    # needs sage.rings.function_field
            sage: g == f.conjugate(mat)                                                 # needs sage.rings.function_field
            True

        ::

            sage: P.<x,y,z> = ProjectiveSpace(QQ, 2)
            sage: X = P.subscheme(2*y - z)
            sage: f = DynamicalSystem_projective([x^2 + y^2, z^2 + y^2, z^2], domain=X)
            sage: f.affine_preperiodic_model(0, 1)                                      # needs sage.rings.function_field
            Dynamical System of Closed subscheme of Projective Space of dimension 2
             over Rational Field defined by: 2*y - z
              Defn: Defined on coordinates by sending (x : y : z) to
                    (-x^2 - y^2 : y^2 : x^2 + z^2)

        TESTS::

            sage: P.<x,y> = ProjectiveSpace(QQ, 1)
            sage: f = DynamicalSystem_projective([x^2 + 2*y^2, x^2])
            sage: g, mat = f.affine_preperiodic_model(0, 1, return_conjugation=True)    # needs sage.rings.function_field
            sage: f.conjugate(mat) == g                                                 # needs sage.rings.function_field
            True
        """
        n = ZZ(n)
        if n < 1:
            raise ValueError('period must be positive')
        m = ZZ(m)
        if m < 0:
            raise ValueError('preperiod must be non-negative')
        f = self
        CR = f.coordinate_ring()
        dom = f.domain()
        PS = f.codomain().ambient_space()
        N = PS.dimension_relative() + 1
        R = f.base_ring()
        F_1 = f.nth_iterate_map(n+m)
        F_2 = f.nth_iterate_map(m)
        L = [F_1[i]*F_2[j] - F_1[j]*F_2[i] for i in range(N)
            for j in range(i+1, N)]
        X = PS.subscheme(L + list(dom.defining_polynomials()))
        hyperplane_at_infinity = PS.subscheme(CR.gens()[-1])
        if R.is_field():
            F = R
        else:
            F = FractionField(R)
        if X.intersection(hyperplane_at_infinity).change_ring(F).dimension() >= 0:
            hyperplane_found = False
            attempted_combinations = {}
            # in order to find a hyperplane to move to infinity,
            # we need to enumerate an infinite number of hyperplanes
            if R.is_finite():
                # when R is finite, we try all hyperplanes
                for tup in product(R, repeat=N):
                    if list(tup) != [0]*N:
                        if PS(tup) not in attempted_combinations:
                            hyperplane = PS.subscheme(sum([tup[i]*PS.gens()[i] for i in range(N)]))
                            if X.intersection(hyperplane).change_ring(F).dimension() < 0:
                                hyperplane_found = True
                                break
                if not hyperplane_found:
                    raise ValueError('no possible conjugation over %s makes all preperiodic points affine' % R)
            else:
                # if the characteristic is 0, R contains Z
                if R.characteristic() == 0:
                    for height_bound in count(1):
                        terms = ZZ.range(height_bound)
                        for tup in product(terms, repeat=N):
                            if list(tup) != [0]*N:
                                if PS(tup) not in attempted_combinations:
                                    hyperplane = PS.subscheme(sum([tup[i]*PS.gens()[i] for i in range(N)]))
                                    if X.intersection(hyperplane).change_ring(F).dimension() < 0:
                                        hyperplane_found = True
                                        break
                        if hyperplane_found:
                            break
                else:
                    if isinstance(R, PolynomialRing_general) or isinstance(R, MPolynomialRing_base) or isinstance(R, FractionField_generic):
                        # for polynomial rings, we can get an infinite family of hyperplanes
                        # by increasing the degree
                        var = R.gen()
                        for degree in count(0):
                            ZZ_terms = ZZ.range(R.characteristic())
                            terms = ZZ_terms[:]
                            for i in ZZ_terms:
                                terms.append(i*var**degree)
                            for tup in product(terms, repeat=N):
                                if list(tup) != [0]*N:
                                    if PS(tup) not in attempted_combinations:
                                        hyperplane = PS.subscheme(sum([tup[i]*PS.gens()[i] for i in range(N)]))
                                        if X.intersection(hyperplane).change_ring(F).dimension() < 0:
                                            hyperplane_found = True
                                            break
                            if hyperplane_found:
                                break
                    else:
                        raise NotImplementedError('cannot find affine periodic model over %s' % (R))
            source = PS.subscheme(CR.gens()[-1])
            mat = PS.hyperplane_transformation_matrix(source, hyperplane)
            if R.is_field():
                g = f.conjugate(mat)
            else:
                g = f.conjugate(mat, adjugate=True)
            if return_conjugation:
                return (g, mat)
            return g
        if return_conjugation:
            return (f, matrix.identity(N))
        return f

    def automorphism_group(self, **kwds):
        r"""
        Calculates the subgroup of `PGL2` that is the automorphism group
        of this dynamical system.

        The automorphism group is the set of `PGL(2)` elements that fixes
        this map under conjugation.

        INPUT:

        The following keywords are used in most cases:

        - ``num_cpus`` -- (default: 2) the number of threads to use. Setting to a
          larger number can greatly speed up this function.

        The following keywords are used only when the dimension of the domain is 1 and
        the base ring is the rationals, but ignored in all other cases:

        - ``starting_prime`` -- (default: 5) the first prime to use for CRT

        - ``algorithm`` -- (optional) can be one of the following:

          * ``'CRT'`` -- Chinese Remainder Theorem
          * ``'fixed_points'`` -- fixed points algorithm

        - ``return_functions`` -- (default: ``False``) boolean; ``True``
          returns elements as linear fractional transformations and
          ``False`` returns elements as `PGL2` matrices

        - ``iso_type`` -- (default: ``False``) boolean; ``True`` returns the
          isomorphism type of the automorphism group

        OUTPUT: a list of elements in the automorphism group

        AUTHORS:

        - Original algorithm written by Xander Faber, Michelle Manes,
          Bianca Viray

        - Modified by Joao Alberto de Faria, Ben Hutz, Bianca Thompson

        REFERENCES:

        - [FMV2014]_

        EXAMPLES::

            sage: R.<x,y> = ProjectiveSpace(QQ, 1)
            sage: f = DynamicalSystem_projective([x^2 - y^2, x*y])
            sage: f.automorphism_group(return_functions=True)                           # needs sage.libs.pari
            [x, -x]

        ::

            sage: R.<x,y> = ProjectiveSpace(QQ, 1)
            sage: f = DynamicalSystem_projective([x^2 + 5*x*y + 5*y^2, 5*x^2 + 5*x*y + y^2])
            sage: f.automorphism_group()                                                # needs sage.libs.pari
            [
            [1 0]  [0 2]
            [0 1], [2 0]
            ]

        ::

            sage: P.<x,y,z> = ProjectiveSpace(QQ, 2)
            sage: f = DynamicalSystem([x^3, y^3, z^3])
            sage: len(f.automorphism_group())                                           # needs sage.rings.function_field
            24

        ::

            sage: R.<x,y> = ProjectiveSpace(QQ, 1)
            sage: f = DynamicalSystem_projective([x^2 - 2*x*y - 2*y^2, -2*x^2 - 2*x*y + y^2])
            sage: f.automorphism_group(return_functions=True)                           # needs sage.libs.pari
            [x, 1/x, -x - 1, -x/(x + 1), (-x - 1)/x, -1/(x + 1)]

        ::

            sage: R.<x,y> = ProjectiveSpace(QQ, 1)
            sage: f = DynamicalSystem_projective([3*x^2*y - y^3, x^3 - 3*x*y^2])
            sage: lst, label = f.automorphism_group(algorithm='CRT',                    # needs sage.libs.pari
            ....:                                   return_functions=True,
            ....:                                   iso_type=True)
            sage: sorted(lst), label                                                    # needs sage.libs.pari
            ([-1/x, 1/x, (-x - 1)/(x - 1), (-x + 1)/(x + 1), (x - 1)/(x + 1),
              (x + 1)/(x - 1), -x, x],
             'Dihedral of order 8')

        ::

            sage: A.<z> = AffineSpace(QQ, 1)
            sage: f = DynamicalSystem_affine([1/z^3])
            sage: F = f.homogenize(1)
            sage: F.automorphism_group()                                                # needs sage.libs.pari
            [
            [1 0]  [0 2]  [-1  0]  [ 0 -2]
            [0 1], [2 0], [ 0  1], [ 2  0]
            ]

        ::

            sage: P.<x,y,z> = ProjectiveSpace(QQ, 2)
            sage: f = DynamicalSystem_projective([x**2 + x*z, y**2, z**2])
            sage: f.automorphism_group()                                                # needs sage.rings.function_field
            [
            [1 0 0]
            [0 1 0]
            [0 0 1]
            ]

        ::

            sage: # needs sage.rings.number_field
            sage: K.<w> = CyclotomicField(3)
            sage: P.<x,y> = ProjectiveSpace(K, 1)
            sage: D6 = DynamicalSystem_projective([y^2, x^2])
            sage: sorted(D6.automorphism_group())
            [
            [-w - 1      0]  [     0 -w - 1]  [w 0]  [0 w]  [0 1]  [1 0]
            [     0      1], [     1      0], [0 1], [1 0], [1 0], [0 1]
            ]
        """
        alg = kwds.get('algorithm', None)
        p = kwds.get('starting_prime', 5)
        return_functions = kwds.get('return_functions', False)
        iso_type = kwds.get('iso_type', False)
        num_cpus = kwds.get('num_cpus', 2)
        if self.domain().dimension_relative() != 1:
            return self.conjugating_set(self, num_cpus)
        if self.base_ring() != QQ and self.base_ring() != ZZ:
            return self.conjugating_set(self, num_cpus)
        self.normalize_coordinates()
        if (self.degree() == 1) or (self.degree() == 0):
            raise NotImplementedError("rational function of degree 1 not implemented")
        f = self.dehomogenize(1)
        R = PolynomialRing(f.base_ring(),'x')
        if isinstance(f[0], FractionFieldElement):
            F = (f[0].numerator().univariate_polynomial(R))/f[0].denominator().univariate_polynomial(R)
        else:
            F = f[0].univariate_polynomial(R)
        if alg is None:
            if self.degree() <= 12:
                return automorphism_group_QQ_fixedpoints(F, return_functions, iso_type)
            return automorphism_group_QQ_CRT(F, p, return_functions, iso_type)
        elif alg == 'CRT':
            return automorphism_group_QQ_CRT(F, p, return_functions, iso_type)
        return automorphism_group_QQ_fixedpoints(F, return_functions, iso_type)

    def critical_subscheme(self):
        r"""
        Return the critical subscheme of this dynamical system.

        OUTPUT: projective subscheme

        EXAMPLES::

            sage: set_verbose(None)
            sage: P.<x,y> = ProjectiveSpace(QQ,1)
            sage: f = DynamicalSystem_projective([x^3 - 2*x*y^2 + 2*y^3, y^3])
            sage: f.critical_subscheme()                                                # needs sage.rings.function_field
            Closed subscheme of Projective Space of dimension 1 over Rational Field
            defined by:
              9*x^2*y^2 - 6*y^4

        ::

            sage: set_verbose(None)
            sage: P.<x,y> = ProjectiveSpace(QQ,1)
            sage: f = DynamicalSystem_projective([2*x^2 - y^2, x*y])
            sage: f.critical_subscheme()                                                # needs sage.rings.function_field
            Closed subscheme of Projective Space of dimension 1 over Rational Field
            defined by:
              4*x^2 + 2*y^2

        ::

            sage: P.<x,y,z> = ProjectiveSpace(QQ,2)
            sage: f = DynamicalSystem_projective([2*x^2 - y^2, x*y, z^2])
            sage: f.critical_subscheme()                                                # needs sage.rings.function_field
            Closed subscheme of Projective Space of dimension 2 over Rational Field
            defined by:
              8*x^2*z + 4*y^2*z

        ::

            sage: # needs sage.rings.finite_rings
            sage: P.<x,y,z,w> = ProjectiveSpace(GF(81), 3)
            sage: g = DynamicalSystem_projective([x^3 + y^3, y^3 + z^3, z^3 + x^3, w^3])
            sage: g.critical_subscheme()
            Closed subscheme of Projective Space of dimension 3 over Finite Field in
            z4 of size 3^4 defined by:
              0

        ::

            sage: P.<x,y> = ProjectiveSpace(QQ,1)
            sage: f = DynamicalSystem_projective([x^2, x*y])
            sage: f.critical_subscheme()                                                # needs sage.rings.function_field
            Traceback (most recent call last):
            ...
            TypeError: the function is not a morphism
        """
        PS = self.domain()
        if not isinstance(PS, ProjectiveSpace_ring):
            raise NotImplementedError("not implemented for subschemes")
        if not self.is_morphism():
            raise TypeError("the function is not a morphism")
        wr = self.wronskian_ideal()
        crit_subscheme = self.codomain().subscheme(wr)
        return crit_subscheme

    def critical_points(self, R=None):
        r"""
        Return the critical points of this dynamical system defined over
        the ring ``R`` or the base ring of this map.

        Must be dimension 1.

        INPUT:

        - ``R`` -- (optional) a ring

        OUTPUT: a list of projective space points defined over ``R``

        EXAMPLES::

            sage: set_verbose(None)
            sage: P.<x,y> = ProjectiveSpace(QQ,1)
            sage: f = DynamicalSystem_projective([x^3 - 2*x*y^2 + 2*y^3, y^3])
            sage: f.critical_points()                                                   # needs sage.rings.function_field
            [(1 : 0)]
            sage: K.<w> = QuadraticField(6)                                             # needs sage.rings.number_field
            sage: f.critical_points(K)                                                  # needs sage.rings.number_field
            [(-1/3*w : 1), (1/3*w : 1), (1 : 0)]

        ::

            sage: set_verbose(None)
            sage: P.<x,y> = ProjectiveSpace(QQ,1)
            sage: f = DynamicalSystem_projective([2*x^2 - y^2, x*y])
            sage: f.critical_points(QQbar)                                              # needs sage.rings.number_field
            [(-0.7071067811865475?*I : 1), (0.7071067811865475?*I : 1)]
        """
        PS = self.domain()
        if PS.dimension_relative() > 1:
            raise NotImplementedError("use .wronskian_ideal() for dimension > 1")
        if R is None:
            F = self
        else:
            F = self.change_ring(R)
        P = F.codomain()
        X = F.critical_subscheme()
        crit_points = [P(Q) for Q in X.rational_points()]
        return crit_points

    def ramification_type(self, R=None, stable=True):
        r"""
        Return the ramification type of endomorphisms of `\mathbb{P}^1`.

        Only branch points defined over the ring ``R`` contribute to
        the ramification type if specified, otherwise ``R`` is the
        ring of definition for ``self``.

        Note that branch points defined over ``R`` may not be
        geometric points if stable not set to ``True``.

        If ``R`` is specified, ``stable`` is ignored.

        If ``stable``, then this will return the ramification type
        over an extension which splits the Galois orbits of critical
        points.

        INPUT:

        - ``R`` -- ring or morphism (optional)
        - ``split`` -- boolean (optional)

        OUTPUT:

        list of lists, each term being the list of ramification indices
        in the pre-images of one critical value

        EXAMPLES::

            sage: P.<x,y> = ProjectiveSpace(QQ, 1)
            sage: F = DynamicalSystem_projective([x^4, y^4])
            sage: F.ramification_type()                                                 # needs sage.rings.number_field
            [[4], [4]]

            sage: P.<x,y> = ProjectiveSpace(QQ, 1)
            sage: F = DynamicalSystem_projective([x^3, 4*y^3 - 3*x^2*y])
            sage: F.ramification_type()                                                 # needs sage.rings.number_field
            [[2], [2], [3]]

            sage: P.<x,y> = ProjectiveSpace(QQ, 1)
            sage: F = DynamicalSystem_projective([(x + y)^4, 16*x*y*(x-y)^2])
            sage: F.ramification_type()                                                 # needs sage.rings.number_field
            [[2], [2, 2], [4]]

            sage: P.<x,y> = ProjectiveSpace(QQ, 1)
            sage: F = DynamicalSystem_projective([(x + y)*(x - y)^3, y*(2*x+y)^3])
            sage: F.ramification_type()                                                 # needs sage.rings.number_field
            [[3], [3], [3]]

            sage: F = DynamicalSystem_projective([x^3 - 2*x*y^2 + 2*y^3, y^3])
            sage: F.ramification_type()                                                 # needs sage.rings.number_field
            [[2], [2], [3]]
            sage: F.ramification_type(R=F.base_ring())                                  # needs sage.rings.function_field
            [[2], [3]]

        """
        # Change base ring if specified.
        if R is None:
            if stable:
                L,phi = self.field_of_definition_critical(return_embedding=True)
                F = self.change_ring(phi)
            else:
                F = self
        else:
            F = self.change_ring(R)

        C = F.critical_subscheme()
        ram_type = {}
        fc = C.defining_ideal().gens()[0]
        for f, m in fc.factor():
            c = F(F.domain().subscheme(f))  # critical value
            if c in ram_type:
                ram_type[c].append(m + 1)
            else:
                ram_type[c] = [m + 1]
        return sorted(ram_type.values())

    def is_postcritically_finite(self, err=0.01, use_algebraic_closure=True):
        r"""
        Determine if this dynamical system is post-critically finite.

        Only for endomorphisms of `\mathbb{P}^1`. It checks if each critical
        point is preperiodic. The optional parameter ``err`` is passed into
        :meth:`is_preperiodic` as part of the preperiodic check.

        The computations can be done either over the algebraic closure of the
        base field or over the minimal extension of the base field that
        contains the critical points.

        INPUT:

        - ``err`` -- (default: 0.01) positive real number

        - ``use_algebraic_closure`` -- boolean (default: ``True``) -- If ``True``, uses the
          algebraic closure. If ``False``, uses the smallest extension of the base field
          containing all the critical points.

        OUTPUT: boolean

        EXAMPLES::

            sage: P.<x,y> = ProjectiveSpace(QQ,1)
            sage: f = DynamicalSystem_projective([x^2 - y^2, y^2])
            sage: f.is_postcritically_finite()                                          # needs sage.rings.number_field
            True

        ::

            sage: P.<x,y> = ProjectiveSpace(QQ,1)
            sage: f = DynamicalSystem_projective([x^3 - y^3, y^3])
            sage: f.is_postcritically_finite()                                          # needs sage.rings.number_field
            False

        ::

            sage: # needs sage.rings.number_field
            sage: R.<z> = QQ[]
            sage: K.<v> = NumberField(z^8 + 3*z^6 + 3*z^4 + z^2 + 1)
            sage: PS.<x,y> = ProjectiveSpace(K,1)
            sage: f = DynamicalSystem_projective([x^3 + v*y^3, y^3])
            sage: f.is_postcritically_finite()  # long time
            True

        ::

            sage: P.<x,y> = ProjectiveSpace(QQ,1)
            sage: f = DynamicalSystem_projective([6*x^2 + 16*x*y + 16*y^2,
            ....:                                 -3*x^2 - 4*x*y - 4*y^2])
            sage: f.is_postcritically_finite()                                          # needs sage.rings.number_field
            True

        ::

            sage: # needs sage.libs.gap sage.rings.number_field
            sage: K = UniversalCyclotomicField()
            sage: P.<x,y> = ProjectiveSpace(K,1)
            sage: F = DynamicalSystem_projective([x^2 - y^2, y^2], domain=P)
            sage: F.is_postcritically_finite()
            True

        ::

            sage: P.<x,y> = ProjectiveSpace(QQ,1)
            sage: f = DynamicalSystem_projective([8*x^4 - 8*x^2*y^2 + y^4, y^4])
            sage: f.is_postcritically_finite(use_algebraic_closure=False)  # long time
            True

        ::

            sage: P.<x,y> = ProjectiveSpace(QQ,1)
            sage: f = DynamicalSystem_projective([x^4 - x^2*y^2 + y^4, y^4])
            sage: f.is_postcritically_finite(use_algebraic_closure=False)               # needs sage.rings.number_field
            False

        ::

            sage: # needs sage.rings.number_field
            sage: P.<x,y> = ProjectiveSpace(QQbar,1)
            sage: f = DynamicalSystem_projective([x^4 - x^2*y^2, y^4])
            sage: f.is_postcritically_finite()
            False
        """
        #iteration of subschemes not yet implemented
        if self.domain().dimension_relative() > 1:
            raise NotImplementedError("only implemented in dimension 1")

        K = FractionField(self.codomain().base_ring())
        if use_algebraic_closure:
            Kbar = K.algebraic_closure()
            if Kbar.has_coerce_map_from(K):
                F = self.change_ring(Kbar)
            else:
                embeds = K.embeddings(Kbar)
                if embeds:
                    F = self.change_ring(embeds[0])
                else:
                    raise ValueError("no embeddings of base field to algebraic closure")
        else:
            embedding = self.field_of_definition_critical(return_embedding=True)[1]
            F = self.change_ring(embedding)

        crit_points = F.critical_points()
        pcf = True
        i = 0
        while pcf and i < len(crit_points):
            if not crit_points[i].is_preperiodic(F, err):
                pcf = False
            i += 1
        return pcf

    def is_dynamical_belyi_map(self):
        r"""
        Return if this dynamical system is a dynamical Belyi map.

        We define a dynamical Belyi map to be a map conjugate to a
        dynamical system `f: \mathbb{P}^1  \to \mathbb{P}^1`
        where the branch points are contained in `\{0, 1, \infty \}`
        and the postcritical set is contained in `\{0, 1, \infty \}`.

        Output: Boolean

        EXAMPLES::

            sage: P.<x,y> = ProjectiveSpace(QQ, 1)
            sage: f = DynamicalSystem_projective([-2*x^3 - 9*x^2*y - 12*x*y^2 - 6*y^3, y^3])
            sage: f.is_dynamical_belyi_map()                                            # needs sage.rings.number_field
            True

        ::

            sage: P.<x,y> = ProjectiveSpace(QQ, 1)
            sage: f = DynamicalSystem_projective([5*x^7 - 7*x^6*y, -7*x*y^6 + 5*y^7])
            sage: f.is_dynamical_belyi_map()                                            # needs sage.rings.number_field
            True

        ::

            sage: P.<x,y> = ProjectiveSpace(QQ, 1)
            sage: f = DynamicalSystem_projective([x^2 + y^2, y^2])
            sage: f.is_dynamical_belyi_map()                                            # needs sage.rings.number_field
            False

        ::

            sage: # needs sage.rings.number_field
            sage: F = QuadraticField(-7)
            sage: P.<x,y> = ProjectiveSpace(F, 1)
            sage: f = DynamicalSystem_projective([5*x^7 - 7*x^6*y, -7*x*y^6 + 5*y^7])
            sage: f.is_dynamical_belyi_map()
            True

        ::

            sage: P.<x,y> = ProjectiveSpace(QQ, 1)
            sage: f = DynamicalSystem_projective([2*x^3 + 3*x^2*y - 3*x*y^2 + 2*y^3,
            ....:                                 x^3 + y^3])
            sage: f.is_dynamical_belyi_map()                                            # needs sage.rings.number_field
            False

        ::

            sage: # needs sage.rings.number_field
            sage: R.<t> = PolynomialRing(QQ)
            sage: N.<c> = NumberField(t^3 - 2)
            sage: P.<x,y> = ProjectiveSpace(N, 1)
            sage: f=DynamicalSystem_projective([x^2 + c*y^2, x*y])
            sage: f.is_dynamical_belyi_map()
            False

        ::

            sage: P.<x,y> = ProjectiveSpace(GF(7), 1)
            sage: f = DynamicalSystem_projective([x^3 + 6*y^3, y^3])
            sage: f.is_dynamical_belyi_map()                                            # needs sage.libs.pari
            False
        """
        P = self.codomain()
        if not isinstance(P, ProjectiveSpace_ring):
            raise NotImplementedError('only implemented for dynamical systems on projective space')
        if P.dimension_relative() != 1:
            raise NotImplementedError('only implemented for maps on projective space of dimension 1')
        embed = self.field_of_definition_critical(return_embedding=True)[1]
        f = self.change_ring(embed)
        crit_list = f.critical_points()
        crit_orbit = []
        for i in crit_list:
            crit_orbit += f.orbit(i, 4)
        if len(set(crit_orbit)) > 3:
            return False
        return True

    def critical_point_portrait(self, check=True, use_algebraic_closure=True):
        r"""
        If this dynamical system  is post-critically finite, return its
        critical point portrait.

        This is the directed graph of iterates starting with the critical
        points. Must be dimension 1. If ``check`` is ``True``, then the
        map is first checked to see if it is postcritically finite.

        The computations can be done either over the algebraic closure of the
        base field or over the minimal extension of the base field that
        contains the critical points.

        INPUT:

        - ``check`` -- boolean (default: ``True``)

        - ``use_algebraic_closure`` -- boolean (default: ``True``) -- If ``True``, uses the
          algebraic closure. If ``False``, uses the smallest extension of the base field
          containing all the critical points.

        OUTPUT: a digraph

        EXAMPLES::

            sage: # needs sage.rings.number_field
            sage: R.<z> = QQ[]
            sage: K.<v> = NumberField(z^6 + 2*z^5 + 2*z^4 + 2*z^3 + z^2 + 1)
            sage: PS.<x,y> = ProjectiveSpace(K,1)
            sage: f = DynamicalSystem_projective([x^2 + v*y^2, y^2])
            sage: f.critical_point_portrait(check=False)        # long time             # needs sage.graphs
            Looped digraph on 6 vertices

        ::

            sage: P.<x,y> = ProjectiveSpace(QQ,1)
            sage: f = DynamicalSystem_projective([x^5 + 5/4*x*y^4, y^5])
            sage: f.critical_point_portrait(check=False)                                # needs sage.graphs sage.rings.number_field
            Looped digraph on 5 vertices

        ::

            sage: P.<x,y> = ProjectiveSpace(QQ,1)
            sage: f = DynamicalSystem_projective([x^2 + 2*y^2, y^2])
            sage: f.critical_point_portrait()                                           # needs sage.rings.number_field
            Traceback (most recent call last):
            ...
            TypeError: map must be post-critically finite

        ::

            sage: # needs sage.rings.number_field
            sage: R.<t> = QQ[]
            sage: K.<v> = NumberField(t^3 + 2*t^2 + t + 1)
            sage: phi = K.embeddings(QQbar)[0]
            sage: P.<x, y> = ProjectiveSpace(K, 1)
            sage: f = DynamicalSystem_projective([x^2 + v*y^2, y^2])
            sage: f.change_ring(phi).critical_point_portrait()                          # needs sage.graphs
            Looped digraph on 4 vertices

        ::

            sage: P.<x,y> = ProjectiveSpace(QQ,1)
            sage: f = DynamicalSystem_projective([8*x^4 - 8*x^2*y^2 + y^4, y^4])
            sage: f.critical_point_portrait(use_algebraic_closure=False)  # long time
            Looped digraph on 6 vertices

        ::

            sage: # needs sage.rings.number_field
            sage: P.<x,y> = ProjectiveSpace(QQbar,1)
            sage: f = DynamicalSystem_projective([8*x^4 - 8*x^2*y^2 + y^4, y^4])
            sage: f.critical_point_portrait()   # long time                             # needs sage.graphs
            Looped digraph on 6 vertices

        ::

            sage: P.<x,y> = ProjectiveSpace(GF(3),1)
            sage: f = DynamicalSystem_projective([x^2 + x*y - y^2, x*y])
            sage: f.critical_point_portrait(use_algebraic_closure=False)                # needs sage.libs.pari
            Looped digraph on 6 vertices
            sage: f.critical_point_portrait() #long time
            Looped digraph on 6 vertices

        """
        #input checking done in is_postcritically_finite
        if check:
            if not self.is_postcritically_finite():
                raise TypeError("map must be post-critically finite")
        K = FractionField(self.base_ring())
        if use_algebraic_closure:
            Kbar = K.algebraic_closure()
            if Kbar.has_coerce_map_from(K):
                F = self.change_ring(Kbar)
            else:
                embeds = K.embeddings(Kbar)
                if embeds:
                    F = self.change_ring(embeds[0])
                else:
                    raise ValueError("no embeddings of base field to algebraic closure")
        else:
            embedding = self.field_of_definition_critical(return_embedding=True)[1]
            F = self.change_ring(embedding)
        crit_points = F.critical_points()
        N = len(crit_points)
        for i in range(N):
            done = False
            Q = F(crit_points[i])
            while not done:
                if Q in crit_points:
                    done = True
                else:
                    crit_points.append(Q)
                Q = F(Q)
        return F._preperiodic_points_to_cyclegraph(crit_points)

    def critical_height(self, **kwds):
        r"""
        Compute the critical height of this dynamical system.

        The critical height is defined by J. Silverman as
        the sum of the canonical heights of the critical points.
        This must be dimension 1 and defined over a number field
        or number field order.

        The computations can be done either over the algebraic closure of the
        base field or over the minimal extension of the base field that
        contains the critical points.

        INPUT:

        kwds:

        - ``badprimes`` -- (optional) a list of primes of bad reduction

        - ``N`` -- (default: 10) positive integer; number of terms of
          the series to use in the local green functions

        - ``prec`` -- (default: 100) positive integer, float point
          or `p`-adic precision

        - ``error_bound`` -- (optional) a positive real number

        - ``use_algebraic_closure`` -- boolean (default: ``True``) -- If ``True``, uses the
          algebraic closure. If ``False``, uses the smallest extension of the base field
          containing all the critical points.

        OUTPUT: real number

        EXAMPLES::

            sage: P.<x,y> = ProjectiveSpace(QQ,1)
            sage: f = DynamicalSystem_projective([x^3 + 7*y^3, 11*y^3])
            sage: f.critical_height()                                                   # needs sage.rings.number_field
            1.1989273321156851418802151128

        ::

            sage: # needs sage.rings.number_field
            sage: K.<w> = QuadraticField(2)
            sage: P.<x,y> = ProjectiveSpace(K,1)
            sage: f = DynamicalSystem_projective([x^2 + w*y^2, y^2])
            sage: f.critical_height()
            0.16090842452312941163719755472

        Postcritically finite maps have critical height 0::

            sage: P.<x,y> = ProjectiveSpace(QQ,1)
            sage: f = DynamicalSystem_projective([x^3 - 3/4*x*y^2 + 3/4*y^3, y^3])
            sage: f.critical_height(error_bound=0.0001)                                 # needs sage.rings.number_field
            0.00000000000000000000000000000

        ::

            sage: P.<x,y> = ProjectiveSpace(QQ,1)
            sage: f = DynamicalSystem_projective([x^3 + 3*x*y^2, y^3])
            sage: f.critical_height(use_algebraic_closure=False)                        # needs sage.rings.number_field
            0.000023477016733897112886491967991
            sage: f.critical_height()                                                   # needs sage.rings.number_field
            0.000023477016733897112886491967991
        """
        PS = self.codomain()
        if PS.dimension_relative() > 1:
            raise NotImplementedError("only implemented in dimension 1")

        K = FractionField(PS.base_ring())
        use_algebraic_closure = kwds.get("use_algebraic_closure", True)
        if use_algebraic_closure:
            Kbar = K.algebraic_closure()
            if Kbar.has_coerce_map_from(K):
                F = self.change_ring(Kbar)
            else:
                embeds = K.embeddings(Kbar)
                if embeds:
                    F = self.change_ring(embeds[0])
                else:
                    raise ValueError("no embeddings of base field to algebraic closure")
        else:
            embedding = self.field_of_definition_critical(return_embedding=True)[1]
            F = self.change_ring(embedding)
        crit_points = F.critical_points()
        n = len(crit_points)
        err_bound = kwds.get("error_bound", None)
        if err_bound is not None:
            kwds["error_bound"] = err_bound / n
        ch = 0
        for P in crit_points:
            ch += F.canonical_height(P, **kwds)
        return ch

    def preperiodic_points(self, m, n, **kwds):
        r"""
        Computes the preperiodic points of period ``m, n`` of this dynamical system
        defined over the ring ``R`` or the base ring of the map.

        This is done by finding the rational points on the variety
        defining the points of period ``m, n``.

        For rational maps, where there are potentially infinitely many periodic
        points of a given period, you must use the ``return_scheme`` option.
        Note that this scheme will include the indeterminacy locus.

        INPUT:

        - ``n`` -- a positive integer, the period

        - ``m`` -- a non negative integer, the preperiod

        kwds:

        - ``minimal`` -- (default: ``True``) boolean; ``True`` specifies to
          find only the preperiodic points of minimal period ``m``,``n`` and
          ``False`` specifies to find all preperiodic points of period
          ``m``, ``n``

        - ``formal`` -- (default: ``False``) boolean; ``True`` specifies to
          find the formal periodic points only. The formal periodic points
          are the points in the support of the dynatomic cycle.

        - ``R`` -- (default: the base ring of the dynamical system) a
          commutative ring over which to find the preperiodic points

        - ``return_scheme`` -- (default: ``False``) boolean; return a
          subscheme of the ambient space that defines the ``m``,``n`` th
          preperiodic points

        OUTPUT:

        A list of preperiodic points of this map or the subscheme defining
        the preperiodic points.

        EXAMPLES::

            sage: P.<x,y> = ProjectiveSpace(QQbar, 1)                                   # needs sage.rings.number_field
            sage: f = DynamicalSystem_projective([x^2 - y^2, y^2])                      # needs sage.rings.number_field
            sage: f.preperiodic_points(0, 1)                                            # needs sage.rings.number_field
            [(-0.618033988749895? : 1), (1 : 0), (1.618033988749895? : 1)]

        ::

            sage: P.<x,y> = ProjectiveSpace(QQ, 1)
            sage: f = DynamicalSystem_projective([x^2 - 29/16*y^2, y^2])
            sage: f.preperiodic_points(1, 3)                                            # needs sage.rings.function_field
            [(-5/4 : 1), (1/4 : 1), (7/4 : 1)]

        ::

            sage: P.<x,y,z> = ProjectiveSpace(QQ, 2)
            sage: f = DynamicalSystem_projective([x^2 - 3/4*y^2, y^2 , z^2])
            sage: f.preperiodic_points(0, 2, formal=True)                               # needs sage.rings.function_field
            [(-1/2 : 1 : 0), (-1/2 : 1 : 1)]

        ::

            sage: # needs sage.rings.number_field
            sage: P.<x,y> = ProjectiveSpace(QQbar, 1)
            sage: f = DynamicalSystem_projective([x^2 - x*y + 2*y^2, x^2 - y^2])
            sage: f.preperiodic_points(1, 2, minimal=False)                             # needs sage.rings.function_field
            [(-3.133185666641252? : 1),
            (-1 : 1),
            (-0.3478103847799310? - 1.028852254136693?*I : 1),
            (-0.3478103847799310? + 1.028852254136693?*I : 1),
            (0.8165928333206258? - 0.6710067557437100?*I : 1),
            (0.8165928333206258? + 0.6710067557437100?*I : 1),
            (1 : 0),
            (1 : 1),
            (1.695620769559862? : 1),
            (3 : 1)]

        ::

            sage: # needs sage.rings.number_field
            sage: R.<w> = QQ[]
            sage: K.<s> = NumberField(w^6 - 3*w^5 + 5*w^4 - 5*w^3 + 5*w^2 - 3*w + 1)
            sage: P.<x,y,z> = ProjectiveSpace(K, 2)
            sage: f = DynamicalSystem_projective([x^2 + z^2, y^2 + x^2, z^2 + y^2])
            sage: sorted(f.preperiodic_points(0, 1), key=str)                           # needs sage.rings.function_field
            [(-2*s^5 + 4*s^4 - 5*s^3 + 3*s^2 - 4*s : -2*s^5 + 5*s^4 - 7*s^3 + 6*s^2 - 7*s + 3 : 1),
             (-s^5 + 3*s^4 - 4*s^3 + 4*s^2 - 4*s + 2 : -s^5 + 2*s^4 - 2*s^3 + s^2 - s : 1),
             (-s^5 + 3*s^4 - 5*s^3 + 4*s^2 - 3*s + 1 : s^5 - 2*s^4 + 3*s^3 - 3*s^2 + 4*s - 1 : 1),
             (1 : 1 : 1),
             (2*s^5 - 6*s^4 + 9*s^3 - 8*s^2 + 7*s - 4 : 2*s^5 - 5*s^4 + 7*s^3 - 5*s^2 + 6*s - 2 : 1),
             (s^5 - 2*s^4 + 2*s^3 + s : s^5 - 3*s^4 + 4*s^3 - 3*s^2 + 2*s - 1 : 1),
             (s^5 - 2*s^4 + 3*s^3 - 3*s^2 + 3*s - 1 : -s^5 + 3*s^4 - 5*s^3 + 4*s^2 - 4*s + 2 : 1)]

        ::

            sage: P.<x,y> = ProjectiveSpace(QQ, 1)
            sage: f = DynamicalSystem_projective([x^2 + 1/4*y^2, y^2])
            sage: f.preperiodic_points(1, 1, formal=True)
            [(-1/2 : 1), (1 : 0)]

        ::

            sage: P.<x,y> = ProjectiveSpace(QQ, 1)
            sage: f = DynamicalSystem_projective([x^2 - 3/4*y^2, y^2])
            sage: f.preperiodic_points(0, 2, formal=True)                               # needs sage.libs.pari
            [(-1/2 : 1)]

        ::

            sage: # needs sage.rings.number_field
            sage: P.<x,y> = ProjectiveSpace(QQ, 1)
            sage: K.<v> = QuadraticField(5)
            sage: phi = QQ.embeddings(K)[0]
            sage: f = DynamicalSystem_projective([x^2 - y^2, y^2])
            sage: f.preperiodic_points(1, 1, R=phi)
            [(-1/2*v - 1/2 : 1), (1/2*v - 1/2 : 1)]

        ::

            sage: P.<x,y,z> = ProjectiveSpace(QQ, 2)
            sage: X = P.subscheme(2*x - y)
            sage: f = DynamicalSystem_projective([x^2 - y^2, 2*(x^2 - y^2), y^2 - z^2],
            ....:                                domain=X)
            sage: f.preperiodic_points(1, 1)                                            # needs sage.rings.function_field
            [(-1/4 : -1/2 : 1), (1 : 2 : 1)]

        ::

            sage: P.<x,y,z> = ProjectiveSpace(QQ, 2)
            sage: f = DynamicalSystem_projective([x^2 - 3/4*y^2, z^2, y^2])
            sage: f.preperiodic_points(1, 1)                                            # needs sage.rings.function_field
            [(-3/2 : -1 : 1), (-3/2 : 1 : 1), (-1/2 : -1 : 1), (1/2 : -1 : 1),
             (1/2 : 1 : 1), (3/2 : -1 : 1)]

        ::

            sage: P.<x,y,z> = ProjectiveSpace(GF(5), 2)
            sage: f = DynamicalSystem_projective([x^2, y^2, z^2])
            sage: sorted(f.preperiodic_points(2, 1))                                    # needs sage.rings.function_field
            [(0 : 2 : 1), (0 : 3 : 1), (1 : 2 : 1), (1 : 3 : 1), (2 : 0 : 1), (2 : 1 : 0),
             (2 : 1 : 1), (2 : 2 : 1), (2 : 3 : 1), (2 : 4 : 1), (3 : 0 : 1), (3 : 1 : 0),
             (3 : 1 : 1), (3 : 2 : 1), (3 : 3 : 1), (3 : 4 : 1), (4 : 2 : 1), (4 : 3 : 1)]

        ::

            sage: P.<x,y,z> = ProjectiveSpace(GF(5), 2)
            sage: f = DynamicalSystem_projective([x^2, x*y, z^2])
            sage: f.preperiodic_points(2, 1, return_scheme=True, minimal=False)
            Closed subscheme of
             Projective Space of dimension 2 over Finite Field of size 5 defined by:
              0,
              x^8*z^4 - x^4*z^8,
              x^7*y*z^4 - x^3*y*z^8

        When the ring over which to find the preperiodic points is a number
        field, the ordering of the preperiodic points might depend on the
        architecture (32 or 64 bits)::

            sage: P.<x,y> = ProjectiveSpace(QQ, 1)
            sage: R.<z> = QQ[]
            sage: K.<v> = NumberField(z^4 - z^2 - 1)                                    # needs sage.rings.number_field
            sage: f = DynamicalSystem_projective([x^2 - y^2, y^2])
            sage: sorted(f.preperiodic_points(2, 1, R=K), key=str)                      # needs sage.rings.number_field
            [(-v : 1), (v : 1)]

        ::

            sage: P.<x,y,z> = ProjectiveSpace(QQ, 2)
            sage: f = DynamicalSystem_projective([x^2 - 3/4*y^2, y^2, z^2])
            sage: f.preperiodic_points(0, 2, formal=True)                               # needs sage.rings.function_field
            [(-1/2 : 1 : 0), (-1/2 : 1 : 1)]

        ::

            sage: S.<c> = QQ[]
            sage: R.<x,y> = PolynomialRing(S, 2)
            sage: P = ProjectiveSpace(R)
            sage: f = DynamicalSystem_projective([x^2 + c*y^2, y^2])
            sage: f.preperiodic_points(1, 2, return_scheme=True)                        # needs sage.rings.function_field
            Closed subscheme of Projective Space of dimension 1 over Univariate
             Polynomial Ring in c over Rational Field defined by:
              x^2 - x*y + (c + 1)*y^2

        TESTS::

            sage: P.<x,y,z> = ProjectiveSpace(QQ, 2)
            sage: f = DynamicalSystem_projective([x^2, x*y, z^2])
            sage: f.preperiodic_points(2, 1, minimal=False)                             # needs sage.rings.function_field
            Traceback (most recent call last):
            ...
            TypeError: use return_scheme=True

        ::

            sage: P.<x,y> = ProjectiveSpace(QQ, 1)
            sage: f = DynamicalSystem_projective([x^2 - 29/16*y^2, y^2])
            sage: f.preperiodic_points(1.2, 3)
            Traceback (most recent call last):
            ...
            TypeError: Attempt to coerce non-integral RealNumber to Integer
            sage: f.preperiodic_points(1, 3.1)
            Traceback (most recent call last):
            ...
            TypeError: Attempt to coerce non-integral RealNumber to Integer

        ::

            sage: P.<x,y,z> = ProjectiveSpace(QQ, 2)
            sage: f = DynamicalSystem([x^2 - z^2, y^2 - 21/16*z^2, z^2])
            sage: len(f.preperiodic_points(1, 2, minimal=True, formal=False)) == 16     # needs sage.rings.function_field
            True

        ::

            sage: P.<x,y,z> = ProjectiveSpace(QQ, 2)
            sage: f = DynamicalSystem_projective([x^2 - y^2, 2*(x^2 - y^2), y^2 - z^2])
            sage: f.preperiodic_points(2, 2)                                            # needs sage.rings.function_field
            Traceback (most recent call last):
            ...
            ValueError: dynamical system is not a morphism,
            cannot calculate minimal or formal preperiodic points
        """
        n = ZZ(n)
        m = ZZ(m)
        if n <= 0:
            raise ValueError("a positive integer period must be specified")
        if m < 0:
            raise ValueError("a non negative preperiod must be specified")
        R = kwds.pop('R', None)
        if R is None:
            f_sub = self
            R = self.base_ring()
        else:
            f_sub = self.change_ring(R)
            R = f_sub.base_ring() #in the case when R is an embedding
        if isinstance(R, FractionField_1poly_field) or is_FunctionField(R):
            raise NotImplementedError('Periodic points not implemented for function fields; '
                'clear denominators and use the polynomial ring instead')
        CR = f_sub.coordinate_ring()
        dom = f_sub.domain()
        PS = f_sub.codomain().ambient_space()
        if dom != PS:
            f = DynamicalSystem(f_sub.defining_polynomials())
        else:
            f = f_sub
        N = PS.dimension_relative() + 1
        formal = kwds.pop('formal', False)
        minimal = kwds.pop('minimal', True)
        return_scheme = kwds.pop('return_scheme', False)
        if formal and N == 2 and dom == PS:
            X = PS.subscheme([f.dynatomic_polynomial([m,n])])
        else:
            F_1 = f.nth_iterate_map(n+m)
            F_2 = f.nth_iterate_map(m)
            L = [F_1[i]*F_2[j] - F_1[j]*F_2[i] for i in range(N)
                    for j in range(i+1, N)]
            X = PS.subscheme(L + list(dom.defining_polynomials()))
            if (minimal or formal) and (n != 1 or m != 0):
                if not f_sub.is_morphism():
                    raise ValueError('dynamical system is not a morphism, cannot calculate minimal or formal preperiodic points')
                if formal:
                    d = f.degree()
                    # we need a model with no preperiodic points at infinity
                    new_f, mat = f.affine_preperiodic_model(m, n, return_conjugation=True)
                    new_f.normalize_coordinates()
                    # we now deform by a parameter t
                    T = R['t']
                    t = T.gens()[0]
                    Pt = ProjectiveSpace(N-1, R=T, names=[str(i) for i in CR.gens()])
                    deformed_polys = [poly + t*Pt.gens()[-1]**d for poly in new_f.defining_polynomials()[:-1]]
                    deformed_polys += [new_f.defining_polynomials()[-1]]
                    f_deformed = DynamicalSystem(deformed_polys)

                    # after deforming by the parameter, the preperiodic points with multiplicity
                    # will separate into different points. we can now calculate the minimal preperiodic
                    # points with the parameter, and then specialize to get the formal preperiodic points
                    ideal = f_deformed.preperiodic_points(m, n, return_scheme=True).defining_ideal()
                    L = [poly.specialization({t:0}) for poly in ideal.gens()]
                    X = PS.subscheme(L)
                    subs_list = mat.inverse()*vector(CR.gens())
                    subs = {}
                    for i in range(len(subs_list)):
                        subs[PS.gens()[i]] = subs_list[i]
                    if R.is_field():
                        X = PS.subscheme([poly.subs(subs) for poly in L])
                    else:
                        K = [poly.subs(subs) for poly in L]
                        K = [poly*poly.denominator() for poly in K]
                        X = PS.subscheme(K)
                elif minimal:
                    Sn = []
                    for k in ZZ(n).divisors():
                        if ZZ(n/k).is_prime():
                            Sn.append(k)
                    if (isinstance(R, PolynomialRing_general) or isinstance(R, MPolynomialRing_base)):
                        phi = FlatteningMorphism(CR)
                        flatCR = phi.codomain()
                        Ik = flatCR.ideal(1)
                        for k in Sn:
                            Ik *= f.preperiodic_points(m, k, return_scheme=True, minimal=False).defining_ideal()
                        if m != 0:
                            Ik *= f.preperiodic_points(m-1, n, return_scheme=True, minimal=False).defining_ideal()
                        psi = UnflatteningMorphism(flatCR, CR)
                        In = flatCR.ideal([phi(i) for i in X.defining_polynomials()])
                        X = PS.subscheme([psi(i) for i in In.saturation(Ik)[0].gens()])
                    else:
                        Ik = CR.ideal(1)
                        for k in Sn:
                            Ik *= f.preperiodic_points(m, k, return_scheme=True, minimal=False).defining_ideal()
                        if m != 0:
                            Ik *= f.preperiodic_points(m-1, n, return_scheme=True, minimal=False).defining_ideal()
                        In = X.defining_ideal()
                        X = PS.subscheme(In.saturation(Ik)[0])
        if dom != PS:
            X = PS.subscheme(list(X.defining_polynomials()) + list(dom.defining_polynomials()))
        if return_scheme:  # this includes the indeterminacy locus points!
            return X
        if X.dimension() <= 0:
            if R in NumberFields() or isinstance(R, sage.rings.abc.AlgebraicField) or R in FiniteFields():
                Z = f.base_indeterminacy_locus()
                points = [dom(Q) for Q in X.rational_points()]
                good_points = []
                for Q in points:
                    try:
                        Z(list(Q))
                    except TypeError:
                        good_points.append(Q)
                good_points.sort()
                return good_points
            else:
                raise NotImplementedError("ring must a number field or finite field")
        else: #a higher dimensional scheme
            raise TypeError("use return_scheme=True")

    def periodic_points(self, n, minimal=True, formal=False, R=None, algorithm='variety',
                        return_scheme=False):
        r"""
        Computes the periodic points of period ``n`` of this dynamical system
        defined over the ring ``R`` or the base ring of the map.

        This can be done either by finding the rational points on the variety
        defining the points of period ``n``, or, for finite fields,
        finding the cycle of appropriate length in the cyclegraph. For small
        cardinality fields, the cyclegraph algorithm is effective for any
        map and length cycle, but is slow when the cyclegraph is large.
        The variety algorithm is good for small period, degree, and dimension,
        but is slow as the defining equations of the variety get more
        complicated.

        For rational maps, where there are potentially infinitely many periodic
        points of a given period, you must use the ``return_scheme`` option.
        Note that this scheme will include the indeterminacy locus.

        INPUT:

        - ``n`` -- a positive integer

        - ``minimal`` -- (default: ``True``) boolean; ``True`` specifies to
          find only the periodic points of minimal period ``n`` and ``False``
          specifies to find all periodic points of period ``n``

        - ``formal`` -- (default: ``False``) boolean; ``True`` specifies to
          find the formal periodic points only. The formal periodic points
          are the points in the support of the dynatomic cycle.

        - ``R`` -- (optional) a commutative ring. Defaults to the base ring of
          this map.

        - ``algorithm`` -- (default: ``'variety'``) must be one of
          the following:

          * ``'variety'`` -- find the rational points on the appropriate variety
          * ``'cyclegraph'`` -- find the cycles from the cycle graph

        - ``return_scheme`` -- return a subscheme of the ambient space
          that defines the ``n`` th periodic points

        OUTPUT:

        A list of periodic points of this map or the subscheme defining
        the periodic points.

        EXAMPLES::

            sage: # needs sage.rings.number_field
            sage: set_verbose(None)
            sage: P.<x,y> = ProjectiveSpace(QQbar, 1)
            sage: f = DynamicalSystem_projective([x^2 - x*y + y^2, x^2 - y^2 + x*y])
            sage: f.periodic_points(1)
            [(-0.50000000000000000? - 0.866025403784439?*I : 1),
             (-0.50000000000000000? + 0.866025403784439?*I : 1),
             (1 : 1)]

        ::

            sage: # needs sage.rings.number_field
            sage: P.<x,y,z> = ProjectiveSpace(QuadraticField(5,'t'), 2)
            sage: f = DynamicalSystem_projective([x^2 - 21/16*z^2, y^2 - z^2, z^2])
            sage: f.periodic_points(2)
            [(-5/4 : -1 : 1), (-5/4 : -1/2*t + 1/2 : 1), (-5/4 : 0 : 1),
             (-5/4 : 1/2*t + 1/2 : 1), (-3/4 : -1 : 1), (-3/4 : 0 : 1),
             (1/4 : -1 : 1), (1/4 : -1/2*t + 1/2 : 1), (1/4 : 0 : 1),
             (1/4 : 1/2*t + 1/2 : 1), (7/4 : -1 : 1), (7/4 : 0 : 1)]

        ::

            sage: P.<x,y,z> = ProjectiveSpace(QQ, 2)
            sage: f = DynamicalSystem_projective([x^2 - 3/4*y^2, y^2 , z^2])
            sage: f.periodic_points(2, formal=True)                                     # needs sage.rings.function_field
            [(-1/2 : 1 : 0), (-1/2 : 1 : 1)]

        ::

            sage: # needs sage.rings.number_field
            sage: w = QQ['w'].0
            sage: K = NumberField(w^6 - 3*w^5 + 5*w^4 - 5*w^3 + 5*w^2 - 3*w + 1,'s')
            sage: P.<x,y,z> = ProjectiveSpace(K, 2)
            sage: f = DynamicalSystem_projective([x^2 + z^2, y^2 + x^2, z^2 + y^2])
            sage: sorted(f.periodic_points(1), key=str)                                 # needs sage.rings.function_field
            [(-2*s^5 + 4*s^4 - 5*s^3 + 3*s^2 - 4*s : -2*s^5 + 5*s^4 - 7*s^3 + 6*s^2 - 7*s + 3 : 1),
             (-s^5 + 3*s^4 - 4*s^3 + 4*s^2 - 4*s + 2 : -s^5 + 2*s^4 - 2*s^3 + s^2 - s : 1),
             (-s^5 + 3*s^4 - 5*s^3 + 4*s^2 - 3*s + 1 : s^5 - 2*s^4 + 3*s^3 - 3*s^2 + 4*s - 1 : 1),
             (1 : 1 : 1),
             (2*s^5 - 6*s^4 + 9*s^3 - 8*s^2 + 7*s - 4 : 2*s^5 - 5*s^4 + 7*s^3 - 5*s^2 + 6*s - 2 : 1),
             (s^5 - 2*s^4 + 2*s^3 + s : s^5 - 3*s^4 + 4*s^3 - 3*s^2 + 2*s - 1 : 1),
             (s^5 - 2*s^4 + 3*s^3 - 3*s^2 + 3*s - 1 : -s^5 + 3*s^4 - 5*s^3 + 4*s^2 - 4*s + 2 : 1)]

        ::

            sage: P.<x,y,z> = ProjectiveSpace(QQ, 2)
            sage: f = DynamicalSystem_projective([x^2 - 21/16*z^2, y^2 - 2*z^2, z^2])
            sage: f.periodic_points(2, False)                                           # needs sage.rings.function_field
            [(-5/4 : -1 : 1), (-5/4 : 2 : 1), (-3/4 : -1 : 1),
             (-3/4 : 2 : 1), (0 : 1 : 0), (1/4 : -1 : 1), (1/4 : 2 : 1),
             (1 : 0 : 0), (1 : 1 : 0), (7/4 : -1 : 1), (7/4 : 2 : 1)]

        ::

            sage: P.<x,y,z> = ProjectiveSpace(QQ, 2)
            sage: f = DynamicalSystem_projective([x^2 - 21/16*z^2, y^2 - 2*z^2, z^2])
            sage: f.periodic_points(2)                                                  # needs sage.rings.function_field
            [(-5/4 : -1 : 1), (-5/4 : 2 : 1), (1/4 : -1 : 1), (1/4 : 2 : 1)]

        ::

            sage: set_verbose(None)
            sage: P.<x,y> = ProjectiveSpace(ZZ, 1)
            sage: f = DynamicalSystem_projective([x^2 + y^2, y^2])
            sage: f.periodic_points(2, R=QQbar, minimal=False)                          # needs sage.rings.number_field
            [(-0.50000000000000000? - 1.322875655532296?*I : 1),
             (-0.50000000000000000? + 1.322875655532296?*I : 1),
             (0.50000000000000000? - 0.866025403784439?*I : 1),
             (0.50000000000000000? + 0.866025403784439?*I : 1),
             (1 : 0)]

        ::

            sage: P.<x,y,z> = ProjectiveSpace(QQ, 2)
            sage: f = DynamicalSystem_projective([x^2 - 3/4*z^2, y^2 - 3/4*z^2, z^2])
            sage: f.periodic_points(2, formal=True)                                     # needs sage.rings.function_field
            [(-1/2 : -1/2 : 1), (-1/2 : 3/2 : 1), (3/2 : -1/2 : 1)]

        ::

            sage: P.<x,y> = ProjectiveSpace(GF(307), 1)
            sage: f = DynamicalSystem_projective([x^10 + y^10, y^10])
            sage: f.periodic_points(16, minimal=True, algorithm='cyclegraph')           # needs sage.graphs
            [(69 : 1), (185 : 1), (120 : 1), (136 : 1), (97 : 1), (183 : 1),
             (170 : 1), (105 : 1), (274 : 1), (275 : 1), (154 : 1), (156 : 1),
             (87 : 1), (95 : 1), (161 : 1), (128 : 1)]

        ::

            sage: # needs sage.rings.finite_rings
            sage: P.<x,y> = ProjectiveSpace(GF(13^2, 't'), 1)
            sage: f = DynamicalSystem_projective([x^3 + 3*y^3, x^2*y])
            sage: f.periodic_points(30, minimal=True, algorithm='cyclegraph')           # needs sage.graphs
            [(t + 3 : 1), (6*t + 6 : 1), (7*t + 1 : 1), (2*t + 8 : 1),
             (3*t + 4 : 1), (10*t + 12 : 1), (8*t + 10 : 1), (5*t + 11 : 1),
             (7*t + 4 : 1), (4*t + 8 : 1), (9*t + 1 : 1), (2*t + 2 : 1),
             (11*t + 9 : 1), (5*t + 7 : 1), (t + 10 : 1), (12*t + 4 : 1),
             (7*t + 12 : 1), (6*t + 8 : 1), (11*t + 10 : 1), (10*t + 7 : 1),
             (3*t + 9 : 1), (5*t + 5 : 1), (8*t + 3 : 1), (6*t + 11 : 1),
             (9*t + 12 : 1), (4*t + 10 : 1), (11*t + 4 : 1), (2*t + 7 : 1),
             (8*t + 12 : 1), (12*t + 11 : 1)]

        ::

            sage: P.<x,y> = ProjectiveSpace(QQ, 1)
            sage: f = DynamicalSystem_projective([3*x^2 + 5*y^2, y^2])
            sage: f.periodic_points(2, R=GF(3), minimal=False)                          # needs sage.rings.function_field
            [(2 : 1)]
            sage: f.periodic_points(2, R=GF(7))                                         # needs sage.rings.function_field
            []

        ::

            sage: P.<x,y,z> = ProjectiveSpace(QQ, 2)
            sage: f = DynamicalSystem_projective([x^2, x*y, z^2])
            sage: f.periodic_points(1)                                                  # needs sage.rings.function_field
            Traceback (most recent call last):
            ...
            TypeError: use return_scheme=True

        ::

            sage: # needs sage.rings.number_field
            sage: R.<x> = QQ[]
            sage: K.<u> = NumberField(x^2 - x + 3)
            sage: P.<x,y,z> = ProjectiveSpace(K, 2)
            sage: X = P.subscheme(2*x - y)
            sage: f = DynamicalSystem_projective([x^2 - y^2, 2*(x^2 - y^2), y^2 - z^2],
            ....:                                domain=X)
            sage: f.periodic_points(2)                                                  # needs sage.rings.function_field
            [(-1/5*u - 1/5 : -2/5*u - 2/5 : 1), (1/5*u - 2/5 : 2/5*u - 4/5 : 1)]

        ::

            sage: P.<x,y,z> = ProjectiveSpace(QQ, 2)
            sage: f = DynamicalSystem_projective([x^2 - y^2, x^2 - z^2, y^2 - z^2])
            sage: f.periodic_points(1)                                                  # needs sage.rings.function_field
            [(-1 : 0 : 1)]
            sage: f.periodic_points(1, return_scheme=True)
            Closed subscheme of Projective Space of dimension 2 over Rational Field
            defined by:
              -x^3 + x^2*y - y^3 + x*z^2,
              -x*y^2 + x^2*z - y^2*z + x*z^2,
              -y^3 + x^2*z + y*z^2 - z^3

        ::

            sage: P.<x,y>=ProjectiveSpace(GF(3), 1)
            sage: f = DynamicalSystem_projective([x^2 - 2*y^2, y^2])
            sage: f.periodic_points(2, R=GF(3^2,'t'))                                   # needs sage.rings.finite_rings
            [(t + 2 : 1), (2*t : 1)]

        ::

            sage: S.<c> = QQ[]
            sage: R.<x,y> = PolynomialRing(S, 2)
            sage: P = ProjectiveSpace(R)
            sage: f = DynamicalSystem_projective([x^2 + c*y^2, y^2])
            sage: f.periodic_points(2, return_scheme=True)                              # needs sage.rings.function_field
            Closed subscheme of Projective Space of dimension 1 over Univariate
            Polynomial Ring in c over Rational Field defined by:
              x^2 + x*y + (c + 1)*y^2

        ::

            sage: P.<x,y,z> = ProjectiveSpace(ZZ, 2)
            sage: f = DynamicalSystem([x^2 - 2*y^2, y^2, z^2])
            sage: X = f.periodic_points(2, minimal=False, formal=True,  # long time
            ....:                       return_scheme=True)
            sage: len(X.defining_polynomials())                         # long time
            19

        TESTS::

            sage: P.<x,y,z> = ProjectiveSpace(QQ, 2)
            sage: f = DynamicalSystem_projective([x^2 - y^2, 2*(x^2 - y^2), y^2 - z^2])
            sage: f.periodic_points(2, minimal=True)                                    # needs sage.rings.function_field
            Traceback (most recent call last):
            ...
            ValueError: dynamical system is not a morphism, cannot calculate minimal or formal periodic points
        """
        if n <= 0:
            raise ValueError("a positive integer period must be specified")
        if R is None:
            f_sub = self
            R = self.base_ring()
        else:
            f_sub = self.change_ring(R)
            R = f_sub.base_ring() #in the case when R is an embedding
        if isinstance(R, FractionField_1poly_field) or is_FunctionField(R):
            raise NotImplementedError('periodic points not implemented for fraction function fields; '
                'clear denominators and use the polynomial ring instead')
        if isinstance(R, FractionField_generic):
            if isinstance(R.ring(), MPolynomialRing_base):
                raise NotImplementedError('periodic points not implemented for fraction function fields; '
                    'clear denominators and use the polynomial ring instead')
        CR = f_sub.coordinate_ring()
        dom = f_sub.domain()
        PS = f_sub.codomain().ambient_space()
        N = PS.dimension_relative() + 1
        FF = FractionField(R)
        if dom != PS:
            f = DynamicalSystem(f_sub.defining_polynomials())
        else:
            f = f_sub
        if algorithm == 'cyclegraph':
            if R in FiniteFields():
                g = f.cyclegraph()
                points = []
                for cycle in g.all_simple_cycles():
                    m = len(cycle)-1
                    if minimal:
                        if m == n:
                            points = points + cycle[:-1]
                    else:
                        if n % m == 0:
                            points = points + cycle[:-1]
                return points
            else:
                raise TypeError("ring must be finite to generate cyclegraph")
        elif algorithm == 'variety':
            if formal and N == 2 and dom == PS:
                X = PS.subscheme([f.dynatomic_polynomial(n)])
            else:
                F = f.nth_iterate_map(n)
                L = [F[i]*CR.gen(j) - F[j]*CR.gen(i) for i in range(N)
                    for j in range(i+1, N)]
                L = [t for t in L if t != 0]
                X = PS.subscheme(L)
                if (minimal or formal) and n != 1:
                    if not f_sub.is_morphism():
                        raise ValueError('dynamical system is not a morphism, cannot calculate minimal or formal periodic points')
                    if formal:
                        if N > 2:
                            d = f.degree()
                            # we need a model with no periodic points at infinity
                            new_f, mat = f.affine_preperiodic_model(0, n, return_conjugation=True)
                            new_f.normalize_coordinates()
                            # we now deform by a parameter t
                            T = R['t']
                            t = T.gens()[0]
                            Pt = ProjectiveSpace(N-1, R=T, names=[str(i) for i in CR.gens()])
                            deformed_polys = [poly + t*Pt.gens()[-1]**d for poly in new_f.defining_polynomials()[:-1]]
                            deformed_polys += [new_f.defining_polynomials()[-1]]
                            f_deformed = DynamicalSystem(deformed_polys)

                            # after deforming by the parameter, the preperiodic points with multiplicity
                            # will separate into different points. we can now calculate the minimal preperiodic
                            # points with the parameter, and then specialize to get the formal periodic points
                            ideal = f_deformed.periodic_points(n, return_scheme=True).defining_ideal()
                            L = [poly.specialization({t:0}) for poly in ideal.gens()]
                            subs_list = mat.inverse()*vector(CR.gens())
                            subs = {}
                            for i in range(len(subs_list)):
                                subs[PS.gens()[i]] = subs_list[i]
                            if R.is_field():
                                X = PS.subscheme([poly.subs(subs) for poly in L])
                            else:
                                K = [poly.subs(subs) for poly in L]
                                K = [poly*poly.denominator() for poly in K]
                                X = PS.subscheme(K)
                    elif minimal:
                        Sn = []
                        for k in ZZ(n).divisors():
                            if ZZ(n/k).is_prime():
                                Sn.append(k)
                        if (isinstance(R, PolynomialRing_general) or isinstance(R, MPolynomialRing_base)):
                            phi = FlatteningMorphism(CR)
                            flatCR = phi.codomain()
                            Ik = flatCR.ideal(1)
                            for k in Sn:
                                Ik *= f.periodic_points(k, return_scheme=True, minimal=False).defining_ideal()
                            psi = UnflatteningMorphism(flatCR, CR)
                            In = flatCR.ideal([phi(i) for i in X.defining_polynomials()])
                            X = PS.subscheme([psi(i) for i in In.saturation(Ik)[0].gens()])
                        else:
                            Ik = CR.ideal(1)
                            for k in Sn:
                                Ik *= f.periodic_points(k, return_scheme=True, minimal=False).defining_ideal()
                            In = X.defining_ideal()
                            X = PS.subscheme(In.saturation(Ik)[0])
            if dom != PS:
                X = PS.subscheme(list(X.defining_polynomials()) + list(dom.defining_polynomials()))
            if return_scheme:  # this includes the indeterminacy locus points!
                return X
            if X.change_ring(FF).dimension() <= 0:
                if R in NumberFields() or isinstance(R, sage.rings.abc.AlgebraicField) or R in FiniteFields():
                    Z = f.base_indeterminacy_locus()
                    points = [dom(Q) for Q in X.rational_points()]
                    good_points = []
                    for Q in points:
                        try:
                            Z(list(Q))
                        except TypeError:
                            good_points.append(Q)
                    good_points.sort()
                    return good_points
                else:
                    raise NotImplementedError("ring must be a number field or finite field")
            else: #a higher dimensional scheme
                raise TypeError("use return_scheme=True")
        else:
            raise ValueError("algorithm must be either 'variety' or 'cyclegraph'")

    def multiplier_spectra(self, n, formal=False, type='point', use_algebraic_closure=True, check=True):
        r"""
        Computes the ``n`` multiplier spectra of this dynamical system.

        This is the set of multipliers of all peroidic points of
        period ``n`` included with the appropriate multiplicity.
        User can also specify to compute the formal ``n`` multiplier spectra
        instead which includes the multipliers of all formal periodic points
        of period ``n`` with appropriate multiplicity. The map must be defined over
        projective space over a number field or finite field.

        By default, the computations are done over the algebraic closure of the
        base field. If the map is defined over projective space of dimension 1,
        the computation can be done over the minimal extension of the base field that
        contains the periodic points. Otherwise, it will be done over the base ring
        of the map.

        INPUT:

        - ``n`` -- a positive integer, the period

        - ``formal`` -- (default: ``False``) boolean; ``True`` specifies
          to find the formal ``n`` multiplier spectra of this map and
          ``False`` specifies to find the ``n`` multiplier spectra

        - ``type`` -- (default: ``'point'``) string; either ``'point'``
          or ``'cycle'`` depending on whether you compute one multiplier
          per point or one per cycle

        - ``use_algebraic_closure`` -- boolean (default: ``True``) -- If ``True`` uses the
          algebraic closure. Using the algebraic closure can sometimes lead to numerical instability
          and extraneous errors. For most accurate results in dimension 1, set to ``False``.
          If ``False``, and the map is defined over projective space of
          dimension 1, uses the smallest extension of the base field
          containing all the periodic points. If the map is defined over projective space
          of dimension greater than 1, then the base ring of the map is used.

        - ``check`` -- (defualt: ``True``) whether to check if the
          full multiplier spectra was computed. If ``False``, can lead to
          mathematically incorrect answers in dimension greater than 1. Ignored
          if ``use_algebraic_closure`` is ``True`` or if this dynamical system is defined
          over projective space of dimension 1.

        OUTPUT:

        A list of field elements if the domain of the map is projective space of
        dimension 1. If the domain of the map is projective space of dimension
        greater than 1, a list of matrices

        EXAMPLES::

            sage: P.<x,y> = ProjectiveSpace(QQ, 1)
            sage: f = DynamicalSystem_projective([x^2 - 3/4*y^2, y^2])
            sage: sorted(f.multiplier_spectra(2, type='point'))                         # needs sage.rings.number_field
            [0, 1, 1, 1, 9]
            sage: sorted(f.multiplier_spectra(2, type='cycle'))                         # needs sage.rings.number_field
            [0, 1, 1, 9]

        ::

            sage: P.<x,y,z> = ProjectiveSpace(QQ, 2)
            sage: f = DynamicalSystem_projective([x^2, z^2, y^2])
            sage: f.multiplier_spectra(1)                                               # needs sage.rings.number_field
            [
            [                       2 1 - 1.732050807568878?*I]
            [                       0                       -2],
            [                       2 1 + 1.732050807568878?*I]  [ 0  0]  [ 0  0]
            [                       0                       -2], [ 0 -2], [ 0 -2],
            [ 0  0]  [0 0]  [ 2 -2]
            [ 0 -2], [0 0], [ 0 -2]
            ]

        ::

            sage: P.<x,y,z> = ProjectiveSpace(QQ, 2)
            sage: f = DynamicalSystem_projective([x^2, z^2, y^2])
            sage: f.multiplier_spectra(2, formal=True)  # long time
            [
            [4 0]  [4 0]  [4 0]  [4 0]  [4 0]  [4 0]  [4 0]  [4 0]  [0 0]  [0 0]
            [0 4], [0 0], [0 0], [0 4], [0 4], [0 0], [0 0], [0 4], [0 0], [0 0],
            [4 0]  [4 0]  [4 0]  [4 0]
            [0 4], [0 4], [0 0], [0 0]
            ]

        ::

            sage: # needs sage.rings.number_field
            sage: set_verbose(None)
            sage: z = QQ['z'].0
            sage: K.<w> = NumberField(z^4 - 4*z^2 + 1,'z')
            sage: P.<x,y> = ProjectiveSpace(K, 1)
            sage: f = DynamicalSystem_projective([x^2 - w/4*y^2, y^2])
            sage: sorted(f.multiplier_spectra(2, formal=False, type='cycle'))
            [0,
             0.0681483474218635? - 1.930649271699173?*I,
             0.0681483474218635? + 1.930649271699173?*I,
             5.931851652578137? + 0.?e-49*I]

        ::

            sage: P.<x,y> = ProjectiveSpace(QQ, 1)
            sage: f = DynamicalSystem_projective([4608*x^10 - 2910096*x^9*y + 325988068*x^8*y^2
            ....:         + 31825198932*x^7*y^3 - 4139806626613*x^6*y^4 - 44439736715486*x^5*y^5
            ....:         + 2317935971590902*x^4*y^6 - 15344764859590852*x^3*y^7
            ....:         + 2561851642765275*x^2*y^8 + 113578270285012470*x*y^9
            ....:         - 150049940203963800*y^10, 4608*y^10])
            sage: sorted(f.multiplier_spectra(1))                                       # needs sage.rings.number_field
            [-119820502365680843999,
             -7198147681176255644585/256,
             -3086380435599991/9,
             -3323781962860268721722583135/35184372088832,
             -4290991994944936653/2097152,
             0,
             529278480109921/256,
             1061953534167447403/19683,
             848446157556848459363/19683,
             82911372672808161930567/8192,
             3553497751559301575157261317/8192]

        ::

            sage: P.<x,y> = ProjectiveSpace(QQ, 1)
            sage: f = DynamicalSystem_projective([x^2 - 7/4*y^2, y^2])
            sage: f.multiplier_spectra(3, formal=True, type='cycle')                    # needs sage.rings.number_field
            [1, 1]
            sage: f.multiplier_spectra(3, formal=True, type='point')                    # needs sage.rings.number_field
            [1, 1, 1, 1, 1, 1]

        ::

            sage: P.<x,y> = ProjectiveSpace(QQ, 1)
            sage: f = DynamicalSystem_projective([x^4 + 3*y^4, 4*x^2*y^2])
            sage: f.multiplier_spectra(1, use_algebraic_closure=False)                  # needs sage.rings.number_field
            [0,
             -1,
             1/128*a^5 - 13/384*a^4 + 5/96*a^3 + 1/16*a^2 + 43/128*a + 303/128,
             -1/288*a^5 + 1/96*a^4 + 1/24*a^3 - 1/3*a^2 + 5/32*a - 115/32,
             -5/1152*a^5 + 3/128*a^4 - 3/32*a^3 + 13/48*a^2 - 63/128*a - 227/128]
            sage: f.multiplier_spectra(1)                                               # needs sage.rings.number_field
            [0,
             -1,
             1.951373035591442?,
             -2.475686517795721? - 0.730035681602057?*I,
             -2.475686517795721? + 0.730035681602057?*I]

        ::

            sage: P.<x,y> = ProjectiveSpace(GF(5), 1)
            sage: f = DynamicalSystem_projective([x^4 + 2*y^4, 4*x^2*y^2])
            sage: f.multiplier_spectra(1, use_algebraic_closure=False)                  # needs sage.rings.finite_rings
            [0, 3*a + 3, 2*a + 1, 1, 1]
            sage: f.multiplier_spectra(1)
            [0, 2*z2 + 1, 3*z2 + 3, 1, 1]

        ::

            sage: # needs sage.rings.number_field
            sage: P.<x,y> = ProjectiveSpace(QQbar, 1)
            sage: f = DynamicalSystem_projective([x^5 + 3*y^5, 4*x^3*y^2])
            sage: f.multiplier_spectra(1)
            [0,
             -4.106544657178796?,
             -7/4,
             1.985176555073911?,
             -3.064315948947558? - 1.150478041113253?*I,
             -3.064315948947558? + 1.150478041113253?*I]

        ::

            sage: K = GF(3).algebraic_closure()
            sage: P.<x,y> = ProjectiveSpace(K, 1)
            sage: f = DynamicalSystem_projective([x^5 + 2*y^5, 4*x^3*y^2])
            sage: f.multiplier_spectra(1)
            [0, z3 + 2, z3 + 1, z3, 1, 1]

        TESTS::

            sage: P.<x,y> = ProjectiveSpace(QQ, 1)
            sage: f = DynamicalSystem_projective([x^2 + y^2, x*y])
            sage: f.multiplier_spectra(1)                                               # needs sage.rings.number_field
            [1, 1, 1]

        ::

            sage: K = GF(3).algebraic_closure()
            sage: P.<x,y,z> = ProjectiveSpace(K, 2)
            sage: f = DynamicalSystem_projective([x^2 + 2*y^2, 4*x*y, z^2])
            sage: f.multiplier_spectra(1)                                               # needs sage.rings.number_field
            [
            [0 0]  [1 0]  [1 0]  [1 0]  [2 0]  [2 0]  [2 0]
            [0 0], [0 0], [0 0], [0 0], [0 1], [0 1], [0 1]
            ]

        ::

            sage: F.<a> = GF(7)
            sage: P.<x,y> = ProjectiveSpace(F, 1)
            sage: f = DynamicalSystem_projective([x^2 + y^2, y^2])
            sage: sorted(f.multiplier_spectra(1))
            [0, 3, 6]

        ::

            sage: P.<x,y,z> = ProjectiveSpace(QQ, 2)
            sage: f = DynamicalSystem_projective([x^2, z^2, y^2])
            sage: g = f.change_ring(QQbar)                                              # needs sage.rings.number_field
            sage: f.multiplier_spectra(1) == g.multiplier_spectra(1)    # long time, needs sage.rings.number_field
            True

        ::

            sage: # needs sage.rings.number_field
            sage: K.<w> = QuadraticField(5)
            sage: P.<x,y,z> = ProjectiveSpace(K, 2)
            sage: f = DynamicalSystem_projective([x^2 + w*x*y + y^2, y^2, z^2])
            sage: f.multiplier_spectra(1)                               # long time
            [
            [1.000000000000000? - 1.572302755514847?*I                                         0]
            [1.000000000000000? - 1.572302755514847?*I 0.618033988749895? - 1.757887921270715?*I]
            [1.000000000000000? + 1.572302755514847?*I                                         0]
            [1.000000000000000? + 1.572302755514847?*I 0.618033988749895? + 1.757887921270715?*I]
            [                                        0                                         0],
            [                                        0                                         2],
            [                                        0                                         0],
            [                                        0                                         2],
            [0 0]  [0 0]  [                 2 2.236067977499790?]
            [0 0], [0 0], [                 0                  0]
            ]

        ::

            sage: P.<x,y,z> = ProjectiveSpace(QQ, 2)
            sage: f = DynamicalSystem_projective([x^2, z^2, y^2])
            sage: f.multiplier_spectra(1, use_algebraic_closure=False)                  # needs sage.rings.function_field
            Traceback (most recent call last):
            ...
            ValueError: failed to compute the full multiplier spectra. Try use_algebraic_closure=True
            or extend the base ring of this dynamical system
        """
        PS = self.domain()
        n = Integer(n)

        if (n < 1):
            raise ValueError("period must be a positive integer")
        if not isinstance(PS, ProjectiveSpace_ring):
            raise NotImplementedError("not implemented for subschemes")

        if PS.dimension_relative() > 1:
            K = self.domain().base_ring()

            # if we are already using an algebraic closure, we move the
            # map into a finite extension and set use_algebraic_closure to True
            # in order to get a scheme defined over a finite extension
            if isinstance(K, sage.rings.abc.AlgebraicField) or isinstance(K, AlgebraicClosureFiniteField_generic):
                f = self.reduce_base_field()
                K = f.base_ring()
                use_algebraic_closure = True
            else:
                f = self

            # in order to calculate multiplicity, we need to have a scheme defined
            # over a finite extension, not an algebraic closure
            X = f.periodic_points(n, minimal=False, formal=formal, return_scheme=True)
            if use_algebraic_closure:
                number_field = False
                finite_field = False
                if K in NumberFields():
                    number_field = True
                if K in FiniteFields():
                    finite_field = True
                if not (number_field or finite_field):
                    raise NotImplementedError('Only implemented for number fields, QQbar, finite fields, and algebraic closures of finite fields')
                Kbar = K.algebraic_closure()
                if Kbar.has_coerce_map_from(K):
                    f = f.change_ring(Kbar)
                    rat_points = X.rational_points(F=Kbar)
                else:
                    embeds = K.embeddings(Kbar)
                    if embeds:
                        X2 = X.change_ring(embeds[0])
                        rat_points = X2.rational_points()
                        f = self.change_ring(embeds[0])
                    else:
                        raise ValueError("no embeddings of base field to algebraic closure")
            else:
                rat_points = X.rational_points()
                f = self
            PS = f.domain()
            points = []
            for point in rat_points:
                if use_algebraic_closure:
                    if number_field:
                        # in order to calculate multiplicity, the point must be defined over a finite extension
                        K2, pnt_lst, _ = number_field_elements_from_algebraics(list(point))
                        # we coerce if we can
                        if K.has_coerce_map_from(K2):
                            for i in range(X.multiplicity(pnt_lst)):
                                points.append(PS(point))
                        elif K2.has_coerce_map_from(K):
                            X_k = X.change_ring(K2)
                            for i in range(X_k.multiplicity(pnt_lst)):
                                points.append(PS(point))
                        # otherwise, we need to calculate a composite field
                        else:
                            _, K_embed, K2_embed, _ = K.composite_fields(K2, both_maps=True)[0]
                            X_k = X.change_ring(K_embed)
                            pnt_lst = [K2_embed(pnt) for pnt in pnt_lst]
                            new_point = X_k.ambient_space()(pnt_lst)
                            for i in range(X_k.multiplicity(new_point)):
                                points.append(PS(point))
                    else:
                        # we find a finite extension which the current point
                        # and X coerce into
                        final_degree = K.degree()
                        new_point = []
                        for num in list(point):
                            ff_num = num.as_finite_field_element()[1]
                            new_point.append(ff_num)
                            degree = ff_num.parent().degree()
                            final_degree = final_degree.lcm(degree)
                        K_prime = GF(K.characteristic()**final_degree)
                        X_k = X.change_ring(K_prime)
                        for i in range(X_k.multiplicity(new_point)):
                            points.append(PS(point))
                else:
                    for i in range(X.multiplicity(point)):
                        points.append(point)
            if not use_algebraic_closure:
                if check:
                    # we check if we computed the full multiplier spectra
                    d = self.degree()
                    N = self.domain().ambient_space().dimension_relative()
                    if not formal:
                        expected_number = sum(d**(n*i) for i in range(N+1))
                    else:
                        expected_number = 0
                        for D in n.divisors():
                            u = moebius(n/D)
                            inner_sum = sum(d**(D*j) for j in range(N+1))
                            expected_number += u*inner_sum
                    if len(points) != expected_number:
                        raise ValueError('failed to compute the full multiplier spectra. Try use_algebraic_closure=True'
                         + ' or extend the base ring of this dynamical system')
        else:
            K = FractionField(self.codomain().base_ring())
            if use_algebraic_closure:
                Kbar = K.algebraic_closure()
                if Kbar.has_coerce_map_from(K):
                    f = self.change_ring(Kbar)
                else:
                    embeds = K.embeddings(Kbar)
                    if embeds:
                        f = self.change_ring(embeds[0])
                    else:
                        raise ValueError("no embeddings of base field to algebraic closure")
            else:
                embedding = self.field_of_definition_periodic(n, formal=formal, return_embedding=True)[1]
                f = self.change_ring(embedding)

            PS = f.domain()
            if not formal:
                G = f.nth_iterate_map(n)
                F = G[0]*PS.gens()[1] - G[1]*PS.gens()[0]
            else:
                # periodic points of formal period n are the roots of the nth dynatomic polynomial
                F = f.dynatomic_polynomial(n)

            other_roots = F.parent()(F([(f.domain().gens()[0]),1])).univariate_polynomial().roots(ring=f.base_ring())

            points = []

            minfty = min(ex[1] for ex in F.exponents()) # include the point at infinity with the right multiplicity
            for i in range(minfty):
                points.append(PS([1,0]))

            for R in other_roots:
                for i in range(R[1]):
                    points.append(PS([R[0],1])) # include copies of higher multiplicity roots

        if type == 'cycle':
            # should include one representative point per cycle, included with the right multiplicity
            newpoints = []

            while points:
                P = points[0]
                newpoints.append(P)
                points.pop(0)
                Q = P
                for i in range(1,n):
                    try:
                        points.remove(f(Q))
                    except ValueError:
                        pass
                    Q = f(Q)
            points = newpoints

        if PS.dimension_relative() > 1:
            multipliers = [f.multiplier(pt,n) for pt in points]
        else:
            multipliers = [f.multiplier(pt,n)[0,0] for pt in points]

        return multipliers

    def sigma_invariants(self, n, formal=False, embedding=None, type='point',
                        return_polynomial=False, chow=False, deform=False, check=True):
        r"""
        Computes the values of the elementary symmetric polynomials evaluated
        on the ``n`` multiplier spectra of this dynamical system.

        The sigma invariants are the symmetric polynomials evaluated on the
        characteristic polynomial of the multipliers. See [Hutz2019]_ for
        the full definition. Spepcifically, this function returns either
        the following polynomial or its coefficients (with signs
        appropriately adjusted):

         .. MATH::

            \prod_{P \text{ period n}} ( w - c(P,t)),

        where `c(P,t)` is the charateristic polynomial (variable `t`) of the
        multiplier at `P`. Note that in dimension 1, only the coefficients
        of the constant term is returned.

        The invariants can be computed for points of period ``n`` or
        points of formal period ``n``. The base
        ring should be a number field, number field order, or
        a finite field or a polynomial ring or function field over a
        number field, number field order, or finite field.

        The parameter ``type`` determines if the sigma are computed from
        the multipliers calculated at one per cycle (with multiplicity)
        or one per point (with multiplicity). Only implemented
        for dimension 1. Note that in the ``cycle`` case, a map with a cycle
        which collapses into multiple smaller cycles, this is still
        considered one cycle. In other words, if a 4-cycle collapses into
        a 2-cycle with multiplicity 2, there is only one multiplier used
        for the doubled 2-cycle when computing ``n=4``.

        ALGORITHM:

        In dimension 1, we use the Poisson product of the resultant of
        two polynomials:

        .. MATH::

            res(f,g) = \prod_{f(a)=0} g(a).

        In higher dimensions, we use elimination theory (Groebner bases)
        to compute the equivalent of the Poisson product. Letting `f` be
        the polynomial defining the periodic or formal
        periodic points and `g` the polynomial `w - F` for an auxilarly
        variable `w` and `F` the characteristic polynomial of the Jacobian matrix
        of `f`. Note that if `f` is a rational function, we clear
        denominators for `g`.

        To calculate the full polynomial defining the sigma invariants,
        we follow the algorithm outlined in section 4 of [Hutz2019]_. There
        are 4 cases:

        - multipliers and ``n`` periodic points all distinct -- in this case,
          we can use Proposition 4.1 of [Hutz2019]_ to compute the sigma invariants.

        - ``n`` periodic points are all distinct, multipliers are repeated -- here we
          can use Proposition 4.2 of [Hutz2019]_ to compute the sigma invariants.
          This corresponds to ``chow=True``.

        - ``n`` periodic points are repeated, multipliers are all distinct -- to deal
          with this case, we deform the map by a formal parameter `k`. The deformation
          separates the ``n`` periodic points, making them distinct, and we can recover
          the ``n`` periodic points of the original map by specializing `k` to 0.
          This corresponds to ``deform=True``.

        - ``n`` periodic points are repeated, multipliers are repeated -- here we
          can use both cases 2 and 3 together. This corresponds to ``deform=True``
          and ``chow=True``.

        As we do not want to check which case we are in beforehand, we throw a
        ValueError if the computed polynomial does not have the correct degree.

        INPUT:

        - ``n`` -- a positive integer, the period

        - ``formal`` -- (default: ``False``) boolean; ``True`` specifies
          to find the values of the elementary symmetric polynomials
          corresponding to the formal ``n`` multiplier spectra and ``False``
          specifies to instead find the values corresponding to the ``n``
          multiplier spectra, which includes the multipliers of all
          periodic points of period ``n``

        - ``embedding`` -- (default: ``None``) must be ``None``, passing an embedding
          is no longer supported, see :issue: `32205`.

        - ``type`` -- (default: ``'point'``) string; either ``'point'``
          or ``'cycle'`` depending on whether you compute with one
          multiplier per point or one per cycle. Not implemented for
          dimension greater than 1.

        - ``return polynomial`` -- (default: ``False``) boolean;
          ``True`` specifies returning the polynomial which generates
          the sigma invariants, see [Hutz2019]_ for the full definition.
          The polynomial is always a multivariate polynomial with variables
          ``w`` and ``t``.

        - ``chow`` -- (default: ``False``) boolean; ``True`` specifies
          using the Chow algorithm from [Hutz2019]_ to compute the sigma
          invariants. While slower, the Chow algorithm does not lose
          information about multiplicities of the multipliers. In order
          to accurately compute the sigma polynomial when there is a
          repeated multiplier, ``chow`` must be ``True``.

        - ``deform`` -- (default: ``False``) boolean; ``True`` specifies
          first deforming the map so that all periodic points are distinct
          and then calculating the sigma invariants. In order to accurately
          calculate the sigma polynomial when there is a periodic point with
          multiplicity, ``deform`` must be ``True``.

        - ``check`` -- (default: ``True``) boolean; when ``True`` the degree of
          the sigma polynomial is checked against the expected degree. This is
          done as the sigma polynomial may drop degree if multiplicities of periodic
          points or multipliers are not correctly accounted for using ``chow`` or
          ``deform``.

        .. WARNING::

            Setting ``check`` to ``False`` can lead to mathematically incorrect
            answers.

        OUTPUT: a list of elements in the base ring, unless ``return_polynomial``
                is ``True``, in which case a polynomial in ``w`` and ``t`` is returned.
                The variable ``t`` is the variable of the characteristic
                polynomials of the multipliers.

                If this map is defined over `\mathbb{P}^N`, where `N > 1`, then
                the list is the coefficients of `w` and `t`, in lexographical order with `w > t`.

        EXAMPLES::

            sage: P.<x,y> = ProjectiveSpace(QQ, 1)
            sage: f = DynamicalSystem_projective([x^2 + x*y + y^2, y^2 + x*y])
            sage: f.sigma_invariants(1)                                                 # needs sage.rings.number_field
            [3, 3, 1]

        If ``return_polynomial`` is ``True``, then following [Hutz2019]_
        we return a two variable polynomial in `w` and `t`::

            sage: P.<x,y> = ProjectiveSpace(QQ, 1)
            sage: f = DynamicalSystem_projective([x^2 + 2*y^2, y^2])
            sage: poly = f.sigma_invariants(1, return_polynomial=True); poly
            w^3 - 3*w^2*t + 2*w^2 + 3*w*t^2 - 4*w*t + 8*w - t^3 + 2*t^2 - 8*t

        From the full polynomial, we can easily recover the one variable polynomial whose coefficients
        are symmetric functions in the multipliers, up to sign::

            sage: w, t = poly.variables()
            sage: poly.specialization({w:0}).monic()
            t^3 - 2*t^2 + 8*t
            sage: f.sigma_invariants(1)                                                 # needs sage.rings.number_field
            [2, 8, 0]

        For dynamical systems on `\mathbb{P}^N`, where `N > 1`, the full polynomial
        is needed to distinguish the conjugacy class. We can, however, still return
        a list in this case::

            sage: P.<x,y,z> = ProjectiveSpace(QQ, 2)
            sage: f = DynamicalSystem_projective([x^2, z^2, y^2])
            sage: f.sigma_invariants(1, chow=True)
            [1, 7, -6, -12, 21, -36, -60, 72, 48, 35, -90, -120, 352, 96, -288, -64, 35,
             -120, -120, 688, -96, -1056, 320, 384, 0, 21, -90, -60, 672, -384, -1440, 1344,
             768, -768, 0, 0, 7, -36, -12, 328, -336, -864, 1472, 384, -1536, 512, 0, 0, 0,
             1, -6, 0, 64, -96, -192, 512, 0, -768, 512, 0, 0, 0, 0, 0]

        When calculating the sigma invariants for `\mathbb{P}^N`, with `N > 1`,
        the default algorithm loses information about multiplicities. Note that
        the following call to sigma invariants returns a degree 6 polynomial in `w`::

            sage: P.<x,y,z> = ProjectiveSpace(QQ, 2)
            sage: f = DynamicalSystem_projective([x^2, y^2, z^2])
            sage: f.sigma_invariants(1, return_polynomial=True, check=False)
            w^6 - 6*w^5*t^2 + 8*w^5*t - 4*w^5 + 15*w^4*t^4 - 40*w^4*t^3 + 40*w^4*t^2 -
            16*w^4*t - 20*w^3*t^6 + 80*w^3*t^5 - 120*w^3*t^4 + 80*w^3*t^3 - 16*w^3*t^2 +
            15*w^2*t^8 - 80*w^2*t^7 + 160*w^2*t^6 - 144*w^2*t^5 + 48*w^2*t^4 - 6*w*t^10 +
            40*w*t^9 - 100*w*t^8 + 112*w*t^7 - 48*w*t^6 + t^12 - 8*t^11 + 24*t^10 -
            32*t^9 + 16*t^8

        Setting ``chow`` to ``True``, while much slower, accounts correctly for multiplicities.
        Note that the following returns a degree 7 polynomial in `w`::

            sage: f.sigma_invariants(1, return_polynomial=True, chow=True)
            w^7 - 7*w^6*t^2 + 10*w^6*t - 4*w^6 + 21*w^5*t^4 - 60*w^5*t^3 + 60*w^5*t^2 -
            24*w^5*t - 35*w^4*t^6 + 150*w^4*t^5 - 240*w^4*t^4 + 176*w^4*t^3 - 48*w^4*t^2 +
            35*w^3*t^8 - 200*w^3*t^7 + 440*w^3*t^6 - 464*w^3*t^5 + 224*w^3*t^4 -
            32*w^3*t^3 - 21*w^2*t^10 + 150*w^2*t^9 - 420*w^2*t^8 + 576*w^2*t^7 -
            384*w^2*t^6 + 96*w^2*t^5 + 7*w*t^12 - 60*w*t^11 + 204*w*t^10 - 344*w*t^9 +
            288*w*t^8 - 96*w*t^7 - t^14 + 10*t^13 - 40*t^12 + 80*t^11 - 80*t^10 + 32*t^9

        ::

            sage: # needs sage.rings.number_field
            sage: set_verbose(None)
            sage: z = QQ['z'].0
            sage: K = NumberField(z^4 - 4*z^2 + 1, 'z')
            sage: P.<x,y> = ProjectiveSpace(K, 1)
            sage: f = DynamicalSystem_projective([x^2 - 5/4*y^2, y^2])
            sage: f.sigma_invariants(2, formal=False, type='cycle')
            [13, 11, -25, 0]
            sage: f.sigma_invariants(2, formal=False, type='point')
            [12, -2, -36, 25, 0]

        check that infinity as part of a longer cycle is handled correctly::

            sage: # needs sage.rings.number_field
            sage: P.<x,y> = ProjectiveSpace(QQ, 1)
            sage: f = DynamicalSystem_projective([y^2, x^2])
            sage: f.sigma_invariants(2, type='cycle')
            [12, 48, 64, 0]
            sage: f.sigma_invariants(2, type='point')
            [12, 48, 64, 0, 0]
            sage: f.sigma_invariants(2, type='cycle', formal=True)
            [0]
            sage: f.sigma_invariants(2, type='point', formal=True)
            [0, 0]

        ::

            sage: # needs sage.rings.number_field
            sage: K.<w> = QuadraticField(3)
            sage: P.<x,y> = ProjectiveSpace(K, 1)
            sage: f = DynamicalSystem_projective([x^2 - w*y^2, (1-w)*x*y])
            sage: f.sigma_invariants(2, formal=False, type='cycle')
            [6*w + 21, 78*w + 159, 210*w + 367, 90*w + 156]
            sage: f.sigma_invariants(2, formal=False, type='point')
            [6*w + 24, 96*w + 222, 444*w + 844, 720*w + 1257, 270*w + 468]

        ::

            sage: P.<x,y> = ProjectiveSpace(QQ, 1)
            sage: f = DynamicalSystem_projective([512*x^5 - 378128*x^4*y + 76594292*x^3*y^2
            ....:         - 4570550136*x^2*y^3 - 2630045017*x*y^4 + 28193217129*y^5, 512*y^5])
            sage: f.sigma_invariants(1)                                                 # needs sage.rings.number_field
            [19575526074450617/1048576, -9078122048145044298567432325/2147483648,
             -2622661114909099878224381377917540931367/1099511627776,
             -2622661107937102104196133701280271632423/549755813888,
             338523204830161116503153209450763500631714178825448006778305/72057594037927936, 0]

        ::

            sage: P.<x,y,z> = ProjectiveSpace(GF(5), 2)
            sage: f = DynamicalSystem([x^2, y^2, z^2])
            sage: f.sigma_invariants(1, chow=True, return_polynomial=True)
            w^7 - 2*w^6*t^2 + w^6 + w^5*t^4 + w^5*t + w^4*t^3 + 2*w^4*t^2 + w^3*t^5 -
            w^3*t^4 - 2*w^3*t^3 - w^2*t^10 + w^2*t^7 + w^2*t^6 + w^2*t^5 + 2*w*t^12 -
            w*t^10 + w*t^9 - 2*w*t^8 - w*t^7 - t^14 + 2*t^9

        ::

            sage: # needs sage.rings.number_field
            sage: R.<c> = QQ[]
            sage: Pc.<x,y> = ProjectiveSpace(R, 1)
            sage: f = DynamicalSystem_projective([x^2 + c*y^2, y^2])
            sage: f.sigma_invariants(1)
            [2, 4*c, 0]
            sage: f.sigma_invariants(2, formal=True, type='point')
            [8*c + 8, 16*c^2 + 32*c + 16]
            sage: f.sigma_invariants(2, formal=True, type='cycle')
            [4*c + 4]

        ::

            sage: R.<c> = QQ[]
            sage: P.<x,y> = ProjectiveSpace(R, 1)
            sage: f = DynamicalSystem([x^2 + c*y^2, y^2])
            sage: f.sigma_invariants(1, return_polynomial=True)
            w^3 + (-3)*w^2*t + 2*w^2 + 3*w*t^2 + (-4)*w*t + 4*c*w - t^3 + 2*t^2 + (-4*c)*t
            sage: f.sigma_invariants(2, chow=True, formal=True,                         # needs sage.libs.pari
            ....:                    return_polynomial=True)
            w^2 + (-2)*w*t + (8*c + 8)*w + t^2 + (-8*c - 8)*t + 16*c^2 + 32*c + 16

        ::

            sage: R.<c,d> = QQ[]
            sage: P.<x,y,z> = ProjectiveSpace(R, 2)
            sage: f = DynamicalSystem([x^2 + c*z^2, y^2 + d*z^2, z^2])
            sage: len(dict(f.sigma_invariants(1, return_polynomial=True)))
            51

        ::

            sage: P.<x,y> = ProjectiveSpace(QQ, 1)
            sage: f = DynamicalSystem([x^2 + 3*y^2, x*y])
            sage: f.sigma_invariants(1, deform=True, return_polynomial=True)            # needs sage.rings.function_field
            w^3 - 3*w^2*t + 3*w^2 + 3*w*t^2 - 6*w*t + 3*w - t^3 + 3*t^2 - 3*t + 1

        doubled fixed point::

            sage: P.<x,y> = ProjectiveSpace(QQ, 1)
            sage: f = DynamicalSystem_projective([x^2 - 3/4*y^2, y^2])
            sage: f.sigma_invariants(2, formal=True)                                    # needs sage.rings.number_field
            [2, 1]

        doubled 2 cycle::

            sage: P.<x,y> = ProjectiveSpace(QQ, 1)
            sage: f = DynamicalSystem_projective([x^2 - 5/4*y^2, y^2])
            sage: f.sigma_invariants(4, formal=False, type='cycle')                     # needs sage.rings.number_field
            [170, 5195, 172700, 968615, 1439066, 638125, 0]

        TESTS::

            sage: F.<t> = FunctionField(GF(5))
            sage: P.<x,y> = ProjectiveSpace(F,1)
            sage: f = DynamicalSystem_projective([x^2 + (t/(t^2+1))*y^2, y^2], P)
            sage: f.sigma_invariants(1)                                                 # needs sage.rings.number_field
            [2, 4*t/(t^2 + 1), 0]

        ::

            sage: # needs sage.rings.number_field
            sage: R.<w> = QQ[]
            sage: N.<n> = NumberField(w^2 + 1)
            sage: P.<x,y,z> = ProjectiveSpace(N, 2)
            sage: f = DynamicalSystem_projective([x^2, y^2, z^2])
            sage: f.sigma_invariants(1, chow=True) == f.change_ring(QQ).sigma_invariants(1, chow=True)
            True

        ::

            sage: P.<x,y> = ProjectiveSpace(QQ, 1)
            sage: f = DynamicalSystem([x^2 + 3*y^2, x*y])
            sage: f.sigma_invariants(1, formal=True, return_polynomial=True)
            Traceback (most recent call last):
            ..
            ValueError: sigma polynomial dropped degree, as multiplicities were not accounted
            for correctly; try setting chow=True and/or deform=True

        ::

            sage: P.<x,y> = ProjectiveSpace(QQ, 1)
            sage: f = DynamicalSystem([x^2 + 3*y^2, x*y])
            sage: f.sigma_invariants(1, return_polynomial=True)
            Traceback (most recent call last):
            ..
            ValueError: sigma polynomial dropped degree, as multiplicities were not accounted
            for correctly; try setting chow=True and/or deform=True
        """
        n = ZZ(n)

        if embedding is not None:
            raise ValueError('do not specify an embedding')
        if n < 1:
            raise ValueError("period must be a positive integer")
        dom = self.domain()
        if not isinstance(dom, ProjectiveSpace_ring):
            raise NotImplementedError("not implemented for subschemes")
        if self.degree() <= 1:
            raise TypeError("must have degree at least 2")
        if type not in ['point', 'cycle']:
            raise ValueError("type must be either point or cycle")
        if dom.dimension_relative() > 1 or return_polynomial:
            if type == 'cycle':
                raise NotImplementedError('cycle not implemented for dimension greater than 1')
            base_ring = self.base_ring()
            d = self.degree()
            N = dom.dimension_relative()
            f = copy(self)
            Fn = f.nth_iterate_map(n)
            CR = f.codomain().ambient_space().coordinate_ring()
            if deform:
                # we need a model with all affine periodic points
                new_f = f.affine_preperiodic_model(0, n)
                new_f.normalize_coordinates()
                # we now deform by a parameter t
                T = base_ring['k']
                k = T.gens()[0]
                Pt = ProjectiveSpace(N, R=T, names=[str(i) for i in CR.gens()])
                deformed_polys = [poly + k*Pt.gens()[-1]**d for poly in new_f.defining_polynomials()[:-1]]
                deformed_polys += [new_f.defining_polynomials()[-1]]
                f_deformed = DynamicalSystem(deformed_polys)
                sigma_poly = f_deformed.sigma_invariants(n, chow=chow, deform=False, return_polynomial=True, check=False)
                sigma_polynomial = sigma_poly.specialization({k:0})
                # we fix the ordering of the parent polynomial ring
                new_parent = sigma_polynomial.parent().change_ring(order='lex')
                sigma_polynomial = new_parent(sigma_polynomial)
                sigma_polynomial *= sigma_polynomial.coefficients()[0].inverse_of_unit()
            else:
                if not base_ring.is_field():
                    F = FractionField(base_ring)
                    f.normalize_coordinates()
                    X = f.periodic_points(n, minimal=False, formal=formal, return_scheme=True)
                    X = X.change_ring(F)
                else:
                    F = base_ring
                    if isinstance(base_ring, FractionField_generic):
                        if isinstance(base_ring.ring(), MPolynomialRing_base) or isinstance(base_ring.ring(), PolynomialRing_general):
                            f.normalize_coordinates()
                            f_ring = f.change_ring(base_ring.ring())
                            X = f_ring.periodic_points(n, minimal=False, formal=formal, return_scheme=True)
                            X = X.change_ring(F)
                    else:
                        X = f.periodic_points(n, minimal=False, formal=formal, return_scheme=True)
                newR = PolynomialRing(F, 'w, t', 2, order='lex')
                if not base_ring.is_field():
                    ringR = PolynomialRing(base_ring, 'w, t', 2, order='lex')
                if chow:
                    # create full polynomial ring
                    R = PolynomialRing(F, 'v', 2*N+3, order='lex')
                    var = list(R.gens())
                    # create polynomial ring for result
                    R2 = PolynomialRing(F, var[:N] + var[-2:])
                    psi = R2.hom(N*[0]+list(newR.gens()), newR)
                    # create substitution to set extra variables to 0
                    R_zero = {R.gen(N): 1}
                    for j in range(N+1, 2*N+1):
                        R_zero[R.gen(j)] = 0
                    t = var.pop()
                    w = var.pop()
                    var = var[:N]
                else:
                    R = PolynomialRing(F, 'v', N+2, order='lex')
                    psi = R.hom(N*[0] + list(newR.gens()), newR)
                    var = list(R.gens())
                    t = var.pop()
                    w = var.pop()
                sigma_polynomial = 1
                # go through each affine patch to avoid repeating periodic points
                # setting the visited coordinates to 0 as we go
                for j in range(N,-1,-1):
                    Xa = X.affine_patch(j)
                    fa = Fn.dehomogenize(j)
                    Pa = fa.domain()
                    Ra = Pa.coordinate_ring()
                    # create the images for the Hom to the ring we will do the elimination over
                    # with done affine patch coordinates as 0
                    if chow:
                        im = [R.gen(i) for i in range(j)] + (N-j)*[0] + [R.gen(i) for i in range(N, R.ngens())]
                    else:
                        im = list(R.gens())[:j] + (N-j)*[0] + [R.gen(i) for i in range(N, R.ngens())]
                    phi = Ra.hom(R.gens()[0:len(Ra.gens())])
                    # create polymomial that evaluates to the characteristic polynomial
                    M = t*matrix.identity(R, N)
                    g = (M-jacobian([phi(F.numerator())/phi(F.denominator()) for F in fa], var)).det()
                    # create the terms of the sigma invariants prod(w-lambda)
                    g_prime = w*R(g.denominator())(im)-R(g.numerator())(im)
                    # move the defining polynomials to the polynomial ring
                    L = [phi(h)(im) for h in Xa.defining_polynomials()]
                    # add the appropriate final polynomial to compute the sigma invariant polynomial
                    # via a Poisson product in elimination
                    if chow:
                        L += [g_prime + sum(R.gen(j-1)*R.gen(N+j)*(R(g.denominator())(im)) for j in range(1,N+1))]
                    else:
                        L += [g_prime]
                    I = R.ideal(L)
                    # since R is lex ordering, this is an elimination step
                    G = I.groebner_basis()
                    # the polynomial we need is the one just in w and t
                    if chow:
                        poly = psi(G[-1].specialization(R_zero))
                        if len(list(poly)) > 0:
                            poly *= poly.coefficients()[0].inverse_of_unit()
                    else:
                        poly = psi(G[-1])
                    if not base_ring.is_field():
                        denom = lcm([coeff[0].denominator() for coeff in poly])
                        poly *= denom
                    sigma_polynomial *= poly
                if not base_ring.is_field():
                    sigma_polynomial = ringR(sigma_polynomial)
            if check:
                degree_w = sigma_polynomial.degrees()[0]
                if formal:
                    expected_degree = 0
                    for D in n.divisors():
                        u = moebius(n/D)
                        inner_sum = sum(d**(D*j) for j in range(N+1))
                        expected_degree += u*inner_sum
                else:
                    expected_degree = sum(d**(n*i) for i in range(N+1))
                if degree_w != expected_degree:
                    raise ValueError('sigma polynomial dropped degree, as multiplicities were not accounted for correctly; '
                                     'try setting chow=True and/or deform=True')
            if return_polynomial:
                return sigma_polynomial
            # if we are returning a numerical list, read off the coefficients
            # in order of degree adjusting sign appropriately
            sigmas = []
            sigma_dictionary = dict([list(reversed(i)) for i in list(sigma_polynomial)])
            degree_w = sigma_polynomial.degrees()[0]
            w, t = sigma_polynomial.variables()
            for i in range(degree_w + 1):
                for j in range(2*i, -1, -1):
                    sigmas.append((-1)**(i+j)*sigma_dictionary.pop(w**(degree_w - i)*t**(j), 0))
            return sigmas

        base_ring = dom.base_ring()
        if isinstance(base_ring, FractionField_generic):
            base_ring = base_ring.ring()
        if (isinstance(base_ring, PolynomialRing_general) or isinstance(base_ring, MPolynomialRing_base)):
            base_ring = base_ring.base_ring()
        elif base_ring in FunctionFields():
            base_ring = base_ring.constant_base_field()
        if not (base_ring in NumberFields() or base_ring == ZZ or isinstance(base_ring, sage.rings.abc.Order)
                or (base_ring in FiniteFields())):
            raise NotImplementedError("incompatible base field, see documentation")

        #now we find the two polynomials for the resultant
        Fn = self.nth_iterate_map(n)
        fn = Fn.dehomogenize(1)
        R = fn.domain().coordinate_ring()
        S = PolynomialRing(FractionField(self.base_ring()), 'z', 2)
        phi = R.hom([S.gen(0)], S)
        psi = dom.coordinate_ring().hom([S.gen(0), 1], S)  #dehomogenize
        dfn = fn[0].derivative(R.gen())

        #polynomial to be evaluated at the periodic points
        mult_poly = phi(dfn.denominator())*S.gen(1) - phi(dfn.numerator()) #w-f'(z)

        #polynomial defining the periodic points
        x,y = dom.gens()
        if formal:
            fix_poly = self.dynatomic_polynomial(n)  #f(z)-z
        else:
            fix_poly = Fn[0]*y - Fn[1]*x #f(z) - z

        #check infinity
        inf = dom(1,0)
        inf_per = ZZ(1)
        Q = self(inf)
        while Q != inf and inf_per <= n:
            inf_per += 1
            Q = self(Q)
        #get multiplicity
        if inf_per <= n:
            e_inf = 0
            while (y**(e_inf + 1)).divides(fix_poly):
                e_inf += 1

        if type == 'cycle':
            #now we need to deal with having the correct number of factors
            #1 multiplier for each cycle. But we need to be careful about
            #the length of the cycle and the multiplicities
            good_res = 1
            if formal:
                #then we are working with the n-th dynatomic and just need
                #to take one multiplier per cycle

                #evaluate the resultant
                fix_poly = psi(fix_poly)
                res = fix_poly.resultant(mult_poly, S.gen(0))
                #take infinity into consideration
                if inf_per.divides(n):
                    res *= (S.gen(1) - self.multiplier(inf, n)[0,0])**e_inf
                res = res.univariate_polynomial()
                #adjust multiplicities
                L = res.factor()
                for p,exp in L:
                    good_res *= p**(exp/n)
            else:
                #For each d-th dynatomic for d dividing n, take
                #one multiplier per cycle; e.g., this treats a double 2
                #cycle as a single 4 cycle for n=4
                for d in n.divisors():
                    fix_poly_d = self.dynatomic_polynomial(d)
                    resd = mult_poly.resultant(psi(fix_poly_d), S.gen(0))
                    #check infinity
                    if inf_per == d:
                        e_inf_d = 0
                        while (y**(e_inf_d + 1)).divides(fix_poly_d):
                            e_inf_d += 1
                        resd *= (S.gen(1) - self.multiplier(inf, n)[0,0])**e_inf
                    resd = resd.univariate_polynomial()
                    Ld = resd.factor()
                    for pd,ed in Ld:
                        good_res *= pd**(ed/d)
            res = good_res
        else: #type is 'point'
            #evaluate the resultant
            fix_poly = psi(fix_poly)
            res = fix_poly.resultant(mult_poly, S.gen(0))
            #take infinity into consideration
            if inf_per.divides(n):
                res *= (S.gen(1) - self.multiplier(inf, n)[0,0])**e_inf
            res = res.univariate_polynomial()

        # the sigmas are the coefficients
        # needed to fix the signs and the order
        sig = res.coefficients(sparse=False)
        den = sig.pop(-1)
        sig.reverse()
        sig = [sig[i] * (-1)**(i+1) / den for i in range(len(sig))]
        return sig

    def reduced_form(self, **kwds):
        r"""
        Return reduced form of this dynamical system.

        The reduced form is the `SL(2, \ZZ)` equivalent morphism obtained
        by applying the binary form reduction algorithm from Stoll and
        Cremona [CS2003]_ to the homogeneous polynomial defining the periodic
        points (the dynatomic polynomial). The smallest period `n` with
        enough periodic points is used and without roots of too large
        multiplicity.

        This should also minimize the size  of the coefficients,
        but this is not always the case. By default the coefficient minimizing
        algorithm in [HS2018]_ is applied.

        See :meth:`sage.rings.polynomial.multi_polynomial.reduced_form` for
        the information on binary form reduction.

        Implemented by Rebecca Lauren Miller as part of GSOC 2016.
        Minimal height added by Ben Hutz July 2018.

        INPUT:

        keywords:

        - ``prec`` -- (default: 300) integer, desired precision

        - ``return_conjuagtion`` -- (default: ``True``) boolean; return
          an element of `SL(2, \ZZ)`

        - ``error_limit`` -- (default: 0.000001) a real number, sets
          the error tolerance

        - ``smallest_coeffs`` -- (default: ``True``), boolean, whether to find the
          model with smallest coefficients

        - ``dynatomic`` -- (default: ``True``) boolean, to use formal periodic points

        - ``start_n`` -- (default: 1), positive integer, firs period to rry to find
          appropriate binary form

        - ``emb`` -- (optional) embedding of based field into CC

        - ``algorithm`` -- (optional) which algorithm to use to find all
          minimal models. Can be one of the following:

          * ``'BM'`` -- Bruin-Molnar algorithm [BM2012]_
          * ``'HS'`` -- Hutz-Stoll algorithm [HS2018]_

        - ``check_minimal`` -- (default: ``True``), boolean, whether to check
          if this map is a minimal model

        - ``smallest_coeffs`` -- (default: ``True``), boolean, whether to find the
          model with smallest coefficients

        OUTPUT:

        - a projective morphism

        - a matrix

        EXAMPLES::

            sage: PS.<x,y> = ProjectiveSpace(QQ, 1)
            sage: f = DynamicalSystem_projective([x^3 + x*y^2, y^3])
            sage: m = matrix(QQ, 2, 2, [-201221, -1, 1, 0])
            sage: f = f.conjugate(m)
            sage: f.reduced_form(prec=50, smallest_coeffs=False)  # this needs 2 periodic
            Traceback (most recent call last):
            ...
            ValueError: accuracy of Newton's root not within tolerance(0.00006... > 1e-06), increase precision
            sage: f.reduced_form(smallest_coeffs=False)
            (
            Dynamical System of Projective Space of dimension 1 over Rational Field
              Defn: Defined on coordinates by sending (x : y) to (x^3 + x*y^2 : y^3)
            ,
            <BLANKLINE>
            [     0     -1]
            [     1 201221]
            )

        ::

            sage: PS.<x,y> = ProjectiveSpace(ZZ, 1)
            sage: f = DynamicalSystem_projective([x^2 + x*y, y^2])  # this needs 3 periodic
            sage: m = matrix(QQ, 2, 2, [-221, -1, 1, 0])
            sage: f = f.conjugate(m)
            sage: f.reduced_form(prec=200, smallest_coeffs=False)
            (
            Dynamical System of Projective Space of dimension 1 over Integer Ring
              Defn: Defined on coordinates by sending (x : y) to (-x^2 + x*y - y^2 : -y^2)
            ,
            [  0  -1]
            [  1 220]
            )

        ::

            sage: P.<x,y> = ProjectiveSpace(QQ, 1)
            sage: f = DynamicalSystem_projective([x^3, y^3])
            sage: f.reduced_form(smallest_coeffs=False)
            (
            Dynamical System of Projective Space of dimension 1 over Rational Field
              Defn: Defined on coordinates by sending (x : y) to (x^3 : y^3)
            ,
            <BLANKLINE>
            [1 0]
            [0 1]
            )

        ::

            sage: PS.<X,Y> = ProjectiveSpace(QQ,1)
            sage: f = DynamicalSystem_projective([7365*X^4 + 12564*X^3*Y + 8046*X^2*Y^2
            ....:                                   + 2292*X*Y^3 + 245*Y^4,
            ....:                                 -12329*X^4 - 21012*X^3*Y - 13446*X^2*Y^2
            ....:                                   - 3828*X*Y^3 - 409*Y^4])
            sage: f.reduced_form(prec=30, smallest_coeffs=False)
            Traceback (most recent call last):
            ...
            ValueError: accuracy of Newton's root not within tolerance(0.00008... > 1e-06), increase precision
            sage: f.reduced_form(smallest_coeffs=False)
            (
            Dynamical System of Projective Space of dimension 1 over Rational Field
              Defn: Defined on coordinates by sending (X : Y) to
                    (-7*X^4 - 12*X^3*Y - 42*X^2*Y^2 - 12*X*Y^3 - 7*Y^4
                     : -X^4 - 4*X^3*Y - 6*X^2*Y^2 - 4*X*Y^3 - Y^4),
            <BLANKLINE>
            [-1  2]
            [ 2 -5]
            )

        ::

            sage: # needs sage.rings.real_mpfr sage.symbolic
            sage: P.<x,y> = ProjectiveSpace(RR, 1)
            sage: f = DynamicalSystem_projective([x^4, RR(sqrt(2))*y^4])
            sage: m = matrix(RR, 2, 2, [1,12,0,1])
            sage: f = f.conjugate(m)
            sage: g, m = f.reduced_form(smallest_coeffs=False); m
            [  1 -12]
            [  0   1]

        ::

            sage: # needs sage.rings.real_mpfr sage.symbolic
            sage: P.<x,y> = ProjectiveSpace(CC, 1)
            sage: f = DynamicalSystem_projective([x^4, CC(sqrt(-2))*y^4])
            sage: m = matrix(CC, 2, 2, [1,12,0,1])
            sage: f = f.conjugate(m)
            sage: g, m = f.reduced_form(smallest_coeffs=False); m
            [  1 -12]
            [  0   1]

        ::

            sage: # needs sage.rings.number_field
            sage: K.<w> = QuadraticField(2)
            sage: P.<x,y> = ProjectiveSpace(K, 1)
            sage: f = DynamicalSystem_projective([x^3, w*y^3])
            sage: m = matrix(K, 2, 2, [1,12,0,1])
            sage: f = f.conjugate(m)
            sage: f.reduced_form(smallest_coeffs=False)
            (
            Dynamical System of Projective Space of dimension 1 over Number Field in w
             with defining polynomial x^2 - 2 with w = 1.414213562373095?
              Defn: Defined on coordinates by sending (x : y) to (x^3 : w*y^3) ,
            <BLANKLINE>
            [  1 -12]
            [  0   1]
            )

        ::

            sage: # needs sage.rings.number_field
            sage: R.<x> = QQ[]
            sage: K.<w> = NumberField(x^5 + x - 3,
            ....:                     embedding=(x^5 + x - 3).roots(ring=CC)[0][0])
            sage: P.<x,y> = ProjectiveSpace(K, 1)
            sage: f = DynamicalSystem_projective([12*x^3, 2334*w*y^3])
            sage: m = matrix(K, 2, 2, [-12,1,1,0])
            sage: f = f.conjugate(m)
            sage: f.reduced_form(smallest_coeffs=False)
            (
            Dynamical System of Projective Space of dimension 1 over Number Field in w
             with defining polynomial x^5 + x - 3 with w = 1.132997565885066?
              Defn: Defined on coordinates by sending (x : y) to
                    (12*x^3 : (2334*w)*y^3) ,
            <BLANKLINE>
            [  0  -1]
            [  1 -12]
            )

        ::

            sage: P.<x,y> = QQ[]
            sage: f = DynamicalSystem([-4*y^2, 9*x^2 - 12*x*y])
            sage: f.reduced_form()
            (
            Dynamical System of Projective Space of dimension 1 over Rational Field
              Defn: Defined on coordinates by sending (x : y) to
                    (2*x^2 - 2*y^2 : -x^2 - 2*y^2)
            ,
            <BLANKLINE>
            [ 2 -2]
            [ 3  0]
            )

        ::

            sage: P.<x,y> = QQ[]
            sage: f = DynamicalSystem([-2*x^3 - 9*x^2*y - 12*x*y^2 - 6*y^3 , y^3])
            sage: f.reduced_form()
            (
            Dynamical System of Projective Space of dimension 1 over Rational Field
              Defn: Defined on coordinates by sending (x : y) to
                    (x^3 + 3*x^2*y : 3*x*y^2 + y^3)
            ,
            <BLANKLINE>
            [-1 -2]
            [ 1  1]
            )

        ::

            sage: P.<x,y> = QQ[]
            sage: f = DynamicalSystem([4*x^2 - 7*y^2, 4*y^2])
            sage: f.reduced_form(start_n=2, dynatomic=False) #long time
            (
            Dynamical System of Projective Space of dimension 1 over Rational Field
              Defn: Defined on coordinates by sending (x : y) to
                    (x^2 - x*y - y^2 : y^2)
            ,
            <BLANKLINE>
            [ 2 -1]
            [ 0  2]
            )

        ::

            sage: P.<x,y> = QQ[]
            sage: f = DynamicalSystem([4*x^2 + y^2, 4*y^2])
            sage: f.reduced_form()  # long time
            (
            Dynamical System of Projective Space of dimension 1 over Rational Field
              Defn: Defined on coordinates by sending (x : y) to
                    (x^2 - x*y + y^2 : y^2)
            ,
            <BLANKLINE>
            [ 2 -1]
            [ 0  2]
            )
        """
        if self.domain().ambient_space().dimension_relative() != 1:
            return NotImplementedError('only implemented for dimension 1')
        return_conjugation = kwds.get('return_conjugation', True)
        emb = kwds.get('emb', None)
        prec = kwds.get('prec', 300)
        start_n = kwds.get('start_n', 1)
        algorithm = kwds.get('algorithm', None)
        dynatomic = algorithm = kwds.get('dynatomic', True)
        smallest_coeffs = kwds.get('smallest_coeffs', True)
        if smallest_coeffs:
            if self.base_ring() not in [ZZ, QQ]:
                raise NotImplementedError("smallest coeff only over ZZ or QQ")
            check_min = kwds.get('check_minimal', True)
            from sage.dynamics.arithmetic_dynamics.endPN_minimal_model import smallest_dynamical
            sm_f, m = smallest_dynamical(self, dynatomic=dynatomic, start_n=start_n,
                 prec=prec, emb=emb, algorithm=algorithm, check_minimal=check_min)
        else:
            #reduce via covariant
            PS = self.domain()
            CR = PS.coordinate_ring()
            x,y = CR.gens()
            n = start_n # sometimes you get a problem later with 0,infty as roots
            pts_poly = self.dynatomic_polynomial(n)
            d = ZZ(pts_poly.degree())
            try:
                max_mult = max([ex for p,ex in pts_poly.factor()])
            except NotImplementedError: #not factorization in numerical rings
                CF = ComplexField(prec=prec)
                if pts_poly.base_ring() != CF:
                    if emb is None:
                        pts_poly_CF = pts_poly.change_ring(CF)
                    else:
                        pts_poly_CF = pts_poly.change_ring(emb)
                pp_d = pts_poly.degree()
                pts_poly_CF = pts_poly_CF.subs({pts_poly_CF.parent().gen(1):1}).univariate_polynomial()
                max_mult = max([pp_d - pts_poly_CF.degree()] + [ex for p,ex in pts_poly_CF.roots()])
            while ((d < 3) or (max_mult >= d/2) and (n < 5)):
                n = n+1
                if dynatomic:
                    pts_poly = self.dynatomic_polynomial(n)
                else:
                    gn = self.nth_iterate_map(n)
                    pts_poly = y*gn[0] - x*gn[1]
                d = ZZ(pts_poly.degree())
                try:
                    max_mult = max([ex for p,ex in pts_poly.factor()])
                except NotImplementedError: #not factorization in numerical rings
                    CF = ComplexField(prec=prec)
                    if pts_poly.base_ring() != CF:
                        if emb is None:
                            pts_poly_CF = pts_poly.change_ring(CF)
                        else:
                            pts_poly_CF = pts_poly.change_ring(emb)
                    pp_d = pts_poly.degree()
                    pts_poly_CF = pts_poly_CF.subs({pts_poly_CF.parent().gen(1):1}).univariate_polynomial()
                    max_mult = max([pp_d - pts_poly_CF.degree()] + [ex for p,ex in pts_poly_CF.roots()])
            assert (n <= 4), "n > 4, failed to find usable poly"
            G,m = pts_poly.reduced_form(prec=prec, emb=emb, smallest_coeffs=False)
            sm_f = self.conjugate(m)

        if return_conjugation:
            return (sm_f, m)
        return sm_f

    def _is_preperiodic(self, P, err=0.1, return_period=False):
        r"""
        Determine if the point is preperiodic with respect to this
        dynamical system.

        ALGORITHM:

        We know that a point is preperiodic if and only if it has
        canonical height zero. However, we can only compute the canonical
        height up to numerical precision. This function first computes
        the canonical height of the point to the given error bound. If
        it is larger than that error bound, then it must not be preperiodic.
        If it is less than the error bound, then we expect preperiodic. In
        this case we begin computing the orbit stopping if either we
        determine the orbit is finite, or the height of the point is large
        enough that it must be wandering. We can determine the height
        cutoff by computing the height difference constant, i.e., the bound
        between the height and the canonical height of a point (which
        depends only on the map and not the point itself). If the height
        of the point is larger than the difference bound, then the canonical
        height cannot be zero so the point cannot be preperiodic.

        INPUT:

        - ``P`` -- a point of this dynamical system's codomain

        kwds:

        - ``err`` -- (default: 0.1) a positive real number;
          sets the error_bound used in the canonical height computation
          and ``return_period`` a boolean which

        - ``return_period`` -- (default: ``False``) boolean; controls if
          the period is returned if the point is preperiodic

        OUTPUT:

        - boolean -- ``True`` if preperiodic

        - if ``return_period`` is ``True``, then ``(0,0)`` if wandering,
          and ``(m,n)`` if preperiod ``m`` and period ``n``

        EXAMPLES::

            sage: P.<x,y> = ProjectiveSpace(QQ,1)
            sage: f = DynamicalSystem_projective([x^3 - 3*x*y^2, y^3], domain=P)
            sage: Q = P(-1, 1)
            sage: f._is_preperiodic(Q)                                                  # needs sage.rings.function_field
            True

        Check that :issue:`23814` is fixed (works even if domain is not specified)::

            sage: # needs sage.rings.number_field
            sage: R.<X> = PolynomialRing(QQ)
            sage: K.<a> = NumberField(X^2 + X - 1)
            sage: P.<x,y> = ProjectiveSpace(K,1)
            sage: f = DynamicalSystem_projective([x^2 - 2*y^2, y^2])
            sage: Q = P.point([a,1])
            sage: Q.is_preperiodic(f)                                                   # needs sage.rings.function_field
            True

        ::

            sage: P.<x,y,z> = ProjectiveSpace(QQ, 2)
            sage: X = P.subscheme(z)
            sage: f = DynamicalSystem([x^2 - y^2, y^2, z^2], domain=X)
            sage: p = X((-1, 1, 0))
            sage: f._is_preperiodic(p, return_period=True)                              # needs sage.rings.function_field
            (0, 2)

        ::

            sage: P.<x,y,z> = ProjectiveSpace(QQ, 2)
            sage: X = P.subscheme(x)
            sage: f = DynamicalSystem([x^2 - y^2, y^2, z^2], domain=X)
            sage: p = X((0, 1, 0))
            sage: f._is_preperiodic(p, return_period=True)                              # needs sage.rings.function_field
            Traceback (most recent call last):
            ...
            ValueError: orbit of point leaves domain

        ::

            sage: # needs sage.rings.number_field
            sage: R.<t> = QQ[]
            sage: K.<a> = NumberField(t^2 - t - 1)
            sage: P.<x,y,z> = ProjectiveSpace(K, 2)
            sage: X = P.subscheme(z)
            sage: f = DynamicalSystem([x^2 - y^2, y^2, z^2], domain=X)
            sage: p = X((-a + 1, 1, 0))
            sage: f._is_preperiodic(p)                                                  # needs sage.rings.function_field
            True
        """
        codomain = self.codomain()
        if not isinstance(codomain, ProjectiveSpace_ring):
            # in order to calculate the canonical height, we need
            # this map to be a morphism of projective space
            ambient_space = codomain.ambient_space()
            f = DynamicalSystem(self.defining_polynomials(), domain=ambient_space)
            if not f.is_morphism():
                raise ValueError('must be a morphism of projective space')
        else:
            f = self
            if not f.is_morphism():
                raise TypeError("must be a morphism")
        if not P.codomain() == self.domain():
            raise TypeError("point must be in domain of map")

        # we calculate the canonical height without considering
        # if the domain is a subscheme
        h = f.canonical_height(P, error_bound=err)
        # we know canonical height 0 if and only if preperiodic
        # however precision issues can occur so we can only tell *not* preperiodic
        # if the value is larger than the error
        if h <= err:
            # if the canonical height is less than the
            # error, then we suspect preperiodic so check
            # either we can find the cycle or the height is
            # larger than the difference between the canonical height
            # and the height, so the canonical height cannot be 0
            B = f.height_difference_bound()
            orbit = [P]
            n = 1 # to compute period
            try:
                Q = self(P)
            except TypeError:
                raise ValueError('orbit of point leaves domain')
            H = Q.global_height()
            while Q not in orbit and H <= B:
                orbit.append(Q)
                try:
                    Q = self(Q)
                except TypeError:
                    raise ValueError('orbit of point leaves domain')
                H = Q.global_height()
                n += 1
            if H <= B: #it must have been in the cycle
                if return_period:
                    m = orbit.index(Q)
                    return (m, n - m)
                else:
                    return True
        if return_period:
            return (0,0)
        else:
            return False

    def postcritical_set(self, check=True):
        r"""
        Return the postcritical set of this dynamical system.

        Raises an error if this dynamical system is not postcritically finite.

        The postcritical set is union of points which are in the forward orbits
        of the critical points. In other words, the set of points `Q` such that
        `f^n(P) = Q` for some positive integer `n` and critical point `P`, where
        `f` is this map.

        Note that the orbit of all critical points is found, even if the
        critical points are defined in an extension of the base ring of
        this dynamical system. We extend to the field defined by
        ``f.field_of_definition_critical()``, where ``f`` is this map.

        INPUT:

        - ``check`` -- (default: ``True``) boolean; whether to check
          if this dynamical system is postcritically finite or not.

        OUTPUT: The set of postcritical points.

        EXAMPLES::

            sage: P.<x,y> = ProjectiveSpace(QQ, 1)
            sage: f = DynamicalSystem([x^3 - 3/2* x*y^2, y^3])
            sage: f.postcritical_set()                                                  # needs sage.rings.number_field
            [(1/2*a : 1), (-1/2*a : 1), (1 : 0)]

        ::

            sage: P.<x,y> = ProjectiveSpace(QQ, 1)
            sage: f = DynamicalSystem([3*x^3 - 9/2* x^2*y+y^3, y^3])
            sage: f.postcritical_set(check=False)                                       # needs sage.rings.number_field
            [(1 : 1), (-1/2 : 1), (1 : 0)]

        ::

            sage: P.<x,y> = ProjectiveSpace(QQ, 1)
            sage: f = DynamicalSystem([-4*y^2, 9*x^2 - 12*x*y])
            sage: f.postcritical_set()                                                  # needs sage.rings.number_field
            [(1 : 1), (4/3 : 1), (1 : 0), (0 : 1)]

        ::

            sage: # needs sage.rings.number_field
            sage: K.<v> = QuadraticField(2)
            sage: P.<x,y> = ProjectiveSpace(K,1)
            sage: f = DynamicalSystem([x^2 + (-2)*y^2, y^2])
            sage: m = matrix(K, 2, 2, [v, 1, 0, 1])
            sage: g = f.conjugate(m)
            sage: g.postcritical_set()
            [(-3/2*a : 1), (1/2*a : 1), (1 : 0)]

        ::

            sage: # needs sage.rings.finite_rings
            sage: F.<z> = FiniteField(9)
            sage: P.<x,y> = ProjectiveSpace(F, 1)
            sage: f = DynamicalSystem([x^2 + (-2)*y^2, y^2])
            sage: m = matrix(F, 2, 2, [z, 1, 0, 1])
            sage: g = f.conjugate(m)
            sage: g.postcritical_set()
            [(1 : 0), (0 : 1), (a + 2 : 1)]
        """
        if not isinstance(self.domain(), ProjectiveSpace_ring):
            raise ValueError('must be a dynamical system on projective space')
        if self.domain().dimension_relative() != 1:
            raise ValueError('must be defined on projective space of dimension 1')
        if check:
            if not self.is_postcritically_finite():
                raise ValueError('map must be postcritically finite')
        new_base_ring = self.field_of_definition_critical(return_embedding=True)[1]
        f = self.change_ring(new_base_ring)
        critical_points = f.critical_points()
        post_critical_list = []
        for point in critical_points:
            next_point = f(point)
            while next_point not in post_critical_list:
                post_critical_list.append(next_point)
                next_point = f(next_point)
        return post_critical_list

    def is_chebyshev(self):
        r"""
        Check if ``self`` is a Chebyshev polynomial.

        OUTPUT: True if ``self`` is Chebyshev, False otherwise.

        EXAMPLES::

            sage: P.<x,y> = ProjectiveSpace(QQ, 1)
            sage: F = DynamicalSystem_projective([x^4, y^4])
            sage: F.is_chebyshev()
            False

        ::

            sage: P.<x,y> = ProjectiveSpace(QQ, 1)
            sage: F = DynamicalSystem_projective([x^2 + y^2, y^2])
            sage: F.is_chebyshev()
            False

        ::

            sage: P.<x,y> = ProjectiveSpace(QQ, 1)
            sage: F = DynamicalSystem_projective([2*x^2 - y^2, y^2])
            sage: F.is_chebyshev()
            True

        ::

            sage: P.<x,y> = ProjectiveSpace(QQ, 1)
            sage: F = DynamicalSystem_projective([x^3, 4*y^3 - 3*x^2*y])
            sage: F.is_chebyshev()
            True

        ::

            sage: P.<x,y> = ProjectiveSpace(QQ, 1)
            sage: F = DynamicalSystem_projective([2*x^2 - y^2, y^2])
            sage: L.<i> = CyclotomicField(4)
            sage: M = Matrix([[0,i],[-i,0]])
            sage: F.conjugate(M)
            Dynamical System of Projective Space of dimension 1 over
             Cyclotomic Field of order 4 and degree 2
              Defn: Defined on coordinates by sending (x : y) to
                    ((-i)*x^2 : (-i)*x^2 + (2*i)*y^2)
            sage: F.is_chebyshev()
            True

        REFERENCES:

        - [Mil2006]_
        """
        # We need `F` to be defined over a number field for
        # the function `is_postcrtically_finite` to work
        if self.base_ring() not in NumberFields():
            raise NotImplementedError("Base ring must be a number field")

        if self.domain().dimension() != 1:
            return False

        # All Chebyshev polynomials are postcritically finite
        if not self.is_postcritically_finite():
            return False

        # Get field of definition for critical points and change base field
        critical_field, phi = self.field_of_definition_critical(return_embedding=True)
        F_crit = self.change_ring(phi)

        # Get the critical points and post-critical set
        crit_set = set(F_crit.critical_points())
        post_crit_set = set()
        images_needed = copy(crit_set)
        while len(images_needed) != 0:
            Q = images_needed.pop()
            Q2 = F_crit(Q)
            if Q2 not in post_crit_set:
                post_crit_set.add(Q2)
                images_needed.add(Q2)

        crit_fixed_pts = set()
        for crit in crit_set:
            if F_crit.nth_iterate(crit, 1) == crit:
                crit_fixed_pts.add(crit)

        # All Chebyshev maps have 3 post-critical values
        if (len(post_crit_set) != 3) or (len(crit_fixed_pts) != 1):
            return False

        f = F_crit.dehomogenize(1)[0]
        x = f.parent().gen()
        ram_points = {}
        for crit in crit_set:
            g = f
            new_crit = crit

            # Check if critical point is infinity
            if crit[1] == 0:
                g = g.subs(x=1/x)
                new_crit = F_crit.domain()([0, 1])

            # Check if output is infinity
            if F_crit.nth_iterate(crit, 1)[1] == 0:
                g = 1/g

            new_crit = new_crit.dehomogenize(1)[0]
            e = 1
            g = g.derivative(x)

            while g(new_crit) == 0:
                e += 1
                g = g.derivative(x)

            ram_points[crit] = e

        r = {}

        # Set r value to 0 to represent infinity
        r[crit_fixed_pts.pop()] = 0

        # Get non-fixed tail points in the post-critical portrait
        crit_tails = crit_set.difference(post_crit_set)
        for crit in crit_tails:
            # Each critical tail point has r value 1
            r[crit] = 1
            point = crit

            # Assign r values to every point in the orbit of crit.
            # If we find a point in the orbit which already has an r value assigned,
            # check that we get a consistent r value.
            while F_crit.nth_iterate(point, 1) not in r.keys():
                if point not in ram_points.keys():
                    r[F_crit.nth_iterate(point,1)] = r[point]
                else:
                    r[F_crit.nth_iterate(point,1)] = r[point] * ram_points[point]

                point = F_crit.nth_iterate(point,1)

            # Once we get here, the image of point has an assigned r value
            # We check that this value is consistent
            if point not in ram_points.keys():
                if r[F_crit.nth_iterate(point,1)] != r[point]:
                    return False
            elif r[F_crit.nth_iterate(point,1)] != r[point] * ram_points[point]:
                return False

        # The non-one r values must be one of the following in order for F to be Chebyshev
        r_vals = sorted([val for val in r.values() if val != 1])
        return r_vals == [0, 2, 2]

    def is_Lattes(self):
        r"""
        Check if ``self`` is a Lattes map

        OUTPUT: ``True`` if ``self`` is Lattes, ``False`` otherwise

        EXAMPLES::

            sage: P.<x,y> = ProjectiveSpace(QQ, 1)
            sage: F = DynamicalSystem_projective([x^3, y^3])
            sage: F.is_Lattes()
            False

        ::

            sage: P.<x,y> = ProjectiveSpace(QQ, 1)
            sage: F = DynamicalSystem_projective([x^2 - 2*y^2, y^2])
            sage: F.is_Lattes()
            False

        ::

            sage: P.<x,y,z> = ProjectiveSpace(QQ, 2)
            sage: F = DynamicalSystem_projective([x^2 + y^2 + z^2, y^2, z^2])
            sage: F.is_Lattes()
            False

        ::

            sage: P.<x,y> = ProjectiveSpace(QQ, 1)
            sage: F = DynamicalSystem_projective([(x + y)*(x - y)^3, y*(2*x + y)^3])
            sage: F.is_Lattes()
            True

        ::

            sage: P.<x,y> = ProjectiveSpace(QQ, 1)
            sage: F = DynamicalSystem_projective([(x + y)^4, 16*x*y*(x - y)^2])
            sage: F.is_Lattes()
            True

        ::

            sage: f = P.Lattes_map(EllipticCurve([0, 0, 0, 0, 2]),2)
            sage: f.is_Lattes()
            True

        ::

            sage: f = P.Lattes_map(EllipticCurve([0, 0, 0, 0, 2]), 2)
            sage: L.<i> = CyclotomicField(4)
            sage: M = Matrix([[i, 0], [0, -i]])
            sage: f.conjugate(M)
            Dynamical System of Projective Space of dimension 1 over
             Cyclotomic Field of order 4 and degree 2
              Defn: Defined on coordinates by sending (x : y) to
                    ((-1/4*i)*x^4 + (-4*i)*x*y^3 : (-i)*x^3*y + (2*i)*y^4)
            sage: f.is_Lattes()
            True

        REFERENCES:

        - [Mil2006]_
        """
        # We need `f` to be defined over a number field for
        # the function `is_postcrtically_finite` to work
        if self.base_ring() not in NumberFields():
            raise NotImplementedError("Base ring must be a number field")

        if self.domain().dimension() != 1:
            return False

        # All Lattes maps are postcritically finite
        if not self.is_postcritically_finite():
            return False

        # Get field of definition for critical points and change basefield
        critical_field, phi = self.field_of_definition_critical(return_embedding=True)
        F_crit = self.change_ring(phi)

        # Get the critical points and post-critical set
        crit = F_crit.critical_points()
        post_crit = set()
        images_needed = copy(crit)
        while len(images_needed) != 0:
            Q = images_needed.pop()
            Q2 = F_crit(Q)
            if Q2 not in post_crit:
                post_crit.add(Q2)
                images_needed.append(Q2)

        (crit_set, post_crit_set) = crit, list(post_crit)

        # All Lattes maps have 3 or 4 post critical values
        if not len(post_crit_set) in [3, 4]:
            return False

        f = F_crit.dehomogenize(1)[0]
        x = f.parent().gen()
        ram_points = {}
        for crit in crit_set:
            g = f
            new_crit = crit

            # Check if critical point is infinity
            if crit[1] == 0:
                g = g.subs(x=1/x)
                new_crit = F_crit.domain()([0, 1])

            # Check if output is infinity
            if F_crit.nth_iterate(crit, 1)[1] == 0:
                g = 1/g

            new_crit = new_crit.dehomogenize(1)[0]

            e = 1
            g = g.derivative(x)
            while g(new_crit) == 0:
                e += 1
                g = g.derivative(x)
            ram_points[crit] = e

        r = {}

        # Get tail points in the post-critical portrait
        crit_tails = set(crit_set).difference(set(post_crit_set))
        for crit in crit_tails:
            # Each critical tail point has r value 1
            r[crit] = 1
            point = crit

            # Assign r values to every point in the orbit of crit
            # If we find a point in the orbit which already has an r value assigned,
            # check that we get a consistent r value
            while F_crit.nth_iterate(point, 1) not in r.keys():
                if point not in ram_points.keys():
                    r[F_crit.nth_iterate(point, 1)] = r[point]
                else:
                    r[F_crit.nth_iterate(point, 1)] = r[point] * ram_points[point]

                point = F_crit.nth_iterate(point,1)

            # Once we get here the image of point has an assigned r value
            # We check that this value is consistent.
            if point not in ram_points.keys():
                if r[F_crit.nth_iterate(point, 1)] != r[point]:
                    return False
            else:
                if r[F_crit.nth_iterate(point, 1)] != r[point] * ram_points[point]:
                    return False

        # The non-one r values must be one of the following in order for F to be Lattes
        r_lattes_cases = [[2, 2, 2, 2], [3, 3, 3], [2, 4, 4], [2, 3, 6]]
        r_vals = sorted([val for val in r.values() if val != 1])
        return r_vals in r_lattes_cases


class DynamicalSystem_projective_field(DynamicalSystem_projective,
                                       SchemeMorphism_polynomial_projective_space_field):

    def lift_to_rational_periodic(self, points_modp, B=None):
        r"""
        Given a list of points in projective space over `\GF{p}`,
        determine if they lift to `\QQ`-rational periodic points.

        The map must be an endomorphism of projective space defined
        over `\QQ`.

        ALGORITHM:

        Use Hensel lifting to find a `p`-adic approximation for that
        rational point. The accuracy needed is determined by the height
        bound ``B``. Then apply the LLL algorithm to determine if the
        lift corresponds to a rational point.

        If the point is a point of high multiplicity (multiplier 1), the
        procedure can be very slow.

        INPUT:

        - ``points_modp`` -- a list or tuple of pairs containing a point
          in projective space over `\GF{p}` and the possible period

        - ``B`` -- (optional) a positive integer; the height bound for
          a rational preperiodic point

        OUTPUT: a list of projective points

        EXAMPLES::

            sage: P.<x,y> = ProjectiveSpace(QQ,1)
            sage: f = DynamicalSystem_projective([x^2 - y^2, y^2])
            sage: f.lift_to_rational_periodic([[P(0,1).change_ring(GF(7)), 4]])         # needs sage.symbolic
            [[(0 : 1), 2]]

        There may be multiple points in the lift. ::

            sage: P.<x,y> = ProjectiveSpace(QQ,1)
            sage: f = DynamicalSystem_projective([-5*x^2 + 4*y^2, 4*x*y])
            sage: f.lift_to_rational_periodic([[P(1,0).change_ring(GF(3)), 1]])  # long time
            [[(1 : 0), 1], [(2/3 : 1), 1], [(-2/3 : 1), 1]]

        ::

            sage: P.<x,y> = ProjectiveSpace(QQ,1)
            sage: f = DynamicalSystem_projective([16*x^2 - 29*y^2, 16*y^2])
            sage: f.lift_to_rational_periodic([[P(3,1).change_ring(GF(13)), 3]])        # needs sage.symbolic
            [[(-1/4 : 1), 3]]

        ::

            sage: P.<x,y,z> = ProjectiveSpace(QQ, 2)
            sage: f = DynamicalSystem_projective([76*x^2 - 180*x*y + 45*y^2
            ....:                                   + 14*x*z + 45*y*z - 90*z^2,
            ....:                                 67*x^2 - 180*x*y - 157*x*z + 90*y*z,
            ....:                                 -90*z^2])
            sage: f.lift_to_rational_periodic([[P(14,19,1).change_ring(GF(23)), 9]])    # long time
            [[(-9 : -4 : 1), 9]]
        """
        if not points_modp:
            return []

        if B is None:
            from sage.symbolic.constants import e
            B = e ** self.height_difference_bound()

        p = points_modp[0][0].codomain().base_ring().characteristic()
        if p == 0:
            raise TypeError("must be positive characteristic")
        PS = self.domain()
        N = PS.dimension_relative()
        R = RealField()
        #compute the maximum p-adic precision needed to conclusively determine
        #if the rational point exists
        L = R((R(2 ** (N/2 + 1) * sqrt(N+1) * B**2).log()) / R(p).log() + 1).trunc()

        points = []
        for i in range(len(points_modp)):
            #[point mod p, period, current p-adic precision]
            points.append([points_modp[i][0].change_ring(QQ, check=False), points_modp[i][1], 1])
        good_points = []
        #shifts is used in non-Hensel lifting
        shifts = None
        #While there are still points to consider try to lift to next precision
        while points:
            q = points.pop()
            qindex = N
            #Find the last non-zero coordinate to use for normalizations
            while q[0][qindex] % p == 0:
                qindex -= 1
            T = q[0]
            n = q[1]
            k = q[2]
            T.scale_by(1 / T[qindex]) #normalize
            bad = 0
            #stop where we reach the needed precision or the point is bad
            while k < L and bad == 0:
                l = self._multipliermod(T, n, p, 2*k)
                l -= l.parent().one() #f^n(x) - x
                lp = l.change_ring(Zmod(p**k))
                ldet = lp.determinant()
                # if the matrix is invertible then we can Hensel lift
                if ldet % p != 0:
                    RQ = ZZ.quo(p**(2*k))
                    T.clear_denominators()
                    newT = T.change_ring(RQ, check=False)
                    fp = self.change_ring(RQ, check=False)
                    S = fp.nth_iterate(newT, n, normalize=False).change_ring(QQ, check=False)
                    T.scale_by(1 / T[qindex])
                    S.scale_by(1 / S[qindex])
                    newS = list(S)
                    for i in range(N + 1):
                        newS[i] = S[i] - T[i]
                        if newS[i] % (p**k) != 0 and i != N:
                            bad = 1
                            break
                    if bad == 1:
                        break
                    S = PS.point(newS, False)
                    S.scale_by(-1 / p**k)
                    vecs = [Zmod(p**k)(S._coords[iS]) for iS in range(N + 1)]
                    vecs.pop(qindex)
                    newvecs = list((lp.inverse()) * vector(vecs)) #l.inverse should be mod p^k!!
                    newS = []
                    [newS.append(QQ(newvecs[i])) for i in range(qindex)]
                    newS.append(0)
                    [newS.append(QQ(newvecs[i])) for i in range(qindex, N)]
                    for i in range(N + 1):
                        newS[i] = newS[i] % (p**k)
                    S = PS.point(newS, False) #don't check for [0,...,0]
                    newT = list(T)
                    for i in range(N + 1):
                        newT[i] += S[i] * (p**k)
                    T = PS.point(newT, False)
                    T.normalize_coordinates()
                    #Hensel gives us 2k for the newprecision
                    k = min(2*k, L)
                else:
                    #we are unable to Hensel Lift so must try all possible lifts
                    #to the next precision (k+1)
                    first = 0
                    newq = []
                    RQ = Zmod(p**(k+1))
                    fp = self.change_ring(RQ, check=False)
                    if shifts is None:
                        shifts = xmrange([p for i in range(N)])
                    for shift in shifts:
                        newT = [RQ(t) for t in T]  #T.change_ring(RQ, check = False)
                        shiftindex = 0
                        for i in range(N + 1):
                            if i != qindex:
                                newT[i] = newT[i] + shift[shiftindex] * p**k
                                shiftindex += 1
                        newT = fp.domain().point(newT, check=False)
                        TT = fp.nth_iterate(newT, n, normalize=False)
                        if TT == newT:
                            if first == 0:
                                newq.append(newT.change_ring(QQ, check=False))
                                newq.append(n)
                                newq.append(k + 1)
                                first = 1
                            else:
                                points.append([newT.change_ring(QQ, check=False), n, k+1])
                    if not newq:
                        bad = 1
                        break
                    else:
                        T = newq[0]
                        k += 1
            #given a p-adic lift of appropriate precision
            #perform LLL to find the "smallest" rational approximation
            #If this height is small enough, then it is a valid rational point
            if bad == 0:
                M = matrix(N + 2, N + 1)
                T.clear_denominators()
                for i in range(N + 1):
                    M[0, i] = T[i]
                    M[i+1, i] = p**L
                M[N+1, N] = p**L
                M = M.LLL()
                Q = []
                [Q.append(M[1, i]) for i in range(N + 1)]
                g = gcd(Q)
                #remove gcds since this is a projective point
                newB = B * g
                for i in range(N + 1):
                    if abs(Q[i]) > newB:
                        #height too big, so not a valid point
                        bad = 1
                        break
                if bad == 0:
                    P = PS.point(Q, False)
                    #check that it is actually periodic
                    newP = copy(P)
                    k = 1
                    done = False
                    while not done and k <= n:
                        newP = self(newP)
                        if newP == P:
                            if not ([P, k] in good_points):
                                good_points.append([newP, k])
                            done = True
                        k += 1

        return good_points

    def all_periodic_points(self, **kwds):
        r"""
        Determine the set of rational periodic points
        for this dynamical system.

        The map must be defined over `\QQ` and be an endomorphism of
        projective space. If the map is a polynomial endomorphism of
        `\mathbb{P}^1`, i.e. has a totally ramified fixed point, then
        the base ring can be an absolute number field.
        This is done by passing to the Weil restriction.

        The default parameter values are typically good choices for
        `\mathbb{P}^1`. If you are having trouble getting a particular
        map to finish, try first computing the possible periods, then
        try various different ``lifting_prime`` values.

        ALGORITHM:

        Modulo each prime of good reduction `p` determine the set of
        periodic points modulo `p`. For each cycle modulo `p` compute
        the set of possible periods (`mrp^e`). Take the intersection
        of the list of possible periods modulo several primes of good
        reduction to get a possible list of minimal periods of rational
        periodic points. Take each point modulo `p` associated to each
        of these possible periods and try to lift it to a rational point
        with a combination of `p`-adic approximation and the LLL basis
        reduction algorithm.

        See [Hutz2015]_.

        INPUT:

        kwds:

        - ``R`` -- (default: domain of dynamical system) the base ring
          over which the periodic points of the dynamical system are found

        - ``prime_bound`` -- (default: ``[1,20]``) a pair (list or tuple)
          of positive integers that represent the limits of primes to use
          in the reduction step or an integer that represents the upper bound

        - ``lifting_prime`` -- (default: 23) a prime integer; argument that
          specifies modulo which prime to try and perform the lifting

        - ``period_degree_bounds`` -- (default: ``[4,4]``) a pair of positive integers
          (max period, max degree) for which the dynatomic polynomial should be solved for

        - ``algorithm`` -- (optional) specifies which algorithm to use;
          current options are `dynatomic` and `lifting`; defaults to solving the
          dynatomic for low periods and degrees and lifts for everything else

        - ``periods`` -- (optional) a list of positive integers that is
          the list of possible periods

        - ``bad_primes`` -- (optional) a list or tuple of integer primes;
          the primes of bad reduction

        - ``ncpus`` -- (default: all cpus) number of cpus to use in parallel

        OUTPUT: a list of rational points in projective space

        EXAMPLES::

            sage: P.<x,y> = ProjectiveSpace(QQ,1)
            sage: f = DynamicalSystem_projective([x^2 - 3/4*y^2, y^2])
            sage: sorted(f.all_periodic_points(prime_bound=20, lifting_prime=7))  # long time
            [(-1/2 : 1), (1 : 0), (3/2 : 1)]

        ::

            sage: P.<x,y,z> = ProjectiveSpace(QQ,2)
            sage: f = DynamicalSystem_projective([2*x^3 - 50*x*z^2 + 24*z^3,
            ....:                                 5*y^3 - 53*y*z^2 + 24*z^3, 24*z^3])
            sage: sorted(f.all_periodic_points(prime_bound=[1,20])) # long time
            [(-3 : -1 : 1), (-3 : 0 : 1), (-3 : 1 : 1), (-3 : 3 : 1), (-1 : -1 : 1),
             (-1 : 0 : 1), (-1 : 1 : 1), (-1 : 3 : 1), (0 : 1 : 0), (1 : -1 : 1),
             (1 : 0 : 0), (1 : 0 : 1), (1 : 1 : 1), (1 : 3 : 1), (3 : -1 : 1),
             (3 : 0 : 1), (3 : 1 : 1), (3 : 3 : 1), (5 : -1 : 1), (5 : 0 : 1),
             (5 : 1 : 1), (5 : 3 : 1)]

        ::

            sage: P.<x,y> = ProjectiveSpace(QQ,1)
            sage: f = DynamicalSystem_projective([-5*x^2 + 4*y^2, 4*x*y])
            sage: sorted(f.all_periodic_points())  # long time
            [(-2 : 1), (-2/3 : 1), (2/3 : 1), (1 : 0), (2 : 1)]

        ::

            sage: # needs sage.rings.number_field
            sage: R.<x> = QQ[]
            sage: K.<w> = NumberField(x^2 - x + 1)
            sage: P.<u,v> = ProjectiveSpace(K,1)
            sage: f = DynamicalSystem_projective([u^2 + v^2, v^2])
            sage: sorted(f.all_periodic_points())                                       # needs sage.rings.function_field
            [(-w + 1 : 1), (w : 1), (1 : 0)]

        ::

            sage: # needs sage.rings.number_field
            sage: R.<x> = QQ[]
            sage: K.<w> = NumberField(x^2 - x + 1)
            sage: P.<u,v> = ProjectiveSpace(K,1)
            sage: f = DynamicalSystem_projective([u^2 + v^2, u*v])
            sage: f.all_periodic_points()                                               # needs sage.rings.function_field
            Traceback (most recent call last):
            ...
            NotImplementedError: rational periodic points for number fields
            only implemented for polynomials

        ::

            sage: # needs sage.rings.number_field
            sage: P.<x,y> = ProjectiveSpace(QQ, 1)
            sage: K.<v> = QuadraticField(5)
            sage: phi = QQ.embeddings(K)[0]
            sage: f = DynamicalSystem_projective([x^2 - y^2, y^2])
            sage: sorted(f.all_periodic_points(R=phi))
            [(-1 : 1), (-1/2*v + 1/2 : 1), (0 : 1), (1 : 0), (1/2*v + 1/2 : 1)]

        ::

            sage: P.<x,y,z,w> = ProjectiveSpace(QQ, 3)
            sage: f = DynamicalSystem_projective([x^2 - (3/4)*w^2, y^2 - 3/4*w^2,
            ....:                                 z^2 - 3/4*w^2, w^2])
            sage: sorted(f.all_periodic_points(algorithm="dynatomic"))                  # needs sage.rings.function_field
            [(-1/2 : -1/2 : -1/2 : 1),
             (-1/2 : -1/2 : 3/2 : 1),
             (-1/2 : 3/2 : -1/2 : 1),
             (-1/2 : 3/2 : 3/2 : 1),
             (0 : 0 : 1 : 0),
             (0 : 1 : 0 : 0),
             (0 : 1 : 1 : 0),
             (1 : 0 : 0 : 0),
             (1 : 0 : 1 : 0),
             (1 : 1 : 0 : 0),
             (1 : 1 : 1 : 0),
             (3/2 : -1/2 : -1/2 : 1),
             (3/2 : -1/2 : 3/2 : 1),
             (3/2 : 3/2 : -1/2 : 1),
             (3/2 : 3/2 : 3/2 : 1)]

        ::

            sage: P.<x,y> = ProjectiveSpace(QQ, 1)
            sage: f = DynamicalSystem_projective([x^2 - 3/4*y^2, y^2])
            sage: sorted(f.all_periodic_points(period_degree_bounds=[2,2]))             # needs sage.rings.function_field
            [(-1/2 : 1), (1 : 0), (3/2 : 1)]

        TESTS::

            sage: P.<x,y> = ProjectiveSpace(QQ, 1)
            sage: f = DynamicalSystem([x^2 + y^2, x*y])
            sage: f.all_periodic_points(algorithm="banana")
            Traceback (most recent call last):
            ...
            ValueError: algorithm must be 'dynatomic' or 'lifting'
        """
        ring = kwds.pop("R", None)
        if ring is not None:
            # changes to the new ring
            DS = self.change_ring(ring)
            # ensures that the correct method is run, in case user switches to a finite field
            return DS.all_periodic_points(**kwds)
        else:
            DS = self
        PS = DS.domain()
        K = PS.base_ring()
        if K in NumberFields():
            if not K.is_absolute():
                raise TypeError("base field must be an absolute field")
            d = K.absolute_degree()
            #check that we are not over QQ
            if d > 1:
                if PS.dimension_relative() != 1:
                    raise NotImplementedError("rational periodic points for number fields only implemented in dimension 1")
                w = K.absolute_generator()
                #we need to dehomogenize for the Weil restriction and will check that point at infty
                #separately. We also check here that we are working with a polynomial. If the map
                #is not a polynomial, the Weil restriction will not be a morphism and we cannot
                #apply this algorithm.
                g = DS.dehomogenize(1)
                inf = PS([1,0])
                k = 1
                if isinstance(g[0], FractionFieldElement):
                    g = DS.dehomogenize(0)
                    inf = PS([0,1])
                    k = 0
                    if isinstance(g[0], FractionFieldElement):
                        raise NotImplementedError("rational periodic points for number fields only implemented for polynomials")
                #determine rational periodic points
                #infinity is a totally ramified fixed point for a polynomial
                periodic_points = set([inf])
                #compute the weil restriction
                G = g.weil_restriction()
                F = G.homogenize(d)
                #find the QQ rational periodic points for the weil restriction
                Fper = F.all_periodic_points(**kwds)
                for P in Fper:
                    #take the 'good' points in the weil restriction and find the
                    #associated number field points.
                    if P[d] == 1:
                        pt = [sum([P[i]*w**i for i in range(d)])]
                        pt.insert(k,1)
                        Q = PS(pt)
                        # for each periodic point get the entire cycle
                        if Q not in periodic_points:
                            #check periodic not preperiodic and add all points in cycle
                            orb = set([Q])
                            Q2 = DS(Q)
                            while Q2 not in orb:
                                orb.add(Q2)
                                Q2 = DS(Q2)
                            if Q2 == Q:
                                periodic_points = periodic_points.union(orb)
                return list(periodic_points)
            else:
                primebound = kwds.pop("prime_bound", [1, 20])
                p = kwds.pop("lifting_prime", 23)
                pd_bounds = kwds.pop("period_degree_bounds", [4,4])
                alg = kwds.pop("algorithm", None)
                periods = kwds.pop("periods", None)
                badprimes = kwds.pop("bad_primes", None)
                num_cpus = kwds.pop("ncpus", ncpus())
                if alg is not None and alg not in ['dynatomic', 'lifting']:
                    raise ValueError("algorithm must be 'dynatomic' or 'lifting'")

                if not isinstance(primebound, (list, tuple)):
                    try:
                        primebound = [1, ZZ(primebound)]
                    except TypeError:
                        raise TypeError("bound on primes must be an integer")
                else:
                    try:
                        primebound[0] = ZZ(primebound[0])
                        primebound[1] = ZZ(primebound[1])
                    except TypeError:
                        raise TypeError("prime bounds must be integers")

                if badprimes is None:
                    badprimes = DS.primes_of_bad_reduction()
                if periods is None:
                    periods = DS.possible_periods(prime_bound=primebound, bad_primes=badprimes, ncpus=num_cpus)
                PS = DS.domain()
                periodic = set()
                N = PS.ambient_space().dimension_relative()

                if alg != 'lifting':
                    for i in periods[:]:
                        if (alg == 'dynatomic') or ((N == 1)
                                and i <= pd_bounds[0] and DS.degree() <= pd_bounds[1]):
                            periodic.update(DS.periodic_points(i))
                            periods.remove(i)
                    if not periods:
                        return list(periodic)
                while p in badprimes:
                    p = next_prime(p + 1)

                from sage.symbolic.constants import e

                B = e ** DS.height_difference_bound()
                f = DS.change_ring(GF(p))
                all_points = f.possible_periods(True) # return the list of points and their periods.
                pos_points = []
                # check period, remove duplicates
                for i in range(len(all_points)):
                    if all_points[i][1] in periods and not (all_points[i] in pos_points):
                        pos_points.append(all_points[i])
                periodic_points = DS.lift_to_rational_periodic(pos_points,B)
                for p,n in periodic_points:
                    for k in range(n):
                        p.normalize_coordinates()
                        periodic.add(p)
                        p = DS(p)
                return list(periodic)
        else:
            raise TypeError("base field must be an absolute number field")

    def all_rational_preimages(self, points):
        r"""
        Given a set of rational points in the domain of this
        dynamical system, return all the rational preimages of those points.

        In others words, all the rational points which have some
        iterate in the set points. This function repeatedly calls
        :meth:`rational_preimages`. If the degree is at least two,
        by Northocott, this is always a finite set. The map must be
        defined over number fields and be an endomorphism.

        INPUT:

        - ``points`` -- a list of rational points in the domain of this map

        OUTPUT: a list of rational points in the domain of this map

        EXAMPLES::

            sage: P.<x,y> = ProjectiveSpace(QQ,1)
            sage: f = DynamicalSystem_projective([16*x^2 - 29*y^2, 16*y^2])
            sage: sorted(f.all_rational_preimages([P(-1,4)]))                           # needs sage.rings.function_field
            [(-7/4 : 1), (-5/4 : 1), (-3/4 : 1), (-1/4 : 1), (1/4 : 1), (3/4 : 1),
             (5/4 : 1), (7/4 : 1)]

        ::

            sage: P.<x,y,z> = ProjectiveSpace(QQ,2)
            sage: f = DynamicalSystem_projective([76*x^2 - 180*x*y + 45*y^2 + 14*x*z
            ....:                                   + 45*y*z - 90*z^2,
            ....:                                 67*x^2 - 180*x*y - 157*x*z + 90*y*z,
            ....:                                 -90*z^2])
            sage: sorted(f.all_rational_preimages([P(-9,-4,1)]))                        # needs sage.rings.function_field
            [(-9 : -4 : 1), (0 : -1 : 1), (0 : 0 : 1), (0 : 1 : 1), (0 : 4 : 1),
             (1 : 0 : 1), (1 : 1 : 1), (1 : 2 : 1), (1 : 3 : 1)]

        A non-periodic example ::

            sage: P.<x,y> = ProjectiveSpace(QQ,1)
            sage: f = DynamicalSystem_projective([x^2 + y^2, 2*x*y])
            sage: sorted(f.all_rational_preimages([P(17,15)]))                          # needs sage.rings.function_field
            [(1/3 : 1), (3/5 : 1), (5/3 : 1), (3 : 1)]

        A number field example::

            sage: # needs sage.rings.number_field
            sage: z = QQ['z'].0
            sage: K.<w> = NumberField(z^3 + (z^2)/4 - (41/16)*z + 23/64)
            sage: P.<x,y> = ProjectiveSpace(K,1)
            sage: f = DynamicalSystem_projective([16*x^2 - 29*y^2, 16*y^2])
            sage: sorted(f.all_rational_preimages([P(16*w^2 - 29, 16)]), key=str)
            [(-w - 1/2 : 1),
             (-w : 1),
             (-w^2 + 21/16 : 1),
             (-w^2 + 29/16 : 1),
             (-w^2 - w + 25/16 : 1),
             (-w^2 - w + 33/16 : 1),
             (w + 1/2 : 1),
             (w : 1),
             (w^2 + w - 25/16 : 1),
             (w^2 + w - 33/16 : 1),
             (w^2 - 21/16 : 1),
             (w^2 - 29/16 : 1)]

        ::

            sage: # needs sage.rings.number_field
            sage: K.<w> = QuadraticField(3)
            sage: P.<u,v> = ProjectiveSpace(K,1)
            sage: f = DynamicalSystem_projective([u^2 + v^2, v^2])
            sage: f.all_rational_preimages(P(4))                                        # needs sage.rings.function_field
            [(-w : 1), (w : 1)]
        """
        if self.domain().base_ring() not in NumberFields():
            raise TypeError("field won't return finite list of elements")
        if not isinstance(points, (list, tuple)):
            points = [points]

        preperiodic = set()
        while points != []:
            P = points.pop()
            preimages = self.rational_preimages(P)
            for i in range(len(preimages)):
                if not preimages[i] in preperiodic:
                    points.append(preimages[i])
                    preperiodic.add(preimages[i])
        return list(preperiodic)

    def all_preperiodic_points(self, **kwds):
        r"""
        Determine the set of rational preperiodic points for
        this dynamical system.

        The map must be defined over `\QQ` and be an endomorphism of
        projective space. If the map is a polynomial endomorphism of
        `\mathbb{P}^1`, i.e. has a totally ramified fixed point, then
        the base ring can be an absolute number field.
        This is done by passing to the Weil restriction.

        The default parameter values are typically good choices for
        `\mathbb{P}^1`. If you are having trouble getting a particular
        map to finish, try first computing the possible periods, then
        try various different values for ``lifting_prime``.

        ALGORITHM:

        - Determines the list of possible periods.

        - Determines the rational periodic points from the possible periods.

        - Determines the rational preperiodic points from the rational
          periodic points by determining rational preimages.

        INPUT:

        kwds:

        - ``R`` -- (default: domain of dynamical system) the base ring
          over which the periodic points of the dynamical system are found

        - ``prime_bound`` -- (default: ``[1, 20]``) a pair (list or tuple)
          of positive integers that represent the limits of primes to use
          in the reduction step or an integer that represents the upper bound

        - ``lifting_prime`` -- (default: 23) a prime integer; specifies
          modulo which prime to try and perform the lifting

        - ``periods`` -- (optional) a list of positive integers that is
          the list of possible periods

        - ``bad_primes`` -- (optional) a list or tuple of integer primes;
          the primes of bad reduction

        - ``ncpus`` -- (default: all cpus) number of cpus to use in parallel

        - ``period_degree_bounds`` -- (default: ``[4,4]``) a pair of positive integers
          (max period, max degree) for which the dynatomic polynomial should be solved
          for when in dimension 1

        - ``algorithm`` -- (optional) specifies which algorithm to use;
          current options are `dynatomic` and `lifting`; defaults to solving the
          dynatomic for low periods and degrees and lifts for everything else

        OUTPUT: a list of rational points in projective space

        EXAMPLES::

            sage: PS.<x,y> = ProjectiveSpace(1,QQ)
            sage: f = DynamicalSystem_projective([x^2 - y^2, 3*x*y])
            sage: sorted(f.all_preperiodic_points())                                    # needs sage.rings.function_field
            [(-2 : 1), (-1 : 1), (-1/2 : 1), (0 : 1), (1/2 : 1), (1 : 0), (1 : 1), (2 : 1)]

        ::

            sage: PS.<x,y> = ProjectiveSpace(1,QQ)
            sage: f = DynamicalSystem_projective([5*x^3 - 53*x*y^2 + 24*y^3, 24*y^3])
            sage: sorted(f.all_preperiodic_points(prime_bound=10))                      # needs sage.rings.function_field
            [(-1 : 1), (0 : 1), (1 : 0), (1 : 1), (3 : 1)]

        ::

            sage: PS.<x,y,z> = ProjectiveSpace(2,QQ)
            sage: f = DynamicalSystem_projective([x^2 - 21/16*z^2, y^2 - 2*z^2, z^2])
            sage: sorted(f.all_preperiodic_points(prime_bound=[1,8],              # long time
            ....:                                 lifting_prime=7, periods=[2]))
            [(-5/4 : -2 : 1), (-5/4 : -1 : 1), (-5/4 : 0 : 1), (-5/4 : 1 : 1), (-5/4 : 2 : 1),
             (-1/4 : -2 : 1), (-1/4 : -1 : 1), (-1/4 : 0 : 1), (-1/4 : 1 : 1), (-1/4 : 2 : 1),
             (1/4 : -2 : 1), (1/4 : -1 : 1), (1/4 : 0 : 1), (1/4 : 1 : 1), (1/4 : 2 : 1),
             (5/4 : -2 : 1), (5/4 : -1 : 1), (5/4 : 0 : 1), (5/4 : 1 : 1), (5/4 : 2 : 1)]

        ::

            sage: # needs sage.rings.number_field
            sage: K.<w> = QuadraticField(33)
            sage: PS.<x,y> = ProjectiveSpace(K,1)
            sage: f = DynamicalSystem_projective([x^2 - 71/48*y^2, y^2])
            sage: sorted(f.all_preperiodic_points())    # long time
            [(-1/12*w - 1 : 1),
             (-1/6*w - 1/4 : 1),
             (-1/12*w - 1/2 : 1),
             (-1/6*w + 1/4 : 1),
             (1/12*w - 1 : 1),
             (1/12*w - 1/2 : 1),
             (-1/12*w + 1/2 : 1),
             (-1/12*w + 1 : 1),
             (1/6*w - 1/4 : 1),
             (1/12*w + 1/2 : 1),
             (1 : 0),
             (1/6*w + 1/4 : 1),
             (1/12*w + 1 : 1)]
        """
        ring = kwds.pop("R",None)
        if ring is not None:
            DS = self.change_ring(ring)
        else:
            DS = self
        PS = DS.domain()
        K = PS.base_ring()
        if K not in NumberFields() or not K.is_absolute():
            raise TypeError("base field must be an absolute field")
        d = K.absolute_degree()
        #check that we are not over QQ
        if d > 1:
            if PS.dimension_relative() != 1:
                raise NotImplementedError("rational preperiodic points for number fields only implemented in dimension 1")
            w = K.absolute_generator()
            #we need to dehomogenize for the Weil restriction and will check that point at infty
            #separately. We also check here that we are working with a polynomial. If the map
            #is not a polynomial, the Weil restriction will not be a morphism and we cannot
            #apply this algorithm.
            g = DS.dehomogenize(1)
            inf = PS([1,0])
            k = 1
            if isinstance(g[0], FractionFieldElement):
                g = DS.dehomogenize(0)
                inf = PS([0,1])
                k = 0
                if isinstance(g[0], FractionFieldElement):
                    raise NotImplementedError("rational preperiodic points for number fields only implemented for polynomials")
            #determine rational preperiodic points
            #infinity is a totally ramified fixed point for a polynomial
            preper = set([inf])
            #compute the weil restriction
            G = g.weil_restriction()
            F = G.homogenize(d)
            #find the QQ rational preperiodic points for the weil restriction
            Fpre = F.all_preperiodic_points(**kwds)
            for P in Fpre:
                #take the 'good' points in the weil restriction and find the
                #associated number field points.
                if P[d] == 1:
                    pt = [sum([P[i]*w**i for i in range(d)])]
                    pt.insert(k,1)
                    Q = PS(pt)
                    # for each preperiodic point get the entire connected component
                    if Q not in preper:
                        for t in DS.connected_rational_component(Q):
                            preper.add(t)
            preper = list(preper)
        else:
            #input error checking done in possible_periods and rational_periodic_points
            badprimes = kwds.pop("bad_primes", None)
            periods = kwds.pop("periods", None)
            primebound = kwds.pop("prime_bound", [1, 20])
            num_cpus = kwds.pop("ncpus", ncpus())
            if badprimes is None:
                badprimes = DS.primes_of_bad_reduction()
            if periods is None:
                #determine the set of possible periods
                periods = DS.possible_periods(prime_bound=primebound,
                                                bad_primes=badprimes, ncpus=num_cpus)
            if periods == []:
                return []  #no rational preperiodic points
            else:
                p = kwds.pop("lifting_prime", 23)
                #find the rational preperiodic points
                T = DS.all_periodic_points(prime_bound=primebound, lifting_prime=p,
                                                  periods=periods, bad_primes=badprimes,
                                                  ncpus=num_cpus, **kwds)
                preper = DS.all_rational_preimages(T) #find the preperiodic points
                preper = list(preper)
        return preper

    def rational_preperiodic_graph(self, **kwds):
        r"""
        Determine the directed graph of the rational preperiodic points
        for this dynamical system.

        The map must be defined over `\QQ` and be an endomorphism of
        projective space. If this map is a polynomial endomorphism of
        `\mathbb{P}^1`, i.e. has a totally ramified fixed point, then
        the base ring can be an absolute number field.
        This is done by passing to the Weil restriction.

        ALGORITHM:

        - Determines the list of possible periods.

        - Determines the rational periodic points from the possible periods.

        - Determines the rational preperiodic points from the rational
          periodic points by determining rational preimages.

        INPUT:

        kwds:

        - ``prime_bound`` -- (default: ``[1, 20]``) a pair (list or tuple)
          of positive integers that represent the limits of primes to use
          in the reduction step or an integer that represents the upper bound

        - ``lifting_prime`` -- (default: 23) a prime integer; specifies
          modulo which prime to try and perform the lifting

        - ``periods`` -- (optional) a list of positive integers that is
          the list of possible periods

        - ``bad_primes`` -- (optional) a list or tuple of integer primes;
          the primes of bad reduction

        - ``ncpus`` -- (default: all cpus) number of cpus to use in parallel

        OUTPUT:

        A digraph representing the orbits of the rational preperiodic
        points in projective space.

        EXAMPLES::

            sage: PS.<x,y> = ProjectiveSpace(1,QQ)
            sage: f = DynamicalSystem_projective([7*x^2 - 28*y^2, 24*x*y])
            sage: f.rational_preperiodic_graph()                                        # needs sage.rings.function_field
            Looped digraph on 12 vertices

        ::

            sage: PS.<x,y> = ProjectiveSpace(1,QQ)
            sage: f = DynamicalSystem_projective([-3/2*x^3 + 19/6*x*y^2, y^3])
            sage: f.rational_preperiodic_graph(prime_bound=[1,8])                       # needs sage.rings.function_field
            Looped digraph on 12 vertices

        ::

            sage: PS.<x,y,z> = ProjectiveSpace(2,QQ)
            sage: f = DynamicalSystem_projective([2*x^3 - 50*x*z^2 + 24*z^3,
            ....:                                 5*y^3 - 53*y*z^2 + 24*z^3, 24*z^3])
            sage: f.rational_preperiodic_graph(prime_bound=[1,11],  # long time
            ....:                              lifting_prime=13)
            Looped digraph on 30 vertices

        ::

            sage: # needs sage.rings.number_field
            sage: K.<w> = QuadraticField(-3)
            sage: P.<x,y> = ProjectiveSpace(K,1)
            sage: f = DynamicalSystem_projective([x^2 + y^2, y^2])
            sage: f.rational_preperiodic_graph()        # long time
            Looped digraph on 5 vertices
        """
        #input checking done in .rational_preperiodic_points()
        preper = self.all_preperiodic_points(**kwds)
        g = self._preperiodic_points_to_cyclegraph(preper)
        return g

    def connected_rational_component(self, P, n=0):
        r"""
        Computes the connected component of a rational preperiodic
        point ``P`` by this dynamical system.

        Will work for non-preperiodic points if ``n`` is positive.
        Otherwise this will not terminate.

        INPUT:

        - ``P`` -- a rational preperiodic point of this map

        - ``n`` -- (default: 0) integer; maximum distance from ``P`` to
          branch out; a value of 0 indicates no bound

        OUTPUT:

        A list of points connected to ``P`` up to the specified distance.

        EXAMPLES::

            sage: # needs sage.rings.number_field
            sage: R.<x> = PolynomialRing(QQ)
            sage: K.<w> = NumberField(x^3 + 1/4*x^2 - 41/16*x + 23/64)
            sage: PS.<x,y> = ProjectiveSpace(1,K)
            sage: f = DynamicalSystem_projective([x^2 - 29/16*y^2, y^2])
            sage: P = PS([w,1])
            sage: sorted(f.connected_rational_component(P), key=str)
            [(-w - 1/2 : 1),
             (-w : 1),
             (-w^2 + 21/16 : 1),
             (-w^2 + 29/16 : 1),
             (-w^2 - w + 25/16 : 1),
             (-w^2 - w + 33/16 : 1),
             (w + 1/2 : 1),
             (w : 1),
             (w^2 + w - 25/16 : 1),
             (w^2 + w - 33/16 : 1),
             (w^2 - 21/16 : 1),
             (w^2 - 29/16 : 1)]

        ::

            sage: PS.<x,y,z> = ProjectiveSpace(2,QQ)
            sage: f = DynamicalSystem_projective([x^2 - 21/16*z^2, y^2 - 2*z^2, z^2])
            sage: P = PS([17/16, 7/4, 1])
            sage: f.connected_rational_component(P, 3)                                  # needs sage.rings.function_field
            [(17/16 : 7/4 : 1),
             (-47/256 : 17/16 : 1),
             (-83807/65536 : -223/256 : 1),
             (-17/16 : -7/4 : 1),
             (-17/16 : 7/4 : 1),
             (17/16 : -7/4 : 1),
             (1386468673/4294967296 : -81343/65536 : 1),
             (-47/256 : -17/16 : 1),
             (47/256 : -17/16 : 1),
             (47/256 : 17/16 : 1),
             (-1/2 : -1/2 : 1),
             (-1/2 : 1/2 : 1),
             (1/2 : -1/2 : 1),
             (1/2 : 1/2 : 1)]

        """
        points = [[],[]] # list of points and a list of their corresponding levels
        points[0].append(P)
        points[1].append(0) # P is treated as level 0

        nextpoints = []
        nextpoints.append(P)

        level = 1
        foundall = False # whether done or not
        while not foundall:
            newpoints = []
            for Q in nextpoints:
                # forward image
                newpoints.append(self(Q))
                # preimages
                newpoints.extend(self.rational_preimages(Q))
            del nextpoints[:] # empty list
            # add any points that are not already in the connected component
            for Q in newpoints:
                if (Q not in points[0]):
                    points[0].append(Q)
                    points[1].append(level)
                    nextpoints.append(Q)
            # done if max level was achieved or if there were no more points to add
            if ((level + 1 > n and n != 0) or len(nextpoints) == 0):
                foundall = True
            level = level + 1

        return points[0]

    def conjugating_set(self, other, R=None, num_cpus=2):
        r"""
        Return the set of elements in PGL over the base ring
        that conjugates one dynamical system to the other.

        Given two nonconstant rational functions of equal degree,
        determine if there is a rational element of PGL that
        conjugates one rational function to another.

        The optional argument `R` specifies the field of definition
        of the PGL elements. The set is determined
        by taking the fixed points of one map and mapping
        them to permutations of the fixed points of the other map.
        As conjugacy preserves the multipliers as a set, fixed points
        are only mapped to fixed points with the same multiplier.
        If there are not enough fixed points the
        function compares the mapping between rational preimages of
        fixed points and the rational preimages of the preimages of
        fixed points until there are enough points; such that there
        are `n+2` points with all `n+1` subsets linearly independent.

        .. WARNING::

           For degree 1 maps that are conjugate, there is a positive dimensional
           set of conjugations. This function returns only one such element.

        ALGORITHM:

        Implementing invariant set algorithm from the paper [FMV2014]_.
        Uses the set of  `n` th preimages of fixed points, as this set is
        invariant under conjugation to find all elements of PGL that
        take one set to another. Additionally, keeps track of multiplier
        information to reduce the necessary combinatorics.

        INPUT:

        - ``other`` -- a rational function of same degree
          as this map

        - ``R`` -- a field or embedding

        - ``num_cpus`` -- (default: 2) the number of threads to run in parallel.
          Increasing ``num_cpus`` can potentially greatly speed up this function.

        OUTPUT:

        Set of conjugating `n+1` by `n+1` matrices.

        AUTHORS:

        - Original algorithm written by Xander Faber, Michelle Manes,
          Bianca Viray [FMV2014]_.

        - Implemented by Rebecca Lauren Miller as part of GSOC 2016.

        - Algorithmic improvement by Alexander Galarraga as part of GSOC 2021.

        EXAMPLES::

            sage: # needs sage.rings.number_field
            sage: P.<x,y> = ProjectiveSpace(QQ, 1)
            sage: f = DynamicalSystem_projective([x^2 - 2*y^2, y^2])
            sage: m = matrix(QQbar, 2, 2, [-1, 3, 2, 1])
            sage: g = f.conjugate(m)
            sage: f.conjugating_set(g)
            [
            [-1  3]
            [ 2  1]
            ]

        Increasing ``num_cpus`` can speed up computation::

            sage: P.<x,y,z,w> = ProjectiveSpace(QQ, 3)
            sage: f = DynamicalSystem_projective([x^2, y^2, z^2, w^2])
            sage: len(f.conjugating_set(f, num_cpus=3))                                 # needs sage.rings.function_field
            24

        ::

            sage: # needs sage.rings.number_field
            sage: K.<w> = QuadraticField(-1)
            sage: P.<x,y> = ProjectiveSpace(K, 1)
            sage: f = DynamicalSystem_projective([x^2 + y^2, x*y])
            sage: m = matrix(K, 2, 2, [1, 1, 2, 1])
            sage: g = f.conjugate(m)
            sage: sorted(f.conjugating_set(g))
            [
            [-1 -1]  [1 1]
            [ 2  1], [2 1]
            ]

        ::

            sage: # needs sage.rings.number_field
            sage: K.<i> = QuadraticField(-1)
            sage: P.<x,y> = ProjectiveSpace(K, 1)
            sage: D8 = DynamicalSystem_projective([y^3, x^3])
            sage: sorted(D8.conjugating_set(D8))
            [
            [-1  0]  [-i  0]  [ 0 -1]  [ 0 -i]  [0 i]  [0 1]  [i 0]  [1 0]
            [ 0  1], [ 0  1], [ 1  0], [ 1  0], [1 0], [1 0], [0 1], [0 1]
            ]

        ::

            sage: P.<x,y> = ProjectiveSpace(QQ, 1)
            sage: D8 = DynamicalSystem_projective([y^2, x^2])
            sage: D8.conjugating_set(D8)                                                # needs sage.rings.function_field
            Traceback (most recent call last):
            ...
            ValueError: no more rational preimages;
            try extending the base field and trying again

        ::

            sage: P.<x,y> = ProjectiveSpace(GF(7), 1)
            sage: D6 = DynamicalSystem_projective([y^2, x^2])
            sage: sorted(D6.conjugating_set(D6))                                        # needs sage.rings.function_field
            [
            [0 1]  [0 2]  [0 4]  [1 0]  [2 0]  [4 0]
            [1 0], [1 0], [1 0], [0 1], [0 1], [0 1]
            ]

        ::

            sage: P.<x,y,z> = ProjectiveSpace(QQ, 2)
            sage: f = DynamicalSystem_projective([x^2 + x*z, y^2, z^2])
            sage: f.conjugating_set(f)                                                  # needs sage.rings.function_field
            [
            [1 0 0]
            [0 1 0]
            [0 0 1]
            ]

        ::

            sage: P.<x,y> = ProjectiveSpace(QQ, 1)
            sage: R = P.coordinate_ring()
            sage: f = DynamicalSystem_projective([R(3), R(4)])
            sage: g = DynamicalSystem_projective([R(5), R(2)])
            sage: m = f.conjugating_set(g)[0]
            sage: f.conjugate(m) == g
            True

        ::

            sage: # needs sage.rings.number_field
            sage: P.<x,y> = ProjectiveSpace(QQbar, 1)
            sage: f = DynamicalSystem_projective([7*x + 12*y, 8*x])
            sage: g = DynamicalSystem_projective([1645*x - 318*y, 8473*x - 1638*y])
            sage: m = f.conjugating_set(g)[0]
            sage: f.conjugate(m) == g
            True

        note that only one possible conjugation is returned::

            sage: P.<x,y,z> = ProjectiveSpace(GF(11), 2)
            sage: f = DynamicalSystem_projective([2*x + 12*y, 11*y + 2*z, x + z])
            sage: m1 = matrix(GF(11), 3, 3, [1,4,1,0,2,1,1,1,1])
            sage: g = f.conjugate(m1)
            sage: f.conjugating_set(g)
            [
            [ 1  0  0]
            [ 9  1  4]
            [ 4 10  8]
            ]

        ::

            sage: # needs sage.rings.number_field
            sage: L.<v> = CyclotomicField(8)
            sage: P.<x,y,z> = ProjectiveSpace(L, 2)
            sage: f = DynamicalSystem_projective([2*x + 12*y, 11*y + 2*z, x + z])
            sage: m1 = matrix(L, 3, 3, [1,4,v^2,0,2,1,1,1,1])
            sage: g = f.conjugate(m1)
            sage: m = f.conjugating_set(g)[0]   # long time
            sage: f.conjugate(m) == g           # long time
            True

        TESTS:

        Make sure the caching problem is fixed, see #28070 ::

            sage: # needs sage.rings.number_field
            sage: K.<i> = QuadraticField(-1)
            sage: P.<x,y> = ProjectiveSpace(QQ, 1)
            sage: f = DynamicalSystem_projective([x^2 - 2*y^2, y^2])
            sage: m = matrix(QQ, 2, 2, [-1, 3, 2, 1])
            sage: g = f.conjugate(m)
            sage: f.conjugating_set(g)                                                  # needs sage.rings.function_field
            [
            [-1  3]
            [ 2  1]
            ]
            sage: f = f.change_ring(K)
            sage: g = g.change_ring(K)
            sage: f.conjugating_set(g)                                                  # needs sage.rings.function_field
            [
            [-1  3]
            [ 2  1]
            ]
        """
        f = copy(self)
        g = copy(other)
        try:
            f.normalize_coordinates()
            g.normalize_coordinates()
        except (ValueError):
            pass
        if f.degree() != g.degree():# checks that maps are of equal degree
            return []
        gens = f[0].parent().gens()
        M = len(gens)
        base = f.base_ring()
        if f.degree() == 0: # all constant maps are conjugate
            zer = [0 for i in range(M-1)]
            m = []
            for i in range(M):
                m1 = copy(zer)
                m1.insert(i, f[i]/g[i])
                m += m1
            return [matrix(base, M, M, m)]
        if f.degree() == 1: # for degree 1 maps, check if matrix representations are similar
            # make matrix forms of f1 and f2
            m1 = matrix(base,M,M,[F.coefficient(var) for F in f for var in gens])
            m2 = matrix(base,M,M,[F.coefficient(var) for F in g for var in gens])
            # Note: det_ratio will be nonzero for invertible f1, f2
            if m1.det() != m2.det():
                det_ratio = m1.det()/m2.det()
                try:
                    det_root = det_ratio.nth_root(M)
                except ValueError: #no root in field
                    return []
                #matrices must have same determinant to be similar, but were in PGL
                #so we can scale so the determinants are equal
                m1 = (1/det_root)*m1
            bol,m = m2.is_similar(m1, transformation=True)
            if bol:
                if m.base_ring() == base:
                    return [m]
                #else is_similar went to algebraic closure
                if base in NumberFields():
                    from sage.rings.qqbar import number_field_elements_from_algebraics
                    K,mK,phi = number_field_elements_from_algebraics([u for t in list(m) for u in t],
                                minimal=True)
                    if K == base:
                        return [matrix(K, M, M, mK)]
                    else: #may be a subfield
                        embeds = K.embeddings(base)
                        if len(embeds) == 0:
                            #not a subfield
                            return []
                        else:
                            for emb in embeds:
                                m_emb = matrix(base, M,M, [emb(u) for u in mK])
                                #check that it is the right embedding
                                if f.conjugate(m_emb) == g:
                                    return [m_emb]
                else: #finite field case
                    #always comes from prime field so can coerce
                    m = matrix(base, M, M, [base(u.as_finite_field_element()[1]) for t in list(m) for u in t])
                    return [m]
            #not similar
            return []
        # sigma invariants are invariant under conjugacy but are only fast in dim 1
        n = f.domain().dimension_relative()
        if (n == 1) and (R in NumberFields() or R in FiniteFields())\
            and (f.sigma_invariants(1) != g.sigma_invariants(1)):
            return []
        tup = conjugating_set_initializer(f, g)
        if tup == []:
            return []
        source, possible_targets = tup
        return conjugating_set_helper(f, g, num_cpus, source, possible_targets)

    def is_conjugate(self, other, R=None, num_cpus=2):
        r"""
        Return whether two dynamical systems are conjugate over their
        base ring (by default) or over the ring `R` entered as an
        optional parameter.

        ALGORITHM:

        Implementing invariant set algorithm from the paper [FMV2014]_.
        Uses the set of  `n` th preimages of fixed points, as this set is
        invariant under conjugation to find all elements of PGL that
        take one set to another. Additionally, keeps track of multiplier
        information to reduce the necessary combinatorics.

        INPUT:

        - ``other`` -- a nonconstant rational function of the same
          degree as this map

        - ``R`` -- a field or embedding

        - ``num_cpus`` -- (default: 2) the number of threads to run in parallel.
          Increasing ``num_cpus`` can potentially greatly speed up this function.

        OUTPUT: boolean

        AUTHORS:

        - Original algorithm written by Xander Faber, Michelle Manes,
          Bianca Viray [FMV2014]_.

        - Implemented by Rebecca Lauren Miller as part of GSOC 2016.

        - Algorithmic improvement by Alexander Galarraga as part of GSOC 2021.

        EXAMPLES::

            sage: # needs sage.rings.number_field
            sage: K.<w> = CyclotomicField(3)
            sage: P.<x,y> = ProjectiveSpace(K, 1)
            sage: D8 = DynamicalSystem_projective([y^2, x^2])
            sage: D8.is_conjugate(D8)
            True

        We can speed up computation by increasing ``num_cpus``::

            sage: P.<x,y,z,w> = ProjectiveSpace(QQ,3)
            sage: f = DynamicalSystem_projective([x^2, y^2, z^2, w^2])
            sage: f.is_conjugate(f, num_cpus=2)                                         # needs sage.rings.function_field
            True

        ::

            sage: # needs sage.rings.number_field
            sage: set_verbose(None)
            sage: P.<x,y> = ProjectiveSpace(QQbar, 1)
            sage: f = DynamicalSystem_projective([x^2 + x*y, y^2])
            sage: m = matrix(QQbar, 2, 2, [1, 1, 2, 1])
            sage: g = f.conjugate(m)
            sage: f.is_conjugate(g)
            True

        ::

            sage: P.<x,y> = ProjectiveSpace(GF(5), 1)
            sage: f = DynamicalSystem_projective([x^3 + x*y^2, y^3])
            sage: m = matrix(GF(5), 2, 2, [1, 3, 2, 9])
            sage: g = f.conjugate(m)
            sage: f.is_conjugate(g)                                                     # needs sage.rings.number_field
            True

        ::

            sage: P.<x,y> = ProjectiveSpace(QQ, 1)
            sage: f = DynamicalSystem_projective([x^2 + x*y, y^2])
            sage: g = DynamicalSystem_projective([x^3 + x^2*y, y^3])
            sage: f.is_conjugate(g)
            False

        ::

            sage: P.<x,y> = ProjectiveSpace(QQ, 1)
            sage: f = DynamicalSystem_projective([x^2 + x*y, y^2])
            sage: g = DynamicalSystem_projective([x^2 - 2*y^2, y^2])
            sage: f.is_conjugate(g)                                                     # needs sage.rings.number_field
            False

        ::

            sage: # needs sage.rings.number_field
            sage: P.<x,y> = ProjectiveSpace(QQbar, 1)
            sage: f = DynamicalSystem_projective([7*x + 12*y, 8*x])
            sage: g = DynamicalSystem_projective([1645*x - 318*y, 8473*x - 1638*y])
            sage: f.is_conjugate(g)
            True

        Conjugation is only checked over the base field by default::

            sage: P.<x,y> = ProjectiveSpace(QQ, 1)
            sage: f = DynamicalSystem_projective([-3*y^2, 3*x^2])
            sage: g = DynamicalSystem_projective([-x^2 - 2*x*y, 2*x*y + y^2])
            sage: f.is_conjugate(g), f.is_conjugate(g, R=QQbar)                         # needs sage.rings.number_field
            (False, True)

        ::

            sage: P.<x,y,z> = ProjectiveSpace(QQ, 2)
            sage: f = DynamicalSystem_projective([7*x + 12*y, 8*y + 2*z, x + z])
            sage: m1 = matrix(QQ, 3, 3, [1,4,1,0,2,1,1,1,1])
            sage: g = f.conjugate(m1)
            sage: f.is_conjugate(g)
            True

        ::

            sage: P.<x,y,z> = ProjectiveSpace(GF(7), 2)
            sage: f = DynamicalSystem_projective([2*x + 12*y, 11*y + 2*z, x + z])
            sage: m1 = matrix(GF(7), 3, 3, [1,4,1,0,2,1,1,1,1])
            sage: g = f.conjugate(m1)
            sage: f.is_conjugate(g)
            True

        ::

            sage: P.<x,y,z> = ProjectiveSpace(QQ, 2)
            sage: f = DynamicalSystem_projective([2*x^2 + 12*y*x, 11*y*x + 2*y^2, x^2 + z^2])
            sage: m1 = matrix(QQ, 3, 3, [1,4,1,0,2,1,1,1,1])
            sage: g = f.conjugate(m1)
            sage: f.is_conjugate(g)
            True

        TESTS:

        Make sure the caching problem is fixed, see #28070 ::

            sage: # needs sage.rings.number_field
            sage: K.<i> = QuadraticField(5)
            sage: P.<x,y> = ProjectiveSpace(QQ,1)
            sage: f = DynamicalSystem_projective([x^2 - 2*y^2, y^2])
            sage: m = matrix(QQ, 2, 2, [-1, 3, 2, 1])
            sage: g = f.conjugate(m)
            sage: f.is_conjugate(g)
            True
            sage: f = f.change_ring(K)
            sage: g = g.change_ring(K)
            sage: f.is_conjugate(g)
            True
        """
        f = copy(self)
        g = copy(other)
        if R is None:
            R = f.base_ring()
        else:
            f = self.change_ring(R)
            g = other.change_ring(R)
        if not (R in NumberFields() or isinstance(R, sage.rings.abc.AlgebraicField) or R in FiniteFields()):
            raise NotImplementedError("ring must be a number field or finite field")
        try:
            f.normalize_coordinates()
            g.normalize_coordinates()
        except (ValueError):
            pass
        if f.degree() != g.degree(): # checks that maps are of equal degree
            return False
        if f.degree() == 0: # all constant maps are conjugate
            return True
        if f.degree() == 1: # for degree 1 maps, check if matrix representations are similar
            # make matrix forms of f1 and f2
            gens = f[0].parent().gens()
            M = len(gens)
            m1 = matrix(f.base_ring(),M,M,[F.coefficient(var) for F in f for var in gens])
            m2 = matrix(f.base_ring(),M,M,[F.coefficient(var) for F in g for var in gens])
            # Note: det_ratio will be nonzero for invertible f1, f2
            if m1.det() != m2.det():
                det_ratio = m1.det()/m2.det()
                try:
                    det_root = det_ratio.nth_root(M)
                except ValueError: #no root in field
                    return False
                # matrices must have same determinant to be similar, but were in PGL
                # so we can scale to have the determinants equal
                m1 = (1/det_root)*m1
            return m1.is_similar(m2)
        # sigma invariants are invariant under conjugacy but are only fast in dim 1
        n = f.domain().dimension_relative()
        if (n == 1) and (R in NumberFields() or R in FiniteFields())\
          and (f.sigma_invariants(1) != g.sigma_invariants(1)):
            return False
        tup = conjugating_set_initializer(f, g)
        if tup == []:
            return False
        source, possible_targets = tup
        return is_conjugate_helper(f, g, num_cpus, source, possible_targets)

    def is_polynomial(self):
        r"""
        Check to see if the dynamical system has a totally ramified
        fixed point.

        The function must be defined over an absolute number field or a
        finite field.

        OUTPUT: boolean

        EXAMPLES::

            sage: # needs sage.rings.number_field
            sage: R.<x> = QQ[]
            sage: K.<w> = QuadraticField(7)
            sage: P.<x,y> = ProjectiveSpace(K, 1)
            sage: f = DynamicalSystem_projective([x**2 + 2*x*y - 5*y**2, 2*x*y])
            sage: f.is_polynomial()
            False

        ::

            sage: # needs sage.rings.number_field
            sage: R.<x> = QQ[]
            sage: K.<w> = QuadraticField(7)
            sage: P.<x,y> = ProjectiveSpace(K, 1)
            sage: f = DynamicalSystem_projective([x**2 - 7*x*y, 2*y**2])
            sage: m = matrix(K, 2, 2, [w, 1, 0, 1])
            sage: f = f.conjugate(m)
            sage: f.is_polynomial()
            True

        ::

            sage: # needs sage.rings.number_field
            sage: K.<w> = QuadraticField(4/27)
            sage: P.<x,y> = ProjectiveSpace(K,1)
            sage: f = DynamicalSystem_projective([x**3 + w*y^3, x*y**2])
            sage: f.is_polynomial()
            False

        ::

            sage: # needs sage.rings.finite_rings
            sage: K = GF(3**2, prefix='w')
            sage: P.<x,y> = ProjectiveSpace(K,1)
            sage: f = DynamicalSystem_projective([x**2 + K.gen()*y**2, x*y])
            sage: f.is_polynomial()
            False

        ::

            sage: PS.<x,y> = ProjectiveSpace(QQ, 1)
            sage: f = DynamicalSystem_projective([6*x^2 + 12*x*y + 7*y^2, 12*x*y + 42*y^2])
            sage: f.is_polynomial()
            False

        TESTS:

        See :issue:`25242`::

            sage: P.<x,y> = ProjectiveSpace(QQ, 1)
            sage: F = DynamicalSystem([x^2 + y^2, x*y])
            sage: F2 = F.conjugate(matrix(QQ,2,2, [1,2,3,5]))
            sage: F2.is_polynomial()                                                    # needs sage.libs.pari
            False
        """
        if self.codomain().dimension_relative() != 1:
            raise NotImplementedError("space must have dimension equal to 1")
        K = self.base_ring()
        if K not in FiniteFields() and (K not in NumberFields() or not K.is_absolute()):
            raise NotImplementedError("must be over an absolute number field or finite field")
        if K in FiniteFields():
            q = K.characteristic()
            deg = K.degree()
            var = K.variable_name()
        g = self
        #get polynomial defining fixed points
        G = self.dehomogenize(1).dynatomic_polynomial(1)
        # see if infty = (1,0) is fixed
        if G.degree() <= g.degree():
            #check if infty is totally ramified
            if len((g[1]).factor()) == 1:
                return True
        #otherwise we need to create the tower of extensions
        #which contain the fixed points. We do
        #this successively so we can exit early if
        #we find one and not go all the way to the splitting field
        i = 0 #field index
        if G.degree() != 0:
            G = G.polynomial(G.variable(0))
        while G.degree() != 0:
            Y = G.factor()
            R = G.parent()
            u = G
            for p,exp in Y:
                if p.degree() == 1:
                    if len((g[0]*p[1] + g[1]*p[0]).factor()) == 1:
                        return True
                    G = R(G/(p**exp)) # we already checked this root
                else:
                    u = p #need to extend to get these roots
            if G.degree() != 0:
                #create the next extension
                if K == QQ:
                    from sage.rings.number_field.number_field import NumberField
                    L = NumberField(u, 't'+str(i))
                    i += 1
                    phi = K.embeddings(L)[0]
                    K = L
                elif K in FiniteFields():
                    deg = deg*G.degree()
                    K = GF(q**(deg), prefix=var)
                else:
                    L = K.extension(u, 't'+str(i))
                    i += 1
                    phi1 = K.embeddings(L)[0]
                    K = L
                    L = K.absolute_field('t'+str(i))
                    i += 1
                    phi = K.embeddings(L)[0]*phi1
                    K = L
                if K in FiniteFields():
                    G = G.change_ring(K)
                    g = g.change_ring(K)
                else:
                    G = G.change_ring(phi)
                    g = g.change_ring(phi)
        return False

    def normal_form(self, return_conjugation=False):
        r"""
        Return a normal form in the moduli space of dynamical systems.

        Currently implemented only for polynomials. The totally ramified
        fixed point is moved to infinity and the map is conjugated to the form
        `x^n + a_{n-2} x^{n-2} + \cdots + a_{0}`. Note that for finite fields
        we can only remove the `(n-1)`-st term when the characteristic
        does not divide `n`.

        INPUT:

        - ``return_conjugation`` -- (default: ``False``) boolean; if ``True``,
          then return the conjugation element of PGL along with the embedding
          into the new field

        OUTPUT:

        - :class:`SchemeMorphism_polynomial`

        - (optional) an element of PGL as a matrix

        - (optional) the field embedding

        EXAMPLES::

            sage: P.<x,y> = ProjectiveSpace(QQ, 1)
            sage: f = DynamicalSystem_projective([x^2 + 2*x*y - 5*x^2, 2*x*y])
            sage: f.normal_form()
            Traceback (most recent call last):
            ...
            NotImplementedError: map is not a polynomial

        ::

            sage: # needs sage.rings.number_field
            sage: R.<x> = QQ[]
            sage: K.<w> = NumberField(x^2 - 5)
            sage: P.<x,y> = ProjectiveSpace(K,1)
            sage: f = DynamicalSystem_projective([x^2 + w*x*y, y^2])
            sage: g,m,psi = f.normal_form(return_conjugation=True); m
            [     1 -1/2*w]
            [     0      1]
            sage: f.change_ring(psi).conjugate(m) == g
            True

        ::

            sage: P.<x,y> = ProjectiveSpace(QQ,1)
            sage: f = DynamicalSystem_projective([13*x^2 + 4*x*y + 3*y^2, 5*y^2])
            sage: f.normal_form()                                                       # needs sage.libs.pari
            Dynamical System of Projective Space of dimension 1 over Rational Field
              Defn: Defined on coordinates by sending (x : y) to
                    (5*x^2 + 9*y^2 : 5*y^2)

        ::

            sage: # needs sage.rings.finite_rings
            sage: K = GF(3^3, prefix='w')
            sage: P.<x,y> = ProjectiveSpace(K,1)
            sage: f = DynamicalSystem_projective([x^3 + 2*x^2*y + 2*x*y^2 + K.gen()*y^3, y^3])
            sage: f.normal_form()
            Dynamical System of Projective Space of dimension 1
             over Finite Field in w3 of size 3^3
              Defn: Defined on coordinates by sending (x : y) to
                    (x^3 + x^2*y + x*y^2 + (-w3)*y^3 : y^3)

        ::

            sage: P.<x,y> = ProjectiveSpace(GF(3),1)
            sage: f = DynamicalSystem_projective([2*x**3 + x**2*y, y**3])
            sage: g,m,psi = f.normal_form(return_conjugation=True); psi                 # needs sage.rings.finite_rings
            Ring morphism:
              From: Finite Field of size 3
              To:   Finite Field in z2 of size 3^2
              Defn: 1 |--> 1

        Fixes :issue:`38012` by not forcing univariate polynomial to be univariate::

            sage: R.<z> = PolynomialRing(QQ)
            sage: f = DynamicalSystem_affine(z^2 + z + 1).homogenize(1)
            sage: f.normal_form()
            Dynamical System of Projective Space of dimension 1 over Rational Field
             Defn: Defined on coordinates by sending (x0 : x1) to
                   (x0^2 + 5/4*x1^2 : x1^2)
        """
        # defines the field of fixed points
        if self.codomain().dimension_relative() != 1:
            raise NotImplementedError("space must have dimension equal to 1")
        K = self.base_ring()
        if K not in FiniteFields() and (K not in NumberFields() or not K.is_absolute()):
            raise NotImplementedError("must be over an absolute number field or finite field")
        if K in FiniteFields():
            q = K.characteristic()
        psi = K.hom([K.gen()]) #identity hom for return_embedding
        g = self
        G = self.dehomogenize(1).dynatomic_polynomial(1)
        done = False
        bad = True
        #check infty = (1,0) is fixed
        if G.degree() <= g.degree():
            #check infty totally ramified
            if len((g[1]).factor()) == 1:
                T = self.domain()(1,0)
                bad = False
                done = True
                m = matrix(K, 2, 2, [1,0,0,1])
        #otherwise we need to create the tower of extensions
        #which contain the fixed points. We do
        #this successively so we can early exit if
        #we find one and not go all the way to the splitting field
        i = 0
        if G.degree() != 0:
<<<<<<< HEAD
            if is_MPolynomialRing(G.parent()):
=======
            if isinstance(G.parent(), MPolynomialRing_base):
>>>>>>> 6a164616
                G = G.polynomial(G.variable(0))
        else:
            #no other fixed points
            raise NotImplementedError("map is not a polynomial")
        #check other fixed points
        while not done:
            Y = G.factor()
            R = G.parent()
            done = True
            for p,exp in Y:
                if p.degree() == 1:
                    if len((g[0]*p[1] + g[1]*p[0]).factor()) == 1:
                        T = self.domain()(-p[0], p[1])
                        bad = False
                        done = True
                        break # bc only 1 totally ramified fixed pt
                    G = R(G/p)
                else:
                    done = False
                    u = p
            if not done:
                #extend
                if K == QQ:
                    from sage.rings.number_field.number_field import NumberField
                    L = NumberField(u, 't'+str(i))
                    i += 1
                    phi = K.embeddings(L)[0]
                    K = L
                elif K in FiniteFields():
                    K, phi = K.extension(G.degree(), map=True)
                else:
                    L = K.extension(u, 't'+str(i))
                    i += 1
                    phi1 = K.embeddings(L)[0]
                    K = L
                    L = K.absolute_field('t'+str(i))
                    i += 1
                    phi = K.embeddings(L)[0]*phi1
                    K = L
                psi = phi * psi
                #switch to the new field
                G = G.change_ring(phi)
                g = g.change_ring(phi)
        if bad:
            raise NotImplementedError("map is not a polynomial")
        #conjugate to normal form
        Q = T.codomain()
        #moved totally ramified fixed point to infty
        target = [T, Q(T[0]+1, 1), Q(T[0]+2, 1)]
        source = [Q(1, 0), Q(0, 1), Q(1, 1)]
        m = Q.point_transformation_matrix(source, target)
        N = g.base_ring()
        d = g.degree()
        gc = g.conjugate(m)
        #make monic
        R = PolynomialRing(N, 'z')
        v = N(gc[1].coefficient([0,d])/gc[0].coefficient([d,0]))
        #need a (d-1)-st root to make monic
        u = R.gen(0)**(d-1) - v
        if d != 2 and u.is_irreducible():
            #we need to extend again
            if N in FiniteFields():
                M, phi = N.extension(d-1, map=True)
            else:
                L = N.extension(u,'t'+str(i))
                i += 1
                phi1 = N.embeddings(L)[0]
                M = L.absolute_field('t'+str(i))
                phi = L.embeddings(M)[0]*phi1
            psi = phi*psi
            if M in FiniteFields():
                gc = gc.change_ring(M)
            else:
                gc = gc.change_ring(phi)
            m = matrix(M, 2, 2, [phi(s) for t in list(m) for s in t])
            rv = phi(v).nth_root(d-1)
        else: #root is already in the field
            M = N
            rv = v.nth_root(d-1)
        mc = matrix(M, 2, 2, [rv,0,0,1])
        gcc = gc.conjugate(mc)
        if not (M in FiniteFields() and q.divides(d)):
            #remove 2nd order term
            mc2 = matrix(M, 2, 2, [1, M((-gcc[0].coefficient([d-1, 1])
                / (d*gcc[1].coefficient([0, d]))).constant_coefficient()), 0, 1])
        else:
            mc2 = mc.parent().one()
        gccc = gcc.conjugate(mc2)
        if return_conjugation:
            return gccc, m * mc * mc2, psi
        return gccc

    def potential_good_reduction(self, prime, return_conjugation=False):
        r"""
        Return ``True`` if this dynamical system has potential good reduction at ``prime``.

        A dynamical system has good reduction at ``prime`` if after the coefficients
        are reduced modulo ``prime`` the degree remains the same. A dynamical system
        `f` has `\textit{potential}` good reduction if there exists
        `\phi \in PGL(n,\overline{K})` such that `\phi^{-1} \circ f \circ \phi`
        has good reduction.

        If this dynamical system `f` has potential good reduction at ``prime``,
        a dynamical system `g = \phi^{-1} \circ f \circ \phi` which has good
        reduction at ``prime`` is returned.

        This dynamical system must have as its domain `\mathbb{P}^1(K)`, where
        `K` is a number field.

        INPUT:

        - ``prime`` -- a prime ideal of the field of definition of the fixed
          points of the map, or a prime number in `\QQ` if the field of definition
          of the fixed points is `\QQ`.

        - ``return_conjugation`` -- (default: ``False``) if set to ``True``,
          the `PGL_2` map used to achieve good reduction will be returned

        OUTPUT:

        A tuple:

        - The first element is:
          - ``False`` if this dynamical system does not have potential good reduction.
          - ``True`` if this dynamical system does have potential good reduction.

        - The second element is:
          - ``None`` if this dynamical system does not have potential good reduction.
          - A dynamical system with good reduction at ``prime`` otherwise.

        - If ``return_conjugation`` is ``True``, then the tuple will have a third element, which is:
          - ``None`` if this dynamical system does not have potential good reduction.
          - The `PGL_2` map used to achieve good reduction otherwise.

        EXAMPLES::

            sage: # needs sage.rings.number_field
            sage: P.<x,y> = ProjectiveSpace(QQ, 1)
            sage: system = DynamicalSystem_projective([x^2 - y^2, 2*x*y])
            sage: prime = system.field_of_definition_periodic(1).prime_above(2)
            sage: new_system = system.potential_good_reduction(prime)[1]
            sage: new_system
            Dynamical System of Projective Space of dimension 1 over Number Field
             in a with defining polynomial x^2 + 1
              Defn: Defined on coordinates by sending (x : y) to
                    ((-1/2*a)*x^2 + (-5/2*a)*y^2 : (-a)*x*y + y^2)

        Note that this map has good reduction at 2::

            sage: new_system.resultant()                                                # needs sage.rings.number_field
            1

        Using ``return_conjugation``, we can get the conjugation that achieves good reduction::

            sage: conj = system.potential_good_reduction(prime, True)[2]; conj          # needs sage.rings.number_field
            [-1/2*a    1/2]
            [     0      1]

        We can check that this conjugation achieves good reduction::

            sage: system.conjugate(conj).resultant()                                    # needs sage.rings.number_field
            1

        ::

            sage: P.<x,y> = ProjectiveSpace(QQ, 1)
            sage: system = DynamicalSystem_projective([3^4*x^3 + 3*x*y^2 + y^3, 3^6*y^3])
            sage: prime = system.field_of_definition_periodic(1).prime_above(3)         # needs sage.rings.number_field
            sage: system.potential_good_reduction(prime)                                # needs sage.rings.number_field
            (False, None)

        ::

            sage: P.<x,y> = ProjectiveSpace(QQ, 1)
            sage: system = DynamicalSystem_projective([x^5 - x*y^4, 5*y^5])
            sage: prime = system.field_of_definition_periodic(1).prime_above(5)         # needs sage.rings.number_field
            sage: system.potential_good_reduction(prime)                                # needs sage.rings.number_field
            (False, None)

        TESTS::

            sage: # needs sage.rings.number_field
            sage: P.<x,y> = ProjectiveSpace(QQ, 1)
            sage: R.<z> = QQ[]
            sage: A.<a> = NumberField(z^2 + 1)
            sage: prime = A.prime_above(2)
            sage: system = DynamicalSystem_projective([x^2 - y^2, 2*x*y])
            sage: system.potential_good_reduction(prime)
            (True,
             Dynamical System of Projective Space of dimension 1 over
              Number Field in a with defining polynomial x^2 + 1
               Defn: Defined on coordinates by sending (x : y) to
                     ((-1/2*a)*x^2 + (-5/2*a)*y^2 : (-a)*x*y + y^2))

        ::

            sage: P.<x,y> = ProjectiveSpace(QQ, 1)
            sage: system = DynamicalSystem_projective([3^5*x^3 + x^2*y - 3^5*x*y^2,
            ....:                                      -3^5*x^2*y + x*y^2 + 3^5*y^3])
            sage: system.potential_good_reduction(3, return_conjugation=True)  # long time
            (False, None, None)

        ::

            sage: # needs sage.rings.number_field
            sage: P.<x,y> = ProjectiveSpace(QQ, 1)
            sage: system = DynamicalSystem_projective([x**5 - 11*y**5, x**4*y])
            sage: B, new_sys, conj = system.potential_good_reduction(11, True)
            sage: system.conjugate(conj).resultant() == 1
            True
            sage: system.conjugate(conj) == new_sys
            True

        ::

            sage: P.<x,y> = ProjectiveSpace(QQ, 1)
            sage: system = DynamicalSystem_projective([3*x^2 + x*y + y^2, 9*y^2])
            sage: prime = system.field_of_definition_periodic(1).prime_above(3)         # needs sage.rings.number_field
            sage: system.potential_good_reduction(prime)                                # needs sage.rings.number_field
            (False, None)

        """
        if self.domain().base_ring() not in NumberFields():
            raise ValueError('dynamical system must be defined over number field')

        field_of_definition_periodic = self.field_of_definition_periodic(1)

        if not (isinstance(prime, NumberFieldFractionalIdeal) or prime in QQ):
            raise TypeError('prime must be an ideal of a number field or an element of QQ')
        if prime not in QQ:
            if prime.number_field() != field_of_definition_periodic:
                K = prime.number_field()
                old_parent = K.defining_polynomial().parent()
                new_parent = field_of_definition_periodic.defining_polynomial().parent()
                hom = old_parent.hom([new_parent.gens()[0]])
                L = field_of_definition_periodic
                if hom(K.defining_polynomial()) != L.defining_polynomial():
                    raise ValueError('prime ideal of %s ' % K +
                        'but field of definition of fixed points is %s. ' % L +
                        'see documentation for examples')
                embedding = K.embeddings(field_of_definition_periodic)[0]
                prime = embedding(prime)
        else:
            if field_of_definition_periodic is not QQ:
                raise ValueError('field of definition of fixed ' +
                    'points is %s but prime is in QQ. ' % field_of_definition_periodic)

        system = self.change_ring(field_of_definition_periodic)
        fixed_points = system.periodic_points(1)
        multipliers = [system.multiplier(i, 1)[0][0] for i in fixed_points]
        indifferent_point = None
        for mult in multipliers:
            if field_of_definition_periodic is not QQ:
                valuation = mult.valuation(prime) / prime.absolute_ramification_index()
            else:
                valuation = mult.valuation(prime)
            if valuation < 0:
                if return_conjugation:
                    return (False, None, None)
                else:
                    return (False, None)
            elif valuation == 0:
                indifferent_point = fixed_points[multipliers.index(mult)]
        if indifferent_point is not None:
            point = indifferent_point
            field_of_definition, embedding_preimage = system.field_of_definition_preimage(point, 2, True)
            system = system.change_ring(embedding_preimage)
            point = point.change_ring(embedding_preimage)
            preimages = [point]
            for i in [1,2]:
                preimages_of_point = system.rational_preimages(point, 1)
                for preimage in preimages_of_point:
                    if preimage != point:
                        preimages.append(preimage)
                        point = preimage
                        break
        else:
            preimages = [fixed_points[0], fixed_points[1], fixed_points[2]]
            field_of_definition = field_of_definition_periodic
        P = ProjectiveSpace(field_of_definition,1)
        preimages = [P(i) for i in preimages]
        conjugation = P.point_transformation_matrix(preimages,[P(0),P(1),P([1,0])])
        new_system = system.change_ring(field_of_definition)
        new_system = new_system.conjugate(conjugation)
        res = new_system.resultant()
        if 'embedding_preimage' in locals():
            check_value = res.valuation(field_of_definition.prime_above(embedding_preimage(prime)))
        else:
            check_value = res.valuation(field_of_definition.prime_above(prime))
        if check_value != 0:
            if return_conjugation:
                return (False, None, None)
            else:
                return (False, None)
        if return_conjugation:
            return (True, new_system, conjugation)
        return (True, new_system)

    def reduce_base_field(self):
        """
        Return this map defined over the field of definition of the coefficients.

        The base field of the map could be strictly larger than
        the field where all of the coefficients are defined. This function
        reduces the base field to the minimal possible. This can be done when
        the base ring is a number field, QQbar, a finite field, or algebraic
        closure of a finite field.

        OUTPUT: A dynamical system

        EXAMPLES::

            sage: # needs sage.rings.finite_rings
            sage: K.<t> = GF(2^3)
            sage: P.<x,y,z> = ProjectiveSpace(K, 2)
            sage: f = DynamicalSystem_projective([x^2 + y^2, y^2, z^2+z*y])
            sage: f.reduce_base_field()
            Dynamical System of Projective Space of dimension 2 over Finite Field of size 2
              Defn: Defined on coordinates by sending (x : y : z) to
                    (x^2 + y^2 : y^2 : y*z + z^2)

        ::

            sage: # needs sage.rings.number_field sage.symbolic
            sage: P.<x,y,z> = ProjectiveSpace(QQbar, 2)
            sage: f = DynamicalSystem_projective([x^2 + QQbar(sqrt(3))*y^2,
            ....:                                 y^2, QQbar(sqrt(2))*z^2])
            sage: f.reduce_base_field()
            Dynamical System of Projective Space of dimension 2 over Number Field in a
             with defining polynomial y^4 - 4*y^2 + 1 with a = -0.5176380902050415?
              Defn: Defined on coordinates by sending (x : y : z) to
                    (x^2 + (-a^2 + 2)*y^2 : y^2 : (a^3 - 3*a)*z^2)

        ::

            sage: # needs sage.rings.number_field
            sage: R.<x> = QQ[]
            sage: K.<v> = NumberField(x^3 - 2, embedding=(x^3 - 2).roots(ring=CC)[0][0])
            sage: R.<x> = QQ[]
            sage: L.<w> = NumberField(x^6 + 9*x^4 - 4*x^3 + 27*x^2 + 36*x + 31,
            ....:                     embedding=(x^6 + 9*x^4 - 4*x^3
            ....:                                 + 27*x^2 + 36*x + 31).roots(ring=CC)[0][0])
            sage: P.<x,y> = ProjectiveSpace(L,1)
            sage: f = DynamicalSystem([L(v)*x^2 + y^2, x*y])
            sage: f.reduce_base_field().base_ring().is_isomorphic(K)
            True

        ::

            sage: # needs sage.rings.number_field
            sage: K.<v> = CyclotomicField(5)
            sage: A.<x,y> = ProjectiveSpace(K, 1)
            sage: f = DynamicalSystem_projective([3*x^2 + y^2, x*y])
            sage: f.reduce_base_field()
            Dynamical System of Projective Space of dimension 1 over Rational Field
              Defn: Defined on coordinates by sending (x : y) to
                    (3*x^2 + y^2 : x*y)
        """
        return self.as_scheme_morphism().reduce_base_field().as_dynamical_system()

    def is_newton(self, return_conjugation=False):
        r"""
        Return whether ``self`` is a Newton map.

        A map `g` is *Newton* if it is conjugate to a map of the form
        `f(z) = z - \frac{p(z)}{p'(z)}` after dehomogenization,
        where `p(z)` is a squarefree polynomial.

        INPUT:

        - ``return_conjugation`` -- (default: ``False``) if the map is Newton
          and ``True``, then return the conjugation that moves this map to
          the above form

        OUTPUT:

        A Boolean. If ``return_conjugation`` is ``True``, then this also
        returns the conjugation as a matrix if ``self`` is Newton or ``None``
        otherwise.

        The conjugation may be defined over an extension if the map has
        fixed points not defined over the base field.

        EXAMPLES::

            sage: A.<z> = AffineSpace(QQ, 1)
            sage: f = DynamicalSystem_affine([z - (z^2 + 1)/(2*z)])
            sage: F = f.homogenize(1)
            sage: F.is_newton(return_conjugation=True)                                  # needs sage.rings.number_field
            (
                  [1 0]
            True, [0 1]
            )

        ::

            sage: A.<z> = AffineSpace(QQ, 1)
            sage: f = DynamicalSystem_affine([z^2 + 1])
            sage: F = f.homogenize(1)
            sage: F.is_newton()                                                         # needs sage.rings.number_field
            False
            sage: F.is_newton(return_conjugation=True)                                  # needs sage.rings.number_field
            (False, None)

        ::

            sage: PP.<x,y> = ProjectiveSpace(QQ, 1)
            sage: F = DynamicalSystem_projective([-4*x^3 - 3*x*y^2, -2*y^3])
            sage: F.is_newton(return_conjugation=True)[1]                               # needs sage.rings.number_field
            [   0    1]
            [-4*a  2*a]

        ::

            sage: # needs sage.rings.number_field
            sage: K.<zeta> = CyclotomicField(2*4)
            sage: A.<z> = AffineSpace(K, 1)
            sage: f = DynamicalSystem_affine(z-(z^3+zeta*z)/(3*z^2+zeta))
            sage: F = f.homogenize(1)
            sage: F.is_newton()
            True
        """
        if self.degree() == 1:
            raise NotImplementedError("degree one Newton maps are trivial")
        if not self.base_ring() in NumberFields():
            raise NotImplementedError("only implemented over number fields")
        # check if Newton map
        sigma_1 = self.sigma_invariants(1)
        d = ZZ(self.degree())
        Newton_sigma = [d/(d-1)] + [0] * d  # almost Newton
        if sigma_1 != Newton_sigma:
            if return_conjugation:
                return False, None
            else:
                return False
        from sage.rings.qqbar import QQbar
        Fbar = self.change_ring(QQbar)
        Pbar = Fbar.domain()
        fixed = Fbar.periodic_points(1)
        for Q in fixed:
            if Fbar.multiplier(Q, 1) != 0:
                inf = Q
                break
        if inf != Pbar([1,0]):
            # need to move to inf to infinity
            fixed.remove(inf)
            source = [inf] + fixed[:2]
            target = [Pbar([1, 0]), Pbar([0, 1]), Pbar([1, 1])]
            M = Pbar.point_transformation_matrix(source, target)
            M = M.inverse()
            Newton = Fbar.conjugate(M)
            K, el, psi = number_field_elements_from_algebraics([t for r in M for t in r])
            M = matrix(M.nrows(), M.ncols(), el)
            Newton = Newton._number_field_from_algebraics()
        else:
            Newton = self
            M = matrix(QQ, 2, 2, [1,0,0,1])
        N_aff = Newton.dehomogenize(1)
        z = N_aff.domain().gen(0)
        Npoly = (z - N_aff[0]).numerator()
        if return_conjugation:
            if Npoly.derivative(z) == (z - N_aff[0]).denominator():
                return True, M
            else:
                return False, None
        else:
            return Npoly.derivative(z) == (z - N_aff[0]).denominator()

class DynamicalSystem_projective_finite_field(DynamicalSystem_projective_field,
                                              SchemeMorphism_polynomial_projective_space_finite_field):

    def is_postcritically_finite(self, **kwds):
        r"""
        Every point is postcritically finite in a finite field.

        INPUT: None. ``kwds`` is to parallel the overridden function

        OUTPUT: the boolean ``True``

        EXAMPLES::

            sage: P.<x,y,z> = ProjectiveSpace(GF(5),2)
            sage: f = DynamicalSystem_projective([x^2 + y^2, y^2, z^2 + y*z], domain=P)
            sage: f.is_postcritically_finite()
            True

        ::

            sage: P.<x,y> = ProjectiveSpace(GF(13),1)
            sage: f = DynamicalSystem_projective([x^4 - x^2*y^2 + y^4, y^4])
            sage: f.is_postcritically_finite(use_algebraic_closure=False)
            True
        """
        return True

    def _is_preperiodic(self, P, **kwds):
        r"""
        Every point in a finite field is preperiodic.

        INPUT:

        - ``P`` -- a point in the domain of this map

        keywords:

        - ``return_period`` -- (default: ``False``) boolean; controls if
          the period is returned

        OUTPUT: the boolean ``True`` or a tuple ``(m,n)`` of integers

        EXAMPLES::

            sage: P.<x,y,z> = ProjectiveSpace(GF(5),2)
            sage: f = DynamicalSystem_projective([x^2 + y^2, y^2, z^2 + y*z], domain=P)
            sage: f._is_preperiodic(P(2,1,2))
            True

        ::

            sage: P.<x,y,z> = ProjectiveSpace(GF(5),2)
            sage: f = DynamicalSystem_projective([x^2 + y^2, y^2, z^2 + y*z], domain=P)
            sage: f._is_preperiodic(P(2,1,2), return_period=True)
            (0, 6)
        """
        return_period = kwds.pop('return_period', False)
        if return_period:
            return self.orbit_structure(P)
        else:
            return True

    def orbit_structure(self, P):
        r"""
        Return the pair ``(m,n)``, where ``m`` is the preperiod and ``n``
        is the period of the point ``P`` by this dynamical system.

        Every point is preperiodic over a finite field so every point
        will be preperiodic.

        INPUT:

        - ``P`` -- a point in the domain of this map

        OUTPUT: a tuple ``(m,n)`` of integers

        EXAMPLES::

            sage: P.<x,y,z> = ProjectiveSpace(GF(5),2)
            sage: f = DynamicalSystem_projective([x^2 + y^2, y^2, z^2 + y*z], domain=P)
            sage: f.orbit_structure(P(2,1,2))
            (0, 6)

        ::

            sage: P.<x,y,z> = ProjectiveSpace(GF(7),2)
            sage: X = P.subscheme(x^2 - y^2)
            sage: f = DynamicalSystem_projective([x^2, y^2, z^2], domain=X)
            sage: f.orbit_structure(X(1,1,2))                                           # needs sage.rings.function_field
            (0, 2)

        ::

            sage: P.<x,y> = ProjectiveSpace(GF(13),1)
            sage: f = DynamicalSystem_projective([x^2 - y^2, y^2], domain=P)
            sage: f.orbit_structure(P(3,4))
            (2, 3)

        ::

            sage: # needs sage.rings.finite_rings
            sage: R.<t> = GF(13^3)
            sage: P.<x,y> = ProjectiveSpace(R,1)
            sage: f = DynamicalSystem_projective([x^2 - y^2, y^2], domain=P)
            sage: f.orbit_structure(P(t, 4))
            (11, 6)
        """
        orbit = []
        index = 1
        Q = copy(P)
        Q.normalize_coordinates()
        F = copy(self)
        F.normalize_coordinates()
        while Q not in orbit:
            orbit.append(Q)
            Q = F(Q)
            Q.normalize_coordinates()
            index += 1
        I = orbit.index(Q)
        return (I, index-I-1)

    def cyclegraph(self):
        r"""
        Return the digraph of all orbits of this dynamical system.

        Over a finite field this is a finite graph. For subscheme domains, only points
        on the subscheme whose image are also on the subscheme are in the digraph.

        OUTPUT: a digraph

        EXAMPLES::

            sage: P.<x,y> = ProjectiveSpace(GF(13),1)
            sage: f = DynamicalSystem_projective([x^2 - y^2, y^2])
            sage: f.cyclegraph()                                                        # needs sage.graphs
            Looped digraph on 14 vertices

        ::

            sage: # needs sage.rings.finite_rings
            sage: P.<x,y,z> = ProjectiveSpace(GF(3^2,'t'),2)
            sage: f = DynamicalSystem_projective([x^2 + y^2, y^2, z^2 + y*z])
            sage: f.cyclegraph()                                                        # needs sage.graphs
            Looped digraph on 91 vertices

        ::

            sage: P.<x,y,z> = ProjectiveSpace(GF(7),2)
            sage: X = P.subscheme(x^2 - y^2)
            sage: f = DynamicalSystem_projective([x^2, y^2, z^2], domain=X)
            sage: f.cyclegraph()                                                        # needs sage.graphs
            Looped digraph on 15 vertices

        ::

            sage: P.<x,y,z> = ProjectiveSpace(GF(3),2)
            sage: f = DynamicalSystem_projective([x*z - y^2, x^2 - y^2, y^2 - z^2])
            sage: f.cyclegraph()                                                        # needs sage.graphs
            Looped digraph on 13 vertices

        ::

            sage: P.<x,y,z> = ProjectiveSpace(GF(3),2)
            sage: X = P.subscheme([x - y])
            sage: f = DynamicalSystem_projective([x^2 - y^2, x^2 - y^2, y^2 - z^2], domain=X)
            sage: f.cyclegraph()                                                        # needs sage.graphs
            Looped digraph on 4 vertices
        """
        V = []
        E = []
        if isinstance(self.domain(), ProjectiveSpace_ring):
            for P in self.domain():
                V.append(P)
                try:
                    Q = self(P)
                    Q.normalize_coordinates()
                    E.append([Q])
                except ValueError: #indeterminacy
                    E.append([])
        else:
            X = self.domain()
            for P in X.ambient_space():
                try:
                    XP = X.point(P)
                    V.append(XP)
                    try:
                        Q = self(XP)
                        Q.normalize_coordinates()
                        E.append([Q])
                    except ValueError: #indeterminacy
                        E.append([])
                except TypeError:  # not a point on the scheme
                    pass
        from sage.graphs.digraph import DiGraph
        g = DiGraph(dict(zip(V, E)), loops=True)
        return g

    def possible_periods(self, return_points=False):
        r"""
        Return the list of possible minimal periods of a periodic point
        over `\QQ` and (optionally) a point in each cycle.

        ALGORITHM:

        See [Hutz2009]_.

        INPUT:

        - ``return_points`` -- (default: ``False``) boolean; if ``True``,
          then return the points as well as the possible periods

        OUTPUT:

        A list of positive integers, or a list of pairs of projective
        points and periods if ``return_points`` is ``True``.

        EXAMPLES::

            sage: P.<x,y> = ProjectiveSpace(GF(23),1)
            sage: f = DynamicalSystem_projective([x^2 - 2*y^2, y^2])
            sage: f.possible_periods()                                                  # needs sage.libs.pari
            [1, 5, 11, 22, 110]

        ::

            sage: P.<x,y> = ProjectiveSpace(GF(13),1)
            sage: f = DynamicalSystem_projective([x^2 - y^2, y^2])
            sage: sorted(f.possible_periods(True))                                      # needs sage.libs.pari
            [[(0 : 1), 2], [(1 : 0), 1], [(3 : 1), 3], [(3 : 1), 36]]

        ::

            sage: PS.<x,y,z> = ProjectiveSpace(2,GF(7))
            sage: f = DynamicalSystem_projective([-360*x^3 + 760*x*z^2,
            ....:                                 y^3 - 604*y*z^2 + 240*z^3, 240*z^3])
            sage: f.possible_periods()                                                  # needs sage.libs.pari
            [1, 2, 4, 6, 12, 14, 28, 42, 84]

        .. TODO::

            - do not return duplicate points

            - improve hash to reduce memory of point-table
        """
        return _fast_possible_periods(self, return_points)

    def automorphism_group(self, **kwds):
        r"""
        Return the subgroup of `PGL2` that is the automorphism group of this
        dynamical system.

        The automorphism group is the set of `PGL2` elements that fixed the map under conjugation.

        For dimension 1, see [FMV2014]_ for the algorithm.

        For dimension greater than 1, we compute the conjugating set of this
        dynamical system with itself.

        INPUT:

        The following keywords are used when the dimension of the domain
        is greater than 1:

        - ``num_cpus`` -- (default: 2) the number of threads to use. Setting to a
          larger number can greatly speed up this function.

        The following keywords are used when the dimension of the domain is 1:

        - ``absolute`` -- (default: ``False``) boolean; if ``True``, then
          return the absolute automorphism group and a field of definition

        - ``iso_type`` -- (default: ``False``) boolean; if ``True``, then
          return the isomorphism type of the automorphism group

        - ``return_functions`` -- (default: ``False``) boolean; ``True``
          returns elements as linear fractional transformations and
          ``False`` returns elements as `PGL2` matrices

        OUTPUT: a list of elements of the automorphism group

        AUTHORS:

        - Original algorithm written by Xander Faber, Michelle Manes,
          Bianca Viray

        - Modified by Joao Alberto de Faria, Ben Hutz, Bianca Thompson

        EXAMPLES::

            sage: # needs sage.rings.finite_rings
            sage: R.<x,y> = ProjectiveSpace(GF(7^3,'t'),1)
            sage: f = DynamicalSystem_projective([x^2 - y^2, x*y])
            sage: f.automorphism_group()
            [
            [1 0]  [6 0]
            [0 1], [0 1]
            ]

        ::

            sage: # needs sage.rings.finite_rings
            sage: R.<x,y> = ProjectiveSpace(GF(3^2,'t'),1)
            sage: f = DynamicalSystem_projective([x^3, y^3])
            sage: lst, label = f.automorphism_group(return_functions=True,      # long time
            ....:                                   iso_type=True)
            sage: sorted(lst, key=str), label                                   # long time
            ([(2*x + 1)/(x + 1),
              (2*x + 1)/x,
              (2*x + 2)/(x + 2),
              (2*x + 2)/x,
              (x + 1)/(x + 2),
              (x + 1)/x,
              (x + 2)/(x + 1),
              (x + 2)/x,
              1/(x + 1),
              1/(x + 2),
              1/x,
              2*x,
              2*x + 1,
              2*x + 2,
              2*x/(x + 1),
              2*x/(x + 2),
              2/(x + 1),
              2/(x + 2),
              2/x,
              x,
              x + 1,
              x + 2,
              x/(x + 1),
              x/(x + 2)],
             'PGL(2,3)')

        ::

            sage: # needs sage.rings.finite_rings
            sage: R.<x,y> = ProjectiveSpace(GF(2^5,'t'),1)
            sage: f = DynamicalSystem_projective([x^5, y^5])
            sage: f.automorphism_group(return_functions=True, iso_type=True)
            ([x, 1/x], 'Cyclic of order 2')

        ::

            sage: # needs sage.rings.finite_rings
            sage: R.<x,y> = ProjectiveSpace(GF(3^4,'t'),1)
            sage: f = DynamicalSystem_projective([x^2 + 25*x*y + y^2, x*y + 3*y^2])
            sage: f.automorphism_group(absolute=True)
            [Univariate Polynomial Ring in w over Finite Field in b of size 3^4,
             [
             [1 0]
             [0 1]
             ]]

        ::

            sage: R.<x,y,z> = ProjectiveSpace(GF(5), 2)
            sage: f = DynamicalSystem_projective([x^3 + x*z^2, y^3 + y*z^2, z^3])
            sage: all([f.conjugate(m) == f for m in f.automorphism_group()])            # needs sage.rings.function_field
            True
        """
        absolute = kwds.get('absolute', False)
        iso_type = kwds.get('iso_type', False)
        return_functions = kwds.get('return_functions', False)
        num_cpus = kwds.get('num_cpus', 2)
        if self.domain().dimension_relative() != 1:
            return self.conjugating_set(self, num_cpus)
        else:
            f = self.dehomogenize(1)
            z = f[0].parent().gen()
        self.normalize_coordinates()
        if (self.degree() == 1) or (self.degree() == 0):
            raise NotImplementedError("rational function of degree 1 not implemented")
        if f[0].denominator() != 1:
            F = f[0].numerator().polynomial(z) / f[0].denominator().polynomial(z)
        else:
            F = f[0].numerator().polynomial(z)
        return automorphism_group_FF(F, absolute, iso_type, return_functions)

    def all_periodic_points(self, **kwds):
        r"""
        Return a list of all periodic points over a finite field.

        INPUT:

        keywords:

        - ``R`` -- (default: base ring of dynamical system) the base ring
          over which the periodic points of the dynamical system are found

        OUTPUT: a list of elements which are periodic

        EXAMPLES::

            sage: # needs sage.rings.finite_rings
            sage: P.<x,y> = ProjectiveSpace(GF(5^2),1)
            sage: f = DynamicalSystem_projective([x^2 + y^2, x*y])
            sage: f.all_periodic_points()
            [(1 : 0), (z2 + 2 : 1), (4*z2 + 3 : 1)]

        ::

            sage: P.<x,y,z> = ProjectiveSpace(GF(5),2)
            sage: f = DynamicalSystem_projective([x^2 + y^2 + z^2, x*y + x*z, z^2])
            sage: f.all_periodic_points()
            [(1 : 0 : 0),
             (0 : 0 : 1),
             (1 : 0 : 1),
             (2 : 1 : 1),
             (1 : 4 : 1),
             (3 : 0 : 1),
             (0 : 3 : 1)]

        ::

            sage: P.<x,y> = ProjectiveSpace(GF(3), 1)
            sage: f = DynamicalSystem_projective([x^2 - y^2, y^2])
            sage: f.all_periodic_points(R=GF(3^2, 't'))                                 # needs sage.rings.finite_rings
            [(1 : 0), (0 : 1), (2 : 1), (t : 1), (2*t + 1 : 1)]
        """
        R = kwds.pop("R", None)
        if R is None:
            DS = self
        else:
            DS = self.change_ring(R)
            return DS.all_periodic_points(**kwds)  #ensures that the correct method is run, in case user switches to infinite fields
        return _all_periodic_points(DS)<|MERGE_RESOLUTION|>--- conflicted
+++ resolved
@@ -8473,11 +8473,7 @@
         #we find one and not go all the way to the splitting field
         i = 0
         if G.degree() != 0:
-<<<<<<< HEAD
-            if is_MPolynomialRing(G.parent()):
-=======
             if isinstance(G.parent(), MPolynomialRing_base):
->>>>>>> 6a164616
                 G = G.polynomial(G.variable(0))
         else:
             #no other fixed points
