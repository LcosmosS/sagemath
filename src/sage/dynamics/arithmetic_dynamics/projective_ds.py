--- conflicted
+++ resolved
@@ -4041,24 +4041,6 @@
             Polynomial Ring in c over Rational Field defined by:
               x^2 - x*y + (c + 1)*y^2
 
-        ::
-
-            sage: P.<x,y,z> = ProjectiveSpace(QQ, 2)
-            sage: f = DynamicalSystem_projective([x^2 - 3/4*y^2, y^2, z^2])
-            sage: f.preperiodic_points(0, 2, formal=True)
-            [(-1/2 : 1 : 0), (-1/2 : 1 : 1)]
-
-        ::
-
-            sage: S.<c> = QQ[]
-            sage: R.<x,y> = PolynomialRing(S, 2)
-            sage: P = ProjectiveSpace(R)
-            sage: f = DynamicalSystem_projective([x^2 + c*y^2, y^2])
-            sage: f.preperiodic_points(1, 2, return_scheme=True)
-            Closed subscheme of Projective Space of dimension 1 over Univariate
-            Polynomial Ring in c over Rational Field defined by:
-              x^2 - x*y + (c + 1)*y^2
-
         TESTS::
 
             sage: P.<x,y,z> = ProjectiveSpace(QQ, 2)
@@ -4202,10 +4184,7 @@
                         Z(list(Q))
                     except TypeError:
                         good_points.append(Q)
-<<<<<<< HEAD
-=======
                 good_points.sort()
->>>>>>> abdade36
                 return good_points
             else:
                 raise NotImplementedError("ring must a number field or finite field")
@@ -4550,10 +4529,7 @@
                             Z(list(Q))
                         except TypeError:
                             good_points.append(Q)
-<<<<<<< HEAD
-=======
                     good_points.sort()
->>>>>>> abdade36
                     return good_points
                 else:
                     raise NotImplementedError("ring must be a number field or finite field")
