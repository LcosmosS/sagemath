--- conflicted
+++ resolved
@@ -130,12 +130,7 @@
             y^2 + x - z
             sage: A(x + 2*y + 3*z, G((1,3,2)))
             2*x + 3*y + z
-<<<<<<< HEAD
-
-            sage: type(A)                                                               # needs sage.groups
-=======
             sage: type(A)
->>>>>>> 5212775b
             <... 'sage.structure.coerce_actions.ActOnAction'>
         """
         return (<Element>g)._act_on_(x, self._is_left)
@@ -149,17 +144,6 @@
         """
         TESTS::
 
-<<<<<<< HEAD
-            sage: # needs sage.modules
-            sage: M = MatrixSpace(ZZ, 2)
-            sage: A = sage.structure.coerce_actions.ActedUponAction(M, Cusps, True)     # needs sage.modular
-            sage: A.act(matrix(ZZ, 2, [1,0,2,-1]), Cusp(1,2))                           # needs sage.modular
-            Infinity
-            sage: A(matrix(ZZ, 2, [1,0,2,-1]), Cusp(1,2))                               # needs sage.modular
-            Infinity
-
-            sage: type(A)                                                               # needs sage.modular sage.modules
-=======
             sage: # needs sage.modular sage.modules
             sage: M = MatrixSpace(ZZ, 2)
             sage: A = sage.structure.coerce_actions.ActedUponAction(M, Cusps, True)
@@ -168,7 +152,6 @@
             sage: A(matrix(ZZ, 2, [1,0,2,-1]), Cusp(1,2))
             Infinity
             sage: type(A)
->>>>>>> 5212775b
             <... 'sage.structure.coerce_actions.ActedUponAction'>
         """
         return (<Element>x)._acted_upon_(g, not self._is_left)
