--- conflicted
+++ resolved
@@ -47,16 +47,6 @@
 
 ::
 
-<<<<<<< HEAD
-    sage: M = FreeModule(ZZ, 4)                                                                                         # optional - sage.modules
-    sage: M                                                                                                             # optional - sage.modules
-    Ambient free module of rank 4 over the principal ideal domain Integer Ring
-    sage: M.ngens()                                                                                                     # optional - sage.modules
-    4
-    sage: M.gen(0)                                                                                                      # optional - sage.modules
-    (1, 0, 0, 0)
-    sage: M.gens()                                                                                                      # optional - sage.modules
-=======
     sage: M = FreeModule(ZZ, 4)                                                         # optional - sage.modules
     sage: M                                                                             # optional - sage.modules
     Ambient free module of rank 4 over the principal ideal domain Integer Ring
@@ -65,7 +55,6 @@
     sage: M.gen(0)                                                                      # optional - sage.modules
     (1, 0, 0, 0)
     sage: M.gens()                                                                      # optional - sage.modules
->>>>>>> a36b1230
     ((1, 0, 0, 0), (0, 1, 0, 0), (0, 0, 1, 0), (0, 0, 0, 1))
 """
 
@@ -254,54 +243,31 @@
             6
 
             sage: R.<x> = PolynomialRing(QQ)
-<<<<<<< HEAD
-            sage: f = R.hom([5], GF(7))                                                 # optional - sage.libs.pari
-=======
             sage: f = R.hom([5], GF(7))                                                 # optional - sage.rings.finite_rings
->>>>>>> a36b1230
             Traceback (most recent call last):
             ...
             ValueError: relations do not all (canonically) map to 0 under map determined by images of generators
 
-<<<<<<< HEAD
-            sage: R.<x> = PolynomialRing(GF(7))                                         # optional - sage.libs.pari
-            sage: f = R.hom([3], GF(49, 'a'))                                           # optional - sage.libs.pari
-            sage: f                                                                     # optional - sage.libs.pari
-=======
             sage: R.<x> = PolynomialRing(GF(7))                                         # optional - sage.rings.finite_rings
             sage: f = R.hom([3], GF(49, 'a'))                                           # optional - sage.rings.finite_rings
             sage: f                                                                     # optional - sage.rings.finite_rings
->>>>>>> a36b1230
             Ring morphism:
               From: Univariate Polynomial Ring in x over Finite Field of size 7
               To:   Finite Field in a of size 7^2
               Defn: x |--> 3
-<<<<<<< HEAD
-            sage: f(x + 6)                                                              # optional - sage.libs.pari
-            2
-            sage: f(x^2 + 1)                                                            # optional - sage.libs.pari
-=======
             sage: f(x + 6)                                                              # optional - sage.rings.finite_rings
             2
             sage: f(x^2 + 1)                                                            # optional - sage.rings.finite_rings
->>>>>>> a36b1230
             3
 
         EXAMPLES: Natural morphism
 
         ::
 
-<<<<<<< HEAD
-            sage: f = ZZ.hom(GF(5))                                                     # optional - sage.libs.pari
-            sage: f(7)                                                                  # optional - sage.libs.pari
-            2
-            sage: f                                                                     # optional - sage.libs.pari
-=======
             sage: f = ZZ.hom(GF(5))                                                     # optional - sage.rings.finite_rings
             sage: f(7)                                                                  # optional - sage.rings.finite_rings
             2
             sage: f                                                                     # optional - sage.rings.finite_rings
->>>>>>> a36b1230
             Natural morphism:
               From: Integer Ring
               To:   Finite Field of size 5
@@ -317,15 +283,6 @@
 
         You can specify a map on the base ring::
 
-<<<<<<< HEAD
-            sage: k = GF(2)                                                             # optional - sage.libs.pari
-            sage: R.<a> = k[]                                                           # optional - sage.libs.pari
-            sage: l.<a> = k.extension(a^3 + a^2 + 1)                                    # optional - sage.libs.pari
-            sage: R.<b> = l[]                                                           # optional - sage.libs.pari
-            sage: m.<b> = l.extension(b^2 + b + a)                                      # optional - sage.libs.pari
-            sage: n.<z> = GF(2^6)                                                       # optional - sage.libs.pari
-            sage: m.hom([z^4 + z^3 + 1], base_map=l.hom([z^5 + z^4 + z^2]))             # optional - sage.libs.pari
-=======
             sage: k = GF(2)                                                             # optional - sage.rings.finite_rings
             sage: R.<a> = k[]                                                           # optional - sage.rings.finite_rings
             sage: l.<a> = k.extension(a^3 + a^2 + 1)                                    # optional - sage.rings.finite_rings
@@ -333,7 +290,6 @@
             sage: m.<b> = l.extension(b^2 + b + a)                                      # optional - sage.rings.finite_rings
             sage: n.<z> = GF(2^6)                                                       # optional - sage.rings.finite_rings
             sage: m.hom([z^4 + z^3 + 1], base_map=l.hom([z^5 + z^4 + z^2]))             # optional - sage.rings.finite_rings
->>>>>>> a36b1230
             Ring morphism:
               From: Univariate Quotient Polynomial Ring in b over Finite Field in a of size 2^3 with modulus b^2 + b + a
               To:   Finite Field in z of size 2^6
