# sage_setup: distribution = sagemath-objects
r"""
Factorizations

The :class:`Factorization` class provides a structure for holding quite
general lists of objects with integer multiplicities.  These may hold
the results of an arithmetic or algebraic factorization, where the
objects may be primes or irreducible polynomials and the
multiplicities are the (non-zero) exponents in the factorization.  For
other types of examples, see below.

:class:`Factorization` class objects contain a ``list``, so can be
printed nicely and be manipulated like a list of prime-exponent pairs,
or easily turned into a plain list.  For example, we factor the
integer `-45`::

    sage: F = factor(-45)

This returns an object of type :class:`Factorization`::

    sage: type(F)
    <class 'sage.structure.factorization_integer.IntegerFactorization'>

It prints in a nice factored form::

    sage: F
    -1 * 3^2 * 5

There is an underlying list representation, which ignores the unit part::

    sage: list(F)
    [(3, 2), (5, 1)]

A :class:`Factorization` is not actually a list::

    sage: isinstance(F, list)
    False

However, we can access the :class:`Factorization` F itself as if it were a list::

    sage: F[0]
    (3, 2)
    sage: F[1]
    (5, 1)

To get at the unit part, use the :meth:`Factorization.unit` function::

    sage: F.unit()
    -1

All factorizations are immutable, up to ordering with ``sort()`` and
simplifying with ``simplify()``.  Thus if you write a function that
returns a cached version of a factorization, you do not have to return
a copy.

::

    sage: F = factor(-12); F
    -1 * 2^2 * 3
    sage: F[0] = (5,4)
    Traceback (most recent call last):
    ...
    TypeError: 'Factorization' object does not support item assignment

EXAMPLES:

This more complicated example involving polynomials also illustrates
that the unit part is not discarded from factorizations::

    sage: # needs sage.libs.pari
    sage: x = QQ['x'].0
    sage: f = -5*(x-2)*(x-3)
    sage: f
    -5*x^2 + 25*x - 30
    sage: F = f.factor(); F
    (-5) * (x - 3) * (x - 2)
    sage: F.unit()
    -5
    sage: F.value()
    -5*x^2 + 25*x - 30

The underlying list is the list of pairs `(p_i, e_i)`, where each
`p_i` is a 'prime' and each `e_i` is an integer. The unit part
is discarded by the list::

    sage: # needs sage.libs.pari
    sage: list(F)
    [(x - 3, 1), (x - 2, 1)]
    sage: len(F)
    2
    sage: F[1]
    (x - 2, 1)

In the ring `\ZZ[x]`, the integer `-5` is not a unit, so the
factorization has three factors::

    sage: # needs sage.libs.pari
    sage: x = ZZ['x'].0
    sage: f = -5*(x-2)*(x-3)
    sage: f
    -5*x^2 + 25*x - 30
    sage: F = f.factor(); F
    (-1) * 5 * (x - 3) * (x - 2)
    sage: F.universe()
    Univariate Polynomial Ring in x over Integer Ring
    sage: F.unit()
    -1
    sage: list(F)
    [(5, 1), (x - 3, 1), (x - 2, 1)]
    sage: F.value()
    -5*x^2 + 25*x - 30
    sage: len(F)
    3

On the other hand, -1 is a unit in `\ZZ`, so it is included in the unit::

    sage: # needs sage.libs.pari
    sage: x = ZZ['x'].0
    sage: f = -1 * (x-2) * (x-3)
    sage: F = f.factor(); F
    (-1) * (x - 3) * (x - 2)
    sage: F.unit()
    -1
    sage: list(F)
    [(x - 3, 1), (x - 2, 1)]

Factorizations can involve fairly abstract mathematical objects::

    sage: # needs sage.modular
    sage: F = ModularSymbols(11,4).factorization(); F
    (Modular Symbols subspace of dimension 2 of Modular Symbols space
      of dimension 6 for Gamma_0(11) of weight 4 with sign 0 over Rational Field) *
    (Modular Symbols subspace of dimension 2 of Modular Symbols space
      of dimension 6 for Gamma_0(11) of weight 4 with sign 0 over Rational Field) *
    (Modular Symbols subspace of dimension 2 of Modular Symbols space
      of dimension 6 for Gamma_0(11) of weight 4 with sign 0 over Rational Field)
    sage: type(F)
    <class 'sage.structure.factorization.Factorization'>


    sage: # needs sage.rings.number_field
    sage: x = ZZ['x'].0
    sage: K.<a> = NumberField(x^2 + 3); K
    Number Field in a with defining polynomial x^2 + 3
    sage: f = K.factor(15); f
    (Fractional ideal (1/2*a + 3/2))^2 * (Fractional ideal (5))
    sage: f.universe()
    Monoid of ideals of Number Field in a with defining polynomial x^2 + 3
    sage: f.unit()
    Fractional ideal (1)
    sage: g = K.factor(9); g
    (Fractional ideal (1/2*a + 3/2))^4
    sage: f.lcm(g)
    (Fractional ideal (1/2*a + 3/2))^4 * (Fractional ideal (5))
    sage: f.gcd(g)
    (Fractional ideal (1/2*a + 3/2))^2
    sage: f.is_integral()
    True

TESTS::

    sage: F = factor(-20); F
    -1 * 2^2 * 5
    sage: G = loads(dumps(F)); G
    -1 * 2^2 * 5
    sage: G == F
    True
    sage: G is F
    False

AUTHORS:

- William Stein (2006-01-22): added unit part as suggested by David Kohel.

- William Stein (2008-01-17): wrote much of the documentation and
  fixed a couple of bugs.

- Nick Alexander (2008-01-19): added support for non-commuting factors.

- John Cremona (2008-08-22): added division, lcm, gcd, is_integral and
  universe functions
"""

# ****************************************************************************
#       Copyright (C) 2005 William Stein <wstein@gmail.com>
#
# This program is free software: you can redistribute it and/or modify
# it under the terms of the GNU General Public License as published by
# the Free Software Foundation, either version 2 of the License, or
# (at your option) any later version.
#                  https://www.gnu.org/licenses/
# ****************************************************************************

from sage.structure.sage_object import SageObject
from sage.structure.element import Element
from sage.structure.sequence import Sequence
from sage.structure.richcmp import richcmp_method, richcmp, richcmp_not_equal
from sage.misc.cachefunc import cached_method


@richcmp_method
class Factorization(SageObject):
    """
    A formal factorization of an object.

    EXAMPLES::

        sage: N = 2006
        sage: F = N.factor(); F
        2 * 17 * 59
        sage: F.unit()
        1
        sage: F = factor(-2006); F
        -1 * 2 * 17 * 59
        sage: F.unit()
        -1
        sage: loads(F.dumps()) == F
        True
        sage: F = Factorization([(x, 1/3)])                                             # needs sage.symbolic
        Traceback (most recent call last):
        ...
        TypeError: no conversion of this rational to integer
    """
    def __init__(self, x, unit=None, cr=False, sort=True, simplify=True):
        """
        Create a :class:`Factorization` object.

        INPUT:

        - ``x`` -- a list of pairs (p, e) with e an integer;
          otherwise a :class:`TypeError` is raised

        - ``unit`` -- (default: 1); the unit part of the factorization.

        - ``cr`` -- (default: ``False``); if ``True``, print the factorization
          with carriage returns between factors.

        - ``sort`` - (default: ``True``); if ``True``, sort the factors by
          calling the sort function ``self.sort()`` after creating
          the factorization

        - ``simplify`` -- (default: ``True``); if ``True``, remove duplicate
          factors from the factorization.  See the documentation for
          self.simplify.

        OUTPUT:

        a Factorization object

        EXAMPLES:

        We create a factorization with all the default options::

            sage: Factorization([(2,3), (5, 1)])
            2^3 * 5

        We create a factorization with a specified unit part::

            sage: Factorization([(2,3), (5, 1)], unit=-1)
            -1 * 2^3 * 5

        We try to create a factorization but with a string an exponent, which
        results in a TypeError::

            sage: Factorization([(2,3), (5, 'x')])
            Traceback (most recent call last):
            ...
            TypeError: unable to convert 'x' to an integer

        We create a factorization that puts newlines after each multiply sign
        when printing.  This is mainly useful when the primes are large::

            sage: Factorization([(2,3), (5, 2)], cr=True)
            2^3 *
            5^2

        Another factorization with newlines and nontrivial unit part, which
        appears on a line by itself::

            sage: Factorization([(2,3), (5, 2)], cr=True, unit=-2)
            -2 *
            2^3 *
            5^2

        A factorization, but where we do not sort the factors::

            sage: Factorization([(5,3), (2, 3)], sort=False)
            5^3 * 2^3

        By default, in the commutative case, factorizations are sorted by the
        prime base::

            sage: Factorization([(2, 7), (5,2), (2, 5)])
            2^12 * 5^2
            sage: R.<a,b> = FreeAlgebra(QQ, 2)                                          # needs sage.combinat sage.modules
            sage: Factorization([(a,1), (b,1), (a,2)])                                  # needs sage.combinat sage.modules
            a * b * a^2

        Autosorting (the default) swaps around the factors below::

            sage: F = Factorization([(ZZ^3, 2), (ZZ^2, 5)], cr=True); F                 # needs sage.modules
            (Ambient free module of rank 2 over the principal ideal domain Integer Ring)^5 *
            (Ambient free module of rank 3 over the principal ideal domain Integer Ring)^2
        """
        from sage.rings.integer import Integer
        x = [(p, Integer(e)) for (p, e) in x]

        try:
            self.__universe = Sequence(t[0] for t in x).universe()
        except TypeError:
            self.__universe = None

        self.__x = [(t[0], int(t[1])) for t in x]
        if unit is None:
            if x:
                try:
                    unit = self.__universe(1)
                except (AttributeError, TypeError):
                    unit = Integer(1)
            else:
                unit = Integer(1)
        self.__unit = unit
        self.__cr = cr
        if sort and self.is_commutative():
            self.sort()
        if simplify:
            self.simplify()

    def __getitem__(self, i):
        """
        Return `i^{th}` factor of ``self``.

        EXAMPLES::

            sage: a = factor(-75); a
            -1 * 3 * 5^2
            sage: a[0]
            (3, 1)
            sage: a[1]
            (5, 2)
            sage: a[-1]
            (5, 2)
            sage: a[5]
            Traceback (most recent call last):
            ...
            IndexError: list index out of range
        """
        return self.__x[i]

    def __setitem__(self, i, v):
        """
        Set the `i^{th}` factor of ``self``.

        .. warning::

           NOT ALLOWED -- Factorizations are immutable.

        EXAMPLES::

            sage: a = factor(-75); a
            -1 * 3 * 5^2
            sage: a[0] = (2,3)
            Traceback (most recent call last):
            ...
            TypeError: 'Factorization' object does not support item assignment
        """
        raise TypeError("'Factorization' object does not support item assignment")

    def __len__(self):
        """
        Return the number of prime factors of ``self``, not counting
        the unit part.

        EXAMPLES::

            sage: len(factor(15))
            2

        Note that the unit part is not included in the count::

            sage: a = factor(-75); a
            -1 * 3 * 5^2
            sage: len(a)
            2
            sage: list(a)
            [(3, 1), (5, 2)]
            sage: len(list(a))
            2
        """
        return len(self.__x)

    def __richcmp__(self, other, op):
        """
        Compare ``self`` and ``other``.

        This first compares the values.

        If values are equal, this compares the units.

        If units are equal, this compares the underlying lists of
        ``self`` and ``other``.

        EXAMPLES:

        We compare two contrived formal factorizations::

            sage: a = Factorization([(2, 7), (5,2), (2, 5)])
            sage: b = Factorization([(2, 7), (5,10), (7, 3)])
            sage: a
            2^12 * 5^2
            sage: b
            2^7 * 5^10 * 7^3
            sage: a < b
            True
            sage: b < a
            False
            sage: a.value()
            102400
            sage: b.value()
            428750000000

        We compare factorizations of some polynomials::

            sage: x = polygen(QQ)
            sage: x^2 - 1 > x^2 - 4
            True
            sage: factor(x^2 - 1) > factor(x^2 - 4)                                     # needs sage.libs.pari
            True
        """
        if not isinstance(other, Factorization):
            return NotImplemented

        lx = self.value()
        rx = other.value()
        if lx != rx:
            return richcmp_not_equal(lx, rx, op)

        lx = self.__unit
        rx = other.__unit
        if lx != rx:
            return richcmp_not_equal(lx, rx, op)

        return richcmp(self.__x, other.__x, op)

    def __copy__(self):
        r"""
        Return a copy of ``self``.

        This is *not* a deepcopy -- only references to the factors are
        returned, not copies of them.  Use ``deepcopy(self)`` if you need
        a deep copy of ``self``.

        EXAMPLES:

        We create a factorization that has mutable primes::

            sage: F = Factorization([([1,2], 5), ([5,6], 10)]); F
            ([1, 2])^5 * ([5, 6])^10

        We make a copy of it::

            sage: G = copy(F); G
            ([1, 2])^5 * ([5, 6])^10
            sage: G is F
            False

        Note that if we change one of the mutable "primes" of F, this does
        change G::

            sage: F[1][0][0] = 'hello'
            sage: G
            ([1, 2])^5 * (['hello', 6])^10
        """
        # No need to sort, since the factorization is already sorted
        # in whatever order is desired.
        return Factorization(self.__x, unit=self.__unit, cr=self.__cr,
                             sort=False, simplify=False)

    def __deepcopy__(self, memo):
        r"""
        Return a deep copy of ``self``.

        EXAMPLES:

        We make a factorization that has mutable entries::

            sage: F = Factorization([([1,2], 5), ([5,6], 10)]); F
            ([1, 2])^5 * ([5, 6])^10

        Now we make a copy of it and a deep copy::

            sage: K = copy(F)
            sage: G = deepcopy(F); G
            ([1, 2])^5 * ([5, 6])^10

        We change one of the mutable entries of F::

            sage: F[0][0][0] = 10

        This of course changes F::

            sage: F
            ([10, 2])^5 * ([5, 6])^10

        It also changes the copy K of F::

            sage: K
            ([10, 2])^5 * ([5, 6])^10

        It does *not* change the deep copy G::

            sage: G
            ([1, 2])^5 * ([5, 6])^10
        """
        import copy
        return Factorization(copy.deepcopy(list(self), memo),
                             cr=self.__cr, sort=False, simplify=False)

    def universe(self):
        r"""
        Return the parent structure of my factors.

        .. note::

           This used to be called ``base_ring``, but the universe
           of a factorization need not be a ring.

        EXAMPLES::

            sage: F = factor(2006)
            sage: F.universe()
            Integer Ring

            sage: R.<x,y,z> = FreeAlgebra(QQ, 3)                                        # needs sage.combinat sage.modules
            sage: F = Factorization([(z, 2)], 3)                                        # needs sage.combinat sage.modules
            sage: (F*F^-1).universe()                                                   # needs sage.combinat sage.modules
            Free Algebra on 3 generators (x, y, z) over Rational Field

            sage: F = ModularSymbols(11,4).factorization()                              # needs sage.modular
            sage: F.universe()                                                          # needs sage.modular
        """
        try:
            return self.__universe
        except AttributeError:
            return None

    def base_change(self, U):
        """
        Return the factorization ``self``, with its factors (including the
        unit part) coerced into the universe `U`.

        EXAMPLES::

            sage: F = factor(2006)
            sage: F.universe()
            Integer Ring
            sage: P.<x> = ZZ[]
            sage: F.base_change(P).universe()
            Univariate Polynomial Ring in x over Integer Ring

        This method will return a :class:`TypeError` if the coercion is not
        possible::

            sage: g = x^2 - 1
            sage: F = factor(g); F                                                      # needs sage.libs.pari
            (x - 1) * (x + 1)
            sage: F.universe()                                                          # needs sage.libs.pari
            Univariate Polynomial Ring in x over Integer Ring
            sage: F.base_change(ZZ)                                                     # needs sage.libs.pari
            Traceback (most recent call last):
            ...
            TypeError: Impossible to coerce the factors of (x - 1) * (x + 1) into Integer Ring
        """
        if len(self) == 0:
            return self
        try:
            return Factorization([(U(f[0]), f[1]) for f in list(self)], unit=U(self.unit()))
        except TypeError:
            raise TypeError("Impossible to coerce the factors of %s into %s" % (self, U))

    def is_commutative(self) -> bool:
        """
        Return whether the factors commute.

        EXAMPLES::

            sage: F = factor(2006)
            sage: F.is_commutative()
            True

            sage: # needs sage.rings.number_field
            sage: K = QuadraticField(23, 'a')
            sage: F = K.factor(13)
            sage: F.is_commutative()
            True

            sage: # needs sage.combinat sage.modules
            sage: R.<x,y,z> = FreeAlgebra(QQ, 3)
            sage: F = Factorization([(z, 2)], 3)
            sage: F.is_commutative()
            False
            sage: (F*F^-1).is_commutative()
            False
        """
        try:
            return self.universe().is_commutative()
        except Exception:
            # This is not the mathematically correct default, but agrees with
            # history -- we've always assumed factored things commute
            return True

    def _set_cr(self, cr):
        """
        Change whether or not the factorization is printed with
        carriage returns after each factor.

        EXAMPLES::

            sage: x = polygen(QQ,'x')
            sage: F = factor(x^6 - 1); F                                                # needs sage.libs.pari
            (x - 1) * (x + 1) * (x^2 - x + 1) * (x^2 + x + 1)
            sage: F._set_cr(True); F                                                    # needs sage.libs.pari
            (x - 1) *
            (x + 1) *
            (x^2 - x + 1) *
            (x^2 + x + 1)
            sage: F._set_cr(False); F                                                   # needs sage.libs.pari
            (x - 1) * (x + 1) * (x^2 - x + 1) * (x^2 + x + 1)
        """
        self.__cr = bool(cr)

    def simplify(self):
        """
        Combine adjacent products as much as possible.

        TESTS::

            sage: # needs sage.combinat sage.modules
            sage: R.<x,y> = FreeAlgebra(ZZ, 2)
            sage: F = Factorization([(x,3), (y, 2), (y,2)], simplify=False); F
            x^3 * y^2 * y^2
            sage: F.simplify(); F
            x^3 * y^4
            sage: F * Factorization([(y, -2)], 2)
            (2) * x^3 * y^2
        """
        repeat = False
        simp = []
        import itertools
        for obj, agroup in itertools.groupby(list(self), lambda x: x[0]):
            xs = list(agroup)
            if len(xs) > 1:
                repeat = True
            n = sum([x[1] for x in xs])
            if n != 0:
                simp.append((obj, n))
        self.__x[0:] = simp
        if repeat:
            self.simplify()

    def sort(self, key=None):
        r"""
        Sort the factors in this factorization.

        INPUT:

        - ``key`` -- (default: ``None``); comparison key

        OUTPUT:

        - changes this factorization to be sorted (inplace)

        If ``key`` is ``None``, we determine the comparison key as
        follows:

        If the prime in the first factor has a dimension
        method, then we sort based first on *dimension* then on
        the exponent.

        If there is no dimension method, we next
        attempt to sort based on a degree method, in which case, we
        sort based first on *degree*, then exponent to break ties
        when two factors have the same degree, and if those match
        break ties based on the actual prime itself.

        Otherwise, we sort according to the prime itself.

        EXAMPLES:

        We create a factored polynomial::

            sage: x = polygen(QQ, 'x')
            sage: F = factor(x^3 + 1); F                                                # needs sage.libs.pari
            (x + 1) * (x^2 - x + 1)

        We sort it by decreasing degree::

            sage: F.sort(key=lambda x: (-x[0].degree(), x))                             # needs sage.libs.pari
            sage: F                                                                     # needs sage.libs.pari
            (x^2 - x + 1) * (x + 1)
        """
        if len(self) == 0:
            return

        if key is not None:
            self.__x.sort(key=key)
            return

        a = self.__x[0][0]
        sort_key = None
        if hasattr(a, 'dimension'):
            try:
                a.dimension()

                def sort_key(f):
                    return (f[0].dimension(), f[1], f[0])
            except (AttributeError, NotImplementedError, TypeError):
                pass
        elif hasattr(a, 'degree'):
            try:
                a.degree()

                def sort_key(f):
                    return (f[0].degree(), f[1], f[0])
            except (AttributeError, NotImplementedError, TypeError):
                pass

        if sort_key is None:

            def sort_key(f):
                return f[0]

        self.__x.sort(key=sort_key)

    def unit(self):
        r"""
        Return the unit part of this factorization.

        EXAMPLES:

        We create a polynomial over the real double field and factor it::

            sage: x = polygen(RDF, 'x')
            sage: F = factor(-2*x^2 - 1); F                                             # needs numpy
            (-2.0) * (x^2 + 0.5000000000000001)

        Note that the unit part of the factorization is `-2.0`::

            sage: F.unit()                                                              # needs numpy
            -2.0

            sage: F = factor(-2006); F
            -1 * 2 * 17 * 59
            sage: F.unit()
            -1
        """
        return self.__unit

    def _cr(self):
        """
        Return whether or not factorizations are printed with carriage
        returns between factors.

        EXAMPLES:

        Our first example involves factoring an integer::

            sage: F = factor(-93930); F
            -1 * 2 * 3 * 5 * 31 * 101
            sage: F._cr()
            False
            sage: F._set_cr(True)
            sage: F._cr()
            True

        This of course looks funny::

            sage: F
            -1 *
            2 *
            3 *
            5 *
            31 *
            101

        Next we factor a modular symbols space::

            sage: F = ModularSymbols(11).factor(); F                                    # needs sage.modular
            (Modular Symbols subspace of dimension 1 of ...) *
            (Modular Symbols subspace of dimension 1 of ...) *
            (Modular Symbols subspace of dimension 1 of ...)
        """
        try:
            return self.__cr
        except AttributeError:
            self.__cr = False
            return False

    def _repr_(self):
        """
        Return the string representation of this factorization.

        EXAMPLES::

            sage: f = factor(-100); f
            -1 * 2^2 * 5^2
            sage: f._repr_()
            '-1 * 2^2 * 5^2'

        Note that the default printing of a factorization can be overloaded
        using the rename method::

            sage: f.rename('factorization of -100')
            sage: f
            factorization of -100

        However ``_repr_`` always prints normally::

            sage: f._repr_()
            '-1 * 2^2 * 5^2'

        EXAMPLES::

           sage: x = polygen(QQ)
           sage: Factorization([(x-1,1), (x-2,2)])
           (x - 1) * (x - 2)^2
           sage: Factorization([(x + 1, -3)])
           (x + 1)^-3
        """
        cr = self._cr()
        if len(self) == 0:
            return repr(self.__unit)
        s = ''
        mul = ' * '
        if cr:
            mul += '\n'
        x = self.__x[0][0]
        try:
            atomic = (isinstance(x, int) or
                      self.universe()._repr_option('element_is_atomic'))
        except AttributeError:
            atomic = False

        if isinstance(x, Element):
            one = x.parent()(1)
        else:
            one = 1

        for i in range(len(self)):
            t = repr(self.__x[i][0])
            n = self.__x[i][1]
            if not atomic and (n != 1 or len(self) > 1 or self.__unit != one):
                if '+' in t or '-' in t or ' ' in t:
                    t = '(%s)' % t
            if n != 1:
                t += '^%s' % n
            s += t
            if i < len(self) - 1:
                s += mul
        if self.__unit != one:
            if atomic:
                u = repr(self.__unit)
            else:
                u = '(%s)' % self.__unit
            s = u + mul + s
        return s

    def _latex_(self):
        r"""
        Return the LaTeX representation of this factorization.

        EXAMPLES::

            sage: f = factor(-100); f
            -1 * 2^2 * 5^2
            sage: latex(f)
            -1 \cdot 2^{2} \cdot 5^{2}
            sage: f._latex_()
            '-1 \\cdot 2^{2} \\cdot 5^{2}'
<<<<<<< HEAD
            sage: x = AA['x'].0; factor(x^2 + x + 1)._latex_()  # trac 12178            # needs sage.rings.number_field
=======
            sage: x = AA['x'].0; factor(x^2 + x + 1)._latex_()  # Issue #12178          # needs sage.rings.number_field
>>>>>>> a436233a
            '(x^{2} + x + 1.000000000000000?)'
        """
        if len(self) == 0:
            return self.__unit._latex_()
        try:
            atomic = (isinstance(self.__x[0][0], int) or
                      self.universe()._repr_option('element_is_atomic'))
        except AttributeError:
            atomic = False
        s = ''
        for i in range(len(self)):
            t = self.__x[i][0]._latex_()
            if not atomic and ('+' in t or '-' in t or ' ' in t):
                t = '(%s)' % t
            n = self.__x[i][1]
            if n != 1:
                t += '^{%s}' % n
            s += t
            if i < len(self) - 1:
                s += ' \\cdot '
        if self.__unit != 1:
            if atomic:
                u = self.__unit._latex_()
            else:
                u = '\\left(%s\\right)' % self.__unit._latex_()
            s = u + ' \\cdot ' + s
        return s

    @cached_method
    def __pari__(self):
        """
        Return the PARI factorization matrix corresponding to ``self``.

        EXAMPLES::

            sage: f = factor(-24)
            sage: pari(f)                                                               # needs sage.libs.pari
            [-1, 1; 2, 3; 3, 1]

            sage: R.<x> = QQ[]
            sage: g = factor(x^10 - 1)                                                  # needs sage.libs.pari
            sage: pari(g)                                                               # needs sage.libs.pari
            [x - 1, 1; x + 1, 1; x^4 - x^3 + x^2 - x + 1, 1; x^4 + x^3 + x^2 + x + 1, 1]

        """
        from sage.libs.pari.all import pari
        from itertools import chain

        n = len(self)
        if self.__unit == 1:
            init = ()
        else:
            init = (self.__unit, 1)
            n += 1
        # concatenate (p, e) tuples
        entries = init + tuple(chain.from_iterable(self))
        return pari.matrix(n, 2, entries)

    def __add__(self, other):
        """
        Return the (unfactored) sum of ``self`` and ``other``.

        EXAMPLES::

            sage: factor(-10) + 16
            6
            sage: factor(10) - 16
            -6
            sage: factor(100) + factor(19)
            119
        """
        if isinstance(other, Factorization):
            other = other.value()
        return self.value() + other

    def __sub__(self, other):
        """
        Return the (unfactored) difference of ``self`` and ``other``.

        EXAMPLES::

            sage: factor(-10) + 16
            6
            sage: factor(10) - 16
            -6
        """
        if isinstance(other, Factorization):
            other = other.value()
        return self.value() - other

    def __radd__(self, left):
        """
        Return the (unfactored) sum of ``self`` and ``left``.

        EXAMPLES::

            sage: 16 + factor(-10)
            6
        """
        return self.value() + left

    def __rsub__(self, left):
        """
        Return the (unfactored) difference of ``left`` and ``self``.

        EXAMPLES::

            sage: 16 - factor(10)
            6
        """
        return left - self.value()

    def __neg__(self):
        """
        Return negative of this factorization.

        EXAMPLES::

            sage: a = factor(-75); a
            -1 * 3 * 5^2
            sage: -a
            3 * 5^2
            sage: (-a).unit()
            1
        """
        unit = -self.__unit
        return Factorization(list(self), unit, self.__cr,
                             sort=False, simplify=False)

    def __rmul__(self, left):
        """
        Return the product ``left * self``, where ``left`` is not a Factorization.

        EXAMPLES::

            sage: a = factor(15); a
            3 * 5
            sage: -2 * a
            -2 * 3 * 5
            sage: a * -2
            -2 * 3 * 5
            sage: R.<x,y> = FreeAlgebra(QQ, 2)                                          # needs sage.combinat sage.modules
            sage: f = Factorization([(x,2), (y,3)]); f                                  # needs sage.combinat sage.modules
            x^2 * y^3
            sage: x * f                                                                 # needs sage.combinat sage.modules
            x^3 * y^3
            sage: f * x                                                                 # needs sage.combinat sage.modules
            x^2 * y^3 * x

        Note that this does not automatically factor ``left``::

            sage: F = Factorization([(5,3), (2,3)])
            sage: 46 * F
            2^3 * 5^3 * 46
        """
        return Factorization([(left, 1)]) * self

    def __mul__(self, other):
        r"""
        Return the product of two factorizations, which is obtained by
        combining together like factors.

        If the two factorizations have different universes, this
        method will attempt to find a common universe for the
        product.  A :class:`TypeError` is raised if this is impossible.

        EXAMPLES::

            sage: factor(-10) * factor(-16)
            2^5 * 5
            sage: factor(-10) * factor(16)
            -1 * 2^5 * 5

            sage: # needs sage.combinat sage.modules
            sage: R.<x,y> = FreeAlgebra(ZZ, 2)
            sage: F = Factorization([(x,3), (y, 2), (x,1)]); F
            x^3 * y^2 * x
            sage: F*F
            x^3 * y^2 * x^4 * y^2 * x
            sage: -1 * F
            (-1) * x^3 * y^2 * x

            sage: P.<x> = ZZ[]
            sage: f = 2*x + 2
            sage: c = f.content(); g = f//c
            sage: Fc = factor(c); Fc.universe()
            Integer Ring
            sage: Fg = factor(g); Fg.universe()
            Univariate Polynomial Ring in x over Integer Ring
            sage: F = Fc * Fg; F.universe()
            Univariate Polynomial Ring in x over Integer Ring
            sage: [type(a[0]) for a in F]
            [<... 'sage.rings.polynomial.polynomial_integer_dense_flint.Polynomial_integer_dense_flint'>,
             <... 'sage.rings.polynomial.polynomial_integer_dense_flint.Polynomial_integer_dense_flint'>]
        """
        if not isinstance(other, Factorization):
            return self * Factorization([(other, 1)])

        if len(self) and len(other):
            try:
                # since self is a factorization, all its factors
                # are in the same universe.
                # the same is true for the factorization other.
                # so if we want to put the factorizations together we just
                # need to find a common universe for the first factor of
                # self and the first factor of other
                U = Sequence([self[0][0], other[0][0]]).universe()
                self = self.base_change(U)
                other = other.base_change(U)
            except TypeError:
                raise TypeError("Cannot multiply %s and %s because they cannot be coerced into a common universe" % (self, other))

        if self.is_commutative() and other.is_commutative():
            d1 = dict(self)
            d2 = dict(other)
            s = {}
            for a in set(d1).union(set(d2)):
                s[a] = d1.get(a, 0) + d2.get(a, 0)
            return Factorization(list(s.items()), unit=self.unit() * other.unit())
        else:
            return Factorization(list(self) + list(other), unit=self.unit() * other.unit())

    def __pow__(self, n):
        """
        Return the `n^{th}` power of a factorization, which is got by
        combining together like factors.

        EXAMPLES::

            sage: f = factor(-100); f
            -1 * 2^2 * 5^2
            sage: f^3
            -1 * 2^6 * 5^6
            sage: f^4
            2^8 * 5^8

            sage: x = polygen(ZZ, 'x')
            sage: K.<a> = NumberField(x^3 - 39*x - 91)                                  # needs sage.rings.number_field
            sage: F = K.factor(7); F                                                    # needs sage.rings.number_field
            (Fractional ideal (7, a)) * (Fractional ideal (7, a + 2)) * (Fractional ideal (7, a - 2))
            sage: F^9                                                                   # needs sage.rings.number_field
            (Fractional ideal (7, a))^9 * (Fractional ideal (7, a + 2))^9 * (Fractional ideal (7, a - 2))^9

            sage: R.<x,y> = FreeAlgebra(ZZ, 2)                                          # needs sage.combinat sage.modules
            sage: F = Factorization([(x,3), (y, 2), (x,1)]); F                          # needs sage.combinat sage.modules
            x^3 * y^2 * x
            sage: F**2                                                                  # needs sage.combinat sage.modules
            x^3 * y^2 * x^4 * y^2 * x
        """
        from sage.rings.integer import Integer
        if not isinstance(n, Integer):
            try:
                n = Integer(n)
            except TypeError:
                raise TypeError("Exponent n (= %s) must be an integer." % n)
        if n == 1:
            return self
        if n == 0:
            return Factorization([])
        if self.is_commutative():
            return Factorization([(p, n * e) for p, e in self], unit=self.unit()**n,
                                 cr=self.__cr, sort=False, simplify=False)
        if n < 0:
            self = ~self
            n = -n
        from sage.arith.power import generic_power
        return generic_power(self, n)

    def __invert__(self):
        r"""
        Return the formal inverse of the factors in the factorization.

        EXAMPLES::

            sage: F = factor(2006); F
            2 * 17 * 59
            sage: F^-1
            2^-1 * 17^-1 * 59^-1

            sage: R.<x,y> = FreeAlgebra(QQ, 2)                                          # needs sage.combinat sage.modules
            sage: F = Factorization([(x,3), (y, 2), (x,1)], 2); F                       # needs sage.combinat sage.modules
            (2) * x^3 * y^2 * x
            sage: F^-1                                                                  # needs sage.combinat sage.modules
            (1/2) * x^-1 * y^-2 * x^-3
        """
        return Factorization([(p, -e) for p, e in reversed(self)],
                             cr=self._cr(), unit=self.unit()**(-1))

    def __truediv__(self, other):
        r"""
        Return the quotient of two factorizations, which is obtained by
        multiplying the first by the inverse of the second.

        EXAMPLES::

            sage: factor(-10) / factor(-16)
            2^-3 * 5
            sage: factor(-10) / factor(16)
            -1 * 2^-3 * 5

            sage: # needs sage.combinat sage.modules
            sage: R.<x,y> = FreeAlgebra(QQ, 2)
            sage: F = Factorization([(x,3), (y, 2), (x,1)]); F
            x^3 * y^2 * x
            sage: G = Factorization([(y, 1), (x,1)],1); G
            y * x
            sage: F / G
            x^3 * y
        """
        if not isinstance(other, Factorization):
            return self / Factorization([(other, 1)])
        return self * other**-1

    def __call__(self, *args, **kwds):
        """
        Implement the substitution.

        This is assuming that each term can be substituted.

        There is another mechanism for substitution
        in symbolic products.

        EXAMPLES::

            sage: # needs sage.combinat sage.modules
            sage: R.<x,y> = FreeAlgebra(QQ, 2)
            sage: F = Factorization([(x,3), (y, 2), (x,1)])
            sage: F(x=4)
            (1) * 4^3 * y^2 * 4
            sage: F.subs({y:2})
            x^3 * 2^2 * x

            sage: R.<x,y> = PolynomialRing(QQ, 2)
            sage: F = Factorization([(x,3), (y, 2), (x,1)])
            sage: F(x=4)
            4 * 4^3 * y^2
            sage: F.subs({y:x})
            x * x^2 * x^3
            sage: F(x=y+x)
            (x + y) * y^2 * (x + y)^3

        TESTS::

            sage: R.<x,y> = PolynomialRing(QQ, 2)
            sage: F = Factorization([(x-2,3), (y+3, 2)])
            sage: F(x=2)
            0

            sage: QQt = QQ['t'].fraction_field()
            sage: t = QQt.gen()
            sage: R.<x> = PolynomialRing(QQt, 1)
            sage: F = Factorization([(x,3), (x+t, 2)], unit=QQt.gen())
            sage: F(t=0)
            0

            sage: # needs sage.libs.pari sage.modules
            sage: R.<x> = LaurentPolynomialRing(QQ, 1)
            sage: F = ((x+2)/x**3).factor()
            sage: F(x=4)
            1/64 * 6
        """
        unit = self.__unit.subs(*args, **kwds)
        if unit == 0:
            return self.universe().zero()
        data = [(p.subs(*args, **kwds), e) for p, e in self.__x]
        if any(p == 0 for p, _ in data):
            return self.universe().zero()
        return Factorization(data, unit=unit, simplify=False)

    subs = __call__

    def value(self):
        """
        Return the product of the factors in the factorization, multiplied out.

        EXAMPLES::

            sage: F = factor(-2006); F
            -1 * 2 * 17 * 59
            sage: F.value()
            -2006

            sage: R.<x,y> = FreeAlgebra(ZZ, 2)                                          # needs sage.combinat sage.modules
            sage: F = Factorization([(x,3), (y, 2), (x,1)]); F                          # needs sage.combinat sage.modules
            x^3 * y^2 * x
            sage: F.value()                                                             # needs sage.combinat sage.modules
            x^3*y^2*x
        """
        from sage.misc.misc_c import prod
        return prod([p**e for p, e in self.__x], self.__unit)

    # Two aliases for ``value(self)``.
    expand = value
    prod = value

    def gcd(self, other):
        r"""
        Return the gcd of two factorizations.

        If the two factorizations have different universes, this
        method will attempt to find a common universe for the
        gcd.  A :class:`TypeError` is raised if this is impossible.

        EXAMPLES::

            sage: factor(-30).gcd(factor(-160))
            2 * 5
            sage: factor(gcd(-30,160))
            2 * 5

            sage: R.<x> = ZZ[]
            sage: (factor(-20).gcd(factor(5*x+10))).universe()                          # needs sage.libs.pari
            Univariate Polynomial Ring in x over Integer Ring
        """
        if not isinstance(other, Factorization):
            raise NotImplementedError("can't take gcd of factorization and non-factorization")

        if len(self) and len(other):
            try:
                # first get the two factorizations to have the same
                # universe
                U = Sequence([self[0][0], other[0][0]]).universe()
                self = self.base_change(U)
                other = other.base_change(U)
            except TypeError:
                raise TypeError("Cannot take the gcd of %s and %s because they cannot be coerced into a common universe" % (self, other))

        if self.is_commutative() and other.is_commutative():
            d1 = dict(self)
            d2 = dict(other)
            s = {}
            for a in set(d1).intersection(set(d2)):
                s[a] = min(d1[a], d2[a])
            return Factorization(list(s.items()))
        else:
            raise NotImplementedError("gcd is not implemented for non-commutative factorizations")

    def lcm(self, other):
        r"""
        Return the lcm of two factorizations.

        If the two factorizations have different universes, this
        method will attempt to find a common universe for the
        lcm.  A :class:`TypeError` is raised if this is impossible.

        EXAMPLES::

            sage: factor(-10).lcm(factor(-16))
            2^4 * 5
            sage: factor(lcm(-10,16))
            2^4 * 5

            sage: R.<x> = ZZ[]
            sage: (factor(-20).lcm(factor(5*x + 10))).universe()                        # needs sage.libs.pari
            Univariate Polynomial Ring in x over Integer Ring
        """
        if not isinstance(other, Factorization):
            raise NotImplementedError("can't take lcm of factorization and non-factorization")

        if len(self) and len(other):
            try:
                # first get the two factorizations to have the same
                # universe
                U = Sequence([self[0][0], other[0][0]]).universe()
                self = self.base_change(U)
                other = other.base_change(U)
            except TypeError:
                raise TypeError("Cannot take the lcm of %s and %s because they cannot be coerced into a common universe" % (self, other))

        if self.is_commutative() and other.is_commutative():
            d1 = dict(self)
            d2 = dict(other)
            s = {}
            for a in set(d1).union(set(d2)):
                s[a] = max(d1.get(a, 0), d2.get(a, 0))
            return Factorization(list(s.items()))
        else:
            raise NotImplementedError("lcm is not implemented for non-commutative factorizations")

    def is_integral(self) -> bool:
        r"""
        Return whether all exponents of this Factorization are non-negative.

        EXAMPLES::

            sage: F = factor(-10); F
            -1 * 2 * 5
            sage: F.is_integral()
            True

            sage: F = factor(-10) / factor(16); F
            -1 * 2^-3 * 5
            sage: F.is_integral()
            False
        """
        return all(e >= 0 for p, e in self.__x)

    def radical(self):
        """
        Return the factorization of the radical of the value of ``self``.

        First, check that all exponents in the factorization are
        positive, raise :class:`ValueError` otherwise.  If all exponents are
        positive, return ``self`` with all exponents set to 1 and with the
        unit set to 1.

        EXAMPLES::

            sage: F = factor(-100); F
            -1 * 2^2 * 5^2
            sage: F.radical()
            2 * 5
            sage: factor(1/2).radical()
            Traceback (most recent call last):
            ...
            ValueError: all exponents in the factorization must be positive
        """
        if not all(e > 0 for _, e in self.__x):
            raise ValueError("all exponents in the factorization must be positive")
        return Factorization([(p, 1) for p, _ in self.__x], unit=self.unit().parent()(1),
                             cr=self.__cr, sort=False, simplify=False)

    def radical_value(self):
        """
        Return the product of the prime factors in ``self``.

        First, check that all exponents in the factorization are
        positive, raise :class:`ValueError` otherwise.  If all exponents are
        positive, return the product of the prime factors in ``self``.
        This should be functionally equivalent to
        ``self.radical().value()``.

        EXAMPLES::

            sage: F = factor(-100); F
            -1 * 2^2 * 5^2
            sage: F.radical_value()
            10
            sage: factor(1/2).radical_value()
            Traceback (most recent call last):
            ...
            ValueError: all exponents in the factorization must be positive
        """
        if not all(e > 0 for _, e in self.__x):
            raise ValueError("all exponents in the factorization must be positive")
        from sage.misc.misc_c import prod
        return prod([p for p, _ in self.__x])<|MERGE_RESOLUTION|>--- conflicted
+++ resolved
@@ -877,11 +877,7 @@
             -1 \cdot 2^{2} \cdot 5^{2}
             sage: f._latex_()
             '-1 \\cdot 2^{2} \\cdot 5^{2}'
-<<<<<<< HEAD
-            sage: x = AA['x'].0; factor(x^2 + x + 1)._latex_()  # trac 12178            # needs sage.rings.number_field
-=======
             sage: x = AA['x'].0; factor(x^2 + x + 1)._latex_()  # Issue #12178          # needs sage.rings.number_field
->>>>>>> a436233a
             '(x^{2} + x + 1.000000000000000?)'
         """
         if len(self) == 0:
