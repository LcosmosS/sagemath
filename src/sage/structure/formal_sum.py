--- conflicted
+++ resolved
@@ -351,10 +351,7 @@
     def _repr_(self):
         """
         EXAMPLES::
-<<<<<<< HEAD
-=======
-
->>>>>>> 58f931d0
+
             sage: FormalSums(GF(7))
             Abelian Group of all Formal Finite Sums over Finite Field of size 7
             sage: FormalSums(GF(7))._repr_()
