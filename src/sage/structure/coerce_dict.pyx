"""
Containers for storing coercion data

This module provides :class:`TripleDict` and :class:`MonoDict`. These are
structures similar to :class:`~weakref.WeakKeyDictionary` in Python's weakref
module, and are optimized for lookup speed. The keys for :class:`TripleDict`
consist of triples (k1,k2,k3) and are looked up by identity rather than
equality. The keys are stored by weakrefs if possible. If any one of the
components k1, k2, k3 gets garbage collected, then the entry is removed from
the :class:`TripleDict`.

Key components that do not allow for weakrefs are stored via a normal
refcounted reference. That means that any entry stored using a triple
(k1,k2,k3) so that none of the k1,k2,k3 allows a weak reference behaves
as an entry in a normal dictionary: Its existence in :class:`TripleDict`
prevents it from being garbage collected.

That container currently is used to store coercion and conversion maps between
two parents (:trac:`715`) and to store homsets of pairs of objects of a
category (:trac:`11521`). In both cases, it is essential that the parent
structures remain garbage collectable, it is essential that the data access is
faster than with a usual :class:`~weakref.WeakKeyDictionary`, and we enforce
the "unique parent condition" in Sage (parent structures should be identical
if they are equal).

:class:`MonoDict` behaves similarly, but it takes a single item as a key. It
is used for caching the parents which allow a coercion map into a fixed other
parent (:trac:`12313`).

By :trac:`14159`, :class:`MonoDict` and :class:`TripleDict` can be optionally
used with weak references on the values.

Note that this kind of dictionary is also used for caching actions and
coerce maps. In previous versions of Sage, the cache was by strong
references and resulted in a memory leak in the following example.
However, this leak was fixed by :trac:`715`, using weak references::

    sage: # needs sage.combinat sage.modules sage.rings.finite_rings
    sage: K.<t> = GF(2^55)
    sage: for i in range(20):
    ....:     a = K.random_element()
    ....:     E = EllipticCurve(j=a)
    ....:     P = E.random_point()
    ....:     Q = 2*P
    sage: L = [Partitions(n) for n in range(200)]  # purge strong cache in CachedRepresentation
    sage: import gc
    sage: n = gc.collect()
    sage: from sage.schemes.elliptic_curves.ell_finite_field import EllipticCurve_finite_field
    sage: LE = [x for x in gc.get_objects() if isinstance(x, EllipticCurve_finite_field)]
    sage: len(LE)
    1
"""

#*****************************************************************************
#       Copyright (C) 2007 Robert Bradshaw <robertwb@math.washington.edu>
#                     2012 Simon King <simon.king@uni-jena.de>
#                     2013 Nils Bruin <nbruin@sfu.ca>
#
# This program is free software: you can redistribute it and/or modify
# it under the terms of the GNU General Public License as published by
# the Free Software Foundation, either version 2 of the License, or
# (at your option) any later version.
#                  http://www.gnu.org/licenses/
#*****************************************************************************

cimport cython
from cpython.object cimport *
from cpython.ref cimport Py_XINCREF, Py_XDECREF, Py_CLEAR
from cpython.tuple cimport PyTuple_New
from cpython.weakref cimport PyWeakref_GetObject, PyWeakref_GET_OBJECT
from cysignals.memory cimport check_calloc, sig_free

cdef extern from "Python.h":
    void PyTuple_SET_ITEM(object tuple, Py_ssize_t index, PyObject* item)

<<<<<<< HEAD
cdef extern from "pyx_visit.h":
=======
cdef extern from "../cpython/pyx_visit.h":
>>>>>>> e2e0f8db
    void Py_VISIT3(PyObject*, visitproc, void*)

cdef type KeyedRef, ref
from weakref import KeyedRef, ref

cdef inline bint is_dead_keyedref(x) noexcept:
    """
    Check whether ``x`` is a ``KeyedRef`` which is dead.
    """
    if type(x) is not KeyedRef:
        return False
    return PyWeakref_GET_OBJECT(x) is <PyObject*>None


# Unique sentinel to indicate a deleted cell
cdef object dummy = object()
cdef PyObject* deleted_key = <PyObject*>dummy


cdef inline bint valid(PyObject* obj) noexcept:
    """
    Check whether ``obj`` points to a valid object
    """
    return obj is not NULL and obj is not deleted_key


@cython.freelist(256)
cdef class ObjectWrapper:
    """
    A simple fast wrapper around a Python object. This is like a
    1-element tuple except that it does not keep a reference to the
    wrapped object.
    """
    cdef PyObject* obj


cdef inline ObjectWrapper wrap(obj) noexcept:
    """
    Wrap a given Python object in an :class:`ObjectWrapper`.
    """
    cdef ObjectWrapper w = <ObjectWrapper>(ObjectWrapper.__new__(ObjectWrapper))
    w.obj = <PyObject*>obj
    return w


cdef inline PyObject* unwrap(w) except? NULL:
    """
    Return the object wrapped by an :class:`ObjectWrapper`.
    """
    return (<ObjectWrapper?>w).obj


cdef extract_mono_cell(mono_cell* cell) noexcept:
    """
    Take the refcounted components from a mono_cell, put them in a
    tuple and return it. The mono_cell itself is marked as "freed".
    The refcounts originally accounting for the presence in the
    mono_cell now account for the presence in the returned tuple,
    which steals those references.

    The returned result is only used to throw away: an advantage is
    that the containing tuple participates in CPython's trashcan,
    which prevents stack overflow on large dereffing cascades.

    A slight disadvantage is that this routine needs to allocate a
    tuple (mainly just to be thrown away)
    """
    assert valid(cell.key_id)
    t = PyTuple_New(2)
    PyTuple_SET_ITEM(t, 0, cell.key_weakref)
    PyTuple_SET_ITEM(t, 1, cell.value)
    cell.key_id = deleted_key
    cell.key_weakref = NULL
    cell.value = NULL
    return t


cdef extract_triple_cell(triple_cell* cell) noexcept:
    # See extract_mono_cell for documentation
    assert valid(cell.key_id1)
    t = PyTuple_New(4)
    PyTuple_SET_ITEM(t, 0, cell.key_weakref1)
    PyTuple_SET_ITEM(t, 1, cell.key_weakref2)
    PyTuple_SET_ITEM(t, 2, cell.key_weakref3)
    PyTuple_SET_ITEM(t, 3, cell.value)
    cell.key_id1 = deleted_key
    cell.key_id2 = NULL
    cell.key_id3 = NULL
    cell.key_weakref1 = NULL
    cell.key_weakref2 = NULL
    cell.key_weakref3 = NULL
    cell.value = NULL
    return t


cdef class MonoDictEraser:
    """
    Erase items from a :class:`MonoDict` when a weak reference becomes
    invalid.

    This is of internal use only. Instances of this class will be passed as a
    callback function when creating a weak reference.

    EXAMPLES::

        sage: from sage.structure.coerce_dict import MonoDict
        sage: class A: pass
        sage: a = A()
        sage: M = MonoDict()
        sage: M[a] = 1
        sage: len(M)
        1
        sage: del a
        sage: import gc
        sage: n = gc.collect()
        sage: len(M)    # indirect doctest
        0

    AUTHOR:

    - Simon King (2012-01)
    - Nils Bruin (2013-11)
    """
    cdef D

    def __init__(self, D):
        """
        INPUT:

        A :class:`MonoDict`.

        EXAMPLES::

            sage: k = set([1])
            sage: D = sage.structure.coerce_dict.MonoDict([(k,1)])
            sage: len(D)
            1
            sage: del k
            sage: len(D) # indirect doctest
            0
        """
        self.D = ref(D)

    def __call__(self, r):
        """
        INPUT:

        A weak reference with key.

        For internal use only.

        EXAMPLES::

            sage: k = set([1])
            sage: D = sage.structure.coerce_dict.MonoDict([(k,1)])
            sage: len(D)
            1
            sage: del k
            sage: len(D) # indirect doctest
            0
        """
        cdef MonoDict md = <MonoDict>PyWeakref_GetObject(self.D)
        if md is None or not md.mask:
            return
        cdef mono_cell* cursor = md.lookup(unwrap(r.key))
        cdef PyObject* r_ = <PyObject*>r
        if valid(cursor.key_id):
            if cursor.key_weakref is r_ or cursor.value is r_:
                L = extract_mono_cell(cursor)
                md.used -= 1
            else:
                raise AssertionError("MonoDictEraser: key match but no weakref match")


cdef class MonoDict:
    """
    This is a hashtable specifically designed for (read) speed in
    the coercion model.

    It differs from a python WeakKeyDictionary in the following important ways:

       - Comparison is done using the 'is' rather than '==' operator.
       - Only weak references to the keys are stored if at all possible.
         Keys that do not allow for weak references are stored with a normal
         refcounted reference.
       - The callback of the weak references is safe against recursion, see below.

    There are special cdef set/get methods for faster access.
    It is bare-bones in the sense that not all dictionary methods are
    implemented.

    IMPLEMENTATION:

    It is implemented as a hash table with open addressing, similar to python's
    dict.

    INPUT:

    - ``data`` -- optional iterable defining initial data, as dict or
      iterable of (key, value) pairs.

    - ``weak_values`` -- optional bool (default False). If it is true,
      weak references to the values in this dictionary will be used,
      when possible.

    EXAMPLES::

        sage: from sage.structure.coerce_dict import MonoDict
        sage: L = MonoDict()
        sage: a = 'a'; b = 'ab'; c = '-15'
        sage: L[a] = 1
        sage: L[b] = 2
        sage: L[c] = 3

    The key is expected to be a unique object. Hence, the item stored for ``c``
    cannot be obtained by providing another equal string::

        sage: L[a]
        1
        sage: L[b]
        2
        sage: L[c]
        3
        sage: L['-15']
        Traceback (most recent call last):
        ...
        KeyError: '-15'

    Not all features of Python dictionaries are available, but iteration over
    the dictionary items is possible::

        sage: sorted(L.items())
        [('-15', 3), ('a', 1), ('ab', 2)]
        sage: del L[c]
        sage: sorted(L.items())
        [('a', 1), ('ab', 2)]
        sage: len(L)
        2
        sage: for i in range(1000):
        ....:     L[i] = i
        sage: len(L)
        1002
        sage: L['a']
        1
        sage: L['c']
        Traceback (most recent call last):
        ...
        KeyError: 'c'

    TESTS:

    Here, we demonstrate the use of weak values::

        sage: M = MonoDict()
        sage: MW = MonoDict(weak_values=True)
        sage: class Foo: pass
        sage: a = Foo()
        sage: b = Foo()
        sage: k = 1
        sage: M[k] = a
        sage: MW[k] = b
        sage: M[k] is a
        True
        sage: MW[k] is b
        True
        sage: k in M
        True
        sage: k in MW
        True

    While ``M`` uses a strong reference to ``a``, ``MW`` uses a *weak*
    reference to ``b``, and after deleting ``b``, the corresponding item of
    ``MW`` will be removed during the next garbage collection::

        sage: import gc
        sage: del a,b
        sage: _ = gc.collect()
        sage: k in M
        True
        sage: k in MW
        False
        sage: len(MW)
        0
        sage: len(M)
        1

   Note that ``MW`` also accepts values that do not allow for weak references::

        sage: MW[k] = int(5)
        sage: MW[k]
        5

    The following demonstrates that :class:`MonoDict` is safer than
    :class:`~weakref.WeakKeyDictionary` against recursions created by nested
    callbacks; compare :trac:`15069` (the mechanism used now is different, though)::

        sage: M = MonoDict()
        sage: class A: pass
        sage: a = A()
        sage: prev = a
        sage: for i in range(1000):
        ....:     newA = A()
        ....:     M[prev] = newA
        ....:     prev = newA
        sage: len(M)
        1000
        sage: del a
        sage: len(M)
        0

    The corresponding example with a Python :class:`weakref.WeakKeyDictionary`
    would result in a too deep recursion during deletion of the dictionary
    items::

        sage: import weakref
        sage: M = weakref.WeakKeyDictionary()
        sage: a = A()
        sage: prev = a
        sage: for i in range(1000):
        ....:     newA = A()
        ....:     M[prev] = newA
        ....:     prev = newA
        sage: len(M)
        1000

    Check that also in the presence of circular references, :class:`MonoDict`
    gets properly collected::

        sage: import gc
        sage: def count_type(T):
        ....:     return len([c for c in gc.get_objects() if isinstance(c,T)])
        sage: gc.freeze()  # so that gc.collect() only deals with our trash
        sage: N = count_type(MonoDict)
        sage: for i in range(100):
        ....:     V = [MonoDict({"id":j+100*i}) for j in range(100)]
        ....:     n = len(V)
        ....:     for i in range(n): V[i][V[(i+1)%n]] = (i+1)%n
        ....:     del V
        ....:     _ = gc.collect()
        ....:     assert count_type(MonoDict) == N
        sage: count_type(MonoDict) == N
        True
        sage: gc.unfreeze()

    AUTHORS:

    - Simon King (2012-01)
    - Nils Bruin (2012-08)
    - Simon King (2013-02)
    - Nils Bruin (2013-11)
    """
    cdef mono_cell* lookup(self, PyObject* key) noexcept:
        """
        Return a pointer to where ``key`` should be stored in this
        :class:`MonoDict`.

        This routine is used for all cases where a (potential) spot for
        a key is looked up. The returned value is a pointer into the dictionary
        store that either contains an entry with the requested key or a free spot
        where an entry for that key should go.
        """
        assert valid(key)

        cdef size_t mask = self.mask
        cdef mono_cell* table = self.table
        cdef mono_cell* first_deleted = NULL

        # Use the memory location of the key as starting point for our
        # hash.
        cdef size_t h = <size_t>key

        # The size of a Python object is at least 2 * sizeof(size_t).
        # Therefore, we don't lose any information by dividing by that.
        # Instead, the lower order bits become more interesting.
        h //= 2 * sizeof(size_t)

        # Bring some higher-order bits in with this permutation.
        cdef size_t i = (h >> 8) ^ h

        cdef size_t perturb = h

        # The probing algorithm is heavily inspired by Python dicts.
        # There is always at least one NULL entry in the store, and the
        # probe sequence eventually covers the entire store (see Theorem
        # below), so the loop below does terminate. Since this loop does
        # not change any refcounts, we know that table will not change
        # during iteration.

        # Theorem: when iterating the function i -> 5*i + 1, every
        # element of Z/(2^n Z) is reached.
        # Proof: define f(x) = 4*x + 1. Then f(5*i + 1) = 5*f(i).
        # Therefore, the iteration is really a transformation of
        # i -> 5*i on the group of 1 mod 4 elements of (Z/2^(n+2) Z).
        # It is a well known fact that this is a cyclic group generated
        # by 5 (or any element which is 5 mod 8).
        cdef mono_cell* cursor
        while True:
            cursor = &(table[i & mask])
            perturb >>= 5
            if cursor.key_id is key:
                return cursor
            elif cursor.key_id is NULL:
                return first_deleted or cursor
            elif cursor.key_id is deleted_key:
                if first_deleted is NULL:
                    first_deleted = cursor
            i = (5*i + 1) + perturb

    cdef int resize(self) except -1:
        """
        Resize dictionary. That can also mean shrink! Size is always a power of 2.
        """
        cdef mono_cell* old_table = self.table
        cdef size_t old_mask = self.mask
        cdef size_t newsize = 8
        cdef size_t minsize = 2 * self.used
        cdef mono_cell* cursor
        cdef mono_cell* entry
        while newsize < minsize:
            newsize *= 2
        cdef mono_cell* table = <mono_cell*>check_calloc(newsize, sizeof(mono_cell))

        # We are done with memory activity. We can move the new (empty)
        # table into place:
        self.table = table
        self.mask = newsize - 1
        self.used = 0
        self.fill = 0

        # We now move all entries over. We are not changing any
        # refcounts here, so this is a very tight loop that doesn't need
        # to worry about tables changing.
        cdef size_t i
        for i in range(old_mask + 1):
            entry = &(old_table[i])
            if valid(entry.key_id):
                cursor = self.lookup(entry.key_id)
                assert cursor.key_id is NULL
                cursor[0] = entry[0]
                self.used += 1
                self.fill += 1
        sig_free(old_table)

    def __cinit__(self):
        """
        Setup basic data structure

        TESTS::

            sage: from sage.structure.coerce_dict import TripleDict
            sage: TripleDict.__new__(TripleDict)
            <sage.structure.coerce_dict.TripleDict object at ...>
        """
        cdef size_t newsize = 8
        # The order is important here: the object must be in a
        # consistent state even if exceptions are raised.
        self.eraser = MonoDictEraser(self)
        self.table = <mono_cell*>check_calloc(newsize, sizeof(mono_cell))
        self.mask = newsize - 1
        self.used = 0
        self.fill = 0

    def __init__(self, data=None, *, weak_values=False):
        """
        Create a special dict using singletons for keys.

        EXAMPLES::

            sage: from sage.structure.coerce_dict import MonoDict
            sage: L = MonoDict()
            sage: a = 'a'
            sage: L[a] = 1
            sage: L[a]
            1
            sage: L = MonoDict({a: 1})
            sage: L[a]
            1
            sage: L = MonoDict([(a, 1)])
            sage: L[a]
            1

        """
        self.weak_values = weak_values
        if data:
            try:
                data = data.items()
            except AttributeError:
                pass
            for k, v in data:
                self.set(k,v)

    def __dealloc__(self):
        MonoDict_clear(self)
        sig_free(self.table)

    def __len__(self):
        """
        The number of items in self.
        EXAMPLES::

            sage: from sage.structure.coerce_dict import MonoDict
            sage: L = MonoDict()
            sage: a = 'a'; b = 'b'; c = 'c'
            sage: L[a] = 1
            sage: L[a] = -1 # re-assign
            sage: L[b] = 1
            sage: L[c] = None
            sage: len(L)
            3
        """
        return self.used

    def __contains__(self, k):
        """
        Test if the dictionary contains a given key.

        EXAMPLES::

            sage: from sage.structure.coerce_dict import MonoDict
            sage: L = MonoDict()
            sage: a = 'a'; b = 'ab'; c = 15
            sage: L[a] = 1
            sage: L[b] = 2
            sage: L[c] = 3
            sage: c in L         # indirect doctest
            True

        The keys are compared by identity, not by equality. Hence, we have::

            sage: c == 15
            True
            sage: 15 in L
            False
        """
        cdef mono_cell* cursor = self.lookup(<PyObject*>k)
        if not valid(cursor.key_id):
            return False
        if not self.weak_values:
            return True
        value = <object>cursor.value
        return not is_dead_keyedref(value)

    def __getitem__(self, k):
        """
        Get the value corresponding to a key.

        EXAMPLES::

            sage: from sage.structure.coerce_dict import MonoDict
            sage: L = MonoDict()
            sage: a = 'a'; b = 'b'; c = 15
            sage: L[a] = 1
            sage: L[b] = 2
            sage: L[c] = 3
            sage: L[c]                  # indirect doctest
            3

        Note that the keys are supposed to be unique::

            sage: c == 15
            True
            sage: c is 15
            False
            sage: L[15]
            Traceback (most recent call last):
            ...
            KeyError: 15
        """
        return self.get(k)

    cdef get(self, k) noexcept:
        cdef mono_cell* cursor = self.lookup(<PyObject*>k)
        if not valid(cursor.key_id):
            raise KeyError(k)
        # We need to check that the value is a live reference.
        # Items with dead references (in the key or value) are deleted
        # from the MonoDict by the MonoDictEraser. However, if we are
        # in the middle of a deallocation, we may see a dead reference
        # for the value. This cannot happen for the key: we are passed a
        # strong reference to the key as argument of this function, so
        # we know that it's alive.
        value = <object>cursor.value
        if type(value) is KeyedRef:
            value = <object>PyWeakref_GET_OBJECT(value)
            if value is None:
                raise KeyError(k)
        return value

    def __setitem__(self, k, value):
        """
        Set the value corresponding to a key.

        EXAMPLES::

            sage: from sage.structure.coerce_dict import MonoDict
            sage: L = MonoDict()
            sage: a = 'a'
            sage: L[a] = -1   # indirect doctest
            sage: L[a]
            -1
            sage: L[a] = 1
            sage: L[a]
            1
            sage: len(L)
            1
        """
        self.set(k, value)

    cdef int set(self, k, value) except -1:
        cdef mono_cell entry
        cdef PyObject* old_value
        cdef bint maybe_resize = False
        entry.key_id = <PyObject*>k
        if self.weak_values:
            wrap_k = wrap(k)
            try:
                value_store = KeyedRef(value, self.eraser, wrap_k)
                entry.value = <PyObject*>value_store
            except TypeError:
                entry.value = <PyObject*>value
        else:
            entry.value = <PyObject*>value
        Py_XINCREF(entry.value)
        cursor = self.lookup(<PyObject*>k)
        if not valid(cursor.key_id):
            self.used += 1
            if cursor.key_id is NULL:
                self.fill += 1
                maybe_resize = True
            if not self.weak_values:
                wrap_k = wrap(k)
            try:
                key_store = KeyedRef(k, self.eraser, wrap_k)
                entry.key_weakref = <PyObject*>key_store
            except TypeError:
                entry.key_weakref = <PyObject*>k
            Py_XINCREF(entry.key_weakref)

            # We are taking a bit of a gamble here: we're assuming the
            # dictionary has not been resized (otherwise cursor might
            # not be a valid location anymore). The only way in which
            # that could happen is if the allocation activity above
            # forced a GC that triggered code that *adds* entries to
            # this dictionary: the dictionary can only get reshaped if
            # self.fill increases (as happens below). Note that we're
            # holding a strong ref to the dict itself, so that's not
            # liable to disappear. For the truly paranoid: we could
            # detect a change by checking if self.table has changed
            # value.
            cursor[0] = entry

            if maybe_resize and 3*self.fill > 2*self.mask:
                self.resize()
        else:
            old_value = cursor.value
            cursor.value = entry.value
            Py_XDECREF(old_value)

    def __delitem__(self, k):
        """
        Delete the value corresponding to a key.

        EXAMPLES::

            sage: from sage.structure.coerce_dict import MonoDict
            sage: L = MonoDict()
            sage: a = 15
            sage: L[a] = -1
            sage: len(L)
            1

        Note that the keys are unique, hence using a key that is equal but not
        identical to a results in an error::

            sage: del L[15]
            Traceback (most recent call last):
            ...
            KeyError: 15
            sage: a in L
            True
            sage: del L[a]
            sage: len(L)
            0
            sage: a in L
            False
        """
        cdef mono_cell* cursor = self.lookup(<PyObject*>k)
        if not valid(cursor.key_id):
            raise KeyError(k)
        L = extract_mono_cell(cursor)
        self.used -= 1

    def items(self):
        """
        Iterate over the ``(key, value)`` pairs of this :class:`MonoDict`.

        EXAMPLES::

            sage: from sage.structure.coerce_dict import MonoDict
            sage: L = MonoDict()
            sage: L[1] = None
            sage: L[2] = True
            sage: L.items()
            <...generator object at ...>
            sage: sorted(L.items())
            [(1, None), (2, True)]
        """
        # Iteration is tricky because the table could change from under
        # us. The following iterates properly if the dictionary does
        # not get resized, which is guaranteed if no NEW entries in the
        # dictionary are introduced. At least we make sure to get our
        # data fresh from "self" every iteration, so that at least we're
        # not reading random memory. If the dictionary changes, it's not
        # guaranteed you get to see any particular entry.
        cdef size_t i = 0
        while i <= self.mask:
            cursor = &(self.table[i])
            i += 1
            if valid(cursor.key_id):
                key = <object>(cursor.key_weakref)
                value = <object>(cursor.value)
                if type(key) is KeyedRef:
                    key = <object>PyWeakref_GET_OBJECT(key)
                    if key is None:
                        print("found defunct key")
                        continue
                if type(value) is KeyedRef:
                    value = <object>PyWeakref_GET_OBJECT(value)
                    if value is None:
                        print("found defunct value")
                        continue
                yield (key, value)

    def copy(self):
        """
        Return a copy of this :class:`MonoDict` as Python dict.

        EXAMPLES::

            sage: from sage.structure.coerce_dict import MonoDict
            sage: L = MonoDict()
            sage: L[1] = 42
            sage: L.copy()
            {1: 42}
        """
        return dict(self.items())

    def __reduce__(self):
        """
        Note that we don't expect equality as this class concerns itself with
        object identity rather than object equality.

        EXAMPLES::

            sage: from sage.structure.coerce_dict import MonoDict
            sage: L = MonoDict()
            sage: L[1] = True
            sage: loads(dumps(L)) == L
            False
            sage: list(loads(dumps(L)).items())
            [(1, True)]
        """
        return MonoDict, (self.copy(),)

# The Cython supplied tp_traverse and tp_clear do not take the
# dynamically allocated table into account, so we have to supply our
# own. The only additional link to follow (that Cython does pick up
# and we have to replicate here) is the "eraser" which in its closure
# stores a reference back to the dictionary itself (meaning that
# MonoDicts only disappear on cyclic GC).
cdef int MonoDict_traverse(MonoDict self, visitproc visit, void* arg) noexcept:
    if not self.mask:
        return 0
    Py_VISIT3(<PyObject*>self.eraser, visit, arg)
    cdef size_t i
    for i in range(self.mask + 1):
        cursor = &self.table[i]
        if valid(cursor.key_id):
            Py_VISIT3(cursor.key_weakref, visit, arg)
            Py_VISIT3(cursor.value, visit, arg)


cdef int MonoDict_clear(MonoDict self) noexcept:
    """
    We clear a monodict by taking first taking away the table before
    dereffing its contents. That shortcuts callbacks, so we deref the
    entries straight here. That means this code does not participate in
    Python's trashcan the way that deletion code based on
    extract_mono_cell does, so there is probably a way this code can be
    used to overflow the C stack. It would have to be a pretty devious
    example, though.
    """
    if not self.mask:
        return 0
    cdef size_t mask = self.mask
    self.mask = 0  # Setting mask to 0 immediately prevents recursion
    self.used = 0
    self.fill = 0
    # Set self.eraser to None safely
    cdef object eraser = self.eraser
    self.eraser = None
    for i in range(mask+1):
        cursor = &(self.table[i])
        if valid(cursor.key_id):
            cursor.key_id = deleted_key
            Py_CLEAR(cursor.key_weakref)
            Py_CLEAR(cursor.value)


(<PyTypeObject*>MonoDict).tp_traverse = <traverseproc>(&MonoDict_traverse)
(<PyTypeObject*>MonoDict).tp_clear = <inquiry>(&MonoDict_clear)


cdef class TripleDictEraser:
    """
    Erases items from a :class:`TripleDict` when a weak reference becomes
    invalid.

    This is of internal use only. Instances of this class will be passed as a
    callback function when creating a weak reference.

    EXAMPLES::

        sage: from sage.structure.coerce_dict import TripleDict
        sage: class A: pass
        sage: a = A()
        sage: T = TripleDict()
        sage: T[a,ZZ,None] = 1
        sage: T[ZZ,a,1] = 2
        sage: T[a,a,ZZ] = 3
        sage: len(T)
        3
        sage: del a
        sage: import gc
        sage: n = gc.collect()
        sage: len(T) # indirect doctest
        0

    AUTHOR:

    - Simon King (2012-01)
    - Nils Bruin (2013-11)
    """
    cdef D

    def __init__(self, D):
        """
        INPUT:

        A :class:`TripleDict`. For internal use only.

        EXAMPLES::

            sage: D = sage.structure.coerce_dict.TripleDict()
            sage: k = set([1])
            sage: D[k,1,1] = 1
            sage: len(D)
            1
            sage: del k
            sage: len(D) # indirect doctest
            0

        """
        self.D = ref(D)

    def __call__(self, r):
        """
        INPUT:

        A weak reference with key.

        For internal use only.

        EXAMPLES::

            sage: from sage.structure.coerce_dict import TripleDict
            sage: class A: pass
            sage: a = A()
            sage: T = TripleDict()
            sage: T[a,ZZ,None] = 1
            sage: T[ZZ,a,1] = 2
            sage: T[a,a,ZZ] = 3
            sage: len(T)
            3
            sage: del a
            sage: import gc
            sage: n = gc.collect()
            sage: len(T)    # indirect doctest
            0
        """
        cdef TripleDict td = <TripleDict>PyWeakref_GetObject(self.D)
        if td is None or not td.mask:
            return
        k1, k2, k3 = r.key
        cdef triple_cell* cursor = td.lookup(unwrap(k1), unwrap(k2), unwrap(k3))
        cdef PyObject* r_ = <PyObject*>r
        if valid(cursor.key_id1):
            if (cursor.key_weakref1 is r_ or
                    cursor.key_weakref2 is r_ or
                    cursor.key_weakref3 is r_ or
                    cursor.value is r_):
                L = extract_triple_cell(cursor)
                td.used -= 1
            else:
                raise AssertionError("TripleDictEraser: key match but no weakref match")


cdef class TripleDict:
    """
    This is a hashtable specifically designed for (read) speed in
    the coercion model.

    It differs from a python dict in the following important ways:

       - All keys must be sequence of exactly three elements. All sequence
         types (tuple, list, etc.) map to the same item.

       - Any of the three key components that support weak-refs are stored
         via a weakref. If any of these components gets garbage collected
         then the entire entry is removed. In that sense, this structure
         behaves like a nested :class:`~weakref.WeakKeyDictionary`.

       - Comparison is done using the 'is' rather than '==' operator.

    There are special cdef set/get methods for faster access.
    It is bare-bones in the sense that not all dictionary methods are
    implemented.


    INPUT:

    - ``data`` -- optional iterable defining initial data, as dict or
      iterable of (key, value) pairs.

    - ``weak_values`` -- optional bool (default False). If it is true,
      weak references to the values in this dictionary will be used,
      when possible.


    IMPLEMENTATION:

    It is implemented as a hash table with open addressing, similar to python's
    dict.


    EXAMPLES::

        sage: from sage.structure.coerce_dict import TripleDict
        sage: L = TripleDict()
        sage: a = 'a'; b = 'b'; c = 'c'
        sage: L[a,b,c] = 1
        sage: L[a,b,c]
        1
        sage: L[c,b,a] = -1
        sage: sorted(L.items())
        [(('a', 'b', 'c'), 1), (('c', 'b', 'a'), -1)]
        sage: del L[a,b,c]
        sage: list(L.items())
        [(('c', 'b', 'a'), -1)]
        sage: len(L)
        1
        sage: for i in range(1000):
        ....:     L[i,i,i] = i
        sage: len(L)
        1001
        sage: L = TripleDict(L)
        sage: L[c,b,a]
        -1
        sage: L[a,b,c]
        Traceback (most recent call last):
        ...
        KeyError: ('a', 'b', 'c')
        sage: L[a]
        Traceback (most recent call last):
        ...
        KeyError: 'a'
        sage: L[a] = 1
        Traceback (most recent call last):
        ...
        KeyError: 'a'

    TESTS:

    Here, we demonstrate the use of weak values::

        sage: class Foo: pass
        sage: T = TripleDict()
        sage: TW = TripleDict(weak_values=True)
        sage: a = Foo()
        sage: b = Foo()
        sage: k = 1
        sage: T[a,k,k]=1
        sage: T[k,a,k]=2
        sage: T[k,k,a]=3
        sage: T[k,k,k]=a
        sage: TW[b,k,k]=1
        sage: TW[k,b,k]=2
        sage: TW[k,k,b]=3
        sage: TW[k,k,k]=b
        sage: len(T)
        4
        sage: len(TW)
        4
        sage: (k,k,k) in T
        True
        sage: (k,k,k) in TW
        True
        sage: T[k,k,k] is a
        True
        sage: TW[k,k,k] is b
        True

    Now, ``T`` holds a strong reference to ``a``, namely in ``T[k,k,k]``. Hence,
    when we delete ``a``, *all* items of ``T`` survive::

        sage: import gc
        sage: del a
        sage: _ = gc.collect()
        sage: len(T)
        4

    Only when we remove the strong reference, the items become collectable::

        sage: del T[k,k,k]
        sage: _ = gc.collect()
        sage: len(T)
        0

    The situation is different for ``TW``, since it only holds *weak*
    references to ``a``. Therefore, all items become collectable after
    deleting ``a``::

        sage: del b
        sage: _ = gc.collect()
        sage: len(TW)
        0

    AUTHORS:

    - Robert Bradshaw, 2007-08

    - Simon King, 2012-01

    - Nils Bruin, 2012-08

    - Simon King, 2013-02

    - Nils Bruin, 2013-11
    """
    cdef triple_cell* lookup(self, PyObject* key1, PyObject* key2, PyObject* key3) noexcept:
        """
        Return a pointer to where ``(key1, key2, key3)`` should be
        stored in this :class:`MonoDict`.

        This routine is used for all cases where a (potential) spot for
        a key is looked up. The returned value is a pointer into the dictionary
        store that either contains an entry with the requested key or a free spot
        where an entry for that key should go.
        """
        cdef size_t mask = self.mask
        cdef triple_cell* table = self.table
        cdef triple_cell* first_deleted = NULL

        # A random linear combination of the memory locations of the keys
        cdef size_t C2 = 0x7de83cbb
        cdef size_t C3 = 0x32354bf3
        cdef size_t h = (<size_t>key1) + C2*(<size_t>key2) + C3*(<size_t>key3)

        # See MonoDict.lookup() for comments about the algorithm
        h //= 2 * sizeof(size_t)

        cdef size_t i = (h >> 8) ^ h
        cdef size_t perturb = h

        cdef triple_cell* cursor
        while True:
            cursor = &(table[i & mask])
            perturb >>= 5
            if cursor.key_id1 is key1:
                if cursor.key_id2 is key2 and cursor.key_id3 is key3:
                    return cursor
            elif cursor.key_id1 is NULL:
                return first_deleted or cursor
            elif cursor.key_id1 is deleted_key:
                if first_deleted is NULL:
                    first_deleted = cursor
            i = (5*i + 1) + perturb

    cdef int resize(self) except -1:
        cdef triple_cell* old_table = self.table
        cdef size_t old_mask = self.mask
        cdef size_t newsize = 8
        cdef size_t minsize = 2 * self.used
        cdef triple_cell* cursor
        cdef triple_cell* entry
        while newsize < minsize:
            newsize *= 2
        cdef triple_cell* table = <triple_cell*>check_calloc(newsize, sizeof(triple_cell))
        self.table = table
        self.mask = newsize - 1
        self.used = 0
        self.fill = 0
        cdef size_t i
        for i in range(old_mask + 1):
            entry = &(old_table[i])
            if valid(entry.key_id1):
                cursor = self.lookup(entry.key_id1, entry.key_id2, entry.key_id3)
                assert cursor.key_id1 is NULL
                cursor[0] = entry[0]
                self.used +=1
                self.fill +=1
        sig_free(old_table)

    def __cinit__(self):
        """
        Setup basic data structure

        TESTS::

            sage: from sage.structure.coerce_dict import MonoDict
            sage: MonoDict.__new__(MonoDict)
            <sage.structure.coerce_dict.MonoDict object at ...>
        """
        cdef size_t newsize = 8
        # The order is important here: the object must be in a
        # consistent state even if exceptions are raised.
        self.eraser = TripleDictEraser(self)
        self.table = <triple_cell*>check_calloc(newsize, sizeof(triple_cell))
        self.mask = newsize - 1
        self.used = 0
        self.fill = 0

    def __init__(self, data=None, *, weak_values=False):
        """
        Create a special dict using triples for keys.

        EXAMPLES::

            sage: from sage.structure.coerce_dict import TripleDict
            sage: L = TripleDict()
            sage: a = 'a'; b = 'b'; c = 'c'
            sage: L[a,b,c] = 1
            sage: L[a,b,c]
            1
            sage: key = ("x", "y", "z")
            sage: L = TripleDict([(key, 42)])
            sage: L[key]
            42
            sage: L = TripleDict({key: 42})
            sage: L[key]
            42

        """
        self.weak_values = weak_values
        if data:
            try:
                data = data.items()
            except AttributeError:
                pass
            for k, v in data:
                self[k] = v

    def __dealloc__(self):
        TripleDict_clear(self)
        sig_free(self.table)

    def __len__(self):
        """
        The number of items in self.

        EXAMPLES::

            sage: from sage.structure.coerce_dict import TripleDict
            sage: L = TripleDict()
            sage: a = 'a'; b = 'b'; c = 'c'
            sage: L[a,b,c] = 1
            sage: L[a,b,c] = -1 # re-assign
            sage: L[a,c,b] = 1
            sage: L[a,a,None] = None
            sage: len(L)
            3
        """
        return self.used

    def __contains__(self, k):
        """
        Test if the dictionary contains a given key.

        EXAMPLES::

            sage: from sage.structure.coerce_dict import TripleDict
            sage: L = TripleDict()
            sage: a = 'a'; b = 'ab'; c = 15
            sage: L[a,b,c] = 123
            sage: (a,b,c) in L         # indirect doctest
            True

        The keys are compared by identity, not by equality. Hence, we have::

            sage: c == 15
            True
            sage: (a, b, 15) in L
            False

        TESTS::

            sage: a in L
            Traceback (most recent call last):
            ...
            KeyError: 'a'
            sage: (a, b) in L
            Traceback (most recent call last):
            ...
            KeyError: ('a', 'ab')
        """
        try:
            k1, k2, k3 = k
        except (TypeError, ValueError):
            raise KeyError(k)
        cdef triple_cell* cursor = self.lookup(<PyObject*>k1, <PyObject*>k2, <PyObject*>k3)
        if not valid(cursor.key_id1):
            return False
        if not self.weak_values:
            return True
        value = <object>cursor.value
        return not is_dead_keyedref(value)

    def __getitem__(self, k):
        """
        Get the value corresponding to a key.

        EXAMPLES::

            sage: from sage.structure.coerce_dict import TripleDict
            sage: L = TripleDict()
            sage: a = 'a'; b = 'b'; c = 'c'
            sage: L[a,b,c] = 1
            sage: L[a,b,c]
            1
        """
        try:
            k1, k2, k3 = k
        except (TypeError, ValueError):
            raise KeyError(k)
        return self.get(k1, k2, k3)

    cdef get(self, k1, k2, k3) noexcept:
        cdef triple_cell* cursor = self.lookup(<PyObject*>k1, <PyObject*>k2, <PyObject*>k3)
        if not valid(cursor.key_id1):
            raise KeyError((k1, k2, k3))
        value = <object>cursor.value
        if type(value) is KeyedRef:
            value = <object>PyWeakref_GET_OBJECT(value)
            if value is None:
                raise KeyError((k1, k2, k3))
        return value

    def __setitem__(self, k, value):
        """
        Set the value corresponding to a key.

        EXAMPLES::

            sage: from sage.structure.coerce_dict import TripleDict
            sage: L = TripleDict()
            sage: a = 'a'; b = 'b'; c = 'c'
            sage: L[a,b,c] = -1
            sage: L[a,b,c]
            -1
        """
        try:
            k1, k2, k3 = k
        except (TypeError, ValueError):
            raise KeyError(k)
        self.set(k1, k2, k3, value)

    cdef int set(self, k1, k2, k3, value) except -1:
        cdef triple_cell entry
        cdef PyObject* old_value
        cdef bint maybe_resize = False
        entry.key_id1 = <PyObject*>k1
        entry.key_id2 = <PyObject*>k2
        entry.key_id3 = <PyObject*>k3
        if self.weak_values:
            wrap_k = (wrap(k1), wrap(k2), wrap(k3))
            try:
                value_store = KeyedRef(value, self.eraser, wrap_k)
                entry.value = <PyObject*>value_store
            except TypeError:
                entry.value = <PyObject*>value
        else:
            entry.value = <PyObject*>value
        Py_XINCREF(entry.value)
        cursor = self.lookup(<PyObject*>k1, <PyObject*>k2, <PyObject*>k3)
        if not valid(cursor.key_id1):
            self.used += 1
            if cursor.key_id1 is NULL:
                self.fill += 1
                maybe_resize = True
            if not self.weak_values:
                wrap_k = (wrap(k1), wrap(k2), wrap(k3))
            try:
                key_store = KeyedRef(k1, self.eraser, wrap_k)
                entry.key_weakref1 = <PyObject*>key_store
            except TypeError:
                entry.key_weakref1 = <PyObject*>k1
            Py_XINCREF(entry.key_weakref1)
            try:
                key_store = KeyedRef(k2, self.eraser, wrap_k)
                entry.key_weakref2 = <PyObject*>key_store
            except TypeError:
                entry.key_weakref2 = <PyObject*>k2
            Py_XINCREF(entry.key_weakref2)
            try:
                key_store = KeyedRef(k3, self.eraser, wrap_k)
                entry.key_weakref3 = <PyObject*>key_store
            except TypeError:
                entry.key_weakref3 = <PyObject*>k3
            Py_XINCREF(entry.key_weakref3)

            # We are taking a bit of a gamble here: we're assuming the
            # dictionary has not been resized (otherwise cursor might
            # not be a valid location anymore). The only way in which
            # that could happen is if the allocation activity above
            # forced a GC that triggered code that *adds* entries to
            # this dictionary: the dictionary can only get reshaped if
            # self.fill increases (as happens below). Note that we're
            # holding a strong ref to the dict itself, so that's not
            # liable to disappear. For the truly paranoid: we could
            # detect a change by checking if self.table has changed
            # value.
            cursor[0] = entry

            if maybe_resize and 3*self.fill > 2*self.mask:
                self.resize()
        else:
            old_value = cursor.value
            cursor.value = entry.value
            Py_XDECREF(old_value)

    def __delitem__(self, k):
        """
        Delete the value corresponding to a key.

        EXAMPLES::

            sage: from sage.structure.coerce_dict import TripleDict
            sage: L = TripleDict()
            sage: a = 'a'; b = 'b'; c = 'c'
            sage: L[a,b,c] = -1
            sage: (a,b,c) in L
            True
            sage: del L[a,b,c]
            sage: len(L)
            0
            sage: (a,b,c) in L
            False
        """
        try:
            k1, k2, k3 = k
        except (TypeError, ValueError):
            raise KeyError(k)
        cdef triple_cell* cursor = self.lookup(<PyObject*>k1, <PyObject*>k2, <PyObject*>k3)
        if not valid(cursor.key_id1):
            raise KeyError(k)
        L = extract_triple_cell(cursor)
        self.used -= 1

    def items(self):
        """
        Iterate over the ``(key, value)`` pairs of this :class:`TripleDict`.

        EXAMPLES::

            sage: from sage.structure.coerce_dict import TripleDict
            sage: L = TripleDict()
            sage: L[1,2,3] = None
            sage: L.items()
            <...generator object at ...>
            sage: list(L.items())
            [((1, 2, 3), None)]
        """
        cdef size_t i = 0
        while i <= self.mask:
            cursor = &(self.table[i])
            i += 1
            if valid(cursor.key_id1):
                key1 = <object>(cursor.key_weakref1)
                key2 = <object>(cursor.key_weakref2)
                key3 = <object>(cursor.key_weakref3)
                value = <object>(cursor.value)
                if type(key1) is KeyedRef:
                    key1 = <object>PyWeakref_GET_OBJECT(key1)
                    if key1 is None:
                        print("found defunct key1")
                        continue
                if type(key2) is KeyedRef:
                    key2 = <object>PyWeakref_GET_OBJECT(key2)
                    if key2 is None:
                        print("found defunct key2")
                        continue
                if type(key3) is KeyedRef:
                    key3 = <object>PyWeakref_GET_OBJECT(key3)
                    if key3 is None:
                        print("found defunct key3")
                        continue
                if type(value) is KeyedRef:
                    value = <object>PyWeakref_GET_OBJECT(value)
                    if value is None:
                        print("found defunct value")
                        continue
                yield ((key1, key2, key3), value)

    def copy(self):
        """
        Return a copy of this :class:`TripleDict` as Python dict.

        EXAMPLES::

            sage: from sage.structure.coerce_dict import TripleDict
            sage: L = TripleDict()
            sage: L[1,2,3] = 42
            sage: L.copy()
            {(1, 2, 3): 42}
        """
        return dict(self.items())

    def __reduce__(self):
        """
        Note that we don't expect equality as this class concerns itself with
        object identity rather than object equality.

        EXAMPLES::

            sage: from sage.structure.coerce_dict import TripleDict
            sage: L = TripleDict()
            sage: L[1,2,3] = True
            sage: loads(dumps(L)) == L
            False
            sage: list(loads(dumps(L)).items())
            [((1, 2, 3), True)]
        """
        return TripleDict, (self.copy(),)

# The Cython supplied tp_traverse and tp_clear do not take the
# dynamically allocated table into account, so we have to supply our
# own. The only additional link to follow (that Cython does pick up
# and we have to replicate here) is the "eraser" which in its closure
# stores a reference back to the dictionary itself (meaning that
# TripleDicts only disappear on cyclic GC).
cdef int TripleDict_traverse(TripleDict self, visitproc visit, void* arg) noexcept:
    if not self.mask:
        return 0
    Py_VISIT3(<PyObject*>self.eraser, visit, arg)
    cdef size_t i
    for i in range(self.mask + 1):
        cursor = &self.table[i]
        if valid(cursor.key_id1):
            Py_VISIT3(cursor.key_weakref1, visit, arg)
            Py_VISIT3(cursor.key_weakref2, visit, arg)
            Py_VISIT3(cursor.key_weakref3, visit, arg)
            Py_VISIT3(cursor.value, visit, arg)


cdef int TripleDict_clear(TripleDict self) noexcept:
    if not self.mask:
        return 0
    cdef size_t mask = self.mask
    self.mask = 0  # Setting mask to 0 immediately prevents recursion
    self.used = 0
    self.fill = 0
    # Set self.eraser to None safely
    cdef object eraser = self.eraser
    self.eraser = None
    for i in range(mask + 1):
        cursor = &(self.table[i])
        if valid(cursor.key_id1):
            cursor.key_id1 = deleted_key
            Py_CLEAR(cursor.key_weakref1)
            Py_CLEAR(cursor.key_weakref2)
            Py_CLEAR(cursor.key_weakref3)
            Py_CLEAR(cursor.value)


(<PyTypeObject*>TripleDict).tp_traverse = <traverseproc>(&TripleDict_traverse)
(<PyTypeObject*>TripleDict).tp_clear = <inquiry>(&TripleDict_clear)<|MERGE_RESOLUTION|>--- conflicted
+++ resolved
@@ -73,11 +73,7 @@
 cdef extern from "Python.h":
     void PyTuple_SET_ITEM(object tuple, Py_ssize_t index, PyObject* item)
 
-<<<<<<< HEAD
-cdef extern from "pyx_visit.h":
-=======
 cdef extern from "../cpython/pyx_visit.h":
->>>>>>> e2e0f8db
     void Py_VISIT3(PyObject*, visitproc, void*)
 
 cdef type KeyedRef, ref
