"""
Containers for storing coercion data

This module provides :class:`TripleDict` and :class:`MonoDict`. These are
structures similar to :class:`~weakref.WeakKeyDictionary` in Python's weakref
module, and are optimized for lookup speed. The keys for :class:`TripleDict`
consist of triples (k1,k2,k3) and are looked up by identity rather than
equality. The keys are stored by weakrefs if possible. If any one of the
components k1, k2, k3 gets garbage collected, then the entry is removed from
the :class:`TripleDict`.

Key components that do not allow for weakrefs are stored via a normal
refcounted reference. That means that any entry stored using a triple
(k1,k2,k3) so that none of the k1,k2,k3 allows a weak reference behaves
as an entry in a normal dictionary: Its existence in :class:`TripleDict`
prevents it from being garbage collected.

That container currently is used to store coercion and conversion maps between
two parents (:trac:`715`) and to store homsets of pairs of objects of a
category (:trac:`11521`). In both cases, it is essential that the parent
structures remain garbage collectable, it is essential that the data access is
faster than with a usual :class:`~weakref.WeakKeyDictionary`, and we enforce
the "unique parent condition" in Sage (parent structures should be identical
if they are equal).

:class:`MonoDict` behaves similarly, but it takes a single item as a key. It
is used for caching the parents which allow a coercion map into a fixed other
parent (:trac:`12313`).

By :trac:`14159`, :class:`MonoDict` and :class:`TripleDict` can be optionally
used with weak references on the values.

Note that this kind of dictionary is also used for caching actions and
coerce maps. In previous versions of Sage, the cache was by strong
references and resulted in a memory leak in the following example.
However, this leak was fixed by :trac:`715`, using weak references::

<<<<<<< HEAD
    sage: K.<t> = GF(2^55)                                                                          # optional - sage.libs.pari, sage.combinat
    sage: for i in range(50):                                                                       # optional - sage.libs.pari, sage.combinat
=======
    sage: K.<t> = GF(2^55)                                                                          # optional - sage.libs.pari sage.combinat
    sage: for i in range(50):                                                                       # optional - sage.libs.pari sage.combinat
>>>>>>> 7e89a0dd
    ....:     a = K.random_element()
    ....:     E = EllipticCurve(j=a)
    ....:     P = E.random_point()
    ....:     Q = 2*P
<<<<<<< HEAD
    sage: L = [Partitions(n) for n in range(200)]  # purge strong cache in CachedRepresentation     # optional - sage.libs.pari, sage.combinat
    sage: import gc
    sage: n = gc.collect()
    sage: from sage.schemes.elliptic_curves.ell_finite_field import EllipticCurve_finite_field      # optional - sage.libs.pari, sage.combinat
    sage: LE = [x for x in gc.get_objects() if isinstance(x, EllipticCurve_finite_field)]           # optional - sage.libs.pari, sage.combinat
    sage: len(LE)                                                                                   # optional - sage.libs.pari, sage.combinat
=======
    sage: L = [Partitions(n) for n in range(200)]  # purge strong cache in CachedRepresentation     # optional - sage.libs.pari sage.combinat
    sage: import gc
    sage: n = gc.collect()
    sage: from sage.schemes.elliptic_curves.ell_finite_field import EllipticCurve_finite_field      # optional - sage.libs.pari sage.combinat
    sage: LE = [x for x in gc.get_objects() if isinstance(x, EllipticCurve_finite_field)]           # optional - sage.libs.pari sage.combinat
    sage: len(LE)                                                                                   # optional - sage.libs.pari sage.combinat
>>>>>>> 7e89a0dd
    1
"""

#*****************************************************************************
#       Copyright (C) 2007 Robert Bradshaw <robertwb@math.washington.edu>
#                     2012 Simon King <simon.king@uni-jena.de>
#                     2013 Nils Bruin <nbruin@sfu.ca>
#
# This program is free software: you can redistribute it and/or modify
# it under the terms of the GNU General Public License as published by
# the Free Software Foundation, either version 2 of the License, or
# (at your option) any later version.
#                  http://www.gnu.org/licenses/
#*****************************************************************************

cimport cython
from cpython.object cimport *
from cpython.ref cimport Py_XINCREF, Py_XDECREF, Py_CLEAR
from cpython.tuple cimport PyTuple_New
from cpython.weakref cimport PyWeakref_GetObject, PyWeakref_GET_OBJECT
from cysignals.memory cimport check_calloc, sig_free

cdef extern from "Python.h":
    void PyTuple_SET_ITEM(object tuple, Py_ssize_t index, PyObject* item)

cdef extern from "sage/cpython/pyx_visit.h":
    void Py_VISIT3(PyObject*, visitproc, void*)

cdef type KeyedRef, ref
from weakref import KeyedRef, ref

cdef inline bint is_dead_keyedref(x):
    """
    Check whether ``x`` is a ``KeyedRef`` which is dead.
    """
    if type(x) is not KeyedRef:
        return False
    return PyWeakref_GET_OBJECT(x) is <PyObject*>None


# Unique sentinel to indicate a deleted cell
cdef object dummy = object()
cdef PyObject* deleted_key = <PyObject*>dummy


cdef inline bint valid(PyObject* obj):
    """
    Check whether ``obj`` points to a valid object
    """
    return obj is not NULL and obj is not deleted_key


@cython.freelist(256)
cdef class ObjectWrapper:
    """
    A simple fast wrapper around a Python object. This is like a
    1-element tuple except that it does not keep a reference to the
    wrapped object.
    """
    cdef PyObject* obj


cdef inline ObjectWrapper wrap(obj):
    """
    Wrap a given Python object in an :class:`ObjectWrapper`.
    """
    cdef ObjectWrapper w = <ObjectWrapper>(ObjectWrapper.__new__(ObjectWrapper))
    w.obj = <PyObject*>obj
    return w


cdef inline PyObject* unwrap(w) except? NULL:
    """
    Return the object wrapped by an :class:`ObjectWrapper`.
    """
    return (<ObjectWrapper?>w).obj


cdef extract_mono_cell(mono_cell* cell):
    """
    Take the refcounted components from a mono_cell, put them in a
    tuple and return it. The mono_cell itself is marked as "freed".
    The refcounts originally accounting for the presence in the
    mono_cell now account for the presence in the returned tuple,
    which steals those references.

    The returned result is only used to throw away: an advantage is
    that the containing tuple participates in CPython's trashcan,
    which prevents stack overflow on large dereffing cascades.

    A slight disadvantage is that this routine needs to allocate a
    tuple (mainly just to be thrown away)
    """
    assert valid(cell.key_id)
    t = PyTuple_New(2)
    PyTuple_SET_ITEM(t, 0, cell.key_weakref)
    PyTuple_SET_ITEM(t, 1, cell.value)
    cell.key_id = deleted_key
    cell.key_weakref = NULL
    cell.value = NULL
    return t


cdef extract_triple_cell(triple_cell* cell):
    # See extract_mono_cell for documentation
    assert valid(cell.key_id1)
    t = PyTuple_New(4)
    PyTuple_SET_ITEM(t, 0, cell.key_weakref1)
    PyTuple_SET_ITEM(t, 1, cell.key_weakref2)
    PyTuple_SET_ITEM(t, 2, cell.key_weakref3)
    PyTuple_SET_ITEM(t, 3, cell.value)
    cell.key_id1 = deleted_key
    cell.key_id2 = NULL
    cell.key_id3 = NULL
    cell.key_weakref1 = NULL
    cell.key_weakref2 = NULL
    cell.key_weakref3 = NULL
    cell.value = NULL
    return t


cdef class MonoDictEraser:
    """
    Erase items from a :class:`MonoDict` when a weak reference becomes
    invalid.

    This is of internal use only. Instances of this class will be passed as a
    callback function when creating a weak reference.

    EXAMPLES::

        sage: from sage.structure.coerce_dict import MonoDict
        sage: class A: pass
        sage: a = A()
        sage: M = MonoDict()
        sage: M[a] = 1
        sage: len(M)
        1
        sage: del a
        sage: import gc
        sage: n = gc.collect()
        sage: len(M)    # indirect doctest
        0

    AUTHOR:

    - Simon King (2012-01)
    - Nils Bruin (2013-11)
    """
    cdef D

    def __init__(self, D):
        """
        INPUT:

        A :class:`MonoDict`.

        EXAMPLES::

            sage: k = set([1])
            sage: D = sage.structure.coerce_dict.MonoDict([(k,1)])
            sage: len(D)
            1
            sage: del k
            sage: len(D) # indirect doctest
            0
        """
        self.D = ref(D)

    def __call__(self, r):
        """
        INPUT:

        A weak reference with key.

        For internal use only.

        EXAMPLES::

            sage: k = set([1])
            sage: D = sage.structure.coerce_dict.MonoDict([(k,1)])
            sage: len(D)
            1
            sage: del k
            sage: len(D) # indirect doctest
            0
        """
        cdef MonoDict md = <MonoDict>PyWeakref_GetObject(self.D)
        if md is None or not md.mask:
            return
        cdef mono_cell* cursor = md.lookup(unwrap(r.key))
        cdef PyObject* r_ = <PyObject*>r
        if valid(cursor.key_id):
            if cursor.key_weakref is r_ or cursor.value is r_:
                L = extract_mono_cell(cursor)
                md.used -= 1
            else:
                raise AssertionError("MonoDictEraser: key match but no weakref match")


cdef class MonoDict:
    """
    This is a hashtable specifically designed for (read) speed in
    the coercion model.

    It differs from a python WeakKeyDictionary in the following important ways:

       - Comparison is done using the 'is' rather than '==' operator.
       - Only weak references to the keys are stored if at all possible.
         Keys that do not allow for weak references are stored with a normal
         refcounted reference.
       - The callback of the weak references is safe against recursion, see below.

    There are special cdef set/get methods for faster access.
    It is bare-bones in the sense that not all dictionary methods are
    implemented.

    IMPLEMENTATION:

    It is implemented as a hash table with open addressing, similar to python's
    dict.

    INPUT:

    - ``data`` -- optional iterable defining initial data, as dict or
      iterable of (key, value) pairs.

    - ``weak_values`` -- optional bool (default False). If it is true,
      weak references to the values in this dictionary will be used,
      when possible.

    EXAMPLES::

        sage: from sage.structure.coerce_dict import MonoDict
        sage: L = MonoDict()
        sage: a = 'a'; b = 'ab'; c = '-15'
        sage: L[a] = 1
        sage: L[b] = 2
        sage: L[c] = 3

    The key is expected to be a unique object. Hence, the item stored for ``c``
    cannot be obtained by providing another equal string::

        sage: L[a]
        1
        sage: L[b]
        2
        sage: L[c]
        3
        sage: L['-15']
        Traceback (most recent call last):
        ...
        KeyError: '-15'

    Not all features of Python dictionaries are available, but iteration over
    the dictionary items is possible::

        sage: sorted(L.items())
        [('-15', 3), ('a', 1), ('ab', 2)]
        sage: del L[c]
        sage: sorted(L.items())
        [('a', 1), ('ab', 2)]
        sage: len(L)
        2
        sage: for i in range(1000):
        ....:     L[i] = i
        sage: len(L)
        1002
        sage: L['a']
        1
        sage: L['c']
        Traceback (most recent call last):
        ...
        KeyError: 'c'

    TESTS:

    Here, we demonstrate the use of weak values::

        sage: M = MonoDict()
        sage: MW = MonoDict(weak_values=True)
        sage: class Foo: pass
        sage: a = Foo()
        sage: b = Foo()
        sage: k = 1
        sage: M[k] = a
        sage: MW[k] = b
        sage: M[k] is a
        True
        sage: MW[k] is b
        True
        sage: k in M
        True
        sage: k in MW
        True

    While ``M`` uses a strong reference to ``a``, ``MW`` uses a *weak*
    reference to ``b``, and after deleting ``b``, the corresponding item of
    ``MW`` will be removed during the next garbage collection::

        sage: import gc
        sage: del a,b
        sage: _ = gc.collect()
        sage: k in M
        True
        sage: k in MW
        False
        sage: len(MW)
        0
        sage: len(M)
        1

   Note that ``MW`` also accepts values that do not allow for weak references::

        sage: MW[k] = int(5)
        sage: MW[k]
        5

    The following demonstrates that :class:`MonoDict` is safer than
    :class:`~weakref.WeakKeyDictionary` against recursions created by nested
    callbacks; compare :trac:`15069` (the mechanism used now is different, though)::

        sage: M = MonoDict()
        sage: class A: pass
        sage: a = A()
        sage: prev = a
        sage: for i in range(1000):
        ....:     newA = A()
        ....:     M[prev] = newA
        ....:     prev = newA
        sage: len(M)
        1000
        sage: del a
        sage: len(M)
        0

    The corresponding example with a Python :class:`weakref.WeakKeyDictionary`
    would result in a too deep recursion during deletion of the dictionary
    items::

        sage: import weakref
        sage: M = weakref.WeakKeyDictionary()
        sage: a = A()
        sage: prev = a
        sage: for i in range(1000):
        ....:     newA = A()
        ....:     M[prev] = newA
        ....:     prev = newA
        sage: len(M)
        1000

    Check that also in the presence of circular references, :class:`MonoDict`
    gets properly collected::

        sage: import gc
        sage: def count_type(T):
        ....:     return len([c for c in gc.get_objects() if isinstance(c,T)])
        sage: _ = gc.collect()
        sage: N = count_type(MonoDict)
        sage: for i in range(100):
        ....:     V = [MonoDict({"id":j+100*i}) for j in range(100)]
        ....:     n= len(V)
        ....:     for i in range(n): V[i][V[(i+1)%n]]=(i+1)%n
        ....:     del V
        ....:     _ = gc.collect()
        ....:     assert count_type(MonoDict) == N
        sage: count_type(MonoDict) == N
        True

    AUTHORS:

    - Simon King (2012-01)
    - Nils Bruin (2012-08)
    - Simon King (2013-02)
    - Nils Bruin (2013-11)
    """
    cdef mono_cell* lookup(self, PyObject* key):
        """
        Return a pointer to where ``key`` should be stored in this
        :class:`MonoDict`.

        This routine is used for all cases where a (potential) spot for
        a key is looked up. The returned value is a pointer into the dictionary
        store that either contains an entry with the requested key or a free spot
        where an entry for that key should go.
        """
        assert valid(key)

        cdef size_t mask = self.mask
        cdef mono_cell* table = self.table
        cdef mono_cell* first_deleted = NULL

        # Use the memory location of the key as starting point for our
        # hash.
        cdef size_t h = <size_t>key

        # The size of a Python object is at least 2 * sizeof(size_t).
        # Therefore, we don't lose any information by dividing by that.
        # Instead, the lower order bits become more interesting.
        h //= 2 * sizeof(size_t)

        # Bring some higher-order bits in with this permutation.
        cdef size_t i = (h >> 8) ^ h

        cdef size_t perturb = h

        # The probing algorithm is heavily inspired by Python dicts.
        # There is always at least one NULL entry in the store, and the
        # probe sequence eventually covers the entire store (see Theorem
        # below), so the loop below does terminate. Since this loop does
        # not change any refcounts, we know that table will not change
        # during iteration.

        # Theorem: when iterating the function i -> 5*i + 1, every
        # element of Z/(2^n Z) is reached.
        # Proof: define f(x) = 4*x + 1. Then f(5*i + 1) = 5*f(i).
        # Therefore, the iteration is really a transformation of
        # i -> 5*i on the group of 1 mod 4 elements of (Z/2^(n+2) Z).
        # It is a well known fact that this is a cyclic group generated
        # by 5 (or any element which is 5 mod 8).
        cdef mono_cell* cursor
        while True:
            cursor = &(table[i & mask])
            perturb >>= 5
            if cursor.key_id is key:
                return cursor
            elif cursor.key_id is NULL:
                return first_deleted or cursor
            elif cursor.key_id is deleted_key:
                if first_deleted is NULL:
                    first_deleted = cursor
            i = (5*i + 1) + perturb

    cdef int resize(self) except -1:
        """
        Resize dictionary. That can also mean shrink! Size is always a power of 2.
        """
        cdef mono_cell* old_table = self.table
        cdef size_t old_mask = self.mask
        cdef size_t newsize = 8
        cdef size_t minsize = 2 * self.used
        cdef mono_cell* cursor
        cdef mono_cell* entry
        while newsize < minsize:
            newsize *= 2
        cdef mono_cell* table = <mono_cell*>check_calloc(newsize, sizeof(mono_cell))

        # We are done with memory activity. We can move the new (empty)
        # table into place:
        self.table = table
        self.mask = newsize - 1
        self.used = 0
        self.fill = 0

        # We now move all entries over. We are not changing any
        # refcounts here, so this is a very tight loop that doesn't need
        # to worry about tables changing.
        cdef size_t i
        for i in range(old_mask + 1):
            entry = &(old_table[i])
            if valid(entry.key_id):
                cursor = self.lookup(entry.key_id)
                assert cursor.key_id is NULL
                cursor[0] = entry[0]
                self.used += 1
                self.fill += 1
        sig_free(old_table)

    def __cinit__(self):
        """
        Setup basic data structure

        TESTS::

            sage: from sage.structure.coerce_dict import TripleDict
            sage: TripleDict.__new__(TripleDict)
            <sage.structure.coerce_dict.TripleDict object at ...>
        """
        cdef size_t newsize = 8
        # The order is important here: the object must be in a
        # consistent state even if exceptions are raised.
        self.eraser = MonoDictEraser(self)
        self.table = <mono_cell*>check_calloc(newsize, sizeof(mono_cell))
        self.mask = newsize - 1
        self.used = 0
        self.fill = 0

    def __init__(self, data=None, *, weak_values=False):
        """
        Create a special dict using singletons for keys.

        EXAMPLES::

            sage: from sage.structure.coerce_dict import MonoDict
            sage: L = MonoDict()
            sage: a = 'a'
            sage: L[a] = 1
            sage: L[a]
            1
            sage: L = MonoDict({a: 1})
            sage: L[a]
            1
            sage: L = MonoDict([(a, 1)])
            sage: L[a]
            1

        """
        self.weak_values = weak_values
        if data:
            try:
                data = data.items()
            except AttributeError:
                pass
            for k, v in data:
                self.set(k,v)

    def __dealloc__(self):
        MonoDict_clear(self)
        sig_free(self.table)

    def __len__(self):
        """
        The number of items in self.
        EXAMPLES::

            sage: from sage.structure.coerce_dict import MonoDict
            sage: L = MonoDict()
            sage: a = 'a'; b = 'b'; c = 'c'
            sage: L[a] = 1
            sage: L[a] = -1 # re-assign
            sage: L[b] = 1
            sage: L[c] = None
            sage: len(L)
            3
        """
        return self.used

    def __contains__(self, k):
        """
        Test if the dictionary contains a given key.

        EXAMPLES::

            sage: from sage.structure.coerce_dict import MonoDict
            sage: L = MonoDict()
            sage: a = 'a'; b = 'ab'; c = 15
            sage: L[a] = 1
            sage: L[b] = 2
            sage: L[c] = 3
            sage: c in L         # indirect doctest
            True

        The keys are compared by identity, not by equality. Hence, we have::

            sage: c == 15
            True
            sage: 15 in L
            False
        """
        cdef mono_cell* cursor = self.lookup(<PyObject*>k)
        if not valid(cursor.key_id):
            return False
        if not self.weak_values:
            return True
        value = <object>cursor.value
        return not is_dead_keyedref(value)

    def __getitem__(self, k):
        """
        Get the value corresponding to a key.

        EXAMPLES::

            sage: from sage.structure.coerce_dict import MonoDict
            sage: L = MonoDict()
            sage: a = 'a'; b = 'b'; c = 15
            sage: L[a] = 1
            sage: L[b] = 2
            sage: L[c] = 3
            sage: L[c]                  # indirect doctest
            3

        Note that the keys are supposed to be unique::

            sage: c == 15
            True
            sage: c is 15
            False
            sage: L[15]
            Traceback (most recent call last):
            ...
            KeyError: 15
        """
        return self.get(k)

    cdef get(self, k):
        cdef mono_cell* cursor = self.lookup(<PyObject*>k)
        if not valid(cursor.key_id):
            raise KeyError(k)
        # We need to check that the value is a live reference.
        # Items with dead references (in the key or value) are deleted
        # from the MonoDict by the MonoDictEraser. However, if we are
        # in the middle of a deallocation, we may see a dead reference
        # for the value. This cannot happen for the key: we are passed a
        # strong reference to the key as argument of this function, so
        # we know that it's alive.
        value = <object>cursor.value
        if type(value) is KeyedRef:
            value = <object>PyWeakref_GET_OBJECT(value)
            if value is None:
                raise KeyError(k)
        return value

    def __setitem__(self, k, value):
        """
        Set the value corresponding to a key.

        EXAMPLES::

            sage: from sage.structure.coerce_dict import MonoDict
            sage: L = MonoDict()
            sage: a = 'a'
            sage: L[a] = -1   # indirect doctest
            sage: L[a]
            -1
            sage: L[a] = 1
            sage: L[a]
            1
            sage: len(L)
            1
        """
        self.set(k, value)

    cdef int set(self, k, value) except -1:
        cdef mono_cell entry
        cdef PyObject* old_value
        cdef bint maybe_resize = False
        entry.key_id = <PyObject*>k
        if self.weak_values:
            wrap_k = wrap(k)
            try:
                value_store = KeyedRef(value, self.eraser, wrap_k)
                entry.value = <PyObject*>value_store
            except TypeError:
                entry.value = <PyObject*>value
        else:
            entry.value = <PyObject*>value
        Py_XINCREF(entry.value)
        cursor = self.lookup(<PyObject*>k)
        if not valid(cursor.key_id):
            self.used += 1
            if cursor.key_id is NULL:
                self.fill += 1
                maybe_resize = True
            if not self.weak_values:
                wrap_k = wrap(k)
            try:
                key_store = KeyedRef(k, self.eraser, wrap_k)
                entry.key_weakref = <PyObject*>key_store
            except TypeError:
                entry.key_weakref = <PyObject*>k
            Py_XINCREF(entry.key_weakref)

            # We are taking a bit of a gamble here: we're assuming the
            # dictionary has not been resized (otherwise cursor might
            # not be a valid location anymore). The only way in which
            # that could happen is if the allocation activity above
            # forced a GC that triggered code that *adds* entries to
            # this dictionary: the dictionary can only get reshaped if
            # self.fill increases (as happens below). Note that we're
            # holding a strong ref to the dict itself, so that's not
            # liable to disappear. For the truly paranoid: we could
            # detect a change by checking if self.table has changed
            # value.
            cursor[0] = entry

            if maybe_resize and 3*self.fill > 2*self.mask:
                self.resize()
        else:
            old_value = cursor.value
            cursor.value = entry.value
            Py_XDECREF(old_value)

    def __delitem__(self, k):
        """
        Delete the value corresponding to a key.

        EXAMPLES::

            sage: from sage.structure.coerce_dict import MonoDict
            sage: L = MonoDict()
            sage: a = 15
            sage: L[a] = -1
            sage: len(L)
            1

        Note that the keys are unique, hence using a key that is equal but not
        identical to a results in an error::

            sage: del L[15]
            Traceback (most recent call last):
            ...
            KeyError: 15
            sage: a in L
            True
            sage: del L[a]
            sage: len(L)
            0
            sage: a in L
            False
        """
        cdef mono_cell* cursor = self.lookup(<PyObject*>k)
        if not valid(cursor.key_id):
            raise KeyError(k)
        L = extract_mono_cell(cursor)
        self.used -= 1

    def items(self):
        """
        Iterate over the ``(key, value)`` pairs of this :class:`MonoDict`.

        EXAMPLES::

            sage: from sage.structure.coerce_dict import MonoDict
            sage: L = MonoDict()
            sage: L[1] = None
            sage: L[2] = True
            sage: L.items()
            <generator object at ...>
            sage: sorted(L.items())
            [(1, None), (2, True)]
        """
        # Iteration is tricky because the table could change from under
        # us. The following iterates properly if the dictionary does
        # not get resized, which is guaranteed if no NEW entries in the
        # dictionary are introduced. At least we make sure to get our
        # data fresh from "self" every iteration, so that at least we're
        # not reading random memory. If the dictionary changes, it's not
        # guaranteed you get to see any particular entry.
        cdef size_t i = 0
        while i <= self.mask:
            cursor = &(self.table[i])
            i += 1
            if valid(cursor.key_id):
                key = <object>(cursor.key_weakref)
                value = <object>(cursor.value)
                if type(key) is KeyedRef:
                    key = <object>PyWeakref_GET_OBJECT(key)
                    if key is None:
                        print("found defunct key")
                        continue
                if type(value) is KeyedRef:
                    value = <object>PyWeakref_GET_OBJECT(value)
                    if value is None:
                        print("found defunct value")
                        continue
                yield (key, value)

    def copy(self):
        """
        Return a copy of this :class:`MonoDict` as Python dict.

        EXAMPLES::

            sage: from sage.structure.coerce_dict import MonoDict
            sage: L = MonoDict()
            sage: L[1] = 42
            sage: L.copy()
            {1: 42}
        """
        return dict(self.items())

    def __reduce__(self):
        """
        Note that we don't expect equality as this class concerns itself with
        object identity rather than object equality.

        EXAMPLES::

            sage: from sage.structure.coerce_dict import MonoDict
            sage: L = MonoDict()
            sage: L[1] = True
            sage: loads(dumps(L)) == L
            False
            sage: list(loads(dumps(L)).items())
            [(1, True)]
        """
        return MonoDict, (self.copy(),)

# The Cython supplied tp_traverse and tp_clear do not take the
# dynamically allocated table into account, so we have to supply our
# own. The only additional link to follow (that Cython does pick up
# and we have to replicate here) is the "eraser" which in its closure
# stores a reference back to the dictionary itself (meaning that
# MonoDicts only disappear on cyclic GC).
cdef int MonoDict_traverse(MonoDict self, visitproc visit, void* arg):
    if not self.mask:
        return 0
    Py_VISIT3(<PyObject*>self.eraser, visit, arg)
    cdef size_t i
    for i in range(self.mask + 1):
        cursor = &self.table[i]
        if valid(cursor.key_id):
            Py_VISIT3(cursor.key_weakref, visit, arg)
            Py_VISIT3(cursor.value, visit, arg)


cdef int MonoDict_clear(MonoDict self):
    """
    We clear a monodict by taking first taking away the table before
    dereffing its contents. That shortcuts callbacks, so we deref the
    entries straight here. That means this code does not participate in
    Python's trashcan the way that deletion code based on
    extract_mono_cell does, so there is probably a way this code can be
    used to overflow the C stack. It would have to be a pretty devious
    example, though.
    """
    if not self.mask:
        return 0
    cdef size_t mask = self.mask
    self.mask = 0  # Setting mask to 0 immediately prevents recursion
    self.used = 0
    self.fill = 0
    # Set self.eraser to None safely
    cdef object eraser = self.eraser
    self.eraser = None
    for i in range(mask+1):
        cursor = &(self.table[i])
        if valid(cursor.key_id):
            cursor.key_id = deleted_key
            Py_CLEAR(cursor.key_weakref)
            Py_CLEAR(cursor.value)


(<PyTypeObject*>MonoDict).tp_traverse = <traverseproc>(&MonoDict_traverse)
(<PyTypeObject*>MonoDict).tp_clear = <inquiry>(&MonoDict_clear)


cdef class TripleDictEraser:
    """
    Erases items from a :class:`TripleDict` when a weak reference becomes
    invalid.

    This is of internal use only. Instances of this class will be passed as a
    callback function when creating a weak reference.

    EXAMPLES::

        sage: from sage.structure.coerce_dict import TripleDict
        sage: class A: pass
        sage: a = A()
        sage: T = TripleDict()
        sage: T[a,ZZ,None] = 1
        sage: T[ZZ,a,1] = 2
        sage: T[a,a,ZZ] = 3
        sage: len(T)
        3
        sage: del a
        sage: import gc
        sage: n = gc.collect()
        sage: len(T) # indirect doctest
        0

    AUTHOR:

    - Simon King (2012-01)
    - Nils Bruin (2013-11)
    """
    cdef D

    def __init__(self, D):
        """
        INPUT:

        A :class:`TripleDict`. For internal use only.

        EXAMPLES::

            sage: D = sage.structure.coerce_dict.TripleDict()
            sage: k = set([1])
            sage: D[k,1,1] = 1
            sage: len(D)
            1
            sage: del k
            sage: len(D) # indirect doctest
            0

        """
        self.D = ref(D)

    def __call__(self, r):
        """
        INPUT:

        A weak reference with key.

        For internal use only.

        EXAMPLES::

            sage: from sage.structure.coerce_dict import TripleDict
            sage: class A: pass
            sage: a = A()
            sage: T = TripleDict()
            sage: T[a,ZZ,None] = 1
            sage: T[ZZ,a,1] = 2
            sage: T[a,a,ZZ] = 3
            sage: len(T)
            3
            sage: del a
            sage: import gc
            sage: n = gc.collect()
            sage: len(T)    # indirect doctest
            0
        """
        cdef TripleDict td = <TripleDict>PyWeakref_GetObject(self.D)
        if td is None or not td.mask:
            return
        k1, k2, k3 = r.key
        cdef triple_cell* cursor = td.lookup(unwrap(k1), unwrap(k2), unwrap(k3))
        cdef PyObject* r_ = <PyObject*>r
        if valid(cursor.key_id1):
            if (cursor.key_weakref1 is r_ or
                    cursor.key_weakref2 is r_ or
                    cursor.key_weakref3 is r_ or
                    cursor.value is r_):
                L = extract_triple_cell(cursor)
                td.used -= 1
            else:
                raise AssertionError("TripleDictEraser: key match but no weakref match")


cdef class TripleDict:
    """
    This is a hashtable specifically designed for (read) speed in
    the coercion model.

    It differs from a python dict in the following important ways:

       - All keys must be sequence of exactly three elements. All sequence
         types (tuple, list, etc.) map to the same item.

       - Any of the three key components that support weak-refs are stored
         via a weakref. If any of these components gets garbage collected
         then the entire entry is removed. In that sense, this structure
         behaves like a nested :class:`~weakref.WeakKeyDictionary`.

       - Comparison is done using the 'is' rather than '==' operator.

    There are special cdef set/get methods for faster access.
    It is bare-bones in the sense that not all dictionary methods are
    implemented.


    INPUT:

    - ``data`` -- optional iterable defining initial data, as dict or
      iterable of (key, value) pairs.

    - ``weak_values`` -- optional bool (default False). If it is true,
      weak references to the values in this dictionary will be used,
      when possible.


    IMPLEMENTATION:

    It is implemented as a hash table with open addressing, similar to python's
    dict.


    EXAMPLES::

        sage: from sage.structure.coerce_dict import TripleDict
        sage: L = TripleDict()
        sage: a = 'a'; b = 'b'; c = 'c'
        sage: L[a,b,c] = 1
        sage: L[a,b,c]
        1
        sage: L[c,b,a] = -1
        sage: sorted(L.items())
        [(('a', 'b', 'c'), 1), (('c', 'b', 'a'), -1)]
        sage: del L[a,b,c]
        sage: list(L.items())
        [(('c', 'b', 'a'), -1)]
        sage: len(L)
        1
        sage: for i in range(1000):
        ....:     L[i,i,i] = i
        sage: len(L)
        1001
        sage: L = TripleDict(L)
        sage: L[c,b,a]
        -1
        sage: L[a,b,c]
        Traceback (most recent call last):
        ...
        KeyError: ('a', 'b', 'c')
        sage: L[a]
        Traceback (most recent call last):
        ...
        KeyError: 'a'
        sage: L[a] = 1
        Traceback (most recent call last):
        ...
        KeyError: 'a'

    TESTS:

    Here, we demonstrate the use of weak values::

        sage: class Foo: pass
        sage: T = TripleDict()
        sage: TW = TripleDict(weak_values=True)
        sage: a = Foo()
        sage: b = Foo()
        sage: k = 1
        sage: T[a,k,k]=1
        sage: T[k,a,k]=2
        sage: T[k,k,a]=3
        sage: T[k,k,k]=a
        sage: TW[b,k,k]=1
        sage: TW[k,b,k]=2
        sage: TW[k,k,b]=3
        sage: TW[k,k,k]=b
        sage: len(T)
        4
        sage: len(TW)
        4
        sage: (k,k,k) in T
        True
        sage: (k,k,k) in TW
        True
        sage: T[k,k,k] is a
        True
        sage: TW[k,k,k] is b
        True

    Now, ``T`` holds a strong reference to ``a``, namely in ``T[k,k,k]``. Hence,
    when we delete ``a``, *all* items of ``T`` survive::

        sage: import gc
        sage: del a
        sage: _ = gc.collect()
        sage: len(T)
        4

    Only when we remove the strong reference, the items become collectable::

        sage: del T[k,k,k]
        sage: _ = gc.collect()
        sage: len(T)
        0

    The situation is different for ``TW``, since it only holds *weak*
    references to ``a``. Therefore, all items become collectable after
    deleting ``a``::

        sage: del b
        sage: _ = gc.collect()
        sage: len(TW)
        0

    AUTHORS:

    - Robert Bradshaw, 2007-08

    - Simon King, 2012-01

    - Nils Bruin, 2012-08

    - Simon King, 2013-02

    - Nils Bruin, 2013-11
    """
    cdef triple_cell* lookup(self, PyObject* key1, PyObject* key2, PyObject* key3):
        """
        Return a pointer to where ``(key1, key2, key3)`` should be
        stored in this :class:`MonoDict`.

        This routine is used for all cases where a (potential) spot for
        a key is looked up. The returned value is a pointer into the dictionary
        store that either contains an entry with the requested key or a free spot
        where an entry for that key should go.
        """
        cdef size_t mask = self.mask
        cdef triple_cell* table = self.table
        cdef triple_cell* first_deleted = NULL

        # A random linear combination of the memory locations of the keys
        cdef size_t C2 = 0x7de83cbb
        cdef size_t C3 = 0x32354bf3
        cdef size_t h = (<size_t>key1) + C2*(<size_t>key2) + C3*(<size_t>key3)

        # See MonoDict.lookup() for comments about the algorithm
        h //= 2 * sizeof(size_t)

        cdef size_t i = (h >> 8) ^ h
        cdef size_t perturb = h

        cdef triple_cell* cursor
        while True:
            cursor = &(table[i & mask])
            perturb >>= 5
            if cursor.key_id1 is key1:
                if cursor.key_id2 is key2 and cursor.key_id3 is key3:
                    return cursor
            elif cursor.key_id1 is NULL:
                return first_deleted or cursor
            elif cursor.key_id1 is deleted_key:
                if first_deleted is NULL:
                    first_deleted = cursor
            i = (5*i + 1) + perturb

    cdef int resize(self) except -1:
        cdef triple_cell* old_table = self.table
        cdef size_t old_mask = self.mask
        cdef size_t newsize = 8
        cdef size_t minsize = 2 * self.used
        cdef triple_cell* cursor
        cdef triple_cell* entry
        while newsize < minsize:
            newsize *= 2
        cdef triple_cell* table = <triple_cell*>check_calloc(newsize, sizeof(triple_cell))
        self.table = table
        self.mask = newsize - 1
        self.used = 0
        self.fill = 0
        cdef size_t i
        for i in range(old_mask + 1):
            entry = &(old_table[i])
            if valid(entry.key_id1):
                cursor = self.lookup(entry.key_id1, entry.key_id2, entry.key_id3)
                assert cursor.key_id1 is NULL
                cursor[0] = entry[0]
                self.used +=1
                self.fill +=1
        sig_free(old_table)

    def __cinit__(self):
        """
        Setup basic data structure

        TESTS::

            sage: from sage.structure.coerce_dict import MonoDict
            sage: MonoDict.__new__(MonoDict)
            <sage.structure.coerce_dict.MonoDict object at ...>
        """
        cdef size_t newsize = 8
        # The order is important here: the object must be in a
        # consistent state even if exceptions are raised.
        self.eraser = TripleDictEraser(self)
        self.table = <triple_cell*>check_calloc(newsize, sizeof(triple_cell))
        self.mask = newsize - 1
        self.used = 0
        self.fill = 0

    def __init__(self, data=None, *, weak_values=False):
        """
        Create a special dict using triples for keys.

        EXAMPLES::

            sage: from sage.structure.coerce_dict import TripleDict
            sage: L = TripleDict()
            sage: a = 'a'; b = 'b'; c = 'c'
            sage: L[a,b,c] = 1
            sage: L[a,b,c]
            1
            sage: key = ("x", "y", "z")
            sage: L = TripleDict([(key, 42)])
            sage: L[key]
            42
            sage: L = TripleDict({key: 42})
            sage: L[key]
            42

        """
        self.weak_values = weak_values
        if data:
            try:
                data = data.items()
            except AttributeError:
                pass
            for k, v in data:
                self[k] = v

    def __dealloc__(self):
        TripleDict_clear(self)
        sig_free(self.table)

    def __len__(self):
        """
        The number of items in self.

        EXAMPLES::

            sage: from sage.structure.coerce_dict import TripleDict
            sage: L = TripleDict()
            sage: a = 'a'; b = 'b'; c = 'c'
            sage: L[a,b,c] = 1
            sage: L[a,b,c] = -1 # re-assign
            sage: L[a,c,b] = 1
            sage: L[a,a,None] = None
            sage: len(L)
            3
        """
        return self.used

    def __contains__(self, k):
        """
        Test if the dictionary contains a given key.

        EXAMPLES::

            sage: from sage.structure.coerce_dict import TripleDict
            sage: L = TripleDict()
            sage: a = 'a'; b = 'ab'; c = 15
            sage: L[a,b,c] = 123
            sage: (a,b,c) in L         # indirect doctest
            True

        The keys are compared by identity, not by equality. Hence, we have::

            sage: c == 15
            True
            sage: (a, b, 15) in L
            False

        TESTS::

            sage: a in L
            Traceback (most recent call last):
            ...
            KeyError: 'a'
            sage: (a, b) in L
            Traceback (most recent call last):
            ...
            KeyError: ('a', 'ab')
        """
        try:
            k1, k2, k3 = k
        except (TypeError, ValueError):
            raise KeyError(k)
        cdef triple_cell* cursor = self.lookup(<PyObject*>k1, <PyObject*>k2, <PyObject*>k3)
        if not valid(cursor.key_id1):
            return False
        if not self.weak_values:
            return True
        value = <object>cursor.value
        return not is_dead_keyedref(value)

    def __getitem__(self, k):
        """
        Get the value corresponding to a key.

        EXAMPLES::

            sage: from sage.structure.coerce_dict import TripleDict
            sage: L = TripleDict()
            sage: a = 'a'; b = 'b'; c = 'c'
            sage: L[a,b,c] = 1
            sage: L[a,b,c]
            1
        """
        try:
            k1, k2, k3 = k
        except (TypeError, ValueError):
            raise KeyError(k)
        return self.get(k1, k2, k3)

    cdef get(self, k1, k2, k3):
        cdef triple_cell* cursor = self.lookup(<PyObject*>k1, <PyObject*>k2, <PyObject*>k3)
        if not valid(cursor.key_id1):
            raise KeyError((k1, k2, k3))
        value = <object>cursor.value
        if type(value) is KeyedRef:
            value = <object>PyWeakref_GET_OBJECT(value)
            if value is None:
                raise KeyError((k1, k2, k3))
        return value

    def __setitem__(self, k, value):
        """
        Set the value corresponding to a key.

        EXAMPLES::

            sage: from sage.structure.coerce_dict import TripleDict
            sage: L = TripleDict()
            sage: a = 'a'; b = 'b'; c = 'c'
            sage: L[a,b,c] = -1
            sage: L[a,b,c]
            -1
        """
        try:
            k1, k2, k3 = k
        except (TypeError, ValueError):
            raise KeyError(k)
        self.set(k1, k2, k3, value)

    cdef int set(self, k1, k2, k3, value) except -1:
        cdef triple_cell entry
        cdef PyObject* old_value
        cdef bint maybe_resize = False
        entry.key_id1 = <PyObject*>k1
        entry.key_id2 = <PyObject*>k2
        entry.key_id3 = <PyObject*>k3
        if self.weak_values:
            wrap_k = (wrap(k1), wrap(k2), wrap(k3))
            try:
                value_store = KeyedRef(value, self.eraser, wrap_k)
                entry.value = <PyObject*>value_store
            except TypeError:
                entry.value = <PyObject*>value
        else:
            entry.value = <PyObject*>value
        Py_XINCREF(entry.value)
        cursor = self.lookup(<PyObject*>k1, <PyObject*>k2, <PyObject*>k3)
        if not valid(cursor.key_id1):
            self.used += 1
            if cursor.key_id1 is NULL:
                self.fill += 1
                maybe_resize = True
            if not self.weak_values:
                wrap_k = (wrap(k1), wrap(k2), wrap(k3))
            try:
                key_store = KeyedRef(k1, self.eraser, wrap_k)
                entry.key_weakref1 = <PyObject*>key_store
            except TypeError:
                entry.key_weakref1 = <PyObject*>k1
            Py_XINCREF(entry.key_weakref1)
            try:
                key_store = KeyedRef(k2, self.eraser, wrap_k)
                entry.key_weakref2 = <PyObject*>key_store
            except TypeError:
                entry.key_weakref2 = <PyObject*>k2
            Py_XINCREF(entry.key_weakref2)
            try:
                key_store = KeyedRef(k3, self.eraser, wrap_k)
                entry.key_weakref3 = <PyObject*>key_store
            except TypeError:
                entry.key_weakref3 = <PyObject*>k3
            Py_XINCREF(entry.key_weakref3)

            # We are taking a bit of a gamble here: we're assuming the
            # dictionary has not been resized (otherwise cursor might
            # not be a valid location anymore). The only way in which
            # that could happen is if the allocation activity above
            # forced a GC that triggered code that *adds* entries to
            # this dictionary: the dictionary can only get reshaped if
            # self.fill increases (as happens below). Note that we're
            # holding a strong ref to the dict itself, so that's not
            # liable to disappear. For the truly paranoid: we could
            # detect a change by checking if self.table has changed
            # value.
            cursor[0] = entry

            if maybe_resize and 3*self.fill > 2*self.mask:
                self.resize()
        else:
            old_value = cursor.value
            cursor.value = entry.value
            Py_XDECREF(old_value)

    def __delitem__(self, k):
        """
        Delete the value corresponding to a key.

        EXAMPLES::

            sage: from sage.structure.coerce_dict import TripleDict
            sage: L = TripleDict()
            sage: a = 'a'; b = 'b'; c = 'c'
            sage: L[a,b,c] = -1
            sage: (a,b,c) in L
            True
            sage: del L[a,b,c]
            sage: len(L)
            0
            sage: (a,b,c) in L
            False
        """
        try:
            k1, k2, k3 = k
        except (TypeError, ValueError):
            raise KeyError(k)
        cdef triple_cell* cursor = self.lookup(<PyObject*>k1, <PyObject*>k2, <PyObject*>k3)
        if not valid(cursor.key_id1):
            raise KeyError(k)
        L = extract_triple_cell(cursor)
        self.used -= 1

    def items(self):
        """
        Iterate over the ``(key, value)`` pairs of this :class:`TripleDict`.

        EXAMPLES::

            sage: from sage.structure.coerce_dict import TripleDict
            sage: L = TripleDict()
            sage: L[1,2,3] = None
            sage: L.items()
            <generator object at ...>
            sage: list(L.items())
            [((1, 2, 3), None)]
        """
        cdef size_t i = 0
        while i <= self.mask:
            cursor = &(self.table[i])
            i += 1
            if valid(cursor.key_id1):
                key1 = <object>(cursor.key_weakref1)
                key2 = <object>(cursor.key_weakref2)
                key3 = <object>(cursor.key_weakref3)
                value = <object>(cursor.value)
                if type(key1) is KeyedRef:
                    key1 = <object>PyWeakref_GET_OBJECT(key1)
                    if key1 is None:
                        print("found defunct key1")
                        continue
                if type(key2) is KeyedRef:
                    key2 = <object>PyWeakref_GET_OBJECT(key2)
                    if key2 is None:
                        print("found defunct key2")
                        continue
                if type(key3) is KeyedRef:
                    key3 = <object>PyWeakref_GET_OBJECT(key3)
                    if key3 is None:
                        print("found defunct key3")
                        continue
                if type(value) is KeyedRef:
                    value = <object>PyWeakref_GET_OBJECT(value)
                    if value is None:
                        print("found defunct value")
                        continue
                yield ((key1, key2, key3), value)

    def copy(self):
        """
        Return a copy of this :class:`TripleDict` as Python dict.

        EXAMPLES::

            sage: from sage.structure.coerce_dict import TripleDict
            sage: L = TripleDict()
            sage: L[1,2,3] = 42
            sage: L.copy()
            {(1, 2, 3): 42}
        """
        return dict(self.items())

    def __reduce__(self):
        """
        Note that we don't expect equality as this class concerns itself with
        object identity rather than object equality.

        EXAMPLES::

            sage: from sage.structure.coerce_dict import TripleDict
            sage: L = TripleDict()
            sage: L[1,2,3] = True
            sage: loads(dumps(L)) == L
            False
            sage: list(loads(dumps(L)).items())
            [((1, 2, 3), True)]
        """
        return TripleDict, (self.copy(),)

# The Cython supplied tp_traverse and tp_clear do not take the
# dynamically allocated table into account, so we have to supply our
# own. The only additional link to follow (that Cython does pick up
# and we have to replicate here) is the "eraser" which in its closure
# stores a reference back to the dictionary itself (meaning that
# TripleDicts only disappear on cyclic GC).
cdef int TripleDict_traverse(TripleDict self, visitproc visit, void* arg):
    if not self.mask:
        return 0
    Py_VISIT3(<PyObject*>self.eraser, visit, arg)
    cdef size_t i
    for i in range(self.mask + 1):
        cursor = &self.table[i]
        if valid(cursor.key_id1):
            Py_VISIT3(cursor.key_weakref1, visit, arg)
            Py_VISIT3(cursor.key_weakref2, visit, arg)
            Py_VISIT3(cursor.key_weakref3, visit, arg)
            Py_VISIT3(cursor.value, visit, arg)


cdef int TripleDict_clear(TripleDict self):
    if not self.mask:
        return 0
    cdef size_t mask = self.mask
    self.mask = 0  # Setting mask to 0 immediately prevents recursion
    self.used = 0
    self.fill = 0
    # Set self.eraser to None safely
    cdef object eraser = self.eraser
    self.eraser = None
    for i in range(mask + 1):
        cursor = &(self.table[i])
        if valid(cursor.key_id1):
            cursor.key_id1 = deleted_key
            Py_CLEAR(cursor.key_weakref1)
            Py_CLEAR(cursor.key_weakref2)
            Py_CLEAR(cursor.key_weakref3)
            Py_CLEAR(cursor.value)


(<PyTypeObject*>TripleDict).tp_traverse = <traverseproc>(&TripleDict_traverse)
(<PyTypeObject*>TripleDict).tp_clear = <inquiry>(&TripleDict_clear)<|MERGE_RESOLUTION|>--- conflicted
+++ resolved
@@ -35,32 +35,18 @@
 references and resulted in a memory leak in the following example.
 However, this leak was fixed by :trac:`715`, using weak references::
 
-<<<<<<< HEAD
-    sage: K.<t> = GF(2^55)                                                                          # optional - sage.libs.pari, sage.combinat
-    sage: for i in range(50):                                                                       # optional - sage.libs.pari, sage.combinat
-=======
     sage: K.<t> = GF(2^55)                                                                          # optional - sage.libs.pari sage.combinat
     sage: for i in range(50):                                                                       # optional - sage.libs.pari sage.combinat
->>>>>>> 7e89a0dd
     ....:     a = K.random_element()
     ....:     E = EllipticCurve(j=a)
     ....:     P = E.random_point()
     ....:     Q = 2*P
-<<<<<<< HEAD
-    sage: L = [Partitions(n) for n in range(200)]  # purge strong cache in CachedRepresentation     # optional - sage.libs.pari, sage.combinat
-    sage: import gc
-    sage: n = gc.collect()
-    sage: from sage.schemes.elliptic_curves.ell_finite_field import EllipticCurve_finite_field      # optional - sage.libs.pari, sage.combinat
-    sage: LE = [x for x in gc.get_objects() if isinstance(x, EllipticCurve_finite_field)]           # optional - sage.libs.pari, sage.combinat
-    sage: len(LE)                                                                                   # optional - sage.libs.pari, sage.combinat
-=======
     sage: L = [Partitions(n) for n in range(200)]  # purge strong cache in CachedRepresentation     # optional - sage.libs.pari sage.combinat
     sage: import gc
     sage: n = gc.collect()
     sage: from sage.schemes.elliptic_curves.ell_finite_field import EllipticCurve_finite_field      # optional - sage.libs.pari sage.combinat
     sage: LE = [x for x in gc.get_objects() if isinstance(x, EllipticCurve_finite_field)]           # optional - sage.libs.pari sage.combinat
     sage: len(LE)                                                                                   # optional - sage.libs.pari sage.combinat
->>>>>>> 7e89a0dd
     1
 """
 
