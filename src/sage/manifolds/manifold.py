r"""
Topological Manifolds

Given a topological field `K` (in most applications, `K = \RR` or
`K = \CC`) and a non-negative integer `n`, a *topological manifold of
dimension* `n` *over K* is a topological space `M` such that

- `M` is a Hausdorff space,
- `M` is second countable,
- every point in `M` has a neighborhood homeomorphic to `K^n`

Topological manifolds are implemented via the class
:class:`TopologicalManifold`. Open subsets of topological manifolds
are implemented via the subclass
:class:`~sage.manifolds.subset.OpenTopologicalSubmanifold`.

In the current setting, topological manifolds are mostly described by
means of charts (see :class:`~sage.manifolds.chart.Chart`).

:class:`TopologicalManifold` serves as a base class for more specific
manifold classes.

The user interface is provided by the generic function
:func:`~sage.manifolds.manifold.Manifold`, with
with the argument ``structure`` set to ``'topological'``.

.. RUBRIC:: Example 1: the 2-sphere as a topological manifold of dimension
  2 over `\RR`

One starts by declaring `S^2` as a 2-dimensional topological manifold::

    sage: M = Manifold(2, 'S^2', structure='topological')
    sage: M
    2-dimensional topological manifold S^2

Since the base topological field has not been specified in the argument list
of ``Manifold``, `\RR` is assumed::

    sage: M.base_field()
    Real Field with 53 bits of precision
    sage: dim(M)
    2

Let us consider the complement of a point, the "North pole" say; this is an
open subset of `S^2`, which we call `U`::

    sage: U = M.open_subset('U'); U
    Open subset U of the 2-dimensional topological manifold S^2

A standard chart on `U` is provided by the stereographic projection from the
North pole to the equatorial plane::

    sage: stereoN.<x,y> = U.chart(); stereoN
    Chart (U, (x, y))

Thanks to the operator ``<x,y>`` on the left-hand side, the coordinates
declared in a chart (here `x` and `y`), are accessible by their names;
they are Sage's symbolic variables::

    sage: y
    y
    sage: type(y)
    <type 'sage.symbolic.expression.Expression'>

The South pole is the point of coordinates `(x,y)=(0,0)` in the above
chart::

    sage: S = U.point((0,0), chart=stereoN, name='S'); S
    Point S on the 2-dimensional topological manifold S^2

Let us call `V` the open subset that is the complement of the South pole and
let us introduce on it the chart induced by the stereographic projection from
the South pole to the equatorial plane::

    sage: V = M.open_subset('V'); V
    Open subset V of the 2-dimensional topological manifold S^2
    sage: stereoS.<u,v> = V.chart(); stereoS
    Chart (V, (u, v))

The North pole is the point of coordinates `(u,v)=(0,0)` in this chart::

    sage: N = V.point((0,0), chart=stereoS, name='N'); N
    Point N on the 2-dimensional topological manifold S^2

To fully construct the manifold, we declare that it is the union of `U`
and `V`::

    sage: M.declare_union(U,V)

and we provide the transition map between the charts ``stereoN`` =
`(U, (x, y))` and ``stereoS`` = `(V, (u, v))`, denoting by `W` the
intersection of `U` and `V` (`W` is the subset of `U` defined by
`x^2 + y^2 \neq 0`, as well as the subset of `V` defined by
`u^2 + v^2 \neq 0`)::

    sage: stereoN_to_S = stereoN.transition_map(stereoS, [x/(x^2+y^2), y/(x^2+y^2)],
    ....:                          intersection_name='W', restrictions1= x^2+y^2!=0,
    ....:                                                 restrictions2= u^2+v^2!=0)
    sage: stereoN_to_S
    Change of coordinates from Chart (W, (x, y)) to Chart (W, (u, v))
    sage: stereoN_to_S.display()
    u = x/(x^2 + y^2)
    v = y/(x^2 + y^2)

We give the name ``W`` to the Python variable representing `W = U \cap V`::

    sage: W = U.intersection(V)

The inverse of the transition map is computed by the method
:meth:`sage.manifolds.chart.CoordChange.inverse`::

    sage: stereoN_to_S.inverse()
    Change of coordinates from Chart (W, (u, v)) to Chart (W, (x, y))
    sage: stereoN_to_S.inverse().display()
    x = u/(u^2 + v^2)
    y = v/(u^2 + v^2)

At this stage, we have four open subsets on `S^2`::

    sage: M.list_of_subsets()
    [2-dimensional topological manifold S^2,
     Open subset U of the 2-dimensional topological manifold S^2,
     Open subset V of the 2-dimensional topological manifold S^2,
     Open subset W of the 2-dimensional topological manifold S^2]

`W` is the open subset that is the complement of the two poles::

    sage: N in W or S in W
    False

The North pole lies in `V` and the South pole in `U`::

    sage: N in V, N in U
    (True, False)
    sage: S in U, S in V
    (True, False)

The manifold's (user) atlas contains four charts, two of them
being restrictions of charts to a smaller domain::

    sage: M.atlas()
    [Chart (U, (x, y)), Chart (V, (u, v)),
     Chart (W, (x, y)), Chart (W, (u, v))]

Let us consider the point of coordinates (1,2) in the chart ``stereoN``::

    sage: p = M.point((1,2), chart=stereoN, name='p'); p
    Point p on the 2-dimensional topological manifold S^2
    sage: p.parent()
    2-dimensional topological manifold S^2
    sage: p in W
    True

The coordinates of `p` in the chart ``stereoS`` are computed by letting
the chart act on the point::

    sage: stereoS(p)
    (1/5, 2/5)

Given the definition of `p`, we have of course::

    sage: stereoN(p)
    (1, 2)

Similarly::

    sage: stereoS(N)
    (0, 0)
    sage: stereoN(S)
    (0, 0)

A continuous map `S^2\rightarrow \RR` (scalar field)::

    sage: f = M.scalar_field({stereoN: atan(x^2+y^2), stereoS: pi/2-atan(u^2+v^2)},
    ....:                    name='f')
    sage: f
    Scalar field f on the 2-dimensional topological manifold S^2
    sage: f.display()
    f: S^2 --> R
    on U: (x, y) |--> arctan(x^2 + y^2)
    on V: (u, v) |--> 1/2*pi - arctan(u^2 + v^2)
    sage: f(p)
    arctan(5)
    sage: f(N)
    1/2*pi
    sage: f(S)
    0
    sage: f.parent()
    Algebra of scalar fields on the 2-dimensional topological manifold S^2
    sage: f.parent().category()
    Category of commutative algebras over Symbolic Ring


.. RUBRIC:: Example 2: the Riemann sphere as a topological manifold of
  dimension 1 over `\CC`

We declare the Riemann sphere `\CC^*` as a 1-dimensional topological manifold
over `\CC`::

    sage: M = Manifold(1, 'C*', structure='topological', field='complex'); M
    Complex 1-dimensional topological manifold C*

We introduce a first open subset, which is actually
`\CC = \CC^*\setminus\{\infty\}` if we interpret `\CC^*` as the
Alexandroff one-point compactification of `\CC`::

    sage: U = M.open_subset('U')

A natural chart on `U` is then nothing but the identity map of `\CC`, hence
we denote the associated coordinate by `z`::

    sage: Z.<z> = U.chart()

The origin of the complex plane is the point of coordinate `z = 0`::

    sage: O = U.point((0,), chart=Z, name='O'); O
    Point O on the Complex 1-dimensional topological manifold C*

Another open subset of `\CC^*` is `V = \CC^*\setminus\{O\}`::

    sage: V = M.open_subset('V')

We define a chart on `V` such that the point at infinity is the point of
coordinate 0 in this chart::

    sage: W.<w> = V.chart(); W
    Chart (V, (w,))
    sage: inf = M.point((0,), chart=W, name='inf', latex_name=r'\infty')
    sage: inf
    Point inf on the Complex 1-dimensional topological manifold C*

To fully construct the Riemann sphere, we declare that it is the union
of `U` and `V`::

    sage: M.declare_union(U,V)

and we provide the transition map between the two charts as `w = 1 / z`
on `A = U \cap V`::

    sage: Z_to_W = Z.transition_map(W, 1/z, intersection_name='A',
    ....:                           restrictions1= z!=0, restrictions2= w!=0)
    sage: Z_to_W
    Change of coordinates from Chart (A, (z,)) to Chart (A, (w,))
    sage: Z_to_W.display()
    w = 1/z
    sage: Z_to_W.inverse()
    Change of coordinates from Chart (A, (w,)) to Chart (A, (z,))
    sage: Z_to_W.inverse().display()
    z = 1/w

Let consider the complex number `i` as a point of the Riemann sphere::

    sage: i = M((I,), chart=Z, name='i'); i
    Point i on the Complex 1-dimensional topological manifold C*

Its coordinates w.r.t. the charts ``Z`` and ``W`` are::

    sage: Z(i)
    (I,)
    sage: W(i)
    (-I,)

and we have::

    sage: i in U
    True
    sage: i in V
    True

The following subsets and charts have been defined::

    sage: M.list_of_subsets()
    [Open subset A of the Complex 1-dimensional topological manifold C*,
     Complex 1-dimensional topological manifold C*,
     Open subset U of the Complex 1-dimensional topological manifold C*,
     Open subset V of the Complex 1-dimensional topological manifold C*]
    sage: M.atlas()
    [Chart (U, (z,)), Chart (V, (w,)), Chart (A, (z,)), Chart (A, (w,))]

A constant map `\CC^* \rightarrow \CC`::

    sage: f = M.constant_scalar_field(3+2*I, name='f'); f
    Scalar field f on the Complex 1-dimensional topological manifold C*
    sage: f.display()
    f: C* --> C
    on U: z |--> 2*I + 3
    on V: w |--> 2*I + 3
    sage: f(O)
    2*I + 3
    sage: f(i)
    2*I + 3
    sage: f(inf)
    2*I + 3
    sage: f.parent()
    Algebra of scalar fields on the Complex 1-dimensional topological
     manifold C*
    sage: f.parent().category()
    Category of commutative algebras over Symbolic Ring

AUTHORS:

- Eric Gourgoulhon (2015): initial version
- Travis Scrimshaw (2015): inheritance from
  :class:`~sage.manifolds.abstract.AbstractSet`

REFERENCES:

.. [Lee11] J.M. Lee : *Introduction to Topological Manifolds*,
   2nd ed., Springer (New York) (2011).
.. [Lee13] J.M. Lee : *Introduction to Smooth Manifolds*,
   2nd ed., Springer (New York) (2013)
.. [KN63] S. Kobayashi & K. Nomizu : *Foundations of Differential Geometry*,
   vol. 1, Interscience Publishers (New York) (1963).
.. [Huybrechts05] D. Huybrechts : *Complex Geometry*,
   Springer (Berlin) (2005).
"""

#*****************************************************************************
#       Copyright (C) 2015 Eric Gourgoulhon <eric.gourgoulhon@obspm.fr>
#       Copyright (C) 2015 Travis Scrimshaw <tscrimsh@umn.edu>
#
#  Distributed under the terms of the GNU General Public License (GPL)
#  as published by the Free Software Foundation; either version 2 of
#  the License, or (at your option) any later version.
#                  http://www.gnu.org/licenses/
#*****************************************************************************

from sage.categories.fields import Fields
from sage.categories.manifolds import Manifolds
from sage.categories.homset import Hom
from sage.rings.all import CC
from sage.rings.real_mpfr import RR, RealField_class
from sage.rings.complex_field import ComplexField_class
from sage.misc.prandom import getrandbits
from sage.rings.integer import Integer
from sage.manifolds.abstract import AbstractSet
from sage.manifolds.structure import TopologicalStructure, \
                                     RealTopologicalStructure

#############################################################################
## Class

class TopologicalManifold(AbstractSet):
    r"""
    Topological manifold over a topological field `K`.

    Given a topological field `K` (in most applications, `K = \RR` or
    `K = \CC`) and a non-negative integer `n`, a *topological manifold of
    dimension* `n` *over K* is a topological space `M` such that

    - `M` is a Hausdorff space,
    - `M` is second countable, and
    - every point in `M` has a neighborhood homeomorphic to `K^n`.

    This is a Sage *parent* class, the corresponding *element*
    class being :class:`~sage.manifolds.point.ManifoldPoint`.

    INPUT:

    - ``n`` -- positive integer; dimension of the manifold
    - ``name`` -- string; name (symbol) given to the manifold
    - ``field`` -- field `K` on which the manifold is
      defined; allowed values are

      - ``'real'`` or an object of type ``RealField`` (e.g., ``RR``) for
        a manifold over `\RR`
      - ``'complex'`` or an object of type ``ComplexField`` (e.g., ``CC``)
        for a manifold over `\CC`
      - an object in the category of topological fields (see
        :class:`~sage.categories.fields.Fields` and
        :class:`~sage.categories.topological_spaces.TopologicalSpaces`)
        for other types of manifolds

    - ``structure`` -- manifold structure (see
      :class:`~sage.manifolds.structure.TopologicalStructure` or
      :class:`~sage.manifolds.structure.RealTopologicalStructure`)
    - ``latex_name`` -- (default: ``None``) string; LaTeX symbol to
      denote the manifold; if none is provided, it is set to ``name``
    - ``full_name`` -- (default: ``None``) string; short description of the
      manifold; if none is provided, it is formed from the field, dimension
      and structure
    - ``start_index`` -- (default: 0) integer; lower value of the range of
      indices used for "indexed objects" on the manifold, e.g., coordinates
      in a chart
    - ``category`` -- (default: ``None``) to specify the category; if ``None``,
      ``Manifolds(field)`` is assumed (see the category
      :class:`~sage.categories.manifolds.Manifolds`)
    - ``unique_tag`` -- (default: ``None``) tag used to force the construction
      of a new object when all the other arguments have been used previously
      (without ``unique_tag``, the
      :class:`~sage.structure.unique_representation.UniqueRepresentation`
      behavior inherited from
      :class:`~sage.manifolds.abstract.AbstractSet`
      would return the previously constructed object corresponding to these
      arguments).

    EXAMPLES:

    A 4-dimensional topological manifold (over `\RR`)::

        sage: M = Manifold(4, 'M', latex_name=r'\mathcal{M}', structure='topological')
        sage: M
        4-dimensional topological manifold M
        sage: latex(M)
        \mathcal{M}
        sage: type(M)
        <class 'sage.manifolds.manifold.TopologicalManifold_with_category'>
        sage: M.base_field()
        Real Field with 53 bits of precision
        sage: dim(M)
        4

    The input parameter ``start_index`` defines the range of indices
    on the manifold::

        sage: M = Manifold(4, 'M', structure='topological')
        sage: list(M.irange())
        [0, 1, 2, 3]
        sage: M = Manifold(4, 'M', structure='topological', start_index=1)
        sage: list(M.irange())
        [1, 2, 3, 4]
        sage: list(Manifold(4, 'M', structure='topological', start_index=-2).irange())
        [-2, -1, 0, 1]

    A complex manifold::

        sage: N = Manifold(3, 'N', structure='topological', field='complex'); N
        Complex 3-dimensional topological manifold N

    A manifold over `\QQ`::

        sage: N = Manifold(6, 'N', structure='topological', field=QQ); N
        6-dimensional topological manifold N over the Rational Field

    A manifold over `\QQ_5`, the field of 5-adic numbers::

        sage: N = Manifold(2, 'N', structure='topological', field=Qp(5)); N
        2-dimensional topological manifold N over the 5-adic Field with capped
         relative precision 20

    A manifold is a Sage *parent* object, in the category of topological
    manifolds over a given topological field (see
    :class:`~sage.categories.manifolds.Manifolds`)::

        sage: isinstance(M, Parent)
        True
        sage: M.category()
        Category of manifolds over Real Field with 53 bits of precision
        sage: from sage.categories.manifolds import Manifolds
        sage: M.category() is Manifolds(RR)
        True
        sage: M.category() is Manifolds(M.base_field())
        True
        sage: M in Manifolds(RR)
        True
        sage: N in Manifolds(Qp(5))
        True

    The corresponding Sage *elements* are points::

        sage: X.<t, x, y, z> = M.chart()
        sage: p = M.an_element(); p
        Point on the 4-dimensional topological manifold M
        sage: p.parent()
        4-dimensional topological manifold M
        sage: M.is_parent_of(p)
        True
        sage: p in M
        True

    The manifold's points are instances of class
    :class:`~sage.manifolds.point.ManifoldPoint`::

        sage: isinstance(p, sage.manifolds.point.ManifoldPoint)
        True

    Since an open subset of a topological manifold `M` is itself a
    topological manifold, open subsets of `M` are instances of the class
    :class:`TopologicalManifold` (actually of the subclass
    :class:`~sage.manifolds.subset.OpenTopologicalSubmanifold`)::

        sage: U = M.open_subset('U'); U
        Open subset U of the 4-dimensional topological manifold M
        sage: isinstance(U, sage.manifolds.manifold.TopologicalManifold)
        True
        sage: U.base_field() == M.base_field()
        True
        sage: dim(U) == dim(M)
        True

    The manifold passes all the tests of the test suite relative to its
    category::

        sage: TestSuite(M).run()

    """
    def __init__(self, n, name, field, structure, latex_name=None,
                 full_name=None, start_index=0, category=None,
                 unique_tag=None):
        r"""
        Construct a topological manifold.

        TESTS::

            sage: M = Manifold(3, 'M', latex_name=r'\mathbb{M}',
            ....:              structure='topological', start_index=1)
            sage: M
            3-dimensional topological manifold M
            sage: latex(M)
            \mathbb{M}
            sage: dim(M)
            3
            sage: X.<x,y,z> = M.chart()
            sage: TestSuite(M).run()

        """
        # Initialization of the attributes _dim, _field, _field_type:
        self._dim = n
        if field == 'real':
            self._field = RR
            self._field_type = 'real'
        elif field == 'complex':
            self._field = CC
            self._field_type = 'complex'
        else:
            if field not in Fields():
                raise TypeError("the argument 'field' must be a field")
            self._field = field
            if isinstance(field, RealField_class):
                self._field_type = 'real'
            elif isinstance(field, ComplexField_class):
                self._field_type = 'complex'
            else:
                self._field_type = 'neither_real_nor_complex'
        # Structure and category:
        self._structure = structure
        category = Manifolds(self._field).or_subcategory(category)
        category = self._structure.subcategory(category)
        # Full name:
        if full_name is None:
            if self._field_type == 'real':
                full_name = "{}-dimensional {} manifold {}".format(n,
                                                          self._structure.name,
                                                          name)
            elif self._field_type == 'complex':
                full_name = "Complex {}-dimensional {} manifold {}".format(n,
                                                          self._structure.name,
                                                          name)
            else:
                full_name = "{}-dimensional {} manifold {} over the {}".format(n,
                                                          self._structure.name,
                                                          name, self._field)
        # Initialization as a manifold set:
        AbstractSet.__init__(self, name, latex_name=latex_name,
                             full_name=full_name, base=self._field,
                             category=category)

        if not isinstance(start_index, (int, Integer)):
            raise TypeError("the starting index must be an integer")
        self._sindex = start_index

        self._atlas = []  # list of charts defined on subsets of self
        self._top_charts = []  # list of charts defined on subsets of self
                        # that are not subcharts of charts on larger subsets
        self._def_chart = None  # default chart
        self._charts_by_coord = {} # dictionary of charts whose domain is self
                                   # (key: string formed by the coordinate
                                   #  symbols separated by a white space)
        self._coord_changes = {} # dictionary of transition maps (key: pair of
                                 # of charts)
        # List of charts that individually cover self, i.e. whose
        # domains are self (if non-empty, self is a coordinate domain):
        self._covering_charts = []
        self._open_covers.append([self])  # list of open covers of self
        # Algebra of scalar fields defined on self:
        self._scalar_field_algebra = self._structure.scalar_field_algebra(self)
        # The zero scalar field:
        self._zero_scalar_field = self._scalar_field_algebra.zero()
        # The unit scalar field:
        self._one_scalar_field = self._scalar_field_algebra.one()
        # Dictionary of sets of morphisms to over manifolds (keys: codomains):
        self._homsets = {}  # to be populated by self._Hom_
        # The identity map on self:
        self._identity_map = Hom(self, self).one()

    def _an_element_(self):
        r"""
        Construct some point on the manifold.

        EXAMPLES::

            sage: M = Manifold(2, 'M', structure='topological')
            sage: X.<x,y> = M.chart()
            sage: p = M._an_element_(); p
            Point on the 2-dimensional topological manifold M
            sage: p.coord()
            (0, 0)
            sage: U = M.open_subset('U', coord_def={X: y>1}); U
            Open subset U of the 2-dimensional topological manifold M
            sage: p = U._an_element_(); p
            Point on the 2-dimensional topological manifold M
            sage: p in U
            True
            sage: p.coord()
            (0, 2)
            sage: V = U.open_subset('V', coord_def={X.restrict(U): x<-pi})
            sage: p = V._an_element_(); p
            Point on the 2-dimensional topological manifold M
            sage: p in V
            True
            sage: p.coord()
            (-pi - 1, 2)

        """
        from sage.rings.infinity import Infinity
        if self._def_chart is None:
            return self.element_class(self)
        # Attempt to construct a point in the domain of the default chart
        chart = self._def_chart
        if self._field_type == 'real':
            coords = []
            for coord_range in chart._bounds:
                xmin = coord_range[0][0]
                xmax = coord_range[1][0]
                if xmin == -Infinity:
                    if xmax == Infinity:
                        x = 0
                    else:
                        x = xmax - 1
                else:
                    if xmax == Infinity:
                        x = xmin + 1
                    else:
                        x = (xmin + xmax)/2
                coords.append(x)
        else:
            coords = self._dim*[0]
        if not chart.valid_coordinates(*coords):
            # Attempt to construct a point in the domain of other charts
            if self._field_type == 'real':
                for ch in self._atlas:
                    if ch is self._def_chart:
                        continue # since this case has already been attempted
                    coords = []
                    for coord_range in ch._bounds:
                        xmin = coord_range[0][0]
                        xmax = coord_range[1][0]
                        if xmin == -Infinity:
                            if xmax == Infinity:
                                x = 0
                            else:
                                x = xmax - 1
                        else:
                            if xmax == Infinity:
                                x = xmin + 1
                            else:
                                x = (xmin + xmax)/2
                        coords.append(x)
                    if ch.valid_coordinates(*coords):
                        chart = ch
                        break
                else:
                    # A generic element with specific coordinates could not be
                    # automatically generated, due to too complex cooordinate
                    # conditions. An element without any coordinate set is
                    # returned instead:
                    return self.element_class(self)
            else:
                # Case of manifolds over a field different from R
                for ch in self._atlas:
                    if ch is self._def_chart:
                        continue # since this case has already been attempted
                    if ch.valid_coordinates(*coords):
                        chart = ch
                        break
                else:
                    return self.element_class(self)
        # The point is constructed with check_coords=False since the check
        # has just been performed above:
        return self.element_class(self, coords=coords, chart=chart,
                                  check_coords=False)

    def __contains__(self, point):
        r"""
        Check whether a point is contained in the manifold.

        EXAMPLES::

            sage: M = Manifold(2, 'M', structure='topological')
            sage: X.<x,y> = M.chart()
            sage: p = M.point((1,2), chart=X)
            sage: M.__contains__(p)
            True
            sage: p in M  # indirect doctest
            True
            sage: U = M.open_subset('U', coord_def={X: x>0})
            sage: U.__contains__(p)
            True
            sage: p in U  # indirect doctest
            True
            sage: V = U.open_subset('V', coord_def={X.restrict(U): y<0})
            sage: V.__contains__(p)
            False
            sage: p in V  # indirect doctest
            False

        """
        # for efficiency, a quick test first:
        if point.parent() is self:
            return True
        if point.parent().is_subset(self):
            return True
        for chart in self._atlas:
            if chart in point._coordinates:
                if chart.valid_coordinates( *(point._coordinates[chart]) ):
                    return True
        for chart in point._coordinates:
            for schart in chart._subcharts:
                if schart in self._atlas and schart.valid_coordinates(
                                          *(point._coordinates[chart]) ):
                    return True
        return False

    def manifold(self):
        """
        Return ``self`` since ``self`` is the ambient manifold.

        This is for compatibility with
        :class:`~sage.manifolds.subset.ManifoldSubset`.

        EXAMPLES::

            sage: M = Manifold(2, 'R^2', structure='topological')
            sage: M.manifold() is M
            True
        """
        return self

    def open_subset(self, name, latex_name=None, coord_def={}):
        r"""
        Create an open subset of the manifold.

        An open subset is a set that is (i) included in the manifold and (ii)
        open with respect to the manifold's topology. It is a topological
        manifold by itself. Hence the returned object is an instance of
        :class:`~sage.manifolds.subset.OpenTopologicalSubmanifold`, which
        inherits from :class:`TopologicalManifold`.

        INPUT:

        - ``name`` -- name given to the open subset
        - ``latex_name`` --  (default: ``None``) LaTeX symbol to denote the
          subset; if none is provided, it is set to ``name``
        - ``coord_def`` -- (default: {}) definition of the subset in
          terms of coordinates; ``coord_def`` must a be dictionary with keys
          charts on the manifold and values the symbolic expressions formed by
          the coordinates to define the subset.

        OUTPUT:

        - the open subset, as an instance of
          :class:`~sage.manifolds.subset.OpenTopologicalSubmanifold`.

        EXAMPLES:

        Creating an open subset of a 2-dimensional manifold::

            sage: M = Manifold(2, 'M', structure='topological')
            sage: A = M.open_subset('A'); A
            Open subset A of the 2-dimensional topological manifold M

        As an open subset of a topological manifold, ``A`` is itself a
        topological manifold, on the same topological field and of the same
        dimension as ``M``::

            sage: isinstance(A, sage.manifolds.manifold.TopologicalManifold)
            True
            sage: A.base_field() == M.base_field()
            True
            sage: dim(A) == dim(M)
            True

        Creating an open subset of ``A``::

            sage: B = A.open_subset('B'); B
            Open subset B of the 2-dimensional topological manifold M

        We have then::

            sage: A.subsets()  # random (set output)
            {Open subset B of the 2-dimensional topological manifold M,
             Open subset A of the 2-dimensional topological manifold M}
            sage: B.is_subset(A)
            True
            sage: B.is_subset(M)
            True

        Defining an open subset by some coordinate restrictions: the open
        unit disk in `\RR^2`::

            sage: M = Manifold(2, 'R^2', structure='topological')
            sage: c_cart.<x,y> = M.chart() # Cartesian coordinates on R^2
            sage: U = M.open_subset('U', coord_def={c_cart: x^2+y^2<1}); U
            Open subset U of the 2-dimensional topological manifold R^2

        Since the argument ``coord_def`` has been set, ``U`` is automatically
        provided with a chart, which is the restriction of the Cartesian one
        to ``U``::

            sage: U.atlas()
            [Chart (U, (x, y))]

        Therefore, one can immediately check whether a point belongs to U::

            sage: M.point((0,0)) in U
            True
            sage: M.point((1/2,1/3)) in U
            True
            sage: M.point((1,2)) in U
            False

        """
        from sage.manifolds.subset import OpenTopologicalSubmanifold
        resu = OpenTopologicalSubmanifold(ambient=self.manifold(),
                                          name=name, latex_name=latex_name,
                                          category=self.category())

        resu._supersets.update(self._supersets)
        for sd in self._supersets:
            sd._subsets.add(resu)
        self._top_subsets.add(resu)
        # Charts on the result from the coordinate definition:
        for chart, restrictions in coord_def.iteritems():
            if chart not in self._atlas:
                raise ValueError("the {} does not belong to ".format(chart) +
                                 "the atlas of {}".format(self))
            chart.restrict(resu, restrictions)
        # Transition maps on the result inferred from those of self:
        for chart1 in coord_def:
            for chart2 in coord_def:
                if chart2 != chart1 and (chart1, chart2) in self._coord_changes:
                    self._coord_changes[(chart1, chart2)].restrict(resu)
        return resu

    def get_chart(self, coordinates, domain=None):
        r"""
        Get a chart from its coordinates.

        The chart must have been previously created by the method
        :meth:`chart`.

        INPUT:

        - ``coordinates`` --  single string composed of the coordinate symbols
          separated by a space
        - ``domain`` -- (default: ``None``) string containing the name of the
          chart's domain, which must be a subset of the current manifold; if
          ``None``, the current manifold is assumed.

        OUTPUT:

        - instance of
          :class:`~sage.manifolds.chart.Chart` (or of the subclass
          :class:`~sage.manifolds.chart.RealChart`) representing the chart
          corresponding to the above specifications.

        EXAMPLES::

            sage: M = Manifold(2, 'M', structure='topological')
            sage: X.<x,y> = M.chart()
            sage: M.get_chart('x y')
            Chart (M, (x, y))
            sage: M.get_chart('x y') is X
            True
            sage: U = M.open_subset('U', coord_def={X: (y!=0,x<0)})
            sage: Y.<r, ph> = U.chart(r'r:(0,+oo) ph:(0,2*pi):\phi')
            sage: M.atlas()
            [Chart (M, (x, y)), Chart (U, (x, y)), Chart (U, (r, ph))]
            sage: M.get_chart('x y', domain='U')
            Chart (U, (x, y))
            sage: M.get_chart('x y', domain='U') is X.restrict(U)
            True
            sage: U.get_chart('r ph')
            Chart (U, (r, ph))
            sage: M.get_chart('r ph', domain='U')
            Chart (U, (r, ph))
            sage: M.get_chart('r ph', domain='U') is Y
            True

        """
        if domain is None:
            dom = self
        else:
            dom = self.get_subset(domain)
        try:
            return dom._charts_by_coord[coordinates]
        except KeyError:
            raise KeyError("the coordinates '{}' ".format(coordinates) +
                           "do not correspond to any chart with " +
                           "the {} as domain".format(dom))

    def union(self, other, name=None, latex_name=None):
        r"""
        Return the union of the manifold with a subset, i.e. the manifold
        itself.

        INPUT:

        - ``other`` -- a subset of the manifold
        - ``name`` -- ignored
        - ``latex_name`` --  ignored

        OUTPUT:

        - the manifold

        EXAMPLES::

            sage: M = Manifold(2, 'M', structure='topological')
            sage: A = M.subset('A')
            sage: M.union(A)
            2-dimensional topological manifold M
            sage: M.union(A) is M
            True
            sage: B = A.subset('B')
            sage: M.union(B) is M
            True
            sage: M.union(M) is M
            True

        """
        if other.manifold() is not self:
            raise ValueError("{} is not a subset of this manifold".format(other))
        return self

    def intersection(self, other, name=None, latex_name=None):
        r"""
        Return the intersection of the manifold with a subset, i.e. the subset.

        INPUT:

        - ``other`` -- a subset of the manifold
        - ``name`` -- ignored
        - ``latex_name`` -- ignored

        OUTPUT:

        - the subset ``other``

        EXAMPLES::

            sage: M = Manifold(2, 'M', structure='topological')
            sage: A = M.subset('A')
            sage: M.intersection(A)
            Subset A of the 2-dimensional topological manifold M
            sage: M.intersection(A) is A
            True
            sage: B = A.subset('B')
            sage: M.intersection(B) is B
            True
            sage: M.intersection(M) is M
            True

        """
        if other.manifold() is not self:
            raise ValueError("{} is not a subset of this manifold".format(other))
        return other

    def dimension(self):
        r"""
        Return the dimension of the manifold over its base field.

        EXAMPLE::

            sage: M = Manifold(2, 'M', structure='topological')
            sage: M.dimension()
            2

        A shortcut is ``dim()``::

            sage: M.dim()
            2

        The Sage global function ``dim`` can also be used::

            sage: dim(M)
            2

        """
        return self._dim

    dim = dimension

    def base_field(self):
        r"""
        Return the field on which the manifold is defined.

        OUTPUT:

        - a topological field

        EXAMPLES::

            sage: M = Manifold(3, 'M', structure='topological')
            sage: M.base_field()
            Real Field with 53 bits of precision
            sage: M = Manifold(3, 'M', structure='topological', field='complex')
            sage: M.base_field()
            Complex Field with 53 bits of precision
            sage: M = Manifold(3, 'M', structure='topological', field=QQ)
            sage: M.base_field()
            Rational Field

        """
        return self._field

    def base_field_type(self):
        r"""
        Return the type of topological field on which the manifold is defined.

        OUTPUT:

        - a string describing the field, with three possible values:

          - ``'real'`` for the real field `\RR`
          - ``'complex'`` for the complex field `\CC`
          - ``'neither_real_nor_complex'`` for a field different from `\RR` and
            `\CC`

        EXAMPLES::

            sage: M = Manifold(3, 'M', structure='topological')
            sage: M.base_field_type()
            'real'
            sage: M = Manifold(3, 'M', structure='topological', field='complex')
            sage: M.base_field_type()
            'complex'
            sage: M = Manifold(3, 'M', structure='topological', field=QQ)
            sage: M.base_field_type()
            'neither_real_nor_complex'

        """
        return self._field_type

    def start_index(self):
        r"""
        Return the first value of the index range used on the manifold.

        This is the parameter ``start_index`` passed at the construction of
        the manifold.

        OUTPUT:

        - the integer `i_0` such that all indices of indexed objects on the
          manifold range from `i_0` to `i_0 + n - 1`, where `n` is the
          manifold's dimension.

        EXAMPLES::

            sage: M = Manifold(3, 'M', structure='topological')
            sage: M.start_index()
            0
            sage: M = Manifold(3, 'M', structure='topological', start_index=1)
            sage: M.start_index()
            1

        """
        return self._sindex

    def irange(self, start=None):
        r"""
        Single index generator.

        INPUT:

        - ``start`` -- (default: ``None``) initial value `i_0` of the index; if
          none is provided, the value returned by :meth:`start_index()` is
          assumed.

        OUTPUT:

        - an iterable index, starting from `i_0` and ending at
          `i_0 + n - 1`, where `n` is the manifold's dimension.

        EXAMPLES:

        Index range on a 4-dimensional manifold::

            sage: M = Manifold(4, 'M', structure='topological')
            sage: for i in M.irange():
            ....:     print i,
            ....:
            0 1 2 3
            sage: for i in M.irange(2):
            ....:     print i,
            ....:
            2 3
            sage: list(M.irange())
            [0, 1, 2, 3]

        Index range on a 4-dimensional manifold with starting index=1::

            sage: M = Manifold(4, 'M', structure='topological', start_index=1)
            sage: for i in M.irange():
            ....:     print i,
            ....:
            1 2 3 4
            sage: for i in M.irange(2):
            ....:    print i,
            ....:
            2 3 4

        In general, one has always::

            sage: M.irange().next() == M.start_index()
            True

        """
        si = self._sindex
        imax = self._dim + si
        if start is None:
            i = si
        else:
            i = start
        while i < imax:
            yield i
            i += 1

    def index_generator(self, nb_indices):
        r"""
        Generator of index series.

        INPUT:

        - ``nb_indices`` -- number of indices in a series

        OUTPUT:

        - an iterable index series for a generic component with the specified
          number of indices

        EXAMPLES:

        Indices on a 2-dimensional manifold::

            sage: M = Manifold(2, 'M', structure='topological', start_index=1)
            sage: for ind in M.index_generator(2):
            ....:     print ind
            ....:
            (1, 1)
            (1, 2)
            (2, 1)
            (2, 2)

        Loops can be nested::

            sage: for ind1 in M.index_generator(2):
            ....:     print ind1, " : ",
            ....:     for ind2 in M.index_generator(2):
            ....:         print ind2,
            ....:     print ""
            ....:
            (1, 1)  :  (1, 1) (1, 2) (2, 1) (2, 2)
            (1, 2)  :  (1, 1) (1, 2) (2, 1) (2, 2)
            (2, 1)  :  (1, 1) (1, 2) (2, 1) (2, 2)
            (2, 2)  :  (1, 1) (1, 2) (2, 1) (2, 2)

        """
        si = self._sindex
        imax = self._dim - 1 + si
        ind = [si for k in range(nb_indices)]
        ind_end = [si for k in range(nb_indices)]
        ind_end[0] = imax+1
        while ind != ind_end:
            yield tuple(ind)
            ret = 1
            for pos in range(nb_indices-1,-1,-1):
                if ind[pos] != imax:
                    ind[pos] += ret
                    ret = 0
                elif ret == 1:
                    if pos == 0:
                        ind[pos] = imax + 1 # end point reached
                    else:
                        ind[pos] = si
                        ret = 1

    def atlas(self):
        r"""
        Return the list of charts that have been defined on the manifold.

        EXAMPLES:

        Let us consider `\RR^2` as a 2-dimensional manifold::

            sage: M = Manifold(2, 'R^2', structure='topological')

        Immediately after the manifold creation, the atlas is empty, since no
        chart has been defined yet::

            sage: M.atlas()
            []

        Let us introduce the chart of Cartesian coordinates::

            sage: c_cart.<x,y> = M.chart()
            sage: M.atlas()
            [Chart (R^2, (x, y))]

        The complement of the half line `\{y=0,\;  x\geq 0\}`::

            sage: U = M.open_subset('U', coord_def={c_cart: (y!=0,x<0)})
            sage: U.atlas()
            [Chart (U, (x, y))]
            sage: M.atlas()
            [Chart (R^2, (x, y)), Chart (U, (x, y))]

        Spherical (polar) coordinates on `U`::

            sage: c_spher.<r, ph> = U.chart(r'r:(0,+oo) ph:(0,2*pi):\phi')
            sage: U.atlas()
            [Chart (U, (x, y)), Chart (U, (r, ph))]
            sage: M.atlas()
            [Chart (R^2, (x, y)), Chart (U, (x, y)), Chart (U, (r, ph))]

        .. SEEALSO::

            :meth:`top_charts`

        """
        return list(self._atlas) # Make a (shallow) copy

    def top_charts(self):
        r"""
        Return the list of charts defined on subsets of the current manifold
        that are not subcharts of charts on larger subsets.

        OUTPUT:

        - list of charts defined on open subsets of the manifold but not on
          larger subsets

        EXAMPLES:

        Charts on a 2-dimensional manifold::

            sage: M = Manifold(2, 'M', structure='topological')
            sage: X.<x,y> = M.chart()
            sage: U = M.open_subset('U', coord_def={X: x>0})
            sage: Y.<u,v> = U.chart()
            sage: M.top_charts()
            [Chart (M, (x, y)), Chart (U, (u, v))]

        Note that the (user) atlas contains one more chart: ``(U, (x,y))``,
        which is not a "top" chart::

            sage: M.atlas()
            [Chart (M, (x, y)), Chart (U, (x, y)), Chart (U, (u, v))]

        .. SEEALSO::

            :meth:`atlas` for the complete list of charts defined on the
            manifold.

        """
        return list(self._top_charts) # Make a (shallow) copy

    def default_chart(self):
        r"""
        Return the default chart defined on the manifold.

        Unless changed via :meth:`set_default_chart`, the *default chart*
        is the first one defined on a subset of the manifold (possibly itself).

        OUTPUT:

        - instance of :class:`~sage.manifolds.chart.Chart`
          representing the default chart.

        EXAMPLES:

        Default chart on a 2-dimensional manifold and on some subsets::

            sage: M = Manifold(2, 'M', structure='topological')
            sage: M.chart('x y')
            Chart (M, (x, y))
            sage: M.chart('u v')
            Chart (M, (u, v))
            sage: M.default_chart()
            Chart (M, (x, y))
            sage: A = M.open_subset('A')
            sage: A.chart('t z')
            Chart (A, (t, z))
            sage: A.default_chart()
            Chart (A, (t, z))

        """
        return self._def_chart

    def set_default_chart(self, chart):
        r"""
        Changing the default chart on ``self``.

        INPUT:

        - ``chart`` -- a chart (must be defined on some subset ``self``)

        EXAMPLES:

        Charts on a 2-dimensional manifold::

            sage: M = Manifold(2, 'M', structure='topological')
            sage: c_xy.<x,y> = M.chart()
            sage: c_uv.<u,v> = M.chart()
            sage: M.default_chart()
            Chart (M, (x, y))
            sage: M.set_default_chart(c_uv)
            sage: M.default_chart()
            Chart (M, (u, v))

        """
        from chart import Chart
        if not isinstance(chart, Chart):
            raise TypeError("{} is not a chart".format(chart))
        if chart._domain is not self:
            if self.is_manifestly_coordinate_domain():
                raise TypeError("the chart domain must coincide with " +
                                "the {}".format(self))
            if chart not in self._atlas:
                raise ValueError("the chart must be defined on the " +
                                 "{}".format(self))
        self._def_chart = chart

    def coord_change(self, chart1, chart2):
        r"""
        Return the change of coordinates (transition map) between two charts
        defined on the manifold.

        The change of coordinates must have been defined previously, for
        instance by the method
        :meth:`~sage.manifolds.chart.Chart.transition_map`.

        INPUT:

        - ``chart1`` -- chart 1
        - ``chart2`` -- chart 2

        OUTPUT:

        - instance of :class:`~sage.manifolds.chart.CoordChange`
          representing the transition map from chart 1 to chart 2

        EXAMPLES:

        Change of coordinates on a 2-dimensional manifold::

            sage: M = Manifold(2, 'M', structure='topological')
            sage: c_xy.<x,y> = M.chart()
            sage: c_uv.<u,v> = M.chart()
            sage: c_xy.transition_map(c_uv, (x+y, x-y)) # defines the coord. change
            Change of coordinates from Chart (M, (x, y)) to Chart (M, (u, v))
            sage: M.coord_change(c_xy, c_uv) # returns the coord. change defined above
            Change of coordinates from Chart (M, (x, y)) to Chart (M, (u, v))

        """
        if (chart1, chart2) not in self._coord_changes:
            raise TypeError("the change of coordinates from " +
                            "{} to {}".format(chart1, chart2) + " has not " +
                            "been defined on the {}".format(self))
        return self._coord_changes[(chart1, chart2)]

    def coord_changes(self):
        r"""
        Return the changes of coordinates (transition maps) defined on
        subsets of the manifold.

        OUTPUT:

        - dictionary of changes of coordinates, with pairs of charts as keys

        EXAMPLES:

        Various changes of coordinates on a 2-dimensional manifold::

            sage: M = Manifold(2, 'M', structure='topological')
            sage: c_xy.<x,y> = M.chart()
            sage: c_uv.<u,v> = M.chart()
            sage: xy_to_uv = c_xy.transition_map(c_uv, [x+y, x-y])
            sage: M.coord_changes()
            {(Chart (M, (x, y)),
              Chart (M, (u, v))): Change of coordinates from Chart (M, (x, y)) to Chart (M, (u, v))}
            sage: uv_to_xy = xy_to_uv.inverse()
            sage: M.coord_changes()  # random (dictionary output)
            {(Chart (M, (u, v)),
              Chart (M, (x, y))): Change of coordinates from Chart (M, (u, v)) to Chart (M, (x, y)),
             (Chart (M, (x, y)),
              Chart (M, (u, v))): Change of coordinates from Chart (M, (x, y)) to Chart (M, (u, v))}
            sage: c_rs.<r,s> = M.chart()
            sage: uv_to_rs = c_uv.transition_map(c_rs, [-u+2*v, 3*u-v])
            sage: M.coord_changes()  # random (dictionary output)
            {(Chart (M, (u, v)),
              Chart (M, (r, s))): Change of coordinates from Chart (M, (u, v)) to Chart (M, (r, s)),
             (Chart (M, (u, v)),
              Chart (M, (x, y))): Change of coordinates from Chart (M, (u, v)) to Chart (M, (x, y)),
             (Chart (M, (x, y)),
              Chart (M, (u, v))): Change of coordinates from Chart (M, (x, y)) to Chart (M, (u, v))}
            sage: xy_to_rs = uv_to_rs * xy_to_uv
            sage: M.coord_changes()  # random (dictionary output)
            {(Chart (M, (u, v)),
              Chart (M, (r, s))): Change of coordinates from Chart (M, (u, v)) to Chart (M, (r, s)),
             (Chart (M, (u, v)),
              Chart (M, (x, y))): Change of coordinates from Chart (M, (u, v)) to Chart (M, (x, y)),
             (Chart (M, (x, y)),
              Chart (M, (u, v))): Change of coordinates from Chart (M, (x, y)) to Chart (M, (u, v)),
             (Chart (M, (x, y)),
              Chart (M, (r, s))): Change of coordinates from Chart (M, (x, y)) to Chart (M, (r, s))}

        """
        return self._coord_changes

    def is_manifestly_coordinate_domain(self):
        r"""
        Return ``True`` if the manifold is known to be the domain of some
        coordinate chart and ``False`` otherwise.

        If ``False`` is returned, either the manifold cannot be the domain of
        some coordinate chart or no such chart has been declared yet.

        EXAMPLES::

            sage: M = Manifold(2, 'M', structure='topological')
            sage: U = M.open_subset('U')
            sage: X.<x,y> = U.chart()
            sage: U.is_manifestly_coordinate_domain()
            True
            sage: M.is_manifestly_coordinate_domain()
            False
            sage: Y.<u,v> = M.chart()
            sage: M.is_manifestly_coordinate_domain()
            True

        """
        return bool(self._covering_charts)

    def chart(self, coordinates='', names=None):
        r"""
        Define a chart, the domain of which is the manifold.

        A *chart* is a pair `(U, \varphi)`, where `U` is the current
        manifold and `\varphi: U \rightarrow V \subset K^n`
        is a homeomorphism from `U` to an open subset `V` of `K^n`, `K`
        being the field on which the manifold is defined.

        The components `(x^1, \ldots, x^n)` of `\varphi`, defined by
        `\varphi(p) = (x^1(p), \ldots, x^n(p)) \in K^n` for any point
        `p \in U`, are called the *coordinates* of the chart `(U, \varphi)`.

        See :class:`~sage.manifolds.chart.Chart` for a complete
        documentation.

        INPUT:

        - ``coordinates`` --  (default: '' (empty string)) single string
          defining the coordinate symbols and ranges: the coordinates are
          separated by ' ' (space) and each coordinate has at most three fields,
          separated by ':':

          1. The coordinate symbol (a letter or a few letters)
          2. (optional, only for manifolds over `\RR`) The interval `I`
             defining the coordinate range: if not
             provided, the coordinate is assumed to span all `\RR`; otherwise
             `I` must be provided in the form (a,b) (or equivalently ]a,b[)
             The bounds a and b can be +/-Infinity, Inf, infinity, inf or oo.
             For *singular* coordinates, non-open intervals such as [a,b] and
             (a,b] (or equivalently ]a,b]) are allowed.
             Note that the interval declaration must not contain any space
             character.
          3. (optional) The LaTeX spelling of the coordinate; if not provided
             the coordinate symbol given in the first field will be used.

          The order of the fields 2 and 3 does not matter and each of them can
          be omitted.
          If it contains any LaTeX expression, the string ``coordinates`` must
          be declared with the prefix 'r' (for "raw") to allow for a proper
          treatment of the backslash character (see examples below).
          If no interval range and no LaTeX spelling is to be provided for any
          coordinate, the argument ``coordinates`` can be omitted when the
          shortcut operator ``<,>`` is used via Sage preparser (see examples
          below)
        - ``names`` -- (default: ``None``) unused argument, except if
          ``coordinates`` is not provided; it must then be a tuple containing
          the coordinate symbols (this is guaranteed if the shortcut operator
          ``<,>`` is used).

        OUTPUT:

        - the created chart, as an instance of
          :class:`~sage.manifolds.chart.Chart` or of the subclass
          :class:`~sage.manifolds.chart.RealChart` for manifolds over `\RR`.

        EXAMPLES:

        Chart on a 2-dimensional manifold::

            sage: M = Manifold(2, 'M', structure='topological')
            sage: U = M.open_subset('U')
            sage: X = U.chart('x y'); X
            Chart (U, (x, y))
            sage: X[0]
            x
            sage: X[1]
            y
            sage: X[:]
            (x, y)

        The declared coordinates are not known at the global level::

            sage: y
            Traceback (most recent call last):
            ...
            NameError: name 'y' is not defined

        They can be recovered by the operator ``[:]`` applied to the chart::

            sage: (x, y) = X[:]
            sage: y
            y
            sage: type(y)
            <type 'sage.symbolic.expression.Expression'>

        But a shorter way to proceed is to use the operator ``<,>`` in the
        left-hand side of the chart declaration (there is then no need to
        pass the string 'x y' to chart())::

            sage: M = Manifold(2, 'M', structure='topological')
            sage: U = M.open_subset('U')
            sage: X.<x,y> = U.chart(); X
            Chart (U, (x, y))

        Indeed, the declared coordinates are then known at the global level::

            sage: y
            y
            sage: (x,y) == X[:]
            True

        Actually the instruction ``X.<x,y> = U.chart()`` is
        equivalent to the combination of the two instructions
        ``X = U.chart('x y')`` and ``(x,y) = X[:]``.

        See the documentation of class
        :class:`~sage.manifolds.chart.Chart` for more examples,
        especially regarding the coordinates ranges and restrictions.

        """
        return self._structure.chart(self, coordinates=coordinates, names=names)

    def is_open(self):
        """
        Return if ``self`` is an open set.

        In the present case (manifold), always return ``True``.

        TEST::

            sage: M = Manifold(2, 'M', structure='topological')
            sage: M.is_open()
            True

        """
        return True

    def superset(self, name=None, latex_name=None, is_open=False):
        r"""
        Return ``self`` since the only superset of the manifold is
        the manifold.

        INPUT:

        - ``name`` -- ignored
        - ``latex_name`` -- ignored
        - ``is_open`` -- ignored

        TEST::

            sage: M = Manifold(2, 'M', structure='topological')
            sage: M.superset() is M
            True

        """
        return self

    def scalar_field_algebra(self):
        r"""
        Return the algebra of scalar fields defined the manifold.

        See :class:`~sage.manifolds.scalarfield_algebra.ScalarFieldAlgebra`
        for a complete documentation.

        OUTPUT:

        - instance of
          :class:`~sage.manifolds.scalarfield_algebra.ScalarFieldAlgebra`
          representing the algebra `C^0(U)` of all scalar fields defined
          on `U` = ``self``.

        EXAMPLE:

        Scalar algebra of a 3-dimensional open subset::

            sage: M = Manifold(3, 'M', structure='topological')
            sage: U = M.open_subset('U')
            sage: CU = U.scalar_field_algebra() ; CU
            Algebra of scalar fields on the Open subset U of the 3-dimensional topological manifold M
            sage: CU.category()
            Category of commutative algebras over Symbolic Ring
            sage: CU.zero()
            Scalar field zero on the Open subset U of the 3-dimensional topological manifold M

        The output is cached::

            sage: U.scalar_field_algebra() is CU
            True

        """
        return self._scalar_field_algebra

    def scalar_field(self, coord_expression=None, chart=None, name=None,
                     latex_name=None):
        r"""
        Define a scalar field on the manifold.

        See :class:`~sage.manifolds.scalarfield.ScalarField` (or
        :class:`~sage.manifolds.differentiable.scalarfield.DiffScalarField`
        if the manifold is differentiable) for a complete documentation.

        INPUT:

        - ``coord_expression`` -- (default: ``None``) coordinate expression(s)
          of the scalar field; this can be either

          - a single coordinate expression; if the argument ``chart`` is
            ``'all'``, this expression is set to all the charts defined
            on the open set; otherwise, the expression is set in the
            specific chart provided by the argument ``chart``
          - a dictionary of coordinate expressions, with the charts as keys.

          If ``coord_expression`` is ``None`` or does not fully specified the
          scalar field, other coordinate expressions can be added subsequently
          by means of the methods
          :meth:`~sage.manifolds.scalarfield.ScalarField.add_expr`,
          :meth:`~sage.manifolds.scalarfield.ScalarField.add_expr_by_continuation`,
          or :meth:`~sage.manifolds.scalarfield.ScalarField.set_expr`
        - ``chart`` -- (default: ``None``) chart defining the coordinates used
          in ``coord_expression`` when the latter is a single coordinate
          expression; if none is provided (default), the default chart of the
          open set is assumed. If ``chart=='all'``, ``coord_expression`` is
          assumed to be independent of the chart (constant scalar field).
        - ``name`` -- (default: ``None``) name given to the scalar field
        - ``latex_name`` -- (default: ``None``) LaTeX symbol to denote the scalar
          field; if none is provided, the LaTeX symbol is set to ``name``

        OUTPUT:

        - instance of :class:`~sage.manifolds.scalarfield.ScalarField`
          (or of the subclass
          :class:`~sage.manifolds.differentiable.scalarfield.DiffScalarField`
          if the manifold is differentiable) representing the defined scalar
          field.

        EXAMPLES:

        A scalar field defined by its coordinate expression in the open
        set's default chart::

            sage: M = Manifold(3, 'M', structure='topological')
            sage: U = M.open_subset('U')
            sage: c_xyz.<x,y,z> = U.chart()
            sage: f = U.scalar_field(sin(x)*cos(y) + z, name='F'); f
            Scalar field F on the Open subset U of the 3-dimensional topological manifold M
            sage: f.display()
            F: U --> R
               (x, y, z) |--> cos(y)*sin(x) + z
            sage: f.parent()
            Algebra of scalar fields on the Open subset U of the 3-dimensional topological manifold M
            sage: f in U.scalar_field_algebra()
            True

        Equivalent definition with the chart specified::

            sage: f = U.scalar_field(sin(x)*cos(y) + z, chart=c_xyz, name='F')
            sage: f.display()
            F: U --> R
               (x, y, z) |--> cos(y)*sin(x) + z

        Equivalent definition with a dictionary of coordinate expression(s)::

            sage: f = U.scalar_field({c_xyz: sin(x)*cos(y) + z}, name='F')
            sage: f.display()
            F: U --> R
               (x, y, z) |--> cos(y)*sin(x) + z

        See the documentation of class
        :class:`~sage.manifolds.scalarfield.ScalarField` for more
        examples.

        .. SEEALSO::

            :meth:`constant_scalar_field`, :meth:`zero_scalar_field`,
            :meth:`one_scalar_field`

        """
        if isinstance(coord_expression, dict):
            # check validity of entry
            for chart in coord_expression:
                if not chart._domain.is_subset(self):
                    raise ValueError("the {} is not defined ".format(chart) +
                                     "on some subset of the " + str(self))
        alg = self.scalar_field_algebra()
        return alg.element_class(alg, coord_expression=coord_expression,
                                 name=name, latex_name=latex_name, chart=chart)

    def constant_scalar_field(self, value, name=None, latex_name=None):
        r"""
        Define a constant scalar field on the manifold.

        INPUT:

        - ``value`` -- constant value of the scalar field, either a numerical
          value or a symbolic expression not involving any chart coordinates
        - ``name`` -- (default: ``None``) name given to the scalar field
        - ``latex_name`` -- (default: ``None``) LaTeX symbol to denote the
          scalar field; if none is provided, the LaTeX symbol is set to ``name``

        OUTPUT:

        - instance of :class:`~sage.manifolds.scalarfield.ScalarField`
          representing the scalar field whose constant value is ``value``

        EXAMPLES:

        A constant scalar field on the 2-sphere::

            sage: M = Manifold(2, 'M', structure='topological') # the 2-dimensional sphere S^2
            sage: U = M.open_subset('U') # complement of the North pole
            sage: c_xy.<x,y> = U.chart() # stereographic coordinates from the North pole
            sage: V = M.open_subset('V') # complement of the South pole
            sage: c_uv.<u,v> = V.chart() # stereographic coordinates from the South pole
            sage: M.declare_union(U,V)   # S^2 is the union of U and V
            sage: xy_to_uv = c_xy.transition_map(c_uv, (x/(x^2+y^2), y/(x^2+y^2)),
            ....:                                intersection_name='W',
            ....:                                restrictions1= x^2+y^2!=0,
            ....:                                restrictions2= u^2+v^2!=0)
            sage: uv_to_xy = xy_to_uv.inverse()
            sage: f = M.constant_scalar_field(-1) ; f
            Scalar field on the 2-dimensional topological manifold M
            sage: f.display()
            M --> R
            on U: (x, y) |--> -1
            on V: (u, v) |--> -1

        We have::

            sage: f.restrict(U) == U.constant_scalar_field(-1)
            True
            sage: M.constant_scalar_field(0) is M.zero_scalar_field()
            True

        .. SEEALSO::

            :meth:`zero_scalar_field`, :meth:`one_scalar_field`
        """
        if value == 0:
            return self.zero_scalar_field()
        alg = self.scalar_field_algebra()
        return alg.element_class(alg, coord_expression=value, name=name,
                                 latex_name=latex_name, chart='all')

    def zero_scalar_field(self):
        r"""
        Return the zero scalar field defined on the manifold.

        OUTPUT:

        - instance of :class:`~sage.manifolds.scalarfield.ScalarField`
          representing the constant scalar field with value 0.

        EXAMPLE::

            sage: M = Manifold(2, 'M', structure='topological')
            sage: X.<x,y> = M.chart()
            sage: f = M.zero_scalar_field() ; f
            Scalar field zero on the 2-dimensional topological manifold M
            sage: f.display()
            zero: M --> R
               (x, y) |--> 0
            sage: f.parent()
            Algebra of scalar fields on the 2-dimensional topological manifold M
            sage: f is M.scalar_field_algebra().zero()
            True

        """
        return self._zero_scalar_field

    def one_scalar_field(self):
        r"""
        Return the constant scalar field with value the unit element of the
        manifold's base field.

        OUTPUT:

        - instance of :class:`~sage.manifolds.scalarfield.ScalarField`
          representing the constant scalar field with value the unit element
          of the manifold's base field.

        EXAMPLE::

            sage: M = Manifold(2, 'M', structure='topological')
            sage: X.<x,y> = M.chart()
            sage: f = M.one_scalar_field(); f
            Scalar field 1 on the 2-dimensional topological manifold M
            sage: f.display()
            1: M --> R
               (x, y) |--> 1
            sage: f.parent()
            Algebra of scalar fields on the 2-dimensional topological manifold M
            sage: f is M.scalar_field_algebra().one()
            True

        """
        return self._one_scalar_field

    def _Hom_(self, other, category=None):
        r"""
        Construct the set of morphisms (i.e. continuous maps)
        ``self`` --> ``other``.

        INPUT:

        - ``other`` -- an open subset of some topological manifold over the
          same field as ``self``
        - ``category`` -- (default: ``None``) not used here (to ensure
          compatibility with generic hook ``_Hom_``)

        OUTPUT:

        - the homset Hom(U,V), where U is ``self`` and V is ``other``

        See class
        :class:`~sage.manifolds.manifold_homset.TopologicalManifoldHomset`
        for more documentation.

        TESTS::

            sage: M = Manifold(2, 'M', structure='topological')
            sage: N = Manifold(3, 'N', structure='topological')
            sage: H = M._Hom_(N); H
            Set of Morphisms from 2-dimensional topological manifold M to
             3-dimensional topological manifold N in Category of manifolds over
             Real Field with 53 bits of precision

        The result is cached::

            sage: H is Hom(M, N)
            True

        """
        if other not in self._homsets:
            self._homsets[other] = self._structure.homset(self, other)
        return self._homsets[other]

    def continuous_map(self, codomain, coord_functions=None, chart1=None,
                       chart2=None, name=None, latex_name=None):
        r"""
        Define a continuous map between the current topological manifold
        and another topological manifold over the same topological field.

        See :class:`~sage.manifolds.continuous_map.ContinuousMap` for a
        complete documentation.

        INPUT:

        - ``codomain`` -- the map's codomain (must be an instance
          of :class:`TopologicalManifold`)
        - ``coord_functions`` -- (default: ``None``) if not ``None``, must be
          either

          - (i) a dictionary of
            the coordinate expressions (as lists (or tuples) of the
            coordinates of the image expressed in terms of the coordinates of
            the considered point) with the pairs of charts (chart1, chart2)
            as keys (chart1 being a chart on ``self`` and chart2 a chart on
            ``codomain``)
          - (ii) a single coordinate expression in a given pair of charts, the
            latter being provided by the arguments ``chart1`` and ``chart2``

          In both cases, if the dimension of the codomain is 1, a single
          coordinate expression can be passed instead of a tuple with a single
          element
        - ``chart1`` -- (default: ``None``; used only in case (ii) above) chart
          on the current manifold defining the start coordinates involved in
          ``coord_functions`` for case (ii); if none is provided, the
          coordinates are assumed to refer to the manifold's default chart
        - ``chart2`` -- (default: ``None``; used only in case (ii) above) chart
          on ``codomain`` defining the target coordinates involved in
          ``coord_functions`` for case (ii); if none is provided, the
          coordinates are assumed to refer to the default chart of ``codomain``
        - ``name`` -- (default: ``None``) name given to the continuous
          map
        - ``latex_name`` -- (default: ``None``) LaTeX symbol to denote the
          continuous map; if none is provided, the LaTeX symbol is set to
          ``name``

        OUTPUT:

        - the continuous map, as an instance of
          :class:`~sage.manifolds.continuous_map.ContinuousMap`

        EXAMPLES:

        A continuous map between an open subset of `S^2` covered by regular
        spherical coordinates and `\RR^3`::

            sage: M = Manifold(2, 'S^2', structure='topological')
            sage: U = M.open_subset('U')
            sage: c_spher.<th,ph> = U.chart(r'th:(0,pi):\theta ph:(0,2*pi):\phi')
            sage: N = Manifold(3, 'R^3', latex_name=r'\RR^3', structure='topological')
            sage: c_cart.<x,y,z> = N.chart()  # Cartesian coord. on R^3
            sage: Phi = U.continuous_map(N, (sin(th)*cos(ph), sin(th)*sin(ph), cos(th)),
            ....:                        name='Phi', latex_name=r'\Phi')
            sage: Phi
            Continuous map Phi from the Open subset U of the 2-dimensional topological manifold S^2 to the 3-dimensional topological manifold R^3

        The same definition, but with a dictionary with pairs of charts as
        keys (case (i) above)::

            sage: Phi1 = U.continuous_map(N,
            ....:        {(c_spher, c_cart): (sin(th)*cos(ph), sin(th)*sin(ph), cos(th))},
            ....:        name='Phi', latex_name=r'\Phi')
            sage: Phi1 == Phi
            True

        The continuous map acting on a point::

            sage: p = U.point((pi/2, pi)) ; p
            Point on the 2-dimensional topological manifold S^2
            sage: Phi(p)
            Point on the 3-dimensional topological manifold R^3
            sage: Phi(p).coord(c_cart)
            (-1, 0, 0)
            sage: Phi1(p) == Phi(p)
            True

        See the documentation of class
        :class:`~sage.manifolds.continuous_map.ContinuousMap` for more
        examples.

        """
        homset = Hom(self, codomain)
        if coord_functions is None:
            coord_functions = {}
        if not isinstance(coord_functions, dict):
            # Turn coord_functions into a dictionary:
            if chart1 is None:
                chart1 = self._def_chart
            elif chart1 not in self._atlas:
                raise ValueError("{} is not a chart ".format(chart1) +
                                 "defined on the {}".format(self))
            if chart2 is None:
                chart2 = codomain._def_chart
            elif chart2 not in codomain._atlas:
                raise ValueError("{} is not a chart ".format(chart2) +
                                 " defined on the {}".format(codomain))
            coord_functions = {(chart1, chart2): coord_functions}
        return homset(coord_functions, name=name, latex_name=latex_name)

    def homeomorphism(self, codomain, coord_functions=None, chart1=None,
                       chart2=None, name=None, latex_name=None):
        r"""
        Define a homeomorphism between the current manifold and another one.

        See :class:`~sage.manifolds.continuous_map.ContinuousMap` for a
        complete documentation.

        INPUT:

        - ``codomain`` -- codomain of the homeomorphism (must be an instance
          of :class:`TopologicalManifold`)
        - ``coord_functions`` -- (default: ``None``) if not ``None``, must be
          either

          - (i) a dictionary of
            the coordinate expressions (as lists (or tuples) of the
            coordinates of the image expressed in terms of the coordinates of
            the considered point) with the pairs of charts (chart1, chart2)
            as keys (chart1 being a chart on ``self`` and chart2 a chart on
            ``codomain``)
          - (ii) a single coordinate expression in a given pair of charts, the
            latter being provided by the arguments ``chart1`` and ``chart2``

          In both cases, if the dimension of the codomain is 1, a single
          coordinate expression can be passed instead of a tuple with
          a single element
        - ``chart1`` -- (default: ``None``; used only in case (ii) above) chart
          on the current manifold defining the start coordinates involved in
          ``coord_functions`` for case (ii); if none is provided, the
          coordinates are assumed to refer to the manifold's default chart
        - ``chart2`` -- (default: ``None``; used only in case (ii) above) chart
          on ``codomain`` defining the target coordinates involved in
          ``coord_functions`` for case (ii); if none is provided, the
          coordinates are assumed to refer to the default chart of ``codomain``
        - ``name`` -- (default: ``None``) name given to the homeomorphism
        - ``latex_name`` -- (default: ``None``) LaTeX symbol to denote the
          homeomorphism; if none is provided, the LaTeX symbol is set to
          ``name``

        OUTPUT:

        - the homeomorphism, as an instance of
          :class:`~sage.manifolds.continuous_map.ContinuousMap`

        EXAMPLE:

        Homeomorphism between the open unit disk in `\RR^2` and `\RR^2`::

            sage: forget()  # for doctests only
            sage: M = Manifold(2, 'M', structure='topological')  # the open unit disk
            sage: c_xy.<x,y> = M.chart('x:(-1,1) y:(-1,1)')  # Cartesian coord on M
            sage: c_xy.add_restrictions(x^2+y^2<1)
            sage: N = Manifold(2, 'N', structure='topological')  # R^2
            sage: c_XY.<X,Y> = N.chart()  # canonical coordinates on R^2
            sage: Phi = M.homeomorphism(N, [x/sqrt(1-x^2-y^2), y/sqrt(1-x^2-y^2)],
            ....:                       name='Phi', latex_name=r'\Phi')
            sage: Phi
            Homeomorphism Phi from the 2-dimensional topological manifold M to
             the 2-dimensional topological manifold N
            sage: Phi.display()
            Phi: M --> N
               (x, y) |--> (X, Y) = (x/sqrt(-x^2 - y^2 + 1), y/sqrt(-x^2 - y^2 + 1))

        The inverse homeomorphism::

            sage: Phi^(-1)
            Homeomorphism Phi^(-1) from the 2-dimensional topological
             manifold N to the 2-dimensional topological manifold M
            sage: (Phi^(-1)).display()
            Phi^(-1): N --> M
               (X, Y) |--> (x, y) = (X/sqrt(X^2 + Y^2 + 1), Y/sqrt(X^2 + Y^2 + 1))

        See the documentation of class
        :class:`~sage.manifolds.continuous_map.ContinuousMap` for more
        examples.

        """
        homset = Hom(self, codomain)
        if coord_functions is None:
            coord_functions = {}
        if not isinstance(coord_functions, dict):
            # Turn coord_functions into a dictionary:
            if chart1 is None:
                chart1 = self._def_chart
            elif chart1 not in self._atlas:
                raise ValueError("{} is not a chart ".format(chart1) +
                                 "defined on the {}".format(self))
            if chart2 is None:
                chart2 = codomain._def_chart
            elif chart2 not in codomain._atlas:
                raise ValueError("{} is not a chart ".format(chart2) +
                                 " defined on the {}".format(codomain))
            coord_functions = {(chart1, chart2): coord_functions}
        return homset(coord_functions, name=name, latex_name=latex_name,
                      is_isomorphism=True)

    def identity_map(self):
        r"""
        Identity map of the manifold.

        The identity map of a topological manifold `M` is the trivial
        homeomorphism

        .. MATH::

            \begin{array}{cccc}
            \mathrm{Id}_M: & M & \longrightarrow & M \\
                & p & \longmapsto & p
            \end{array}

        See :class:`~sage.manifolds.continuous_map.ContinuousMap` for a
        complete documentation.

        OUTPUT:

        - the identity map, as an instance of
          :class:`~sage.manifolds.continuous_map.ContinuousMap`

        EXAMPLE:

        Identity map of a complex manifold::

            sage: M = Manifold(2, 'M', structure='topological', field='complex')
            sage: X.<x,y> = M.chart()
            sage: id = M.identity_map(); id
            Identity map Id_M of the Complex 2-dimensional topological manifold M
            sage: id.parent()
            Set of Morphisms from Complex 2-dimensional topological manifold M
             to Complex 2-dimensional topological manifold M in Category of
             manifolds over Complex Field with 53 bits of precision
            sage: id.display()
            Id_M: M --> M
               (x, y) |--> (x, y)

        The identity map acting on a point::

            sage: p = M((1+I, 3-I), name='p'); p
            Point p on the Complex 2-dimensional topological manifold M
            sage: id(p)
            Point p on the Complex 2-dimensional topological manifold M
            sage: id(p) == p
            True

        """
        return self._identity_map

##############################################################################
## Constructor function

def Manifold(dim, name, latex_name=None, field='real', structure='smooth',
             start_index=0, **extra_kwds):
    r"""
    Construct a manifold of a given type over a topological field `K`.

    INPUT:

    - ``dim`` -- positive integer; dimension of the manifold
    - ``name`` -- string; name (symbol) given to the manifold
    - ``latex_name`` -- (default: ``None``) string; LaTeX symbol to
      denote the manifold; if none is provided, it is set to ``name``
    - ``field`` -- (default: ``'real'``) field `K` on which the
      manifold is defined; allowed values are

      - ``'real'`` or an object of type ``RealField`` (e.g. ``RR``) for a
        manifold over `\RR`
      - ``'complex'`` or an object of type ``ComplexField`` (e.g. ``CC``) for
        a manifold over `\CC`
      - an object in the category of topological fields (see
        :class:`~sage.categories.fields.Fields` and
        :class:`~sage.categories.topological_spaces.TopologicalSpaces`)
        for other types of manifolds

    - ``structure`` -- (default: ``'smooth'``) to specify the structure or
      type of manifold; allowed values are

      - ``'topological'`` or ``'top'`` for a topological manifold
      - ``'differentiable'`` or ``'diff'`` for a differentiable manifold
      - ``'smooth'`` for a smooth manifold
      - ``'analytic'`` for an analytic manifold

    - ``start_index`` -- (default: 0) integer; lower value of the range of
      indices used for "indexed objects" on the manifold, e.g. coordinates
      in a chart
    - ``extra_kwds`` -- keywords meaningful only for some specific types of
      manifolds

    OUTPUT:

    - a manifold of the specified type, as an instance of
      :class:`~sage.manifolds.manifold.TopologicalManifold` or one of its
      subclasses, e.g.
      :class:`~sage.manifolds.differentiable.manifold.DifferentiableManifold`

    EXAMPLES:

    A 3-dimensional real topological manifold::

        sage: M = Manifold(3, 'M', structure='topological'); M
        3-dimensional topological manifold M

    Given the default value of the parameter ``field``, the above is
    equivalent to::

        sage: M = Manifold(3, 'M', structure='topological', field='real'); M
        3-dimensional topological manifold M

    A complex topological manifold::

        sage: M = Manifold(3, 'M', structure='topological', field='complex'); M
        Complex 3-dimensional topological manifold M

    A topological manifold over `\QQ`::

        sage: M = Manifold(3, 'M', structure='topological', field=QQ); M
        3-dimensional topological manifold M over the Rational Field

    A 3-dimensional real differentiable manifold of class `C^4`::

        sage: M = Manifold(3, 'M', field='real', structure='differentiable',
        ....:              diff_degree=4); M
        3-dimensional differentiable manifold M

    Since the default value of the parameter ``field`` is ``'real'``, the above
    is equivalent to::

        sage: M = Manifold(3, 'M', structure='differentiable', diff_degree=4)
        sage: M
        3-dimensional differentiable manifold M
        sage: M.base_field_type()
        'real'

    A 3-dimensional real smooth manifold::

        sage: M = Manifold(3, 'M', structure='differentiable', diff_degree=+oo)
        sage: M
        3-dimensional differentiable manifold M

    Instead of ``structure='differentiable', diff_degree=+oo``, it suffices to
    use ``structure='smooth'`` to get the same result::

        sage: M = Manifold(3, 'M', structure='smooth'); M
        3-dimensional differentiable manifold M
        sage: M.diff_degree()
        +Infinity

    Actually, since ``'smooth'`` is the default value of the parameter
    ``structure``, the creation of a real smooth manifold can be shorten to::

        sage: M = Manifold(3, 'M'); M
        3-dimensional differentiable manifold M
        sage: M.diff_degree()
        +Infinity

    For a complex smooth manifold, we have to set the parameter ``field``::

        sage: M = Manifold(3, 'M', field='complex'); M
        3-dimensional complex manifold M
        sage: M.diff_degree()
        +Infinity

    See the documentation of classes
    :class:`~sage.manifolds.manifold.TopologicalManifold` and
    :class:`~sage.manifolds.differentiable.manifold.DifferentiableManifold`
    for more detailed examples.

    .. RUBRIC:: Uniqueness of manifold objects

    Suppose we construct a manifold named `M`::

        sage: M = Manifold(2, 'M', structure='topological')
        sage: X.<x,y> = M.chart()

    At some point, we change our mind and would like to restart with a new
    manifold, using the same name `M` and keeping the previous manifold for
    reference::

        sage: M_old = M  # for reference
        sage: M = Manifold(2, 'M', structure='topological')

    This results in a brand new object::

        sage: M.atlas()
        []

    The object ``M_old`` is intact::

        sage: M_old.atlas()
        [Chart (M, (x, y))]

    Both objects have the same display::

        sage: M
        2-dimensional topological manifold M
        sage: M_old
        2-dimensional topological manifold M

    but they are different::

        sage: M != M_old
        True

    Let us introduce a chart on ``M``, using the same coordinate symbols as
    for ``M_old``::

        sage: X.<x,y> = M.chart()

    The charts are displayed in the same way::

        sage: M.atlas()
        [Chart (M, (x, y))]
        sage: M_old.atlas()
        [Chart (M, (x, y))]

    but they are actually different::

        sage: M.atlas()[0] != M_old.atlas()[0]
        True

    Moreover, the two manifolds ``M`` and ``M_old`` are still considered
    distinct::

        sage: M != M_old
        True

    This reflects the fact that the equality of manifold objects holds only
    for identical objects, i.e. one has ``M1 == M2`` if, and only if,
    ``M1 is M2``. Actually, the manifold classes inherit from
    :class:`~sage.misc.fast_methods.WithEqualityById`::

        sage: isinstance(M, sage.misc.fast_methods.WithEqualityById)
        True
    """
    from time import time
<<<<<<< HEAD
    # Some sanity checks
    if not isinstance(dim, (int, Integer)):
        raise TypeError("the manifold dimension must be an integer")
    if dim < 1:
        raise ValueError("the manifold dimension must be strictly positive")

    if structure in ['topological', 'top']:
        if field == 'real':
            structure = RealTopologicalStructure()
        else:
            structure = TopologicalStructure()
    else:
        raise NotImplementedError("manifolds of type {} are not ".format(structure) +
                                  "implemented")
    return TopologicalManifold(dim, name, field, structure,
                               latex_name=latex_name, start_index=start_index,
                               unique_tag=getrandbits(128)*time())
=======
    from sage.rings.infinity import infinity
    from sage.manifolds.differentiable.manifold import DifferentiableManifold
    if structure in ['topological', 'top']:
        return TopologicalManifold(dim, name, latex_name=latex_name,
                                   field=field, start_index=start_index,
                                   unique_tag=getrandbits(128)*time())
    elif structure in ['differentiable', 'diff']:
        return DifferentiableManifold(dim, name, latex_name=latex_name,
                                      field=field, start_index=start_index,
                                      unique_tag=getrandbits(128)*time(),
                                      **extra_kwds)
    elif structure == 'smooth':
        if 'diff_degree' in extra_kwds:
            diff_degree = extra_kwds['diff_degree']
            if diff_degree != infinity:
                raise ValueError("the degree of differentiability of a " +
                                 "smooth manifold cannot differ from " +
                                 "+infinity")
        return DifferentiableManifold(dim, name, latex_name=latex_name,
                                      field=field, start_index=start_index,
                                      unique_tag=getrandbits(128)*time())
    raise NotImplementedError("manifolds of type {} are ".format(structure) +
                              "not implemented")
>>>>>>> e8d2ba66
<|MERGE_RESOLUTION|>--- conflicted
+++ resolved
@@ -334,8 +334,9 @@
 from sage.misc.prandom import getrandbits
 from sage.rings.integer import Integer
 from sage.manifolds.abstract import AbstractSet
-from sage.manifolds.structure import TopologicalStructure, \
-                                     RealTopologicalStructure
+from sage.manifolds.structure import \
+                              TopologicalStructure, RealTopologicalStructure, \
+                              DifferentialStructure, RealDifferentialStructure
 
 #############################################################################
 ## Class
@@ -543,7 +544,11 @@
                                                           self._structure.name,
                                                           name)
             elif self._field_type == 'complex':
-                full_name = "Complex {}-dimensional {} manifold {}".format(n,
+                if isinstance(self._structure, DifferentialStructure):
+                    full_name = "{}-dimensional complex manifold {}".format(n,
+                                                                          name)
+                else:
+                    full_name = "Complex {}-dimensional {} manifold {}".format(n,
                                                           self._structure.name,
                                                           name)
             else:
@@ -581,7 +586,7 @@
         # Dictionary of sets of morphisms to over manifolds (keys: codomains):
         self._homsets = {}  # to be populated by self._Hom_
         # The identity map on self:
-        self._identity_map = Hom(self, self).one()
+        self._identity_map = self._Hom_(self).one()
 
     def _an_element_(self):
         r"""
@@ -821,10 +826,8 @@
 
         """
         from sage.manifolds.subset import OpenTopologicalSubmanifold
-        resu = OpenTopologicalSubmanifold(ambient=self.manifold(),
-                                          name=name, latex_name=latex_name,
-                                          category=self.category())
-
+        resu = OpenTopologicalSubmanifold(self.manifold(), name,
+                                          latex_name=latex_name)
         resu._supersets.update(self._supersets)
         for sd in self._supersets:
             sd._subsets.add(resu)
@@ -2308,7 +2311,8 @@
         True
     """
     from time import time
-<<<<<<< HEAD
+    from sage.rings.infinity import infinity
+    from sage.manifolds.differentiable.manifold import DifferentiableManifold
     # Some sanity checks
     if not isinstance(dim, (int, Integer)):
         raise TypeError("the manifold dimension must be an integer")
@@ -2316,38 +2320,31 @@
         raise ValueError("the manifold dimension must be strictly positive")
 
     if structure in ['topological', 'top']:
-        if field == 'real':
+        if field == 'real' or isinstance(field, RealField_class):
             structure = RealTopologicalStructure()
         else:
             structure = TopologicalStructure()
-    else:
-        raise NotImplementedError("manifolds of type {} are not ".format(structure) +
-                                  "implemented")
-    return TopologicalManifold(dim, name, field, structure,
-                               latex_name=latex_name, start_index=start_index,
-                               unique_tag=getrandbits(128)*time())
-=======
-    from sage.rings.infinity import infinity
-    from sage.manifolds.differentiable.manifold import DifferentiableManifold
-    if structure in ['topological', 'top']:
-        return TopologicalManifold(dim, name, latex_name=latex_name,
-                                   field=field, start_index=start_index,
+        return TopologicalManifold(dim, name, field, structure,
+                                   latex_name=latex_name,
+                                   start_index=start_index,
                                    unique_tag=getrandbits(128)*time())
-    elif structure in ['differentiable', 'diff']:
-        return DifferentiableManifold(dim, name, latex_name=latex_name,
-                                      field=field, start_index=start_index,
-                                      unique_tag=getrandbits(128)*time(),
-                                      **extra_kwds)
-    elif structure == 'smooth':
-        if 'diff_degree' in extra_kwds:
+
+    elif structure in ['differentiable', 'diff', 'smooth']:
+        if structure == 'smooth':
+            diff_degree = infinity
+        elif 'diff_degree' in extra_kwds:
             diff_degree = extra_kwds['diff_degree']
-            if diff_degree != infinity:
-                raise ValueError("the degree of differentiability of a " +
-                                 "smooth manifold cannot differ from " +
-                                 "+infinity")
-        return DifferentiableManifold(dim, name, latex_name=latex_name,
-                                      field=field, start_index=start_index,
+        else:
+            diff_degree = None
+        if field == 'real' or isinstance(field, RealField_class):
+            structure = RealDifferentialStructure()
+        else:
+            structure = DifferentialStructure()
+        return DifferentiableManifold(dim, name, field, structure,
+                                      diff_degree=diff_degree,
+                                      latex_name=latex_name,
+                                      start_index=start_index,
                                       unique_tag=getrandbits(128)*time())
+
     raise NotImplementedError("manifolds of type {} are ".format(structure) +
-                              "not implemented")
->>>>>>> e8d2ba66
+                              "not implemented")