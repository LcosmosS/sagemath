# sage_setup: distribution = sagemath-symbolics
r"""
Manifold Subsets Defined as Pullbacks of Subsets under Continuous Maps
"""


# ****************************************************************************
#       Copyright (C) 2021 Matthias Koeppe <mkoeppe@math.ucdavis.edu>
#
# This program is free software: you can redistribute it and/or modify
# it under the terms of the GNU General Public License as published by
# the Free Software Foundation, either version 2 of the License, or
# (at your option) any later version.
#                  https://www.gnu.org/licenses/
# ****************************************************************************

from sage.categories.sets_cat import Sets, EmptySetError
from sage.categories.metric_spaces import MetricSpaces
from sage.misc.lazy_import import lazy_import
from sage.modules.free_module import is_FreeModule
from sage.rings.infinity import infinity, minus_infinity
from sage.rings.integer_ring import ZZ
from sage.rings.rational_field import QQ
from sage.rings.complex_double import CDF
from sage.rings.real_double import RDF
from sage.rings.real_lazy import CLF, RLF
from sage.symbolic.ring import SR
from sage.modules.free_module_element import vector
from sage.manifolds.subset import ManifoldSubset
from sage.manifolds.chart import Chart
from sage.manifolds.scalarfield import ScalarField
from sage.sets.real_set import RealSet
import sage.geometry.abc

lazy_import('sage.geometry.relative_interior', 'RelativeInterior')


class ManifoldSubsetPullback(ManifoldSubset):

    """
    Manifold subset defined as a pullback of a subset under a continuous map.

    INPUT:

    - ``map`` - an instance of :class:`~sage.manifolds.continuous_map.ContinuousMap`,
      :class:`ScalarField`, or :class:`Chart`

    - ``codomain_subset`` - an instance of :class:`~sage.manifolds.subset.ManifoldSubset`,
      :class:`RealSet`, or :class:`~sage.geometry.convex_set.ConvexSet_base`

    EXAMPLES::

        sage: from sage.manifolds.subsets.pullback import ManifoldSubsetPullback
        sage: M = Manifold(2, 'R^2', structure='topological')
        sage: c_cart.<x,y> = M.chart() # Cartesian coordinates on R^2

    Pulling back a real interval under a scalar field::

        sage: r_squared = M.scalar_field(x^2+y^2)
        sage: r_squared.set_immutable()
        sage: cl_I = RealSet([1, 4]); cl_I
        [1, 4]
        sage: cl_O = ManifoldSubsetPullback(r_squared, cl_I); cl_O
        Subset f_inv_[1, 4] of the 2-dimensional topological manifold R^2
        sage: M.point((0, 0)) in cl_O
        False
        sage: M.point((0, 1)) in cl_O
        True

    Pulling back an open real interval gives an open subset::

        sage: I = RealSet((1, 4)); I
        (1, 4)
        sage: O = ManifoldSubsetPullback(r_squared, I); O
        Open subset f_inv_(1, 4) of the 2-dimensional topological manifold R^2
        sage: M.point((1, 0)) in O
        False
        sage: M.point((1, 1)) in O
        True

    Pulling back a polytope under a chart::

        sage: # needs sage.geometry.polyhedron
        sage: P = Polyhedron(vertices=[[0, 0], [1, 2], [2, 1]]); P
        A 2-dimensional polyhedron in ZZ^2 defined as the convex hull of 3 vertices
        sage: S = ManifoldSubsetPullback(c_cart, P); S
        Subset x_y_inv_P of the 2-dimensional topological manifold R^2
        sage: M((1, 2)) in S
        True
        sage: M((2, 0)) in S
        False

    Pulling back the interior of a polytope under a chart::

        sage: # needs sage.geometry.polyhedron
        sage: int_P = P.interior(); int_P
        Relative interior of a
         2-dimensional polyhedron in ZZ^2 defined as the convex hull of 3 vertices
        sage: int_S = ManifoldSubsetPullback(c_cart, int_P, name='int_S'); int_S
        Open subset int_S of the 2-dimensional topological manifold R^2
        sage: M((0, 0)) in int_S
        False
        sage: M((1, 1)) in int_S
        True

    Using the embedding map of a submanifold::

        sage: M = Manifold(3, 'M', structure="topological")
        sage: N = Manifold(2, 'N', ambient=M, structure="topological"); N
        2-dimensional topological submanifold N
         immersed in the 3-dimensional topological manifold M
        sage: CM.<x,y,z> = M.chart()
        sage: CN.<u,v> = N.chart()
        sage: t = var('t')
        sage: phi = N.continuous_map(M, {(CN,CM): [u,v,t+u^2+v^2]})
        sage: phi_inv = M.continuous_map(N, {(CM,CN): [x,y]})
        sage: phi_inv_t = M.scalar_field({CM: z-x^2-y^2})
        sage: N.set_immersion(phi, inverse=phi_inv, var=t,
        ....:                 t_inverse={t: phi_inv_t})
        sage: N.declare_embedding()

        sage: from sage.manifolds.subsets.pullback import ManifoldSubsetPullback
        sage: S = M.open_subset('S', coord_def={CM: z<1})
        sage: phi_without_t = N.continuous_map(M, {(CN, CM): [expr.subs(t=0)
        ....:                                                 for expr in phi.expr()]})
        sage: phi_without_t
        Continuous map
         from the 2-dimensional topological submanifold N
          embedded in the 3-dimensional topological manifold M
         to the 3-dimensional topological manifold M
        sage: phi_without_t.expr()
        (u, v, u^2 + v^2)
        sage: D = ManifoldSubsetPullback(phi_without_t, S); D
        Subset f_inv_S of the 2-dimensional topological submanifold N
         embedded in the 3-dimensional topological manifold M
        sage: N.point((2,0)) in D
        False

    """
    @staticmethod
    def __classcall_private__(cls, map, codomain_subset, inverse=None,
                              name=None, latex_name=None):
        """
        Normalize arguments and delegate to other constructors.

        TESTS::

            sage: # needs sage.geometry.polyhedron
            sage: from sage.manifolds.subsets.pullback import ManifoldSubsetPullback
            sage: M = Manifold(2, 'R^2', structure='topological')
            sage: c_cart.<x,y> = M.chart() # Cartesian coordinates on R^2
            sage: P = Polyhedron(vertices=[[0, 0], [1, 2], [3, 4]]); P                  # needs sage.geometry.polyhedron
            A 2-dimensional polyhedron in ZZ^2 defined as the convex hull of 3 vertices
            sage: S = ManifoldSubsetPullback(c_cart, P); S                              # needs sage.geometry.polyhedron
            Subset x_y_inv_P of the 2-dimensional topological manifold R^2
            sage: S is ManifoldSubsetPullback(c_cart, P)                                # needs sage.geometry.polyhedron
            True

        """

        try:
            is_mutable = map.is_mutable()
        except AttributeError:
            pass
        else:
            if is_mutable:
                map = map.copy()
                map.set_immutable()
        try:
            is_mutable = inverse.is_mutable()
        except AttributeError:
            pass
        else:
            if is_mutable:
                inverse = inverse.copy()
                inverse.set_immutable()

        if inverse is None:
            if isinstance(map, Chart):
                from sage.misc.latex import latex
                inverse_latex_name = '(' + ','.join(str(latex(x)) + '^{-1}' for x in map) + ')'
                inverse_name = '_'.join(repr(x) for x in map) + '_inv'
            else:
                map_name = map._name or 'f'
                map_latex_name = map._latex_name or map_name
                inverse_name = map_name + '_inv'
                inverse_latex_name = map_latex_name + r'^{-1}'
        else:
            inverse_name = inverse._name
            inverse_latex_name = inverse._latex_name
        try:
            codomain_subset_latex_name = codomain_subset._latex_name
            codomain_subset_name = codomain_subset._name
        except AttributeError:
            from sage.misc.latex import latex
            codomain_subset_latex_name = str(latex(codomain_subset))
            s = repr(codomain_subset)
            if len(s) > 10:
                codomain_subset_name = 'P'
            else:
                codomain_subset_name = s
        if latex_name is None:
            if name is None:
                latex_name = inverse_latex_name + '(' + codomain_subset_latex_name + ')'
            else:
                latex_name = name
        if name is None:
            name = inverse_name + '_' + codomain_subset_name

        if cls._is_open(codomain_subset):

            try:
                coord_def = cls._coord_def(map, codomain_subset)
            except NotImplementedError:
                pass
            else:
                return map.domain().open_subset(name=name, latex_name=latex_name,
                                                coord_def=coord_def)

        self = super().__classcall__(cls, map, codomain_subset, inverse, name, latex_name)

        return self

    @staticmethod
    def _is_open(codomain_subset):
        """
        Return whether ``codomain_subset`` is (known to be) an open subset of its ambient space.

        EXAMPLES:

        Manifolds and subsets::

            sage: from sage.manifolds.subsets.pullback import ManifoldSubsetPullback
            sage: R2 = Manifold(2, 'R^2', structure='topological'); R2
            2-dimensional topological manifold R^2
            sage: ManifoldSubsetPullback._is_open(R2)
            True
            sage: A = R2.subset('A'); A
            Subset A of the 2-dimensional topological manifold R^2
            sage: ManifoldSubsetPullback._is_open(A)
            False

        :class:`RealSet` instances::

            sage: I = RealSet.open(1, 2); I
            (1, 2)
            sage: ManifoldSubsetPullback._is_open(I)
            True
            sage: cl_I = RealSet.closed(1, 2); cl_I
            [1, 2]
            sage: ManifoldSubsetPullback._is_open(cl_I)
            False

        Polyhedra::

            sage: # needs sage.geometry.polyhedron
            sage: Empty = Polyhedron(ambient_dim=2); Empty
            The empty polyhedron in ZZ^2
            sage: ManifoldSubsetPullback._is_open(Empty)
            True
            sage: C = polytopes.cube(); C
            A 3-dimensional polyhedron in ZZ^3 defined as the convex hull of 8 vertices
            sage: ManifoldSubsetPullback._is_open(C)
            False

        Interiors of polyhedra::

            sage: int_C = C.interior(); int_C                                           # needs sage.geometry.polyhedron
            Relative interior of a
             3-dimensional polyhedron in ZZ^3 defined as the convex hull of 8 vertices
            sage: ManifoldSubsetPullback._is_open(int_C)                                # needs sage.geometry.polyhedron
            True

        PPL polyhedra and not-necessarily-closed polyhedra::

            sage: # needs pplpy
            sage: from ppl import Variable, C_Polyhedron, NNC_Polyhedron, Constraint_System
            sage: u = Variable(0)
            sage: v = Variable(1)
            sage: CS = Constraint_System()
            sage: CS.insert(0 < u)
            sage: CS.insert(u < 1)
            sage: CS.insert(0 < v)
            sage: CS.insert(v < 1)
            sage: CS.insert(u + v <= 3)       # redundant inequality
            sage: P = NNC_Polyhedron(CS); P
            A 2-dimensional polyhedron in QQ^2 defined as the convex hull of 1 point, 4 closure_points
            sage: ManifoldSubsetPullback._is_open(P)
            True
            sage: CS.insert(u + v <= 1)
            sage: T = NNC_Polyhedron(CS); T
            A 2-dimensional polyhedron in QQ^2 defined as the convex hull of 1 point, 3 closure_points
            sage: ManifoldSubsetPullback._is_open(T)
            False

        """

        if isinstance(codomain_subset, ManifoldSubset):
            return codomain_subset.is_open()

        if isinstance(codomain_subset, RealSet):
            return codomain_subset.is_open()

        if isinstance(codomain_subset, sage.geometry.abc.Polyhedron):
            return codomain_subset.is_empty() or codomain_subset.is_universe()

        if isinstance(codomain_subset, RelativeInterior):
            return codomain_subset.closure().is_full_dimensional()

        if codomain_subset in Sets().Finite():
            return codomain_subset.cardinality() == 0

        if hasattr(codomain_subset, 'minimized_constraints'):
            try:
                from ppl import NNC_Polyhedron, C_Polyhedron
            except ImportError:
                pass
            else:
                if isinstance(codomain_subset, (NNC_Polyhedron, C_Polyhedron)):
                    cs = codomain_subset.minimized_constraints()
                    if cs.has_equalities():
                        return False
                    if any(constraint.is_nonstrict_inequality()
                           for constraint in cs):
                        return False
                    return True

        return False

    @staticmethod
    def _interval_restriction(expr, interval):
        """
        Return a restriction expressing that ``expr`` lies in ``interval``.

        INPUT:

        - ``expr`` -- a symbolic expression
        - ``interval`` -- an instance of :class:`~sage.sets.real_set.InternalRealInterval`

        OUTPUT:

        - A restriction suitable as input to :meth:`~sage.manifolds.chart.restrict`:
          lists are conjunctions, tuples are disjunctions

        EXAMPLES::

            sage: from sage.manifolds.subsets.pullback import ManifoldSubsetPullback
            sage: _interval_restriction = ManifoldSubsetPullback._interval_restriction
            sage: var('t')
            t
            sage: assume(t >= -2)
            sage: assume(t <= 5)
            sage: _interval_restriction(t, RealSet(3, 4)[0])
            [t > 3, t < 4]
            sage: _interval_restriction(t, RealSet.unbounded_below_closed(2)[0])
            t <= 2
            sage: _interval_restriction(t, RealSet.closed(-5, 5)[0])
            []
            sage: _interval_restriction(t, RealSet.unbounded_below_closed(-5)[0])
            ()
            sage: _interval_restriction(t, RealSet.unbounded_above_closed(6)[0])
            ()
            sage: _interval_restriction(t^2, RealSet.unbounded_above_closed(0)[0])
            []

        """

        conjunction = []
        if interval.lower() != minus_infinity:
            if interval.lower_closed():
                condition = (expr >= interval.lower())
                negation = (expr < interval.lower())
            else:
                condition = (expr > interval.lower())
                negation = (expr <= interval.lower())
            if negation:
                # known to be false
                return ()
            if not condition:
                # not known to be true
                conjunction.append(condition)

        if interval.upper() != infinity:
            if interval.upper_closed():
                condition = (expr <= interval.upper())
                negation = (expr > interval.upper())
            else:
                condition = (expr < interval.upper())
                negation = (expr >= interval.upper())
            if negation:
                # known to be false
                return ()
            if not condition:
                # not known to be true
                conjunction.append(condition)

        if len(conjunction) == 1:
            return conjunction[0]
        else:
            # lists express 'and'
            return conjunction

    @staticmethod
    def _realset_restriction(expr, realset):
        """
        Return a restriction expressing that ``expr`` lies in ``realset``.

        INPUT:

        - ``expr`` -- a symbolic expression
        - ``interval`` -- an instance of :class:`~sage.sets.real_set.RealSet`

        OUTPUT:

        - A restriction suitable as input to :meth:`~sage.manifolds.chart.restrict`:
          lists are conjunctions, tuples are disjunctions

        EXAMPLES::

            sage: from sage.manifolds.subsets.pullback import ManifoldSubsetPullback
            sage: _realset_restriction = ManifoldSubsetPullback._realset_restriction
            sage: var('t')
            t
            sage: assume(t >= -2)
            sage: assume(t <= 5)
            sage: _realset_restriction(t, RealSet(-oo, oo))
            []
            sage: _realset_restriction(t, RealSet())
            ()
            sage: _realset_restriction(t, RealSet([-5, -4], (-1, 1), [3, 4], [6, 7]))
            ([t > -1, t < 1], [t >= 3, t <= 4])

        """
        disjunction = []
        for interval in realset:
            condition = ManifoldSubsetPullback._interval_restriction(expr, interval)
            if condition == []:
                return []
            if condition != ():
                disjunction.append(condition)

        if len(disjunction) == 1:
            return disjunction[0]
        else:
            # tuples express 'or'
            return tuple(disjunction)

    @staticmethod
    def _polyhedron_restriction(expr, polyhedron, relint=False):
        """
        Return a restriction expressing that ``expr`` lies in ``polyhedron`` or its relative interior.

        INPUT:

        - ``expr`` -- a symbolic expression
        - ``polyhedron`` -- an instance of :class:`~sage.geometry.polyhedron.base.Polyhedron_base`
        - ``relint`` -- whether the restriction should use the relative interior.

        OUTPUT:

        - A restriction suitable as input to :meth:`~sage.manifolds.chart.restrict`:
          lists are conjunctions, tuples are disjunctions

        EXAMPLES::

            sage: from sage.manifolds.subsets.pullback import ManifoldSubsetPullback
            sage: _polyhedron_restriction = ManifoldSubsetPullback._polyhedron_restriction
            sage: var('x y z')
            (x, y, z)
            sage: c = polytopes.cube()                                                  # needs sage.geometry.polyhedron
            sage: _polyhedron_restriction((x, y, z), c)                                 # needs sage.geometry.polyhedron
            [-x + 1 >= 0, -y + 1 >= 0, -z + 1 >= 0, x + 1 >= 0, z + 1 >= 0, y + 1 >= 0]
            sage: _polyhedron_restriction((x, y, z), c, relint=True)                    # needs sage.geometry.polyhedron
            [-x + 1 > 0, -y + 1 > 0, -z + 1 > 0, x + 1 > 0, z + 1 > 0, y + 1 > 0]
        """
        conjunction = []

        expr = vector(SR, expr)
        for constraint in polyhedron.Hrepresentation():

            if constraint.is_inequality():
                if relint:
                    condition = (constraint.eval(expr) > 0)
                else:
                    condition = (constraint.eval(expr) >= 0)
            else:
                condition = (constraint.eval(expr) == 0)
            if not condition:
                # not known to be true
                conjunction.append(condition)

        if len(conjunction) == 1:
            return conjunction[0]
        else:
            # lists express 'and'
            return conjunction

    @staticmethod
    def _coord_def(map, codomain_subset):
        r"""
        Return a coordinate definition of the open subset that is the pullback of ``codomain_subset``.

        INPUT:

        - ``map`` -- an instance of :class:`ScalarField` or :class:`Chart`.

        - ``codomain_subset`` - if ``map`` is a :class:`ScalarField`, an instance of :class:`RealSet`;
          if ``map`` is a :class:`Chart`, the relative interior of a polyhedron.

        For other inputs, a :class:`NotImplementedError` will be raised.

        OUTPUT:

        - an object suitable for the parameter ``coord_def`` of
          :meth:`sage.manifolds.manifold.TopologicalManifold.open_subset`.

        EXAMPLES::

            sage: from sage.manifolds.subsets.pullback import ManifoldSubsetPullback
            sage: _coord_def = ManifoldSubsetPullback._coord_def
            sage: M = Manifold(2, 'R^2', structure='topological')

        Coordinate definition of an open chart polyhedron::

            sage: c_cart.<x,y> = M.chart() # Cartesian coordinates on R^2
            sage: P = Polyhedron(vertices=[[0, 0], [1, 2], [3, 4]]); P                  # needs sage.geometry.polyhedron
            A 2-dimensional polyhedron in ZZ^2 defined as the convex hull of 3 vertices
            sage: ri_P = P.relative_interior(); ri_P                                    # needs sage.geometry.polyhedron
            Relative interior of a 2-dimensional polyhedron in ZZ^2 defined as the convex hull of 3 vertices
            sage: _coord_def(c_cart, ri_P)                                              # needs sage.geometry.polyhedron
            {Chart (R^2, (x, y)): [2*x - y > 0, -4*x + 3*y > 0, x - y + 1 > 0]}

        Coordinate definition of the pullback of an open interval under a scalar field::

            sage: r_squared = M.scalar_field(x^2 + y^2)
            sage: I = RealSet((1, 4)); I
            (1, 4)
            sage: _coord_def(r_squared, I)
            {Chart (R^2, (x, y)): [x^2 + y^2 > 1, x^2 + y^2 < 4]}

        """
        if isinstance(map, ScalarField) and isinstance(codomain_subset, RealSet):

            return {chart: ManifoldSubsetPullback._realset_restriction(func.expr(),
                                                                       codomain_subset)
                    for chart, func in map._express.items()}

        if isinstance(map, Chart):

            chart = map

            if isinstance(codomain_subset, RealSet):
                return {chart: ManifoldSubsetPullback._realset_restriction(chart[0],
                                                                           codomain_subset)}

            if isinstance(codomain_subset, RelativeInterior) and isinstance(codomain_subset.closure(), sage.geometry.abc.Polyhedron):
                return {chart: ManifoldSubsetPullback._polyhedron_restriction(
                                   chart, codomain_subset.closure(), relint=True)}

        raise NotImplementedError

    def __init__(self, map, codomain_subset, inverse, name, latex_name):
        r"""
        Construct a manifold subset that is a pullback.

        TESTS::

            sage: from sage.manifolds.subsets.pullback import ManifoldSubsetPullback
            sage: M = Manifold(2, 'R^2', structure='topological')
            sage: c_cart.<x,y> = M.chart() # Cartesian coordinates on R^2
            sage: r_squared = M.scalar_field(x^2+y^2)
            sage: r_squared.set_immutable()
            sage: cl_I = RealSet([1, 4]); cl_I
            [1, 4]
            sage: cl_O = ManifoldSubsetPullback(r_squared, cl_I); cl_O
            Subset f_inv_[1, 4] of the 2-dimensional topological manifold R^2
            sage: TestSuite(cl_O).run(skip='_test_elements')

        """
        if inverse is None and isinstance(map, Chart):
            chart = map
            scalar_codomain = (isinstance(codomain_subset, RealSet)
                               or any(field.has_coerce_map_from(codomain_subset)
                                      for field in (CDF, RDF, CLF, RLF)))
            if scalar_codomain:
                if chart.domain().dimension() != 1:
                    raise ValueError('to pull back a set of scalars by a chart, the manifold must be 1-dimensional')
                map = chart.domain().scalar_field({chart: chart[0]})

                def _inverse(coord):
                    return self.point((coord,), chart=chart)
            else:
                def _inverse(coords):
                    return self.point(coords, chart=map)
                inverse = _inverse

        self._map = map
        self._inverse = inverse

        self._codomain_subset = codomain_subset
        base_manifold = map.domain()
        ManifoldSubset.__init__(self, base_manifold, name, latex_name=latex_name)

    def _an_element_(self):
        r"""
        Construct some point in ``self``.

        EXAMPLES::

            sage: # needs sage.geometry.polyhedron
            sage: from sage.manifolds.subsets.pullback import ManifoldSubsetPullback
            sage: M = Manifold(3, 'R^3', structure='topological')
            sage: c_cart.<x,y,z> = M.chart() # Cartesian coordinates on R^3
            sage: Cube = polytopes.cube(); Cube                                         # needs sage.geometry.polyhedron
            A 3-dimensional polyhedron in ZZ^3 defined as the convex hull of 8 vertices
            sage: McCube = ManifoldSubsetPullback(c_cart, Cube, name='McCube'); McCube  # needs sage.geometry.polyhedron
            Subset McCube of the 3-dimensional topological manifold R^3
            sage: p = McCube.an_element(); p                                            # needs sage.geometry.polyhedron
            Point on the 3-dimensional topological manifold R^3
            sage: p.coordinates(c_cart)                                                 # needs sage.geometry.polyhedron
            (0, 0, 0)

            sage: # needs sage.geometry.polyhedron
            sage: Empty = Polyhedron(ambient_dim=3)
            sage: McEmpty = ManifoldSubsetPullback(c_cart, Empty, name='McEmpty')
            sage: McEmpty
            Subset McEmpty of the 3-dimensional topological manifold R^3
            sage: McEmpty.an_element()
            Traceback (most recent call last):
            ...
            sage.categories.sets_cat.EmptySetError
        """
        try:
            return next(iter(self.some_elements()))
        except StopIteration:
            raise EmptySetError

    def some_elements(self):
        r"""
        Generate some elements of ``self``.

        EXAMPLES::

            sage: # needs sage.geometry.polyhedron
            sage: from sage.manifolds.subsets.pullback import ManifoldSubsetPullback
            sage: M = Manifold(3, 'R^3', structure='topological')
            sage: c_cart.<x,y,z> = M.chart() # Cartesian coordinates on R^3
            sage: Cube = polytopes.cube(); Cube                                         # needs sage.geometry.polyhedron
            A 3-dimensional polyhedron in ZZ^3 defined as the convex hull of 8 vertices
            sage: McCube = ManifoldSubsetPullback(c_cart, Cube, name='McCube'); McCube  # needs sage.geometry.polyhedron
            Subset McCube of the 3-dimensional topological manifold R^3
            sage: L = list(McCube.some_elements()); L                                   # needs sage.geometry.polyhedron
            [Point on the 3-dimensional topological manifold R^3,
             Point on the 3-dimensional topological manifold R^3,
             Point on the 3-dimensional topological manifold R^3,
             Point on the 3-dimensional topological manifold R^3,
             Point on the 3-dimensional topological manifold R^3,
             Point on the 3-dimensional topological manifold R^3]
            sage: list(p.coordinates(c_cart) for p in L)                                # needs sage.geometry.polyhedron
            [(0, 0, 0),
             (1, -1, -1),
             (1, 0, -1),
             (1, 1/2, 0),
             (1, -1/4, 1/2),
             (0, -5/8, 3/4)]

            sage: # needs sage.geometry.polyhedron
            sage: Empty = Polyhedron(ambient_dim=3)
            sage: McEmpty = ManifoldSubsetPullback(c_cart, Empty, name='McEmpty')
            sage: McEmpty
            Subset McEmpty of the 3-dimensional topological manifold R^3
            sage: list(McEmpty.some_elements())
            []
        """
        if self._inverse is not None:
            for y in self._codomain_subset.some_elements():
                yield self._inverse(y)
        elif self.is_empty():
            return
        else:
            # Fallback
            p = super()._an_element_()
            if p in self:
                yield p

    def __contains__(self, point):
        r"""
        Check whether ``point`` is contained in ``self``.

        EXAMPLES::

            sage: # needs sage.geometry.polyhedron
            sage: from sage.manifolds.subsets.pullback import ManifoldSubsetPullback
            sage: M = Manifold(3, 'R^3', structure='topological')
            sage: c_cart.<x,y,z> = M.chart() # Cartesian coordinates on R^3
            sage: Cube = polytopes.cube(); Cube                                         # needs sage.geometry.polyhedron
            A 3-dimensional polyhedron in ZZ^3 defined as the convex hull of 8 vertices
            sage: Cube.vertices_list()                                                  # needs sage.geometry.polyhedron
            [[1, -1, -1],
            [1, 1, -1],
            [1, 1, 1],
            [1, -1, 1],
            [-1, -1, 1],
            [-1, -1, -1],
            [-1, 1, -1],
            [-1, 1, 1]]
            sage: McCube = ManifoldSubsetPullback(c_cart, Cube, name='McCube'); McCube  # needs sage.geometry.polyhedron
            Subset McCube of the 3-dimensional topological manifold R^3
            sage: p = M.point((0, 0, 0)); p                                             # needs sage.geometry.polyhedron
            Point on the 3-dimensional topological manifold R^3
            sage: p in McCube                                                           # needs sage.geometry.polyhedron
            True
            sage: q = M.point((2, 3, 4)); q                                             # needs sage.geometry.polyhedron
            Point on the 3-dimensional topological manifold R^3
            sage: q in McCube                                                           # needs sage.geometry.polyhedron
            False
         """
        if super().__contains__(point):
            return True
        coords = self._map(point)
        if isinstance(coords, (tuple, list)):
            coords = vector(coords)
        return coords in self._codomain_subset

    def is_open(self):
        """
        Return if ``self`` is (known to be) an open set.

        This version of the method always returns ``False``.

        Because the map is continuous, the pullback is open if the
        ``codomain_subset`` is open.

        However, the design of :class:`~sage.manifolds.subset.ManifoldSubset` requires that open subsets
        are instances of the subclass :class:`sage.manifolds.manifold.TopologicalManifold`.
        The constructor of :class:`ManifoldSubsetPullback` delegates to a subclass
        of :class:`sage.manifolds.manifold.TopologicalManifold` for some open subsets.

        EXAMPLES::

            sage: from sage.manifolds.subsets.pullback import ManifoldSubsetPullback
            sage: M = Manifold(2, 'R^2', structure='topological')
            sage: c_cart.<x,y> = M.chart() # Cartesian coordinates on R^2

            sage: # needs sage.geometry.polyhedron
            sage: P = Polyhedron(vertices=[[0, 0], [1, 2], [3, 4]]); P
            A 2-dimensional polyhedron in ZZ^2 defined as the convex hull of 3 vertices
            sage: P.is_open()
            False
            sage: McP = ManifoldSubsetPullback(c_cart, P, name='McP'); McP
            Subset McP of the 2-dimensional topological manifold R^2
            sage: McP.is_open()
            False
        """
        return super().is_open()

    def is_closed(self):
        """
        Return if ``self`` is (known to be) a closed subset of the manifold.

        EXAMPLES::

            sage: from sage.manifolds.subsets.pullback import ManifoldSubsetPullback
            sage: M = Manifold(2, 'R^2', structure='topological')
            sage: c_cart.<x,y> = M.chart() # Cartesian coordinates on R^2

        The pullback of a closed real interval under a scalar field is closed::

            sage: r_squared = M.scalar_field(x^2+y^2)
            sage: r_squared.set_immutable()
            sage: cl_I = RealSet([1, 2]); cl_I
            [1, 2]
            sage: cl_O = ManifoldSubsetPullback(r_squared, cl_I); cl_O
            Subset f_inv_[1, 2] of the 2-dimensional topological manifold R^2
            sage: cl_O.is_closed()
            True

        The pullback of a (closed convex) polyhedron under a chart is closed::

<<<<<<< HEAD
            sage: P = Polyhedron(vertices=[[0, 0], [1, 2], [3, 4]]); P                  # needs sage.geometry.polyhedron
=======
            sage: # needs sage.geometry.polyhedron
            sage: P = Polyhedron(vertices=[[0, 0], [1, 2], [3, 4]]); P
>>>>>>> ffa0785a
            A 2-dimensional polyhedron in ZZ^2 defined as the convex hull of 3 vertices
            sage: McP = ManifoldSubsetPullback(c_cart, P, name='McP'); McP              # needs sage.geometry.polyhedron
            Subset McP of the 2-dimensional topological manifold R^2
            sage: McP.is_closed()                                                       # needs sage.geometry.polyhedron
            True

        The pullback of real vector subspaces under a chart is closed::

            sage: V = span([[1, 2]], RR); V
            Vector space of degree 2 and dimension 1 over Real Field with 53 bits of precision
            Basis matrix:
            [1.00000000000000 2.00000000000000]
            sage: McV = ManifoldSubsetPullback(c_cart, V, name='McV'); McV
            Subset McV of the 2-dimensional topological manifold R^2
            sage: McV.is_closed()
            True

        The pullback of point lattices under a chart is closed::

            sage: W = span([[1, 0], [3, 5]], ZZ); W
            Free module of degree 2 and rank 2 over Integer Ring
            Echelon basis matrix:
            [1 0]
            [0 5]
            sage: McW = ManifoldSubsetPullback(c_cart, W, name='McW'); McW
            Subset McW of the 2-dimensional topological manifold R^2
            sage: McW.is_closed()
            True

        The pullback of finite sets is closed::

            sage: F = Family([vector(QQ, [1, 2], immutable=True), vector(QQ, [2, 3], immutable=True)])
            sage: McF = ManifoldSubsetPullback(c_cart, F, name='McF'); McF
            Subset McF of the 2-dimensional topological manifold R^2
            sage: McF.is_closed()
            True

        """
        if self.manifold().dimension() == 0:
            return True
        if isinstance(self._codomain_subset, ManifoldSubset):
            if self._codomain_subset.is_closed():
                # known closed
                return True
        elif isinstance(self._codomain_subset, RealSet):
            # RealSet can decide closedness authoritatively
            return self._codomain_subset.is_closed()
        elif isinstance(self._codomain_subset, sage.geometry.abc.Polyhedron):
            # Regardless of their base_ring, we treat polyhedra as closed
            # convex subsets of R^n
            return True
        elif is_FreeModule(self._codomain_subset) and self._codomain_subset.rank() != infinity:
            if self._codomain_subset.base_ring() in MetricSpaces().Complete():
                # Closed topological vector subspace
                return True
            if self._codomain_subset.base_ring() == ZZ:
                if self._codomain_subset.coordinate_ring().is_subring(QQ):
                    # Discrete subgroup of R^n
                    return True
                if self._codomain_subset.rank() == self._codomain_subset.base_extend(RR).dimension():
                    # Discrete subgroup of R^n
                    return True
        elif self._codomain_subset in Sets().Finite():
            return True
        else:
            if hasattr(self._codomain_subset, 'is_topologically_closed'):
                try:
                    from ppl import NNC_Polyhedron, C_Polyhedron
                except ImportError:
                    pass
                else:
                    if isinstance(self._codomain_subset, (NNC_Polyhedron, C_Polyhedron)):
                        # ppl polyhedra can decide closedness authoritatively
                        return self._codomain_subset.is_topologically_closed()
        return super().is_closed()

    def closure(self, name=None, latex_name=None):
        """
        Return the topological closure of ``self`` in the manifold.

        Because ``self`` is a pullback of some subset under a continuous map,
        the closure of ``self`` is the pullback of the closure.

        EXAMPLES::

            sage: from sage.manifolds.subsets.pullback import ManifoldSubsetPullback
            sage: M = Manifold(2, 'R^2', structure='topological')
            sage: c_cart.<x,y> = M.chart() # Cartesian coordinates on R^2
            sage: r_squared = M.scalar_field(x^2+y^2)
            sage: r_squared.set_immutable()
            sage: I = RealSet.open_closed(1, 2); I
            (1, 2]
            sage: O = ManifoldSubsetPullback(r_squared, I); O
            Subset f_inv_(1, 2] of the 2-dimensional topological manifold R^2
            sage: latex(O)
            f^{-1}((1, 2])
            sage: cl_O = O.closure(); cl_O
            Subset f_inv_[1, 2] of the 2-dimensional topological manifold R^2
            sage: cl_O.is_closed()
            True

        """
        if self.is_closed():
            return self
        try:
            codomain_subset_closure = self._codomain_subset.closure()
        except AttributeError:
            return super().closure()
        closure = ManifoldSubsetPullback(self._map, codomain_subset_closure,
                                         inverse=self._inverse,
                                         name=name, latex_name=latex_name)
        closure.declare_superset(self)
        return closure<|MERGE_RESOLUTION|>--- conflicted
+++ resolved
@@ -777,16 +777,12 @@
 
         The pullback of a (closed convex) polyhedron under a chart is closed::
 
-<<<<<<< HEAD
-            sage: P = Polyhedron(vertices=[[0, 0], [1, 2], [3, 4]]); P                  # needs sage.geometry.polyhedron
-=======
             sage: # needs sage.geometry.polyhedron
             sage: P = Polyhedron(vertices=[[0, 0], [1, 2], [3, 4]]); P
->>>>>>> ffa0785a
             A 2-dimensional polyhedron in ZZ^2 defined as the convex hull of 3 vertices
-            sage: McP = ManifoldSubsetPullback(c_cart, P, name='McP'); McP              # needs sage.geometry.polyhedron
+            sage: McP = ManifoldSubsetPullback(c_cart, P, name='McP'); McP
             Subset McP of the 2-dimensional topological manifold R^2
-            sage: McP.is_closed()                                                       # needs sage.geometry.polyhedron
+            sage: McP.is_closed()
             True
 
         The pullback of real vector subspaces under a chart is closed::
