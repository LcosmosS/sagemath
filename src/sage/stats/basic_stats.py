"""
Basic Statistics

This file contains basic descriptive functions. Included are the mean,
median, mode, moving average, standard deviation, and the variance.
When calling a function on data, there are checks for functions already
defined for that data type.

The ``mean`` function returns the arithmetic mean (the sum of all the members
of a list, divided by the number of members). Further revisions may include
the geometric and harmonic mean. The ``median`` function returns the number
separating the higher half of a sample from the lower half. The ``mode``
returns the most common occurring member of a sample, plus the number of times
it occurs. If entries occur equally common, the smallest of a list of the most
common  entries is returned. The ``moving_average`` is a finite impulse
response filter, creating a series of averages using a user-defined number of
subsets of the full data set. The ``std`` and the ``variance`` return a
measurement of how far data points tend to be from the arithmetic mean.

Functions are available in the namespace ``stats``, i.e. you can use them by
typing ``stats.mean``, ``stats.median``, etc.

REMARK: If all the data you are working with are floating point
numbers, you may find ``stats.TimeSeries`` helpful, since it is
extremely fast and offers many of the same descriptive statistics as
in the module.

AUTHOR:

- Andrew Hou (11/06/2009)

"""
# ***********************************************************************
#          Copyright (C) 2009, Andrew Hou <amhou@uw.edu>
#
#  Distributed under the terms of the GNU General Public License (GPL)
#
#            The full text of the GPL is available at:
#                  https://www.gnu.org/licenses/
######################################################################

from sage.rings.integer_ring import ZZ
from sage.misc.lazy_import import lazy_import
lazy_import("sage.symbolic.constants", "NaN")
from sage.misc.functional import sqrt
from sage.misc.superseded import deprecation


def mean(v):
    """
    Return the mean of the elements of `v`.

    We define the mean of the empty list to be the (symbolic) NaN,
    following the convention of MATLAB, Scipy, and R.

    This function is deprecated.  Use ``numpy.mean`` or ``numpy.nanmean``
    instead.

    INPUT:

    - `v` -- a list of numbers

    OUTPUT:

    - a number

    EXAMPLES::

        sage: mean([pi, e])
        doctest:warning...
        DeprecationWarning: sage.stats.basic_stats.mean is deprecated; use numpy.mean or numpy.nanmean instead
        See https://github.com/sagemath/sage/issues/29662 for details.
        1/2*pi + 1/2*e
        sage: mean([])
        NaN
        sage: mean([I, sqrt(2), 3/5])
        1/3*sqrt(2) + 1/3*I + 1/5
        sage: mean([RIF(1.0103,1.0103), RIF(2)])
        1.5051500000000000?
        sage: mean(range(4))
        3/2
        sage: v = stats.TimeSeries([1..100])
        sage: mean(v)
        50.5
    """
    deprecation(29662, 'sage.stats.basic_stats.mean is deprecated; use numpy.mean or numpy.nanmean instead')
    if hasattr(v, 'mean'):
        return v.mean()
    if not v:
        return NaN
    s = sum(v)
    if isinstance(s, int):
        # python integers are stupid.
        return s / ZZ(len(v))
    return s / len(v)


def mode(v):
    """
    Return the mode of `v`.

    The mode is the list of the most frequently occurring
    elements in `v`. If `n` is the most times that any element occurs
    in `v`, then the mode is the list of elements of `v` that
    occur `n` times. The list is sorted if possible.

    This function is deprecated.  Use ``scipy.stats.mode`` or
    ``statistics.mode`` instead.

    .. NOTE::

        The elements of `v` must be hashable.

    INPUT:

    - `v` -- a list

    OUTPUT:

    - a list (sorted if possible)

    EXAMPLES::

        sage: v = [1,2,4,1,6,2,6,7,1]
        sage: mode(v)
        doctest:warning...
        DeprecationWarning: sage.stats.basic_stats.mode is deprecated; use scipy.stats.mode or statistics.mode instead
        See https://github.com/sagemath/sage/issues/29662 for details.
        [1]
        sage: v.count(1)
        3
        sage: mode([])
        []

        sage: mode([1,2,3,4,5])
        [1, 2, 3, 4, 5]
        sage: mode([3,1,2,1,2,3])
        [1, 2, 3]
        sage: mode([0, 2, 7, 7, 13, 20, 2, 13])
        [2, 7, 13]

        sage: mode(['sage', 'four', 'I', 'three', 'sage', 'pi'])
        ['sage']

        sage: class MyClass:
        ....:   def mode(self):
        ....:       return [1]
        sage: stats.mode(MyClass())
        [1]
    """
    deprecation(29662, 'sage.stats.basic_stats.mode is deprecated; use scipy.stats.mode or statistics.mode instead')

    if hasattr(v, 'mode'):
        return v.mode()

    if not v:
        return v

    freq = {}
    for i in v:
        if i in freq:
            freq[i] += 1
        else:
            freq[i] = 1

    n = max(freq.values())
    try:
        return sorted(u for u, f in freq.items() if f == n)
    except TypeError:
        return [u for u, f in freq.items() if f == n]


def std(v, bias=False):
    """
    Return the standard deviation of the elements of `v`.

    We define the standard deviation of the empty list to be NaN,
    following the convention of MATLAB, Scipy, and R.

    This function is deprecated.  Use ``numpy.std`` or ``numpy.nanstd``
    instead.

    INPUT:

    - `v` -- a list of numbers

    - ``bias`` -- bool (default: False); if False, divide by
                  len(v) - 1 instead of len(v)
                  to give a less biased estimator (sample) for the
                  standard deviation.

    OUTPUT:

    - a number

    EXAMPLES::

        sage: std([1..6], bias=True)
        doctest:warning...
        DeprecationWarning: sage.stats.basic_stats.std is deprecated; use numpy.std or numpy.nanstd instead
        See https://github.com/sagemath/sage/issues/29662 for details.
        doctest:warning...
        DeprecationWarning: sage.stats.basic_stats.variance is deprecated; use numpy.var or numpy.nanvar instead
        See https://github.com/sagemath/sage/issues/29662 for details.
        doctest:warning...
        DeprecationWarning: sage.stats.basic_stats.mean is deprecated; use numpy.mean or numpy.nanmean instead
        See https://github.com/sagemath/sage/issues/29662 for details.
        1/2*sqrt(35/3)
        sage: std([1..6], bias=False)
        sqrt(7/2)
        sage: std([e, pi])
        sqrt(1/2)*abs(pi - e)
        sage: std([])
        NaN
        sage: std([I, sqrt(2), 3/5])
        1/15*sqrt(1/2)*sqrt((10*sqrt(2) - 5*I - 3)^2
        + (5*sqrt(2) - 10*I + 3)^2 + (5*sqrt(2) + 5*I - 6)^2)
        sage: std([RIF(1.0103, 1.0103), RIF(2)])
        0.6998235813403261?
<<<<<<< HEAD
        sage: import numpy                                                                          # optional - numpy
        sage: x = numpy.array([1,2,3,4,5])                                                          # optional - numpy
        sage: std(x, bias=False)                                                                    # optional - numpy
=======
        sage: import numpy                                                              # optional - numpy
        sage: x = numpy.array([1,2,3,4,5])                                              # optional - numpy
        sage: std(x, bias=False)                                                        # optional - numpy
>>>>>>> 08060ed1
        1.5811388300841898
        sage: x = stats.TimeSeries([1..100])
        sage: std(x)
        29.011491975882016

    TESTS::

        sage: data = [random() for i in [1 .. 20]]
        sage: std(data)  # random
        0.29487771726609185
    """
    deprecation(29662, 'sage.stats.basic_stats.std is deprecated; use numpy.std or numpy.nanstd instead')

    # NOTE: in R bias = False by default, and in Scipy bias=True by
    # default, and R is more popular.

    if hasattr(v, 'standard_deviation'):
        return v.standard_deviation(bias=bias)

    import numpy

    if isinstance(v, numpy.ndarray):
        # accounts for numpy arrays
        if bias:
            return v.std()
        else:
            return v.std(ddof=1)

    if not v:
        # standard deviation of empty set defined as NaN
        return NaN

    return sqrt(variance(v, bias=bias))


def variance(v, bias=False):
    """
    Return the variance of the elements of `v`.

    We define the variance of the empty list to be NaN,
    following the convention of MATLAB, Scipy, and R.

    This function is deprecated.  Use ``numpy.var`` or ``numpy.nanvar``
    instead.

    INPUT:

    - `v` -- a list of numbers

    - ``bias`` -- bool (default: False); if False, divide by
                  len(v) - 1 instead of len(v)
                  to give a less biased estimator (sample) for the
                  standard deviation.

    OUTPUT:

    - a number

    EXAMPLES::

        sage: variance([1..6])
        doctest:warning...
        DeprecationWarning: sage.stats.basic_stats.variance is deprecated; use numpy.var or numpy.nanvar instead
        See https://github.com/sagemath/sage/issues/29662 for details.
        7/2
        sage: variance([1..6], bias=True)
        35/12
        sage: variance([e, pi])
        1/2*(pi - e)^2
        sage: variance([])
        NaN
        sage: variance([I, sqrt(2), 3/5])
        1/450*(10*sqrt(2) - 5*I - 3)^2 + 1/450*(5*sqrt(2) - 10*I + 3)^2
        + 1/450*(5*sqrt(2) + 5*I - 6)^2
        sage: variance([RIF(1.0103, 1.0103), RIF(2)])
        0.4897530450000000?
<<<<<<< HEAD
        sage: import numpy                                                                          # optional - numpy
        sage: x = numpy.array([1,2,3,4,5])                                                          # optional - numpy
        sage: variance(x, bias=False)                                                               # optional - numpy
=======
        sage: import numpy                                                              # optional - numpy
        sage: x = numpy.array([1,2,3,4,5])                                              # optional - numpy
        sage: variance(x, bias=False)                                                   # optional - numpy
>>>>>>> 08060ed1
        2.5
        sage: x = stats.TimeSeries([1..100])
        sage: variance(x)
        841.6666666666666
        sage: variance(x, bias=True)
        833.25
        sage: class MyClass:
        ....:   def variance(self, bias = False):
        ....:      return 1
        sage: stats.variance(MyClass())
        1
        sage: class SillyPythonList:
        ....:   def __init__(self):
        ....:       self.__list = [2, 4]
        ....:   def __len__(self):
        ....:       return len(self.__list)
        ....:   def __iter__(self):
        ....:       return self.__list.__iter__()
        ....:   def mean(self):
        ....:       return 3
        sage: R = SillyPythonList()
        sage: variance(R)
        2
        sage: variance(R, bias=True)
        1

    TESTS:

    The performance issue from :trac:`10019` is solved::

        sage: variance([1] * 2^18)
        0
    """
    deprecation(29662, 'sage.stats.basic_stats.variance is deprecated; use numpy.var or numpy.nanvar instead')

    if hasattr(v, 'variance'):
        return v.variance(bias=bias)
    import numpy

    x = 0
    if isinstance(v, numpy.ndarray):
        # accounts for numpy arrays
        if bias:
            return v.var()
        else:
            return v.var(ddof=1)
    if not v:
        # variance of empty set defined as NaN
        return NaN

    mu = mean(v)
    for vi in v:
        x += (vi - mu)**2
    if bias:
        # population variance
        if isinstance(x, int):
            return x / ZZ(len(v))
        return x / len(v)
    else:
        # sample variance
        if isinstance(x, int):
            return x / ZZ(len(v)-1)
        return x / (len(v)-1)


def median(v):
    """
    Return the median (middle value) of the elements of `v`

    If `v` is empty, we define the median to be NaN, which is
    consistent with NumPy (note that R returns NULL).
    If `v` is comprised of strings, TypeError occurs.
    For elements other than numbers, the median is a result of ``sorted()``.

    This function is deprecated.  Use ``numpy.median`` or ``numpy.nanmedian``
    instead.

    INPUT:

    - `v` -- a list

    OUTPUT:

    - median element of `v`

    EXAMPLES::

        sage: median([1,2,3,4,5])
        doctest:warning...
        DeprecationWarning: sage.stats.basic_stats.median is deprecated; use numpy.median or numpy.nanmedian instead
        See https://github.com/sagemath/sage/issues/29662 for details.
        3
        sage: median([e, pi])
        1/2*pi + 1/2*e
        sage: median(['sage', 'linux', 'python'])
        'python'
        sage: median([])
        NaN
        sage: class MyClass:
        ....:    def median(self):
        ....:       return 1
        sage: stats.median(MyClass())
        1
    """
    deprecation(29662, 'sage.stats.basic_stats.median is deprecated; use numpy.median or numpy.nanmedian instead')

    if hasattr(v, 'median'):
        return v.median()

    if not v:
        # Median of empty set defined as NaN
        return NaN
    values = sorted(v)
    if len(values) % 2:
        return values[((len(values))+1)//2-1]
    else:
        lower = values[(len(values)+1)//2-1]
        upper = values[len(values)//2]
        return (lower + upper) / ZZ(2)


def moving_average(v, n):
    """
    Return the moving average of a list `v`.

    The moving average of a list is often used to smooth out noisy data.

    If `v` is empty, we define the entries of the moving average to be NaN.

    This method is deprecated.  Use ``pandas.Series.rolling`` instead.

    INPUT:

    - `v` -- a list

    - `n` -- the number of values used in computing each average.

    OUTPUT:

    - a list of length ``len(v)-n+1``, since we do not fabric any values

    EXAMPLES::

        sage: moving_average([1..10], 1)
        doctest:warning...
        DeprecationWarning: sage.stats.basic_stats.moving_average is deprecated; use pandas.Series.rolling instead
        See https://github.com/sagemath/sage/issues/29662 for details.
        [1, 2, 3, 4, 5, 6, 7, 8, 9, 10]
        sage: moving_average([1..10], 4)
        [5/2, 7/2, 9/2, 11/2, 13/2, 15/2, 17/2]
        sage: moving_average([], 1)
        []
        sage: moving_average([pi, e, I, sqrt(2), 3/5], 2)
        [1/2*pi + 1/2*e, 1/2*e + 1/2*I, 1/2*sqrt(2) + 1/2*I,
         1/2*sqrt(2) + 3/10]

    We check if the input is a time series, and if so use the
    optimized ``simple_moving_average`` method, but with (slightly
    different) meaning as defined above (the point is that the
    ``simple_moving_average`` on time series returns `n` values::

        sage: a = stats.TimeSeries([1..10])
        sage: stats.moving_average(a, 3)
        [2.0000, 3.0000, 4.0000, 5.0000, 6.0000, 7.0000, 8.0000, 9.0000]
        sage: stats.moving_average(list(a), 3)
        [2.0, 3.0, 4.0, 5.0, 6.0, 7.0, 8.0, 9.0]

    """
    deprecation(29662, 'sage.stats.basic_stats.moving_average is deprecated; use pandas.Series.rolling instead')

    if not v:
        return v
    from .time_series import TimeSeries
    if isinstance(v, TimeSeries):
        return v.simple_moving_average(n)[n - 1:]
    n = int(n)
    if n <= 0:
        raise ValueError("n must be positive")
    nn = ZZ(n)
    s = sum(v[:n])
    ans = [s / nn]
    for i in range(n, len(v)):
        # add in the i-th value in v to our running sum,
        # and remove the value n places back.
        s += v[i] - v[i - n]
        ans.append(s / nn)
    return ans<|MERGE_RESOLUTION|>--- conflicted
+++ resolved
@@ -217,15 +217,9 @@
         + (5*sqrt(2) - 10*I + 3)^2 + (5*sqrt(2) + 5*I - 6)^2)
         sage: std([RIF(1.0103, 1.0103), RIF(2)])
         0.6998235813403261?
-<<<<<<< HEAD
-        sage: import numpy                                                                          # optional - numpy
-        sage: x = numpy.array([1,2,3,4,5])                                                          # optional - numpy
-        sage: std(x, bias=False)                                                                    # optional - numpy
-=======
         sage: import numpy                                                              # optional - numpy
         sage: x = numpy.array([1,2,3,4,5])                                              # optional - numpy
         sage: std(x, bias=False)                                                        # optional - numpy
->>>>>>> 08060ed1
         1.5811388300841898
         sage: x = stats.TimeSeries([1..100])
         sage: std(x)
@@ -302,15 +296,9 @@
         + 1/450*(5*sqrt(2) + 5*I - 6)^2
         sage: variance([RIF(1.0103, 1.0103), RIF(2)])
         0.4897530450000000?
-<<<<<<< HEAD
-        sage: import numpy                                                                          # optional - numpy
-        sage: x = numpy.array([1,2,3,4,5])                                                          # optional - numpy
-        sage: variance(x, bias=False)                                                               # optional - numpy
-=======
         sage: import numpy                                                              # optional - numpy
         sage: x = numpy.array([1,2,3,4,5])                                              # optional - numpy
         sage: variance(x, bias=False)                                                   # optional - numpy
->>>>>>> 08060ed1
         2.5
         sage: x = stats.TimeSeries([1..100])
         sage: variance(x)
