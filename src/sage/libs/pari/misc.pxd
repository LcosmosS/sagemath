# sage_setup: distribution = sagemath-pari
<<<<<<< HEAD

=======
>>>>>>> 5ae0bc7a
from cypari2.gen cimport Gen

cdef Gen new_t_POL_from_int_star(int* vals, unsigned long length, long varnum)<|MERGE_RESOLUTION|>--- conflicted
+++ resolved
@@ -1,8 +1,5 @@
 # sage_setup: distribution = sagemath-pari
-<<<<<<< HEAD
 
-=======
->>>>>>> 5ae0bc7a
 from cypari2.gen cimport Gen
 
 cdef Gen new_t_POL_from_int_star(int* vals, unsigned long length, long varnum)