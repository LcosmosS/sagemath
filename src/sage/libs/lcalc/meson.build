--- conflicted
+++ resolved
@@ -1,4 +1,3 @@
-<<<<<<< HEAD
 # Once https://github.com/mesonbuild/meson/pull/12616 is released, we can simply do the following:
 # lcalc = dependency('lcalc', version: '>= 2.0.0')
 lcalc = dependency('lcalc', version: '>= 2.0.0', required: false, allow_fallback: false)
@@ -6,15 +5,7 @@
     lcalc = subproject('lcalc').get_variable('lcalc_dep')
 endif
 
-py.install_sources(
-    '__init__.py',
-    'lcalc_Lfunction.pxd',
-    'lcalc_sage.h',
-    subdir: 'sage/libs/lcalc',
-)
-=======
 py.install_sources('__init__.py', 'lcalc_Lfunction.pxd', 'lcalc_sage.h', subdir : 'sage/libs/lcalc')
->>>>>>> 087df3f0
 
 extension_data_cpp = {
     'lcalc_Lfunction': files('lcalc_Lfunction.pyx'),
