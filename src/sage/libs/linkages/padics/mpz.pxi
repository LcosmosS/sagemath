"""
This linkage file implements the padics API using MPIR mpz_t
multiprecision integers.

AUTHORS:

- David Roe (2012-3-1) -- initial version
"""

#*****************************************************************************
#       Copyright (C) 2007-2012 David Roe <roed.math@gmail.com>
#                               William Stein <wstein@gmail.com>
#
#  Distributed under the terms of the GNU General Public License (GPL)
#
#                  http://www.gnu.org/licenses/
#*****************************************************************************

include "sage/ext/stdsage.pxi"
include "sage/ext/interrupt.pxi"
from cpython.list cimport *

from sage.libs.gmp.mpz cimport *
from sage.libs.gmp.pylong cimport mpz_pythonhash
from sage.libs.gmp.rational_reconstruction cimport mpq_rational_reconstruction
from sage.rings.integer cimport Integer
from sage.rings.rational cimport Rational
from sage.rings.padics.padic_generic_element cimport pAdicGenericElement
from sage.rings.padics.common_conversion cimport cconv_mpz_t_out_shared, cconv_mpz_t_shared, cconv_mpq_t_out_shared, cconv_mpq_t_shared, cconv_shared
import sage.rings.finite_rings.integer_mod

cdef Integer holder = PY_NEW(Integer)
cdef Integer holder2 = PY_NEW(Integer)

cdef inline int cconstruct(mpz_t value, PowComputer_ prime_pow) except -1:
    """
    Construct a new element.

    INPUT:

    - ``unit`` -- an ``mpz_t`` to be initialized.
    - ``prime_pow`` -- the PowComputer for the ring.
    """
    mpz_init(value)

cdef inline int cdestruct(mpz_t value, PowComputer_ prime_pow) except -1:
    """
    Deallocate an element.

    INPUT:

    - ``unit`` -- an ``mpz_t`` to be cleared.
    - ``prime_pow`` -- the PowComputer for the ring.
    """
    mpz_clear(value)

cdef inline int ccmp(mpz_t a, mpz_t b, long prec, bint reduce_a, bint reduce_b, PowComputer_ prime_pow) except -2:
    """
    Comparison of two elements.

    INPUT:

    - ``a`` -- an ``mpz_t``.
    - ``b`` -- an ``mpz_t``.
    - ``prec`` -- a long, the precision of the comparison.
    - ``reduce_a`` -- a bint, whether a needs to be reduced.
    - ``reduce_b`` -- a bint, whether b needs to be reduced.
    - ``prime_pow`` -- the PowComputer for the ring.

    OUPUT:

    - If neither a nor be needs to be reduced, returns
      -1 (`a < b`), 0 (`a = b`) or 1 (`a > b`)
    - If at least one needs to be reduced, returns
      0 (``a == b mod p^prec``) or 1 (otherwise)
    """
    cdef int ans
    if reduce_a or reduce_b:
        mpz_sub(holder.value, a, b)
        mpz_mod(holder.value, holder.value, prime_pow.pow_mpz_t_tmp(prec))
        return mpz_sgn(holder.value)
    else:
        ans = mpz_cmp(a,b)
        if ans > 0:
            return 1
        elif ans < 0:
            return -1
        return 0

cdef inline int cneg(mpz_t out, mpz_t a, long prec, PowComputer_ prime_pow) except -1:
    """
    Negation.

    Note that no reduction is performed.

    INPUT:

    - ``out`` -- an ``mpz_t`` to store the negation.
    - ``a`` -- an ``mpz_t`` to be negated.
    - ``prec`` -- a long, the precision: ignored.
    - ``prime_pow`` -- the PowComputer for the ring.
    """
    mpz_neg(out, a)

cdef inline int cadd(mpz_t out, mpz_t a, mpz_t b, long prec, PowComputer_ prime_pow) except -1:
    """
    Addition.

    Note that no reduction is performed.

    INPUT:

    - ``out`` -- an ``mpz_t`` to store the sum.
    - ``a`` -- an ``mpz_t``, the first summand.
    - ``b`` -- an ``mpz_t``, the second summand.
    - ``prec`` -- a long, the precision: ignored.
    - ``prime_pow`` -- the PowComputer for the ring.
    """
    mpz_add(out, a, b)

cdef inline bint creduce(mpz_t out, mpz_t a, long prec, PowComputer_ prime_pow) except -1:
    """
    Reduce modulo a power of the maximal ideal.

    INPUT:

    - ``out`` -- an ``mpz_t`` to store the reduction.
    - ``a`` -- the element to be reduced.
    - ``prec`` -- a long, the precision to reduce modulo.
    - ``prime_pow`` -- the PowComputer for the ring.

    OUTPUT:

    - returns True if the reduction is zero; False otherwise.
    """
    mpz_mod(out, a, prime_pow.pow_mpz_t_tmp(prec))
    return mpz_sgn(out) == 0

cdef inline bint creduce_small(mpz_t out, mpz_t a, long prec, PowComputer_ prime_pow) except -1:
    """
    Reduce modulo a power of the maximal ideal.

    This function assumes that the input satisfies `-p <= a < 2p`, so
    that it doesn't need any divisions.

    INPUT:

    - ``out`` -- an ``mpz_t`` to store the reduction.
    - ``a`` -- the element to be reduced.
    - ``prec`` -- a long, the precision to reduce modulo.
    - ``prime_pow`` -- the PowComputer for the ring.

    OUTPUT:

    - returns True if the reduction is zero; False otherwise.
    """
    if mpz_sgn(a) < 0:
        mpz_add(out, a, prime_pow.pow_mpz_t_tmp(prec))
    elif mpz_cmp(a, prime_pow.pow_mpz_t_tmp(prec)) >= 0:
        mpz_sub(out, a, prime_pow.pow_mpz_t_tmp(prec))
    else:
        mpz_set(out, a)
    return mpz_sgn(out) == 0

cdef inline long cremove(mpz_t out, mpz_t a, long prec, PowComputer_ prime_pow) except -1:
    """
    Extract the maximum power of the uniformizer dividing this
    element.

    INPUT:

    - ``out`` -- an ``mpz_t`` to store the unit.
    - ``a`` -- the element whose valuation and unit are desired.
    - ``prec`` -- a long, used if `a = 0`.
    - ``prime_pow`` -- the PowComputer for the ring.

    OUTPUT:

    - if `a = 0`, returns prec.  Otherwise, returns the number of
      times p divides a.
    """
    if mpz_sgn(a) == 0:
        mpz_set_ui(out, 0)
        return prec
    return mpz_remove(out, a, prime_pow.prime.value)

cdef inline long cvaluation(mpz_t a, long prec, PowComputer_ prime_pow) except -1:
    """
    Returns the maximum power of the uniformizer dividing this
    element.

    This function differs from :meth:`cremove` in that the unit is
    discarded.

    INPUT:

    - ``a`` -- the element whose valuation is desired.
    - ``prec`` -- a long, used if `a = 0`.
    - ``prime_pow`` -- the PowComputer for the ring.

    OUTPUT:

    - if `a = 0`, returns prec.  Otherwise, returns the number of
      times p divides a.
    """
    if mpz_sgn(a) == 0:
        return prec
    return mpz_remove(holder.value, a, prime_pow.prime.value)

cdef inline bint cisunit(mpz_t a, PowComputer_ prime_pow) except -1:
    """
    Returns whether this element has valuation zero.

    INPUT:

    - ``a`` -- the element to test.
    - ``prime_pow`` -- the PowComputer for the ring.

    OUTPUT:

    - returns True if `a` has valuation 0, and False otherwise.
    """
    return mpz_divisible_p(a, prime_pow.prime.value) == 0

cdef inline int cshift(mpz_t out, mpz_t a, long n, long prec, PowComputer_ prime_pow, bint reduce_afterward) except -1:
    """
    Multiplies by a power of the uniformizer.

    INPUT:

    - ``out`` -- an ``mpz_t`` to store the result.  If `n >= 0` then
                 out will be set to `a * p^n`.  If `n < 0`, out will
                 be set to `a // p^n`.
    - ``a`` -- the element to shift.
    - ``n`` -- long, the amount to shift by.
    - ``prec`` -- long, a precision modulo which to reduce.
    - ``prime_pow`` -- the PowComputer for the ring.
    - ``reduce_afterward`` -- whether to reduce afterward.
    """
    if n > 0:
        mpz_mul(out, a, prime_pow.pow_mpz_t_tmp(n))
    elif n < 0:
        sig_on()
        mpz_fdiv_q(out, a, prime_pow.pow_mpz_t_tmp(-n))
        sig_off()
    else: # elif a != out:
        mpz_set(out, a)
    if reduce_afterward:
        creduce(out, out, prec, prime_pow)

cdef inline int cshift_notrunc(mpz_t out, mpz_t a, long n, long prec, PowComputer_ prime_pow) except -1:
    """
    Multiplies by a power of the uniformizer, assuming that the
    valuation of a is at least -n.

    INPUT:

    - ``out`` -- an ``mpz_t`` to store the result.  If `n >= 0` then
                 out will be set to `a * p^n`.  If `n < 0`, out will
                 be set to `a // p^n`.
    - ``a`` -- the element to shift.  Assumes that the valuation of a
      is at least -n.
    - ``n`` -- long, the amount to shift by.
    - ``prec`` -- long, a precision modulo which to reduce.
    - ``prime_pow`` -- the PowComputer for the ring.
    """
    if n > 0:
        mpz_mul(out, a, prime_pow.pow_mpz_t_tmp(n))
    elif n < 0:
        sig_on()
        mpz_divexact(out, a, prime_pow.pow_mpz_t_tmp(-n))
        sig_off()
    else:
        mpz_set(out, a)

cdef inline int csub(mpz_t out, mpz_t a, mpz_t b, long prec, PowComputer_ prime_pow) except -1:
    """
    Subtraction.

    Note that no reduction is performed.

    INPUT:

    - ``out`` -- an ``mpz_t`` to store the difference.
    - ``a`` -- an ``mpz_t``, the first input.
    - ``b`` -- an ``mpz_t``, the second input.
    - ``prec`` -- a long, the precision: ignored.
    - ``prime_pow`` -- the PowComputer for the ring.
    """
    mpz_sub(out, a, b)

cdef inline int cinvert(mpz_t out, mpz_t a, long prec, PowComputer_ prime_pow) except -1:
    """
    Inversion.

    The result will be reduced modulo p^prec.

    INPUT:

    - ``out`` -- an ``mpz_t`` to store the inverse.
    - ``a`` -- an ``mpz_t``, the element to be inverted.
    - ``prec`` -- a long, the precision.
    - ``prime_pow`` -- the PowComputer for the ring.
    """
    cdef bint success
    success = mpz_invert(out, a, prime_pow.pow_mpz_t_tmp(prec))
    if not success:
        raise ZeroDivisionError
    
cdef inline int cmul(mpz_t out, mpz_t a, mpz_t b, long prec, PowComputer_ prime_pow) except -1:
    """
    Multiplication.

    Note that no reduction is performed.

    INPUT:

    - ``out`` -- an ``mpz_t`` to store the product.
    - ``a`` -- an ``mpz_t``, the first input.
    - ``b`` -- an ``mpz_t``, the second input.
    - ``prec`` -- a long, the precision: ignored.
    - ``prime_pow`` -- the PowComputer for the ring.
    """
    mpz_mul(out, a, b)

cdef inline int cdivunit(mpz_t out, mpz_t a, mpz_t b, long prec, PowComputer_ prime_pow) except -1:
    """
    Division.

    The inversion is perfomed modulo p^prec.  Note that no reduction
    is performed after the product.

    INPUT:

    - ``out`` -- an ``mpz_t`` to store the quotient.
    - ``a`` -- an ``mpz_t``, the first input.
    - ``b`` -- an ``mpz_t``, the second input.
    - ``prec`` -- a long, the precision.
    - ``prime_pow`` -- the PowComputer for the ring.
    """
    cdef bint success
    success = mpz_invert(out, b, prime_pow.pow_mpz_t_tmp(prec))
    if not success:
        raise ZeroDivisionError
    mpz_mul(out, a, out)

cdef inline int csetone(mpz_t out, PowComputer_ prime_pow) except -1:
    """
    Sets to 1.

    INPUT:

    - ``out`` -- the ``mpz_t`` in which to store 1.
    - ``prime_pow`` -- the PowComputer for the ring.
    """
    mpz_set_ui(out, 1)
    
cdef inline int csetzero(mpz_t out, PowComputer_ prime_pow) except -1:
    """
    Sets to 0.

    INPUT:

    - ``out`` -- the ``mpz_t`` in which to store 0.
    - ``prime_pow`` -- the PowComputer for the ring.
    """
    mpz_set_ui(out, 0)
    
cdef inline bint cisone(mpz_t out, PowComputer_ prime_pow) except -1:
    """
    Returns whether this element is equal to 1.

    INPUT:

    - ``a`` -- the element to test.
    - ``prime_pow`` -- the PowComputer for the ring.

    OUTPUT:

    - returns True if `a = 1`, and False otherwise.
    """
    return mpz_cmp_ui(out, 1) == 0
    
cdef inline bint ciszero(mpz_t out, PowComputer_ prime_pow) except -1:
    """
    Returns whether this element is equal to 0.

    INPUT:

    - ``a`` -- the element to test.
    - ``prime_pow`` -- the PowComputer for the ring.

    OUTPUT:

    - returns True if `a = 0`, and False otherwise.
    """
    return mpz_cmp_ui(out, 0) == 0
    
cdef inline int cpow(mpz_t out, mpz_t a, mpz_t n, long prec, PowComputer_ prime_pow) except -1:
    """
    Exponentiation.

    INPUT:

    - ``out`` -- the ``mpz_t`` in which to store the result.
    - ``a`` -- the base.
    - ``n`` -- an ``mpz_t``, the exponent.
    - ``prec`` -- a long, the working absolute precision.
    - ``prime_pow`` -- the PowComputer for the ring.
    """
    mpz_powm(out, a, n, prime_pow.pow_mpz_t_tmp(prec))

cdef inline int ccopy(mpz_t out, mpz_t a, PowComputer_ prime_pow) except -1:
    """
    Copying.

    INPUT:

    - ``out`` -- the ``mpz_t`` to store the result.
    - ``a`` -- the element to copy.
    - ``prime_pow`` -- the PowComputer for the ring.
    """
    mpz_set(out, a)

cdef inline cpickle(mpz_t a, PowComputer_ prime_pow):
    """
    Serialization into objects that Sage knows how to pickle.

    INPUT:

    - ``a`` the element to pickle.
    - ``prime_pow`` the PowComputer for the ring.

    OUTPUT:

    - an Integer storing ``a``.
    """
    cdef Integer pic = PY_NEW(Integer)
    mpz_set(pic.value, a)
    return pic

cdef inline int cunpickle(mpz_t out, x, PowComputer_ prime_pow) except -1:
    """
    Reconstruction from the output of meth:`cpickle`.

    INPUT:

    - ``out`` -- the ``mpz_t`` in which to store the result.
    - ``x`` -- the result of `meth`:cpickle.
    - ``prime_pow`` -- the PowComputer for the ring.
    """
    mpz_set(out, (<Integer?>x).value)

cdef inline long chash(mpz_t a, long ordp, long prec, PowComputer_ prime_pow) except -1:
    """
    Hashing.

    INPUT:

    - ``a`` -- an ``mpz_t`` storing the underlying element to hash.
    - ``ordp`` -- a long storing the valuation.
    - ``prec`` -- a long storing the precision.
    - ``prime_pow`` -- a PowComputer for the ring.
    """
    # This implementation is for backward compatibility and may be changed in the future
    cdef long n, d
    if ordp == 0:
        return mpz_pythonhash(a)
    elif ordp > 0:
        mpz_mul(holder.value, a, prime_pow.pow_mpz_t_tmp(ordp))
        return mpz_pythonhash(holder.value)
    else:
        n = mpz_pythonhash(a)
        d = mpz_pythonhash(prime_pow.pow_mpz_t_tmp(-ordp))
        if d == 1:
            return n
        n = n ^ d
        if n == -1:
            return -2
        return n

cdef clist(mpz_t a, long prec, bint pos, PowComputer_ prime_pow):
    """
    Returns a list of digits in the series expansion.

    This function is used in printing, and expresses ``a`` as a series
    in the standard uniformizer ``p``.

    INPUT:

    - ``a`` -- an ``mpz_t`` giving the underlying `p`-adic element.
    - ``prec`` -- a precision giving the number of digits desired.
    - ``pos`` -- if True then representatives in 0..(p-1) are used;
                 otherwise the range (-p/2..p/2) is used.
    - ``prime_pow`` -- a PowComputer for the ring.

    OUTPUT:

    - A list of p-adic digits `[a_0, a_1, \ldots]` so that
      `a = a_0 + a_1*p + \cdots` modulo `p^{prec}`.
    """
    cdef mpz_t tmp, halfp
    cdef bint neg
    cdef long curpower
    cdef Integer list_elt
    ans = PyList_New(0)
    mpz_set(holder.value, a)
    if pos:
        curpower = prec
        while mpz_sgn(holder.value) != 0 and curpower >= 0:
            list_elt = PY_NEW(Integer)
            mpz_mod(list_elt.value, holder.value, prime_pow.prime.value)
            mpz_sub(holder.value, holder.value, list_elt.value)
            mpz_divexact(holder.value, holder.value, prime_pow.prime.value)
            PyList_Append(ans, list_elt)
            curpower -= 1
    else:
        neg = False
        curpower = prec
        mpz_fdiv_q_2exp(holder2.value, prime_pow.prime.value, 1)
        while mpz_sgn(holder.value) != 0 and curpower > 0:
            curpower -= 1
            list_elt = PY_NEW(Integer)
            mpz_mod(list_elt.value, holder.value, prime_pow.prime.value)
            if mpz_cmp(list_elt.value, holder2.value) > 0:
                mpz_sub(list_elt.value, list_elt.value, prime_pow.prime.value)
                neg = True
            else:
                neg = False
            mpz_sub(holder.value, holder.value, list_elt.value)
            mpz_divexact(holder.value, holder.value, prime_pow.prime.value)
            if neg:
                if mpz_cmp(holder.value, prime_pow.pow_mpz_t_tmp(curpower)) >= 0:
                    mpz_sub(holder.value, holder.value, prime_pow.pow_mpz_t_tmp(curpower))
            PyList_Append(ans, list_elt)
    return ans

# The element is filled in for zero in the output of clist if necessary.
# It could be [] for some other linkages.
_list_zero = Integer(0)

cdef int cteichmuller(mpz_t out, mpz_t value, long prec, PowComputer_ prime_pow) except -1:
    """
    Teichmuller lifting.

    INPUT:

    - ``out`` -- an ``mpz_t`` which is set to a `p-1` root of unity
                 congruent to `value` mod `p`; or 0 if `a \equiv 0
                 \pmod{p}`.
    - ``value`` -- an ``mpz_t``, the element mod `p` to lift.
    - ``prec`` -- a long, the precision to which to lift.
    - ``prime_pow`` -- the Powcomputer of the ring.
    """
    if mpz_divisible_p(value, prime_pow.prime.value) != 0:
        mpz_set_ui(out, 0)
        return 0
    if prec <= 0:
        raise ValueError
    if mpz_sgn(value) < 0 or mpz_cmp(value, prime_pow.pow_mpz_t_tmp(prec)) >= 0:
        mpz_mod(out, value, prime_pow.pow_mpz_t_tmp(prec))
    else:
        mpz_set(out, value)
    # holder.value = 1 / Mod(1 - p, prime_pow.pow_mpz_t_tmp(prec))
    mpz_sub(holder.value, prime_pow.pow_mpz_t_tmp(prec), prime_pow.prime.value)
    mpz_add_ui(holder.value, holder.value, 1)
    mpz_invert(holder.value, holder.value, prime_pow.pow_mpz_t_tmp(prec))
    # Consider x as Mod(value, prime_pow.pow_mpz_t_tmp(prec))
    # holder2.value = x + holder.value*(x^p - x)
    mpz_powm(holder2.value, out, prime_pow.prime.value, prime_pow.pow_mpz_t_tmp(prec))
    mpz_sub(holder2.value, holder2.value, out)
    mpz_mul(holder2.value, holder2.value, holder.value)
    mpz_add(holder2.value, holder2.value, out)
    mpz_mod(holder2.value, holder2.value, prime_pow.pow_mpz_t_tmp(prec))
    # while x != holder2.value:
    #     x = holder2.value
    #     holder2.value = x + holder.value*(x^p - x)
    while mpz_cmp(out, holder2.value) != 0:
        mpz_set(out, holder2.value)
        mpz_powm(holder2.value, out, prime_pow.prime.value, prime_pow.pow_mpz_t_tmp(prec))
        mpz_sub(holder2.value, holder2.value, out)
        mpz_mul(holder2.value, holder2.value, holder.value)
        mpz_add(holder2.value, holder2.value, out)
        mpz_mod(holder2.value, holder2.value, prime_pow.pow_mpz_t_tmp(prec))

cdef int cconv(mpz_t out, x, long prec, long valshift, PowComputer_ prime_pow) except -2:
    """
    Conversion from other Sage types.

    INPUT:

    - ``out`` -- an ``mpz_t`` to store the output.

    - ``x`` -- a Sage element that can be converted to a `p`-adic element.

    - ``prec`` -- a long, giving the precision desired: absolute if
                  `valshift = 0`, relative if `valshift != 0`.

    - ``valshift`` -- the power of the uniformizer to divide by before
      storing the result in ``out``.

    - ``prime_pow`` -- a PowComputer for the ring.
    """
<<<<<<< HEAD
    return cconv_shared(out, x, prec, valshift, prime_pow)
=======
    if isinstance(x, pari_gen):
        x = x.sage()
    if isinstance(x, pAdicGenericElement) or sage.rings.finite_rings.integer_mod.is_IntegerMod(x):
        x = x.lift()
    if isinstance(x, Integer):
        if valshift > 0:
            mpz_divexact(out, (<Integer>x).value, prime_pow.pow_mpz_t_tmp(valshift))
            mpz_mod(out, out, prime_pow.pow_mpz_t_tmp(prec))
        elif valshift < 0:
            raise RuntimeError("Integer should not have negative valuation")
        else:
            mpz_mod(out, (<Integer>x).value, prime_pow.pow_mpz_t_tmp(prec))
    elif isinstance(x, Rational):
        if valshift == 0:
            mpz_invert(out, mpq_denref((<Rational>x).value), prime_pow.pow_mpz_t_tmp(prec))
            mpz_mul(out, out, mpq_numref((<Rational>x).value))
        elif valshift < 0:
            mpz_divexact(out, mpq_denref((<Rational>x).value), prime_pow.pow_mpz_t_tmp(-valshift))
            mpz_invert(out, out, prime_pow.pow_mpz_t_tmp(prec))
            mpz_mul(out, out, mpq_numref((<Rational>x).value))
        else:
            mpz_invert(out, mpq_denref((<Rational>x).value), prime_pow.pow_mpz_t_tmp(prec))
            mpz_divexact(holder.value, mpq_numref((<Rational>x).value), prime_pow.pow_mpz_t_tmp(valshift))
            mpz_mul(out, out, holder.value)
        mpz_mod(out, out, prime_pow.pow_mpz_t_tmp(prec))
    else:
        raise NotImplementedError("No conversion defined")
>>>>>>> 698579c2

cdef inline long cconv_mpq_t(mpz_t out, mpq_t x, long prec, bint absolute, PowComputer_ prime_pow) except? -10000:
    """
    A fast pathway for conversion of rationals that doesn't require
    precomputation of the valuation.

    INPUT:

    - ``out`` -- an ``mpz_t`` to store the output.
    - ``x`` -- an ``mpq_t`` giving the integer to be converted.
    - ``prec`` -- a long, giving the precision desired: absolute or
      relative depending on the ``absolute`` input.
    - ``absolute`` -- if False then extracts the valuation and returns
                      it, storing the unit in ``out``; if True then
                      just reduces ``x`` modulo the precision.
    - ``prime_pow`` -- a PowComputer for the ring.

    OUTPUT:

    - If ``absolute`` is False then returns the valuation that was
      extracted (``maxordp`` when `x = 0`).
    """
<<<<<<< HEAD
    return cconv_mpq_t_shared(out, x, prec, absolute, prime_pow)
=======
    cdef long val
    if absolute:
        mpz_mod(out, x, prime_pow.pow_mpz_t_tmp(prec))
    elif mpz_sgn(x) == 0:
        mpz_set_ui(out, 0)
        return maxordp
    else:
        val = mpz_remove(out, x, prime_pow.prime.value)
        mpz_mod(out, out, prime_pow.pow_mpz_t_tmp(prec))
        return val
>>>>>>> 698579c2

cdef inline int cconv_mpq_t_out(mpq_t out, mpz_t x, long valshift, long prec, PowComputer_ prime_pow) except -1:
    """
    Converts the underlying `p`-adic element into a rational

    - ``out`` -- gives a rational approximating the input.  Currently uses rational reconstruction but
                 may change in the future to use a more naive method
    - ``x`` -- an ``mpz_t`` giving the underlying `p`-adic element
    - ``valshift`` -- a long giving the power of `p` to shift `x` by
    -` ``prec`` -- a long, the precision of ``x``, used in rational reconstruction
    - ``prime_pow`` -- a PowComputer for the ring
    """
<<<<<<< HEAD
    return cconv_mpq_t_out_shared(out, x, valshift, prec, prime_pow)
=======
    if valshift == 0:
        mpz_set(out, x)
    elif valshift < 0:
        raise ValueError("negative valuation")
    else:
        mpz_mul(out, x, prime_pow.pow_mpz_t_tmp(valshift))
>>>>>>> 698579c2

cdef inline long cconv_mpz_t(mpz_t out, mpz_t x, long prec, bint absolute, PowComputer_ prime_pow) except -2:
    """
    A fast pathway for conversion of integers that doesn't require
    precomputation of the valuation.

    INPUT:

    - ``out`` -- an ``mpz_t`` to store the output.
    - ``x`` -- an ``mpz_t`` giving the integer to be converted.
    - ``prec`` -- a long, giving the precision desired: absolute or
                  relative depending on the ``absolute`` input.
    - ``absolute`` -- if False then extracts the valuation and returns
                      it, storing the unit in ``out``; if True then
                      just reduces ``x`` modulo the precision.
    - ``prime_pow`` -- a PowComputer for the ring.

    OUTPUT:

    - If ``absolute`` is False then returns the valuation that was
      extracted (``maxordp`` when `x = 0`).
    """
<<<<<<< HEAD
    return cconv_mpz_t_shared(out, x, prec, absolute, prime_pow)
=======
    cdef long numval, denval
    cdef bint success
    if prec <= 0:
        raise ValueError
    if absolute:
        success = mpz_invert(out, mpq_denref(x), prime_pow.pow_mpz_t_tmp(prec))
        if not success:
            raise ValueError("p divides denominator")
        mpz_mul(out, out, mpq_numref(x))
        mpz_mod(out, out, prime_pow.pow_mpz_t_tmp(prec))
    elif mpq_sgn(x) == 0:
        mpz_set_ui(out, 0)
        return maxordp
    else:
        denval = mpz_remove(out, mpq_denref(x), prime_pow.prime.value)
        mpz_invert(out, out, prime_pow.pow_mpz_t_tmp(prec))
        if denval == 0:
            numval = mpz_remove(holder.value, mpq_numref(x), prime_pow.prime.value)
            mpz_mul(out, out, holder.value)
        else:
            numval = 0
            mpz_mul(out, out, mpq_numref(x))
        mpz_mod(out, out, prime_pow.pow_mpz_t_tmp(prec))
        return numval - denval

cdef inline int cconv_mpq_t_out(mpq_t out, mpz_t x, long valshift, long prec, PowComputer_class prime_pow) except -1:
    """
    Converts the underlying `p`-adic element into a rational
>>>>>>> 698579c2

cdef inline int cconv_mpz_t_out(mpz_t out, mpz_t x, long valshift, long prec, PowComputer_ prime_pow) except -1:
    """
<<<<<<< HEAD
    Converts the underlying `p`-adic element into an integer if
    possible.

    - ``out`` -- stores the resulting integer as an integer between 0
      and `p^{prec + valshift}`.
    - ``x`` -- an ``mpz_t`` giving the underlying `p`-adic element.
    - ``valshift`` -- a long giving the power of `p` to shift `x` by.
    -` ``prec`` -- a long, the precision of ``x``: currently not used.
    - ``prime_pow`` -- a PowComputer for the ring.
    """
    return cconv_mpz_t_out_shared(out, x, valshift, prec, prime_pow)
=======
    mpq_rational_reconstruction(out, x, prime_pow.pow_mpz_t_tmp(prec))

    # if valshift is nonzero then we starte with x as a p-adic unit,
    # so there will be no powers of p in the numerator or denominator
    # and the following operations yield reduced rationals.
    if valshift > 0:
        mpz_mul(mpq_numref(out), mpq_numref(out), prime_pow.pow_mpz_t_tmp(valshift))
    elif valshift < 0:
        mpz_mul(mpq_denref(out), mpq_denref(out), prime_pow.pow_mpz_t_tmp(-valshift))
>>>>>>> 698579c2
<|MERGE_RESOLUTION|>--- conflicted
+++ resolved
@@ -601,37 +601,7 @@
 
     - ``prime_pow`` -- a PowComputer for the ring.
     """
-<<<<<<< HEAD
     return cconv_shared(out, x, prec, valshift, prime_pow)
-=======
-    if isinstance(x, pari_gen):
-        x = x.sage()
-    if isinstance(x, pAdicGenericElement) or sage.rings.finite_rings.integer_mod.is_IntegerMod(x):
-        x = x.lift()
-    if isinstance(x, Integer):
-        if valshift > 0:
-            mpz_divexact(out, (<Integer>x).value, prime_pow.pow_mpz_t_tmp(valshift))
-            mpz_mod(out, out, prime_pow.pow_mpz_t_tmp(prec))
-        elif valshift < 0:
-            raise RuntimeError("Integer should not have negative valuation")
-        else:
-            mpz_mod(out, (<Integer>x).value, prime_pow.pow_mpz_t_tmp(prec))
-    elif isinstance(x, Rational):
-        if valshift == 0:
-            mpz_invert(out, mpq_denref((<Rational>x).value), prime_pow.pow_mpz_t_tmp(prec))
-            mpz_mul(out, out, mpq_numref((<Rational>x).value))
-        elif valshift < 0:
-            mpz_divexact(out, mpq_denref((<Rational>x).value), prime_pow.pow_mpz_t_tmp(-valshift))
-            mpz_invert(out, out, prime_pow.pow_mpz_t_tmp(prec))
-            mpz_mul(out, out, mpq_numref((<Rational>x).value))
-        else:
-            mpz_invert(out, mpq_denref((<Rational>x).value), prime_pow.pow_mpz_t_tmp(prec))
-            mpz_divexact(holder.value, mpq_numref((<Rational>x).value), prime_pow.pow_mpz_t_tmp(valshift))
-            mpz_mul(out, out, holder.value)
-        mpz_mod(out, out, prime_pow.pow_mpz_t_tmp(prec))
-    else:
-        raise NotImplementedError("No conversion defined")
->>>>>>> 698579c2
 
 cdef inline long cconv_mpq_t(mpz_t out, mpq_t x, long prec, bint absolute, PowComputer_ prime_pow) except? -10000:
     """
@@ -654,20 +624,7 @@
     - If ``absolute`` is False then returns the valuation that was
       extracted (``maxordp`` when `x = 0`).
     """
-<<<<<<< HEAD
     return cconv_mpq_t_shared(out, x, prec, absolute, prime_pow)
-=======
-    cdef long val
-    if absolute:
-        mpz_mod(out, x, prime_pow.pow_mpz_t_tmp(prec))
-    elif mpz_sgn(x) == 0:
-        mpz_set_ui(out, 0)
-        return maxordp
-    else:
-        val = mpz_remove(out, x, prime_pow.prime.value)
-        mpz_mod(out, out, prime_pow.pow_mpz_t_tmp(prec))
-        return val
->>>>>>> 698579c2
 
 cdef inline int cconv_mpq_t_out(mpq_t out, mpz_t x, long valshift, long prec, PowComputer_ prime_pow) except -1:
     """
@@ -680,16 +637,7 @@
     -` ``prec`` -- a long, the precision of ``x``, used in rational reconstruction
     - ``prime_pow`` -- a PowComputer for the ring
     """
-<<<<<<< HEAD
     return cconv_mpq_t_out_shared(out, x, valshift, prec, prime_pow)
-=======
-    if valshift == 0:
-        mpz_set(out, x)
-    elif valshift < 0:
-        raise ValueError("negative valuation")
-    else:
-        mpz_mul(out, x, prime_pow.pow_mpz_t_tmp(valshift))
->>>>>>> 698579c2
 
 cdef inline long cconv_mpz_t(mpz_t out, mpz_t x, long prec, bint absolute, PowComputer_ prime_pow) except -2:
     """
@@ -712,42 +660,10 @@
     - If ``absolute`` is False then returns the valuation that was
       extracted (``maxordp`` when `x = 0`).
     """
-<<<<<<< HEAD
     return cconv_mpz_t_shared(out, x, prec, absolute, prime_pow)
-=======
-    cdef long numval, denval
-    cdef bint success
-    if prec <= 0:
-        raise ValueError
-    if absolute:
-        success = mpz_invert(out, mpq_denref(x), prime_pow.pow_mpz_t_tmp(prec))
-        if not success:
-            raise ValueError("p divides denominator")
-        mpz_mul(out, out, mpq_numref(x))
-        mpz_mod(out, out, prime_pow.pow_mpz_t_tmp(prec))
-    elif mpq_sgn(x) == 0:
-        mpz_set_ui(out, 0)
-        return maxordp
-    else:
-        denval = mpz_remove(out, mpq_denref(x), prime_pow.prime.value)
-        mpz_invert(out, out, prime_pow.pow_mpz_t_tmp(prec))
-        if denval == 0:
-            numval = mpz_remove(holder.value, mpq_numref(x), prime_pow.prime.value)
-            mpz_mul(out, out, holder.value)
-        else:
-            numval = 0
-            mpz_mul(out, out, mpq_numref(x))
-        mpz_mod(out, out, prime_pow.pow_mpz_t_tmp(prec))
-        return numval - denval
-
-cdef inline int cconv_mpq_t_out(mpq_t out, mpz_t x, long valshift, long prec, PowComputer_class prime_pow) except -1:
-    """
-    Converts the underlying `p`-adic element into a rational
->>>>>>> 698579c2
 
 cdef inline int cconv_mpz_t_out(mpz_t out, mpz_t x, long valshift, long prec, PowComputer_ prime_pow) except -1:
     """
-<<<<<<< HEAD
     Converts the underlying `p`-adic element into an integer if
     possible.
 
@@ -758,15 +674,4 @@
     -` ``prec`` -- a long, the precision of ``x``: currently not used.
     - ``prime_pow`` -- a PowComputer for the ring.
     """
-    return cconv_mpz_t_out_shared(out, x, valshift, prec, prime_pow)
-=======
-    mpq_rational_reconstruction(out, x, prime_pow.pow_mpz_t_tmp(prec))
-
-    # if valshift is nonzero then we starte with x as a p-adic unit,
-    # so there will be no powers of p in the numerator or denominator
-    # and the following operations yield reduced rationals.
-    if valshift > 0:
-        mpz_mul(mpq_numref(out), mpq_numref(out), prime_pow.pow_mpz_t_tmp(valshift))
-    elif valshift < 0:
-        mpz_mul(mpq_denref(out), mpq_denref(out), prime_pow.pow_mpz_t_tmp(-valshift))
->>>>>>> 698579c2
+    return cconv_mpz_t_out_shared(out, x, valshift, prec, prime_pow)