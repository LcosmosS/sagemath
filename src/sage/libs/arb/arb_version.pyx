--- conflicted
+++ resolved
@@ -1,10 +1,5 @@
-<<<<<<< HEAD
 # sage_setup: distribution = sagemath-flint-arb
-from sage.libs.arb.arb cimport arb_version 
-=======
-# -*- coding: utf-8
 from sage.libs.arb.arb cimport arb_version
->>>>>>> 6ba0eafc
 from sage.cpython.string cimport char_to_str
 
 def version():
