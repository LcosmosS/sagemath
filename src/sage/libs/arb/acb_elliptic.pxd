# sage_setup: distribution = sagemath-flint
<<<<<<< HEAD
# distutils: libraries = gmp flint
# distutils: depends = acb_elliptic.h
=======
>>>>>>> abbea0f6

# Deprecated header file; use sage/libs/flint/acb_elliptic.pxd instead
# See https://github.com/sagemath/sage/pull/36449

from sage.libs.flint.acb_elliptic cimport (
    acb_elliptic_k,
    acb_elliptic_k_jet,
    acb_elliptic_k_series,
    acb_elliptic_e,
    acb_elliptic_rf,
    acb_elliptic_rj,
    acb_elliptic_rg,
    acb_elliptic_rc1,
    acb_elliptic_f,
    acb_elliptic_e_inc,
    acb_elliptic_pi,
    acb_elliptic_pi_inc,
    acb_elliptic_p,
    acb_elliptic_p_jet,
    acb_elliptic_p_series,
    acb_elliptic_zeta,
    acb_elliptic_sigma,
    acb_elliptic_roots,
    acb_elliptic_invariants,
    acb_elliptic_inv_p)<|MERGE_RESOLUTION|>--- conflicted
+++ resolved
@@ -1,9 +1,4 @@
 # sage_setup: distribution = sagemath-flint
-<<<<<<< HEAD
-# distutils: libraries = gmp flint
-# distutils: depends = acb_elliptic.h
-=======
->>>>>>> abbea0f6
 
 # Deprecated header file; use sage/libs/flint/acb_elliptic.pxd instead
 # See https://github.com/sagemath/sage/pull/36449
