--- conflicted
+++ resolved
@@ -1,11 +1,7 @@
+# sage_setup: distribution = sagemath-coxeter3
+# sage.doctest: optional - coxeter3
 # distutils: language = c++
 # distutils: libraries = coxeter3
-<<<<<<< HEAD
-=======
-# sage_setup: distribution = sagemath-coxeter3
-# sage.doctest: optional - coxeter3
->>>>>>> 3b835a4b
-
 """
 Low level part of the interface to Fokko Ducloux's Coxeter 3 library
 
@@ -77,10 +73,6 @@
         """
         EXAMPLES::
 
-<<<<<<< HEAD
-            sage: # optional - coxeter3
-=======
->>>>>>> 3b835a4b
             sage: from sage.libs.coxeter3.coxeter import String
             sage: ta1 = String('A')
             sage: ta2 = String('A')
@@ -183,10 +175,6 @@
 
         EXAMPLES::
 
-<<<<<<< HEAD
-            sage: # optional - coxeter3
-=======
->>>>>>> 3b835a4b
             sage: from sage.libs.coxeter3.coxeter import Type
             sage: a = Type('A')
             sage: b = Type('B')
@@ -200,10 +188,6 @@
         """
         EXAMPLES::
 
-<<<<<<< HEAD
-            sage: # optional - coxeter3
-=======
->>>>>>> 3b835a4b
             sage: from sage.libs.coxeter3.coxeter import Type
             sage: ta1 = Type('A')
             sage: ta2 = Type('A')
@@ -367,10 +351,6 @@
         """
         EXAMPLES::
 
-<<<<<<< HEAD
-            sage: # optional - coxeter3
-=======
->>>>>>> 3b835a4b
             sage: from sage.libs.coxeter3.coxeter import get_CoxGroup as CoxGroup
             sage: A4 = CoxGroup(['A', 4])
             sage: A5 = CoxGroup(['A', 5])
@@ -531,10 +511,6 @@
 
         EXAMPLES::
 
-<<<<<<< HEAD
-            sage: # optional - coxeter3
-=======
->>>>>>> 3b835a4b
             sage: from sage.libs.coxeter3.coxeter import get_CoxGroup as CoxGroup
             sage: W = CoxGroup(['A', 5])
             sage: W.order()
@@ -555,10 +531,6 @@
 
         EXAMPLES::
 
-<<<<<<< HEAD
-            sage: # optional - coxeter3
-=======
->>>>>>> 3b835a4b
             sage: from sage.libs.coxeter3.coxeter import get_CoxGroup as CoxGroup
             sage: W = CoxGroup(['A', 5])
             sage: W.is_finite()
@@ -577,10 +549,6 @@
 
         EXAMPLES::
 
-<<<<<<< HEAD
-            sage: # optional - coxeter3
-=======
->>>>>>> 3b835a4b
             sage: from sage.libs.coxeter3.coxeter import get_CoxGroup as CoxGroup
             sage: W = CoxGroup(['A', 2])
             sage: W.full_context()
@@ -706,10 +674,6 @@
         """
         TESTS::
 
-<<<<<<< HEAD
-            sage: # optional - coxeter3
-=======
->>>>>>> 3b835a4b
             sage: from sage.libs.coxeter3.coxeter import get_CoxGroup as CoxGroup, CoxGroupElement
             sage: W = CoxGroup(['A', 5])
             sage: w = CoxGroupElement(W, [2,1,2,1,1], normal_form=False); w
@@ -796,10 +760,6 @@
 
         EXAMPLES::
 
-<<<<<<< HEAD
-            sage: # optional - coxeter3
-=======
->>>>>>> 3b835a4b
             sage: from sage.libs.coxeter3.coxeter import *
             sage: W = CoxGroup(['A',5])
             sage: w = W([1,2,3])
@@ -851,10 +811,6 @@
 
         EXAMPLES::
 
-<<<<<<< HEAD
-            sage: # optional - coxeter3
-=======
->>>>>>> 3b835a4b
             sage: from sage.libs.coxeter3.coxeter import *
             sage: W = CoxGroup(['A', 5])
             sage: w = W([1,2,3])
@@ -868,10 +824,6 @@
         """
         EXAMPLES::
 
-<<<<<<< HEAD
-            sage: # optional - coxeter3
-=======
->>>>>>> 3b835a4b
             sage: from sage.libs.coxeter3.coxeter import *
             sage: W = CoxGroup(['A', 5])
             sage: V = CoxGroup(['A', 6])
@@ -976,10 +928,6 @@
 
         EXAMPLES::
 
-<<<<<<< HEAD
-            sage: # optional - coxeter3
-=======
->>>>>>> 3b835a4b
             sage: from sage.libs.coxeter3.coxeter import *
             sage: W = CoxGroup(['A',5])
             sage: w = W([1,2,3,4,5,4])
@@ -1163,10 +1111,6 @@
 
         EXAMPLES::
 
-<<<<<<< HEAD
-            sage: # optional - coxeter3
-=======
->>>>>>> 3b835a4b
             sage: from sage.libs.coxeter3.coxeter import *
             sage: W = CoxGroup(['A',5])
             sage: w = W([1,2,3,4,5,4])
