--- conflicted
+++ resolved
@@ -27,10 +27,6 @@
 """
 import sys
 from sage.structure.sage_object import SageObject
-<<<<<<< HEAD
-from sage.rings.integer import Integer
-=======
->>>>>>> e2d17650
 from sage.rings.integer_ring import IntegerRing
 
 from .mwrank import _Curvedata, _two_descent, _mw, parse_point_list
