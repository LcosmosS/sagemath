# sage_setup: distribution = sagemath-gap
r"""
Automorphism groups and canonical labels.

For details see section 3 of [Feu2013]_.

Definitions
###########

Let `G` be a group which acts on a finite set `X` and let `\mathcal{L}(G)`
denote the set of subgroups of `G`. We say that
a mapping `Can_G: X \rightarrow X \times G \times \mathcal{L}(G),
x \mapsto \left( CF_G(x), T_G(x), G_x \right)` with

    - `CF_G(gx) = CF_G(x)` for all `x \in X` and all `g\in G` (canonical form)
    - `CF_G(x) = T_G(x) x` for all `x \in X` (transporter element)
    - `G_x = \{g \in G \mid gx=x\}` (stabilizer)

is a canonization algorithm.

Let `H` be another group acting on a set `Y`. A pair `(\theta, \omega)` with
a homomorphism `\theta: G \rightarrow H` and `\omega: X \rightarrow Y`
is called a homomorphism of group actions if `\omega(gx) =
\theta(g)\omega(x)` for all `g \in G`, for all `x \in X`. In the case that
`G=H` and `\theta = id_G`, we call `\omega` a `G`-homomorphism.

A standard
partition is a sequence `C = (C_1, ..., C_k)` of subsets of `[n] = \{0, \ldots,
n-1\}` where the `C_i` are
disjoint, consecutive intervals and their union is equal to `[n]`. Each element
is
called a cell and the elements lying in a cell of cardinality 1 are called
fixed points. Let `I_C` be a sequence of all fixed points of `C` (the exact
ordering is important, but will be determined by the algorithm).
The stabilizer of `(S_n)_C` is a standard Young subgroup of `S_n`.


Requirements
############

In the following we want to present an efficient algorithm for the canonization
problem in the case that the group action is of type `G \rtimes S_n` on
`X^n`. For this goal, we suppose that the group action of `G = G \rtimes \{id\}`
on `X^n` has the following properties:

    -- The action of `G \rtimes \{id\}` on `X^n` is given by a direct product of
       (maybe different) group actions of `G` on `X`.

    -- For every `i \in \{0, \ldots, n-1\}` let `\Pi^{(i)}: X^n \rightarrow X`
       be the projection to the `i`-th coordinate. The function `\Pi^{(i)}`
       is an invariant under the action of the subgroup
       `(S_n)_i = \{\pi \in S_n \mid \pi(i) = i\}`.

Let `(i_0, \ldots, i_{k-1}) = I \subseteq \{0, \ldots, n-1\}` be an
injective sequence. We define
`\Pi^{(I)}(x) := (\Pi^{(i_0)}(x), \ldots, \Pi^{(i_{k-1})}(x))`.
We call an element `x \in X` `I`-semicanonical if and only if
`\Pi^{(I)}(x) \leq \Pi^{(I)}(gx)` for all `g \in G`.

For each `x \in X^n` there is obviously an `I`-semicanonical element in the orbit `Gx`.
Suppose that `x` is already `I`-semicanonical
and `J` is an injective sequence which extends
`I` by one further coordinate `i`, then we call the process of computing
a `J`-semicanonical representative the inner minimization at position `i`.

This could be described by a group action of the stabilizer `G_{\Pi^{(I)}(x)}`.
on `x_i`.


Partitions and refinements
##########################

Now the idea for the canonization algorithm for the action of `G \rtimes
S_n` on `X^n` can be formulated as follows.
Let us suppose that we want
to canonize `x\in X^n`. We build a
backtrack tree in the following manner:

 - each node gets represented by a quadruple `(C, I_C, y, G_{\Pi^{(I_C)}(y))})`
   where `C` is an ordered partition, `I_C` a subsequence of its fixed
   points, `y \in X^n` is `I_C`-semicanonical
   and `G_{\Pi^{(I_C)}(y))}` is the remaining group of the inner action
 - the root node is on level `0` and gets represented by `(([n]), (), x,  G)`
 - nodes with `| I_C | = n`, i.e. all coordinates are fixed, will be leafs
   and we have `G_{\Pi^{(I_C)}(y))} = G_y`
 - the children of some other node `(C, I_C, y, G_{\Pi^{(I_C)}(y))})` are
   constructed by
    * picking one cell `C_j` with `| C_j |` (the choice has to be invariant in
      some sense)
    * separating the point `\min(C_j)` from its cell `C_j` which leads to the partition
      `D` and the sequence `I_D`
    * building the `| C_j |` successors `(D, I_D, z_k,  G_{\Pi^{(I_D)}(z_k))})`
      by applying the permutation
      `\sigma_k := (\min(C_j), k)` for all `k \in C_j` to `y` and computing an
      `I_D`-semicanonical representative `z_k` of `\sigma_k y`
 - if the projection `\Pi^{(I_D)}(z_k)` is not optimal then we stop the
   backtracking in this node (i.e. prune the subtree below this node)
 - the tree is traversed in a depth-first manner
 - the smallest reached leaf node is defined to be the canonical form
   (the defined ordering takes all comparisons in predecessors also into account)
 - equal leaf nodes correspond to automorphism of `x`, they could be used to
   define further pruning methods.

We are able to speed up the computation by making use of refinements
(i.e. `(S_n)_C`-homomorphisms). Suppose we constructed a node
`(C, I_C, y, G_{\Pi^{(I_C)}(y))})`. We define
`Y := \{z \in X^n \mid \Pi^{(I_C)}(z) = \Pi^{(I_C)}(y)\}`
and we search for functions `\omega: Y \rightarrow \ZZ^n` which are
constant on the orbits of `G_{\Pi^{(I_C)}(y)}` and compatible with the action
of `(S_n)_C` on both sides. Then we compute a permutation `\pi \in (S_n)_C`
which cell-wisely sorts the entries of `\omega(y)`. Afterwards we are allowed
to reduce ourselves to the stabilizer `(S_n)_D` of `\omega(\pi y)`. If this
stabilizer contains further fixed points, they are appended (in some fixed
order) to the sequence `I_C` in order to define `I_D`. Furthermore the element
`y` gets updated by an `I_D`-semicanonical representative of this orbit. These
refinements could also be applied iteratively.

As said before, the backtrack search tree is traversed in a depth-first search
manner, hence we maintain a candidate for the result. Each newly constructed
node is compared to this candidate. If it
 - compares larger, then we can prune the
   subtree rooted in this node
 - compares smaller, then we replace the candidate by the actual node
   (more precisely by the next leaf node we will construct, for this we
   use the boolean flag ``_is_candidate_initialized``)
 - compares equal we just continue.


Implementation Details
######################

The class :class:`~sage.groups.perm_gps.partn_ref2.PartitionRefinement_generic`
provides a framework for such a backtracking.
It maintains the partition `C` and the sequence `I_C`.
Instead of permuting the elements `x \in X`
during the construction of nodes and in the refinements,
we use a ``PartitionStack``,
see :mod:`sage.groups.perm_gps.partn_ref.automorphism_group_canonical_label`.
Hence, `C = (C_1, ..., C_k)` and `I_C` will be maintained implicitly. If `\pi \in S_n` is the permutation
applied to this node, then we will store `\pi(I_C)` and in the partition stack
we will store `(\pi(C_1), ..., \pi(C_k))`.

The class further decides when we have to
call the inner minimization and which subtrees could be pruned by the use
of automorphisms, see :class:`sage.groups.perm_gps.partn_ref2.LabelledBranching` for more details.

Derived classes
###############

Derived classes have to implement the following methods, see the
method descriptions for more information:
 - Cython Functions:
     - bint _inner_min_(self, int pos, bint * inner_group_changed)
     - bint _refine(self, bint * part_changed)
     - tuple _store_state_(self)
     - void _restore_state_(self, tuple act_state)
     - void _store_best_(self)
     - void _latex_act_node(self, str comment=None) (to use the implemented debugging method
       via printing the backtrack tree using latex)
     - bint _minimization_allowed_on_col(self, int pos)

 - Python functions:
     - get_canonical_form(self)
     - get_transporter(self)
     - get_autom_gens(self)

AUTHORS:

- Thomas Feulner (2012-11-15): initial version

REFERENCES:

- [Feu2013]_
"""

#*****************************************************************************
#       Copyright (C) 2012 Thomas Feulner <thomas.feulner@uni-bayreuth.de>
#
#  Distributed under the terms of the GNU General Public License (GPL)
#  as published by the Free Software Foundation; either version 2 of
#  the License, or (at your option) any later version.
#                  http://www.gnu.org/licenses/
#*****************************************************************************

from copy import copy

from cysignals.memory cimport sig_malloc, sig_realloc, sig_free

from sage.groups.perm_gps.partn_ref.data_structures cimport *
from sage.data_structures.bitset_base cimport *


cdef tuple PS_refinement(PartitionStack * part, long *refine_vals, long *best,
                         int begin, int end,
                         bint * cand_initialized, bint *changed_partition):
    """
    Refine the partition stack by the values given by ``refine_vals``.
    We also compare our actual refinement result with the vector ``best`` in the
    case that ``cand_initialized`` is set to ``True``.

    If the current (canonical) vector is smaller than ``best``, then we will
    replace the values stored in ``best`` and set ``cand_initialized``
    to ``False``.

    The function will set ``changed_partition`` to ``True`` if and only if
    some cell was refined.

    The function will return the boolean value ``False`` if and only if
    the (canonical) vector is larger than ``best``. The second entry of the
    tuple will contain all new singleton cells, which appeared in the
    refinement of ``refine_vals``.
    """
    global global_refine_vals_array

    changed_partition[0] = False
    cdef int i = begin, loc_begin = begin, j, last_val, act_val
    cdef list newly_fixed = []

    while i < end:
        if part.levels[i] <= part.depth:
            # [loc_begin, ..., i] is a block of the old partition
            if i > loc_begin:
                global_refine_vals_array = refine_vals
                qsort(part.entries + loc_begin, (i+1)-loc_begin, sizeof(int), my_comp_func)
            last_val = refine_vals[ part.entries[loc_begin] ]
            j = loc_begin
            while True:
                act_val = refine_vals[ part.entries[j] ]
                if act_val != last_val:
                    if j == 1 or part.levels[j - 2] <= part.depth:
                        # a block of size 1
                        newly_fixed.append(part.entries[j - 1])

                    part.levels[j - 1] = part.depth  # a new block
                    last_val = act_val
                    changed_partition[0] = True

                # compare with the candidate
                if cand_initialized[0]:
                    if act_val < best[j]:
                        cand_initialized[0] = False
                        best[j] = act_val
                    if act_val > best[j]:
                        return (False, [])
                else:
                    best[j] = act_val

                if j == i:  # check for end of while
                    if loc_begin != i and part.levels[i - 1] <= part.depth:
                        # this is a singleton
                        newly_fixed.append(part.entries[i])
                    break

                j += 1


            loc_begin = i + 1
        i += 1
    return (True, newly_fixed)


cdef class _BestValStore:
    r"""
    This class implements a dynamic array of integer vectors of length `n`.
    """
    def __cinit__(self, int n):
        r"""
        Initialization.

        EXAMPLES::

            sage: from sage.groups.perm_gps.partn_ref2.refinement_generic import _BestValStore
            sage: B = _BestValStore(5)
        """
        self.default_data_length = n
        self.storage_length = 0
        self.values = NULL

    def __dealloc__(self):
        """
        Dealloc.
        """
        sig_free(self.values)

    cdef long * get_row(self, int i):
        r"""
        Return the i-th row.

        If this row is not yet initialized (i >= self.storage_length), then
        we extend the array and fill the new positions
        with the all zero vector.
        """
        if i >= self.storage_length:
            self.values = < long *> sig_realloc(self.values, (i + 1)* self.default_data_length * sizeof(long))
            if self.values is NULL:
                raise MemoryError('resizing _BestValStore')
            self.storage_length = i + 1
        return self.values+(i*self.default_data_length)


cdef class LabelledBranching:
    r"""
    This class implements complete labelled branchings.

    To each subgroup of `S_n` we can uniquely assign a directed forest
    on `n` vertices, where the
    edges `(i,j)` fulfill `i<j` and some further conditions on the edge labels
    (which we do not want to state).
    This graph is called a complete labelled branching.

    The edges `(i,j)` will be stored in a vector ``father`` with
    ``father_j = -1`` if `j` is a root of a tree, and
    ``father_j = i`` if `i` is the predecessor of `j`, i.e. is an `(i,j)` is an edge.

    EXAMPLES::

        sage: from sage.groups.perm_gps.partn_ref2.refinement_generic import LabelledBranching
        sage: L = LabelledBranching(3)
        sage: L.add_gen(libgap.eval('(1,2,3)'))
        sage: L.get_order()
        3
        sage: L.small_generating_set()
        [(1,2,3)]
    """

    def __cinit__(self, n):
        r"""
        Initialization by the identity subgroup.

        EXAMPLES::

            sage: from sage.groups.perm_gps.partn_ref2.refinement_generic import LabelledBranching
            sage: L = LabelledBranching(3)
        """
        from sage.libs.gap.libgap import libgap
        from sage.groups.perm_gps.permgroup_named import SymmetricGroup

        self.n = n
        self.group = libgap.eval("Group(())")
        self.ClosureGroup = libgap.eval("ClosureGroup")
        self.father = < int *> sig_malloc(n * sizeof(int))
        self.sym_gp = SymmetricGroup(self.n)
        if self.father is NULL:
            raise MemoryError('allocating LabelledBranching')
        self.act_perm = < int *> sig_malloc(n * sizeof(int))
        if self.act_perm is NULL:
            sig_free(self.father)
            raise MemoryError('allocating LabelledBranching')
        cdef int i
        for i from 0 <= i < self.n:
            self.father[i] = -1

    def __dealloc__(self):
        """
        Dealloc.
        """
        sig_free(self.father)
        sig_free(self.act_perm)

    cpdef add_gen(self, GapElement_Permutation gen):
        r"""
        Add a further generator to the group and
        update the complete labeled branching.

        EXAMPLES::

            sage: from sage.groups.perm_gps.partn_ref2.refinement_generic import LabelledBranching
            sage: L = LabelledBranching(3)
            sage: L.add_gen(libgap.eval('(1,2,3)'))
        """
        from sage.libs.gap.libgap import libgap

        self.group = self.ClosureGroup(self.group, gen)
        libgap.StabChain(self.group)
        cdef GapElement h = self.group
        cdef int i, i_1, j, f

        if libgap.IsTrivial(h).sage():
            return
        for i in range(self.n):
            self.father[i] = -1

        while True:
            i = libgap.SmallestMovedPoint(h).sage()
            i_1 = i - 1
            f = self.father[i_1]
            for j in libgap.Orbit(h, i).sage():
                self.father[j - 1] = i_1
            self.father[i_1] = f
            h = libgap.Stabilizer(h, i)
            if libgap.IsTrivial(h).sage():
                break

    cdef bint has_empty_intersection(self, PartitionStack * part):
        r"""
        Pruning by automorphisms.

        The partition stack ``part`` encodes a right coset `G\pi` where
        `G <= S_n` is a standard Young subgroup. On the other hand
        this complete labeled branching of the group `A` naturally defines
        a transversal of left coset representatives `T` of `S_n/A`.

        This function returns true if and only if `T \cap G\pi` is empty, see
        [Feu13]_.
        """
        cdef int i, j, k
        for i from 0 <= i < self.n:
            self.act_perm[part.entries[i]] = i

        for i from 0 <= i < self.n:
            j = self.father[i]
            if j != -1:
                j = self.act_perm[j]
                k = self.act_perm[i]

                while k < j:
                    if part.levels[k] <= part.depth:
                        return 1  # True
                    k += 1
        return 0  # False

    def small_generating_set(self):
        r"""
        Return a small set of generators of the group stored by ``self``.

        EXAMPLES::

            sage: from sage.groups.perm_gps.partn_ref2.refinement_generic import LabelledBranching
            sage: L = LabelledBranching(3)
            sage: L.small_generating_set()
            [()]
            sage: L.add_gen(libgap.eval('(1,2,3)'))
            sage: L.small_generating_set()
            [(1,2,3)]
        """
        from sage.libs.gap.libgap import libgap
        return libgap.SmallGeneratingSet(self.group).sage(parent=self.sym_gp)

    def get_order(self):
        r"""
        Return the order of the group stored by ``self``.

        EXAMPLES::

            sage: from sage.groups.perm_gps.partn_ref2.refinement_generic import LabelledBranching
            sage: L = LabelledBranching(3)
            sage: L.get_order()
            1
            sage: L.add_gen(libgap.eval('(1,2,3)'))
            sage: L.get_order()
            3
        """
        from sage.libs.gap.libgap import libgap

        return libgap.Order(self.group).sage()

cdef class PartitionRefinement_generic:
    r"""
    Implements the partition and refinement framework for
    group actions `G \rtimes S_n` on `X^n` as described in
    :mod:`sage.groups.perm_gps.partn_ref2.refinement_generic`.
    """

    def __cinit__(self, n, *args, **kwds):
        """
        Init.

        EXAMPLES::

            sage: from sage.groups.perm_gps.partn_ref2.refinement_generic import PartitionRefinement_generic
            sage: P = PartitionRefinement_generic(5)
        """
        self._n = n  # int
        self._is_candidate_initialized = False

        self._known_automorphisms = LabelledBranching(n)
        self._refine_vals_scratch = <long *> sig_malloc(n * sizeof(long))
        if self._refine_vals_scratch is NULL:
            raise MemoryError('allocating PartitionRefinement_generic')

        self._latex_debug_string = ""
        self._fixed_not_minimized = []
        self._fixed_minimized = []
        self._allowance_best = []
        self._nr_of_inner_min_unmin_calls=0

    def __dealloc__(self):
        """
        Dealloc.
        """
        PS_dealloc(self._part)
        sig_free(self._refine_vals_scratch)

    #####################################################################
    # The following functions have to be implemented by derived classes
    #####################################################################
    cdef bint _inner_min_(self, int pos, bint * inner_group_changed):
        """
        Minimize the node by the action of the inner group on the i-th position.

        INPUT:

            - `pos` - A position in  `range(self.n)`
            - `inner_group_changed` - will be set to true if `G_y` got smaller

        OUTPUT:

            - `True` if and only if the actual node compares less or equal to
              the candidate for the canonical form.
        """
        raise NotImplementedError

    cdef bint _refine(self, bint *part_changed, bint inner_group_changed, bint first_step):
        r"""
        Refine the partition ``self._part``.

        Set  ``part_changed`` to ``True`` if and only if the refinement let
        to a smaller subgroup of `S_n`. This function also has to take
        care on ``self._is_candidate_initialized``.

        OUTPUT:

            - `False` only if the actual node compares larger than the candidate
              for the canonical form.
        """
        raise NotImplementedError

    cdef tuple _store_state_(self):
        r"""
        Store the current state of the node to a tuple, such that it can be
        restored by :meth:`_restore_state_`.
        """
        raise NotImplementedError

    cdef void _restore_state_(self, tuple act_state):
        r"""
        The inverse of :meth:`_store_state_`.
        """
        raise NotImplementedError

    cdef void _store_best_(self):
        r"""
        Store this leaf node as the actual best candidate for the canonical form.
        """
        raise NotImplementedError

    cdef bint _minimization_allowed_on_col(self, int pos):
        r"""
        Decide if we are allowed to perform the inner minimization on position
        ``pos`` which is supposed to be a singleton.
        """
        raise NotImplementedError

    def get_canonical_form(self):
        r"""
        Return the canonical form we have computed.

        EXAMPLES::

            sage: from sage.groups.perm_gps.partn_ref2.refinement_generic import PartitionRefinement_generic
            sage: P = PartitionRefinement_generic(5)
            sage: P.get_canonical_form()
            Traceback (most recent call last):
            ...
            NotImplementedError
        """
        raise NotImplementedError

    def get_transporter(self):
        r"""
        Return the transporter element we have computed.

        EXAMPLES::

            sage: from sage.groups.perm_gps.partn_ref2.refinement_generic import PartitionRefinement_generic
            sage: P = PartitionRefinement_generic(5)
            sage: P.get_transporter()
            Traceback (most recent call last):
            ...
            NotImplementedError
        """
        raise NotImplementedError

    def get_autom_gens(self):
        r"""
        Return a list of generators we have computed.

        EXAMPLES::

            sage: from sage.groups.perm_gps.partn_ref2.refinement_generic import PartitionRefinement_generic
            sage: P = PartitionRefinement_generic(5)
            sage: P.get_autom_gens()
            Traceback (most recent call last):
            ...
            NotImplementedError
        """
        raise NotImplementedError

    def get_autom_order_permutation(self):
        r"""
        Return the order of the automorphism group we have computes

        EXAMPLES::

            sage: from sage.groups.perm_gps.partn_ref2.refinement_generic import PartitionRefinement_generic
            sage: P = PartitionRefinement_generic(5)
            sage: P.get_autom_order_permutation()
            1
        """
        return self._known_automorphisms.get_order()

    ###############################################
    # THE BACKTRACK ALGORITHM:
    ###############################################
    cdef void _init_partition_stack(self, list partition):
        r"""
        Initialize the partition stack.

        If the list ``partition`` is not ``None``, it must
        represent a coloring of the coordinates `\{0, \ldots, n-1\}`, i.e.
        a list of disjoint lists.
        """
        cdef bint inner_group_changed = False
        if partition is None:
            self._part = PS_new(self._n, 1)
        else:
            self._part = PS_from_list(partition)
            # minimize singletons which already exist in this partition
            self._fixed_not_minimized = PS_singletons(self._part)
            self._inner_min_unminimized(&inner_group_changed)
        if self._part is NULL:
            sig_free(self._refine_vals_scratch)
            raise MemoryError('initializing the partition stack')

    cdef void _start_Sn_backtrack(self):
        r"""
        Start the partition refinement algorithm.
        """
        self._init_latex()
        self._backtrack(True)
        self._finish_latex()

    cdef void _backtrack(self, bint first_step=False):
        r"""
        Backtracking with pruning.

         - We first check if the subtree below this node contains any
           valuable information otherwise we return. This test is based on
           the subgroup of already known automorphisms.
         - Perform a refinement. If this node is a leaf, we do all necessary updates.
         - Else, we split the points of a fixed cell and backtrack recursively.
           This leads to a depth-first-search construction of the search tree.
        """
        self._latex_new_lvl()
        cdef bint n_partition_changed = False, inner_group_changed=False

        if self._cut_by_known_automs():
            self._latex_act_node("autcut")
            self._latex_finish_lvl()
            return

        if not self._inner_min_unminimized(&inner_group_changed):
            self._latex_act_node("inner-min")
            self._latex_finish_lvl()
            return

        if not self._refine(&n_partition_changed, inner_group_changed, first_step):
            self._latex_finish_lvl()
            return

        if PS_is_discrete(self._part):
            self._leaf_computations()
            self._latex_finish_lvl()
            return

        # store some important states of the current node
        cdef int old_partition_depth = self._part.depth
        cdef int old_fixed_minimized_len = len(self._fixed_minimized)
        cdef int old_nr_of_inner_min_unmin_calls = self._nr_of_inner_min_unmin_calls
        cdef list old_fixed_not_minimized = copy(self._fixed_not_minimized)
        cdef tuple act_state = self._store_state_()

        # determine a cell C of the partition stack, which we will individualize
        cdef bitset_t b
        bitset_init(b, self._n)
        PS_move_all_mins_to_front(self._part)
        cdef int second_pos
        cdef int smallest = PS_first_smallest_PR(self._part, b, &second_pos, self)
        if second_pos != -1:
            self._fixed_not_minimized.append(second_pos)
        cdef int pos = smallest
        self._latex_act_node()

        # recursively individualize the elements of the cell
        while True:  # run over all elements in this cell
            self._part.depth = old_partition_depth + 1
            PS_clear(self._part)
            PS_split_point(self._part, pos)  # <- individualization!!!
            self._fixed_not_minimized.append(pos)
            self._backtrack()  # backtracking

            #restore the old state and continue backtracking
            self._part.depth = old_partition_depth
            self._fixed_minimized = self._fixed_minimized[:old_fixed_minimized_len]
            self._fixed_not_minimized = copy(old_fixed_not_minimized)
            self._nr_of_inner_min_unmin_calls = old_nr_of_inner_min_unmin_calls
            self._restore_state_(act_state)  # we fixed at least one position, undo this change

            if second_pos != -1:
                # special case when block has size 2
                # update for second run on while, i.e. pos == second_pos
                self._fixed_not_minimized.append(smallest)

            pos = bitset_next(b, pos + 1)  # find the next candidate to individualize
            if pos == -1:
                # all candidates have been individualized!
                break

        bitset_free(b)
        self._latex_finish_lvl()

    cdef bint _inner_min_unminimized(self, bint *inner_group_changed):
        r"""
        Compute a subsequence `J = (j_0, \ldots, j_{l-1})`
        of fixed coordinates, which were not yet used in
        the inner minimization process (we call this sequence of used coordinates
        `I`) and compute the `(I+J)`-semicanonical representative.
        """
        cdef bint loc_inner_group_changed, reset_allowance_best = False
        cdef int i, j, best_end, best_ind

        if self._is_candidate_initialized:
            allowance_best = self._allowance_best[self._nr_of_inner_min_unmin_calls]
            best_end = len(allowance_best)
            best_ind = 0
        else:
            allowance_best = []
            reset_allowance_best = True
        inner_group_changed[0] = False
        i = len(self._fixed_not_minimized)-1
        while i>=0:
            pos = self._fixed_not_minimized[i]
            if self._minimization_allowed_on_col(pos):
                for j from 0 <= j < self._n:
                    if self._part.entries[j] == pos:
                        my_final_pos = j
                        break

                if self._is_candidate_initialized:
                    if best_ind == best_end:
                        self._is_candidate_initialized = False
                        reset_allowance_best = True
                    else:
                        if allowance_best[best_ind] < my_final_pos:
                            return False
                        if allowance_best[best_ind] > my_final_pos:
                            self._is_candidate_initialized = False
                            allowance_best = allowance_best[:best_ind]
                            reset_allowance_best = True
                    best_ind += 1 # to avoid to come to this point again

                if not self._is_candidate_initialized:
                    allowance_best.append(my_final_pos)

                if not self._inner_min_(pos, &loc_inner_group_changed):
                    return False

                if not reset_allowance_best and not self._is_candidate_initialized:
                    allowance_best = allowance_best[:best_ind]
                    reset_allowance_best = True

                self._fixed_not_minimized.remove(pos)
                self._fixed_minimized.append(pos)
                inner_group_changed[0] |= loc_inner_group_changed
                if loc_inner_group_changed:
                    i = len(self._fixed_not_minimized)
            i -= 1

        if self._is_candidate_initialized:
            if best_ind < best_end:
                return False
        else:
            self._allowance_best = self._allowance_best[:self._nr_of_inner_min_unmin_calls]
            self._allowance_best.append(allowance_best)
        self._nr_of_inner_min_unmin_calls += 1
        return True

    cdef bint _one_refinement(self, long * best, int begin, int end, bint *inner_group_changed,
                             bint *changed_partition, str refine_name):
        r"""
        Let ``self._refine_vals_scratch`` contain the result of the `(S_n)_C`-homomorphism
        `\omega` and ``best`` be the result of `\omega` applied to the candidate.

        This method computes performs the refinements, i.e. updates the partition stack
        and furthermore compares the result with ``best`` and decides
         - if we could prune the subtree -> return value is set to False
         - if the inner group has changed -> sets ``inner_group_changed`` to True
         - if the partition has changed -> sets ``changed_partition`` to True

         The string ``refine_name`` is only necessary for printing within the
         latex output (if activated).
        """
        cdef tuple res = PS_refinement(self._part, self._refine_vals_scratch, best, begin, end,
                          &self._is_candidate_initialized, changed_partition)
        inner_group_changed[0] = False
        if res[0]:
            if changed_partition and self._cut_by_known_automs():
                self._latex_act_node("autcut in " + refine_name)
                return False

            if res[1]:
                self._fixed_not_minimized += res[1]
                if self._inner_min_unminimized(inner_group_changed):
                    return True
                else:
                    self._latex_act_node("inner-min in " + refine_name)
                    return False
            return True
        self._latex_act_node(refine_name)
        return False

    cdef int len(self):
        r"""
        Return the degree of the acting symmetric group.
        """
        return self._n

    cdef void _leaf_computations(self):
        r"""
        All necessary computations which have to be performed in a leaf.

        There are to possibilities depending on the flag
        ``self._is_candidate_initialized``:
         - ``True``: There is another leaf equal to this node. This defines an automorphism
           which we add to the group of known automorphisms stored in
           ``self._known_automorphisms``.
         - ``False``: We have shown, that the current leaf is smaller than all
           other leaf nodes already visited. We set it to be the
           candidate for the canonical form.
        """
        from sage.libs.gap.libgap import libgap
        cdef int i

        if self._is_candidate_initialized:
            transp = libgap.PermList([self._part.entries[i] + 1 for i in range(self._n)])
            # transp is the inverse of the actual transporter element (seen as action from left!)
            self._known_automorphisms.add_gen(self._to_best_inverse * transp)  # first apply _to_best_inverse then transp
            self._latex_act_node("AUTOM")
        else:
            self._is_candidate_initialized = True
            self._inner_min_order_best = self._fixed_minimized
            self._to_best = libgap.PermList([self._part.entries[i] + 1 for i in range(self._n)])
            self._to_best_inverse = self._to_best.Inverse()

            # call the method from the derived class
            self._store_best_()
            self._latex_act_node("NEW")

    cdef bint _cut_by_known_automs(self):
        r"""
        Return ``True`` if the subtree below this node does not contain
        any *interesting* information.
        """
        return self._is_candidate_initialized and self._known_automorphisms.has_empty_intersection(self._part)


    ###########################################################################
    # These functions are used to produce some latex output:
    # it writes the actual node
    # to a 'tikz node' in latex. You just have to provide '_latex_act_node'
    # in derived classes and to set
    # BACKTRACK_WITHLATEX_DEBUG = 1 in the setup.py script when
    # building this module!
    ###########################################################################
    cdef void _latex_act_node(self, str comment="", int printlvl=0):
        r"""
        Append the actual node as a string of latex-commands to
        ``self._latex_debug_string``
        """
        raise NotImplementedError  # must be implemented by derived classes

    def _latex_view(self, title=None):
        r"""
        Evaluate the latex commands written to ``self._latex_debug_string``
        and view the result.

        EXAMPLES::

            sage: from sage.groups.perm_gps.partn_ref2.refinement_generic import PartitionRefinement_generic
            sage: P = PartitionRefinement_generic(5)
            sage: P._latex_view()
            sorry, no debug output was written. Set BACKTRACK_WITHLATEX_DEBUG to True if interested in this information
        """
        if BACKTRACK_WITHLATEX_DEBUG:
            from sage.misc.latex import latex, view
            latex.extra_preamble('')
            latex.add_to_preamble("\\usepackage{tikz}")
            latex.add_to_preamble("\\usepackage{tikz-qtree}")
            view(self._latex_debug_string, engine="pdflatex", title=title)
        else:
            print("sorry, no debug output was written. " +
                  "Set BACKTRACK_WITHLATEX_DEBUG to True if interested in this information")

    cdef void _init_latex(self):
        r"""
        Add some initial commands to the string
        ``self._latex_debug_string``.
        """
        if BACKTRACK_WITHLATEX_DEBUG:
            from sage.misc.latex import LatexExpr
            self._latex_debug_string = LatexExpr(
                "\\resizebox{\\textwidth}{!}{\n" +
                "\\begin{tikzpicture}\n" +
                "\\tikzset{level distance=3cm, edge from parent/.style=" +
                "{draw, edge from parent path={(\\tikzparentnode.south) -- (\\tikzchildnode.north)}}}\n" +
                "\\Tree")
            self._latex_debug_string += "[."
            self._latex_act_node()

    cdef void _finish_latex(self):
        r"""
        Add some final commands to the string
        ``self._latex_debug_string``.
        """
        if BACKTRACK_WITHLATEX_DEBUG:
            self._latex_debug_string += "]\n"
            self._latex_debug_string += "\\end{tikzpicture} }\n"

    cdef void _latex_new_lvl(self):
        r"""
        Add some commands to the string ``self._latex_debug_string``,
        in the case that the depth was increased during the backtracking.
        """
        if BACKTRACK_WITHLATEX_DEBUG:
            self._latex_debug_string += "[."

    cdef void _latex_finish_lvl(self):
        r"""
        Add some commands to the string ``self._latex_debug_string``,
        in the case that we return to a node in the backtracking.
        """
        if BACKTRACK_WITHLATEX_DEBUG:
            self._latex_debug_string += "]\n"


cdef int PS_first_smallest_PR(PartitionStack *PS, bitset_t b, int *second_pos=NULL,
                              PartitionRefinement_generic partn_ref_alg=None):
    """
    Find the first occurrence of the smallest cell of size greater than one,
    which is admissible (checked by the function ``test_allowance``).
    Its entries are stored to b and its minimum element is returned.

    This generalizes :func:`sage.groups.perm_gps.partn_ref.data_structures.PS_first_smallest`.
    """
    cdef int i = 0, j = 0, location = 0, n = PS.degree
    bitset_zero(b)
<<<<<<< HEAD
    while 1:
=======
    while True:
>>>>>>> d511be0c
        if PS.levels[i] <= PS.depth:
            if i != j and n > i - j + 1 and (partn_ref_alg is None or
                                partn_ref_alg._minimization_allowed_on_col(PS.entries[j])):
                n = i - j + 1
                location = j
            j = i + 1
<<<<<<< HEAD
        if PS.levels[i] == -1: break
=======
        if PS.levels[i] == -1:
            break
>>>>>>> d511be0c
        i += 1
    # location now points to the beginning of the first, smallest,
    # nontrivial cell
    i = location
<<<<<<< HEAD
    while 1:
        bitset_flip(b, PS.entries[i])
        if PS.levels[i] <= PS.depth: break
        i += 1

    if second_pos != NULL:
        if n==2:
            second_pos[0] = PS.entries[location+1]
=======
    while True:
        bitset_flip(b, PS.entries[i])
        if PS.levels[i] <= PS.depth:
            break
        i += 1

    if second_pos != NULL:
        if n == 2:
            second_pos[0] = PS.entries[location + 1]
>>>>>>> d511be0c
        else:
            second_pos[0] = -1

    return PS.entries[location]<|MERGE_RESOLUTION|>--- conflicted
+++ resolved
@@ -954,37 +954,19 @@
     """
     cdef int i = 0, j = 0, location = 0, n = PS.degree
     bitset_zero(b)
-<<<<<<< HEAD
-    while 1:
-=======
     while True:
->>>>>>> d511be0c
         if PS.levels[i] <= PS.depth:
             if i != j and n > i - j + 1 and (partn_ref_alg is None or
                                 partn_ref_alg._minimization_allowed_on_col(PS.entries[j])):
                 n = i - j + 1
                 location = j
             j = i + 1
-<<<<<<< HEAD
-        if PS.levels[i] == -1: break
-=======
         if PS.levels[i] == -1:
             break
->>>>>>> d511be0c
         i += 1
     # location now points to the beginning of the first, smallest,
     # nontrivial cell
     i = location
-<<<<<<< HEAD
-    while 1:
-        bitset_flip(b, PS.entries[i])
-        if PS.levels[i] <= PS.depth: break
-        i += 1
-
-    if second_pos != NULL:
-        if n==2:
-            second_pos[0] = PS.entries[location+1]
-=======
     while True:
         bitset_flip(b, PS.entries[i])
         if PS.levels[i] <= PS.depth:
@@ -994,7 +976,6 @@
     if second_pos != NULL:
         if n == 2:
             second_pos[0] = PS.entries[location + 1]
->>>>>>> d511be0c
         else:
             second_pos[0] = -1
 
