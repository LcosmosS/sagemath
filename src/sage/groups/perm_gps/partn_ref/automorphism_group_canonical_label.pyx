--- conflicted
+++ resolved
@@ -1,8 +1,5 @@
-<<<<<<< HEAD
 # sage.doctest: optional - sage.groups
-=======
 # sage_setup: distribution = sagemath-gap
->>>>>>> b8fed5ea
 r"""
 Automorphism groups and canonical labels
 
