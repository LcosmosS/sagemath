--- conflicted
+++ resolved
@@ -406,19 +406,11 @@
             [     1      0      0]
             sage: BuMa.base_ring()
             Number Field in t with defining polynomial t^2 - t + 1
-<<<<<<< HEAD
-            sage: BuMa = ele.burau_matrix(domain = QQ[I, sqrt(3)]); BuMa                # needs sage.rings.number_field sage.symbolic
-            [ 1/2*sqrt3*I + 1/2                  1 -1/2*sqrt3*I - 1/2]
-            [ 1/2*sqrt3*I + 1/2 -1/2*sqrt3*I + 1/2                  0]
-            [                 1                  0                  0]
-            sage: BuMa.base_ring()                                                      # needs sage.rings.number_field sage.symbolic
-=======
             sage: BuMa = ele.burau_matrix(domain = QQ[I, sqrt(3)]); BuMa                # needs sage.symbolic
             [ 1/2*sqrt3*I + 1/2                  1 -1/2*sqrt3*I - 1/2]
             [ 1/2*sqrt3*I + 1/2 -1/2*sqrt3*I + 1/2                  0]
             [                 1                  0                  0]
             sage: BuMa.base_ring()                                                      # needs sage.symbolic
->>>>>>> 556ebad9
             Number Field in I with defining polynomial x^2 + 1 over its base field
 
             sage: BuMa = ele.burau_matrix(characteristic=7); BuMa
@@ -448,32 +440,20 @@
             [      1       0       0]
             sage: BuMa.base_ring()
             Finite Field in t of size 5^2
-<<<<<<< HEAD
-            sage: BuMa, BuMaAd, H = ele.burau_matrix(reduced='unitary'); BuMa           # needs sage.rings.number_field
-=======
 
             sage: # needs sage.rings.number_field
             sage: BuMa, BuMaAd, H = ele.burau_matrix(reduced='unitary'); BuMa
->>>>>>> 556ebad9
             [       0 zeta12^3]
             [zeta12^3        0]
             sage: BuMa * H * BuMaAd == H                                                # needs sage.rings.number_field
             True
             sage: BuMa.base_ring()                                                      # needs sage.rings.number_field
             Cyclotomic Field of order 12 and degree 4
-<<<<<<< HEAD
-            sage: BuMa, BuMaAd, H = ele.burau_matrix(domain=QQ[I, sqrt(3)],             # needs sage.rings.number_field sage.symbolic
-            ....:                                    reduced='unitary'); BuMa
-            [0 I]
-            [I 0]
-            sage: BuMa.base_ring()                                                      # needs sage.rings.number_field sage.symbolic
-=======
             sage: BuMa, BuMaAd, H = ele.burau_matrix(domain=QQ[I, sqrt(3)],             # needs sage.symbolic
             ....:                                    reduced='unitary'); BuMa
             [0 I]
             [I 0]
             sage: BuMa.base_ring()                                                      # needs sage.symbolic
->>>>>>> 556ebad9
             Number Field in I with defining polynomial x^2 + 1 over its base field
         """
         braid = self.braid()
