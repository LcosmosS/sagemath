--- conflicted
+++ resolved
@@ -61,11 +61,7 @@
 
 - Discrete logs::
 
-<<<<<<< HEAD
-    sage: # needs sage.rings.finite_rings
-=======
     sage: # needs sage.libs.gap sage.rings.finite_rings sage.schemes
->>>>>>> 556ebad9
     sage: F = GF(37^2,'a')
     sage: E = EllipticCurve(F,[1,1])
     sage: F.<a> = GF(37^2,'a')
@@ -80,11 +76,7 @@
 
 - Linear relation finder::
 
-<<<<<<< HEAD
-    sage: # needs sage.rings.finite_rings
-=======
     sage: # needs sage.libs.gap sage.rings.finite_rings sage.schemes
->>>>>>> 556ebad9
     sage: F.<a> = GF(3^6,'a')
     sage: E = EllipticCurve([a^5 + 2*a^3 + 2*a^2 + 2*a, a^4 + a^3 + 2*a + 1])
     sage: P = E(a^5 + a^4 + a^3 + a^2 + a + 2 , 0)
@@ -96,11 +88,7 @@
 
 - Orders of elements::
 
-<<<<<<< HEAD
-    sage: # needs sage.rings.finite_rings
-=======
     sage: # needs sage.libs.gap sage.rings.finite_rings sage.schemes
->>>>>>> 556ebad9
     sage: from sage.groups.generic import order_from_multiple, order_from_bounds
     sage: k.<a> = GF(5^5)
     sage: E = EllipticCurve(k,[2,4])
@@ -446,25 +434,15 @@
 
     An additive example in an elliptic curve group::
 
-<<<<<<< HEAD
-        sage: F.<a> = GF(37^5)                                                          # needs sage.rings.finite_rings
-        sage: E = EllipticCurve(F, [1,1])                                               # needs sage.rings.finite_rings
-        sage: P = E.lift_x(a); P                                                        # needs sage.rings.finite_rings
-=======
         sage: # needs sage.rings.finite_rings sage.schemes
         sage: F.<a> = GF(37^5)
         sage: E = EllipticCurve(F, [1,1])
         sage: P = E.lift_x(a); P
->>>>>>> 556ebad9
         (a : 28*a^4 + 15*a^3 + 14*a^2 + 7 : 1)
 
     This will return a multiple of the order of P::
 
-<<<<<<< HEAD
-        sage: bsgs(P, P.parent()(0), Hasse_bounds(F.order()), operation='+')            # needs sage.rings.finite_rings
-=======
         sage: bsgs(P, P.parent()(0), Hasse_bounds(F.order()), operation='+')            # needs sage.rings.finite_rings sage.schemes
->>>>>>> 556ebad9
         69327408
 
     AUTHOR:
@@ -811,11 +789,7 @@
 
     An additive example: elliptic curve DLOG::
 
-<<<<<<< HEAD
-        sage: # needs sage.rings.finite_rings
-=======
         sage: # needs sage.libs.gap sage.rings.finite_rings sage.schemes
->>>>>>> 556ebad9
         sage: F = GF(37^2,'a')
         sage: E = EllipticCurve(F, [1,1])
         sage: F.<a> = GF(37^2,'a')
@@ -864,11 +838,7 @@
         ...
         ValueError: no discrete log of 2 found to base 1
 
-<<<<<<< HEAD
-        sage: # needs sage.rings.finite_rings
-=======
         sage: # needs sage.libs.gap sage.rings.finite_rings sage.schemes
->>>>>>> 556ebad9
         sage: F = GF(37^2,'a')
         sage: E = EllipticCurve(F, [1,1])
         sage: F.<a> = GF(37^2,'a')
@@ -1259,21 +1229,6 @@
         sage: order_from_multiple(Q, M, factorization=F, operation='+')
         7
 
-<<<<<<< HEAD
-        sage: K.<z> = CyclotomicField(230)                                              # needs sage.rings.number_field
-        sage: w = z^50                                                                  # needs sage.rings.number_field
-        sage: order_from_multiple(w, 230, operation='*')                                # needs sage.rings.finite_rings sage.rings.number_field
-        23
-
-        sage: F = GF(2^1279,'a')                                                        # needs sage.rings.finite_rings
-        sage: n = F.cardinality() - 1  # Mersenne prime                                 # needs sage.rings.finite_rings
-        sage: order_from_multiple(F.random_element(), n,                                # needs sage.rings.finite_rings
-        ....:                     factorization=[(n,1)], operation='*') == n
-        True
-
-        sage: K.<a> = GF(3^60)                                                          # needs sage.rings.finite_rings
-        sage: order_from_multiple(a, 3^60 - 1, operation='*', check=False)              # needs sage.rings.finite_rings
-=======
         sage: # needs sage.rings.number_field
         sage: K.<z> = CyclotomicField(230)
         sage: w = z^50
@@ -1290,7 +1245,6 @@
         sage: # needs sage.rings.finite_rings
         sage: K.<a> = GF(3^60)
         sage: order_from_multiple(a, 3^60 - 1, operation='*', check=False)
->>>>>>> 556ebad9
         42391158275216203514294433200
     """
     Z = integer_ring.ZZ
@@ -1418,16 +1372,10 @@
         sage: order_from_bounds(P, bounds, 7, operation='+')
         3227
 
-<<<<<<< HEAD
-        sage: K.<z> = CyclotomicField(230)                                              # needs sage.rings.number_field
-        sage: w = z^50                                                                  # needs sage.rings.number_field
-        sage: order_from_bounds(w, (200, 250), operation='*')                           # needs sage.rings.finite_rings sage.rings.number_field
-=======
         sage: # needs sage.rings.number_field
         sage: K.<z> = CyclotomicField(230)
         sage: w = z^50
         sage: order_from_bounds(w, (200, 250), operation='*')
->>>>>>> 556ebad9
         23
     """
     from operator import mul, add
@@ -1499,11 +1447,7 @@
         sage: od == lcm(ob, oc)
         True
 
-<<<<<<< HEAD
-        sage: # needs sage.rings.finite_rings
-=======
         sage: # needs sage.libs.gap sage.rings.finite_rings sage.schemes
->>>>>>> 556ebad9
         sage: E = EllipticCurve([a^5 + 2*a^3 + 2*a^2 + 2*a, a^4 + a^3 + 2*a + 1])
         sage: P = E(2*a^5 + 2*a^4 + a^3 + 2, a^4 + a^3 + a^2 + 2*a + 2)
         sage: P.order()
