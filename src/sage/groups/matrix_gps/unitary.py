--- conflicted
+++ resolved
@@ -6,31 +6,18 @@
 
 EXAMPLES::
 
-<<<<<<< HEAD
-    sage: G = SU(3,5)                                                                   # optional - sage.libs.pari
-    sage: G.order()                                                                     # optional - sage.libs.pari
-    378000
-    sage: G                                                                             # optional - sage.libs.pari
-    Special Unitary Group of degree 3 over Finite Field in a of size 5^2
-    sage: G.gens()                                                                      # optional - sage.libs.pari
-=======
     sage: G = SU(3,5)                                                                   # optional - sage.rings.finite_rings
     sage: G.order()                                                                     # optional - sage.rings.finite_rings
     378000
     sage: G                                                                             # optional - sage.rings.finite_rings
     Special Unitary Group of degree 3 over Finite Field in a of size 5^2
     sage: G.gens()                                                                      # optional - sage.rings.finite_rings
->>>>>>> 08060ed1
     (
     [      a       0       0]  [4*a   4   1]
     [      0 2*a + 2       0]  [  4   4   0]
     [      0       0     3*a], [  1   0   0]
     )
-<<<<<<< HEAD
-    sage: G.base_ring()                                                                 # optional - sage.libs.pari
-=======
     sage: G.base_ring()                                                                 # optional - sage.rings.finite_rings
->>>>>>> 08060ed1
     Finite Field in a of size 5^2
 
 AUTHORS:
@@ -86,11 +73,7 @@
     EXAMPLES::
 
         sage: from sage.groups.matrix_gps.unitary import finite_field_sqrt
-<<<<<<< HEAD
-        sage: finite_field_sqrt(GF(4, 'a'))                                             # optional - sage.libs.pari
-=======
         sage: finite_field_sqrt(GF(4, 'a'))                                             # optional - sage.rings.finite_rings
->>>>>>> 08060ed1
         2
     """
     if not isinstance(ring, FiniteField):
@@ -113,11 +96,7 @@
 
     TESTS::
 
-<<<<<<< HEAD
-        sage: GU(3,25).order()  # indirect doctest                                      # optional - sage.libs.pari
-=======
         sage: GU(3,25).order()  # indirect doctest                                      # optional - sage.rings.finite_rings
->>>>>>> 08060ed1
         3961191000000
     """
     prefix = 'General'
@@ -162,12 +141,6 @@
         else:
             cmd = '{0}U({1}, {2})'.format(latex_prefix, degree, q)
             return UnitaryMatrixGroup_gap(degree, ring, special, name, ltx, cmd)
-<<<<<<< HEAD
-
-    return UnitaryMatrixGroup_generic(degree, ring, special, name, ltx,
-                                      invariant_form=invariant_form)
-=======
->>>>>>> 08060ed1
 
     return UnitaryMatrixGroup_generic(degree, ring, special, name, ltx,
                                       invariant_form=invariant_form)
@@ -218,15 +191,9 @@
 
     EXAMPLES::
 
-<<<<<<< HEAD
-        sage: G = GU(3, 7); G                                                           # optional - sage.libs.pari
-        General Unitary Group of degree 3 over Finite Field in a of size 7^2
-        sage: G.gens()                                                                  # optional - sage.libs.pari
-=======
         sage: G = GU(3, 7); G                                                           # optional - sage.rings.finite_rings
         General Unitary Group of degree 3 over Finite Field in a of size 7^2
         sage: G.gens()                                                                  # optional - sage.rings.finite_rings
->>>>>>> 08060ed1
         (
         [  a   0   0]  [6*a   6   1]
         [  0   1   0]  [  6   6   0]
@@ -235,17 +202,10 @@
         sage: GU(2, QQ)
         General Unitary Group of degree 2 over Rational Field
 
-<<<<<<< HEAD
-        sage: G = GU(3, 5, var='beta')                                                  # optional - sage.libs.pari
-        sage: G.base_ring()                                                             # optional - sage.libs.pari
-        Finite Field in beta of size 5^2
-        sage: G.gens()                                                                  # optional - sage.libs.pari
-=======
         sage: G = GU(3, 5, var='beta')                                                  # optional - sage.rings.finite_rings
         sage: G.base_ring()                                                             # optional - sage.rings.finite_rings
         Finite Field in beta of size 5^2
         sage: G.gens()                                                                  # optional - sage.rings.finite_rings
->>>>>>> 08060ed1
         (
         [  beta      0      0]  [4*beta      4      1]
         [     0      1      0]  [     4      4      0]
@@ -254,13 +214,8 @@
 
     Using the ``invariant_form`` option::
 
-<<<<<<< HEAD
-        sage: UCF = UniversalCyclotomicField(); e5=UCF.gen(5)                           # optional - sage.rings.number_field
-        sage: m = matrix(UCF, 3,3, [[1,e5,0],[e5.conjugate(),2,0],[0,0,1]])             # optional - sage.rings.number_field
-=======
         sage: UCF = UniversalCyclotomicField(); e5 = UCF.gen(5)                         # optional - sage.rings.number_field
         sage: m = matrix(UCF, 3, 3, [[1,e5,0], [e5.conjugate(),2,0], [0,0,1]])          # optional - sage.rings.number_field
->>>>>>> 08060ed1
         sage: G  = GU(3, UCF)                                                           # optional - sage.rings.number_field
         sage: Gm = GU(3, UCF, invariant_form=m)                                         # optional - sage.rings.number_field
         sage: G == Gm                                                                   # optional - sage.rings.number_field
@@ -287,11 +242,7 @@
         [E(5)^4      2      0]
         [     0      0      1]
 
-<<<<<<< HEAD
-        sage: GU(3,3, invariant_form=[[1,0,0],[0,2,0],[0,0,1]])                         # optional - sage.rings.number_field
-=======
         sage: GU(3, 3, invariant_form=[[1,0,0], [0,2,0], [0,0,1]])                      # optional - sage.rings.number_field
->>>>>>> 08060ed1
         Traceback (most recent call last):
         ...
         NotImplementedError: invariant_form for finite groups is fixed by GAP
@@ -304,11 +255,7 @@
     TESTS::
 
         sage: TestSuite(G).run()                                                        # optional - sage.rings.number_field
-<<<<<<< HEAD
-        sage: groups.matrix.GU(2, 3)                                                    # optional - sage.groups sage.libs.pari
-=======
         sage: groups.matrix.GU(2, 3)                                                    # optional - sage.groups sage.rings.finite_rings
->>>>>>> 08060ed1
         General Unitary Group of degree 2 over Finite Field in a of size 3^2
     """
     return _UG(n, R, False, var=var, invariant_form=invariant_form)
@@ -357,15 +304,9 @@
 
     EXAMPLES::
 
-<<<<<<< HEAD
-        sage: SU(3,5)                                                                   # optional - sage.libs.pari
-        Special Unitary Group of degree 3 over Finite Field in a of size 5^2
-        sage: SU(3, GF(5))                                                              # optional - sage.libs.pari
-=======
         sage: SU(3,5)                                                                   # optional - sage.rings.finite_rings
         Special Unitary Group of degree 3 over Finite Field in a of size 5^2
         sage: SU(3, GF(5))                                                              # optional - sage.rings.finite_rings
->>>>>>> 08060ed1
         Special Unitary Group of degree 3 over Finite Field in a of size 5^2
         sage: SU(3, QQ)
         Special Unitary Group of degree 3 over Rational Field
@@ -373,11 +314,7 @@
     Using the ``invariant_form`` option::
 
         sage: CF3 = CyclotomicField(3); e3 = CF3.gen()                                  # optional - sage.rings.number_field
-<<<<<<< HEAD
-        sage: m = matrix(CF3, 3,3, [[1,e3,0],[e3.conjugate(),2,0],[0,0,1]])             # optional - sage.rings.number_field
-=======
         sage: m = matrix(CF3, 3, 3, [[1,e3,0], [e3.conjugate(),2,0], [0,0,1]])           # optional - sage.rings.number_field
->>>>>>> 08060ed1
         sage: G  = SU(3, CF3)                                                           # optional - sage.rings.number_field
         sage: Gm = SU(3, CF3, invariant_form=m)                                         # optional - sage.rings.number_field
         sage: G == Gm                                                                   # optional - sage.rings.number_field
@@ -403,11 +340,7 @@
         [-zeta3 - 1          2          0]
         [         0          0          1]
 
-<<<<<<< HEAD
-        sage: SU(3,5, invariant_form=[[1,0,0],[0,2,0],[0,0,3]])                         # optional - sage.libs.pari
-=======
         sage: SU(3, 5, invariant_form=[[1,0,0], [0,2,0], [0,0,3]])                      # optional - sage.rings.finite_rings
->>>>>>> 08060ed1
         Traceback (most recent call last):
         ...
         NotImplementedError: invariant_form for finite groups is fixed by GAP
@@ -415,11 +348,7 @@
     TESTS::
 
         sage: TestSuite(Gm).run()                                                       # optional - sage.rings.number_field
-<<<<<<< HEAD
-        sage: groups.matrix.SU(2, 3)                                                    # optional - sage.libs.pari
-=======
         sage: groups.matrix.SU(2, 3)                                                    # optional - sage.rings.finite_rings
->>>>>>> 08060ed1
         Special Unitary Group of degree 2 over Finite Field in a of size 3^2
     """
     return _UG(n, R, True, var=var, invariant_form=invariant_form)
@@ -435,20 +364,6 @@
 
     EXAMPLES::
 
-<<<<<<< HEAD
-        sage: G = GU(3, GF(7)); G                                                       # optional - sage.libs.pari
-        General Unitary Group of degree 3 over Finite Field in a of size 7^2
-        sage: latex(G)                                                                  # optional - sage.libs.pari
-        \text{GU}_{3}(\Bold{F}_{7^{2}})
-
-        sage: G = SU(3, GF(5));  G                                                      # optional - sage.libs.pari
-        Special Unitary Group of degree 3 over Finite Field in a of size 5^2
-        sage: latex(G)                                                                  # optional - sage.libs.pari
-        \text{SU}_{3}(\Bold{F}_{5^{2}})
-
-        sage: CF3 = CyclotomicField(3); e3 = CF3.gen()                                  # optional - sage.rings.number_field
-        sage: m = matrix(CF3, 3,3, [[1,e3,0],[e3.conjugate(),2,0],[0,0,1]])             # optional - sage.rings.number_field
-=======
         sage: G = GU(3, GF(7)); G                                                       # optional - sage.rings.finite_rings
         General Unitary Group of degree 3 over Finite Field in a of size 7^2
         sage: latex(G)                                                                  # optional - sage.rings.finite_rings
@@ -461,7 +376,6 @@
 
         sage: CF3 = CyclotomicField(3); e3 = CF3.gen()                                  # optional - sage.rings.number_field
         sage: m = matrix(CF3, 3, 3, [[1,e3,0], [e3.conjugate(),2,0], [0,0,1]])          # optional - sage.rings.number_field
->>>>>>> 08060ed1
         sage: G = SU(3, CF3, invariant_form=m)                                          # optional - sage.rings.number_field
         sage: latex(G)                                                                  # optional - sage.rings.number_field
         \text{SU}_{3}(\Bold{Q}(\zeta_{3}))\text{ with respect to positive definite hermitian form }\left(\begin{array}{rrr}
@@ -507,17 +421,10 @@
 
         EXAMPLES::
 
-<<<<<<< HEAD
-            sage: G = GU(2, GF(5))                                                      # optional - sage.libs.pari
-            sage: G._check_matrix(G.an_element().matrix())                              # optional - sage.libs.pari
-            sage: G = SU(2, GF(5))                                                      # optional - sage.libs.pari
-            sage: G._check_matrix(G.an_element().matrix())                              # optional - sage.libs.pari
-=======
             sage: G = GU(2, GF(5))                                                      # optional - sage.rings.finite_rings
             sage: G._check_matrix(G.an_element().matrix())                              # optional - sage.rings.finite_rings
             sage: G = SU(2, GF(5))                                                      # optional - sage.rings.finite_rings
             sage: G._check_matrix(G.an_element().matrix())                              # optional - sage.rings.finite_rings
->>>>>>> 08060ed1
         """
         if self._special and x.determinant() != 1:
             raise TypeError('matrix must have determinant one')
