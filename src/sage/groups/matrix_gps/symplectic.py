# sage_setup: distribution = sagemath-modules
"""
Symplectic Linear Groups

EXAMPLES::

    sage: G = Sp(4, GF(7));  G
    Symplectic Group of degree 4 over Finite Field of size 7
<<<<<<< HEAD
    sage: g = prod(G.gens());  g                                                        # needs sage.rings.finite_rings
=======
    sage: g = prod(G.gens());  g
>>>>>>> 556ebad9
    [3 0 3 0]
    [1 0 0 0]
    [0 1 0 1]
    [0 2 0 0]
<<<<<<< HEAD
    sage: m = g.matrix()                                                                # needs sage.rings.finite_rings
    sage: m * G.invariant_form() * m.transpose() == G.invariant_form()                  # needs sage.rings.finite_rings
    True
    sage: G.order()                                                                     # needs sage.rings.finite_rings
=======
    sage: m = g.matrix()
    sage: m * G.invariant_form() * m.transpose() == G.invariant_form()
    True
    sage: G.order()
>>>>>>> 556ebad9
    276595200

AUTHORS:

- David Joyner (2006-03): initial version, modified from
  special_linear (by W. Stein)

- Volker Braun (2013-1) port to new Parent, libGAP, extreme refactoring.

- Sebastian Oehms (2018-8) add option for user defined invariant bilinear
  form and bug-fix in
  :meth:`~sage.groups.matrix_gps.symplectic.SymplecticMatrixGroup_generic.invariant_form`
  (see :trac:`26028`)
"""

# ****************************************************************************
#       Copyright (C) 2006 David Joyner and William Stein
#                     2013 Volker Braun <vbraun.name@gmail.com>
#                     2018 Sebastian Oehms
#                     2018 Travis Scrimshaw
#
# This program is free software: you can redistribute it and/or modify
# it under the terms of the GNU General Public License as published by
# the Free Software Foundation, either version 2 of the License, or
# (at your option) any later version.
#                  https://www.gnu.org/licenses/
# ****************************************************************************

from sage.misc.latex import latex
from sage.misc.cachefunc import cached_method
from sage.rings.finite_rings.finite_field_base import FiniteField
from sage.groups.matrix_gps.named_group import (
    normalize_args_vectorspace, normalize_args_invariant_form,
    NamedMatrixGroup_generic)


###############################################################################
# Symplectic Group
###############################################################################

def Sp(n, R, var='a', invariant_form=None):
    r"""
    Return the symplectic group.

    The special linear group `GL( d, R )` consists of all `d \times d`
    matrices that are invertible over the ring `R` with determinant one.

    .. NOTE::

        This group is also available via ``groups.matrix.Sp()``.

    INPUT:

    - ``n`` -- a positive integer

    - ``R`` -- ring or an integer; if an integer is specified, the
      corresponding finite field is used

    - ``var`` -- (optional, default: ``'a'``) variable used to
      represent generator of the finite field, if needed

    - ``invariant_form`` --  (optional) instances being accepted by
      the matrix-constructor which define a `n \times n` square matrix
      over ``R`` describing the alternating form to be kept invariant
      by the symplectic group

    EXAMPLES::

        sage: Sp(4, 5)
        Symplectic Group of degree 4 over Finite Field of size 5

        sage: Sp(4, IntegerModRing(15))
        Symplectic Group of degree 4 over Ring of integers modulo 15

        sage: Sp(3, GF(7))
        Traceback (most recent call last):
        ...
        ValueError: the degree must be even

    Using the ``invariant_form`` option::

        sage: m = matrix(QQ, 4,4, [[0, 0, 1, 0], [0, 0, 0, 2], [-1, 0, 0, 0], [0, -2, 0, 0]])
        sage: Sp4m = Sp(4, QQ, invariant_form=m)
        sage: Sp4 = Sp(4, QQ)
        sage: Sp4 == Sp4m
        False
        sage: Sp4.invariant_form()
        [ 0  0  0  1]
        [ 0  0  1  0]
        [ 0 -1  0  0]
        [-1  0  0  0]
        sage: Sp4m.invariant_form()
        [ 0  0  1  0]
        [ 0  0  0  2]
        [-1  0  0  0]
        [ 0 -2  0  0]
        sage: pm = Permutation([2,1,4,3]).to_matrix()
        sage: g = Sp4(pm); g in Sp4; g
        True
        [0 1 0 0]
        [1 0 0 0]
        [0 0 0 1]
        [0 0 1 0]
        sage: Sp4m(pm)
        Traceback (most recent call last):
        ...
        TypeError: matrix must be symplectic with respect to the alternating form
        [ 0  0  1  0]
        [ 0  0  0  2]
        [-1  0  0  0]
        [ 0 -2  0  0]

        sage: Sp(4,3, invariant_form=[[0,0,0,1],[0,0,1,0],[0,2,0,0], [2,0,0,0]])
        Traceback (most recent call last):
        ...
        NotImplementedError: invariant_form for finite groups is fixed by GAP

    TESTS::

        sage: TestSuite(Sp4).run()
        sage: TestSuite(Sp4m).run()
<<<<<<< HEAD
        sage: groups.matrix.Sp(2, 3)                                                    # needs sage.rings.finite_rings
        Symplectic Group of degree 2 over Finite Field of size 3

        sage: G = Sp(4,5)
        sage: TestSuite(G).run()                                                        # needs sage.rings.finite_rings
=======
        sage: groups.matrix.Sp(2, 3)                                                    # needs sage.modules sage.rings.finite_rings
        Symplectic Group of degree 2 over Finite Field of size 3

        sage: G = Sp(4,5)
        sage: TestSuite(G).run()
>>>>>>> 556ebad9
    """
    degree, ring = normalize_args_vectorspace(n, R, var=var)
    if degree % 2:
        raise ValueError('the degree must be even')

    if invariant_form is not None:
        if isinstance(ring, FiniteField):
            raise NotImplementedError("invariant_form for finite groups is fixed by GAP")

        invariant_form = normalize_args_invariant_form(ring, degree, invariant_form)
        if not invariant_form.is_alternating():
            raise ValueError("invariant_form must be alternating")

        name = 'Symplectic Group of degree {0} over {1} with respect to alternating bilinear form\n{2}'.format(
                                                degree, ring, invariant_form)
        ltx  = r'\text{{Sp}}_{{{0}}}({1})\text{{ with respect to alternating bilinear form}}{2}'.format(
                                    degree, latex(ring), latex(invariant_form))
    else:
        name = 'Symplectic Group of degree {0} over {1}'.format(degree, ring)
        ltx  = r'\text{{Sp}}_{{{0}}}({1})'.format(degree, latex(ring))

    try:
        from .symplectic_gap import SymplecticMatrixGroup_gap
    except ImportError:
        pass
    else:
        try:
            cmd = 'Sp({0}, {1})'.format(degree, ring._gap_init_())
            return SymplecticMatrixGroup_gap(degree, ring, True, name, ltx, cmd)
        except ValueError:
            pass

    return SymplecticMatrixGroup_generic(degree, ring, True, name, ltx, invariant_form=invariant_form)


class SymplecticMatrixGroup_generic(NamedMatrixGroup_generic):
    r"""
    Symplectic Group over arbitrary rings.

    EXAMPLES::

        sage: Sp43 = Sp(4,3); Sp43
        Symplectic Group of degree 4 over Finite Field of size 3
        sage: latex(Sp43)
        \text{Sp}_{4}(\Bold{F}_{3})

        sage: Sp4m = Sp(4, QQ, invariant_form=(0, 0, 1, 0,  0, 0, 0, 2,
        ....:                                  -1, 0, 0, 0, 0, -2, 0, 0)); Sp4m
        Symplectic Group of degree 4 over Rational Field
         with respect to alternating bilinear form
        [ 0  0  1  0]
        [ 0  0  0  2]
        [-1  0  0  0]
        [ 0 -2  0  0]
        sage: latex(Sp4m)
        \text{Sp}_{4}(\Bold{Q})\text{ with respect to alternating bilinear form}\left(\begin{array}{rrrr}
        0 & 0 & 1 & 0 \\
        0 & 0 & 0 & 2 \\
        -1 & 0 & 0 & 0 \\
        0 & -2 & 0 & 0
        \end{array}\right)
    """

    @cached_method
    def invariant_form(self):
        """
        Return the quadratic form preserved by the symplectic group.

        OUTPUT: A matrix.

        EXAMPLES::

            sage: Sp(4, QQ).invariant_form()
            [ 0  0  0  1]
            [ 0  0  1  0]
            [ 0 -1  0  0]
            [-1  0  0  0]
        """
        if self._invariant_form is not None:
            return self._invariant_form

        R = self.base_ring()
        d = self.degree()
        from sage.matrix.constructor import zero_matrix
        m = zero_matrix(R, d)
        for i in range(d):
            m[i, d-i-1] = 1 if i < d/2 else -1
        m.set_immutable()
        return m

    def _check_matrix(self, x, *args):
        """
        Check whether the matrix ``x`` is symplectic.

        See :meth:`~sage.groups.matrix_gps.matrix_group._check_matrix`
        for details.

        EXAMPLES::

            sage: G = Sp(4, GF(5))
            sage: G._check_matrix(G.an_element().matrix())
        """
        F = self.invariant_form()
        if x * F * x.transpose() != F:
            raise TypeError('matrix must be symplectic with respect to the alternating form\n{}'.format(F))<|MERGE_RESOLUTION|>--- conflicted
+++ resolved
@@ -6,26 +6,15 @@
 
     sage: G = Sp(4, GF(7));  G
     Symplectic Group of degree 4 over Finite Field of size 7
-<<<<<<< HEAD
-    sage: g = prod(G.gens());  g                                                        # needs sage.rings.finite_rings
-=======
     sage: g = prod(G.gens());  g
->>>>>>> 556ebad9
     [3 0 3 0]
     [1 0 0 0]
     [0 1 0 1]
     [0 2 0 0]
-<<<<<<< HEAD
-    sage: m = g.matrix()                                                                # needs sage.rings.finite_rings
-    sage: m * G.invariant_form() * m.transpose() == G.invariant_form()                  # needs sage.rings.finite_rings
-    True
-    sage: G.order()                                                                     # needs sage.rings.finite_rings
-=======
     sage: m = g.matrix()
     sage: m * G.invariant_form() * m.transpose() == G.invariant_form()
     True
     sage: G.order()
->>>>>>> 556ebad9
     276595200
 
 AUTHORS:
@@ -147,19 +136,11 @@
 
         sage: TestSuite(Sp4).run()
         sage: TestSuite(Sp4m).run()
-<<<<<<< HEAD
-        sage: groups.matrix.Sp(2, 3)                                                    # needs sage.rings.finite_rings
-        Symplectic Group of degree 2 over Finite Field of size 3
-
-        sage: G = Sp(4,5)
-        sage: TestSuite(G).run()                                                        # needs sage.rings.finite_rings
-=======
         sage: groups.matrix.Sp(2, 3)                                                    # needs sage.modules sage.rings.finite_rings
         Symplectic Group of degree 2 over Finite Field of size 3
 
         sage: G = Sp(4,5)
         sage: TestSuite(G).run()
->>>>>>> 556ebad9
     """
     degree, ring = normalize_args_vectorspace(n, R, var=var)
     if degree % 2:
