--- conflicted
+++ resolved
@@ -3,16 +3,6 @@
 
 Loading, saving, ... works::
 
-<<<<<<< HEAD
-    sage: G = GL(2,5); G                                                                # optional - sage.libs.pari
-    General Linear Group of degree 2 over Finite Field of size 5
-    sage: TestSuite(G).run()                                                            # optional - sage.libs.pari
-
-    sage: g = G.1; g                                                                    # optional - sage.libs.pari
-    [4 1]
-    [4 0]
-    sage: TestSuite(g).run()                                                            # optional - sage.libs.pari
-=======
     sage: G = GL(2,5); G                                                                # optional - sage.rings.finite_rings
     General Linear Group of degree 2 over Finite Field of size 5
     sage: TestSuite(G).run()                                                            # optional - sage.rings.finite_rings
@@ -21,7 +11,6 @@
     [4 1]
     [4 0]
     sage: TestSuite(g).run()                                                            # optional - sage.rings.finite_rings
->>>>>>> 08060ed1
 
 We test that :trac:`9437` is fixed::
 
@@ -110,15 +99,9 @@
 
     TESTS::
 
-<<<<<<< HEAD
-        sage: G = SO(3, GF(11)); G                                                      # optional - sage.libs.pari
-        Special Orthogonal Group of degree 3 over Finite Field of size 11
-        sage: G.category()                                                              # optional - sage.libs.pari
-=======
         sage: G = SO(3, GF(11)); G                                                      # optional - sage.rings.finite_rings
         Special Orthogonal Group of degree 3 over Finite Field of size 11
         sage: G.category()                                                              # optional - sage.rings.finite_rings
->>>>>>> 08060ed1
         Category of finite groups
     """
     _ambient = None  # internal attribute to register the ambient group in case this instance is a subgroup
@@ -146,15 +129,9 @@
 
         EXAMPLES::
 
-<<<<<<< HEAD
-            sage: G = SU(2,GF(5)); F = G.base_ring()  # this is GF(5^2,'a')             # optional - sage.libs.pari
-            sage: G._check_matrix(identity_matrix(F,2))                                 # optional - sage.libs.pari
-            sage: G._check_matrix(matrix(F,[[1,1],[0,1]]))                              # optional - sage.libs.pari
-=======
             sage: G = SU(2, GF(5)); F = G.base_ring()  # this is GF(5^2,'a')            # optional - sage.rings.finite_rings
             sage: G._check_matrix(identity_matrix(F, 2))                                # optional - sage.rings.finite_rings
             sage: G._check_matrix(matrix(F, [[1,1], [0,1]]))                            # optional - sage.rings.finite_rings
->>>>>>> 08060ed1
             Traceback (most recent call last):
             ...
             TypeError: matrix must be unitary with respect to the hermitian form
@@ -173,13 +150,8 @@
 
         EXAMPLES::
 
-<<<<<<< HEAD
-            sage: G = SU(4,GF(5))                                                       # optional - sage.libs.pari
-            sage: G.as_matrix_group()                                                   # optional - sage.libs.pari
-=======
             sage: G = SU(4, GF(5))                                                      # optional - sage.rings.finite_rings
             sage: G.as_matrix_group()                                                   # optional - sage.rings.finite_rings
->>>>>>> 08060ed1
             Matrix group over Finite Field in a of size 5^2 with 2 generators (
             [      a       0       0       0]  [      1       0 4*a + 3       0]
             [      0 2*a + 3       0       0]  [      1       0       0       0]
@@ -187,13 +159,8 @@
             [      0       0       0     3*a], [      0 3*a + 1       0       0]
             )
 
-<<<<<<< HEAD
-            sage: G = GO(3,GF(5))                                                       # optional - sage.libs.pari
-            sage: G.as_matrix_group()                                                   # optional - sage.libs.pari
-=======
             sage: G = GO(3,GF(5))                                                       # optional - sage.rings.finite_rings
             sage: G.as_matrix_group()                                                   # optional - sage.rings.finite_rings
->>>>>>> 08060ed1
             Matrix group over Finite Field of size 5 with 2 generators (
             [2 0 0]  [0 1 0]
             [0 3 0]  [1 4 4]
@@ -290,17 +257,10 @@
 
         EXAMPLES::
 
-<<<<<<< HEAD
-            sage: F = GF(5); MS = MatrixSpace(F, 2, 2)                                  # optional - sage.libs.pari
-            sage: gens = [MS([[1,2],[-1,1]]), MS([[1,1],[0,1]])]                        # optional - sage.libs.pari
-            sage: G = MatrixGroup(gens)                                                 # optional - sage.libs.pari
-            sage: G                                                                     # optional - sage.libs.pari
-=======
             sage: F = GF(5); MS = MatrixSpace(F, 2, 2)                                  # optional - sage.rings.finite_rings
             sage: gens = [MS([[1,2], [-1,1]]), MS([[1,1], [0,1]])]                      # optional - sage.rings.finite_rings
             sage: G = MatrixGroup(gens)                                                 # optional - sage.rings.finite_rings
             sage: G                                                                     # optional - sage.rings.finite_rings
->>>>>>> 08060ed1
             Matrix group over Finite Field of size 5 with 2 generators (
             [1 2]  [1 1]
             [4 1], [0 1]
@@ -311,11 +271,7 @@
             sage: CF3 = CyclotomicField(3)                                              # optional - sage.rings.number_field
             sage: G  = GL(2, CF3)                                                       # optional - sage.rings.number_field
             sage: e3 = CF3.gen()                                                        # optional - sage.rings.number_field
-<<<<<<< HEAD
-            sage: m = matrix(CF3, 2,2, [[e3, 1], [0, ~e3]])                             # optional - sage.rings.number_field
-=======
             sage: m = matrix(CF3, 2, 2, [[e3, 1], [0, ~e3]])                            # optional - sage.rings.number_field
->>>>>>> 08060ed1
             sage: S = G.subgroup([m]); S                                                # optional - sage.rings.number_field
             Subgroup with 1 generators (
             [     zeta3          1]
@@ -361,15 +317,9 @@
         r"""
         EXAMPLES::
 
-<<<<<<< HEAD
-            sage: MS = MatrixSpace(GF(5), 2, 2)                                         # optional - sage.libs.pari
-            sage: G = MatrixGroup(MS([[1,2],[-1,1]]), MS([[1,1],[0,1]]))                # optional - sage.libs.pari
-            sage: latex(G)                                                              # optional - sage.libs.pari
-=======
             sage: MS = MatrixSpace(GF(5), 2, 2)                                         # optional - sage.rings.finite_rings
             sage: G = MatrixGroup(MS([[1,2], [-1,1]]), MS([[1,1], [0,1]]))              # optional - sage.rings.finite_rings
             sage: latex(G)                                                              # optional - sage.rings.finite_rings
->>>>>>> 08060ed1
             \left\langle \left(\begin{array}{rr}
             1 & 2 \\
             4 & 1
@@ -472,11 +422,7 @@
 
         EXAMPLES::
 
-<<<<<<< HEAD
-            sage: SU(5,5).degree()                                                      # optional - sage.libs.pari
-=======
             sage: SU(5,5).degree()                                                      # optional - sage.rings.finite_rings
->>>>>>> 08060ed1
             5
         """
         return self._deg
@@ -491,19 +437,11 @@
 
         EXAMPLES::
 
-<<<<<<< HEAD
-            sage: F = GF(5); MS = MatrixSpace(F, 2, 2)                                  # optional - sage.libs.pari
-            sage: G = MatrixGroup([MS(1), MS([1,2,3,4])])                               # optional - sage.libs.pari
-            sage: G.matrix_space()                                                      # optional - sage.libs.pari
-            Full MatrixSpace of 2 by 2 dense matrices over Finite Field of size 5
-            sage: G.matrix_space() is MS                                                # optional - sage.libs.pari
-=======
             sage: F = GF(5); MS = MatrixSpace(F, 2, 2)                                  # optional - sage.rings.finite_rings
             sage: G = MatrixGroup([MS(1), MS([1,2,3,4])])                               # optional - sage.rings.finite_rings
             sage: G.matrix_space()                                                      # optional - sage.rings.finite_rings
             Full MatrixSpace of 2 by 2 dense matrices over Finite Field of size 5
             sage: G.matrix_space() is MS                                                # optional - sage.rings.finite_rings
->>>>>>> 08060ed1
             True
         """
         return MatrixSpace(self.base_ring(), self.degree())
@@ -528,19 +466,11 @@
 
         EXAMPLES::
 
-<<<<<<< HEAD
-            sage: G = GL(2,3)                                                           # optional - sage.libs.pari
-            sage: H = MatrixGroup(G.gens())                                             # optional - sage.libs.pari
-            sage: H == G                                                                # optional - sage.libs.pari
-            True
-            sage: G == H                                                                # optional - sage.libs.pari
-=======
             sage: G = GL(2,3)                                                           # optional - sage.rings.finite_rings
             sage: H = MatrixGroup(G.gens())                                             # optional - sage.rings.finite_rings
             sage: H == G                                                                # optional - sage.rings.finite_rings
             True
             sage: G == H                                                                # optional - sage.rings.finite_rings
->>>>>>> 08060ed1
             True
 
             sage: MS = MatrixSpace(QQ, 2, 2)
@@ -552,19 +482,11 @@
 
         TESTS::
 
-<<<<<<< HEAD
-            sage: G = groups.matrix.GL(4,2)                                             # optional - sage.groups sage.libs.pari
-            sage: H = MatrixGroup(G.gens())                                             # optional - sage.groups sage.libs.pari
-            sage: G == H                                                                # optional - sage.groups sage.libs.pari
-            True
-            sage: G != H                                                                # optional - sage.groups sage.libs.pari
-=======
             sage: G = groups.matrix.GL(4,2)                                             # optional - sage.groups sage.rings.finite_rings
             sage: H = MatrixGroup(G.gens())                                             # optional - sage.groups sage.rings.finite_rings
             sage: G == H                                                                # optional - sage.groups sage.rings.finite_rings
             True
             sage: G != H                                                                # optional - sage.groups sage.rings.finite_rings
->>>>>>> 08060ed1
             False
         """
         if not is_MatrixGroup(other):
