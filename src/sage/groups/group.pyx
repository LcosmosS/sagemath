--- conflicted
+++ resolved
@@ -143,11 +143,7 @@
 
         EXAMPLES::
 
-<<<<<<< HEAD
-            sage: SL(2, 7).is_commutative()                                             # optional - sage.libs.pari
-=======
             sage: SL(2, 7).is_commutative()                                             # optional - sage.rings.finite_rings
->>>>>>> a36b1230
             False
         """
         return self.is_abelian()
