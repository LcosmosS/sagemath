"""
Morphisms Between Finite Algebras
"""

# ****************************************************************************
#  Copyright (C) 2011 Johan Bosman <johan.g.bosman@gmail.com>
#  Copyright (C) 2011, 2013 Peter Bruin <peter.bruin@math.uzh.ch>
#
#  Distributed under the terms of the GNU General Public License (GPL)
#  as published by the Free Software Foundation; either version 2 of
#  the License, or (at your option) any later version.
#                  https://www.gnu.org/licenses/
# ****************************************************************************

from sage.misc.cachefunc import cached_method
from sage.rings.morphism import RingHomomorphism_im_gens
from sage.rings.homset import RingHomset_generic
from sage.structure.element import Matrix


class FiniteDimensionalAlgebraMorphism(RingHomomorphism_im_gens):
    """
    Create a morphism between two :class:`finite-dimensional algebras <FiniteDimensionalAlgebra>`.

    INPUT:

    - ``parent`` -- the parent homset

    - ``f`` -- matrix of the underlying `k`-linear map

    - ``unitary`` -- boolean (default: ``True``); if ``True`` and ``check``
      is also ``True``, raise a :exc:`ValueError` unless ``A`` and ``B`` are
      unitary and ``f`` respects unit elements

    - ``check`` -- boolean (default: ``True``); check whether the given
      `k`-linear map really defines a (not necessarily unitary)
      `k`-algebra homomorphism

    The algebras ``A`` and ``B`` must be defined over the same base field.

    EXAMPLES::

        sage: from sage.algebras.finite_dimensional_algebras.finite_dimensional_algebra_morphism import FiniteDimensionalAlgebraMorphism
        sage: A = FiniteDimensionalAlgebra(QQ, [Matrix([[1, 0], [0, 1]]),
        ....:                                   Matrix([[0, 1], [0, 0]])])
        sage: B = FiniteDimensionalAlgebra(QQ, [Matrix([1])])
        sage: H = Hom(A, B)
        sage: f = H(Matrix([[1], [0]]))
        sage: f.domain() is A
        True
        sage: f.codomain() is B
        True
        sage: f(A.basis()[0])
        e
        sage: f(A.basis()[1])
        0

    .. TODO:: An example illustrating unitary flag.
    """
    def __init__(self, parent, f, check=True, unitary=True):
        """
        TESTS::

            sage: from sage.algebras.finite_dimensional_algebras.finite_dimensional_algebra_morphism import FiniteDimensionalAlgebraMorphism
            sage: A = FiniteDimensionalAlgebra(QQ, [Matrix([1])])
            sage: B = FiniteDimensionalAlgebra(QQ, [Matrix([[1, 0], [0, 1]]),
            ....:                                   Matrix([[0, 1], [0, 0]])])
            sage: H = Hom(A, B)
            sage: phi = FiniteDimensionalAlgebraMorphism(H, Matrix([[1, 0]]))
            sage: TestSuite(phi).run(skip='_test_category')
        """
        A = parent.domain()
        B = parent.codomain()

        RingHomomorphism_im_gens.__init__(self, parent=parent, im_gens=f.rows(), check=check)
        self._matrix = f

        if unitary and check and (not A.is_unitary()
                                  or not B.is_unitary()
                                  or self(A.one()) != B.one()):
            raise ValueError("homomorphism does not respect unit elements")

    def _repr_(self):
        r"""
        TESTS::

            sage: cat = CommutativeAlgebras(QQ).FiniteDimensional().WithBasis()
            sage: A = FiniteDimensionalAlgebra(QQ, [Matrix([[1, 0], [0, 1]]),
            ....:                                   Matrix([[0, 1], [0, 0]])],
            ....:                              category=cat)
            sage: I = A.maximal_ideal()                                                 # needs sage.libs.pari
            sage: q = A.quotient_map(I)                                                 # needs sage.libs.pari
            sage: q._repr_()                                                            # needs sage.libs.pari
            'Morphism from Finite-dimensional algebra of degree 2 over Rational Field to Finite-dimensional algebra of degree 1 over Rational Field given by matrix\n[1]\n[0]'
        """
        return "Morphism from {} to {} given by matrix\n{}".format(
            self.domain(), self.codomain(), self._matrix)

    def __call__(self, x):
        """
        TESTS::

            sage: cat = CommutativeAlgebras(QQ).FiniteDimensional().WithBasis()
            sage: A = FiniteDimensionalAlgebra(QQ, [Matrix([[1, 0], [0, 1]]),
            ....:                                   Matrix([[0, 1], [0, 0]])],
            ....:                              category=cat)
            sage: I = A.maximal_ideal()                                                 # needs sage.libs.pari
            sage: q = A.quotient_map(I)                                                 # needs sage.libs.pari
            sage: q(0) == 0 and q(1) == 1                                               # needs sage.libs.pari
            True
        """
        x = self.domain()(x)
        B = self.codomain()
        return B.element_class(B, x.vector() * self._matrix)

    def __eq__(self, other):
        """
        Check equality.

        TESTS::

            sage: A = FiniteDimensionalAlgebra(QQ, [Matrix([1])])
            sage: B = FiniteDimensionalAlgebra(QQ, [Matrix([[1, 0], [0, 1]]),
            ....:                                   Matrix([[0, 1], [0, 0]])])
            sage: H = Hom(A, B)
            sage: phi = H(Matrix([[1, 0]]))
            sage: psi = H(Matrix([[1, 0]]))
            sage: phi == psi
            True
            sage: phi == H.zero()
            False
        """
        return (isinstance(other, FiniteDimensionalAlgebraMorphism)
                and self.parent() == other.parent()
                and self._matrix == other._matrix)

    def __ne__(self, other):
        """
        Check not equals.

        TESTS::

            sage: A = FiniteDimensionalAlgebra(QQ, [Matrix([1])])
            sage: B = FiniteDimensionalAlgebra(QQ, [Matrix([[1, 0], [0, 1]]),
            ....:                                   Matrix([[0, 1], [0, 0]])])
            sage: H = Hom(A, B)
            sage: phi = H(Matrix([[1, 0]]))
            sage: psi = H(Matrix([[1, 0]]))
            sage: phi != psi
            False
            sage: phi != H.zero()
            True
        """
        return not self == other

    def matrix(self):
        """
        Return the matrix of ``self``.

        EXAMPLES::

            sage: A = FiniteDimensionalAlgebra(QQ, [Matrix([[1, 0], [0, 1]]),
            ....:                                   Matrix([[0, 1], [0, 0]])])
            sage: B = FiniteDimensionalAlgebra(QQ, [Matrix([1])])
            sage: M = Matrix([[1], [0]])
            sage: H = Hom(A, B)
            sage: f = H(M)
            sage: f.matrix() == M
            True
        """
        return self._matrix

    def inverse_image(self, I):
        """
        Return the inverse image of ``I`` under ``self``.

        INPUT:

        - ``I`` -- ``FiniteDimensionalAlgebraIdeal``, an ideal of ``self.codomain()``

        OUTPUT: :class:`FiniteDimensionalAlgebraIdeal`, the inverse image of `I` under ``self``

        EXAMPLES::

            sage: cat = CommutativeAlgebras(QQ).FiniteDimensional().WithBasis()
            sage: A = FiniteDimensionalAlgebra(QQ, [Matrix([[1, 0], [0, 1]]),
            ....:                                   Matrix([[0, 1], [0, 0]])],
<<<<<<< HEAD
            ....: assume_associative=True)
=======
            ....:                              category=cat)
>>>>>>> 24698e7e
            sage: I = A.maximal_ideal()                                                 # needs sage.libs.pari
            sage: q = A.quotient_map(I)                                                 # needs sage.libs.pari
            sage: B = q.codomain()                                                      # needs sage.libs.pari
            sage: q.inverse_image(B.zero_ideal()) == I                                  # needs sage.libs.pari
            True
        """
        coker_I = I.basis_matrix().transpose().kernel().basis_matrix().transpose()
        return self.domain().ideal((self._matrix * coker_I).kernel().basis_matrix(), given_by_matrix=True)


class FiniteDimensionalAlgebraHomset(RingHomset_generic):
    """
    Set of morphisms between two finite-dimensional algebras.
    """
    @cached_method
    def zero(self):
        """
        Construct the zero morphism of ``self``.

        EXAMPLES::

            sage: A = FiniteDimensionalAlgebra(QQ, [Matrix([1])])
            sage: B = FiniteDimensionalAlgebra(QQ, [Matrix([[1, 0], [0, 1]]),
            ....:                                   Matrix([[0, 1], [0, 0]])])
            sage: H = Hom(A, B)
            sage: H.zero()
            Morphism from Finite-dimensional algebra of degree 1 over Rational Field to
             Finite-dimensional algebra of degree 2 over Rational Field given by matrix
            [0 0]
        """
        from sage.matrix.constructor import matrix
        return FiniteDimensionalAlgebraMorphism(self, matrix.zero(self.domain().ngens(),
                                                       self.codomain().ngens()),
                                     False, False)

    def __call__(self, f, check=True, unitary=True):
        """
        Construct a homomorphism.

        .. TODO::

            Implement taking generator images and converting them to a matrix.

        EXAMPLES::

            sage: A = FiniteDimensionalAlgebra(QQ, [Matrix([1])])
            sage: B = FiniteDimensionalAlgebra(QQ, [Matrix([[1, 0], [0, 1]]),
            ....:                                   Matrix([[0, 1], [0, 0]])])
            sage: H = Hom(A, B)
            sage: H(Matrix([[1, 0]]))
            Morphism from Finite-dimensional algebra of degree 1 over Rational Field to
             Finite-dimensional algebra of degree 2 over Rational Field given by matrix
            [1 0]
        """
        if isinstance(f, FiniteDimensionalAlgebraMorphism):
            if f.parent() is self:
                return f
            if f.parent() == self:
                return FiniteDimensionalAlgebraMorphism(self, f._matrix, check, unitary)
        elif isinstance(f, Matrix):
            return FiniteDimensionalAlgebraMorphism(self, f, check, unitary)
        try:
            from sage.matrix.constructor import matrix
            return FiniteDimensionalAlgebraMorphism(self, matrix(f), check, unitary)
        except Exception:
            return RingHomset_generic.__call__(self, f, check)<|MERGE_RESOLUTION|>--- conflicted
+++ resolved
@@ -185,11 +185,7 @@
             sage: cat = CommutativeAlgebras(QQ).FiniteDimensional().WithBasis()
             sage: A = FiniteDimensionalAlgebra(QQ, [Matrix([[1, 0], [0, 1]]),
             ....:                                   Matrix([[0, 1], [0, 0]])],
-<<<<<<< HEAD
-            ....: assume_associative=True)
-=======
             ....:                              category=cat)
->>>>>>> 24698e7e
             sage: I = A.maximal_ideal()                                                 # needs sage.libs.pari
             sage: q = A.quotient_map(I)                                                 # needs sage.libs.pari
             sage: B = q.codomain()                                                      # needs sage.libs.pari
