"""
Algebras
"""
<<<<<<< HEAD

# *****************************************************************************
=======
# ****************************************************************************
>>>>>>> 6abcfcbb
#       Copyright (C) 2005 William Stein <wstein@gmail.com>
#
#  Distributed under the terms of the GNU General Public License (GPL)
#
#    This code is distributed in the hope that it will be useful,
#    but WITHOUT ANY WARRANTY; without even the implied warranty of
#    MERCHANTABILITY or FITNESS FOR A PARTICULAR PURPOSE.  See the GNU
#    General Public License for more details.
#
#  The full text of the GPL is available at:
#
#                  https://www.gnu.org/licenses/
# *****************************************************************************

from sage.algebras.all__sagemath_modules import *
from sage.algebras.all__sagemath_combinat import *

from sage.algebras.quatalg.all import *
from sage.algebras.fusion_rings.all import *
from sage.algebras.lie_algebras.all import *
from sage.algebras.lie_conformal_algebras.all import *<|MERGE_RESOLUTION|>--- conflicted
+++ resolved
@@ -1,12 +1,7 @@
 """
 Algebras
 """
-<<<<<<< HEAD
-
-# *****************************************************************************
-=======
 # ****************************************************************************
->>>>>>> 6abcfcbb
 #       Copyright (C) 2005 William Stein <wstein@gmail.com>
 #
 #  Distributed under the terms of the GNU General Public License (GPL)
