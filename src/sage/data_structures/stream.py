--- conflicted
+++ resolved
@@ -232,28 +232,6 @@
             self._cache = list()
             self._iter = self.iterate_coefficients()
 
-<<<<<<< HEAD
-    @lazy_attribute
-    def _offset(self):
-        """
-        Return the offset of a stream with a dense cache.
-
-        EXAMPLES::
-
-            sage: from sage.data_structures.stream import Stream_function
-            sage: f = Stream_function(lambda n: n, False, -3)
-            sage: f._offset
-            -3
-            sage: [f[i] for i in range(-3, 5)]
-            [-3, -2, -1, 0, 1, 2, 3, 4]
-            sage: f._cache
-            [-3, -2, -1, 0, 1, 2, 3, 4]
-        """
-        # self[n] = self._cache[n-self._offset]
-        return self._approximate_order
-
-=======
->>>>>>> 5dd80aa9
     def is_nonzero(self):
         r"""
         Return ``True`` if and only if the cache contains a nonzero element.
