r"""
Streams

This module provides lazy implementations of basic operators on
streams. The classes implemented in this module can be used to build
up more complex streams for different kinds of series (Laurent,
Dirichlet, etc.).

EXAMPLES:

Streams can be used as data structure for lazy Laurent series::

    sage: L.<z> = LazyLaurentSeriesRing(ZZ)
    sage: f = L(lambda n: n, valuation=0)
    sage: f
    z + 2*z^2 + 3*z^3 + 4*z^4 + 5*z^5 + 6*z^6 + O(z^7)
    sage: type(f._coeff_stream)
    <class 'sage.data_structures.stream.Stream_function'>

There are basic unary and binary operators available for streams. For
example, we can add two streams::

    sage: from sage.data_structures.stream import *
    sage: f = Stream_function(lambda n: n, True, 0)
    sage: [f[i] for i in range(10)]
    [0, 1, 2, 3, 4, 5, 6, 7, 8, 9]
    sage: g = Stream_function(lambda n: 1, True, 0)
    sage: [g[i] for i in range(10)]
    [1, 1, 1, 1, 1, 1, 1, 1, 1, 1]
    sage: h = Stream_add(f, g, True)
    sage: [h[i] for i in range(10)]
    [1, 2, 3, 4, 5, 6, 7, 8, 9, 10]

We can subtract one stream from another::

    sage: h = Stream_sub(f, g, True)
    sage: [h[i] for i in range(10)]
    [-1, 0, 1, 2, 3, 4, 5, 6, 7, 8]

There is a Cauchy product on streams::

    sage: h = Stream_cauchy_mul(f, g, True)
    sage: [h[i] for i in range(10)]
    [0, 1, 3, 6, 10, 15, 21, 28, 36, 45]

We can compute the inverse corresponding to the Cauchy product::

    sage: ginv = Stream_cauchy_invert(g)
    sage: h = Stream_cauchy_mul(f, ginv, True)
    sage: [h[i] for i in range(10)]
    [0, 1, 1, 1, 1, 1, 1, 1, 1, 1]

Two streams can be composed::

    sage: g = Stream_function(lambda n: n, True, 1)
    sage: h = Stream_cauchy_compose(f, g, True)
    sage: [h[i] for i in range(10)]
    [0, 1, 4, 14, 46, 145, 444, 1331, 3926, 11434]

There is a unary negation operator::

    sage: h = Stream_neg(f, True)
    sage: [h[i] for i in range(10)]
    [0, -1, -2, -3, -4, -5, -6, -7, -8, -9]

More generally, we can multiply by a scalar::

    sage: h = Stream_lmul(f, 2, True)
    sage: [h[i] for i in range(10)]
    [0, 2, 4, 6, 8, 10, 12, 14, 16, 18]

Finally, we can apply an arbitrary functions to the elements of a stream::

    sage: h = Stream_map_coefficients(f, lambda n: n^2, True)
    sage: [h[i] for i in range(10)]
    [0, 1, 4, 9, 16, 25, 36, 49, 64, 81]

AUTHORS:

- Kwankyu Lee (2019-02-24): initial version
- Tejasvi Chebrolu, Martin Rubey, Travis Scrimshaw (2021-08):
  refactored and expanded functionality
"""

# ****************************************************************************
#       Copyright (C) 2019 Kwankyu Lee <ekwankyu@gmail.com>
#                     2022 Martin Rubey <martin.rubey at tuwien.ac.at>
#                     2022 Travis Scrimshaw <tcscrims at gmail.com>
#
# This program is free software: you can redistribute it and/or modify
# it under the terms of the GNU General Public License as published by
# the Free Software Foundation, either version 2 of the License, or
# (at your option) any later version.
#                  https://www.gnu.org/licenses/
# ****************************************************************************

from sage.rings.integer_ring import ZZ
from sage.rings.infinity import infinity
from sage.arith.misc import divisors
from sage.misc.misc_c import prod
from sage.misc.lazy_attribute import lazy_attribute
from sage.combinat.integer_vector_weighted import iterator_fast as wt_int_vec_iter
from sage.combinat.sf.sfa import _variables_recursive, _raise_variables
from sage.categories.hopf_algebras_with_basis import HopfAlgebrasWithBasis


class Stream():
    """
    Abstract base class for all streams.

    INPUT:

    - ``true_order`` -- boolean; if the approximate order is the actual order

    .. NOTE::

        An implementation of a stream class depending on other stream
        classes must not access coefficients or the approximate order
        of these, in order not to interfere with lazy definitions for
        :class:`Stream_uninitialized`.

        If an approximate order or even the true order is known, it
        must be set after calling ``super().__init__``.

        Otherwise, a lazy attribute ``_approximate_order`` has to be
        defined.  Any initialization code depending on the
        approximate orders of input streams can be put into this
        definition.

        However, keep in mind that (trivially) this initialization
        code is not executed if ``_approximate_order`` is set to a
        value before it is accessed.

    """
    def __init__(self, true_order):
        """
        Initialize ``self``.

        EXAMPLES::

            sage: from sage.data_structures.stream import Stream
            sage: CS = Stream(1)
        """
        self._true_order = true_order

    @lazy_attribute
    def _approximate_order(self):
        """
        Compute and return the approximate order of ``self``.

        EXAMPLES::

            sage: from sage.data_structures.stream import Stream_exact
            sage: f = Stream_exact([0,3])
            sage: f._approximate_order
            1
        """
        raise NotImplementedError

    def __ne__(self, other):
        """
        Return whether ``self`` and ``other`` are known to be different.

        The default is to always return ``False`` as it usually
        cannot be decided whether they are equal.

        INPUT:

        - ``other`` -- a stream

        EXAMPLES::

            sage: from sage.data_structures.stream import Stream
            sage: CS = Stream(1)
            sage: CS != CS
            False
            sage: CS != Stream(-2)
            False

        """
        return False

    def is_nonzero(self):
        r"""
        Return ``True`` if and only if this stream is known
        to be nonzero.

        The default implementation is ``False``.

        EXAMPLES::

            sage: from sage.data_structures.stream import Stream
            sage: CS = Stream(1)
            sage: CS.is_nonzero()
            False
        """
        return False

    def order(self):
        r"""
        Return the order of ``self``, which is the minimum index ``n`` such
        that ``self[n]`` is nonzero.

        EXAMPLES::

            sage: from sage.data_structures.stream import Stream_function
            sage: f = Stream_function(lambda n: n, True, 0)
            sage: f.order()
            1

        TESTS::

            sage: f = Stream_function(lambda n: n*(n+1), False, -1)
            sage: f.order()
            1
            sage: f._true_order
            True

            sage: f = Stream_function(lambda n: n*(n+1), True, -1)
            sage: f.order()
            1
            sage: f._true_order
            True
        """
        if self._true_order:
            return self._approximate_order
        n = self._approximate_order
        while not self[n]:
            n += 1
        return n


class Stream_inexact(Stream):
    """
    An abstract base class for the stream when we do not know it is
    eventually constant.

    In particular, a cache is provided.

    INPUT:

    - ``is_sparse`` -- boolean; whether the implementation of the stream is sparse
    - ``true_order`` -- boolean; if the approximate order is the actual order

    If the cache is dense, it begins with the first non-zero term.
    """
    def __init__(self, is_sparse, true_order):
        """
        Initialize the stream class for a stream whose
        coefficients are not necessarily eventually constant.

        TESTS::

            sage: from sage.data_structures.stream import Stream_inexact
            sage: from sage.data_structures.stream import Stream_function
            sage: g = Stream_function(lambda n: n, False, 0)
            sage: isinstance(g, Stream_inexact)
            True
        """
        super().__init__(true_order)
        self._is_sparse = is_sparse
        if self._is_sparse:
            self._cache = dict()  # cache of known coefficients
        else:
            self._cache = list()
            self._iter = self.iterate_coefficients()

    def is_nonzero(self):
        r"""
        Return ``True`` if and only if the cache contains a nonzero element.

        EXAMPLES::

            sage: from sage.data_structures.stream import Stream_function
            sage: CS = Stream_function(lambda n: 1/n, False, 1)
            sage: CS.is_nonzero()
            False
            sage: CS[1]
            1
            sage: CS.is_nonzero()
            True
        """
        if self._is_sparse:
            return any(self._cache.values())
        return any(self._cache)

    def __getstate__(self):
        """
        Build the dictionary for pickling ``self``.

        We remove the cache from the pickle information when it is a dense
        implementation as iterators cannot be pickled.

        EXAMPLES::

            sage: from sage.data_structures.stream import Stream_exact
            sage: from sage.data_structures.stream import Stream_cauchy_mul
            sage: h = Stream_exact([1])
            sage: g = Stream_exact([1, -1, -1])
            sage: u = Stream_cauchy_mul(h, g, True)
            sage: [u[i] for i in range(10)]
            [1, -1, -1, 0, 0, 0, 0, 0, 0, 0]
            sage: u._cache
            {0: 1, 1: -1, 2: -1, 3: 0, 4: 0, 5: 0, 6: 0, 7: 0, 8: 0, 9: 0}
            sage: m = loads(dumps(u))
            sage: m._cache
            {0: 1, 1: -1, 2: -1, 3: 0, 4: 0, 5: 0, 6: 0, 7: 0, 8: 0, 9: 0}
            sage: [m[i] for i in range(10)]
            [1, -1, -1, 0, 0, 0, 0, 0, 0, 0]

            sage: h = Stream_exact([1])
            sage: g = Stream_exact([1, -1, -1])
            sage: u = Stream_cauchy_mul(h, g, False)
            sage: [u[i] for i in range(10)]
            [1, -1, -1, 0, 0, 0, 0, 0, 0, 0]
            sage: u._cache
            [1, -1, -1, 0, 0, 0, 0, 0, 0, 0]
            sage: m = loads(dumps(u))
            sage: m._cache
            []
            sage: [m[i] for i in range(10)]
            [1, -1, -1, 0, 0, 0, 0, 0, 0, 0]
        """
        d = dict(self.__dict__)
        if not self._is_sparse:
            # We cannot pickle a generator object, so we remove it
            # and the cache from the pickle information.
            del d["_iter"]
            del d["_cache"]
        return d

    def __setstate__(self, d):
        """
        Build an object from ``d``.

        INPUT:

        - ``d`` -- a dictionary that needs to be unpickled

        EXAMPLES::

            sage: from sage.data_structures.stream import Stream_exact
            sage: h = Stream_exact([-1])
            sage: g = Stream_exact([1, -1])
            sage: from sage.data_structures.stream import Stream_cauchy_mul
            sage: u = Stream_cauchy_mul(h, g, True)
            sage: [u[i] for i in range(10)]
            [-1, 1, 0, 0, 0, 0, 0, 0, 0, 0]
            sage: loads(dumps(u)) == u
            True
        """
        self.__dict__ = d
        if not self._is_sparse:
            self._iter = self.iterate_coefficients()
            self._cache = []

    def __getitem__(self, n):
        """
        Return the `n`-th coefficient of ``self``.

        INPUT:

        - ``n`` -- integer; the index

        EXAMPLES::

            sage: from sage.data_structures.stream import Stream_function
            sage: f = Stream_function(lambda n: n^2, True, 0)
            sage: f[3]
            9
            sage: f._cache
            {3: 9}
            sage: [f[i] for i in range(10)]
            [0, 1, 4, 9, 16, 25, 36, 49, 64, 81]
            sage: f._cache
            {1: 1, 2: 4, 3: 9, 4: 16, 5: 25, 6: 36, 7: 49, 8: 64, 9: 81}

            sage: f = Stream_function(lambda n: n^2, False, 0)
            sage: f[3]
            9
            sage: f._cache
            [1, 4, 9]
            sage: [f[i] for i in range(10)]
            [0, 1, 4, 9, 16, 25, 36, 49, 64, 81]
            sage: f._cache
            [1, 4, 9, 16, 25, 36, 49, 64, 81]
        """
        if n < self._approximate_order:
            return ZZ.zero()

        if self._is_sparse:
            try:
                return self._cache[n]
            except KeyError:
                pass

            c = self.get_coefficient(n)
            if self._true_order or n > self._approximate_order:
                self._cache[n] = c
                return c

            if c:
                self._true_order = True
                self._cache[n] = c
                return c

            # self._approximate_order is not in self._cache if
            # self._true_order is False
            ao = self._approximate_order + 1
            while ao in self._cache:
                if self._cache[ao]:
                    self._true_order = True
                    break
                ao += 1
            self._approximate_order = ao
            return c

        # Dense implementation
        while not self._true_order and n >= self._approximate_order:
            c = next(self._iter)
            if c:
                self._true_order = True
                self._cache.append(c)
            else:
                self._approximate_order += 1

        if self._true_order:
            # It is important to extend by generator:
            # self._iter might recurse, and thereby extend the
            # cache itself, too.
            i = n - self._approximate_order
            self._cache.extend(next(self._iter)
                               for _ in range(i - len(self._cache) + 1))
            return self._cache[i]

        return ZZ.zero()

    def iterate_coefficients(self):
        """
        A generator for the coefficients of ``self``.

        EXAMPLES::

            sage: from sage.data_structures.stream import Stream_function, Stream_cauchy_compose
            sage: f = Stream_function(lambda n: 1, False, 1)
            sage: g = Stream_function(lambda n: n^3, False, 1)
            sage: h = Stream_cauchy_compose(f, g, True)
            sage: n = h.iterate_coefficients()
            sage: [next(n) for i in range(10)]
            [1, 9, 44, 207, 991, 4752, 22769, 109089, 522676, 2504295]
        """
        n = self._approximate_order
        while True:
            yield self.get_coefficient(n)
            n += 1

    def __ne__(self, other):
        """
        Return whether ``self`` and ``other`` are known to be different.

        Only the elements in the caches are considered.

        INPUT:

        - ``other`` -- a stream

        EXAMPLES::

            sage: from sage.data_structures.stream import Stream_function
            sage: f = Stream_function(lambda n: n, True, 0)
            sage: g = Stream_function(lambda n: n^2, True, 0)
            sage: f != g
            False
            sage: f[1], g[1]
            (1, 1)
            sage: f != g
            False
            sage: f[3], g[4]
            (3, 16)
            sage: f != g
            False
            sage: f[2], g[2]
            (2, 4)
            sage: f != g
            True

        Checking the dense implementation::

            sage: f = Stream_function(lambda n: n if n > 0 else 0, False, -3)
            sage: g = Stream_function(lambda n: n^2, False, 0)
            sage: f != g
            False
            sage: g != f
            False
            sage: _ = f[1], g[1]
            sage: f != g
            False
            sage: g != f
            False
            sage: _ = f[2], g[2]
            sage: f != g
            True
            sage: g != f
            True

            sage: f = Stream_function(lambda n: n if n > 0 else 0, False, -3)
            sage: g = Stream_function(lambda n: n^2, False, 0)
            sage: _ = f[5], g[1]
            sage: f != g
            False
            sage: g != f
            False
            sage: _ = g[2]
            sage: f != g
            True
            sage: g != f
            True

            sage: f = Stream_function(lambda n: n if n > 0 else 0, False, -3)
            sage: g = Stream_function(lambda n: n^2, False, 0)
            sage: _ = g[5], f[1]
            sage: f != g
            False
            sage: g != f
            False
            sage: _ = f[2]
            sage: f != g
            True
            sage: g != f
            True

        """
        # TODO: more cases, in particular mixed implementations,
        # could be detected
        if not isinstance(other, Stream_inexact):
            return False

        if self._is_sparse and other._is_sparse:
            for i in self._cache:
                if i in other._cache and other._cache[i] != self._cache[i]:
                    return True

        elif not self._is_sparse and not other._is_sparse:
            if ((self._true_order
                 and other._approximate_order > self._approximate_order)
                or (other._true_order
                    and self._approximate_order > other._approximate_order)):
                return True

            if not self._true_order or not other._true_order:
                return False

            if any(i != j for i, j in zip(self._cache, other._cache)):
                return True

        return False


class Stream_exact(Stream):
    r"""
    A stream of eventually constant coefficients.

    INPUT:

    - ``initial_values`` -- a list of initial values
    - ``is_sparse`` -- boolean; specifies whether the stream is sparse
    - ``order`` -- integer (default: 0); determining the degree
      of the first element of ``initial_values``
    - ``degree`` -- integer (optional); determining the degree
      of the first element which is known to be equal to ``constant``
    - ``constant`` -- integer (default: 0); the coefficient
      of every index larger than or equal to ``degree``

    .. WARNING::

        The convention for ``order`` is different to the one in
        :class:`sage.rings.lazy_series_ring.LazySeriesRing`, where
        the input is shifted to have the prescribed order.

    """
    def __init__(self, initial_coefficients, constant=None, degree=None, order=None):
        """
        Initialize a stream with eventually constant coefficients.

        TESTS::

            sage: from sage.data_structures.stream import Stream_exact
            sage: Stream_exact([])
            Traceback (most recent call last):
            ...
            AssertionError: Stream_exact should only be used for non-zero streams

            sage: s = Stream_exact([0, 0, 1, 0, 0])
            sage: s._initial_coefficients, s._approximate_order, s._degree, s._true_order
            ((1,), 2, 3, True)

            sage: s = Stream_exact([0, 0, 1, 0, 0], constant=0)
            sage: s._initial_coefficients, s._approximate_order, s._degree, s._true_order
            ((1,), 2, 3, True)

            sage: s = Stream_exact([0, 0, 1, 0, 0], constant=0, degree=10)
            sage: s._initial_coefficients, s._approximate_order, s._degree, s._true_order
            ((1,), 2, 3, True)

            sage: s = Stream_exact([0, 0, 1, 0, 0], constant=1)
            sage: s._initial_coefficients, s._approximate_order, s._degree, s._true_order
            ((1,), 2, 5, True)

            sage: s = Stream_exact([0, 0, 1, 0, 1], constant=1, degree=10)
            sage: s._initial_coefficients, s._approximate_order, s._degree, s._true_order
            ((1, 0, 1), 2, 10, True)

            sage: s = Stream_exact([0, 0, 1, 0, 1], constant=1, degree=5)
            sage: s._initial_coefficients, s._approximate_order, s._degree, s._true_order
            ((1,), 2, 4, True)

            sage: s = Stream_exact([0, 0, 1, 2, 0, 1], constant=1)
            sage: s._initial_coefficients, s._approximate_order, s._degree, s._true_order
            ((1, 2), 2, 5, True)

            sage: s = Stream_exact([0, 0, 1, 2, 1, 1], constant=1)
            sage: s._initial_coefficients, s._approximate_order, s._degree, s._true_order
            ((1, 2), 2, 4, True)

            sage: s = Stream_exact([0, 0, 1, 2, 1, 1], constant=1, order=-2)
            sage: s._initial_coefficients, s._approximate_order, s._degree, s._true_order
            ((1, 2), 0, 2, True)
        """
        if constant is None:
            self._constant = ZZ.zero()
        else:
            self._constant = constant

        if order is None:
            order = 0
        if (degree is None
            or (not self._constant
                and degree > order + len(initial_coefficients))):
            self._degree = order + len(initial_coefficients)
        else:
            self._degree = degree
        assert order + len(initial_coefficients) <= self._degree

        # we remove leading and trailing zeros from
        # initial_coefficients

        # if the degree is order + len(initial_coefficients), we also
        # insist that the last entry of initial_coefficients is
        # different from constant, because __eq__ below would become
        # complicated otherwise
        for i, v in enumerate(initial_coefficients):
            if v:
                # We have found the first nonzero coefficient
                order += i
                initial_coefficients = initial_coefficients[i:]
                if order + len(initial_coefficients) == self._degree:
                    # Strip off the constant values at the end
                    for w in reversed(initial_coefficients):
                        if w != self._constant:
                            break
                        initial_coefficients.pop()
                        self._degree -= 1
                # Strip off all remaining zeros at the end
                for w in reversed(initial_coefficients):
                    if w:
                        break
                    initial_coefficients.pop()
                self._initial_coefficients = tuple(initial_coefficients)
                break
        else:
            order = self._degree
            self._initial_coefficients = tuple()

        assert self._initial_coefficients or self._constant, "Stream_exact should only be used for non-zero streams"

        super().__init__(True)
        self._approximate_order = order

    def __getitem__(self, n):
        """
        Return the ``n``-th coefficient of ``self``.

        INPUT:

        - ``n`` -- integer; the index

        EXAMPLES::

            sage: from sage.data_structures.stream import Stream_exact
            sage: s = Stream_exact([1])
            sage: [s[i] for i in range(-2, 5)]
            [0, 0, 1, 0, 0, 0, 0]

            sage: s = Stream_exact([], constant=1)
            sage: [s[i] for i in range(-2, 5)]
            [0, 0, 1, 1, 1, 1, 1]

            sage: s = Stream_exact([2], constant=1)
            sage: [s[i] for i in range(-2, 5)]
            [0, 0, 2, 1, 1, 1, 1]

            sage: s = Stream_exact([2], order=-1, constant=1)
            sage: [s[i] for i in range(-2, 5)]
            [0, 2, 1, 1, 1, 1, 1]

            sage: s = Stream_exact([2], order=-1, degree=2, constant=1)
            sage: [s[i] for i in range(-2, 5)]
            [0, 2, 0, 0, 1, 1, 1]

            sage: t = Stream_exact([0, 2, 0], order=-2, degree=2, constant=1)
            sage: t == s
            True

            sage: s = Stream_exact([0,1,2,1,0,0,1,1], constant=1)
            sage: [s[i] for i in range(10)]
            [0, 1, 2, 1, 0, 0, 1, 1, 1, 1]

            sage: t = Stream_exact([0,1,2,1,0,0], constant=1)
            sage: s == t
            True
        """
        if n >= self._degree:
            return self._constant
        i = n - self._approximate_order
        if i < 0 or i >= len(self._initial_coefficients):
            return ZZ.zero()
        return self._initial_coefficients[i]

    def order(self):
        r"""
        Return the order of ``self``, which is the minimum index
        ``n`` such that ``self[n]`` is nonzero.

        EXAMPLES::

            sage: from sage.data_structures.stream import Stream_exact
            sage: s = Stream_exact([1])
            sage: s.order()
            0

        """
        return self._approximate_order

    def __hash__(self):
        """
        Return the hash of ``self``.

        EXAMPLES::

            sage: from sage.data_structures.stream import Stream_exact
            sage: s = Stream_exact([1])
            sage: hash(s) == hash(s)
            True
        """
        return hash((self._initial_coefficients, self._degree, self._constant))

    def __eq__(self, other):
        """
        Return whether ``self`` and ``other`` are known to be equal.

        If ``other`` is also exact, equality is computable.

        INPUT:

        - ``other`` -- a stream

        EXAMPLES::

            sage: from sage.data_structures.stream import Stream_exact
            sage: s = Stream_exact([2], order=-1, degree=2, constant=1)
            sage: t = Stream_exact([0, 2, 0], 1, 2, -2)
            sage: [s[i] for i in range(10)]
            [0, 0, 1, 1, 1, 1, 1, 1, 1, 1]
            sage: [t[i] for i in range(10)]
            [0, 0, 1, 1, 1, 1, 1, 1, 1, 1]
            sage: s == t
            True
            sage: s = Stream_exact([2], constant=1)
            sage: t = Stream_exact([2], order=-1, constant=1)
            sage: [s[i] for i in range(10)]
            [2, 1, 1, 1, 1, 1, 1, 1, 1, 1]
            sage: [t[i] for i in range(10)]
            [1, 1, 1, 1, 1, 1, 1, 1, 1, 1]
            sage: s == t
            False
            sage: t == t
            True

            sage: s = Stream_exact([2], order=0, degree=5, constant=1)
            sage: t = Stream_exact([2], order=-1, degree=5, constant=1)
            sage: s == t
            False

        """
        return (isinstance(other, type(self))
                and self._degree == other._degree
                and self._approximate_order == other._approximate_order
                and self._initial_coefficients == other._initial_coefficients
                and self._constant == other._constant)

    def __ne__(self, other):
        """
        Return whether ``self`` and ``other`` are known to be different.

        The argument ``other`` may be exact or inexact, but is
        assumed to be non-zero.

        INPUT:

        - ``other`` -- a stream

        EXAMPLES::

            sage: from sage.data_structures.stream import Stream_exact
            sage: s = Stream_exact([2], order=-1, degree=2, constant=1)
            sage: t = Stream_exact([0, 2, 0], 1, 2, -2)
            sage: s != t
            False
            sage: s = Stream_exact([2], constant=1)
            sage: t = Stream_exact([2], order=-1, constant=1)
            sage: s != t
            True

        When it is not known, then both equality and inequality
        return ``False``::

            sage: from sage.data_structures.stream import Stream_function
            sage: f = Stream_function(lambda n: 2 if n == 0 else 1, False, 0)
            sage: s == f
            False
            sage: s != f
            False
            sage: [s[i] for i in range(-3, 5)]
            [0, 0, 0, 2, 1, 1, 1, 1]
            sage: [f[i] for i in range(-3, 5)]
            [0, 0, 0, 2, 1, 1, 1, 1]

        """
        if isinstance(other, type(self)):
            return (self._degree != other._degree
                    or self._approximate_order != other._approximate_order
                    or self._initial_coefficients != other._initial_coefficients
                    or self._constant != other._constant)
        # if other is not exact, we can at least compare with the
        # elements in its cache
        if other._is_sparse:
            for i in other._cache:
                if self[i] != other._cache[i]:
                    return True
        else:
            if other._true_order:
                return any(self[i] != c
                           for i, c in enumerate(other._cache,
                                                 other._approximate_order))
            if other._approximate_order > self._approximate_order:
                return True

        return False

    def is_nonzero(self):
        r"""
        Return ``True`` if and only if this stream is known
        to be nonzero.

        An assumption of this class is that it is nonzero.

        EXAMPLES::

            sage: from sage.data_structures.stream import Stream_exact
            sage: s = Stream_exact([2], order=-1, degree=2, constant=1)
            sage: s.is_nonzero()
            True
        """
        return True

    def _polynomial_part(self, R):
        """
        Return the initial part of ``self`` as a Laurent polynomial in ``R``.

        EXAMPLES::

            sage: from sage.data_structures.stream import Stream_exact
            sage: s = Stream_exact([2], order=-1, degree=2, constant=1)
            sage: L.<z> = LazyLaurentSeriesRing(ZZ)
            sage: s._polynomial_part(L._laurent_poly_ring)
            2*z^-1
        """
        v = self._approximate_order
        return R(self._initial_coefficients).shift(v)


class Stream_iterator(Stream_inexact):
    r"""
    Class that creates a stream from an iterator.

    INPUT:

    - ``iter`` -- a function that generates the coefficients of the
      stream
    - ``approximate_order`` -- integer; a lower bound for the order
      of the stream

    Instances of this class are always dense.

    EXAMPLES::

        sage: from sage.data_structures.stream import Stream_iterator
        sage: f = Stream_iterator(iter(NonNegativeIntegers()), 0)
        sage: [f[i] for i in range(10)]
        [0, 1, 2, 3, 4, 5, 6, 7, 8, 9]

        sage: f = Stream_iterator(iter(NonNegativeIntegers()), 1)
        sage: [f[i] for i in range(10)]
        [0, 0, 1, 2, 3, 4, 5, 6, 7, 8]

    """
    def __init__(self, iter, approximate_order, true_order=False):
        """
        Initialize.

        TESTS::

            sage: from sage.data_structures.stream import Stream_iterator
            sage: f = Stream_iterator(iter(NonNegativeIntegers()), 0)
            sage: TestSuite(f).run(skip="_test_pickling")
        """
        self.iterate_coefficients = lambda: iter
        super().__init__(False, true_order)
        self._approximate_order = approximate_order


class Stream_function(Stream_inexact):
    r"""
    Class that creates a stream from a function on the integers.

    INPUT:

    - ``function`` -- a function that generates the
      coefficients of the stream
    - ``is_sparse`` -- boolean; specifies whether the stream is sparse
    - ``approximate_order`` -- integer; a lower bound for the order
      of the stream

    EXAMPLES::

        sage: from sage.data_structures.stream import Stream_function
        sage: f = Stream_function(lambda n: n^2, False, 1)
        sage: f[3]
        9
        sage: [f[i] for i in range(10)]
        [0, 1, 4, 9, 16, 25, 36, 49, 64, 81]

        sage: f = Stream_function(lambda n: 1, False, 0)
        sage: n = f.iterate_coefficients()
        sage: [next(n) for _ in range(10)]
        [1, 1, 1, 1, 1, 1, 1, 1, 1, 1]

        sage: f = Stream_function(lambda n: n, True, 0)
        sage: f[4]
        4
    """
    def __init__(self, function, is_sparse, approximate_order, true_order=False):
        """
        Initialize.

        TESTS::

            sage: from sage.data_structures.stream import Stream_function
            sage: f = Stream_function(lambda n: 1, False, 1)
            sage: TestSuite(f).run(skip="_test_pickling")
        """
        self.get_coefficient = function
        super().__init__(is_sparse, true_order)
        self._approximate_order = approximate_order


class Stream_uninitialized(Stream):
    r"""
    Coefficient stream for an uninitialized series.

    INPUT:

    - ``approximate_order`` -- integer; a lower bound for the order
      of the stream

    Instances of this class do not have their own cache.

    EXAMPLES::

        sage: from sage.data_structures.stream import Stream_uninitialized
        sage: from sage.data_structures.stream import Stream_exact
        sage: one = Stream_exact([1])
        sage: C = Stream_uninitialized(0)
        sage: C._target
        sage: C._target = one
        sage: C[4]
        0

    """
    def __init__(self, approximate_order, true_order=False):
        """
        Initialize ``self``.

        TESTS::

            sage: from sage.data_structures.stream import Stream_uninitialized
            sage: C = Stream_uninitialized(0)
            sage: TestSuite(C).run(skip="_test_pickling")
        """
        if approximate_order is None:
            raise ValueError("the valuation must be specified for undefined series")
<<<<<<< HEAD
        super().__init__(true_order)
        self._approximate_order = approximate_order

    def __getitem__(self, n):
        if n < self._approximate_order:
            return ZZ.zero()
        return self._target[n]

    def iterate_coefficients(self):
        """
        A generator for the coefficients of ``self``.

        EXAMPLES::

            sage: from sage.data_structures.stream import Stream_uninitialized
            sage: from sage.data_structures.stream import Stream_exact
            sage: z = Stream_exact([1], order=1)
            sage: C = Stream_uninitialized(0)
            sage: C._target
            sage: C._target = z
            sage: n = C.iterate_coefficients()
            sage: [next(n) for _ in range(10)]
            [0, 1, 0, 0, 0, 0, 0, 0, 0, 0]
        """
        n = self._approximate_order
        while True:
            yield self._target[n]
            n += 1
=======
        super().__init__(False, true_order)
        self._iter = None
        self._approximate_order = approximate_order

    def define(self, coeff_stream):
        mx = max(self._approximate_order, coeff_stream._approximate_order)
        self._approximate_order = mx
        coeff_stream._approximate_order = mx
        self._iter = coeff_stream.iterate_coefficients()
>>>>>>> 41656795


class Stream_unary(Stream_inexact):
    r"""
    Base class for unary operators on coefficient streams.

    INPUT:

    - ``series`` -- :class:`Stream` the operator acts on

    EXAMPLES::

        sage: from sage.data_structures.stream import (Stream_function, Stream_cauchy_invert, Stream_lmul)
        sage: f = Stream_function(lambda n: 2*n, False, 1)
        sage: g = Stream_cauchy_invert(f)
        sage: [g[i] for i in range(10)]
        [-1, 1/2, 0, 0, 0, 0, 0, 0, 0, 0]
        sage: g = Stream_lmul(f, 2, True)
        sage: [g[i] for i in range(10)]
        [0, 4, 8, 12, 16, 20, 24, 28, 32, 36]
    """

    def __init__(self, series, is_sparse):
        """
        Initialize ``self``.

        TESTS::

            sage: from sage.data_structures.stream import Stream_unary
            sage: from sage.data_structures.stream import (Stream_cauchy_invert, Stream_exact)
            sage: f = Stream_exact([1, -1])
            sage: g = Stream_cauchy_invert(f)
            sage: isinstance(g, Stream_unary)
            True
            sage: TestSuite(g).run()
        """
        self._series = series
        super().__init__(is_sparse, False)

    def __hash__(self):
        """
        Return the hash of ``self``.

        EXAMPLES::

            sage: from sage.data_structures.stream import Stream_unary
            sage: from sage.data_structures.stream import Stream_function
            sage: M = Stream_unary(Stream_function(lambda n: 1, False, 1), True)
            sage: hash(M) == hash(M)
            True
        """
        return hash((type(self), self._series))

    def __eq__(self, other):
        """
        Return whether ``self`` and ``other`` are known to be equal.

        INPUT:

        - ``other`` -- a stream

        EXAMPLES::

            sage: from sage.data_structures.stream import (Stream_function, Stream_rmul)
            sage: f = Stream_function(lambda n: 2*n, False, 1)
            sage: g = Stream_function(lambda n: n, False, 1)
            sage: h = Stream_rmul(f, 2, True)
            sage: n = Stream_rmul(g, 2, True)
            sage: h == n
            False
            sage: n == n
            True
            sage: h == h
            True
        """
        return isinstance(other, type(self)) and self._series == other._series


class Stream_binary(Stream_inexact):
    """
    Base class for binary operators on coefficient streams.

    INPUT:

    - ``left`` -- :class:`Stream` for the left side of the operator
    - ``right`` -- :class:`Stream` for the right side of the operator

    EXAMPLES::

        sage: from sage.data_structures.stream import (Stream_function, Stream_add, Stream_sub)
        sage: f = Stream_function(lambda n: 2*n, True, 0)
        sage: g = Stream_function(lambda n: n, True, 1)
        sage: h = Stream_add(f, g, True)
        sage: [h[i] for i in range(10)]
        [0, 3, 6, 9, 12, 15, 18, 21, 24, 27]
        sage: h = Stream_sub(f, g, True)
        sage: [h[i] for i in range(10)]
        [0, 1, 2, 3, 4, 5, 6, 7, 8, 9]
    """

    def __init__(self, left, right, is_sparse):
        """
        Initialize ``self``.

        TESTS::

            sage: from sage.data_structures.stream import Stream_binary
            sage: from sage.data_structures.stream import (Stream_add, Stream_cauchy_invert, Stream_exact)
            sage: f1 = Stream_exact([1, -1])
            sage: g1 = Stream_cauchy_invert(f1)
            sage: f2 = Stream_exact([1, 1])
            sage: g2 = Stream_cauchy_invert(f2)
            sage: O = Stream_add(g1, g2, True)
            sage: isinstance(O, Stream_binary)
            True
            sage: TestSuite(O).run()
        """
        self._left = left
        self._right = right
        super().__init__(is_sparse, False)

    def __hash__(self):
        """
        Return the hash of ``self``.

        EXAMPLES::

            sage: from sage.data_structures.stream import Stream_binary
            sage: from sage.data_structures.stream import Stream_function
            sage: M = Stream_function(lambda n: n, True, 0)
            sage: N = Stream_function(lambda n: -2*n, True, 0)
            sage: O = Stream_binary(M, N, True)
            sage: hash(O) == hash(O)
            True
        """
        return hash((type(self), self._left, self._right))

    def __eq__(self, other):
        """
        Return whether ``self`` and ``other`` are known to be equal.

        INPUT:

        - ``other`` -- a stream

        EXAMPLES::

            sage: from sage.data_structures.stream import (Stream_function, Stream_cauchy_mul)
            sage: f = Stream_function(lambda n: 2*n, False, 1)
            sage: g = Stream_function(lambda n: n, False, 1)
            sage: h = Stream_function(lambda n: 1, False, 1)
            sage: t = Stream_cauchy_mul(f, g, True)
            sage: u = Stream_cauchy_mul(g, h, True)
            sage: v = Stream_cauchy_mul(h, f, True)
            sage: t == u
            False
            sage: t == t
            True
            sage: u == v
            False
        """
        if not isinstance(other, type(self)):
            return False
        return self._left == other._left and self._right == other._right


class Stream_binaryCommutative(Stream_binary):
    r"""
    Base class for commutative binary operators on coefficient streams.

    EXAMPLES::

        sage: from sage.data_structures.stream import (Stream_function, Stream_add)
        sage: f = Stream_function(lambda n: 2*n, True, 0)
        sage: g = Stream_function(lambda n: n, True, 1)
        sage: h = Stream_add(f, g, True)
        sage: [h[i] for i in range(10)]
        [0, 3, 6, 9, 12, 15, 18, 21, 24, 27]
        sage: u = Stream_add(g, f, True)
        sage: [u[i] for i in range(10)]
        [0, 3, 6, 9, 12, 15, 18, 21, 24, 27]
        sage: h == u
        True
    """
    def __hash__(self):
        """
        Return the hash of ``self``.

        EXAMPLES::

            sage: from sage.data_structures.stream import (Stream_function, Stream_add)
            sage: f = Stream_function(lambda n: 2*n, True, 0)
            sage: g = Stream_function(lambda n: n, True, 1)
            sage: h = Stream_add(f, g, True)
            sage: u = Stream_add(g, f, True)
            sage: hash(h) == hash(u)
            True
        """
        return hash((type(self), frozenset([self._left, self._right])))

    def __eq__(self, other):
        """
        Return whether ``self`` and ``other`` are known to be equal.

        INPUT:

        - ``other`` -- a stream

        EXAMPLES::

            sage: from sage.data_structures.stream import (Stream_function, Stream_add)
            sage: f = Stream_function(lambda n: 2*n, True, 0)
            sage: g = Stream_function(lambda n: n, True, 1)
            sage: h = Stream_add(f, g, True)
            sage: [h[i] for i in range(10)]
            [0, 3, 6, 9, 12, 15, 18, 21, 24, 27]
            sage: u = Stream_add(g, f, True)
            sage: [u[i] for i in range(10)]
            [0, 3, 6, 9, 12, 15, 18, 21, 24, 27]
            sage: h == u
            True
        """
        if not isinstance(other, type(self)):
            return False
        if self._left == other._left and self._right == other._right:
            return True
        if self._left == other._right and self._right == other._left:
            return True
        return False


class Stream_zero(Stream):
    """
    A coefficient stream that is exactly equal to zero.

    EXAMPLES::

        sage: from sage.data_structures.stream import Stream_zero
        sage: s = Stream_zero()
        sage: s[5]
        0
    """

    def __init__(self):
        """
        Initialize ``self``.

        TESTS::

            sage: from sage.data_structures.stream import Stream_zero
            sage: s = Stream_zero()
            sage: TestSuite(s).run()

        """
        super().__init__(True)
        self._approximate_order = infinity

    def __getitem__(self, n):
        """
        Return the ``n``-th coefficient of ``self``.

        INPUT:

        - ``n`` -- integer; the index

        EXAMPLES::

            sage: from sage.data_structures.stream import Stream_zero
            sage: s = Stream_zero()
            sage: s[1]
            0
            sage: sum([s[i] for i in range(10)])
            0
        """
        return ZZ.zero()

    def order(self):
        r"""
        Return the order of ``self``, which is ``infinity``.

        EXAMPLES::

            sage: from sage.data_structures.stream import Stream_zero
            sage: s = Stream_zero()
            sage: s.order()
            +Infinity
        """
        return self._approximate_order # == infinity

    def __eq__(self, other):
        """
        Return whether ``self`` and ``other`` are known to be equal.

        INPUT:

        - ``other`` -- a stream

        EXAMPLES::

            sage: from sage.data_structures.stream import Stream_zero
            sage: Stream_zero() == Stream_zero()
            True
        """
        return self is other or isinstance(other, Stream_zero)

    def __hash__(self):
        """
        Return the hash of ``self``.

        EXAMPLES::

            sage: from sage.data_structures.stream import Stream_zero
            sage: s = Stream_zero()
            sage: hash(s)
            0
        """
        return 0


#####################################################################
# Binary operations

class Stream_add(Stream_binaryCommutative):
    """
    Operator for addition of two coefficient streams.

    INPUT:

    - ``left`` -- :class:`Stream` of coefficients on the left side of the operator
    - ``right`` -- :class:`Stream` of coefficients on the right side of the operator

    EXAMPLES::

        sage: from sage.data_structures.stream import (Stream_add, Stream_function)
        sage: f = Stream_function(lambda n: n, True, 0)
        sage: g = Stream_function(lambda n: 1, True, 0)
        sage: h = Stream_add(f, g, True)
        sage: [h[i] for i in range(10)]
        [1, 2, 3, 4, 5, 6, 7, 8, 9, 10]
        sage: u = Stream_add(g, f, True)
        sage: [u[i] for i in range(10)]
        [1, 2, 3, 4, 5, 6, 7, 8, 9, 10]
    """
    @lazy_attribute
    def _approximate_order(self):
        """
        Compute and return the approximate order of ``self``.

        EXAMPLES::

            sage: from sage.data_structures.stream import Stream_exact
            sage: h = Stream_exact([0,3])
            sage: h._approximate_order
            1
        """
        # this is not the true order, because we may have cancellation
        return min(self._left._approximate_order, self._right._approximate_order)

    def get_coefficient(self, n):
        """
        Return the ``n``-th coefficient of ``self``.

        INPUT:

        - ``n`` -- integer; the degree for the coefficient

        EXAMPLES::

            sage: from sage.data_structures.stream import (Stream_function, Stream_add)
            sage: f = Stream_function(lambda n: n, True, 0)
            sage: g = Stream_function(lambda n: n^2, True, 0)
            sage: h = Stream_add(f, g, True)
            sage: h.get_coefficient(5)
            30
            sage: [h.get_coefficient(i) for i in range(10)]
            [0, 2, 6, 12, 20, 30, 42, 56, 72, 90]
        """
        return self._left[n] + self._right[n]


class Stream_sub(Stream_binary):
    """
    Operator for subtraction of two coefficient streams.

    INPUT:

    - ``left`` -- :class:`Stream` of coefficients on the left side of the operator
    - ``right`` -- :class:`Stream` of coefficients on the right side of the operator

    EXAMPLES::

        sage: from sage.data_structures.stream import (Stream_sub, Stream_function)
        sage: f = Stream_function(lambda n: n, True, 0)
        sage: g = Stream_function(lambda n: 1, True, 0)
        sage: h = Stream_sub(f, g, True)
        sage: [h[i] for i in range(10)]
        [-1, 0, 1, 2, 3, 4, 5, 6, 7, 8]
        sage: u = Stream_sub(g, f, True)
        sage: [u[i] for i in range(10)]
        [1, 0, -1, -2, -3, -4, -5, -6, -7, -8]
    """
    @lazy_attribute
    def _approximate_order(self):
        """
        Compute and return the approximate order of ``self``.

        EXAMPLES::

            sage: from sage.data_structures.stream import Stream_exact, Stream_function, Stream_add
            sage: f = Stream_exact([0,3])
            sage: g = Stream_function(lambda n: -3*n, True, 1)
            sage: h = Stream_add(f, g, True)
            sage: h._approximate_order
            1
            sage: [h[i] for i in range(5)]
            [0, 0, -6, -9, -12]
        """
        # this is not the true order, because we may have cancellation
        return min(self._left._approximate_order, self._right._approximate_order)

    def get_coefficient(self, n):
        """
        Return the ``n``-th coefficient of ``self``.

        INPUT:

        - ``n`` -- integer; the degree for the coefficient

        EXAMPLES::

            sage: from sage.data_structures.stream import (Stream_function, Stream_sub)
            sage: f = Stream_function(lambda n: n, True, 0)
            sage: g = Stream_function(lambda n: n^2, True, 0)
            sage: h = Stream_sub(f, g, True)
            sage: h.get_coefficient(5)
            -20
            sage: [h.get_coefficient(i) for i in range(10)]
            [0, 0, -2, -6, -12, -20, -30, -42, -56, -72]
        """
        return self._left[n] - self._right[n]


class Stream_cauchy_mul(Stream_binary):
    """
    Operator for multiplication of two coefficient streams using the
    Cauchy product.

    We are *not* assuming commutativity of the coefficient ring here,
    only that the coefficient ring commutes with the (implicit) variable.

    INPUT:

    - ``left`` -- :class:`Stream` of coefficients on the left side of the operator
    - ``right`` -- :class:`Stream` of coefficients on the right side of the operator

    EXAMPLES::

        sage: from sage.data_structures.stream import (Stream_cauchy_mul, Stream_function)
        sage: f = Stream_function(lambda n: n, True, 0)
        sage: g = Stream_function(lambda n: 1, True, 0)
        sage: h = Stream_cauchy_mul(f, g, True)
        sage: [h[i] for i in range(10)]
        [0, 1, 3, 6, 10, 15, 21, 28, 36, 45]
        sage: u = Stream_cauchy_mul(g, f, True)
        sage: [u[i] for i in range(10)]
        [0, 1, 3, 6, 10, 15, 21, 28, 36, 45]
    """
    @lazy_attribute
    def _approximate_order(self):
        """
        Compute and return the approximate order of ``self``.

        EXAMPLES::

            sage: from sage.data_structures.stream import Stream_exact, Stream_function, Stream_cauchy_mul
            sage: f = Stream_exact([0, Zmod(6)(2)])
            sage: g = Stream_function(lambda n: Zmod(6)(3*n), True, 1)
            sage: h = Stream_cauchy_mul(f, g, True)
            sage: h._approximate_order
            2
            sage: [h[i] for i in range(5)]
            [0, 0, 0, 0, 0]
        """
        # this is not the true order, unless we have an integral domain
        return self._left._approximate_order + self._right._approximate_order

    def get_coefficient(self, n):
        """
        Return the ``n``-th coefficient of ``self``.

        INPUT:

        - ``n`` -- integer; the degree for the coefficient

        EXAMPLES::

            sage: from sage.data_structures.stream import (Stream_function, Stream_cauchy_mul)
            sage: f = Stream_function(lambda n: n, True, 0)
            sage: g = Stream_function(lambda n: n^2, True, 0)
            sage: h = Stream_cauchy_mul(f, g, True)
            sage: h.get_coefficient(5)
            50
            sage: [h.get_coefficient(i) for i in range(10)]
            [0, 0, 1, 6, 20, 50, 105, 196, 336, 540]
        """
        c = ZZ.zero()
        for k in range(self._left._approximate_order,
                       n - self._right._approximate_order + 1):
            val = self._left[k]
            if val:
                c += val * self._right[n-k]
        return c

    def is_nonzero(self):
        r"""
        Return ``True`` if and only if this stream is known
        to be nonzero.

        EXAMPLES::

            sage: from sage.data_structures.stream import (Stream_function,
            ....:     Stream_cauchy_mul, Stream_cauchy_invert)
            sage: f = Stream_function(lambda n: n, True, 1)
            sage: g = Stream_cauchy_mul(f, f, True)
            sage: g.is_nonzero()
            False
            sage: fi = Stream_cauchy_invert(f)
            sage: h = Stream_cauchy_mul(fi, fi, True)
            sage: h.is_nonzero()
            True
        """
        return self._left.is_nonzero() and self._right.is_nonzero()


class Stream_dirichlet_convolve(Stream_binary):
    r"""
    Operator for the Dirichlet convolution of two streams.

    INPUT:

    - ``left`` -- :class:`Stream` of coefficients on the left side of the operator
    - ``right`` -- :class:`Stream` of coefficients on the right side of the operator

    The coefficient of `n^{-s}` in the convolution of `l` and `r`
    equals `\sum_{k | n} l_k r_{n/k}`.

    EXAMPLES::

        sage: from sage.data_structures.stream import (Stream_dirichlet_convolve, Stream_function, Stream_exact)
        sage: f = Stream_function(lambda n: n, True, 1)
        sage: g = Stream_exact([0], constant=1)
        sage: h = Stream_dirichlet_convolve(f, g, True)
        sage: [h[i] for i in range(1, 10)]
        [1, 3, 4, 7, 6, 12, 8, 15, 13]
        sage: [sigma(n) for n in range(1, 10)]
        [1, 3, 4, 7, 6, 12, 8, 15, 13]

        sage: u = Stream_dirichlet_convolve(g, f, True)
        sage: [u[i] for i in range(1, 10)]
        [1, 3, 4, 7, 6, 12, 8, 15, 13]
    """
    @lazy_attribute
    def _approximate_order(self):
        """
        Compute and return the approximate order of ``self``.

        EXAMPLES::

            sage: from sage.data_structures.stream import Stream_exact, Stream_function, Stream_dirichlet_convolve
            sage: f = Stream_exact([0, 2])
            sage: g = Stream_function(lambda n: 3*n, True, 1)
            sage: h = Stream_dirichlet_convolve(f, g, True)
            sage: h._approximate_order
            1
            sage: [h[i] for i in range(5)]
            [0, 6, 12, 18, 24]
        """
        # this is not the true order, unless we have an integral domain
        if (self._left._approximate_order <= 0
            or self._right._approximate_order <= 0):
            raise ValueError("Dirichlet convolution is only defined for "
                             "coefficient streams with minimal index of "
                             "nonzero coefficient at least 1")
        return self._left._approximate_order * self._right._approximate_order

    def get_coefficient(self, n):
        """
        Return the ``n``-th coefficient of ``self``.

        INPUT:

        - ``n`` -- integer; the degree for the coefficient

        EXAMPLES::

            sage: from sage.data_structures.stream import (Stream_dirichlet_convolve, Stream_function, Stream_exact)
            sage: f = Stream_function(lambda n: n, True, 1)
            sage: g = Stream_exact([0], constant=1)
            sage: h = Stream_dirichlet_convolve(f, g, True)
            sage: h.get_coefficient(7)
            8
            sage: [h[i] for i in range(1, 10)]
            [1, 3, 4, 7, 6, 12, 8, 15, 13]
        """
        c = ZZ.zero()
        for k in divisors(n):
            if k < self._left._approximate_order or n // k < self._right._approximate_order:
                continue
            val = self._left[k]
            if val:
                c += val * self._right[n//k]
        return c


class Stream_dirichlet_invert(Stream_unary):
    r"""
    Operator for inverse with respect to Dirichlet convolution of the stream.

    INPUT:

    - ``series`` -- a :class:`Stream`

    EXAMPLES::

        sage: from sage.data_structures.stream import (Stream_dirichlet_invert, Stream_function)
        sage: f = Stream_function(lambda n: 1, True, 1)
        sage: g = Stream_dirichlet_invert(f, True)
        sage: [g[i] for i in range(10)]
        [0, 1, -1, -1, 0, -1, 1, -1, 0, 0]
        sage: [moebius(i) for i in range(10)]
        [0, 1, -1, -1, 0, -1, 1, -1, 0, 0]
    """
    def __init__(self, series, is_sparse):
        """
        Initialize.

        TESTS::

            sage: from sage.data_structures.stream import (Stream_exact, Stream_dirichlet_invert)
            sage: f = Stream_exact([0, 0], constant=1)
            sage: g = Stream_dirichlet_invert(f, True)
            sage: g[1]
            Traceback (most recent call last):
            ...
            ZeroDivisionError: the Dirichlet inverse only exists if the coefficient with index 1 is non-zero
        """
        super().__init__(series, is_sparse)
        self._zero = ZZ.zero()

    @lazy_attribute
    def _approximate_order(self):
        """
        Compute and return the approximate order of ``self``.

        EXAMPLES::

            sage: from sage.data_structures.stream import Stream_function, Stream_dirichlet_invert
            sage: f = Stream_function(lambda n: n, True, 1)
            sage: h = Stream_dirichlet_invert(f, True)
            sage: h._approximate_order
            1
            sage: [h[i] for i in range(5)]
            [0, -2, -8, -12, -48]
        """
        # this is the true order, but we want to check first
        if self._series._approximate_order > 1:
            raise ZeroDivisionError("the Dirichlet inverse only exists if the "
                                    "coefficient with index 1 is non-zero")
        self._true_order = True
        return 1

    @lazy_attribute
    def _ainv(self):
        """
        The inverse of the leading coefficient.

        EXAMPLES::

            sage: from sage.data_structures.stream import (Stream_exact, Stream_dirichlet_invert)
            sage: f = Stream_exact([0, 3], constant=2)
            sage: g = Stream_dirichlet_invert(f, True)
            sage: g._ainv
            1/3

            sage: f = Stream_exact([Zmod(6)(5)], constant=2, order=1)
            sage: g = Stream_dirichlet_invert(f, True)
            sage: g._ainv
            5
        """
        try:
            return ~self._series[1]
        except TypeError:
            return self._series[1].inverse_of_unit()

    def get_coefficient(self, n):
        """
        Return the ``n``-th coefficient of ``self``.

        INPUT:

        - ``n`` -- integer; the degree for the coefficient

        EXAMPLES::

            sage: from sage.data_structures.stream import (Stream_exact, Stream_dirichlet_invert)
            sage: f = Stream_exact([0, 3], constant=2)
            sage: g = Stream_dirichlet_invert(f, True)
            sage: g.get_coefficient(6)
            2/27
            sage: [g[i] for i in range(8)]
            [0, 1/3, -2/9, -2/9, -2/27, -2/9, 2/27, -2/9]
        """
        if n == 1:
            return self._ainv
        c = self._zero
        for k in divisors(n):
            if k < n:
                val = self._series[n//k]
                if val:
                    c += self[k] * val
        return -c * self._ainv


class Stream_cauchy_compose(Stream_binary):
    r"""
    Return ``f`` composed by ``g``.

    This is the composition `(f \circ g)(z) = f(g(z))`.

    INPUT:

    - ``f`` -- a :class:`Stream`
    - ``g`` -- a :class:`Stream` with positive order

    EXAMPLES::

        sage: from sage.data_structures.stream import Stream_cauchy_compose, Stream_function
        sage: f = Stream_function(lambda n: n, True, 1)
        sage: g = Stream_function(lambda n: 1, True, 1)
        sage: h = Stream_cauchy_compose(f, g, True)
        sage: [h[i] for i in range(10)]
        [0, 1, 3, 8, 20, 48, 112, 256, 576, 1280]
        sage: u = Stream_cauchy_compose(g, f, True)
        sage: [u[i] for i in range(10)]
        [0, 1, 3, 8, 21, 55, 144, 377, 987, 2584]
    """
    def __init__(self, f, g, is_sparse):
        """
        Initialize ``self``.

        TESTS::

            sage: from sage.data_structures.stream import Stream_function, Stream_cauchy_compose
            sage: f = Stream_function(lambda n: 1, True, 1)
            sage: g = Stream_function(lambda n: n^2, True, 1)
            sage: h = Stream_cauchy_compose(f, g, True)
        """
        if g._true_order and g._approximate_order <= 0:
            raise ValueError("can only compose with a series of positive valuation")
        super().__init__(f, g, is_sparse)

    @lazy_attribute
    def _approximate_order(self):
        """
        Compute and return the approximate order of ``self``.

        EXAMPLES::

            sage: from sage.data_structures.stream import Stream_function, Stream_cauchy_compose
            sage: f = Stream_function(lambda n: n, True, 1)
            sage: g = Stream_function(lambda n: n^2, True, 1)
            sage: h = Stream_cauchy_compose(f, g, True)
            sage: h._approximate_order
            1
            sage: [h[i] for i in range(5)]
            [0, 1, 6, 28, 124]

        .. TODO::

            check similarities with :class:`Stream_plethysm`
        """
        # this is very likely not the true order
        if self._right._approximate_order <= 0:
            raise ValueError("can only compose with a series of positive valuation")

        if self._left._approximate_order < 0:
            ginv = Stream_cauchy_invert(self._right)
            # The constant part makes no contribution to the negative.
            # We need this for the case so self._neg_powers[0][n] => 0.
            self._neg_powers = [Stream_zero(), ginv]
            for i in range(1, -self._left._approximate_order):
                # TODO: possibly we always want a dense cache here?
                self._neg_powers.append(Stream_cauchy_mul(self._neg_powers[-1], ginv, self._is_sparse))
        # placeholder None to make this 1-based.
        self._pos_powers = [None, self._right]

        return self._left._approximate_order * self._right._approximate_order

    def get_coefficient(self, n):
        """
        Return the ``n``-th coefficient of ``self``.

        INPUT:

        - ``n`` -- integer; the degree for the coefficient

        EXAMPLES::

            sage: from sage.data_structures.stream import Stream_function, Stream_cauchy_compose
            sage: f = Stream_function(lambda n: n, True, 1)
            sage: g = Stream_function(lambda n: n^2, True, 1)
            sage: h = Stream_cauchy_compose(f, g, True)
            sage: h[5] # indirect doctest
            527
            sage: [h[i] for i in range(10)] # indirect doctest
            [0, 1, 6, 28, 124, 527, 2172, 8755, 34704, 135772]
        """
        fv = self._left._approximate_order
        gv = self._right._approximate_order
        if n < 0:
            return sum(f_coeff_i * self._neg_powers[-i][n]
                       for i in range(fv, n // gv + 1)
                       if (f_coeff_i := self._left[i]))
        # n > 0
        while len(self._pos_powers) <= n // gv:
            # TODO: possibly we always want a dense cache here?
            self._pos_powers.append(Stream_cauchy_mul(self._pos_powers[-1], self._right, self._is_sparse))
        ret = sum(f_coeff_i * self._neg_powers[-i][n] for i in range(fv, 0)
                  if (f_coeff_i := self._left[i]))
        if n == 0:
            ret += self._left[0]
        return ret + sum(f_coeff_i * self._pos_powers[i][n] for i in range(1, n // gv + 1)
                         if (f_coeff_i := self._left[i]))


class Stream_plethysm(Stream_binary):
    r"""
    Return the plethysm of ``f`` composed by ``g``.

    This is the plethysm `f \circ g = f(g)` when `g` is an element of
    a ring of symmetric functions.

    INPUT:

    - ``f`` -- a :class:`Stream`
    - ``g`` -- a :class:`Stream` with positive order, unless ``f`` is
      of :class:`Stream_exact`.
    - ``p`` -- the ring of powersum symmetric functions containing ``g``
    - ``ring`` (optional, default ``None``) -- the ring the result
      should be in, by default ``p``
    - ``include`` -- a list of variables to be treated as degree one
      elements instead of the default degree one elements
    - ``exclude`` -- a list of variables to be excluded from the
      default degree one elements

    EXAMPLES::

        sage: from sage.data_structures.stream import Stream_function, Stream_plethysm
        sage: s = SymmetricFunctions(QQ).s()
        sage: p = SymmetricFunctions(QQ).p()
        sage: f = Stream_function(lambda n: s[n], True, 1)
        sage: g = Stream_function(lambda n: s[[1]*n], True, 1)
        sage: h = Stream_plethysm(f, g, True, p, s)
        sage: [h[i] for i in range(5)]
        [0,
         s[1],
         s[1, 1] + s[2],
         2*s[1, 1, 1] + s[2, 1] + s[3],
         3*s[1, 1, 1, 1] + 2*s[2, 1, 1] + s[2, 2] + s[3, 1] + s[4]]
        sage: u = Stream_plethysm(g, f, True, p, s)
        sage: [u[i] for i in range(5)]
        [0,
         s[1],
         s[1, 1] + s[2],
         s[1, 1, 1] + s[2, 1] + 2*s[3],
         s[1, 1, 1, 1] + s[2, 1, 1] + 3*s[3, 1] + 2*s[4]]

    This class also handles the plethysm of an exact stream with a
    stream of order `0`::

        sage: from sage.data_structures.stream import Stream_exact
        sage: f = Stream_exact([s[1]], order=1)
        sage: g = Stream_function(lambda n: s[n], True, 0)
        sage: r = Stream_plethysm(f, g, True, p, s)
        sage: [r[n] for n in range(3)]
        [s[], s[1], s[2]]

    TESTS:

    Check corner cases::

        sage: f0 = Stream_exact([p([])])
        sage: f1 = Stream_exact([p[1]], order=1)
        sage: f2 = Stream_exact([p[2]], order=2 )
        sage: f11 = Stream_exact([p[1,1]], order=2 )
        sage: r = Stream_plethysm(f0, f1, True, p); [r[n] for n in range(3)]
        [p[], 0, 0]
        sage: r = Stream_plethysm(f0, f2, True, p); [r[n] for n in range(3)]
        [p[], 0, 0]
        sage: r = Stream_plethysm(f0, f11, True, p); [r[n] for n in range(3)]
        [p[], 0, 0]

    Check that degree one elements are treated in the correct way::

        sage: R.<a1,a2,a11,b1,b21,b111> = QQ[]; p = SymmetricFunctions(R).p()
        sage: f_s = a1*p[1] + a2*p[2] + a11*p[1,1]
        sage: g_s = b1*p[1] + b21*p[2,1] + b111*p[1,1,1]
        sage: r_s = f_s(g_s)
        sage: f = Stream_exact([f_s.restrict_degree(k) for k in range(f_s.degree()+1)])
        sage: g = Stream_exact([g_s.restrict_degree(k) for k in range(g_s.degree()+1)])
        sage: r = Stream_plethysm(f, g, True, p)
        sage: r_s == sum(r[n] for n in range(2*(r_s.degree()+1)))
        True

        sage: r_s - f_s(g_s, include=[])
        (a2*b1^2-a2*b1)*p[2] + (a2*b111^2-a2*b111)*p[2, 2, 2] + (a2*b21^2-a2*b21)*p[4, 2]

        sage: r2 = Stream_plethysm(f, g, True, p, include=[])
        sage: r_s - sum(r2[n] for n in range(2*(r_s.degree()+1)))
        (a2*b1^2-a2*b1)*p[2] + (a2*b111^2-a2*b111)*p[2, 2, 2] + (a2*b21^2-a2*b21)*p[4, 2]

    """
    def __init__(self, f, g, is_sparse, p, ring=None, include=None, exclude=None):
        r"""
        Initialize ``self``.

        TESTS::

            sage: from sage.data_structures.stream import Stream_function, Stream_plethysm
            sage: s = SymmetricFunctions(QQ).s()
            sage: p = SymmetricFunctions(QQ).p()
            sage: f = Stream_function(lambda n: s[n], True, 1)
            sage: g = Stream_function(lambda n: s[n-1,1], True, 2)
            sage: h = Stream_plethysm(f, g, True, p)
        """
        if isinstance(f, Stream_exact):
            self._degree_f = f._degree
        else:
            self._degree_f = None

        if g._true_order and g._approximate_order == 0 and self._degree_f is None:
            raise ValueError("can only compute plethysm with a series of valuation 0 for symmetric functions of finite support")

        if ring is None:
            self._basis = p
        else:
            self._basis = ring
        self._p = p
        g = Stream_map_coefficients(g, lambda x: p(x), is_sparse)
        self._powers = [g]  # a cache for the powers of g
        R = self._basis.base_ring()
        self._degree_one = _variables_recursive(R, include=include, exclude=exclude)

        if HopfAlgebrasWithBasis(R).TensorProducts() in p.categories():
            self._tensor_power = len(p._sets)
            p_f = p._sets[0]
            f = Stream_map_coefficients(f, lambda x: p_f(x), is_sparse)
        else:
            self._tensor_power = None
            f = Stream_map_coefficients(f, lambda x: p(x), is_sparse)
        super().__init__(f, g, is_sparse)

    @lazy_attribute
    def _approximate_order(self):
        """
        Compute and return the approximate order of ``self``.

        EXAMPLES::

            sage: from sage.data_structures.stream import Stream_function, Stream_plethysm
            sage: p = SymmetricFunctions(QQ).p()
            sage: f = Stream_function(lambda n: p[n], True, 1)
            sage: h = Stream_plethysm(f, f, True, p)
            sage: h._approximate_order
            1
            sage: [h[i] for i in range(5)]
            [0, p[1], 2*p[2], 2*p[3], 3*p[4]]
        """
        # this is very likely not the true order
#        if self._right._approximate_order == 0 and self._degree_f is None:
#            raise ValueError("can only compute plethysm with a series of "
#                             " valuation 0 for symmetric functions of finite "
#                             " support")
        return self._left._approximate_order * self._right._approximate_order

    def get_coefficient(self, n):
        r"""
        Return the ``n``-th coefficient of ``self``.

        INPUT:

        - ``n`` -- integer; the degree for the coefficient

        EXAMPLES::

            sage: from sage.data_structures.stream import Stream_function, Stream_plethysm
            sage: s = SymmetricFunctions(QQ).s()
            sage: p = SymmetricFunctions(QQ).p()
            sage: f = Stream_function(lambda n: s[n], True, 1)
            sage: g = Stream_function(lambda n: s[[1]*n], True, 1)
            sage: h = Stream_plethysm(f, g, True, p)
            sage: s(h.get_coefficient(5))
            4*s[1, 1, 1, 1, 1] + 4*s[2, 1, 1, 1] + 2*s[2, 2, 1] + 2*s[3, 1, 1] + s[3, 2] + s[4, 1] + s[5]
            sage: [s(h.get_coefficient(i)) for i in range(6)]
            [0,
             s[1],
             s[1, 1] + s[2],
             2*s[1, 1, 1] + s[2, 1] + s[3],
             3*s[1, 1, 1, 1] + 2*s[2, 1, 1] + s[2, 2] + s[3, 1] + s[4],
             4*s[1, 1, 1, 1, 1] + 4*s[2, 1, 1, 1] + 2*s[2, 2, 1] + 2*s[3, 1, 1] + s[3, 2] + s[4, 1] + s[5]]
        """
        if not n:  # special case of 0
            if self._right[0]:
                assert self._degree_f is not None, "the plethysm with a lazy symmetric function of valuation 0 is defined only for symmetric functions of finite support"

                return sum((c * self.compute_product(n, la)
                            for k in range(self._left._approximate_order, self._degree_f)
                            if self._left[k]
                            for la, c in self._left[k]),
                           self._basis.zero())

        res = sum((c * self.compute_product(n, la)
                   for k in range(self._left._approximate_order, n+1)
                   if self._left[k]
                   for la, c in self._left[k]),
                  self._basis.zero())
        return res

    def compute_product(self, n, la):
        r"""
        Compute the product ``c * p[la](self._right)`` in degree ``n``.

        EXAMPLES::

            sage: from sage.data_structures.stream import Stream_plethysm, Stream_exact, Stream_function, Stream_zero
            sage: s = SymmetricFunctions(QQ).s()
            sage: p = SymmetricFunctions(QQ).p()
            sage: f = Stream_exact([1]) # irrelevant for this test
            sage: g = Stream_exact([s[2], s[3]], 0, 4, 2)
            sage: h = Stream_plethysm(f, g, True, p)
            sage: A = h.compute_product(7, Partition([2, 1])); A
            1/12*p[2, 2, 1, 1, 1] + 1/4*p[2, 2, 2, 1] + 1/6*p[3, 2, 2]
             + 1/12*p[4, 1, 1, 1] + 1/4*p[4, 2, 1] + 1/6*p[4, 3]
            sage: A == p[2, 1](s[2] + s[3]).homogeneous_component(7)
            True

            sage: p2 = tensor([p, p])
            sage: f = Stream_exact([1]) # irrelevant for this test
            sage: g = Stream_function(lambda n: sum(tensor([p[k], p[n-k]]) for k in range(n+1)), True, 1)
            sage: h = Stream_plethysm(f, g, True, p2)
            sage: A = h.compute_product(7, Partition([2, 1]))
            sage: B = p[2, 1](sum(g[n] for n in range(7)))
            sage: B = p2.element_class(p2, {m: c for m, c in B if sum(mu.size() for mu in m) == 7})
            sage: A == B
            True

            sage: f = Stream_exact([1]) # irrelevant for this test
            sage: g = Stream_function(lambda n: s[n], True, 0)
            sage: h = Stream_plethysm(f, g, True, p)
            sage: B = p[2, 2, 1](sum(p(s[i]) for i in range(7)))
            sage: all(h.compute_product(k, Partition([2, 2, 1])) == B.restrict_degree(k) for k in range(7))
            True
        """
        # This is the approximate order of the result
        rao = self._right._approximate_order
        ret_approx_order = rao * sum(la)
        ret = self._basis.zero()
        if n < ret_approx_order:
            return ret

        la_exp = la.to_exp()
        wgt = [i for i, m in enumerate(la_exp, 1) if m]
        exp = [m for m in la_exp if m]
        # the docstring of wt_int_vec_iter, i.e., iterator_fast,
        # states that the weights should be weakly decreasing
        wgt.reverse()
        exp.reverse()
        for k in wt_int_vec_iter(n - ret_approx_order, wgt):
            # TODO: it may make a big difference here if the
            #   approximate order would be updated.
            # The test below is based on not removing the fixed block
            #if any(d < self._right._approximate_order * m
            #       for m, d in zip(exp, k)):
            #    continue
            ret += prod(self.stretched_power_restrict_degree(i, m, rao * m + d)
                        for i, m, d in zip(wgt, exp, k))
        return ret

    def stretched_power_restrict_degree(self, i, m, d):
        r"""
        Return the degree ``d*i`` part of ``p([i]*m)(g)``.

        EXAMPLES::

            sage: from sage.data_structures.stream import Stream_plethysm, Stream_exact, Stream_function, Stream_zero
            sage: s = SymmetricFunctions(QQ).s()
            sage: p = SymmetricFunctions(QQ).p()
            sage: f = Stream_exact([1]) # irrelevant for this test
            sage: g = Stream_exact([s[2], s[3]], 0, 4, 2)
            sage: h = Stream_plethysm(f, g, True, p)
            sage: A = h.stretched_power_restrict_degree(2, 3, 6)
            sage: A == p[2,2,2](s[2] + s[3]).homogeneous_component(12)
            True

            sage: p2 = tensor([p, p])
            sage: f = Stream_exact([1]) # irrelevant for this test
            sage: g = Stream_function(lambda n: sum(tensor([p[k], p[n-k]]) for k in range(n+1)), True, 1)
            sage: h = Stream_plethysm(f, g, True, p2)
            sage: A = h.stretched_power_restrict_degree(2, 3, 6)
            sage: B = p[2,2,2](sum(g[n] for n in range(7)))  # long time
            sage: B = p2.element_class(p2, {m: c for m, c in B if sum(mu.size() for mu in m) == 12})  # long time
            sage: A == B  # long time
            True
        """
        while len(self._powers) < m:
            # TODO: possibly we always want a dense cache here?
            self._powers.append(Stream_cauchy_mul(self._powers[-1], self._powers[0], self._is_sparse))
        power_d = self._powers[m-1][d]
        # we have to check power_d for zero because it might be an
        # integer and not a symmetric function
        if power_d:
            if self._tensor_power is None:
                terms = {mon.stretch(i): raised_c for mon, c in power_d
                         if (raised_c := _raise_variables(c, i, self._degree_one))}
            else:
                terms = {tuple((mu.stretch(i) for mu in mon)): raised_c
                         for mon, c in power_d
                         if (raised_c := _raise_variables(c, i, self._degree_one))}
            return self._p.element_class(self._p, terms)

        return self._p.zero()


#####################################################################
# Unary operations

class Stream_scalar(Stream_inexact):
    """
    Base class for operators multiplying a coefficient stream by a
    scalar.

    .. TODO::

        This does not inherit from :class:`Stream_unary`, because of
        the extra argument ``scalar``.  However, we could also
        override :meth:`Stream_unary.hash`,
        :meth:`Stream_unary.__eq__`.  Would this be any better?

    """
    def __init__(self, series, scalar, is_sparse):
        """
        Initialize ``self``.

        TESTS::

            sage: from sage.data_structures.stream import (Stream_rmul, Stream_function)
            sage: f = Stream_function(lambda n: -1, True, 0)
            sage: g = Stream_rmul(f, 3, True)
        """
        self._series = series
        self._scalar = scalar
        assert scalar, "the scalar must not be equal to 0"
        super().__init__(is_sparse, series._true_order)

    @lazy_attribute
    def _approximate_order(self):
        """
        Compute and return the approximate order of ``self``.

        EXAMPLES::

            sage: from sage.data_structures.stream import Stream_function, Stream_rmul
            sage: f = Stream_function(lambda n: Zmod(6)(n), True, 2)
            sage: h = Stream_rmul(f, 3, True) # indirect doctest
            sage: h._approximate_order
            2
            sage: [h[i] for i in range(5)]
            [0, 0, 0, 3, 0]
        """
        # this is not the true order, unless we have an integral domain
        return self._series._approximate_order

    def __hash__(self):
        """
        Return the hash of ``self``.

        EXAMPLES::

            sage: from sage.data_structures.stream import Stream_function
            sage: from sage.data_structures.stream import Stream_rmul
            sage: a = Stream_function(lambda n: 2*n, False, 1)
            sage: f = Stream_rmul(a, 2, True)
            sage: hash(f) == hash(f)
            True
        """
        return hash((type(self), self._series, self._scalar))

    def __eq__(self, other):
        """
        Return whether ``self`` and ``other`` are known to be equal.

        INPUT:

        - ``other`` -- a stream

        EXAMPLES::

            sage: from sage.data_structures.stream import Stream_function
            sage: from sage.data_structures.stream import Stream_rmul, Stream_lmul
            sage: a = Stream_function(lambda n: 2*n, False, 1)
            sage: b = Stream_function(lambda n: n, False, 1)
            sage: f = Stream_rmul(a, 2, True)
            sage: f == Stream_rmul(b, 2, True)
            False
            sage: f == Stream_rmul(a, 2, False)
            True
            sage: f == Stream_rmul(a, 3, True)
            False
            sage: f == Stream_lmul(a, 3, True)
            False
        """
        return (isinstance(other, type(self)) and self._series == other._series
                and self._scalar == other._scalar)

    def is_nonzero(self):
        r"""
        Return ``True`` if and only if this stream is known
        to be nonzero.

        EXAMPLES::

            sage: from sage.data_structures.stream import (Stream_rmul, Stream_function)
            sage: f = Stream_function(lambda n: n, True, 1)
            sage: g = Stream_rmul(f, 2, True)
            sage: g.is_nonzero()
            False

            sage: from sage.data_structures.stream import Stream_cauchy_invert
            sage: fi = Stream_cauchy_invert(f)
            sage: g = Stream_rmul(fi, 2, True)
            sage: g.is_nonzero()
            True
        """
        return self._series.is_nonzero()


class Stream_rmul(Stream_scalar):
    """
    Operator for multiplying a coefficient stream with a scalar
    as ``scalar * self``.

    INPUT:

    - ``series`` -- a :class:`Stream`
    - ``scalar`` -- a scalar

    EXAMPLES::

        sage: from sage.data_structures.stream import (Stream_rmul, Stream_function)
        sage: W = algebras.DifferentialWeyl(QQ, names=('x',))
        sage: x, dx = W.gens()
        sage: f = Stream_function(lambda n: x^n, True, 1)
        sage: g = Stream_rmul(f, dx, True)
        sage: [g[i] for i in range(5)]
        [0, x*dx + 1, x^2*dx + 2*x, x^3*dx + 3*x^2, x^4*dx + 4*x^3]
    """
    def get_coefficient(self, n):
        """
        Return the ``n``-th coefficient of ``self``.

        INPUT:

        - ``n`` -- integer; the degree for the coefficient

        EXAMPLES::

            sage: from sage.data_structures.stream import (Stream_rmul, Stream_function)
            sage: f = Stream_function(lambda n: n, True, 1)
            sage: g = Stream_rmul(f, 3, True)
            sage: g.get_coefficient(5)
            15
            sage: [g.get_coefficient(i) for i in range(10)]
            [0, 3, 6, 9, 12, 15, 18, 21, 24, 27]
        """
        return self._scalar * self._series[n]


class Stream_lmul(Stream_scalar):
    """
    Operator for multiplying a coefficient stream with a scalar
    as ``self * scalar``.

    INPUT:

    - ``series`` -- a :class:`Stream`
    - ``scalar`` -- a scalar

    EXAMPLES::

        sage: from sage.data_structures.stream import (Stream_lmul, Stream_function)
        sage: W = algebras.DifferentialWeyl(QQ, names=('x',))
        sage: x, dx = W.gens()
        sage: f = Stream_function(lambda n: x^n, True, 1)
        sage: g = Stream_lmul(f, dx, True)
        sage: [g[i] for i in range(5)]
        [0, x*dx, x^2*dx, x^3*dx, x^4*dx]
    """
    def get_coefficient(self, n):
        """
        Return the ``n``-th coefficient of ``self``.

        INPUT:

        - ``n`` -- integer; the degree for the coefficient

        EXAMPLES::

            sage: from sage.data_structures.stream import (Stream_lmul, Stream_function)
            sage: f = Stream_function(lambda n: n, True, 1)
            sage: g = Stream_lmul(f, 3, True)
            sage: g.get_coefficient(5)
            15
            sage: [g.get_coefficient(i) for i in range(10)]
            [0, 3, 6, 9, 12, 15, 18, 21, 24, 27]
        """
        return self._series[n] * self._scalar


class Stream_neg(Stream_unary):
    """
    Operator for negative of the stream.

    INPUT:

    - ``series`` -- a :class:`Stream`

    EXAMPLES::

        sage: from sage.data_structures.stream import (Stream_neg, Stream_function)
        sage: f = Stream_function(lambda n: 1, True, 1)
        sage: g = Stream_neg(f, True)
        sage: [g[i] for i in range(10)]
        [0, -1, -1, -1, -1, -1, -1, -1, -1, -1]
    """
    # TODO: maybe we should just inherit from `Stream` instead of
    # inheriting from `Stream_unary` and do not create a copy of the
    # cache
    def __init__(self, series, is_sparse):
        """
        Initialize ``self``.

        TESTS::

            sage: from sage.data_structures.stream import (Stream_neg, Stream_function)
            sage: f = Stream_function(lambda n: -1, True, 0)
            sage: g = Stream_neg(f, True)
        """
        super().__init__(series, is_sparse)
        self._true_order = self._series._true_order

    @lazy_attribute
    def _approximate_order(self):
        """
        Compute and return the approximate order of ``self``.

        EXAMPLES::

            sage: from sage.data_structures.stream import Stream_function, Stream_neg
            sage: f = Stream_function(lambda n: Zmod(6)(n), True, 2)
            sage: h = Stream_neg(f, True)
            sage: h._approximate_order
            2
            sage: [h[i] for i in range(5)]
            [0, 0, 4, 3, 2]
        """
        # this is the true order, if self._series._true_order
        return self._series._approximate_order

    def get_coefficient(self, n):
        """
        Return the ``n``-th coefficient of ``self``.

        INPUT:

        - ``n`` -- integer; the degree for the coefficient

        EXAMPLES::

            sage: from sage.data_structures.stream import (Stream_neg, Stream_function)
            sage: f = Stream_function(lambda n: n, True, 1)
            sage: g = Stream_neg(f, True)
            sage: g.get_coefficient(5)
            -5
            sage: [g.get_coefficient(i) for i in range(10)]
            [0, -1, -2, -3, -4, -5, -6, -7, -8, -9]
        """
        return -self._series[n]

    def is_nonzero(self):
        r"""
        Return ``True`` if and only if this stream is known
        to be nonzero.

        EXAMPLES::

            sage: from sage.data_structures.stream import (Stream_neg, Stream_function)
            sage: f = Stream_function(lambda n: n, True, 1)
            sage: g = Stream_neg(f, True)
            sage: g.is_nonzero()
            False

            sage: from sage.data_structures.stream import Stream_cauchy_invert
            sage: fi = Stream_cauchy_invert(f)
            sage: g = Stream_neg(fi, True)
            sage: g.is_nonzero()
            True
        """
        return self._series.is_nonzero()


class Stream_cauchy_invert(Stream_unary):
    """
    Operator for multiplicative inverse of the stream.

    INPUT:

    - ``series`` -- a :class:`Stream`
    - ``approximate_order`` -- ``None``, or a lower bound on the
      order of the resulting stream

    Instances of this class are always dense.

    EXAMPLES::

        sage: from sage.data_structures.stream import (Stream_cauchy_invert, Stream_function)
        sage: f = Stream_function(lambda n: 1, True, 1)
        sage: g = Stream_cauchy_invert(f)
        sage: [g[i] for i in range(10)]
        [-1, 0, 0, 0, 0, 0, 0, 0, 0, 0]

    """
    def __init__(self, series, approximate_order=None):
        """
        Initialize ``self``.

        TESTS::

            sage: from sage.data_structures.stream import (Stream_cauchy_invert, Stream_exact)
            sage: f = Stream_exact([1, -1])
            sage: g = Stream_cauchy_invert(f)
        """
        super().__init__(series, False)
        if approximate_order is not None:
            self._approximate_order = approximate_order
        self._zero = ZZ.zero()

    @lazy_attribute
    def _approximate_order(self):
        """
        Compute and return the approximate order of ``self``.

        EXAMPLES::

            sage: from sage.data_structures.stream import Stream_function, Stream_cauchy_invert
            sage: f = Stream_function(lambda n: GF(7)(n), True, 0)
            sage: [f[i] for i in range(5)]
            [0, 1, 2, 3, 4]
            sage: h = Stream_cauchy_invert(f)
            sage: h._approximate_order
            -1
            sage: [h[i] for i in range(-2, 5)]
            [0, 1, 5, 1, 0, 0, 0]
        """
        try:
            return -self._series.order()
        except (ValueError, RecursionError):
            raise ValueError("inverse does not exist")

    @lazy_attribute
    def _ainv(self):
        r"""
        The inverse of the leading coefficient.

        EXAMPLES::

            sage: from sage.data_structures.stream import (Stream_cauchy_invert, Stream_exact)
            sage: f = Stream_exact([2, -3])
            sage: g = Stream_cauchy_invert(f)
            sage: g._ainv
            1/2

            sage: f = Stream_exact([Zmod(6)(5)], constant=2)
            sage: g = Stream_cauchy_invert(f)
            sage: g._ainv
            5
        """
        v = self._series.order()
        try:
            return ~self._series[v]
        except TypeError:
            return self._series[v].inverse_of_unit()

    def iterate_coefficients(self):
        """
        A generator for the coefficients of ``self``.

        EXAMPLES::

            sage: from sage.data_structures.stream import (Stream_cauchy_invert, Stream_function)
            sage: f = Stream_function(lambda n: n^2, False, 1)
            sage: g = Stream_cauchy_invert(f)
            sage: n = g.iterate_coefficients()
            sage: [next(n) for i in range(10)]
            [1, -4, 7, -8, 8, -8, 8, -8, 8, -8]
        """
        yield self._ainv
        # This is the true order, which is computed in self._ainv
        v = self._approximate_order
        n = 0  # Counts the number of places from v.
        # Note that the first entry of the cache will correspond to
        # z^v, when the stream corresponds to a Laurent series.

        while True:
            n += 1
            c = self._zero
            m = min(len(self._cache), n)
            for k in range(m):
                l = self._cache[k]
                if l:
                    c += l * self._series[n - v - k]
            for k in range(v+m, v+n):
                l = self[k]
                if l:
                    c += l * self._series[n - k]
            yield -c * self._ainv

    def is_nonzero(self):
        r"""
        Return ``True`` if and only if this stream is known
        to be nonzero.

        An assumption of this class is that it is nonzero.

        EXAMPLES::

            sage: from sage.data_structures.stream import (Stream_cauchy_invert, Stream_function)
            sage: f = Stream_function(lambda n: n^2, False, 1)
            sage: g = Stream_cauchy_invert(f)
            sage: g.is_nonzero()
            True
        """
        return True


class Stream_map_coefficients(Stream_inexact):
    r"""
    The stream with ``function`` applied to each nonzero coefficient
    of ``series``.

    INPUT:

    - ``series`` -- a :class:`Stream`
    - ``function`` -- a function that modifies the elements of the stream

    EXAMPLES::

        sage: from sage.data_structures.stream import (Stream_map_coefficients, Stream_function)
        sage: f = Stream_function(lambda n: 1, True, 1)
        sage: g = Stream_map_coefficients(f, lambda n: -n, True)
        sage: [g[i] for i in range(10)]
        [0, -1, -1, -1, -1, -1, -1, -1, -1, -1]

    """
    def __init__(self, series, function, is_sparse, approximate_order=None, true_order=False):
        """
        Initialize ``self``.

        TESTS::

            sage: from sage.data_structures.stream import (Stream_map_coefficients, Stream_function)
            sage: f = Stream_function(lambda n: -1, True, 0)
            sage: g = Stream_map_coefficients(f, lambda n: n + 1, True)
            sage: TestSuite(g).run(skip="_test_pickling")
        """
        self._function = function
        self._series = series
        super().__init__(is_sparse, true_order)
        if approximate_order is not None:
            self._approximate_order = approximate_order

    @lazy_attribute
    def _approximate_order(self):
        """
        Compute and return the approximate order of ``self``.

        EXAMPLES::

            sage: from sage.data_structures.stream import Stream_function, Stream_map_coefficients
            sage: f = Stream_function(lambda n: Zmod(6)(n), True, 2)
            sage: h = Stream_map_coefficients(f, lambda c: 3*c, True)
            sage: h._approximate_order
            2
            sage: [h[i] for i in range(5)]
            [0, 0, 0, 3, 0]
        """
        # this is not the true order
        return self._series._approximate_order

    def get_coefficient(self, n):
        """
        Return the ``n``-th coefficient of ``self``.

        INPUT:

        - ``n`` -- integer; the degree for the coefficient

        EXAMPLES::

            sage: from sage.data_structures.stream import (Stream_map_coefficients, Stream_function)
            sage: f = Stream_function(lambda n: n, True, -1)
            sage: g = Stream_map_coefficients(f, lambda n: n^2 + 1, True)
            sage: g.get_coefficient(5)
            26
            sage: [g.get_coefficient(i) for i in range(-1, 10)]
            [2, 0, 2, 5, 10, 17, 26, 37, 50, 65, 82]

            sage: R.<x,y> = ZZ[]
            sage: f = Stream_function(lambda n: n, True, -1)
            sage: g = Stream_map_coefficients(f, lambda n: R(n).degree() + 1, True)
            sage: [g.get_coefficient(i) for i in range(-1, 3)]
            [1, 0, 1, 1]
        """
        c = self._series[n]
        if c:
            return self._function(c)
        return c

    def __hash__(self):
        """
        Return the hash of ``self``.

        EXAMPLES::

            sage: from sage.data_structures.stream import (Stream_map_coefficients, Stream_function)
            sage: f = Stream_function(lambda n: -1, True, 0)
            sage: g = Stream_map_coefficients(f, lambda n: n + 1, True)
            sage: hash(g) == hash(g)
            True
        """
        # We don't hash the function as it might not be hashable.
        return hash((type(self), self._series))

    def __eq__(self, other):
        """
        Return whether ``self`` and ``other`` are known to be equal.

        INPUT:

        - ``other`` -- a stream

        EXAMPLES::

            sage: from sage.data_structures.stream import (Stream_map_coefficients, Stream_function)
            sage: f = Stream_function(lambda n: -1, True, 0)
            sage: def plus_one(n): return n + 1
            sage: g = Stream_map_coefficients(f, plus_one, True)
            sage: g == f
            False
            sage: g == Stream_map_coefficients(f, lambda n: n + 1, True)
            False
        """
        return (isinstance(other, type(self)) and self._series == other._series
                and self._function == other._function)


class Stream_shift(Stream):
    """
    Operator for shifting a nonzero, nonexact stream.

    Instances of this class share the cache with its input stream.

    INPUT:

    - ``series`` -- a :class:`Stream`
    - ``shift`` -- an integer
    """
    def __init__(self, series, shift):
        """
        Initialize ``self``.

        EXAMPLES::

            sage: from sage.data_structures.stream import Stream_shift
            sage: from sage.data_structures.stream import Stream_function
            sage: h = Stream_function(lambda n: n, True, -5)
            sage: M = Stream_shift(h, 2)
            sage: TestSuite(M).run(skip="_test_pickling")
        """
        self._series = series
        self._shift = shift
        super().__init__(series._true_order)

    @lazy_attribute
    def _approximate_order(self):
        """
        Compute and return the approximate order of ``self``.

        EXAMPLES::

            sage: from sage.data_structures.stream import Stream_function, Stream_shift
            sage: f = Stream_function(lambda n: Zmod(6)(n), True, 2)
            sage: h = Stream_shift(f, -2)
            sage: h._approximate_order
            0
            sage: [h[i] for i in range(5)]
            [2, 3, 4, 5, 0]
        """
        # this is the true order, if self._series._true_order
        return self._series._approximate_order + self._shift

    def order(self):
        r"""
        Return the order of ``self``, which is the minimum index
        ``n`` such that ``self[n]`` is nonzero.

        EXAMPLES::

            sage: from sage.data_structures.stream import Stream_function, Stream_shift
            sage: s = Stream_shift(Stream_function(lambda n: n, True, 0), 2)
            sage: s.order()
            3
        """
        return self._series.order() + self._shift

    def __getitem__(self, n):
        """
        Return the ``n``-th coefficient of ``self``.

        EXAMPLES::

            sage: from sage.data_structures.stream import Stream_shift
            sage: from sage.data_structures.stream import Stream_function
            sage: F = Stream_function(lambda n: n, False, 1)
            sage: M = Stream_shift(F, 2)
            sage: [F[i] for i in range(6)]
            [0, 1, 2, 3, 4, 5]
            sage: [M[i] for i in range(6)]
            [0, 0, 0, 1, 2, 3]
        """
        return self._series[n-self._shift]

    def __hash__(self):
        """
        Return the hash of ``self``.

        EXAMPLES::

            sage: from sage.data_structures.stream import Stream_shift
            sage: from sage.data_structures.stream import Stream_function
            sage: F = Stream_function(lambda n: n, False, 1)
            sage: M = Stream_shift(F, 2)
            sage: hash(M) == hash(M)
            True
        """
        return hash((type(self), self._series))

    def __eq__(self, other):
        """
        Return whether ``self`` and ``other`` are known to be equal.

        INPUT:

        - ``other`` -- a stream

        EXAMPLES::

            sage: from sage.data_structures.stream import Stream_shift
            sage: from sage.data_structures.stream import Stream_function
            sage: F = Stream_function(lambda n: 1, False, 1)
            sage: M2 = Stream_shift(F, 2)
            sage: M3 = Stream_shift(F, 3)
            sage: M2 == M3
            False
            sage: M2 == Stream_shift(F, 2)
            True
        """
        return (isinstance(other, type(self)) and self._shift == other._shift
                and self._series == other._series)

    def is_nonzero(self):
        r"""
        Return ``True`` if and only if this stream is known
        to be nonzero.

        An assumption of this class is that it is nonzero.

        EXAMPLES::

            sage: from sage.data_structures.stream import (Stream_cauchy_invert, Stream_function)
            sage: f = Stream_function(lambda n: n^2, False, 1)
            sage: g = Stream_cauchy_invert(f)
            sage: g.is_nonzero()
            True
        """
        return self._series.is_nonzero()


class Stream_truncated(Stream_inexact):
    """
    Operator for shifting a nonzero, nonexact stream that has
    been shifted below its minimal valuation.

    Instances of this class share the cache with its input stream.

    INPUT:

    - ``series`` -- a :class:`Stream_inexact`
    - ``shift`` -- an integer
    - ``minimal_valuation`` -- an integer; this is also the approximate order
    """
    def __init__(self, series, shift, minimal_valuation):
        """
        Initialize ``self``.

        EXAMPLES::

            sage: from sage.data_structures.stream import Stream_function, Stream_truncated
            sage: def fun(n): return 1 if ZZ(n).is_power_of(2) else 0
            sage: s = Stream_truncated(Stream_function(fun, True, 0), -5, 0)
            sage: TestSuite(s).run(skip="_test_pickling")
            sage: s = Stream_truncated(Stream_function(fun, False, 0), -5, 0)
            sage: TestSuite(s).run(skip="_test_pickling")

        Verify that we have used the cache to see if we can get the
        true order at initialization::

            sage: f = Stream_function(fun, True, 0)
            sage: [f[i] for i in range(0, 10)]
            [0, 1, 1, 0, 1, 0, 0, 0, 1, 0]
            sage: f._cache
            {1: 1, 2: 1, 3: 0, 4: 1, 5: 0, 6: 0, 7: 0, 8: 1, 9: 0}
            sage: s = Stream_truncated(f, -5, 0)
            sage: s._true_order
            True
            sage: s._approximate_order
            3
            sage: f = Stream_function(fun, False, 0)
            sage: [f[i] for i in range(0, 10)]
            [0, 1, 1, 0, 1, 0, 0, 0, 1, 0]
            sage: f._cache
            [1, 1, 0, 1, 0, 0, 0, 1, 0]
            sage: s = Stream_truncated(f, -5, 0)
            sage: s._true_order
            True
            sage: s._approximate_order
            3
        """
        super().__init__(series._is_sparse, False)
        assert isinstance(series, Stream_inexact)
        self._series = series
        # We share self._series._cache but not self._series._approximate order
        # self._approximate_order cannot be updated by self._series.__getitem__
        self._cache = series._cache
        self._shift = shift
        ao = minimal_valuation
        # Try to find the true order based on the values already computed
        if self._is_sparse:
            ao -= shift
            while ao in self._cache:
                if self._cache[ao]:
                    self._true_order = True
                    break
                ao += 1
            ao += shift
        else:
            start = ao - (series._approximate_order + shift)
            for val in self._cache[start:]:
                if val:
                    self._true_order = True
                    break
                ao += 1
        self._approximate_order = ao

    def __getitem__(self, n):
        """
        Return the ``n``-th coefficient of ``self``.

        EXAMPLES::

            sage: from sage.data_structures.stream import Stream_function, Stream_truncated
            sage: def fun(n): return 1 if ZZ(n).is_power_of(2) else 0
            sage: s = Stream_truncated(Stream_function(fun, True, 0), -5, 0)
            sage: [s[i] for i in range(10)]
            [0, 0, 0, 1, 0, 0, 0, 0, 0, 0]
            sage: s._approximate_order
            3
            sage: s._true_order
            True
            sage: s = Stream_truncated(Stream_function(fun, False, 0), -5, 0)
            sage: s[10]
            0
            sage: s._approximate_order
            3
            sage: s._true_order
            True
        """
        if n < self._approximate_order:
            return ZZ.zero()
        ret = self._series[n-self._shift]
        if not self._true_order:
            if self._is_sparse:
                ao = self._approximate_order - self._shift
                while ao in self._cache:
                    if self._cache[ao]:
                        self._true_order = True
                        break
                    ao += 1
                self._approximate_order = ao + self._shift
            else:  # dense case
                offset = self._series._approximate_order + self._shift
                start = self._approximate_order - offset
                for val in self._cache[start:]:
                    if val:
                        self._true_order = True
                        break
                    self._approximate_order += 1
        return ret

    def __hash__(self):
        """
        Return the hash of ``self``.

        EXAMPLES::

            sage: from sage.data_structures.stream import Stream_function, Stream_truncated
            sage: def fun(n): return 1 if ZZ(n).is_power_of(2) else 0
            sage: s = Stream_truncated(Stream_function(fun, True, 0), -5, 0)
            sage: hash(s) == hash(s)
            True
        """
        return hash((type(self), self._series))

    def __eq__(self, other):
        """
        Test equality.

        INPUT:

        - ``other`` -- a stream of coefficients

        EXAMPLES::

            sage: from sage.data_structures.stream import Stream_function, Stream_truncated
            sage: def fun(n): return 1 if ZZ(n).is_power_of(2) else 0
            sage: f = Stream_function(fun, True, 0)
            sage: sm5 = Stream_truncated(f, -5, 0)
            sage: sm2 = Stream_truncated(f, -2, 0)
            sage: sm2 == sm5
            False
            sage: sm5 == Stream_truncated(f, -5, 0)
            True
        """
        # We assume that comparisons of this class are done only by elements in
        #    a common ring; in particular, the minimum order will be the same.
        return (isinstance(other, type(self)) and self._shift == other._shift
                and self._series == other._series)

    def order(self):
        """
        Return the order of ``self``, which is the minimum index ``n`` such
        that ``self[n]`` is nonzero.

        EXAMPLES::

            sage: from sage.data_structures.stream import Stream_function, Stream_truncated
            sage: def fun(n): return 1 if ZZ(n).is_power_of(2) else 0
            sage: s = Stream_truncated(Stream_function(fun, True, 0), -5, 0)
            sage: s.order()
            3
            sage: s = Stream_truncated(Stream_function(fun, False, 0), -5, 0)
            sage: s.order()
            3

        Check that it also worked properly with the cache partially filled::

            sage: f = Stream_function(fun, True, 0)
            sage: dummy = [f[i] for i in range(10)]
            sage: s = Stream_truncated(f, -5, 0)
            sage: s.order()
            3
            sage: f = Stream_function(fun, False, 0)
            sage: dummy = [f[i] for i in range(10)]
            sage: s = Stream_truncated(f, -5, 0)
            sage: s.order()
            3
        """
        if self._true_order:
            return self._approximate_order
        if self._is_sparse:
            n = self._approximate_order
            cache = self._series._cache
            while True:
                if n - self._shift in cache:
                    if cache[n-self._shift]:
                        self._approximate_order = n
                        self._true_order = True
                        return n
                elif self[n]:
                    return n
                n += 1
        # dense case
        return super().order()

    def is_nonzero(self):
        r"""
        Return ``True`` if and only if this stream is known
        to be nonzero.

        EXAMPLES::

            sage: from sage.data_structures.stream import Stream_function, Stream_truncated
            sage: def fun(n): return 1 if ZZ(n).is_power_of(2) else 0
            sage: f = Stream_function(fun, False, 0)
            sage: [f[i] for i in range(0, 4)]
            [0, 1, 1, 0]
            sage: f._cache
            [1, 1, 0]
            sage: s = Stream_truncated(f, -5, 0)
            sage: s.is_nonzero()
            False
            sage: [f[i] for i in range(7,10)]  # updates the cache of s
            [0, 1, 0]
            sage: s.is_nonzero()
            True

            sage: f = Stream_function(fun, True, 0)
            sage: [f[i] for i in range(0, 4)]
            [0, 1, 1, 0]
            sage: f._cache
            {1: 1, 2: 1, 3: 0}
            sage: s = Stream_truncated(f, -5, 0)
            sage: s.is_nonzero()
            False
            sage: [f[i] for i in range(7,10)]  # updates the cache of s
            [0, 1, 0]
            sage: s.is_nonzero()
            True
        """
        if self._is_sparse:
            return any(c for n, c in self._series._cache.items()
                       if n + self._shift >= self._approximate_order)
        offset = self._series._approximate_order + self._shift
        start = self._approximate_order - offset
        return any(self._cache[start:])


class Stream_derivative(Stream_inexact):
    """
    Operator for taking derivatives of a stream.

    INPUT:

    - ``series`` -- a :class:`Stream`
    - ``shift`` -- a positive integer
    """
    def __init__(self, series, shift, is_sparse):
        """
        Initialize ``self``.

        EXAMPLES::

            sage: from sage.data_structures.stream import Stream_exact, Stream_derivative
            sage: f = Stream_exact([1,2,3])
            sage: f2 = Stream_derivative(f, 2, True)
            sage: TestSuite(f2).run()
        """
        self._series = series
        self._shift = shift
        super().__init__(is_sparse, False)

    @lazy_attribute
    def _approximate_order(self):
        """
        Compute and return the approximate order of ``self``.

        EXAMPLES::

            sage: from sage.data_structures.stream import Stream_function, Stream_derivative
            sage: f = Stream_function(lambda n: Zmod(6)(n), True, 2)
            sage: h = Stream_derivative(f, 3, True)
            sage: h._approximate_order
            0
            sage: [h[i] for i in range(5)]
            [0, 0, 0, 0, 0]
        """
        # this is not the true order, unless multiplying by an
        # integer cannot give 0
        if 0 <= self._series._approximate_order <= self._shift:
            return 0
        return self._series._approximate_order - self._shift

    def __getitem__(self, n):
        """
        Return the ``n``-th coefficient of ``self``.

        EXAMPLES::

            sage: from sage.data_structures.stream import Stream_function, Stream_derivative
            sage: f = Stream_function(lambda n: 1/n if n else 0, True, -2)
            sage: [f[i] for i in range(-5, 3)]
            [0, 0, 0, -1/2, -1, 0, 1, 1/2]
            sage: f2 = Stream_derivative(f, 2, True)
            sage: [f2[i] for i in range(-5, 3)]
            [0, -3, -2, 0, 0, 1, 2, 3]

            sage: f = Stream_function(lambda n: 1/n, True, 2)
            sage: [f[i] for i in range(-1, 4)]
            [0, 0, 0, 1/2, 1/3]
            sage: f2 = Stream_derivative(f, 3, True)
            sage: [f2[i] for i in range(-1, 4)]
            [0, 2, 6, 12, 20]
        """
        return (prod(n+k for k in range(1, self._shift + 1))
                * self._series[n + self._shift])

    def __hash__(self):
        """
        Return the hash of ``self``.

        EXAMPLES::

            sage: from sage.data_structures.stream import Stream_function
            sage: from sage.data_structures.stream import Stream_derivative
            sage: a = Stream_function(lambda n: 2*n, False, 1)
            sage: f = Stream_derivative(a, 1, True)
            sage: g = Stream_derivative(a, 2, True)
            sage: hash(f) == hash(f)
            True
            sage: hash(f) == hash(g)
            False

        """
        return hash((type(self), self._series, self._shift))

    def __eq__(self, other):
        """
        Return whether ``self`` and ``other`` are known to be equal.

        INPUT:

        - ``other`` -- a stream

        EXAMPLES::

            sage: from sage.data_structures.stream import Stream_function
            sage: from sage.data_structures.stream import Stream_derivative
            sage: a = Stream_function(lambda n: 2*n, False, 1)
            sage: f = Stream_derivative(a, 1, True)
            sage: g = Stream_derivative(a, 2, True)
            sage: f == g
            False
            sage: f == Stream_derivative(a, 1, True)
            True
        """
        return (isinstance(other, type(self)) and self._shift == other._shift
                and self._series == other._series)

    def is_nonzero(self):
        r"""
        Return ``True`` if and only if this stream is known
        to be nonzero.

        EXAMPLES::

            sage: from sage.data_structures.stream import Stream_exact, Stream_derivative
            sage: f = Stream_exact([1,2])
            sage: Stream_derivative(f, 1, True).is_nonzero()
            True
            sage: Stream_derivative(f, 2, True).is_nonzero() # it might be nice if this gave False
            True
        """
        return self._series.is_nonzero()<|MERGE_RESOLUTION|>--- conflicted
+++ resolved
@@ -1009,8 +1009,8 @@
         """
         if approximate_order is None:
             raise ValueError("the valuation must be specified for undefined series")
-<<<<<<< HEAD
         super().__init__(true_order)
+        self._target = None
         self._approximate_order = approximate_order
 
     def __getitem__(self, n):
@@ -1038,17 +1038,6 @@
         while True:
             yield self._target[n]
             n += 1
-=======
-        super().__init__(False, true_order)
-        self._iter = None
-        self._approximate_order = approximate_order
-
-    def define(self, coeff_stream):
-        mx = max(self._approximate_order, coeff_stream._approximate_order)
-        self._approximate_order = mx
-        coeff_stream._approximate_order = mx
-        self._iter = coeff_stream.iterate_coefficients()
->>>>>>> 41656795
 
 
 class Stream_unary(Stream_inexact):
