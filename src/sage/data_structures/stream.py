# sage_setup: distribution = sagemath-combinat
r"""
Streams

This module provides lazy implementations of basic operators on
streams. The classes implemented in this module can be used to build
up more complex streams for different kinds of series (Laurent,
Dirichlet, etc.).

EXAMPLES:

Streams can be used as data structure for lazy Laurent series::

    sage: L.<z> = LazyLaurentSeriesRing(ZZ)
    sage: f = L(lambda n: n, valuation=0)
    sage: f
    z + 2*z^2 + 3*z^3 + 4*z^4 + 5*z^5 + 6*z^6 + O(z^7)
    sage: type(f._coeff_stream)
    <class 'sage.data_structures.stream.Stream_function'>

There are basic unary and binary operators available for streams. For
example, we can add two streams::

    sage: from sage.data_structures.stream import *
    sage: f = Stream_function(lambda n: n, True, 0)
    sage: [f[i] for i in range(10)]
    [0, 1, 2, 3, 4, 5, 6, 7, 8, 9]
    sage: g = Stream_function(lambda n: 1, True, 0)
    sage: [g[i] for i in range(10)]
    [1, 1, 1, 1, 1, 1, 1, 1, 1, 1]
    sage: h = Stream_add(f, g, True)
    sage: [h[i] for i in range(10)]
    [1, 2, 3, 4, 5, 6, 7, 8, 9, 10]

We can subtract one stream from another::

    sage: h = Stream_sub(f, g, True)
    sage: [h[i] for i in range(10)]
    [-1, 0, 1, 2, 3, 4, 5, 6, 7, 8]

There is a Cauchy product on streams::

    sage: h = Stream_cauchy_mul(f, g, True)
    sage: [h[i] for i in range(10)]
    [0, 1, 3, 6, 10, 15, 21, 28, 36, 45]

We can compute the inverse corresponding to the Cauchy product::

    sage: ginv = Stream_cauchy_invert(g)
    sage: h = Stream_cauchy_mul(f, ginv, True)
    sage: [h[i] for i in range(10)]
    [0, 1, 1, 1, 1, 1, 1, 1, 1, 1]

Two streams can be composed::

    sage: g = Stream_function(lambda n: n, True, 1)
    sage: h = Stream_cauchy_compose(f, g, True)
    sage: [h[i] for i in range(10)]
    [0, 1, 4, 14, 46, 145, 444, 1331, 3926, 11434]

There is a unary negation operator::

    sage: h = Stream_neg(f, True)
    sage: [h[i] for i in range(10)]
    [0, -1, -2, -3, -4, -5, -6, -7, -8, -9]

More generally, we can multiply by a scalar::

    sage: h = Stream_lmul(f, 2, True)
    sage: [h[i] for i in range(10)]
    [0, 2, 4, 6, 8, 10, 12, 14, 16, 18]

Finally, we can apply an arbitrary functions to the elements of a stream::

    sage: h = Stream_map_coefficients(f, lambda n: n^2, True)
    sage: [h[i] for i in range(10)]
    [0, 1, 4, 9, 16, 25, 36, 49, 64, 81]

AUTHORS:

- Kwankyu Lee (2019-02-24): initial version
- Tejasvi Chebrolu, Martin Rubey, Travis Scrimshaw (2021-08):
  refactored and expanded functionality
"""

# ****************************************************************************
#       Copyright (C) 2019 Kwankyu Lee <ekwankyu@gmail.com>
#                     2022 Martin Rubey <martin.rubey at tuwien.ac.at>
#                     2022 Travis Scrimshaw <tcscrims at gmail.com>
#
# This program is free software: you can redistribute it and/or modify
# it under the terms of the GNU General Public License as published by
# the Free Software Foundation, either version 2 of the License, or
# (at your option) any later version.
#                  https://www.gnu.org/licenses/
# ****************************************************************************

from sage.rings.integer_ring import ZZ
from sage.rings.infinity import infinity
from sage.arith.misc import divisors
from sage.misc.misc_c import prod
from sage.misc.lazy_attribute import lazy_attribute
from sage.misc.lazy_import import lazy_import
from sage.combinat.integer_vector_weighted import iterator_fast as wt_int_vec_iter
from sage.categories.hopf_algebras_with_basis import HopfAlgebrasWithBasis
from sage.misc.cachefunc import cached_method

lazy_import('sage.combinat.sf.sfa', ['_variables_recursive', '_raise_variables'])


class Stream():
    """
    Abstract base class for all streams.

    INPUT:

    - ``true_order`` -- boolean; if the approximate order is the actual order

    .. NOTE::

        An implementation of a stream class depending on other stream
        classes must not access coefficients or the approximate order
        of these, in order not to interfere with lazy definitions for
        :class:`Stream_uninitialized`.

        If an approximate order or even the true order is known, it
        must be set after calling ``super().__init__``.

        Otherwise, a lazy attribute ``_approximate_order`` has to be
        defined.  Any initialization code depending on the
        approximate orders of input streams can be put into this
        definition.

        However, keep in mind that (trivially) this initialization
        code is not executed if ``_approximate_order`` is set to a
        value before it is accessed.

    """
    def __init__(self, true_order):
        """
        Initialize ``self``.

        EXAMPLES::

            sage: from sage.data_structures.stream import Stream
            sage: CS = Stream(1)
        """
        self._true_order = true_order

    @lazy_attribute
    def _approximate_order(self):
        """
        Compute and return the approximate order of ``self``.

        EXAMPLES::

            sage: from sage.data_structures.stream import Stream_exact
            sage: f = Stream_exact([0,3])
            sage: f._approximate_order
            1
        """
        raise NotImplementedError

    def __ne__(self, other):
        """
        Return whether ``self`` and ``other`` are known to be different.

        The default is to always return ``False`` as it usually
        cannot be decided whether they are equal.

        INPUT:

        - ``other`` -- a stream

        EXAMPLES::

            sage: from sage.data_structures.stream import Stream
            sage: CS = Stream(1)
            sage: CS != CS
            False
            sage: CS != Stream(-2)
            False

        """
        return False

    def is_nonzero(self):
        r"""
        Return ``True`` if and only if this stream is known
        to be nonzero.

        The default implementation is ``False``.

        EXAMPLES::

            sage: from sage.data_structures.stream import Stream
            sage: CS = Stream(1)
            sage: CS.is_nonzero()
            False
        """
        return False


class Stream_inexact(Stream):
    """
    An abstract base class for the stream when we do not know it is
    eventually constant.

    In particular, a cache is provided.

    INPUT:

    - ``is_sparse`` -- boolean; whether the implementation of the stream is sparse
    - ``true_order`` -- boolean; if the approximate order is the actual order

    If the cache is dense, it begins with the first non-zero term.
    """
    def __init__(self, is_sparse, true_order):
        """
        Initialize the stream class for a stream whose
        coefficients are not necessarily eventually constant.

        TESTS::

            sage: from sage.data_structures.stream import Stream_inexact
            sage: from sage.data_structures.stream import Stream_function
            sage: g = Stream_function(lambda n: n, False, 0)
            sage: isinstance(g, Stream_inexact)
            True
        """
        super().__init__(true_order)
        self._is_sparse = is_sparse
        if self._is_sparse:
            self._cache = dict()  # cache of known coefficients
        else:
            self._cache = list()
            self._iter = self.iterate_coefficients()

    def is_nonzero(self):
        r"""
        Return ``True`` if and only if the cache contains a nonzero element.

        EXAMPLES::

            sage: from sage.data_structures.stream import Stream_function
            sage: CS = Stream_function(lambda n: 1/n, False, 1)
            sage: CS.is_nonzero()
            False
            sage: CS[1]
            1
            sage: CS.is_nonzero()
            True
        """
        if self._is_sparse:
            return any(self._cache.values())
        return any(self._cache)

    def __getstate__(self):
        """
        Build the dictionary for pickling ``self``.

        We remove the cache from the pickle information when it is a dense
        implementation as iterators cannot be pickled.

        EXAMPLES::

            sage: from sage.data_structures.stream import Stream_exact
            sage: from sage.data_structures.stream import Stream_cauchy_mul
            sage: h = Stream_exact([1])
            sage: g = Stream_exact([1, -1, -1])
            sage: u = Stream_cauchy_mul(h, g, True)
            sage: [u[i] for i in range(10)]
            [1, -1, -1, 0, 0, 0, 0, 0, 0, 0]
            sage: u._cache
            {0: 1, 1: -1, 2: -1, 3: 0, 4: 0, 5: 0, 6: 0, 7: 0, 8: 0, 9: 0}
            sage: m = loads(dumps(u))
            sage: m._cache
            {0: 1, 1: -1, 2: -1, 3: 0, 4: 0, 5: 0, 6: 0, 7: 0, 8: 0, 9: 0}
            sage: [m[i] for i in range(10)]
            [1, -1, -1, 0, 0, 0, 0, 0, 0, 0]

            sage: h = Stream_exact([1])
            sage: g = Stream_exact([1, -1, -1])
            sage: u = Stream_cauchy_mul(h, g, False)
            sage: [u[i] for i in range(10)]
            [1, -1, -1, 0, 0, 0, 0, 0, 0, 0]
            sage: u._cache
            [1, -1, -1, 0, 0, 0, 0, 0, 0, 0]
            sage: m = loads(dumps(u))
            sage: m._cache
            []
            sage: [m[i] for i in range(10)]
            [1, -1, -1, 0, 0, 0, 0, 0, 0, 0]
        """
        d = dict(self.__dict__)
        if not self._is_sparse:
            # We cannot pickle a generator object, so we remove it
            # and the cache from the pickle information.
            del d["_iter"]
            del d["_cache"]
        return d

    def __setstate__(self, d):
        """
        Build an object from ``d``.

        INPUT:

        - ``d`` -- a dictionary that needs to be unpickled

        EXAMPLES::

            sage: from sage.data_structures.stream import Stream_exact
            sage: h = Stream_exact([-1])
            sage: g = Stream_exact([1, -1])
            sage: from sage.data_structures.stream import Stream_cauchy_mul
            sage: u = Stream_cauchy_mul(h, g, True)
            sage: [u[i] for i in range(10)]
            [-1, 1, 0, 0, 0, 0, 0, 0, 0, 0]
            sage: loads(dumps(u)) == u
            True
        """
        self.__dict__ = d
        if not self._is_sparse:
            self._iter = self.iterate_coefficients()
            self._cache = []

    def __getitem__(self, n):
        """
        Return the `n`-th coefficient of ``self``.

        INPUT:

        - ``n`` -- integer; the index

        EXAMPLES::

            sage: from sage.data_structures.stream import Stream_function
            sage: f = Stream_function(lambda n: n^2, True, 0)
            sage: f[3]
            9
            sage: f._cache
            {3: 9}
            sage: [f[i] for i in range(10)]
            [0, 1, 4, 9, 16, 25, 36, 49, 64, 81]
            sage: f._cache
            {1: 1, 2: 4, 3: 9, 4: 16, 5: 25, 6: 36, 7: 49, 8: 64, 9: 81}

            sage: f = Stream_function(lambda n: n^2, False, 0)
            sage: f[3]
            9
            sage: f._cache
            [1, 4, 9]
            sage: [f[i] for i in range(10)]
            [0, 1, 4, 9, 16, 25, 36, 49, 64, 81]
            sage: f._cache
            [1, 4, 9, 16, 25, 36, 49, 64, 81]
        """
        if n < self._approximate_order:
            return ZZ.zero()

        if self._is_sparse:
            try:
                return self._cache[n]
            except KeyError:
                pass

            c = self.get_coefficient(n)
            if self._true_order or n > self._approximate_order:
                self._cache[n] = c
                return c

            if c:
                self._true_order = True
                self._cache[n] = c
                return c

            # self._approximate_order is not in self._cache if
            # self._true_order is False
            ao = self._approximate_order + 1
            while ao in self._cache:
                if self._cache[ao]:
                    self._true_order = True
                    break
                ao += 1
            self._approximate_order = ao
            return c

        # Dense implementation
        while not self._true_order and n >= self._approximate_order:
            c = next(self._iter)
            if c:
                self._true_order = True
                self._cache.append(c)
            else:
                self._approximate_order += 1

        if self._true_order:
            # It is important to extend by generator:
            # self._iter might recurse, and thereby extend the
            # cache itself, too.
            i = n - self._approximate_order
            self._cache.extend(next(self._iter)
                               for _ in range(i - len(self._cache) + 1))
            return self._cache[i]

        return ZZ.zero()

    def iterate_coefficients(self):
        """
        A generator for the coefficients of ``self``.

        EXAMPLES::

            sage: from sage.data_structures.stream import Stream_function, Stream_cauchy_compose
            sage: f = Stream_function(lambda n: 1, False, 1)
            sage: g = Stream_function(lambda n: n^3, False, 1)
            sage: h = Stream_cauchy_compose(f, g, True)
            sage: n = h.iterate_coefficients()
            sage: [next(n) for i in range(10)]
            [1, 9, 44, 207, 991, 4752, 22769, 109089, 522676, 2504295]
        """
        n = self._approximate_order
        while True:
            yield self.get_coefficient(n)
            n += 1

    def order(self):
        r"""
        Return the order of ``self``, which is the minimum index ``n`` such
        that ``self[n]`` is nonzero.

        EXAMPLES::

            sage: from sage.data_structures.stream import Stream_function
            sage: f = Stream_function(lambda n: n, True, 0)
            sage: f.order()
            1

        TESTS::

            sage: f = Stream_function(lambda n: n*(n+1), False, -1)
            sage: f.order()
            1
            sage: f._true_order
            True

            sage: f = Stream_function(lambda n: n*(n+1), True, -1)
            sage: f.order()
            1
            sage: f._true_order
            True
        """
        if self._true_order:
            return self._approximate_order
        n = self._approximate_order
        while not self[n]:
            n += 1
        return n

    def __ne__(self, other):
        """
        Return whether ``self`` and ``other`` are known to be different.

        Only the elements in the caches are considered.

        INPUT:

        - ``other`` -- a stream

        EXAMPLES::

            sage: from sage.data_structures.stream import Stream_function
            sage: f = Stream_function(lambda n: n, True, 0)
            sage: g = Stream_function(lambda n: n^2, True, 0)
            sage: f != g
            False
            sage: f[1], g[1]
            (1, 1)
            sage: f != g
            False
            sage: f[3], g[4]
            (3, 16)
            sage: f != g
            False
            sage: f[2], g[2]
            (2, 4)
            sage: f != g
            True

        Checking the dense implementation::

            sage: f = Stream_function(lambda n: n if n > 0 else 0, False, -3)
            sage: g = Stream_function(lambda n: n^2, False, 0)
            sage: f != g
            False
            sage: g != f
            False
            sage: _ = f[1], g[1]
            sage: f != g
            False
            sage: g != f
            False
            sage: _ = f[2], g[2]
            sage: f != g
            True
            sage: g != f
            True

            sage: f = Stream_function(lambda n: n if n > 0 else 0, False, -3)
            sage: g = Stream_function(lambda n: n^2, False, 0)
            sage: _ = f[5], g[1]
            sage: f != g
            False
            sage: g != f
            False
            sage: _ = g[2]
            sage: f != g
            True
            sage: g != f
            True

            sage: f = Stream_function(lambda n: n if n > 0 else 0, False, -3)
            sage: g = Stream_function(lambda n: n^2, False, 0)
            sage: _ = g[5], f[1]
            sage: f != g
            False
            sage: g != f
            False
            sage: _ = f[2]
            sage: f != g
            True
            sage: g != f
            True

        """
        # TODO: more cases, in particular mixed implementations,
        # could be detected
        if not isinstance(other, Stream_inexact):
            return False

        if self._is_sparse and other._is_sparse:
            for i in self._cache:
                if i in other._cache and other._cache[i] != self._cache[i]:
                    return True

        elif not self._is_sparse and not other._is_sparse:
            if ((self._true_order
                 and other._approximate_order > self._approximate_order)
                or (other._true_order
                    and self._approximate_order > other._approximate_order)):
                return True

            if not self._true_order or not other._true_order:
                return False

            if any(i != j for i, j in zip(self._cache, other._cache)):
                return True

        return False


class Stream_exact(Stream):
    r"""
    A stream of eventually constant coefficients.

    INPUT:

    - ``initial_values`` -- a list of initial values
    - ``is_sparse`` -- boolean; specifies whether the stream is sparse
    - ``order`` -- integer (default: 0); determining the degree
      of the first element of ``initial_values``
    - ``degree`` -- integer (optional); determining the degree
      of the first element which is known to be equal to ``constant``
    - ``constant`` -- integer (default: 0); the coefficient
      of every index larger than or equal to ``degree``

    .. WARNING::

        The convention for ``order`` is different to the one in
        :class:`sage.rings.lazy_series_ring.LazySeriesRing`, where
        the input is shifted to have the prescribed order.

    """
    def __init__(self, initial_coefficients, constant=None, degree=None, order=None):
        """
        Initialize a stream with eventually constant coefficients.

        TESTS::

            sage: from sage.data_structures.stream import Stream_exact
            sage: Stream_exact([])
            Traceback (most recent call last):
            ...
            AssertionError: Stream_exact should only be used for non-zero streams

            sage: s = Stream_exact([0, 0, 1, 0, 0])
            sage: s._initial_coefficients, s._approximate_order, s._degree, s._true_order
            ((1,), 2, 3, True)

            sage: s = Stream_exact([0, 0, 1, 0, 0], constant=0)
            sage: s._initial_coefficients, s._approximate_order, s._degree, s._true_order
            ((1,), 2, 3, True)

            sage: s = Stream_exact([0, 0, 1, 0, 0], constant=0, degree=10)
            sage: s._initial_coefficients, s._approximate_order, s._degree, s._true_order
            ((1,), 2, 3, True)

            sage: s = Stream_exact([0, 0, 1, 0, 0], constant=1)
            sage: s._initial_coefficients, s._approximate_order, s._degree, s._true_order
            ((1,), 2, 5, True)

            sage: s = Stream_exact([0, 0, 1, 0, 1], constant=1, degree=10)
            sage: s._initial_coefficients, s._approximate_order, s._degree, s._true_order
            ((1, 0, 1), 2, 10, True)

            sage: s = Stream_exact([0, 0, 1, 0, 1], constant=1, degree=5)
            sage: s._initial_coefficients, s._approximate_order, s._degree, s._true_order
            ((1,), 2, 4, True)

            sage: s = Stream_exact([0, 0, 1, 2, 0, 1], constant=1)
            sage: s._initial_coefficients, s._approximate_order, s._degree, s._true_order
            ((1, 2), 2, 5, True)

            sage: s = Stream_exact([0, 0, 1, 2, 1, 1], constant=1)
            sage: s._initial_coefficients, s._approximate_order, s._degree, s._true_order
            ((1, 2), 2, 4, True)

            sage: s = Stream_exact([0, 0, 1, 2, 1, 1], constant=1, order=-2)
            sage: s._initial_coefficients, s._approximate_order, s._degree, s._true_order
            ((1, 2), 0, 2, True)
        """
        if constant is None:
            self._constant = ZZ.zero()
        else:
            self._constant = constant

        if order is None:
            order = 0
        if (degree is None
            or (not self._constant
                and degree > order + len(initial_coefficients))):
            self._degree = order + len(initial_coefficients)
        else:
            self._degree = degree
        assert order + len(initial_coefficients) <= self._degree

        # we remove leading and trailing zeros from
        # initial_coefficients

        # if the degree is order + len(initial_coefficients), we also
        # insist that the last entry of initial_coefficients is
        # different from constant, because __eq__ below would become
        # complicated otherwise
        for i, v in enumerate(initial_coefficients):
            if v:
                # We have found the first nonzero coefficient
                order += i
                initial_coefficients = initial_coefficients[i:]
                if order + len(initial_coefficients) == self._degree:
                    # Strip off the constant values at the end
                    for w in reversed(initial_coefficients):
                        if w != self._constant:
                            break
                        initial_coefficients.pop()
                        self._degree -= 1
                # Strip off all remaining zeros at the end
                for w in reversed(initial_coefficients):
                    if w:
                        break
                    initial_coefficients.pop()
                self._initial_coefficients = tuple(initial_coefficients)
                break
        else:
            order = self._degree
            self._initial_coefficients = tuple()

        assert self._initial_coefficients or self._constant, "Stream_exact should only be used for non-zero streams"

        super().__init__(True)
        self._approximate_order = order

    def __getitem__(self, n):
        """
        Return the ``n``-th coefficient of ``self``.

        INPUT:

        - ``n`` -- integer; the index

        EXAMPLES::

            sage: from sage.data_structures.stream import Stream_exact
            sage: s = Stream_exact([1])
            sage: [s[i] for i in range(-2, 5)]
            [0, 0, 1, 0, 0, 0, 0]

            sage: s = Stream_exact([], constant=1)
            sage: [s[i] for i in range(-2, 5)]
            [0, 0, 1, 1, 1, 1, 1]

            sage: s = Stream_exact([2], constant=1)
            sage: [s[i] for i in range(-2, 5)]
            [0, 0, 2, 1, 1, 1, 1]

            sage: s = Stream_exact([2], order=-1, constant=1)
            sage: [s[i] for i in range(-2, 5)]
            [0, 2, 1, 1, 1, 1, 1]

            sage: s = Stream_exact([2], order=-1, degree=2, constant=1)
            sage: [s[i] for i in range(-2, 5)]
            [0, 2, 0, 0, 1, 1, 1]

            sage: t = Stream_exact([0, 2, 0], order=-2, degree=2, constant=1)
            sage: t == s
            True

            sage: s = Stream_exact([0,1,2,1,0,0,1,1], constant=1)
            sage: [s[i] for i in range(10)]
            [0, 1, 2, 1, 0, 0, 1, 1, 1, 1]

            sage: t = Stream_exact([0,1,2,1,0,0], constant=1)
            sage: s == t
            True
        """
        if n >= self._degree:
            return self._constant
        i = n - self._approximate_order
        if i < 0 or i >= len(self._initial_coefficients):
            return ZZ.zero()
        return self._initial_coefficients[i]

    def order(self):
        r"""
        Return the order of ``self``, which is the minimum index
        ``n`` such that ``self[n]`` is nonzero.

        EXAMPLES::

            sage: from sage.data_structures.stream import Stream_exact
            sage: s = Stream_exact([1])
            sage: s.order()
            0

        """
        return self._approximate_order

    def __hash__(self):
        """
        Return the hash of ``self``.

        EXAMPLES::

            sage: from sage.data_structures.stream import Stream_exact
            sage: s = Stream_exact([1])
            sage: hash(s) == hash(s)
            True
        """
        return hash((self._initial_coefficients, self._degree, self._constant))

    def __eq__(self, other):
        """
        Return whether ``self`` and ``other`` are known to be equal.

        If ``other`` is also exact, equality is computable.

        INPUT:

        - ``other`` -- a stream

        EXAMPLES::

            sage: from sage.data_structures.stream import Stream_exact
            sage: s = Stream_exact([2], order=-1, degree=2, constant=1)
            sage: t = Stream_exact([0, 2, 0], 1, 2, -2)
            sage: [s[i] for i in range(10)]
            [0, 0, 1, 1, 1, 1, 1, 1, 1, 1]
            sage: [t[i] for i in range(10)]
            [0, 0, 1, 1, 1, 1, 1, 1, 1, 1]
            sage: s == t
            True
            sage: s = Stream_exact([2], constant=1)
            sage: t = Stream_exact([2], order=-1, constant=1)
            sage: [s[i] for i in range(10)]
            [2, 1, 1, 1, 1, 1, 1, 1, 1, 1]
            sage: [t[i] for i in range(10)]
            [1, 1, 1, 1, 1, 1, 1, 1, 1, 1]
            sage: s == t
            False
            sage: t == t
            True

            sage: s = Stream_exact([2], order=0, degree=5, constant=1)
            sage: t = Stream_exact([2], order=-1, degree=5, constant=1)
            sage: s == t
            False

        """
        return (isinstance(other, type(self))
                and self._degree == other._degree
                and self._approximate_order == other._approximate_order
                and self._initial_coefficients == other._initial_coefficients
                and self._constant == other._constant)

    def __ne__(self, other):
        """
        Return whether ``self`` and ``other`` are known to be different.

        The argument ``other`` may be exact or inexact, but is
        assumed to be non-zero.

        INPUT:

        - ``other`` -- a stream

        EXAMPLES::

            sage: from sage.data_structures.stream import Stream_exact
            sage: s = Stream_exact([2], order=-1, degree=2, constant=1)
            sage: t = Stream_exact([0, 2, 0], 1, 2, -2)
            sage: s != t
            False
            sage: s = Stream_exact([2], constant=1)
            sage: t = Stream_exact([2], order=-1, constant=1)
            sage: s != t
            True

        When it is not known, then both equality and inequality
        return ``False``::

            sage: from sage.data_structures.stream import Stream_function
            sage: f = Stream_function(lambda n: 2 if n == 0 else 1, False, 0)
            sage: s == f
            False
            sage: s != f
            False
            sage: [s[i] for i in range(-3, 5)]
            [0, 0, 0, 2, 1, 1, 1, 1]
            sage: [f[i] for i in range(-3, 5)]
            [0, 0, 0, 2, 1, 1, 1, 1]

        """
        if isinstance(other, type(self)):
            return (self._degree != other._degree
                    or self._approximate_order != other._approximate_order
                    or self._initial_coefficients != other._initial_coefficients
                    or self._constant != other._constant)
        # if other is not exact, we can at least compare with the
        # elements in its cache
        if other._is_sparse:
            for i in other._cache:
                if self[i] != other._cache[i]:
                    return True
        else:
            if other._true_order:
                return any(self[i] != c
                           for i, c in enumerate(other._cache,
                                                 other._approximate_order))
            if other._approximate_order > self._approximate_order:
                return True

        return False

    def is_nonzero(self):
        r"""
        Return ``True`` if and only if this stream is known
        to be nonzero.

        An assumption of this class is that it is nonzero.

        EXAMPLES::

            sage: from sage.data_structures.stream import Stream_exact
            sage: s = Stream_exact([2], order=-1, degree=2, constant=1)
            sage: s.is_nonzero()
            True
        """
        return True

    def _polynomial_part(self, R):
        """
        Return the initial part of ``self`` as a Laurent polynomial in ``R``.

        EXAMPLES::

            sage: from sage.data_structures.stream import Stream_exact
            sage: s = Stream_exact([2], order=-1, degree=2, constant=1)
            sage: L.<z> = LazyLaurentSeriesRing(ZZ)
            sage: s._polynomial_part(L._laurent_poly_ring)
            2*z^-1
        """
        v = self._approximate_order
        return R(self._initial_coefficients).shift(v)


class Stream_iterator(Stream_inexact):
    r"""
    Class that creates a stream from an iterator.

    INPUT:

    - ``iter`` -- a function that generates the coefficients of the
      stream
    - ``approximate_order`` -- integer; a lower bound for the order
      of the stream

    Instances of this class are always dense.

    EXAMPLES::

        sage: from sage.data_structures.stream import Stream_iterator
        sage: f = Stream_iterator(iter(NonNegativeIntegers()), 0)
        sage: [f[i] for i in range(10)]
        [0, 1, 2, 3, 4, 5, 6, 7, 8, 9]

        sage: f = Stream_iterator(iter(NonNegativeIntegers()), 1)
        sage: [f[i] for i in range(10)]
        [0, 0, 1, 2, 3, 4, 5, 6, 7, 8]

    """
    def __init__(self, iter, approximate_order, true_order=False):
        """
        Initialize.

        TESTS::

            sage: from sage.data_structures.stream import Stream_iterator
            sage: f = Stream_iterator(iter(NonNegativeIntegers()), 0)
            sage: TestSuite(f).run(skip="_test_pickling")
        """
        self.iterate_coefficients = lambda: iter
        super().__init__(False, true_order)
        self._approximate_order = approximate_order


class Stream_function(Stream_inexact):
    r"""
    Class that creates a stream from a function on the integers.

    INPUT:

    - ``function`` -- a function that generates the
      coefficients of the stream
    - ``is_sparse`` -- boolean; specifies whether the stream is sparse
    - ``approximate_order`` -- integer; a lower bound for the order
      of the stream

    EXAMPLES::

        sage: from sage.data_structures.stream import Stream_function
        sage: f = Stream_function(lambda n: n^2, False, 1)
        sage: f[3]
        9
        sage: [f[i] for i in range(10)]
        [0, 1, 4, 9, 16, 25, 36, 49, 64, 81]

        sage: f = Stream_function(lambda n: 1, False, 0)
        sage: n = f.iterate_coefficients()
        sage: [next(n) for _ in range(10)]
        [1, 1, 1, 1, 1, 1, 1, 1, 1, 1]

        sage: f = Stream_function(lambda n: n, True, 0)
        sage: f[4]
        4
    """
    def __init__(self, function, is_sparse, approximate_order, true_order=False):
        """
        Initialize.

        TESTS::

            sage: from sage.data_structures.stream import Stream_function
            sage: f = Stream_function(lambda n: 1, False, 1)
            sage: TestSuite(f).run(skip="_test_pickling")
        """
        self.get_coefficient = function
        super().__init__(is_sparse, true_order)
        self._approximate_order = approximate_order


class Stream_uninitialized(Stream_inexact):
    r"""
    Coefficient stream for an uninitialized series.

    INPUT:

    - ``approximate_order`` -- integer; a lower bound for the order
      of the stream

    Instances of this class are always dense.

    .. TODO::

        shouldn't instances of this class share the cache with its
        ``_target``?

    EXAMPLES::

        sage: from sage.data_structures.stream import Stream_uninitialized
        sage: from sage.data_structures.stream import Stream_exact
        sage: one = Stream_exact([1])
        sage: C = Stream_uninitialized(0)
        sage: C._target
        sage: C._target = one
        sage: C[4]
        0

    """
    def __init__(self, approximate_order, true_order=False):
        """
        Initialize ``self``.

        TESTS::

            sage: from sage.data_structures.stream import Stream_uninitialized
            sage: C = Stream_uninitialized(0)
            sage: TestSuite(C).run(skip="_test_pickling")
        """
        self._target = None
        if approximate_order is None:
            raise ValueError("the valuation must be specified for undefined series")
        super().__init__(False, true_order)
        self._approximate_order = approximate_order

    def iterate_coefficients(self):
        """
        A generator for the coefficients of ``self``.

        EXAMPLES::

            sage: from sage.data_structures.stream import Stream_uninitialized
            sage: from sage.data_structures.stream import Stream_exact
            sage: z = Stream_exact([1], order=1)
            sage: C = Stream_uninitialized(0)
            sage: C._target
            sage: C._target = z
            sage: n = C.iterate_coefficients()
            sage: [next(n) for _ in range(10)]
            [0, 1, 0, 0, 0, 0, 0, 0, 0, 0]
        """
        n = self._approximate_order
        while True:
            yield self._target[n]
            n += 1


class Stream_unary(Stream_inexact):
    r"""
    Base class for unary operators on coefficient streams.

    INPUT:

    - ``series`` -- :class:`Stream` the operator acts on

    EXAMPLES::

        sage: from sage.data_structures.stream import (Stream_function, Stream_cauchy_invert, Stream_lmul)
        sage: f = Stream_function(lambda n: 2*n, False, 1)
        sage: g = Stream_cauchy_invert(f)
        sage: [g[i] for i in range(10)]
        [-1, 1/2, 0, 0, 0, 0, 0, 0, 0, 0]
        sage: g = Stream_lmul(f, 2, True)
        sage: [g[i] for i in range(10)]
        [0, 4, 8, 12, 16, 20, 24, 28, 32, 36]
    """

    def __init__(self, series, is_sparse):
        """
        Initialize ``self``.

        TESTS::

            sage: from sage.data_structures.stream import Stream_unary
            sage: from sage.data_structures.stream import (Stream_cauchy_invert, Stream_exact)
            sage: f = Stream_exact([1, -1])
            sage: g = Stream_cauchy_invert(f)
            sage: isinstance(g, Stream_unary)
            True
            sage: TestSuite(g).run()
        """
        self._series = series
        super().__init__(is_sparse, False)

    def __hash__(self):
        """
        Return the hash of ``self``.

        EXAMPLES::

            sage: from sage.data_structures.stream import Stream_unary
            sage: from sage.data_structures.stream import Stream_function
            sage: M = Stream_unary(Stream_function(lambda n: 1, False, 1), True)
            sage: hash(M) == hash(M)
            True
        """
        return hash((type(self), self._series))

    def __eq__(self, other):
        """
        Return whether ``self`` and ``other`` are known to be equal.

        INPUT:

        - ``other`` -- a stream

        EXAMPLES::

            sage: from sage.data_structures.stream import (Stream_function, Stream_rmul)
            sage: f = Stream_function(lambda n: 2*n, False, 1)
            sage: g = Stream_function(lambda n: n, False, 1)
            sage: h = Stream_rmul(f, 2, True)
            sage: n = Stream_rmul(g, 2, True)
            sage: h == n
            False
            sage: n == n
            True
            sage: h == h
            True
        """
        return isinstance(other, type(self)) and self._series == other._series


class Stream_binary(Stream_inexact):
    """
    Base class for binary operators on coefficient streams.

    INPUT:

    - ``left`` -- :class:`Stream` for the left side of the operator
    - ``right`` -- :class:`Stream` for the right side of the operator

    EXAMPLES::

        sage: from sage.data_structures.stream import (Stream_function, Stream_add, Stream_sub)
        sage: f = Stream_function(lambda n: 2*n, True, 0)
        sage: g = Stream_function(lambda n: n, True, 1)
        sage: h = Stream_add(f, g, True)
        sage: [h[i] for i in range(10)]
        [0, 3, 6, 9, 12, 15, 18, 21, 24, 27]
        sage: h = Stream_sub(f, g, True)
        sage: [h[i] for i in range(10)]
        [0, 1, 2, 3, 4, 5, 6, 7, 8, 9]
    """

    def __init__(self, left, right, is_sparse):
        """
        Initialize ``self``.

        TESTS::

            sage: from sage.data_structures.stream import Stream_binary
            sage: from sage.data_structures.stream import (Stream_add, Stream_cauchy_invert, Stream_exact)
            sage: f1 = Stream_exact([1, -1])
            sage: g1 = Stream_cauchy_invert(f1)
            sage: f2 = Stream_exact([1, 1])
            sage: g2 = Stream_cauchy_invert(f2)
            sage: O = Stream_add(g1, g2, True)
            sage: isinstance(O, Stream_binary)
            True
            sage: TestSuite(O).run()
        """
        self._left = left
        self._right = right
        super().__init__(is_sparse, False)

    def __hash__(self):
        """
        Return the hash of ``self``.

        EXAMPLES::

            sage: from sage.data_structures.stream import Stream_binary
            sage: from sage.data_structures.stream import Stream_function
            sage: M = Stream_function(lambda n: n, True, 0)
            sage: N = Stream_function(lambda n: -2*n, True, 0)
            sage: O = Stream_binary(M, N, True)
            sage: hash(O) == hash(O)
            True
        """
        return hash((type(self), self._left, self._right))

    def __eq__(self, other):
        """
        Return whether ``self`` and ``other`` are known to be equal.

        INPUT:

        - ``other`` -- a stream

        EXAMPLES::

            sage: from sage.data_structures.stream import (Stream_function, Stream_cauchy_mul)
            sage: f = Stream_function(lambda n: 2*n, False, 1)
            sage: g = Stream_function(lambda n: n, False, 1)
            sage: h = Stream_function(lambda n: 1, False, 1)
            sage: t = Stream_cauchy_mul(f, g, True)
            sage: u = Stream_cauchy_mul(g, h, True)
            sage: v = Stream_cauchy_mul(h, f, True)
            sage: t == u
            False
            sage: t == t
            True
            sage: u == v
            False
        """
        if not isinstance(other, type(self)):
            return False
        return self._left == other._left and self._right == other._right


class Stream_binaryCommutative(Stream_binary):
    r"""
    Base class for commutative binary operators on coefficient streams.

    EXAMPLES::

        sage: from sage.data_structures.stream import (Stream_function, Stream_add)
        sage: f = Stream_function(lambda n: 2*n, True, 0)
        sage: g = Stream_function(lambda n: n, True, 1)
        sage: h = Stream_add(f, g, True)
        sage: [h[i] for i in range(10)]
        [0, 3, 6, 9, 12, 15, 18, 21, 24, 27]
        sage: u = Stream_add(g, f, True)
        sage: [u[i] for i in range(10)]
        [0, 3, 6, 9, 12, 15, 18, 21, 24, 27]
        sage: h == u
        True
    """
    def __hash__(self):
        """
        Return the hash of ``self``.

        EXAMPLES::

            sage: from sage.data_structures.stream import (Stream_function, Stream_add)
            sage: f = Stream_function(lambda n: 2*n, True, 0)
            sage: g = Stream_function(lambda n: n, True, 1)
            sage: h = Stream_add(f, g, True)
            sage: u = Stream_add(g, f, True)
            sage: hash(h) == hash(u)
            True
        """
        return hash((type(self), frozenset([self._left, self._right])))

    def __eq__(self, other):
        """
        Return whether ``self`` and ``other`` are known to be equal.

        INPUT:

        - ``other`` -- a stream

        EXAMPLES::

            sage: from sage.data_structures.stream import (Stream_function, Stream_add)
            sage: f = Stream_function(lambda n: 2*n, True, 0)
            sage: g = Stream_function(lambda n: n, True, 1)
            sage: h = Stream_add(f, g, True)
            sage: [h[i] for i in range(10)]
            [0, 3, 6, 9, 12, 15, 18, 21, 24, 27]
            sage: u = Stream_add(g, f, True)
            sage: [u[i] for i in range(10)]
            [0, 3, 6, 9, 12, 15, 18, 21, 24, 27]
            sage: h == u
            True
        """
        if not isinstance(other, type(self)):
            return False
        if self._left == other._left and self._right == other._right:
            return True
        if self._left == other._right and self._right == other._left:
            return True
        return False


class Stream_zero(Stream):
    """
    A coefficient stream that is exactly equal to zero.

    EXAMPLES::

        sage: from sage.data_structures.stream import Stream_zero
        sage: s = Stream_zero()
        sage: s[5]
        0
    """

    def __init__(self):
        """
        Initialize ``self``.

        TESTS::

            sage: from sage.data_structures.stream import Stream_zero
            sage: s = Stream_zero()
            sage: TestSuite(s).run()

        """
        super().__init__(True)
        self._approximate_order = infinity

    def __getitem__(self, n):
        """
        Return the ``n``-th coefficient of ``self``.

        INPUT:

        - ``n`` -- integer; the index

        EXAMPLES::

            sage: from sage.data_structures.stream import Stream_zero
            sage: s = Stream_zero()
            sage: s[1]
            0
            sage: sum([s[i] for i in range(10)])
            0
        """
        return ZZ.zero()

    def order(self):
        r"""
        Return the order of ``self``, which is ``infinity``.

        EXAMPLES::

            sage: from sage.data_structures.stream import Stream_zero
            sage: s = Stream_zero()
            sage: s.order()
            +Infinity
        """
        return self._approximate_order # == infinity

    def __eq__(self, other):
        """
        Return whether ``self`` and ``other`` are known to be equal.

        INPUT:

        - ``other`` -- a stream

        EXAMPLES::

            sage: from sage.data_structures.stream import Stream_zero
            sage: Stream_zero() == Stream_zero()
            True
        """
        return self is other or isinstance(other, Stream_zero)

    def __hash__(self):
        """
        Return the hash of ``self``.

        EXAMPLES::

            sage: from sage.data_structures.stream import Stream_zero
            sage: s = Stream_zero()
            sage: hash(s)
            0
        """
        return 0


#####################################################################
# Binary operations

class Stream_add(Stream_binaryCommutative):
    """
    Operator for addition of two coefficient streams.

    INPUT:

    - ``left`` -- :class:`Stream` of coefficients on the left side of the operator
    - ``right`` -- :class:`Stream` of coefficients on the right side of the operator

    EXAMPLES::

        sage: from sage.data_structures.stream import (Stream_add, Stream_function)
        sage: f = Stream_function(lambda n: n, True, 0)
        sage: g = Stream_function(lambda n: 1, True, 0)
        sage: h = Stream_add(f, g, True)
        sage: [h[i] for i in range(10)]
        [1, 2, 3, 4, 5, 6, 7, 8, 9, 10]
        sage: u = Stream_add(g, f, True)
        sage: [u[i] for i in range(10)]
        [1, 2, 3, 4, 5, 6, 7, 8, 9, 10]
    """
    @lazy_attribute
    def _approximate_order(self):
        """
        Compute and return the approximate order of ``self``.

        EXAMPLES::

            sage: from sage.data_structures.stream import Stream_exact
            sage: h = Stream_exact([0,3])
            sage: h._approximate_order
            1
        """
        # this is not the true order, because we may have cancellation
        return min(self._left._approximate_order, self._right._approximate_order)

    def get_coefficient(self, n):
        """
        Return the ``n``-th coefficient of ``self``.

        INPUT:

        - ``n`` -- integer; the degree for the coefficient

        EXAMPLES::

            sage: from sage.data_structures.stream import (Stream_function, Stream_add)
            sage: f = Stream_function(lambda n: n, True, 0)
            sage: g = Stream_function(lambda n: n^2, True, 0)
            sage: h = Stream_add(f, g, True)
            sage: h.get_coefficient(5)
            30
            sage: [h.get_coefficient(i) for i in range(10)]
            [0, 2, 6, 12, 20, 30, 42, 56, 72, 90]
        """
        return self._left[n] + self._right[n]


class Stream_sub(Stream_binary):
    """
    Operator for subtraction of two coefficient streams.

    INPUT:

    - ``left`` -- :class:`Stream` of coefficients on the left side of the operator
    - ``right`` -- :class:`Stream` of coefficients on the right side of the operator

    EXAMPLES::

        sage: from sage.data_structures.stream import (Stream_sub, Stream_function)
        sage: f = Stream_function(lambda n: n, True, 0)
        sage: g = Stream_function(lambda n: 1, True, 0)
        sage: h = Stream_sub(f, g, True)
        sage: [h[i] for i in range(10)]
        [-1, 0, 1, 2, 3, 4, 5, 6, 7, 8]
        sage: u = Stream_sub(g, f, True)
        sage: [u[i] for i in range(10)]
        [1, 0, -1, -2, -3, -4, -5, -6, -7, -8]
    """
    @lazy_attribute
    def _approximate_order(self):
        """
        Compute and return the approximate order of ``self``.

        EXAMPLES::

            sage: from sage.data_structures.stream import Stream_exact, Stream_function, Stream_add
            sage: f = Stream_exact([0,3])
            sage: g = Stream_function(lambda n: -3*n, True, 1)
            sage: h = Stream_add(f, g, True)
            sage: h._approximate_order
            1
            sage: [h[i] for i in range(5)]
            [0, 0, -6, -9, -12]
        """
        # this is not the true order, because we may have cancellation
        return min(self._left._approximate_order, self._right._approximate_order)

    def get_coefficient(self, n):
        """
        Return the ``n``-th coefficient of ``self``.

        INPUT:

        - ``n`` -- integer; the degree for the coefficient

        EXAMPLES::

            sage: from sage.data_structures.stream import (Stream_function, Stream_sub)
            sage: f = Stream_function(lambda n: n, True, 0)
            sage: g = Stream_function(lambda n: n^2, True, 0)
            sage: h = Stream_sub(f, g, True)
            sage: h.get_coefficient(5)
            -20
            sage: [h.get_coefficient(i) for i in range(10)]
            [0, 0, -2, -6, -12, -20, -30, -42, -56, -72]
        """
        return self._left[n] - self._right[n]


class Stream_cauchy_mul(Stream_binary):
    """
    Operator for multiplication of two coefficient streams using the
    Cauchy product.

    We are *not* assuming commutativity of the coefficient ring here,
    only that the coefficient ring commutes with the (implicit) variable.

    INPUT:

    - ``left`` -- :class:`Stream` of coefficients on the left side of the operator
    - ``right`` -- :class:`Stream` of coefficients on the right side of the operator

    EXAMPLES::

        sage: from sage.data_structures.stream import (Stream_cauchy_mul, Stream_function)
        sage: f = Stream_function(lambda n: n, True, 0)
        sage: g = Stream_function(lambda n: 1, True, 0)
        sage: h = Stream_cauchy_mul(f, g, True)
        sage: [h[i] for i in range(10)]
        [0, 1, 3, 6, 10, 15, 21, 28, 36, 45]
        sage: u = Stream_cauchy_mul(g, f, True)
        sage: [u[i] for i in range(10)]
        [0, 1, 3, 6, 10, 15, 21, 28, 36, 45]
    """
    @lazy_attribute
    def _approximate_order(self):
        """
        Compute and return the approximate order of ``self``.

        EXAMPLES::

            sage: from sage.data_structures.stream import Stream_exact, Stream_function, Stream_cauchy_mul
            sage: f = Stream_exact([0, Zmod(6)(2)])
            sage: g = Stream_function(lambda n: Zmod(6)(3*n), True, 1)
            sage: h = Stream_cauchy_mul(f, g, True)
            sage: h._approximate_order
            2
            sage: [h[i] for i in range(5)]
            [0, 0, 0, 0, 0]
        """
        # this is not the true order, unless we have an integral domain
        return self._left._approximate_order + self._right._approximate_order

    def get_coefficient(self, n):
        """
        Return the ``n``-th coefficient of ``self``.

        INPUT:

        - ``n`` -- integer; the degree for the coefficient

        EXAMPLES::

            sage: from sage.data_structures.stream import (Stream_function, Stream_cauchy_mul)
            sage: f = Stream_function(lambda n: n, True, 0)
            sage: g = Stream_function(lambda n: n^2, True, 0)
            sage: h = Stream_cauchy_mul(f, g, True)
            sage: h.get_coefficient(5)
            50
            sage: [h.get_coefficient(i) for i in range(10)]
            [0, 0, 1, 6, 20, 50, 105, 196, 336, 540]
        """
        return sum(l * self._right[n - k]
                   for k in range(self._left._approximate_order,
                                  n - self._right._approximate_order + 1)
                   if (l := self._left[k]))

    def is_nonzero(self):
        r"""
        Return ``True`` if and only if this stream is known
        to be nonzero.

        EXAMPLES::

            sage: from sage.data_structures.stream import (Stream_function,
            ....:     Stream_cauchy_mul, Stream_cauchy_invert)
            sage: f = Stream_function(lambda n: n, True, 1)
            sage: g = Stream_cauchy_mul(f, f, True)
            sage: g.is_nonzero()
            False
            sage: fi = Stream_cauchy_invert(f)
            sage: h = Stream_cauchy_mul(fi, fi, True)
            sage: h.is_nonzero()
            True
        """
        return self._left.is_nonzero() and self._right.is_nonzero()


class Stream_dirichlet_convolve(Stream_binary):
    r"""
    Operator for the Dirichlet convolution of two streams.

    INPUT:

    - ``left`` -- :class:`Stream` of coefficients on the left side of the operator
    - ``right`` -- :class:`Stream` of coefficients on the right side of the operator

    The coefficient of `n^{-s}` in the convolution of `l` and `r`
    equals `\sum_{k | n} l_k r_{n/k}`.

    EXAMPLES::

        sage: from sage.data_structures.stream import (Stream_dirichlet_convolve, Stream_function, Stream_exact)
        sage: f = Stream_function(lambda n: n, True, 1)
        sage: g = Stream_exact([0], constant=1)
        sage: h = Stream_dirichlet_convolve(f, g, True)
        sage: [h[i] for i in range(1, 10)]
        [1, 3, 4, 7, 6, 12, 8, 15, 13]
        sage: [sigma(n) for n in range(1, 10)]
        [1, 3, 4, 7, 6, 12, 8, 15, 13]

        sage: u = Stream_dirichlet_convolve(g, f, True)
        sage: [u[i] for i in range(1, 10)]
        [1, 3, 4, 7, 6, 12, 8, 15, 13]
    """
    @lazy_attribute
    def _approximate_order(self):
        """
        Compute and return the approximate order of ``self``.

        EXAMPLES::

            sage: from sage.data_structures.stream import Stream_exact, Stream_function, Stream_dirichlet_convolve
            sage: f = Stream_exact([0, 2])
            sage: g = Stream_function(lambda n: 3*n, True, 1)
            sage: h = Stream_dirichlet_convolve(f, g, True)
            sage: h._approximate_order
            1
            sage: [h[i] for i in range(5)]
            [0, 6, 12, 18, 24]
        """
        # this is not the true order, unless we have an integral domain
        if (self._left._approximate_order <= 0
            or self._right._approximate_order <= 0):
            raise ValueError("Dirichlet convolution is only defined for "
                             "coefficient streams with minimal index of "
                             "nonzero coefficient at least 1")
        return self._left._approximate_order * self._right._approximate_order

    def get_coefficient(self, n):
        """
        Return the ``n``-th coefficient of ``self``.

        INPUT:

        - ``n`` -- integer; the degree for the coefficient

        EXAMPLES::

            sage: from sage.data_structures.stream import (Stream_dirichlet_convolve, Stream_function, Stream_exact)
            sage: f = Stream_function(lambda n: n, True, 1)
            sage: g = Stream_exact([0], constant=1)
            sage: h = Stream_dirichlet_convolve(f, g, True)
            sage: h.get_coefficient(7)
            8
            sage: [h[i] for i in range(1, 10)]
            [1, 3, 4, 7, 6, 12, 8, 15, 13]
        """
        return sum(l * self._right[n//k] for k in divisors(n)
                   if (k >= self._left._approximate_order
                       and n // k >= self._right._approximate_order
                       and (l := self._left[k])))

class Stream_dirichlet_invert(Stream_unary):
    r"""
    Operator for inverse with respect to Dirichlet convolution of the stream.

    INPUT:

    - ``series`` -- a :class:`Stream`

    EXAMPLES::

        sage: from sage.data_structures.stream import (Stream_dirichlet_invert, Stream_function)
        sage: f = Stream_function(lambda n: 1, True, 1)
        sage: g = Stream_dirichlet_invert(f, True)
        sage: [g[i] for i in range(10)]
        [0, 1, -1, -1, 0, -1, 1, -1, 0, 0]
        sage: [moebius(i) for i in range(10)]                                           # needs sage.libs.pari
        [0, 1, -1, -1, 0, -1, 1, -1, 0, 0]
    """
    def __init__(self, series, is_sparse):
        """
        Initialize.

        TESTS::

            sage: from sage.data_structures.stream import (Stream_exact, Stream_dirichlet_invert)
            sage: f = Stream_exact([0, 0], constant=1)
            sage: g = Stream_dirichlet_invert(f, True)
            sage: g[1]
            Traceback (most recent call last):
            ...
            ZeroDivisionError: the Dirichlet inverse only exists if the coefficient with index 1 is non-zero
        """
        super().__init__(series, is_sparse)
        self._zero = ZZ.zero()

    @lazy_attribute
    def _approximate_order(self):
        """
        Compute and return the approximate order of ``self``.

        EXAMPLES::

            sage: from sage.data_structures.stream import Stream_function, Stream_dirichlet_invert
            sage: f = Stream_function(lambda n: n, True, 1)
            sage: h = Stream_dirichlet_invert(f, True)
            sage: h._approximate_order
            1
            sage: [h[i] for i in range(5)]
            [0, -2, -8, -12, -48]
        """
        # this is the true order, but we want to check first
        if self._series._approximate_order > 1:
            raise ZeroDivisionError("the Dirichlet inverse only exists if the "
                                    "coefficient with index 1 is non-zero")
        self._true_order = True
        return 1

    @lazy_attribute
    def _ainv(self):
        """
        The inverse of the leading coefficient.

        EXAMPLES::

            sage: from sage.data_structures.stream import (Stream_exact, Stream_dirichlet_invert)
            sage: f = Stream_exact([0, 3], constant=2)
            sage: g = Stream_dirichlet_invert(f, True)
            sage: g._ainv
            1/3

            sage: f = Stream_exact([Zmod(6)(5)], constant=2, order=1)
            sage: g = Stream_dirichlet_invert(f, True)
            sage: g._ainv
            5
        """
        try:
            return ~self._series[1]
        except TypeError:
            return self._series[1].inverse_of_unit()

    def get_coefficient(self, n):
        """
        Return the ``n``-th coefficient of ``self``.

        INPUT:

        - ``n`` -- integer; the degree for the coefficient

        EXAMPLES::

            sage: from sage.data_structures.stream import (Stream_exact, Stream_dirichlet_invert)
            sage: f = Stream_exact([0, 3], constant=2)
            sage: g = Stream_dirichlet_invert(f, True)
            sage: g.get_coefficient(6)
            2/27
            sage: [g[i] for i in range(8)]
            [0, 1/3, -2/9, -2/9, -2/27, -2/9, 2/27, -2/9]
        """
        if n == 1:
            return self._ainv
        # TODO: isn't self[k] * l and l * self[k] the same here?
        c = sum(self[k] * l for k in divisors(n)
                if (k < n
                    and (l := self._series[n // k])))
        return -c * self._ainv


class Stream_cauchy_compose(Stream_binary):
    r"""
    Return ``f`` composed by ``g``.

    This is the composition `(f \circ g)(z) = f(g(z))`.

    INPUT:

    - ``f`` -- a :class:`Stream`
    - ``g`` -- a :class:`Stream` with positive order

    EXAMPLES::

        sage: from sage.data_structures.stream import Stream_cauchy_compose, Stream_function
        sage: f = Stream_function(lambda n: n, True, 1)
        sage: g = Stream_function(lambda n: 1, True, 1)
        sage: h = Stream_cauchy_compose(f, g, True)
        sage: [h[i] for i in range(10)]
        [0, 1, 3, 8, 20, 48, 112, 256, 576, 1280]
        sage: u = Stream_cauchy_compose(g, f, True)
        sage: [u[i] for i in range(10)]
        [0, 1, 3, 8, 21, 55, 144, 377, 987, 2584]
    """
    def __init__(self, f, g, is_sparse):
        """
        Initialize ``self``.

        TESTS::

            sage: from sage.data_structures.stream import Stream_function, Stream_cauchy_compose
            sage: f = Stream_function(lambda n: 1, True, 1)
            sage: g = Stream_function(lambda n: n^2, True, 1)
            sage: h = Stream_cauchy_compose(f, g, True)
        """
        if g._true_order and g._approximate_order <= 0:
            raise ValueError("can only compose with a series of positive valuation")
        super().__init__(f, g, is_sparse)

    @lazy_attribute
    def _approximate_order(self):
        """
        Compute and return the approximate order of ``self``.

        EXAMPLES::

            sage: from sage.data_structures.stream import Stream_function, Stream_cauchy_compose
            sage: f = Stream_function(lambda n: n, True, 1)
            sage: g = Stream_function(lambda n: n^2, True, 1)
            sage: h = Stream_cauchy_compose(f, g, True)
            sage: h._approximate_order
            1
            sage: [h[i] for i in range(5)]
            [0, 1, 6, 28, 124]

        .. TODO::

            check similarities with :class:`Stream_plethysm`
        """
        # this is very likely not the true order
        if self._right._approximate_order <= 0:
            raise ValueError("can only compose with a series of positive valuation")

        if self._left._approximate_order < 0:
            ginv = Stream_cauchy_invert(self._right)
            # The constant part makes no contribution to the negative.
            # We need this for the case so self._neg_powers[0][n] => 0.
            self._neg_powers = [Stream_zero(), ginv]
            for i in range(1, -self._left._approximate_order):
                # TODO: possibly we always want a dense cache here?
                self._neg_powers.append(Stream_cauchy_mul(self._neg_powers[-1], ginv, self._is_sparse))
        # placeholder None to make this 1-based.
        self._pos_powers = [None, self._right]

        return self._left._approximate_order * self._right._approximate_order

    def get_coefficient(self, n):
        """
        Return the ``n``-th coefficient of ``self``.

        INPUT:

        - ``n`` -- integer; the degree for the coefficient

        EXAMPLES::

            sage: from sage.data_structures.stream import Stream_function, Stream_cauchy_compose
            sage: f = Stream_function(lambda n: n, True, 1)
            sage: g = Stream_function(lambda n: n^2, True, 1)
            sage: h = Stream_cauchy_compose(f, g, True)
            sage: h[5] # indirect doctest
            527
            sage: [h[i] for i in range(10)] # indirect doctest
            [0, 1, 6, 28, 124, 527, 2172, 8755, 34704, 135772]
        """
        fv = self._left._approximate_order
        gv = self._right._approximate_order
        if n < 0:
            return sum(l * self._neg_powers[-k][n]
                       for k in range(fv, n // gv + 1)
                       if (l := self._left[k]))
        # n > 0
        while len(self._pos_powers) <= n // gv:
            # TODO: possibly we always want a dense cache here?
            self._pos_powers.append(Stream_cauchy_mul(self._pos_powers[-1],
                                                      self._right,
                                                      self._is_sparse))
        ret = sum(l * self._neg_powers[-k][n] for k in range(fv, 0)
                  if (l := self._left[k]))

        if not n:
            ret += self._left[0]

        return ret + sum(l * self._pos_powers[k][n] for k in range(1, n // gv + 1)
                         if (l := self._left[k]))


class Stream_plethysm(Stream_binary):
    r"""
    Return the plethysm of ``f`` composed by ``g``.

    This is the plethysm `f \circ g = f(g)` when `g` is an element of
    a ring of symmetric functions.

    INPUT:

    - ``f`` -- a :class:`Stream`
    - ``g`` -- a :class:`Stream` with positive order, unless ``f`` is
      of :class:`Stream_exact`.
    - ``p`` -- the ring of powersum symmetric functions containing ``g``
    - ``ring`` (optional, default ``None``) -- the ring the result
      should be in, by default ``p``
    - ``include`` -- a list of variables to be treated as degree one
      elements instead of the default degree one elements
    - ``exclude`` -- a list of variables to be excluded from the
      default degree one elements

    EXAMPLES::

        sage: # needs sage.modules
        sage: from sage.data_structures.stream import Stream_function, Stream_plethysm
        sage: s = SymmetricFunctions(QQ).s()
        sage: p = SymmetricFunctions(QQ).p()
        sage: f = Stream_function(lambda n: s[n], True, 1)
        sage: g = Stream_function(lambda n: s[[1]*n], True, 1)
        sage: h = Stream_plethysm(f, g, True, p, s)
        sage: [h[i] for i in range(5)]
        [0,
         s[1],
         s[1, 1] + s[2],
         2*s[1, 1, 1] + s[2, 1] + s[3],
         3*s[1, 1, 1, 1] + 2*s[2, 1, 1] + s[2, 2] + s[3, 1] + s[4]]
        sage: u = Stream_plethysm(g, f, True, p, s)
        sage: [u[i] for i in range(5)]
        [0,
         s[1],
         s[1, 1] + s[2],
         s[1, 1, 1] + s[2, 1] + 2*s[3],
         s[1, 1, 1, 1] + s[2, 1, 1] + 3*s[3, 1] + 2*s[4]]

    This class also handles the plethysm of an exact stream with a
    stream of order `0`::

        sage: # needs sage.modules
        sage: from sage.data_structures.stream import Stream_exact
        sage: f = Stream_exact([s[1]], order=1)
        sage: g = Stream_function(lambda n: s[n], True, 0)
        sage: r = Stream_plethysm(f, g, True, p, s)
        sage: [r[n] for n in range(3)]
        [s[], s[1], s[2]]

    TESTS:

    Check corner cases::

        sage: # needs sage.modules
        sage: f0 = Stream_exact([p([])])
        sage: f1 = Stream_exact([p[1]], order=1)
        sage: f2 = Stream_exact([p[2]], order=2 )
        sage: f11 = Stream_exact([p[1,1]], order=2 )
        sage: r = Stream_plethysm(f0, f1, True, p); [r[n] for n in range(3)]
        [p[], 0, 0]
        sage: r = Stream_plethysm(f0, f2, True, p); [r[n] for n in range(3)]
        [p[], 0, 0]
        sage: r = Stream_plethysm(f0, f11, True, p); [r[n] for n in range(3)]
        [p[], 0, 0]

    Check that degree one elements are treated in the correct way::

        sage: # needs sage.modules
        sage: R.<a1,a2,a11,b1,b21,b111> = QQ[]; p = SymmetricFunctions(R).p()
        sage: f_s = a1*p[1] + a2*p[2] + a11*p[1,1]
        sage: g_s = b1*p[1] + b21*p[2,1] + b111*p[1,1,1]
        sage: r_s = f_s(g_s)
        sage: f = Stream_exact([f_s.restrict_degree(k)
        ....:                   for k in range(f_s.degree()+1)])
        sage: g = Stream_exact([g_s.restrict_degree(k)
        ....:                   for k in range(g_s.degree()+1)])
        sage: r = Stream_plethysm(f, g, True, p)
        sage: r_s == sum(r[n] for n in range(2*(r_s.degree()+1)))
        True

        sage: r_s - f_s(g_s, include=[])                                                # needs sage.modules
        (a2*b1^2-a2*b1)*p[2] + (a2*b111^2-a2*b111)*p[2, 2, 2] + (a2*b21^2-a2*b21)*p[4, 2]

        sage: r2 = Stream_plethysm(f, g, True, p, include=[])                           # needs sage.modules
        sage: r_s - sum(r2[n] for n in range(2*(r_s.degree()+1)))                       # needs sage.modules
        (a2*b1^2-a2*b1)*p[2] + (a2*b111^2-a2*b111)*p[2, 2, 2] + (a2*b21^2-a2*b21)*p[4, 2]

    """
    def __init__(self, f, g, is_sparse, p, ring=None, include=None, exclude=None):
        r"""
        Initialize ``self``.

        TESTS::

            sage: # needs sage.modules
            sage: from sage.data_structures.stream import Stream_function, Stream_plethysm
            sage: s = SymmetricFunctions(QQ).s()
            sage: p = SymmetricFunctions(QQ).p()
            sage: f = Stream_function(lambda n: s[n], True, 1)
            sage: g = Stream_function(lambda n: s[n-1,1], True, 2)
            sage: h = Stream_plethysm(f, g, True, p)
        """
        from sage.combinat.sf.sfa import _variables_recursive

        if isinstance(f, Stream_exact):
            self._degree_f = f._degree
        else:
            self._degree_f = None

        if g._true_order and g._approximate_order == 0 and self._degree_f is None:
            raise ValueError("can only compute plethysm with a series of valuation 0 for symmetric functions of finite support")

        if ring is None:
            self._basis = p
        else:
            self._basis = ring
        self._p = p
        g = Stream_map_coefficients(g, lambda x: p(x), is_sparse)
        self._powers = [g]  # a cache for the powers of g in the powersum basis
        R = self._basis.base_ring()
        self._degree_one = _variables_recursive(R, include=include, exclude=exclude)

        if HopfAlgebrasWithBasis(R).TensorProducts() in p.categories():
            self._tensor_power = len(p._sets)
            p_f = p._sets[0]
            f = Stream_map_coefficients(f, lambda x: p_f(x), is_sparse)
        else:
            self._tensor_power = None
            f = Stream_map_coefficients(f, lambda x: p(x), is_sparse)
        super().__init__(f, g, is_sparse)

    @lazy_attribute
    def _approximate_order(self):
        """
        Compute and return the approximate order of ``self``.

        EXAMPLES::

            sage: # needs sage.modules
            sage: from sage.data_structures.stream import Stream_function, Stream_plethysm
            sage: p = SymmetricFunctions(QQ).p()
            sage: f = Stream_function(lambda n: p[n], True, 1)
            sage: h = Stream_plethysm(f, f, True, p)
            sage: h._approximate_order
            1
            sage: [h[i] for i in range(5)]
            [0, p[1], 2*p[2], 2*p[3], 3*p[4]]
        """
        # this is very likely not the true order
#        if self._right._approximate_order == 0 and self._degree_f is None:
#            raise ValueError("can only compute plethysm with a series of "
#                             " valuation 0 for symmetric functions of finite "
#                             " support")
        return self._left._approximate_order * self._right._approximate_order

    def get_coefficient(self, n):
        r"""
        Return the ``n``-th coefficient of ``self``.

        INPUT:

        - ``n`` -- integer; the degree for the coefficient

        EXAMPLES::

            sage: # needs sage.modules
            sage: from sage.data_structures.stream import Stream_function, Stream_plethysm
            sage: s = SymmetricFunctions(QQ).s()
            sage: p = SymmetricFunctions(QQ).p()
            sage: f = Stream_function(lambda n: s[n], True, 1)
            sage: g = Stream_function(lambda n: s[[1]*n], True, 1)
            sage: h = Stream_plethysm(f, g, True, p)
            sage: s(h.get_coefficient(5))
            4*s[1, 1, 1, 1, 1] + 4*s[2, 1, 1, 1] + 2*s[2, 2, 1] + 2*s[3, 1, 1] + s[3, 2] + s[4, 1] + s[5]
            sage: [s(h.get_coefficient(i)) for i in range(6)]
            [0,
             s[1],
             s[1, 1] + s[2],
             2*s[1, 1, 1] + s[2, 1] + s[3],
             3*s[1, 1, 1, 1] + 2*s[2, 1, 1] + s[2, 2] + s[3, 1] + s[4],
             4*s[1, 1, 1, 1, 1] + 4*s[2, 1, 1, 1] + 2*s[2, 2, 1] + 2*s[3, 1, 1] + s[3, 2] + s[4, 1] + s[5]]
        """
        if not n:  # special case of 0
            if self._right[0]:
                assert self._degree_f is not None, "the plethysm with a lazy symmetric function of valuation 0 is defined only for symmetric functions of finite support"
                K = self._degree_f
            else:
                K = 1
        else:
            K = n + 1

        return sum((c * self.compute_product(n, la)
                    for k in range(self._left._approximate_order, K)
                    if self._left[k] # necessary, because it might be int(0)
                    for la, c in self._left[k]),
                   self._basis.zero())

    def compute_product(self, n, la):
        r"""
        Compute the product ``p[la](self._right)`` in degree ``n``.

        EXAMPLES::

            sage: # needs sage.modules
            sage: from sage.data_structures.stream import Stream_plethysm, Stream_exact, Stream_function, Stream_zero
            sage: s = SymmetricFunctions(QQ).s()
            sage: p = SymmetricFunctions(QQ).p()
            sage: f = Stream_exact([1]) # irrelevant for this test
            sage: g = Stream_exact([s[2], s[3]], 0, 4, 2)
            sage: h = Stream_plethysm(f, g, True, p)
            sage: A = h.compute_product(7, Partition([2, 1])); A
            1/12*p[2, 2, 1, 1, 1] + 1/4*p[2, 2, 2, 1] + 1/6*p[3, 2, 2]
             + 1/12*p[4, 1, 1, 1] + 1/4*p[4, 2, 1] + 1/6*p[4, 3]
            sage: A == p[2, 1](s[2] + s[3]).homogeneous_component(7)
            True

            sage: # needs sage.modules
            sage: p2 = tensor([p, p])
            sage: f = Stream_exact([1]) # irrelevant for this test
            sage: g = Stream_function(lambda n: sum(tensor([p[k], p[n-k]])
            ....:                                   for k in range(n+1)), True, 1)
            sage: h = Stream_plethysm(f, g, True, p2)
            sage: A = h.compute_product(7, Partition([2, 1]))
            sage: B = p[2, 1](sum(g[n] for n in range(7)))
            sage: B = p2.element_class(p2, {m: c for m, c in B
            ....:                           if sum(mu.size() for mu in m) == 7})
            sage: A == B
            True

            sage: # needs sage.modules
            sage: f = Stream_exact([1]) # irrelevant for this test
            sage: g = Stream_function(lambda n: s[n], True, 0)
            sage: h = Stream_plethysm(f, g, True, p)
            sage: B = p[2, 2, 1](sum(p(s[i]) for i in range(7)))
            sage: all(h.compute_product(k, Partition([2, 2, 1]))
            ....:      == B.restrict_degree(k) for k in range(7))
            True
        """
        # This is the approximate order of the result
        rao = self._right._approximate_order
        ret_approx_order = rao * sum(la)
        ret = self._basis.zero()
        if n < ret_approx_order:
            return ret

        from sage.combinat.integer_vector_weighted import iterator_fast as wt_int_vec_iter

        la_exp = la.to_exp()
        wgt = [i for i, m in enumerate(la_exp, 1) if m]
        exp = [m for m in la_exp if m]
        # the docstring of wt_int_vec_iter, i.e., iterator_fast,
        # states that the weights should be weakly decreasing
        wgt.reverse()
        exp.reverse()
        for k in wt_int_vec_iter(n - ret_approx_order, wgt):
            # prod does not short-cut zero, therefore
            # ret += prod(self.stretched_power_restrict_degree(i, m, rao * m + d)
            #             for i, m, d in zip(wgt, exp, k))
            # is expensive
            lf = []
            for i, m, d in zip(wgt, exp, k):
                f = self.stretched_power_restrict_degree(i, m, rao * m + d)
                if not f:
                    break
                lf.append(f)
            else:
                ret += prod(lf)

        return ret

    @cached_method
    def stretched_power_restrict_degree(self, i, m, d):
        r"""
        Return the degree ``d*i`` part of ``p([i]*m)(g)`` in
        terms of ``self._basis``.

        INPUT:

        - ``i``, ``m`` -- positive integers
        - ``d`` -- integer

        EXAMPLES::

            sage: # needs sage.modules
            sage: from sage.data_structures.stream import Stream_plethysm, Stream_exact, Stream_function, Stream_zero
            sage: s = SymmetricFunctions(QQ).s()
            sage: p = SymmetricFunctions(QQ).p()
            sage: f = Stream_exact([1]) # irrelevant for this test
            sage: g = Stream_exact([s[2], s[3]], 0, 4, 2)
            sage: h = Stream_plethysm(f, g, True, p)
            sage: A = h.stretched_power_restrict_degree(2, 3, 6)
            sage: A == p[2,2,2](s[2] + s[3]).homogeneous_component(12)
            True

            sage: # needs sage.modules
            sage: p2 = tensor([p, p])
            sage: f = Stream_exact([1]) # irrelevant for this test
            sage: g = Stream_function(lambda n: sum(tensor([p[k], p[n-k]])
            ....:                                   for k in range(n+1)), True, 1)
            sage: h = Stream_plethysm(f, g, True, p2)
            sage: A = h.stretched_power_restrict_degree(2, 3, 6)
            sage: B = p[2,2,2](sum(g[n] for n in range(7)))     # long time
            sage: B = p2.element_class(p2, {m: c for m, c in B  # long time
            ....:                           if sum(mu.size() for mu in m) == 12})
            sage: A == B                        # long time
            True

        """
<<<<<<< HEAD
        from sage.combinat.sf.sfa import _raise_variables

=======
        # TODO: we should do lazy binary powering here
>>>>>>> 6ea1fe93
        while len(self._powers) < m:
            # TODO: possibly we always want a dense cache here?
            self._powers.append(Stream_cauchy_mul(self._powers[-1],
                                                  self._powers[0],
                                                  self._is_sparse))
        power_d = self._powers[m-1][d]
        # we have to check power_d for zero because it might be an
        # integer and not a symmetric function
        if power_d:
            # _raise_variables(c, i, self._degree_one) cannot vanish
            # because i is positive and c is non-zero
            if self._tensor_power is None:
                terms = {mon.stretch(i):
                         _raise_variables(c, i, self._degree_one)
                         for mon, c in power_d}
            else:
                terms = {tuple((mu.stretch(i) for mu in mon)):
                         _raise_variables(c, i, self._degree_one)
                         for mon, c in power_d}
            return self._basis(self._p.element_class(self._p, terms))

        return self._basis.zero()


#####################################################################
# Unary operations

class Stream_scalar(Stream_inexact):
    """
    Base class for operators multiplying a coefficient stream by a
    scalar.

    .. TODO::

        This does not inherit from :class:`Stream_unary`, because of
        the extra argument ``scalar``.  However, we could also
        override :meth:`Stream_unary.hash`,
        :meth:`Stream_unary.__eq__`.  Would this be any better?

    """
    def __init__(self, series, scalar, is_sparse):
        """
        Initialize ``self``.

        TESTS::

            sage: from sage.data_structures.stream import (Stream_rmul, Stream_function)
            sage: f = Stream_function(lambda n: -1, True, 0)
            sage: g = Stream_rmul(f, 3, True)
        """
        self._series = series
        self._scalar = scalar
        assert scalar, "the scalar must not be equal to 0"
        super().__init__(is_sparse, series._true_order)

    @lazy_attribute
    def _approximate_order(self):
        """
        Compute and return the approximate order of ``self``.

        EXAMPLES::

            sage: from sage.data_structures.stream import Stream_function, Stream_rmul
            sage: f = Stream_function(lambda n: Zmod(6)(n), True, 2)
            sage: h = Stream_rmul(f, 3, True) # indirect doctest
            sage: h._approximate_order
            2
            sage: [h[i] for i in range(5)]
            [0, 0, 0, 3, 0]
        """
        # this is not the true order, unless we have an integral domain
        return self._series._approximate_order

    def __hash__(self):
        """
        Return the hash of ``self``.

        EXAMPLES::

            sage: from sage.data_structures.stream import Stream_function
            sage: from sage.data_structures.stream import Stream_rmul
            sage: a = Stream_function(lambda n: 2*n, False, 1)
            sage: f = Stream_rmul(a, 2, True)
            sage: hash(f) == hash(f)
            True
        """
        return hash((type(self), self._series, self._scalar))

    def __eq__(self, other):
        """
        Return whether ``self`` and ``other`` are known to be equal.

        INPUT:

        - ``other`` -- a stream

        EXAMPLES::

            sage: from sage.data_structures.stream import Stream_function
            sage: from sage.data_structures.stream import Stream_rmul, Stream_lmul
            sage: a = Stream_function(lambda n: 2*n, False, 1)
            sage: b = Stream_function(lambda n: n, False, 1)
            sage: f = Stream_rmul(a, 2, True)
            sage: f == Stream_rmul(b, 2, True)
            False
            sage: f == Stream_rmul(a, 2, False)
            True
            sage: f == Stream_rmul(a, 3, True)
            False
            sage: f == Stream_lmul(a, 3, True)
            False
        """
        return (isinstance(other, type(self)) and self._series == other._series
                and self._scalar == other._scalar)

    def is_nonzero(self):
        r"""
        Return ``True`` if and only if this stream is known
        to be nonzero.

        EXAMPLES::

            sage: from sage.data_structures.stream import (Stream_rmul, Stream_function)
            sage: f = Stream_function(lambda n: n, True, 1)
            sage: g = Stream_rmul(f, 2, True)
            sage: g.is_nonzero()
            False

            sage: from sage.data_structures.stream import Stream_cauchy_invert
            sage: fi = Stream_cauchy_invert(f)
            sage: g = Stream_rmul(fi, 2, True)
            sage: g.is_nonzero()
            True
        """
        return self._series.is_nonzero()


class Stream_rmul(Stream_scalar):
    """
    Operator for multiplying a coefficient stream with a scalar
    as ``scalar * self``.

    INPUT:

    - ``series`` -- a :class:`Stream`
    - ``scalar`` -- a non-zero scalar

    EXAMPLES::

        sage: # needs sage.modules
        sage: from sage.data_structures.stream import (Stream_rmul, Stream_function)
        sage: W = algebras.DifferentialWeyl(QQ, names=('x',))
        sage: x, dx = W.gens()
        sage: f = Stream_function(lambda n: x^n, True, 1)
        sage: g = Stream_rmul(f, dx, True)
        sage: [g[i] for i in range(5)]
        [0, x*dx + 1, x^2*dx + 2*x, x^3*dx + 3*x^2, x^4*dx + 4*x^3]
    """
    def get_coefficient(self, n):
        """
        Return the ``n``-th coefficient of ``self``.

        INPUT:

        - ``n`` -- integer; the degree for the coefficient

        EXAMPLES::

            sage: from sage.data_structures.stream import (Stream_rmul, Stream_function)
            sage: f = Stream_function(lambda n: n, True, 1)
            sage: g = Stream_rmul(f, 3, True)
            sage: g.get_coefficient(5)
            15
            sage: [g.get_coefficient(i) for i in range(10)]
            [0, 3, 6, 9, 12, 15, 18, 21, 24, 27]
        """
        return self._scalar * self._series[n]


class Stream_lmul(Stream_scalar):
    """
    Operator for multiplying a coefficient stream with a scalar
    as ``self * scalar``.

    INPUT:

    - ``series`` -- a :class:`Stream`
    - ``scalar`` -- a non-zero scalar

    EXAMPLES::

        sage: # needs sage.modules
        sage: from sage.data_structures.stream import (Stream_lmul, Stream_function)
        sage: W = algebras.DifferentialWeyl(QQ, names=('x',))
        sage: x, dx = W.gens()
        sage: f = Stream_function(lambda n: x^n, True, 1)
        sage: g = Stream_lmul(f, dx, True)
        sage: [g[i] for i in range(5)]
        [0, x*dx, x^2*dx, x^3*dx, x^4*dx]
    """
    def get_coefficient(self, n):
        """
        Return the ``n``-th coefficient of ``self``.

        INPUT:

        - ``n`` -- integer; the degree for the coefficient

        EXAMPLES::

            sage: from sage.data_structures.stream import (Stream_lmul, Stream_function)
            sage: f = Stream_function(lambda n: n, True, 1)
            sage: g = Stream_lmul(f, 3, True)
            sage: g.get_coefficient(5)
            15
            sage: [g.get_coefficient(i) for i in range(10)]
            [0, 3, 6, 9, 12, 15, 18, 21, 24, 27]
        """
        return self._series[n] * self._scalar


class Stream_neg(Stream_unary):
    """
    Operator for negative of the stream.

    INPUT:

    - ``series`` -- a :class:`Stream`

    EXAMPLES::

        sage: from sage.data_structures.stream import (Stream_neg, Stream_function)
        sage: f = Stream_function(lambda n: 1, True, 1)
        sage: g = Stream_neg(f, True)
        sage: [g[i] for i in range(10)]
        [0, -1, -1, -1, -1, -1, -1, -1, -1, -1]
    """
    # TODO: maybe we should just inherit from `Stream` instead of
    # inheriting from `Stream_unary` and do not create a copy of the
    # cache
    def __init__(self, series, is_sparse):
        """
        Initialize ``self``.

        TESTS::

            sage: from sage.data_structures.stream import (Stream_neg, Stream_function)
            sage: f = Stream_function(lambda n: -1, True, 0)
            sage: g = Stream_neg(f, True)
        """
        super().__init__(series, is_sparse)
        self._true_order = self._series._true_order

    @lazy_attribute
    def _approximate_order(self):
        """
        Compute and return the approximate order of ``self``.

        EXAMPLES::

            sage: from sage.data_structures.stream import Stream_function, Stream_neg
            sage: f = Stream_function(lambda n: Zmod(6)(n), True, 2)
            sage: h = Stream_neg(f, True)
            sage: h._approximate_order
            2
            sage: [h[i] for i in range(5)]
            [0, 0, 4, 3, 2]
        """
        # this is the true order, if self._series._true_order
        return self._series._approximate_order

    def get_coefficient(self, n):
        """
        Return the ``n``-th coefficient of ``self``.

        INPUT:

        - ``n`` -- integer; the degree for the coefficient

        EXAMPLES::

            sage: from sage.data_structures.stream import (Stream_neg, Stream_function)
            sage: f = Stream_function(lambda n: n, True, 1)
            sage: g = Stream_neg(f, True)
            sage: g.get_coefficient(5)
            -5
            sage: [g.get_coefficient(i) for i in range(10)]
            [0, -1, -2, -3, -4, -5, -6, -7, -8, -9]
        """
        return -self._series[n]

    def is_nonzero(self):
        r"""
        Return ``True`` if and only if this stream is known
        to be nonzero.

        EXAMPLES::

            sage: from sage.data_structures.stream import (Stream_neg, Stream_function)
            sage: f = Stream_function(lambda n: n, True, 1)
            sage: g = Stream_neg(f, True)
            sage: g.is_nonzero()
            False

            sage: from sage.data_structures.stream import Stream_cauchy_invert
            sage: fi = Stream_cauchy_invert(f)
            sage: g = Stream_neg(fi, True)
            sage: g.is_nonzero()
            True
        """
        return self._series.is_nonzero()


class Stream_cauchy_invert(Stream_unary):
    """
    Operator for multiplicative inverse of the stream.

    INPUT:

    - ``series`` -- a :class:`Stream`
    - ``approximate_order`` -- ``None``, or a lower bound on the
      order of the resulting stream

    Instances of this class are always dense, because of mathematical
    necessities.

    EXAMPLES::

        sage: from sage.data_structures.stream import (Stream_cauchy_invert, Stream_function)
        sage: f = Stream_function(lambda n: 1, True, 1)
        sage: g = Stream_cauchy_invert(f)
        sage: [g[i] for i in range(10)]
        [-1, 0, 0, 0, 0, 0, 0, 0, 0, 0]

    """
    def __init__(self, series, approximate_order=None):
        """
        Initialize ``self``.

        TESTS::

            sage: from sage.data_structures.stream import (Stream_cauchy_invert, Stream_exact)
            sage: f = Stream_exact([1, -1])
            sage: g = Stream_cauchy_invert(f)
        """
        super().__init__(series, False)
        if approximate_order is not None:
            self._approximate_order = approximate_order
        self._zero = ZZ.zero()

    @lazy_attribute
    def _approximate_order(self):
        """
        Compute and return the approximate order of ``self``.

        EXAMPLES::

            sage: from sage.data_structures.stream import Stream_function, Stream_cauchy_invert
            sage: f = Stream_function(lambda n: GF(7)(n), True, 0)
            sage: [f[i] for i in range(5)]                                              # needs sage.rings.finite_rings
            [0, 1, 2, 3, 4]
            sage: h = Stream_cauchy_invert(f)                                           # needs sage.rings.finite_rings
            sage: h._approximate_order                                                  # needs sage.rings.finite_rings
            -1
            sage: [h[i] for i in range(-2, 5)]                                          # needs sage.rings.finite_rings
            [0, 1, 5, 1, 0, 0, 0]
        """
        try:
            return -self._series.order()
        except (ValueError, RecursionError):
            raise ValueError("inverse does not exist")

    @lazy_attribute
    def _ainv(self):
        r"""
        The inverse of the leading coefficient.

        EXAMPLES::

            sage: from sage.data_structures.stream import (Stream_cauchy_invert, Stream_exact)
            sage: f = Stream_exact([2, -3])
            sage: g = Stream_cauchy_invert(f)
            sage: g._ainv
            1/2

            sage: f = Stream_exact([Zmod(6)(5)], constant=2)
            sage: g = Stream_cauchy_invert(f)
            sage: g._ainv
            5
        """
        v = self._series.order()
        try:
            return ~self._series[v]
        except TypeError:
            return self._series[v].inverse_of_unit()

    def iterate_coefficients(self):
        """
        A generator for the coefficients of ``self``.

        EXAMPLES::

            sage: from sage.data_structures.stream import (Stream_cauchy_invert, Stream_function)
            sage: f = Stream_function(lambda n: n^2, False, 1)
            sage: g = Stream_cauchy_invert(f)
            sage: n = g.iterate_coefficients()
            sage: [next(n) for i in range(10)]
            [1, -4, 7, -8, 8, -8, 8, -8, 8, -8]
        """
        yield self._ainv
        # This is the true order, which is computed in self._ainv
        v = self._approximate_order
        n = 0  # Counts the number of places from v.
        # Note that the first entry of the cache will correspond to
        # z^v, when the stream corresponds to a Laurent series.

        while True:
            n += 1
            c = self._zero
            m = min(len(self._cache), n)
            for k in range(m):
                l = self._cache[k]
                if l:
                    c += l * self._series[n - v - k]
            for k in range(v+m, v+n):
                l = self[k]
                if l:
                    c += l * self._series[n - k]
            yield -c * self._ainv

    def is_nonzero(self):
        r"""
        Return ``True`` if and only if this stream is known
        to be nonzero.

        An assumption of this class is that it is nonzero.

        EXAMPLES::

            sage: from sage.data_structures.stream import (Stream_cauchy_invert, Stream_function)
            sage: f = Stream_function(lambda n: n^2, False, 1)
            sage: g = Stream_cauchy_invert(f)
            sage: g.is_nonzero()
            True
        """
        return True


class Stream_map_coefficients(Stream_inexact):
    r"""
    The stream with ``function`` applied to each nonzero coefficient
    of ``series``.

    INPUT:

    - ``series`` -- a :class:`Stream`
    - ``function`` -- a function that modifies the elements of the stream

    EXAMPLES::

        sage: from sage.data_structures.stream import (Stream_map_coefficients, Stream_function)
        sage: f = Stream_function(lambda n: 1, True, 1)
        sage: g = Stream_map_coefficients(f, lambda n: -n, True)
        sage: [g[i] for i in range(10)]
        [0, -1, -1, -1, -1, -1, -1, -1, -1, -1]

    """
    def __init__(self, series, function, is_sparse, approximate_order=None, true_order=False):
        """
        Initialize ``self``.

        TESTS::

            sage: from sage.data_structures.stream import (Stream_map_coefficients, Stream_function)
            sage: f = Stream_function(lambda n: -1, True, 0)
            sage: g = Stream_map_coefficients(f, lambda n: n + 1, True)
            sage: TestSuite(g).run(skip="_test_pickling")
        """
        self._function = function
        self._series = series
        super().__init__(is_sparse, true_order)
        if approximate_order is not None:
            self._approximate_order = approximate_order

    @lazy_attribute
    def _approximate_order(self):
        """
        Compute and return the approximate order of ``self``.

        EXAMPLES::

            sage: from sage.data_structures.stream import Stream_function, Stream_map_coefficients
            sage: f = Stream_function(lambda n: Zmod(6)(n), True, 2)
            sage: h = Stream_map_coefficients(f, lambda c: 3*c, True)
            sage: h._approximate_order
            2
            sage: [h[i] for i in range(5)]
            [0, 0, 0, 3, 0]
        """
        # this is not the true order
        return self._series._approximate_order

    def get_coefficient(self, n):
        """
        Return the ``n``-th coefficient of ``self``.

        INPUT:

        - ``n`` -- integer; the degree for the coefficient

        EXAMPLES::

            sage: from sage.data_structures.stream import (Stream_map_coefficients, Stream_function)
            sage: f = Stream_function(lambda n: n, True, -1)
            sage: g = Stream_map_coefficients(f, lambda n: n^2 + 1, True)
            sage: g.get_coefficient(5)
            26
            sage: [g.get_coefficient(i) for i in range(-1, 10)]
            [2, 0, 2, 5, 10, 17, 26, 37, 50, 65, 82]

            sage: R.<x,y> = ZZ[]
            sage: f = Stream_function(lambda n: n, True, -1)
            sage: g = Stream_map_coefficients(f, lambda n: R(n).degree() + 1, True)
            sage: [g.get_coefficient(i) for i in range(-1, 3)]
            [1, 0, 1, 1]
        """
        c = self._series[n]
        if c:
            return self._function(c)
        return c

    def __hash__(self):
        """
        Return the hash of ``self``.

        EXAMPLES::

            sage: from sage.data_structures.stream import (Stream_map_coefficients, Stream_function)
            sage: f = Stream_function(lambda n: -1, True, 0)
            sage: g = Stream_map_coefficients(f, lambda n: n + 1, True)
            sage: hash(g) == hash(g)
            True
        """
        # We don't hash the function as it might not be hashable.
        return hash((type(self), self._series))

    def __eq__(self, other):
        """
        Return whether ``self`` and ``other`` are known to be equal.

        INPUT:

        - ``other`` -- a stream

        EXAMPLES::

            sage: from sage.data_structures.stream import (Stream_map_coefficients, Stream_function)
            sage: f = Stream_function(lambda n: -1, True, 0)
            sage: def plus_one(n): return n + 1
            sage: g = Stream_map_coefficients(f, plus_one, True)
            sage: g == f
            False
            sage: g == Stream_map_coefficients(f, lambda n: n + 1, True)
            False
        """
        return (isinstance(other, type(self)) and self._series == other._series
                and self._function == other._function)


class Stream_shift(Stream):
    """
    Operator for shifting a nonzero, nonexact stream.

    Instances of this class share the cache with its input stream.

    INPUT:

    - ``series`` -- a :class:`Stream`
    - ``shift`` -- an integer
    """
    def __init__(self, series, shift):
        """
        Initialize ``self``.

        EXAMPLES::

            sage: from sage.data_structures.stream import Stream_shift
            sage: from sage.data_structures.stream import Stream_function
            sage: h = Stream_function(lambda n: n, True, -5)
            sage: M = Stream_shift(h, 2)
            sage: TestSuite(M).run(skip="_test_pickling")
        """
        self._series = series
        self._shift = shift
        super().__init__(series._true_order)

    @lazy_attribute
    def _approximate_order(self):
        """
        Compute and return the approximate order of ``self``.

        EXAMPLES::

            sage: from sage.data_structures.stream import Stream_function, Stream_shift
            sage: f = Stream_function(lambda n: Zmod(6)(n), True, 2)
            sage: h = Stream_shift(f, -2)
            sage: h._approximate_order
            0
            sage: [h[i] for i in range(5)]
            [2, 3, 4, 5, 0]
        """
        # this is the true order, if self._series._true_order
        return self._series._approximate_order + self._shift

    def order(self):
        r"""
        Return the order of ``self``, which is the minimum index
        ``n`` such that ``self[n]`` is nonzero.

        EXAMPLES::

            sage: from sage.data_structures.stream import Stream_function, Stream_shift
            sage: s = Stream_shift(Stream_function(lambda n: n, True, 0), 2)
            sage: s.order()
            3
        """
        return self._series.order() + self._shift

    def __getitem__(self, n):
        """
        Return the ``n``-th coefficient of ``self``.

        EXAMPLES::

            sage: from sage.data_structures.stream import Stream_shift
            sage: from sage.data_structures.stream import Stream_function
            sage: F = Stream_function(lambda n: n, False, 1)
            sage: M = Stream_shift(F, 2)
            sage: [F[i] for i in range(6)]
            [0, 1, 2, 3, 4, 5]
            sage: [M[i] for i in range(6)]
            [0, 0, 0, 1, 2, 3]
        """
        return self._series[n - self._shift]

    def __hash__(self):
        """
        Return the hash of ``self``.

        EXAMPLES::

            sage: from sage.data_structures.stream import Stream_shift
            sage: from sage.data_structures.stream import Stream_function
            sage: F = Stream_function(lambda n: n, False, 1)
            sage: M = Stream_shift(F, 2)
            sage: hash(M) == hash(M)
            True
        """
        return hash((type(self), self._series))

    def __eq__(self, other):
        """
        Return whether ``self`` and ``other`` are known to be equal.

        INPUT:

        - ``other`` -- a stream

        EXAMPLES::

            sage: from sage.data_structures.stream import Stream_shift
            sage: from sage.data_structures.stream import Stream_function
            sage: F = Stream_function(lambda n: 1, False, 1)
            sage: M2 = Stream_shift(F, 2)
            sage: M3 = Stream_shift(F, 3)
            sage: M2 == M3
            False
            sage: M2 == Stream_shift(F, 2)
            True
        """
        return (isinstance(other, type(self))
                and self._shift == other._shift
                and self._series == other._series)

    def is_nonzero(self):
        r"""
        Return ``True`` if and only if this stream is known
        to be nonzero.

        An assumption of this class is that it is nonzero.

        EXAMPLES::

            sage: from sage.data_structures.stream import (Stream_cauchy_invert, Stream_function)
            sage: f = Stream_function(lambda n: n^2, False, 1)
            sage: g = Stream_cauchy_invert(f)
            sage: g.is_nonzero()
            True
        """
        return self._series.is_nonzero()


class Stream_truncated(Stream_inexact):
    """
    Operator for shifting a nonzero, nonexact stream that has
    been shifted below its minimal valuation.

    Instances of this class share the cache with its input stream.

    INPUT:

    - ``series`` -- a :class:`Stream_inexact`
    - ``shift`` -- an integer
    - ``minimal_valuation`` -- an integer; this is also the approximate order
    """
    def __init__(self, series, shift, minimal_valuation):
        """
        Initialize ``self``.

        EXAMPLES::

            sage: from sage.data_structures.stream import Stream_function, Stream_truncated
            sage: def fun(n): return 1 if ZZ(n).is_power_of(2) else 0
            sage: s = Stream_truncated(Stream_function(fun, True, 0), -5, 0)
            sage: TestSuite(s).run(skip="_test_pickling")
            sage: s = Stream_truncated(Stream_function(fun, False, 0), -5, 0)
            sage: TestSuite(s).run(skip="_test_pickling")

        Verify that we have used the cache to see if we can get the
        true order at initialization::

            sage: f = Stream_function(fun, True, 0)
            sage: [f[i] for i in range(0, 10)]
            [0, 1, 1, 0, 1, 0, 0, 0, 1, 0]
            sage: f._cache
            {1: 1, 2: 1, 3: 0, 4: 1, 5: 0, 6: 0, 7: 0, 8: 1, 9: 0}
            sage: s = Stream_truncated(f, -5, 0)
            sage: s._true_order
            True
            sage: s._approximate_order
            3
            sage: f = Stream_function(fun, False, 0)
            sage: [f[i] for i in range(0, 10)]
            [0, 1, 1, 0, 1, 0, 0, 0, 1, 0]
            sage: f._cache
            [1, 1, 0, 1, 0, 0, 0, 1, 0]
            sage: s = Stream_truncated(f, -5, 0)
            sage: s._true_order
            True
            sage: s._approximate_order
            3
        """
        super().__init__(series._is_sparse, False)
        assert isinstance(series, Stream_inexact)
        self._series = series
        # We share self._series._cache but not self._series._approximate order
        # self._approximate_order cannot be updated by self._series.__getitem__
        self._cache = series._cache
        self._shift = shift
        ao = minimal_valuation
        # Try to find the true order based on the values already computed
        if self._is_sparse:
            ao -= shift
            while ao in self._cache:
                if self._cache[ao]:
                    self._true_order = True
                    break
                ao += 1
            ao += shift
        else:
            start = ao - (series._approximate_order + shift)
            for val in self._cache[start:]:
                if val:
                    self._true_order = True
                    break
                ao += 1
        self._approximate_order = ao

    def __getitem__(self, n):
        """
        Return the ``n``-th coefficient of ``self``.

        EXAMPLES::

            sage: from sage.data_structures.stream import Stream_function, Stream_truncated
            sage: def fun(n): return 1 if ZZ(n).is_power_of(2) else 0
            sage: s = Stream_truncated(Stream_function(fun, True, 0), -5, 0)
            sage: [s[i] for i in range(10)]
            [0, 0, 0, 1, 0, 0, 0, 0, 0, 0]
            sage: s._approximate_order
            3
            sage: s._true_order
            True
            sage: s = Stream_truncated(Stream_function(fun, False, 0), -5, 0)
            sage: s[10]
            0
            sage: s._approximate_order
            3
            sage: s._true_order
            True
        """
        if n < self._approximate_order:
            return ZZ.zero()
        ret = self._series[n-self._shift]
        if not self._true_order:
            if self._is_sparse:
                ao = self._approximate_order - self._shift
                while ao in self._cache:
                    if self._cache[ao]:
                        self._true_order = True
                        break
                    ao += 1
                self._approximate_order = ao + self._shift
            else:  # dense case
                offset = self._series._approximate_order + self._shift
                start = self._approximate_order - offset
                for val in self._cache[start:]:
                    if val:
                        self._true_order = True
                        break
                    self._approximate_order += 1
        return ret

    def __hash__(self):
        """
        Return the hash of ``self``.

        EXAMPLES::

            sage: from sage.data_structures.stream import Stream_function, Stream_truncated
            sage: def fun(n): return 1 if ZZ(n).is_power_of(2) else 0
            sage: s = Stream_truncated(Stream_function(fun, True, 0), -5, 0)
            sage: hash(s) == hash(s)
            True
        """
        return hash((type(self), self._series))

    def __eq__(self, other):
        """
        Test equality.

        INPUT:

        - ``other`` -- a stream of coefficients

        EXAMPLES::

            sage: from sage.data_structures.stream import Stream_function, Stream_truncated
            sage: def fun(n): return 1 if ZZ(n).is_power_of(2) else 0
            sage: f = Stream_function(fun, True, 0)
            sage: sm5 = Stream_truncated(f, -5, 0)
            sage: sm2 = Stream_truncated(f, -2, 0)
            sage: sm2 == sm5
            False
            sage: sm5 == Stream_truncated(f, -5, 0)
            True
        """
        # We assume that comparisons of this class are done only by elements in
        #    a common ring; in particular, the minimum order will be the same.
        return (isinstance(other, type(self)) and self._shift == other._shift
                and self._series == other._series)

    def order(self):
        """
        Return the order of ``self``, which is the minimum index ``n`` such
        that ``self[n]`` is nonzero.

        EXAMPLES::

            sage: from sage.data_structures.stream import Stream_function, Stream_truncated
            sage: def fun(n): return 1 if ZZ(n).is_power_of(2) else 0
            sage: s = Stream_truncated(Stream_function(fun, True, 0), -5, 0)
            sage: s.order()
            3
            sage: s = Stream_truncated(Stream_function(fun, False, 0), -5, 0)
            sage: s.order()
            3

        Check that it also worked properly with the cache partially filled::

            sage: f = Stream_function(fun, True, 0)
            sage: dummy = [f[i] for i in range(10)]
            sage: s = Stream_truncated(f, -5, 0)
            sage: s.order()
            3
            sage: f = Stream_function(fun, False, 0)
            sage: dummy = [f[i] for i in range(10)]
            sage: s = Stream_truncated(f, -5, 0)
            sage: s.order()
            3
        """
        if self._true_order:
            return self._approximate_order
        if self._is_sparse:
            n = self._approximate_order
            cache = self._series._cache
            while True:
                if n - self._shift in cache:
                    if cache[n-self._shift]:
                        self._approximate_order = n
                        self._true_order = True
                        return n
                elif self[n]:
                    return n
                n += 1
        # dense case
        return super().order()

    def is_nonzero(self):
        r"""
        Return ``True`` if and only if this stream is known
        to be nonzero.

        EXAMPLES::

            sage: from sage.data_structures.stream import Stream_function, Stream_truncated
            sage: def fun(n): return 1 if ZZ(n).is_power_of(2) else 0
            sage: f = Stream_function(fun, False, 0)
            sage: [f[i] for i in range(0, 4)]
            [0, 1, 1, 0]
            sage: f._cache
            [1, 1, 0]
            sage: s = Stream_truncated(f, -5, 0)
            sage: s.is_nonzero()
            False
            sage: [f[i] for i in range(7,10)]  # updates the cache of s
            [0, 1, 0]
            sage: s.is_nonzero()
            True

            sage: f = Stream_function(fun, True, 0)
            sage: [f[i] for i in range(0, 4)]
            [0, 1, 1, 0]
            sage: f._cache
            {1: 1, 2: 1, 3: 0}
            sage: s = Stream_truncated(f, -5, 0)
            sage: s.is_nonzero()
            False
            sage: [f[i] for i in range(7,10)]  # updates the cache of s
            [0, 1, 0]
            sage: s.is_nonzero()
            True
        """
        if self._is_sparse:
            return any(c for n, c in self._series._cache.items()
                       if n + self._shift >= self._approximate_order)
        offset = self._series._approximate_order + self._shift
        start = self._approximate_order - offset
        return any(self._cache[start:])


class Stream_derivative(Stream_inexact):
    """
    Operator for taking derivatives of a stream.

    INPUT:

    - ``series`` -- a :class:`Stream`
    - ``shift`` -- a positive integer
    """
    def __init__(self, series, shift, is_sparse):
        """
        Initialize ``self``.

        EXAMPLES::

            sage: from sage.data_structures.stream import Stream_exact, Stream_derivative
            sage: f = Stream_exact([1,2,3])
            sage: f2 = Stream_derivative(f, 2, True)
            sage: TestSuite(f2).run()
        """
        self._series = series
        self._shift = shift
        super().__init__(is_sparse, False)

    @lazy_attribute
    def _approximate_order(self):
        """
        Compute and return the approximate order of ``self``.

        EXAMPLES::

            sage: from sage.data_structures.stream import Stream_function, Stream_derivative
            sage: f = Stream_function(lambda n: Zmod(6)(n), True, 2)
            sage: h = Stream_derivative(f, 3, True)
            sage: h._approximate_order
            0
            sage: [h[i] for i in range(5)]
            [0, 0, 0, 0, 0]
        """
        # this is not the true order, unless multiplying by an
        # integer cannot give 0
        if 0 <= self._series._approximate_order <= self._shift:
            return 0
        return self._series._approximate_order - self._shift

    def __getitem__(self, n):
        """
        Return the ``n``-th coefficient of ``self``.

        EXAMPLES::

            sage: from sage.data_structures.stream import Stream_function, Stream_derivative
            sage: f = Stream_function(lambda n: 1/n if n else 0, True, -2)
            sage: [f[i] for i in range(-5, 3)]
            [0, 0, 0, -1/2, -1, 0, 1, 1/2]
            sage: f2 = Stream_derivative(f, 2, True)
            sage: [f2[i] for i in range(-5, 3)]
            [0, -3, -2, 0, 0, 1, 2, 3]

            sage: f = Stream_function(lambda n: 1/n, True, 2)
            sage: [f[i] for i in range(-1, 4)]
            [0, 0, 0, 1/2, 1/3]
            sage: f2 = Stream_derivative(f, 3, True)
            sage: [f2[i] for i in range(-1, 4)]
            [0, 2, 6, 12, 20]
        """
        return (prod(n + k for k in range(1, self._shift + 1))
                * self._series[n + self._shift])

    def __hash__(self):
        """
        Return the hash of ``self``.

        EXAMPLES::

            sage: from sage.data_structures.stream import Stream_function
            sage: from sage.data_structures.stream import Stream_derivative
            sage: a = Stream_function(lambda n: 2*n, False, 1)
            sage: f = Stream_derivative(a, 1, True)
            sage: g = Stream_derivative(a, 2, True)
            sage: hash(f) == hash(f)
            True
            sage: hash(f) == hash(g)
            False

        """
        return hash((type(self), self._series, self._shift))

    def __eq__(self, other):
        """
        Return whether ``self`` and ``other`` are known to be equal.

        INPUT:

        - ``other`` -- a stream

        EXAMPLES::

            sage: from sage.data_structures.stream import Stream_function
            sage: from sage.data_structures.stream import Stream_derivative
            sage: a = Stream_function(lambda n: 2*n, False, 1)
            sage: f = Stream_derivative(a, 1, True)
            sage: g = Stream_derivative(a, 2, True)
            sage: f == g
            False
            sage: f == Stream_derivative(a, 1, True)
            True
        """
        return (isinstance(other, type(self))
                and self._shift == other._shift
                and self._series == other._series)

    def is_nonzero(self):
        r"""
        Return ``True`` if and only if this stream is known
        to be nonzero.

        EXAMPLES::

            sage: from sage.data_structures.stream import Stream_exact, Stream_derivative
            sage: f = Stream_exact([1,2])
            sage: Stream_derivative(f, 1, True).is_nonzero()
            True
            sage: Stream_derivative(f, 2, True).is_nonzero() # it might be nice if this gave False
            True
        """
        return self._series.is_nonzero()<|MERGE_RESOLUTION|>--- conflicted
+++ resolved
@@ -2184,12 +2184,7 @@
             True
 
         """
-<<<<<<< HEAD
-        from sage.combinat.sf.sfa import _raise_variables
-
-=======
         # TODO: we should do lazy binary powering here
->>>>>>> 6ea1fe93
         while len(self._powers) < m:
             # TODO: possibly we always want a dense cache here?
             self._powers.append(Stream_cauchy_mul(self._powers[-1],
