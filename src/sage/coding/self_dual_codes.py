<<<<<<< HEAD
# sage_setup: distribution = sagemath-modules
# sage.doctest: optional - sage.groups sage.modules
=======
# sage.doctest: needs sage.groups sage.modules
>>>>>>> 902784d8
r"""
Enumerating binary self-dual codes

This module implements functions useful for studying binary self-dual codes.
The main function is ``self_dual_binary_codes``, which is a case-by-case list
of entries, each represented by a Python dictionary.

Format of each entry: a Python dictionary with keys ``"order autgp"``, ``"spectrum"``,
``"code"``, ``"Comment"``, ``"Type"``, where

- ``"code"`` -- a sd code `C` of length `n`, dim `n/2`, over `\GF{2}`

- ``"order autgp"`` -- order of the permutation automorphism group of `C`

- ``"Type"`` -- the type of `C` (which can be ``"I"`` or ``"II"``, in the binary case)

- ``"spectrum"`` -- the spectrum `[A_0,A_1,...,A_n]`

- ``"Comment"`` -- possibly an empty string.

Python dictionaries were used since they seemed to be both
human-readable and allow others to update the database easiest.

- The following double ``for`` loop can be time-consuming but should
  be run once in a while for testing purposes. It should only print
  ``True`` and have no trace-back errors::

    sage: for n in [4,6,8,10,12,14,16,18,20,22]:                # not tested
    ....:    C = self_dual_binary_codes(n); m = len(C.keys())
    ....:    for i in range(m):
    ....:        C0 = C["%s"%n]["%s"%i]["code"]
    ....:        print([n,i,C["%s"%n]["%s"%i]["spectrum"] == C0.spectrum()])
    ....:        print(C0 == C0.dual_code())
    ....:        G = C0.automorphism_group_binary_code()
    ....:        print(C["%s" % n]["%s" % i]["order autgp"] == G.order())

- To check if the "Riemann hypothesis" holds, run the following
  code::

    sage: R = PolynomialRing(CC,"T")                            # not tested
    sage: T = R.gen()                                           # not tested
    sage: for n in [4,6,8,10,12,14,16,18,20,22]:                # not tested
    ....:      C = self_dual_binary_codes(n); m = len(C["%s"%n].keys())
    ....:      for i in range(m):
    ....:          C0 = C["%s"%n]["%s"%i]["code"]
    ....:          if C0.minimum_distance()>2:
    ....:              f = R(C0.sd_zeta_polynomial())
    ....:              print([n,i,[z[0].abs() for z in f.roots()]])

You should get lists of numbers equal to 0.707106781186548.

Here's a rather naive construction of self-dual codes in the binary
case:

For even `m`, let `A_m` denote the `m\times m` matrix over `\GF{2}`
given by adding the all 1's matrix to the identity matrix (in
``MatrixSpace(GF(2),m,m)`` of course). If `M_1, ..., M_r` are square
matrices, let `diag(M_1,M_2,...,M_r)` denote the "block diagonal"
matrix with the matrices `M_i` on the diagonal and 0's elsewhere. Let
`C(m_1,...,m_r,s)` denote the linear code with generator matrix
having block form `G = (I, A)`, where
`A = diag(A_{m_1},A_{m_2},...,A_{m_r},I_s)`, for some
(even) `m_i`'s and `s`, where
`m_1+m_2+...+m_r+s=n/2`. Note: Such codes
`C(m_1,...,m_r,s)` are SD.

SD codes not of this form will be called (for the purpose of
documenting the code below) "exceptional". Except when `n` is
"small", most sd codes are exceptional (based on a counting
argument and table 9.1 in the Huffman+Pless [HP2003]_, page 347).

+++++++++++++++++++++++++++++++++++++++++++++++++++++++++

AUTHORS:

- David Joyner (2007-08-11)

REFERENCES:

- [HP2003] \W. C. Huffman, V. Pless, Fundamentals of
  Error-Correcting Codes, Cambridge Univ. Press, 2003.

- [P] \V. Pless, *A classification of self-orthogonal codes over GF(2)*,
  Discrete Math 3 (1972) 209-246.
"""

from sage.rings.finite_rings.finite_field_constructor import FiniteField as GF
from sage.matrix.matrix_space import MatrixSpace
from sage.matrix.constructor import matrix
from sage.matrix.constructor import block_diagonal_matrix
from sage.rings.integer_ring import ZZ
from sage.groups.perm_gps.permgroup import PermutationGroup
from sage.misc.cachefunc import cached_function

from sage.coding.linear_code import LinearCode

_F = GF(2)


def _MS(n):
    r"""
    For internal use; returns the floor(n/2) x n matrix space over GF(2).

    EXAMPLES::

        sage: import sage.coding.self_dual_codes as self_dual_codes
        sage: self_dual_codes._MS(2)
        Full MatrixSpace of 1 by 2 dense matrices over Finite Field of size 2
        sage: self_dual_codes._MS(3)
        Full MatrixSpace of 1 by 3 dense matrices over Finite Field of size 2
        sage: self_dual_codes._MS(8)
        Full MatrixSpace of 4 by 8 dense matrices over Finite Field of size 2
    """
    n2 = ZZ(n)/2
    return MatrixSpace(_F, n2, n)


def _matA(n):
    r"""
    For internal use; returns a list of square matrices over GF(2) `(a_{ij})`
    of sizes 0 x 0, 1 x 1, ..., n x n which are of the form
    `(a_{ij} = 1) + (a_{ij} = \delta_{ij})`.

    EXAMPLES::

        sage: import sage.coding.self_dual_codes as self_dual_codes
        sage: self_dual_codes._matA(4)
        [
                        [0 1 1]
                 [0 1]  [1 0 1]
        [], [0], [1 0], [1 1 0]
        ]
    """
    A = []
    n2 = n.quo_rem(2)[0]
    for j in range(n2+2):
        MS0 = MatrixSpace(_F, j, j)
        I = MS0.identity_matrix()
        O = MS0(j*j*[1])
        A.append(I+O)
    return A

def _matId(n):
    r"""
    For internal use; returns a list of identity matrices over GF(2)
    of sizes (floor(n/2)-j) x (floor(n/2)-j) for j = 0 ... (floor(n/2)-1).

    EXAMPLES::

        sage: import sage.coding.self_dual_codes as self_dual_codes
        sage: self_dual_codes._matId(6)
        [
        [1 0 0]
        [0 1 0]  [1 0]
        [0 0 1], [0 1], [1]
        ]
    """
    Id = []
    n2 = n.quo_rem(2)[0]
    for j in range(n2):
        MSn = MatrixSpace(_F, n2-j, n2-j)
        Id.append(MSn.identity_matrix())
    return Id


def _MS2(n):
    r"""
    For internal use; returns the floor(n/2) x floor(n/2) matrix space over GF(2).

    EXAMPLES::

        sage: import sage.coding.self_dual_codes as self_dual_codes
        sage: self_dual_codes._MS2(8)
        Full MatrixSpace of 4 by 4 dense matrices over Finite Field of size 2
    """
    n2 = n.quo_rem(2)[0]
    return MatrixSpace(_F, n2, n2)

def _I2(n):
    r"""
    Internal function

    EXAMPLES::

        sage: from sage.coding.self_dual_codes import _I2
        sage: _I2(3)
        [1]
        sage: _I2(5)
        [1 0]
        [0 1]
        sage: _I2(7)
        [1 0 0]
        [0 1 0]
        [0 0 1]
    """
    return _MS2(n).identity_matrix()

@cached_function
def _And7():
    """
    Auxiliary matrix And7.

    EXAMPLES::

        sage: from sage.coding.self_dual_codes import _And7
        sage: _And7()
        [1 1 1 0 0 1 1]
        [1 1 1 0 1 0 1]
        [1 1 1 0 1 1 0]
        [0 0 0 0 1 1 1]
        [0 1 1 1 0 0 0]
        [1 0 1 1 0 0 0]
        [1 1 0 1 0 0 0]
    """
    return matrix(_F, [[1, 1, 1, 0, 0, 1, 1],
                       [1, 1, 1, 0, 1, 0, 1],
                       [1, 1, 1, 0, 1, 1, 0],
                       [0, 0, 0, 0, 1, 1, 1],
                       [0, 1, 1, 1, 0, 0, 0],
                       [1, 0, 1, 1, 0, 0, 0],
                       [1, 1, 0, 1, 0, 0, 0]])


@cached_function
def _H8():
    """
    Auxiliary matrix H8.

    EXAMPLES::

        sage: from sage.coding.self_dual_codes import _H8
        sage: _H8()
        [ 1  1  1  1  1  1  1  1]
        [ 1 -1  1 -1  1 -1  1 -1]
        [ 1  1 -1 -1  1  1 -1 -1]
        [ 1 -1 -1  1  1 -1 -1  1]
        [ 1  1  1  1 -1 -1 -1 -1]
        [ 1 -1  1 -1 -1  1 -1  1]
        [ 1  1 -1 -1 -1 -1  1  1]
        [ 1 -1 -1  1 -1  1  1 -1]
    """
    return matrix(ZZ, [[1, 1, 1, 1, 1, 1, 1, 1],
                       [1, -1, 1, -1, 1, -1, 1, -1],
                       [1, 1, -1, -1, 1, 1, -1, -1],
                       [1, -1, -1, 1, 1, -1, -1, 1],
                       [1, 1, 1, 1, -1, -1, -1, -1],
                       [1, -1, 1, -1, -1, 1, -1, 1],
                       [1, 1, -1, -1, -1, -1, 1, 1],
                       [1, -1, -1, 1, -1, 1, 1, -1]]) # from Guava's Hadamard matrices database

# Remark: The above matrix constructions aid in computing some "small" self-dual codes.

############## main functions ##############

def self_dual_binary_codes(n):
    r"""
    Return the dictionary of inequivalent binary self dual codes of length `n`.

    For `n=4` even, returns the sd codes of a given length, up to (perm)
    equivalence, the (perm) aut gp, and the type.

    The number of inequivalent "diagonal" sd binary codes in the database of
    length n is ("diagonal" is defined by the conjecture above) is the
    same as the restricted partition number of `n`, where only integers
    from the set 1, 4, 6, 8, ... are allowed. This is the coefficient of
    `x^n` in the series expansion
    `(1-x)^{-1}\prod_{2^\infty (1-x^{2j})^{-1}}`. Typing the
    command ``f = (1-x)(-1)\*prod([(1-x(2\*j))(-1) for j in range(2,18)])``
    into Sage, we obtain for the coeffs of `x^4`,
    `x^6`, ... [1, 1, 2, 2, 3, 3, 5, 5, 7, 7, 11, 11, 15, 15,
    22, 22, 30, 30, 42, 42, 56, 56, 77, 77, 101, 101, 135, 135, 176,
    176, 231] These numbers grow too slowly to account for all the sd
    codes (see Huffman+Pless' Table 9.1, referenced above). In fact, in
    Table 9.10 of [HP2003]_, the number `B_n` of inequivalent sd binary codes
    of length `n` is given::

        n   2 4 6 8 10 12 14 16 18 20 22 24  26  28  30
        B_n 1 1 1 2  2  3  4  7  9 16 25 55 103 261 731

    According to http://oeis.org/classic/A003179,
    the next 2 entries are: 3295, 24147.

    EXAMPLES::

        sage: C = codes.databases.self_dual_binary_codes(10)
        sage: C["10"]["0"]["code"] == C["10"]["0"]["code"].dual_code()
        True
        sage: C["10"]["1"]["code"] == C["10"]["1"]["code"].dual_code()
        True
        sage: len(C["10"].keys())  # number of inequiv sd codes of length 10
        2
        sage: C = codes.databases.self_dual_binary_codes(12)
        sage: C["12"]["0"]["code"] == C["12"]["0"]["code"].dual_code()
        True
        sage: C["12"]["1"]["code"] == C["12"]["1"]["code"].dual_code()
        True
        sage: C["12"]["2"]["code"] == C["12"]["2"]["code"].dual_code()
        True
    """
    self_dual_codes = {}

    if n == 4:
        # this code is Type I
        # [4,0]:
        genmat = _I2(n).augment(_I2(n))
        # G = PermutationGroup([ "(2,4)",  "(1,2)(3,4)" ])
        spectrum = [1, 0, 2, 0, 1]
        self_dual_codes_4_0 = {"order autgp":8,"code":LinearCode(genmat),"spectrum":spectrum,
                        "Type":"I","Comment":"Unique."}
        self_dual_codes["4"] = {"0":self_dual_codes_4_0}
        return self_dual_codes

    if n == 6:
        # this is Type I
        # [6,0]:
        genmat = _I2(n).augment(_I2(n))
        # G = PermutationGroup( ["(3,6)", "(2,3)(5,6)", "(1,2)(4,5)"] )
        spectrum = [1, 0, 3, 0, 3, 0, 1]
        self_dual_codes_6_0 = {"order autgp":48,"code":LinearCode(genmat),"spectrum":spectrum,
                "Type":"I","Comment":"Unique"}
        self_dual_codes["6"] = {"0":self_dual_codes_6_0}
        return self_dual_codes

    if n == 8:
        # the first code is Type I, the second is Type II
        # the second code is equiv to the extended Hamming [8,4,4] code.
        # [8,0]:
        genmat = _I2(n).augment(_I2(n))
        # G = PermutationGroup( ["(4,8)", "(3,4)(7,8)", "(2,3)(6,7)", "(1,2)(5,6)"] )
        spectrum = [1, 0, 4, 0, 6, 0, 4, 0, 1]
        self_dual_codes_8_0 = {"order autgp":384,"code":LinearCode(genmat),"spectrum":spectrum,
               "Type":"I","Comment":"Unique Type I of this length."}
        # [8,1]:
        genmat = _I2(n).augment(_matA(n)[4])
        # G = PermutationGroup( ["(4,5)(6,7)", "(4,6)(5,7)", "(3,4)(7,8)",\
        #                    "(2,3)(6,7)", "(1,2)(5,6)"] )
        spectrum = [1, 0, 0, 0, 14, 0, 0, 0, 1]
        self_dual_codes_8_1 = {"order autgp":1344,"code":LinearCode(genmat),"spectrum":spectrum,
                "Type":"II","Comment":"Unique Type II of this length."}
        self_dual_codes["8"] = {"0":self_dual_codes_8_0,"1":self_dual_codes_8_1}
        return self_dual_codes

    if n == 10:
        # Both of these are Type I; one has a unique lowest weight codeword
        # [10,0]:
        genmat = _I2(n).augment(_I2(n))
        # G = PermutationGroup( ["(5,10)", "(4,5)(9,10)", "(3,4)(8,9)",\
        #                       "(2,3)(7,8)", "(1,2)(6,7)"] )
        spectrum = [1, 0, 5, 0, 10, 0, 10, 0, 5, 0, 1]
        self_dual_codes_10_0 = {"order autgp":3840,"code":LinearCode(genmat),"spectrum":spectrum,
                 "Type":"I","Comment":"No Type II of this length."}
        # [10,1]:
        genmat = _I2(n).augment(block_diagonal_matrix([_matA(n)[4],_matId(n)[4]]))
        # G = PermutationGroup( ["(5,10)", "(4,6)(7,8)", "(4,7)(6,8)", "(3,4)(8,9)",\
        #                       "(2,3)(7,8)", "(1,2)(6,7)"] )
        spectrum = [1, 0, 1, 0, 14, 0, 14, 0, 1, 0, 1]
        self_dual_codes_10_1 = {"order autgp":2688,"code":LinearCode(genmat),"spectrum":spectrum,
                 "Type":"I","Comment":"Unique lowest weight nonzero codeword."}
        self_dual_codes["10"] = {"0":self_dual_codes_10_0,"1":self_dual_codes_10_1}
        return self_dual_codes

    if n == 12:
        # all of these are Type I
        # [12,0]:
        genmat = _I2(n).augment(_I2(n))
        # G = PermutationGroup( ["(6,12)", "(5,6)(11,12)", "(4,5)(10,11)", "(3,4)(9,10)",\
        #                       "(2,3)(8,9)", "(1,2)(7,8)"] )
        spectrum = [1, 0, 6, 0, 15, 0, 20, 0, 15, 0, 6, 0, 1]
        self_dual_codes_12_0 = {"order autgp":48080,"code":LinearCode(genmat),"spectrum":spectrum,
                 "Type":"I","Comment":"No Type II of this length."}
        # [12,1]:
        genmat = _I2(n).augment(block_diagonal_matrix([_matA(n)[4],_matId(n)[4]]))
        # G = PermutationGroup( ["(2,3)(4,7)", "(2,4)(3,7)", "(2,4,9)(3,7,8)", "(2,4,8,10)(3,9)",\
        #       "(1,2,4,7,8,10)(3,9)", "(2,4,8,10)(3,9)(6,12)", "(2,4,8,10)(3,9)(5,6,11,12)"] )
        spectrum = [1, 0, 2, 0, 15, 0, 28, 0, 15, 0, 2, 0, 1]
        self_dual_codes_12_1 = {"order autgp":10752,"code":LinearCode(genmat),"spectrum":spectrum,
                 "Type":"I","Comment":"Smallest automorphism group of these."}
        # [12,2]:
        genmat = _I2(n).augment(_matA(n)[6])
        # G = PermutationGroup( ["(5,6)(11,12)", "(5,11)(6,12)", "(4,5)(10,11)", "(3,4)(9,10)",\
        #                     "(2,3)(8,9)", "(1,2)(7,8)"] )
        spectrum = [1, 0, 0, 0, 15, 0, 32, 0, 15, 0, 0, 0, 1]
        self_dual_codes_12_2 = {"order autgp":23040,"code":LinearCode(genmat),"spectrum":spectrum,
                 "Type":"I","Comment":"Largest minimum distance of these."}
        self_dual_codes["12"] = {"0":self_dual_codes_12_0,"1":self_dual_codes_12_1,"2":self_dual_codes_12_2}
        return self_dual_codes

    if n == 14:
        # all of these are Type I; one has a unique lowest weight codeword
        # (there are 4 total inequiv sd codes of n = 14, by Table 9.10 [HP2003])
        # [14,0]:
        genmat = _I2(n).augment(_I2(n))
        # G = PermutationGroup( ["(7,14)", "(6,7)(13,14)", "(5,6)(12,13)", "(4,5)(11,12)",\
        #            "(3,4)(10,11)", "(2,3)(9,10)", "(1,2)(8,9)"] )
        spectrum = [1, 0, 7, 0, 21, 0, 35, 0, 35, 0, 21, 0, 7, 0, 1]
        self_dual_codes_14_0 = {"order autgp":645120,"code":LinearCode(genmat),"spectrum":spectrum,
                 "Type":"I","Comment":"No Type II of this length. Huge aut gp."}
        # [14,1]:
        genmat = _I2(n).augment(block_diagonal_matrix([_matA(n)[4],_matId(n)[4]]))
        # G = PermutationGroup( ["(7,14)", "(6,7)(13,14)", "(5,6)(12,13)", "(4,8)(9,10)",\
        #              "(4,9)(8,10)", "(3,4)(10,11)", "(2,3)(9,10)", "(1,2)(8,9)"] )
        spectrum = [1, 0, 3, 0, 17, 0, 43, 0, 43, 0, 17, 0, 3, 0, 1]
        self_dual_codes_14_1 = {"order autgp":64512,"code":LinearCode(genmat),"spectrum":spectrum,
                 "Type":"I","Comment":"Automorphism group has order 64512."}
        # [14,2]:
        genmat = _I2(n).augment(block_diagonal_matrix([_matA(n)[6],_matId(n)[6]]))
        # G = PermutationGroup( ["(7,14)", "(5,6)(12,13)", "(5,12)(6,13)", "(4,5)(11,12)",\
        #                        "(3,4)(10,11)", "(2,3)(9,10)", "(1,2)(8,9)"] )
        spectrum = [1, 0, 1, 0, 15, 0, 47, 0, 47, 0, 15, 0, 1, 0, 1]
        self_dual_codes_14_2 = {"order autgp":46080,"code":LinearCode(genmat),"spectrum":spectrum,
                 "Type":"I","Comment":"Unique codeword of weight 2."}
        # [14,3]:
        genmat = _I2(n).augment(_And7())
        # G = PermutationGroup( ["(7,11)(12,13)", "(7,12)(11,13)", "(6,9)(10,14)",\
        #      "(6,10)(9,14)", "(5,6)(8,9)", "(4,5)(9,10), (2,3)(11,12)", "(2,7)(3,13)",\
        #      "(1,2)(12,13)", "(1,4)(2,5)(3,8)(6,7)(9,13)(10,12)(11,14)"])
        spectrum = [1, 0, 0, 0, 14, 0, 49, 0, 49, 0, 14, 0, 0, 0, 1]
        self_dual_codes_14_3 = {"order autgp":56448,"code":LinearCode(genmat),"spectrum":spectrum,
                 "Type":"I","Comment":"Largest minimum distance of these."}
        self_dual_codes["14"] = {"0":self_dual_codes_14_0,"1":self_dual_codes_14_1,"2":self_dual_codes_14_2,
                  "3":self_dual_codes_14_3}
        return self_dual_codes

    if n == 16:
        # 4 of these are Type I, 2 are Type II. The 2 Type II codes
        # are formally equivalent but with different automorphism groups
        # [16,0]:
        genmat = _I2(n).augment(_I2(n))
        #  G = PermutationGroup( [ "(8,16)", "(7,8)(15,16)", "(6,7)(14,15)", "(5,6)(13,14)",
        #                       "(4,5)(12,13)", "(3,4)(11,12)", "(2,3)(10,11)", "(1,2)(9,10)"] )
        spectrum = [1, 0, 8, 0, 28, 0, 56, 0, 70, 0, 56, 0, 28, 0, 8, 0, 1]
        self_dual_codes_16_0 = {"order autgp":10321920,"code":LinearCode(genmat),"spectrum":spectrum,
                 "Type":"I","Comment":"Huge aut gp."}
        # [16,1]:
        genmat = _I2(n).augment(block_diagonal_matrix([_matA(n)[4],_matId(n)[4]]))
        #  G = PermutationGroup( [ "(8,16)", "(7,8)(15,16)", "(6,7)(14,15)", "(5,6)(13,14)",\
        #        "(4,9)(10,11)", "(4,10)(9,11)", "(3,4)(11,12)", "(2,3)(10,11)", "(1,2)(9,10)"] )
        spectrum = [1, 0, 4, 0, 20, 0, 60, 0, 86, 0, 60, 0, 20, 0, 4, 0, 1]
        self_dual_codes_16_1 = {"order autgp":516096,"code":LinearCode(genmat),"spectrum":spectrum,
                 "Type":"I","Comment":""}
        # [16,2]:
        genmat = _I2(n).augment(block_diagonal_matrix([_matA(n)[4],_matA(n)[4]]))
        #  G = PermutationGroup( [ "(8,13)(14,15)", "(8,14)(13,15)", "(7,8)(15,16)", "(6,7)(14,15)",\
        #     "(5,6)(13,14)", "(4,9)(10,11)", "(4,10)(9,11)", "(3,4)(11,12)", "(2,3)(10,11)",\
        #     "(1,2)(9,10)","(1,5)(2,6)(3,7)(4,8)(9,13)(10,14)(11,15)(12,16)"] )
        spectrum = [1, 0, 0, 0, 28, 0, 0, 0, 198, 0, 0, 0, 28, 0, 0, 0, 1]
        self_dual_codes_16_2 = {"order autgp":3612672,"code":LinearCode(genmat),"spectrum":spectrum,
                 "Type":"II","Comment":"Same spectrum as the other Type II code."}
        # [16,3]:
        genmat = _I2(n).augment(block_diagonal_matrix([_matA(n)[6],_matId(n)[6]]))
        # G = PermutationGroup( [ "(8,16)", "(7,8)(15,16)", "(5,6)(13,14)", "(5,13)(6,14)",\
        #             "(4,5)(12,13)", "(3,4)(11,12)", "(2,3)(10,11)", "(1,2)(9,10)"] )
        spectrum = [1, 0, 2, 0, 16, 0, 62, 0, 94, 0, 62, 0, 16, 0, 2, 0, 1]
        self_dual_codes_16_3 = {"order autgp":184320,"code":LinearCode(genmat),"spectrum":spectrum,
                 "Type":"I","Comment":""}
        # [16,4]:
        genmat = _I2(n).augment(_matA(n)[8])
        # an equivalent form: See also [20,8] using A[10]
        # [(1, 0, 0, 0, 0, 0, 0, 0, 0, 1, 1, 1, 1, 1, 1, 1),
        #  (0, 1, 0, 0, 0, 0, 0, 0, 1, 0, 1, 1, 1, 1, 1, 1),
        #  (0, 0, 1, 0, 0, 0, 0, 0, 1, 1, 1, 0, 0, 0, 0, 0),
        #  (0, 0, 0, 1, 0, 0, 0, 0, 1, 1, 0, 1, 0, 0, 0, 0),
        #  (0, 0, 0, 0, 1, 0, 0, 0, 1, 1, 0, 0, 1, 0, 0, 0),
        #  (0, 0, 0, 0, 0, 1, 0, 0, 1, 1, 0, 0, 0, 1, 0, 0),
        #  (0, 0, 0, 0, 0, 0, 1, 0, 1, 1, 0, 0, 0, 0, 1, 0),
        #  (0, 0, 0, 0, 0, 0, 0, 1, 1, 1, 0, 0, 0, 0, 0, 1)]
        #  G = PermutationGroup( [ "(7,8)(15,16)", "(7,15)(8,16)", "(6,7)(14,15)",\
        #      "(5,6)(13,14)","(4,5)(12,13)","(3,4)(11,12)", "(2,3)(10,11)", "(1,2)(9,10)"] )
        spectrum = [1, 0, 0, 0, 28, 0, 0, 0, 198, 0, 0, 0, 28, 0, 0, 0, 1]
        self_dual_codes_16_4 = {"order autgp":5160960,"code":LinearCode(genmat),"spectrum":spectrum,
                 "Type":"II","Comment":"Same spectrum as the other Type II code. Large aut gp."}
        # [16,5]:
        genmat = _I2(n).augment(block_diagonal_matrix([_And7(),_matId(n)[7]]))
        #  G = PermutationGroup( [ "(8,16)", "(7,12)(13,14)", "(7,13)(12,14)",\
        #      "(6,10)(11,15)", "(6,11)(10,15)", "(5,6)(9,10)", "(4,5)(10,11)",\
        #      "(2,3)(12,13)", "(2,7)(3,14)", "(1,2)(13,14)",\
        #      "(1,4)(2,5)(3,9)(6,7)(10,14)(11,13)(12,15)" ] )
        spectrum = [1, 0, 1, 0, 14, 0, 63, 0, 98, 0, 63, 0, 14, 0, 1, 0, 1]
        self_dual_codes_16_5 = {"order autgp":112896,"code":LinearCode(genmat),"spectrum":spectrum,
                 "Type":"I","Comment":"'Exceptional' construction."}
        # [16,6]:
        J8 = MatrixSpace(ZZ,8,8)(64*[1])
        genmat = _I2(n).augment(_I2(n)+_MS2(n)((_H8()+J8)/2))
        #  G = PermutationGroup( [ "(7,9)(10,16)", "(7,10)(9,16)", "(6,7)(10,11)",\
        #       "(4,6)(11,13)", "(3,5)(12,14)", "(3,12)(5,14)", "(2,3)(14,15)",\
        #       "(1,2)(8,15)", "(1,4)(2,6)(3,7)(5,16)(8,13)(9,12)(10,14)(11,15)" ] )
        spectrum = [1, 0, 0, 0, 12, 0, 64, 0, 102, 0, 64, 0, 12, 0, 0, 0, 1]
        self_dual_codes_16_6 = {"order autgp":73728,"code":LinearCode(genmat),"spectrum":spectrum,
                 "Type":"I","Comment":"'Exceptional' construction. Min dist 4."}
        self_dual_codes["16"] = {"0":self_dual_codes_16_0,"1":self_dual_codes_16_1,"2":self_dual_codes_16_2,
                  "3":self_dual_codes_16_3,"4":self_dual_codes_16_4,"5":self_dual_codes_16_5,"6":self_dual_codes_16_6}
        return self_dual_codes

    if n == 18:
        # all of these are Type I, all are "extensions" of the n=16 codes
        # [18,3] and [18,4] each has a unique lowest weight codeword. Also, they
        # are formally equivalent but with different automorphism groups
        # [18,0]:
        genmat = _I2(n).augment(_I2(n))
        # G = PermutationGroup( [ "(9,18)", "(8,9)(17,18)", "(7,8)(16,17)", "(6,7)(15,16)",\
        #     "(5,6)(14,15)", "(4,5)(13,14)", "(3,4)(12,13)", "(2,3)(11,12)", "(1,2)(10,11)" ] )
        spectrum = [1, 0, 9, 0, 36, 0, 84, 0, 126, 0, 126, 0, 84, 0, 36, 0, 9, 0, 1]
        self_dual_codes_18_0 = {"order autgp":185794560,"code":LinearCode(genmat),"spectrum":spectrum,
                 "Type":"I","Comment": "Huge aut gp. S_9x(ZZ/2ZZ)^9?"}
        # [18,1]:
        genmat = _I2(n).augment(block_diagonal_matrix([_matA(n)[4],_matId(n)[4]]))
        #   G = PermutationGroup( [ "(9,18)", "(8,9)(17,18)", "(7,8)(16,17)", "(6,7)(15,16)",\
        #       "(5,6)(14,15)", "(4,10)(11,12)", "(4,11)(10,12)", "(3,4)(12,13)",\
        #       "(2,3)(11,12)", "(1,2)(10,11)" ] )
        spectrum = [1, 0, 5, 0, 24, 0, 80, 0, 146, 0, 146, 0, 80, 0, 24, 0, 5, 0, 1]
        self_dual_codes_18_1 = {"order autgp":5160960,"code":LinearCode(genmat),"spectrum":spectrum,
                 "Type":"I","Comment": "Large aut gp."}
        # [18,2]:
        genmat = _I2(n).augment(block_diagonal_matrix([_matA(n)[6],_matId(n)[6]]))
        #  G = PermutationGroup( [ "(9,18)", "(8,9)(17,18)", "(7,8)(16,17)", "(5,6)(14,15)",\
        #       "(5,14)(6,15)","(4,5)(13,14)", "(3,4)(12,13)", "(2,3)(11,12)", "(1,2)(10,11)"] )
        spectrum = [1, 0, 3, 0, 18, 0, 78, 0, 156, 0, 156, 0, 78, 0, 18, 0, 3, 0, 1]
        self_dual_codes_18_2 = {"order autgp":1105920,"code":LinearCode(genmat),"spectrum":spectrum,
                 "Type":"I","Comment": ""}
        # [18,3]:
        genmat = _I2(n).augment(block_diagonal_matrix([_matA(n)[4],_matA(n)[4],_matId(n)[8]]))
        #   G = PermutationGroup( [ "(9,18)", "(8,14)(15,16)", "(8,15)(14,16)", "(7,8)(16,17)",\
        #      "(6,7)(15,16)","(5,6)(14,15)", "(4,10)(11,12)", "(4,11)(10,12)",\
        #      "(3,4)(12,13)", "(2,3)(11,12)","(1,2)(10,11)",\
        #      "(1,5)(2,6)(3,7)(4,8)(10,14)(11,15)(12,16)(13,17)" ] )
        spectrum = [1, 0, 1, 0, 28, 0, 28, 0, 198, 0, 198, 0, 28, 0, 28, 0, 1, 0, 1]
        self_dual_codes_18_3 = {"order autgp":7225344,"code":LinearCode(genmat),"spectrum":spectrum,
                 "Type":"I","Comment": "Large aut gp. Unique codeword of smallest non-zero wt.\
                 Same spectrum as '[18,4]' sd code."}
        # [18,4]:
        genmat = _I2(n).augment(block_diagonal_matrix([_matA(n)[8],_matId(n)[8]]))
        # G = PermutationGroup( [ "(9,18)", "(7,8)(16,17)", "(7,16)(8,17)", "(6,7)(15,16)", \
        #     "(5,6)(14,15)", "(4,5)(13,14)", "(3,4)(12,13)", "(2,3)(11,12)", "(1,2)(10,11)" ] )
        spectrum = [1, 0, 1, 0, 28, 0, 28, 0, 198, 0, 198, 0, 28, 0, 28, 0, 1, 0, 1]
        self_dual_codes_18_4 = {"order autgp":10321920,"code":LinearCode(genmat),"spectrum":spectrum,
                 "Type":"I","Comment": "Huge aut gp. Unique codeword of smallest non-zero wt.\
                 Same spectrum as '[18,3]' sd code."}
        # [18,5]:
        C = self_dual_binary_codes(n-2)["%s" % (n-2)]["5"]["code"]
        A0 = C.redundancy_matrix()
        genmat = _I2(n).augment(block_diagonal_matrix([A0,_matId(n)[8]]))
        # G = PermutationGroup( [ "(5,10)(6,11)", "(5,11)(6,10)", "(5,11,12)(6,7,10)",\
        #     "(5,11,10,7,12,6,13)", "(2,15)(3,16)(5,11,10,7,12,6,13)",\
        #     "(2,16)(3,15)(5,11,10,7,12,6,13)", "(2,16,14)(3,15,4)(5,11,10,7,12,6,13)",\
        #     "(1,2,16,15,4,3,14)(5,11,10,7,12,6,13)", "(1,5,14,6,16,11,15,7,3,10,4,12,2,13)",\
        #     "(2,16,14)(3,15,4)(5,11,10,7,12,6,13)(9,18)",\
        #     "(2,16,14)(3,15,4)(5,11,10,7,12,6,13)(8,9,17,18)" ] )
        spectrum = [1, 0, 2, 0, 15, 0, 77, 0, 161, 0, 161, 0, 77, 0, 15, 0, 2, 0, 1]
        self_dual_codes_18_5 = {"order autgp":451584,"code":LinearCode(genmat),"spectrum":spectrum,
                 "Type":"I","Comment": "'Exceptional' construction."}
        # [18,6]:
        C = self_dual_binary_codes(n-2)["%s" % (n-2)]["6"]["code"]
        A0 = C.redundancy_matrix()
        genmat = _I2(n).augment(block_diagonal_matrix([A0,_matId(n)[8]]))
        G = PermutationGroup( [ "(9,18)", "(7,10)(11,17)", "(7,11)(10,17)", "(6,7)(11,12)",
              "(4,6)(12,14)", "(3,5)(13,15)", "(3,13)(5,15)", "(2,3)(15,16)", "(1,2)(8,16)",
              "(1,4)(2,6)(3,7)(5,17)(8,14)(10,13)(11,15)(12,16)" ] )
        spectrum = [1, 0, 1, 0, 12, 0, 76, 0, 166, 0, 166, 0, 76, 0, 12, 0, 1, 0, 1]
        self_dual_codes_18_6 = {"order autgp":147456,"code":LinearCode(genmat),"spectrum":spectrum,
                 "Type":"I","Comment": "'Exceptional'. Unique codeword of smallest non-zero wt."}
        # [18,7] (equiv to H18 in [P])
        genmat = _MS(n)([[1,0,0,0,0,0,0,0,0,1,1,1,1,1,1,1,0,0],
                         [0,1,0,0,0,0,0,0,0,0,0,0,1,1,1,1,0,1],
                         [0,0,1,0,0,0,0,0,0,1,1,1,0,0,1,0,0,1],
                         [0,0,0,1,0,0,0,0,0,1,1,1,1,0,0,0,0,1],
                         [0,0,0,0,1,0,0,0,0,1,1,0,0,1,0,1,1,0],
                         [0,0,0,0,0,1,0,0,0,1,0,1,0,1,0,1,1,0],
                         [0,0,0,0,0,0,1,0,0,0,1,1,0,0,0,0,1,0],
                         [0,0,0,0,0,0,0,1,0,1,0,0,0,1,0,0,0,1],
                         [0,0,0,0,0,0,0,0,1,1,0,0,0,0,0,1,0,1]])
        # G = PermutationGroup( [ "(9,10)(16,18)", "(9,16)(10,18)", "(8,9)(14,16)",\
        #          "(7,11)(12,17)", "(7,12)(11,17)", "(5,6)(11,12)", "(5,7)(6,17)",\
        #          "(4,13)(5,8)(6,14)(7,9)(10,12)(11,18)(16,17)", "(3,4)(13,15)",\
        #          "(1,2)(5,8)(6,14)(7,9)(10,12)(11,18)(16,17)", "(1,3)(2,15)",\
        #          "(1,5)(2,6)(3,7)(4,11)(10,18)(12,13)(15,17)" ] )
        spectrum = [1, 0, 0, 0, 9, 0, 75, 0, 171, 0, 171, 0, 75, 0, 9, 0, 0, 0, 1]
        self_dual_codes_18_7 = {"order autgp":82944,"code":LinearCode(genmat),"spectrum":spectrum,
                 "Type":"I","Comment": "'Exceptional' construction. Min dist 4."}
        # [18, 8] (equiv to I18 in [P])
        I18 = _MS(n)([[1,1,1,1,0,0,0,0,0,0,0,0,0,0,0,0,0,0],
                      [0,0,1,1,1,1,0,0,0,0,0,0,0,0,0,0,0,0],
                      [0,0,0,0,1,1,1,1,0,0,0,0,0,0,0,0,0,0],
                      [0,0,0,0,0,0,1,1,1,1,0,0,0,0,0,0,0,0],
                      [1,0,1,0,1,0,1,0,1,0,1,0,0,0,0,0,0,0],
                      [0,0,0,0,0,0,0,0,0,0,0,1,1,1,1,0,0,0],
                      [0,0,0,0,0,0,0,0,0,0,0,0,0,1,1,1,1,0],
                      [0,0,0,0,0,0,0,0,0,0,0,1,0,1,0,1,0,1],
                      [1,1,1,1,1,1,1,1,1,1,1,1,1,1,1,1,1,1]])
        genmat = _MS(n)([[1,0,0,0,0,0,0,0,0, 1, 1, 1, 1, 1, 0, 0, 0, 0],
                         [0,1,0,0,0,0,0,0,0, 1, 0, 1, 1, 1, 0, 1, 1, 1],
                         [0,0,1,0,0,0,0,0,0, 0, 1, 1, 0, 0, 0, 1, 1, 1],
                         [0,0,0,1,0,0,0,0,0, 0, 1, 0, 0, 1, 0, 1, 1, 1],
                         [0,0,0,0,1,0,0,0,0, 0, 1, 0, 1, 0, 0, 1, 1, 1],
                         [0,0,0,0,0,1,0,0,0, 1, 1, 0, 0, 0, 0, 1, 1, 1],
                         [0,0,0,0,0,0,1,0,0, 0, 0, 0, 0, 0, 1, 0, 1, 1],
                         [0,0,0,0,0,0,0,1,0, 0, 0, 0, 0, 0, 1, 1, 0, 1],
                         [0,0,0,0,0,0,0,0,1, 0, 0, 0, 0, 0, 1, 1, 1, 0]])
        G = PermutationGroup( [ "(9,15)(16,17)", "(9,16)(15,17)", "(8,9)(17,18)",
                       "(7,8)(16,17)", "(5,6)(10,13)", "(5,10)(6,13)", "(4,5)(13,14)",
                      "(3,4)(12,14)", "(1,2)(6,10)", "(1,3)(2,12)" ] )
        spectrum = [1, 0, 0, 0, 17, 0, 51, 0, 187, 0, 187, 0, 51, 0, 17, 0, 0, 0, 1]
        self_dual_codes_18_8 = {"order autgp":322560,"code":LinearCode(genmat),"spectrum":spectrum,
                 "Type":"I","Comment": "'Exceptional' construction. Min dist 4."}
        self_dual_codes["18"] = {"0":self_dual_codes_18_0,"1":self_dual_codes_18_1,"2":self_dual_codes_18_2,
                  "3":self_dual_codes_18_3,"4":self_dual_codes_18_4,"5":self_dual_codes_18_5,
                  "6":self_dual_codes_18_6,"7":self_dual_codes_18_7,"8":self_dual_codes_18_8}
        return self_dual_codes

    if n == 20:
    # all of these of these are Type I; 2 of these codes
    # are formally equivalent but with different automorphism groups;
    # one of these has a unique codeword of lowest weight
        A10 = MatrixSpace(_F,10,10)([[1, 1, 1, 1, 1, 1, 1, 1, 1, 0],
                                     [1, 1, 1, 0, 1, 0, 1, 0, 1, 1],
                                     [1, 0, 0, 1, 0, 1, 0, 1, 0, 1],
                                     [0, 0, 0, 1, 1, 1, 0, 1, 0, 1],
                                     [0, 0, 1, 1, 0, 1, 0, 1, 0, 1],
                                     [0, 0, 0, 1, 0, 1, 1, 1, 0, 1],
                                     [0, 1, 0, 1, 0, 1, 0, 1, 0, 1],
                                     [0, 0, 0, 1, 0, 0, 0, 0, 1, 1],
                                     [0, 0, 0, 0, 0, 1, 0, 0, 1, 1],
                                     [0, 0, 0, 0, 0, 0, 0, 1, 1, 1]])
        # [20,0]:
        genmat = _I2(n).augment(_I2(n))
        # G = PermutationGroup( ["(10,20)", "(9,10)(19,20)", "(8,9)(18,19)", "(7,8)(17,18)", "(6,7)(16,17)",\
        #            "(5,6)(15,16)", "(4,5)(14,15)", "(3,4)(13,14)", "(2,3)(12,13)", "(1,2)(11,12)"] )
        spectrum = [1, 0, 10, 0, 45, 0, 120, 0, 210, 0, 252, 0, 210, 0, 120, 0, 45, 0, 10, 0, 1]
        self_dual_codes_20_0 = {"order autgp":3715891200,"code":LinearCode(genmat),"spectrum":spectrum,
                 "Type":"I","Comment": "Huge aut gp"}
        # [20,1]:
        genmat = _I2(n).augment(block_diagonal_matrix([_matA(n)[4],_matId(n)[4]]))
        # G = PermutationGroup( [ "(10,20)", "(9,10)(19,20)", "(8,9)(18,19)", "(7,8)(17,18)", "(6,7)(16,17)",\
        #         "(5,6)(15,16)", "(4,11)(12,13)", "(4,12)(11,13)", "(3,4)(13,14)",\
        #         "(2,3)(12,13)", "(1,2)(11,12)"] )
        spectrum = [1, 0, 6, 0, 29, 0, 104, 0, 226, 0, 292, 0, 226, 0, 104, 0, 29, 0, 6, 0, 1]
        self_dual_codes_20_1 = {"order autgp":61931520,"code":LinearCode(genmat),"spectrum":spectrum,
                 "Type":"I","Comment":""}
        # [20,2]:
        genmat = _I2(n).augment(block_diagonal_matrix([_matA(n)[6],_matId(n)[6]]))
        #  G = PermutationGroup( [ "(10,20)", "(9,10)(19,20)", "(8,9)(18,19)", "(7,8)(17,18)",\
        #          "(5,6)(15,16)", "(5,15)(6,16)", "(4,5)(14,15)", "(3,4)(13,14)",\
        #          "(2,3)(12,13)", "(1,2)(11,12)"] )
        spectrum = [1, 0, 4, 0, 21, 0, 96, 0, 234, 0, 312, 0, 234, 0, 96, 0, 21, 0, 4, 0, 1]
        self_dual_codes_20_2 = {"order autgp":8847360,"code":LinearCode(genmat),"spectrum":spectrum,
                 "Type":"I","Comment":""}
        # [20,3]:
        genmat = _I2(n).augment(block_diagonal_matrix([_matA(n)[6],_matA(n)[4]]))
        # G = PermutationGroup( [ "(5,6)(15,16)", "(5,15)(6,16)", "(4,5)(14,15)", "(3,4)(13,14)",\
        #             "(2,3)(12,13)", "(1,2)(11,12)", "(8,17)(9,10)", "(8,10)(9,17)", "(8,10,20)(9,19,17)",\
        #             "(8,19,20,9,17,10,18)", "(7,8,19,20,9,18)(10,17)"] )
        spectrum = [1, 0, 0, 0, 29, 0, 32, 0, 226, 0, 448, 0, 226, 0, 32, 0, 29, 0, 0, 0, 1]
        self_dual_codes_20_3 = {"order autgp":30965760,"code":LinearCode(genmat),"spectrum":spectrum,
                 "Type":"I","Comment":"Min dist 4."}
        # [20,4]:
        genmat = _I2(n).augment(block_diagonal_matrix([_matA(n)[4],_matA(n)[4],_matId(n)[8]]))
        #  G = PermutationGroup( [ "(5,15)(6,16)", "(5,16)(6,15)", "(5,16,7)(6,17,15)", "(5,15,8)(6,17,7)",\
        #              "(5,17,18)(6,15,8), (3,14)(4,13)(5,17,18)(6,15,8)", "(3,13)(4,14)(5,17,18)(6,15,8)",\
        #              "(2,3,14)(4,13,11)(5,17,18)(6,15,8)"," (2,3,12)(4,11,14)(5,17,18)(6,15,8)",\
        #              "(1,2,3,11,14,4,12)(5,17,18)(6,15,8)", "(1,5,13,17,14,8,2,7,3,16,12,6,11,18)(4,15)",\
        #               "(2,3,12)(4,11,14)(5,17,18)(6,15,8)(10,20)",\
        #               "(2,3,12)(4,11,14)(5,17,18)(6,15,8)(9,10,19,20)"] )
        spectrum = [1, 0, 2, 0, 29, 0, 56, 0, 226, 0, 396, 0, 226, 0, 56, 0, 29, 0, 2, 0, 1]
        self_dual_codes_20_4 = {"order autgp":28901376,"code":LinearCode(genmat),"spectrum":spectrum,
                 "Type":"I","Comment":""}
        # [20,5]:
        genmat = _I2(n).augment(block_diagonal_matrix([_And7(),_matId(n)[7]]))
        # G = PermutationGroup( [ "(10,20)", "(9,10)(19,20)", "(8,9)(18,19)",\
        #        "(7,11)(12,14)", "(7,12)(11,14)", "(6,7)(12,13)", "(5,6)(11,12)",\
        #       "(4,15)(16,17)", "(4,16)(15,17)", "(2,3)(16,17)", "(2,4)(3,15)",\
        #        "(1,2)(15,16)", "(1,5)(2,6)(3,13)(4,7)(11,16)(12,15)(14,17)" ] ) # order 2709504
        spectrum = [1, 0, 3, 0, 17, 0, 92, 0, 238, 0, 322, 0, 238, 0, 92, 0, 17, 0, 3, 0, 1]
        self_dual_codes_20_5 = {"order autgp":2709504,"code":LinearCode(genmat),"spectrum":spectrum,
                 "Type":"I","Comment": "'Exceptional' construction."}
        # [20,6]:
        genmat = _I2(n).augment(block_diagonal_matrix([_matA(n)[8],_matId(n)[8]]))
        # G = PermutationGroup( [ "(7,8)(17,18)", "(7,17)(8,18)", "(6,7)(16,17)", "(5,6)(15,16)",\
        #        "(4,5)(14,15)", "(3,4)(13,14)", "(2,3)(12,13)", "(1,2)(11,12)",\
        #        "(10,20)", "(9,10,19,20)"] )
        spectrum = [1, 0, 2, 0, 29, 0, 56, 0, 226, 0, 396, 0, 226, 0, 56, 0, 29, 0, 2, 0, 1]
        self_dual_codes_20_6 = {"order autgp":41287680,"code":LinearCode(genmat),"spectrum":spectrum,
                 "Type":"I","Comment":""}
        # [20,7]:
        A0 = self_dual_binary_codes(n-4)["16"]["6"]["code"].redundancy_matrix()
        genmat = _I2(n).augment(block_diagonal_matrix([A0,_matId(n)[8]]))
        # G = PermutationGroup( [ "(10,20)", "(9,10)(19,20)", "(7,11)(12,18)",\
        #    "(7,12)(11,18)", "(6,7)(12,13)", "(4,6)(13,15)", "(3,5)(14,16)",\
        #    "(3,14)(5,16)", "(2,3)(16,17)", "(1,2)(8,17)",\
        #    "(1,4)(2,6)(3,7)(5,18)(8,15)(11,14)(12,16)(13,17)" ] )
        spectrum = [1,0,2,0,13,0,88,0,242,0,332,0,242,0,88,0,13,0,2,0,1]
        self_dual_codes_20_7 = {"order autgp":589824,"code":LinearCode(genmat),"spectrum":spectrum,
                 "Type":"I","Comment":"'Exceptional' construction."}
        # [20,8]: (genmat, J20, and genmat2 are all equiv)
        genmat = _I2(n).augment(_matA(n)[10])
        J20 = _MS(n)([[1,1,1, 1, 0, 0, 0, 0, 0, 0, 0, 0, 0, 0, 0, 0, 0, 0, 0, 0],
                     [0,0,1, 1, 1, 1, 0, 0, 0, 0, 0, 0, 0, 0, 0, 0, 0, 0, 0, 0],
                     [0,0,0, 0, 1, 1, 1, 1, 0, 0, 0, 0, 0, 0, 0, 0, 0, 0, 0, 0],
                     [0,0,0, 0, 0, 0, 1, 1, 1, 1, 0, 0, 0, 0, 0, 0, 0, 0, 0, 0],
                     [0,0,0, 0, 0, 0, 0, 0, 1, 1, 1, 1, 0, 0, 0, 0, 0, 0, 0, 0],
                     [0,0,0, 0, 0, 0, 0, 0, 0, 0, 1, 1, 1, 1, 0, 0, 0, 0, 0, 0],
                     [0,0,0, 0, 0, 0, 0, 0, 0, 0, 0, 0, 1, 1, 1, 1, 0, 0, 0, 0],
                     [0,0,0, 0, 0, 0, 0, 0, 0, 0, 0, 0, 0, 0, 1, 1, 1, 1, 0, 0],
                     [0,0,0, 0, 0, 0, 0, 0, 0, 0, 0, 0, 0, 0, 0, 0, 1, 1, 1, 1],
                     [1,0,1, 0, 1, 0, 1, 0, 1, 0, 1, 0, 1, 0, 1, 0, 1, 0, 1, 0]])
        genmat2 = _MS(n)([[1,0,0, 0, 0, 0, 0, 0, 0, 0, 0, 1, 1, 1, 1, 1, 1, 1, 1, 1],
                         [0,1,0, 0, 0, 0, 0, 0, 0, 0, 1, 0, 1, 1, 1, 1, 1, 1, 1, 1],
                         [0,0,1, 0, 0, 0, 0, 0, 0, 0, 1, 1, 1, 0, 0, 0, 0, 0, 0, 0],
                         [0,0,0, 1, 0, 0, 0, 0, 0, 0, 1, 1, 0, 1, 0, 0, 0, 0, 0, 0],
                         [0,0,0, 0, 1, 0, 0, 0, 0, 0, 1, 1, 0, 0, 1, 0, 0, 0, 0, 0],
                         [0,0,0, 0, 0, 1, 0, 0, 0, 0, 1, 1, 0, 0, 0, 1, 0, 0, 0, 0],
                         [0,0,0, 0, 0, 0, 1, 0, 0, 0, 1, 1, 0, 0, 0, 0, 1, 0, 0, 0],
                         [0,0,0, 0, 0, 0, 0, 1, 0, 0, 1, 1, 0, 0, 0, 0, 0, 1, 0, 0],
                         [0,0,0, 0, 0, 0, 0, 0, 1, 0, 1, 1, 0, 0, 0, 0, 0, 0, 1, 0],
                         [0,0,0, 0, 0, 0, 0, 0, 0, 1, 1, 1, 0, 0, 0, 0, 0, 0, 0, 1]])
        #  G = PermutationGroup( [ "(9,10)(19,20)", "(9,19)(10,20)", "(8,9)(18,19)", "(7,8)(17,18)",\
        #        "(6,7)(16,17)", "(5,6)(15,16)", "(4,5)(14,15)", "(3,4)(13,14)",\
        #        "(2,3)(12,13)", "(1,2)(11,12)"] )
        spectrum = [1, 0, 0, 0, 45, 0, 0, 0, 210, 0, 512, 0, 210, 0, 0, 0, 45, 0, 0, 0, 1]
        self_dual_codes_20_8 = {"order autgp":1857945600,"code":LinearCode(genmat),"spectrum":spectrum,
                 "Type":"I","Comment":"Huge aut gp. Min dist 4."}
        # [20,9]: (genmat, K20 are equiv)
        genmat = _I2(n).augment(A10)
        K20 = _MS(n)([[1,1,1,1,0,0,0,0,0,0,0,0,0,0,0,0,0,0,0,0],
                      [0,0,1,1,1,1,0,0,0,0,0,0,0,0,0,0,0,0,0,0],
                      [0,0,0,0,1,1,1,1,0,0,0,0,0,0,0,0,0,0,0,0],
                      [0,0,0,0,0,0,1,1,1,1,0,0,0,0,0,0,0,0,0,0],
                      [0,0,0,0,0,0,0,0,1,1,1,1,0,0,0,0,0,0,0,0],
                      [0,0,0,0,0,0,0,0,0,0,0,0,1,1,1,1,0,0,0,0],
                      [0,0,0,0,0,0,0,0,0,0,0,0,0,0,1,1,1,1,0,0],
                      [0,0,0,0,0,0,0,0,0,0,0,0,0,0,0,0,1,1,1,1],
                      [1,0,1,0,1,0,1,0,1,0,1,0,1,1,0,0,0,0,0,0],
                      [0,0,0,0,0,0,0,0,0,0,1,1,1,0,1,0,1,0,1,0]])
        #genmat = K20 # not in standard form
        #  G = PermutationGroup( [ "(4,13)(5,15)", "(4,15)(5,13)", "(3,4,13)(5,11,15)",
        #   "(3,4,6,11,15,17)(5,13)", "(3,5,17,4,12)(6,15,7,11,13)",
        #   "(1,2)(3,5,17,4,7,11,13,6,15,12)", "(1,3,5,17,4,12)(2,11,13,6,15,7)",
        #   "(3,5,17,4,12)(6,15,7,11,13)(10,18)(19,20)", "(3,5,17,4,12)(6,15,7,11,13)(10,19)(18,20)",
        #   "(3,5,17,4,12)(6,15,7,11,13)(9,10)(16,18)",
        #   "(3,5,17,4,12)(6,15,7,11,13)(8,9)(14,16)" ] )
        spectrum = [1, 0, 0, 0, 21, 0, 48, 0, 234, 0, 416, 0, 234, 0, 48, 0, 21, 0, 0, 0, 1]
        self_dual_codes_20_9 = {"order autgp":4423680,"code":LinearCode(genmat),"spectrum":spectrum,
                 "Type":"I","Comment": "Min dist 4."}
        # [20,10]
        L20 = _MS(n)([[1,1,1,1,0,0,0,0,0,0,0,0,0,0,0,0,0,0,0,0],
                      [0,0,1,1,1,1,0,0,0,0,0,0,0,0,0,0,0,0,0,0],
                      [1,0,1,0,1,0,1,0,0,0,0,0,0,0,0,0,0,0,0,0],
                      [0,0,0,0,0,0,0,1,1,1,1,0,0,0,0,0,0,0,0,0],
                      [0,0,0,0,0,0,0,0,0,1,1,1,1,0,0,0,0,0,0,0],
                      [0,0,0,0,0,0,0,1,0,1,0,1,0,1,0,0,0,0,0,0],
                      [0,0,0,0,0,0,0,0,0,0,0,0,0,0,1,1,1,1,0,0],
                      [0,0,0,0,0,0,0,0,0,0,0,0,0,0,0,0,1,1,1,1],
                      [0,1,0,1,0,1,0,0,1,0,1,0,1,0,1,1,0,0,0,0],
                      [0,1,0,1,0,1,0,0,0,0,0,0,0,0,1,0,1,0,1,0]])
        genmat = L20 # not in standard form
        # G = PermutationGroup( [ "(17,18)(19,20)", "(17,19)(18,20)", "(15,16)(19,20)",
        #        "(15,17)(16,18)", "(10,11)(12,13)", "(10,12)(11,13)", "(9,10)(13,14)",
        #        "(8,9)(12,13)", "(3,4)(5,6)", "(3,5)(4,6)", "(2,3)(6,7)", "(1,2)(5,6)",
        #        "(1,8)(2,9)(3,10)(4,11)(5,12)(6,13)(7,14)(19,20)" ] ) # order 1354752
        spectrum = [1, 0, 0, 0, 17, 0, 56, 0, 238, 0, 400, 0, 238, 0, 56, 0, 17, 0, 0, 0, 1]
        self_dual_codes_20_10 = {"order autgp":1354752,"code":LinearCode(genmat),"spectrum":spectrum,
                 "Type":"I","Comment": "Min dist 4."}
        # [20,11]
        S20 = _MS(n)([[1,1,1,1,0,0,0,0,0,0,0,0,0,0,0,0,0,0,0,0],
                      [0,0,1,1,1,1,0,0,0,0,0,0,0,0,0,0,0,0,0,0],
                      [0,0,0,0,1,1,1,1,0,0,0,0,0,0,0,0,0,0,0,0],
                      [0,0,0,0,0,0,0,0,1,1,1,1,0,0,0,0,0,0,0,0],
                      [0,0,0,0,0,0,0,0,0,0,1,1,1,1,0,0,0,0,0,0],
                      [0,0,0,0,0,0,0,0,0,0,0,0,1,1,1,1,0,0,0,0],
                      [0,0,0,0,0,0,0,0,0,0,0,0,0,0,0,0,1,1,1,1],
                      [1,0,1,0,1,0,1,0,1,1,0,0,0,0,0,0,1,1,0,0],
                      [1,1,0,0,0,0,0,0,1,0,1,0,1,0,1,0,1,1,0,0],
                      [1,1,0,0,0,0,0,0,1,1,0,0,0,0,0,0,1,0,1,0]] )
        genmat = S20 # not in standard form
        # G = PermutationGroup( [ "(17,18)(19,20)", "(17,19)(18,20)", "(13,14)(15,16)",
        #    "(13,15)(14,16)", "(11,12)(15,16)", "(11,13)(12,14)", "(9,10)(15,16)",
        #    "(9,11)(10,12)", "(5,6)(7,8)", "(5,7)(6,8)", "(3,4)(7,8)", "(3,5)(4,6)",
        #    "(1,2)(7,8)", "(1,3)(2,4)", "(1,9)(2,10)(3,11)(4,12)(5,13)(6,14)(7,15)(8,16)" ] )
        # G.order() = 294912
        spectrum = [1, 0, 0, 0, 13, 0, 64, 0, 242, 0, 384, 0, 242, 0, 64, 0, 13, 0, 0, 0, 1]
        self_dual_codes_20_11 = {"order autgp":294912,"code":LinearCode(genmat),"spectrum":spectrum,
                 "Type":"I","Comment":"Min dist 4."}
        # [20,12]
        R20 = _MS(n)([[0,0,1,1,1,1,0,0,0,0,0,0,0,0,0,0,0,0,0,0],
                      [0,0,0,0,1,1,1,1,0,0,0,0,0,0,0,0,0,0,0,0],
                      [0,0,0,0,0,0,0,0,1,1,1,1,0,0,0,0,0,0,0,0],
                      [0,0,0,0,0,0,0,0,0,0,1,1,1,1,0,0,0,0,0,0],
                      [0,0,0,0,0,0,0,0,0,0,0,0,0,0,1,1,1,1,0,0],
                      [0,0,0,0,0,0,0,0,0,0,0,0,0,0,0,0,1,1,1,1],
                      [0,1,0,0,1,1,0,0,0,0,0,0,0,0,1,0,0,1,1,0],
                      [1,1,1,0,1,0,1,0,1,0,1,0,1,0,0,0,0,0,0,0],
                      [1,1,0,0,0,0,0,0,0,1,0,1,0,1,0,1,0,1,0,1],
                      [1,1,0,0,0,0,1,1,0,0,0,0,1,1,0,0,0,0,1,1]])
        genmat = R20 # not in standard form
        #  G = PermutationGroup( [ "(17,18)(19,20)", "(17,19)(18,20)", "(15,16)(19,20)",
        #    "(15,17)(16,18)", "(11,12)(13,14)", "(11,13)(12,14)", "(9,10)(13,14)",
        #    "(9,11)(10,12)", "(5,6)(7,8)", "(5,7)(6,8)", "(3,4)(7,8)", "(3,5)(4,6)",
        #    "(3,9,15)(4,10,16)(5,11,17)(6,12,18)(7,14,19)(8,13,20)",
        #    "(1,2)(7,8)(9,15)(10,16)(11,17)(12,18)(13,19)(14,20)" ] ) # order 82944
        spectrum = [1, 0, 0, 0, 9, 0, 72, 0, 246, 0, 368, 0, 246, 0, 72, 0, 9, 0, 0, 0, 1]
        self_dual_codes_20_12 = {"order autgp":82944,"code":LinearCode(genmat),"spectrum":spectrum,
                 "Type":"I","Comment":"Min dist 4."}
        # [20,13]
        M20 = _MS(n)([[1,1,1,1,0,0,0,0,0,0,0,0,0,0,0,0,0,0,0,0],
                      [0,0,0,0,1,1,1,1,0,0,0,0,0,0,0,0,0,0,0,0],
                      [0,0,0,0,0,0,0,0,1,1,1,1,0,0,0,0,0,0,0,0],
                      [0,0,0,0,0,0,0,0,0,0,0,0,1,1,1,1,0,0,0,0],
                      [0,0,0,0,0,0,0,0,0,0,0,0,0,0,0,0,1,1,1,1],
                      [0,0,0,0,0,0,0,0,1,1,0,0,1,1,0,0,1,1,0,0],
                      [1,1,0,0,0,0,0,0,0,0,0,0,0,1,1,0,0,1,1,0],
                      [0,1,1,0,1,1,0,0,0,0,0,0,0,0,0,0,0,0,1,1],
                      [0,0,1,1,0,1,1,0,0,0,1,1,0,0,0,0,0,0,0,0],
                      [0,0,0,0,0,0,1,1,0,1,1,0,1,0,0,1,0,0,0,0]])
        genmat = M20 # not in standard form
        #  G = PermutationGroup( [ "(17,18)(19,20)", "(17,19)(18,20)", "(13,14)(15,16)",
        #            "(13,15)(14,16)", "(9,10)(11,12)", "(9,11)(10,12)", "(5,6)(7,8)",
        #            "(5,7)(6,8)", "(5,9)(6,11)(7,12)(8,10)(13,17)(14,19)(15,18)(16,20)",
        #            "(5,13)(6,15)(7,14)(8,16)(9,17)(10,20)(11,18)(12,19)",
        #            "(3,4)(6,7)(11,12)(13,17)(14,18)(15,19)(16,20)",
        #            "(2,3)(7,8)(9,13)(10,14)(11,15)(12,16)(19,20)",
        #            "(1,2)(6,7)(11,12)(13,17)(14,18)(15,19)(16,20)",
        #            "(1,5)(2,6)(3,7)(4,8)(9,17)(10,18)(11,19)(12,20)" ] )
        spectrum = [1, 0, 0, 0, 5, 0, 80, 0, 250, 0, 352, 0, 250, 0, 80, 0, 5, 0, 0, 0, 1]
        self_dual_codes_20_13 = {"order autgp":122880,"code":LinearCode(genmat),"spectrum":spectrum,
                 "Type":"I","Comment": "Min dist 4."}
        # [20,14]:  # aut gp of this computed using a program by Robert Miller
        A0 = self_dual_binary_codes(n-2)["18"]["8"]["code"].redundancy_matrix()
        genmat = _I2(n).augment(block_diagonal_matrix([A0,_matId(n)[9]]))
        # [[1, 0, 0, 0, 0, 0, 0, 0, 0, 0, 1, 1, 1, 1, 1, 0, 0, 0, 0, 0],
        #  [0, 1, 0, 0, 0, 0, 0, 0, 0, 0, 1, 0, 1, 1, 1, 0, 1, 1, 1, 0],
        #  [0, 0, 1, 0, 0, 0, 0, 0, 0, 0, 0, 1, 1, 0, 0, 0, 1, 1, 1, 0],
        #  [0, 0, 0, 1, 0, 0, 0, 0, 0, 0, 0, 1, 0, 0, 1, 0, 1, 1, 1, 0],
        #  [0, 0, 0, 0, 1, 0, 0, 0, 0, 0, 0, 1, 0, 1, 0, 0, 1, 1, 1, 0],
        #  [0, 0, 0, 0, 0, 1, 0, 0, 0, 0, 1, 1, 0, 0, 0, 0, 1, 1, 1, 0],
        #  [0, 0, 0, 0, 0, 0, 1, 0, 0, 0, 0, 0, 0, 0, 0, 1, 0, 1, 1, 0],
        #  [0, 0, 0, 0, 0, 0, 0, 1, 0, 0, 0, 0, 0, 0, 0, 1, 1, 0, 1, 0],
        #  [0, 0, 0, 0, 0, 0, 0, 0, 1, 0, 0, 0, 0, 0, 0, 1, 1, 1, 0, 0],
        #  [0, 0, 0, 0, 0, 0, 0, 0, 0, 1, 0, 0, 0, 0, 0, 0, 0, 0, 0, 1]]
        #  G = PermutationGroup( [ "(8,19)(16,17)", "(8,16)(17,19)", "(9,18)(16,17)", "(8,9)(18,19)",
        #                 "(7,8)(17,18)", "(4,15)(5,14)", "(4,5)(14,15)", "(4,15)(6,11)", "(5,6)(11,14)",
        #                 "(3,13)(4,15)", "(3,15)(4,13)", "(1,2)(4,15)", "(1,4)(2,15)(3,5)(13,14)", "(10,20)" ] )
        spectrum = [1, 0, 1, 0, 17, 0, 68, 0, 238, 0, 374, 0, 238, 0, 68, 0, 17, 0, 1, 0, 1]
        self_dual_codes_20_14 = {"order autgp":645120,"code":LinearCode(genmat),"spectrum":spectrum,
                 "Type":"I","Comment": "'Exceptional' construction."}
        # [20,15]:
        A0 = self_dual_binary_codes(n-2)["18"]["7"]["code"].redundancy_matrix()
        genmat = _I2(n).augment(block_diagonal_matrix([A0,_matId(n)[9]]))
        # [[1, 0, 0, 0, 0, 0, 0, 0, 0, 0, 1, 1, 1, 1, 1, 1, 1, 0, 0, 0],
        #  [0, 1, 0, 0, 0, 0, 0, 0, 0, 0, 0, 0, 0, 1, 1, 1, 1, 0, 1, 0],
        #  [0, 0, 1, 0, 0, 0, 0, 0, 0, 0, 1, 1, 1, 0, 0, 1, 0, 0, 1, 0],
        #  [0, 0, 0, 1, 0, 0, 0, 0, 0, 0, 1, 1, 1, 1, 0, 0, 0, 0, 1, 0],
        #  [0, 0, 0, 0, 1, 0, 0, 0, 0, 0, 1, 1, 0, 0, 1, 0, 1, 1, 0, 0],
        #  [0, 0, 0, 0, 0, 1, 0, 0, 0, 0, 1, 0, 1, 0, 1, 0, 1, 1, 0, 0],
        #  [0, 0, 0, 0, 0, 0, 1, 0, 0, 0, 0, 1, 1, 0, 0, 0, 0, 1, 0, 0],
        #  [0, 0, 0, 0, 0, 0, 0, 1, 0, 0, 1, 0, 0, 0, 1, 0, 0, 0, 1, 0],
        #  [0, 0, 0, 0, 0, 0, 0, 0, 1, 0, 1, 0, 0, 0, 0, 0, 1, 0, 1, 0],
        #  [0, 0, 0, 0, 0, 0, 0, 0, 0, 1, 0, 0, 0, 0, 0, 0, 0, 0, 0, 1]]
        #  G = PermutationGroup( [ "(10,20)", "(9,11)(17,19)", "(9,17)(11,19)", "(8,9)(15,17)",
        #     "(7,12)(13,18)", "(7,13)(12,18)", "(5,6)(12,13)", "(5,7)(6,18)",
        #     "(4,14)(5,8)(6,15)(7,9)(11,13)(12,19)(17,18)", "(3,4)(14,16)",
        #     "(1,2)(5,8)(6,15)(7,9)(11,13)(12,19)(17,18)", "(1,3)(2,16)",
        #     "(1,5)(2,6)(3,7)(4,12)(11,19)(13,14)(16,18)" ] ) # order 165888
        spectrum = [1, 0, 1, 0, 9, 0, 84, 0, 246, 0, 342, 0, 246, 0, 84, 0, 9, 0, 1, 0, 1]
        self_dual_codes_20_15 = {"order autgp":165888,"code":LinearCode(genmat),"spectrum":spectrum,
                 "Type":"I","Comment":"'Exceptional' construction. Unique lowest wt codeword."}
        self_dual_codes["20"] = {"0":self_dual_codes_20_0,"1":self_dual_codes_20_1,"2":self_dual_codes_20_2,
                  "3":self_dual_codes_20_3,"4":self_dual_codes_20_4,"5":self_dual_codes_20_5,
                  "6":self_dual_codes_20_6,"7":self_dual_codes_20_7,"8":self_dual_codes_20_8,
                  "9":self_dual_codes_20_9,"10":self_dual_codes_20_10,"11":self_dual_codes_20_11,
                  "12":self_dual_codes_20_12,"13":self_dual_codes_20_13,"14":self_dual_codes_20_14,
                  "15":self_dual_codes_20_15}
        return self_dual_codes

    if n == 22:
        # all of these of these are Type I; 2 of these codes
        # are formally equivalent but with different automorphism groups
        #    *** Incomplete ***   (7 out of 25)
        # [22,0]:
        genmat = _I2(n).augment(_I2(n))
        #    G = PermutationGroup( [ "(11,22)", "(10,11)(21,22)", "(9,10)(20,21)",\
        #        "(8,9)(19,20)", "(7,8)(18,19)", "(6,7)(17,18)", "(5,6)(16,17)",\
        #        "(4,5)(15,16)", "(3,4)(14,15)", "(2,3)(13,14)", "(1,2)(12,13)" ] ) # S_11x(ZZ/2ZZ)^11??
        spectrum = [1, 0, 11, 0, 55, 0, 165, 0, 330, 0, 462, 0, 462, 0, 330, 0, 165, 0, 55, 0, 11, 0, 1]
        self_dual_codes_22_0 = {"order autgp":81749606400,"code":LinearCode(genmat),"spectrum":spectrum,
                 "Type":"I","Comment":"Huge aut gp."}
        # [22,1]:
        genmat = _I2(n).augment(block_diagonal_matrix([_matA(n)[4],_matId(n)[4]]))
        #   G = PermutationGroup( [ "(11,22)", "(10,11)(21,22)", "(9,10)(20,21)",\
        #         "(8,9)(19,20)", "(7,8)(18,19)", "(6,7)(17,18)", "(5,6)(16,17)",\
        #         "(4,12)(13,14)", "(4,13)(12,14)", "(3,4)(14,15)", "(2,3)(13,14)", "(1,2)(12,13)" ] )
        spectrum = [1, 0, 7, 0, 35, 0, 133, 0, 330, 0, 518, 0, 518, 0, 330, 0, 133, 0, 35, 0, 7, 0, 1]
        self_dual_codes_22_1 = {"order autgp":867041280,"code":LinearCode(genmat),"spectrum":spectrum,
                 "Type":"I","Comment":""}
        # [22,2]:
        genmat = _I2(n).augment(block_diagonal_matrix([_matA(n)[6],_matId(n)[6]]))
        #   G = PermutationGroup( [ "(11,22)", "(10,11)(21,22)", "(9,10)(20,21)",\
        #         "(8,9)(19,20)", "(7,8)(18,19)", "(5,6)(16,17)", "(5,16)(6,17)",\
        #         "(4,5)(15,16)", "(3,4)(14,15)", "(2,3)(13,14)", "(1,2)(12,13)" ] )
        spectrum = [1, 0, 5, 0, 25, 0, 117, 0, 330, 0, 546, 0, 546, 0, 330, 0, 117, 0, 25, 0, 5, 0, 1]
        self_dual_codes_22_2 = {"order autgp":88473600,"code":LinearCode(genmat),"spectrum":spectrum,
                 "Type":"I","Comment":""}
        # [22,3]:
        genmat = _I2(n).augment(block_diagonal_matrix([_matA(n)[8],_matId(n)[8]]))
        #   G = PermutationGroup( [ "(11,22)", "(10,11)(21,22)", "(9,10)(20,21)",\
        #          "(7,8)(18,19)", "(7,18)(8,19)", "(6,7)(17,18)", "(5,6)(16,17)",\
        #          "(4,5)(15,16)", "(3,4)(14,15)", "(2,3)(13,14)", "(1,2)(12,13)" ] )
        spectrum = [1, 0, 3, 0, 31, 0, 85, 0, 282, 0, 622, 0, 622, 0, 282, 0, 85, 0, 31, 0, 3, 0, 1]
        self_dual_codes_22_3 = {"order autgp":247726080,"code":LinearCode(genmat),"spectrum":spectrum,
                 "Type":"I","Comment":"Same spectrum as the '[20,5]' code."}
        # [22,4]:
        genmat = _I2(n).augment(block_diagonal_matrix([_matA(n)[10],_matId(n)[10]]))
        #   G = PermutationGroup( [ "(11,22)", "(9,10)(20,21)", "(9,20)(10,21)",\
        #        "(8,9)(19,20)", "(7,8)(18,19)", "(6,7)(17,18)", "(5,6)(16,17)",\
        #        "(4,5)(15,16)", "(3,4)(14,15)", "(2,3)(13,14)", "(1,2)(12,13)" ] )
        spectrum = [1, 0, 1, 0, 45, 0, 45, 0, 210, 0, 722, 0, 722, 0, 210, 0, 45, 0, 45, 0, 1, 0, 1]
        self_dual_codes_22_4 = {"order autgp":3715891200,"code":LinearCode(genmat),"spectrum":spectrum,
                 "Type":"I","Comment":"Unique lowest weight codeword."}
        # [22,5]:
        genmat = _I2(n).augment(block_diagonal_matrix([_matA(n)[4],_matA(n)[4],_matId(n)[8]]))
        #   G = PermutationGroup( [ "(11,22)", "(10,11)(21,22)", "(9,10)(20,21)",\
        #         "(8,16)(17,18)", "(8,17)(16,18)", "(7,8)(18,19)", "(6,7)(17,18)",\
        #         "(5,6)(16,17)", "(4,12)(13,14)", "(4,13)(12,14)", "(3,4)(14,15)",\
        #         "(2,3)(13,14)", "(1,2)(12,13)", "(1,5)(2,6)(3,7)(4,8)(12,16)(13,17)(14,18)(15,19)" ] )
        spectrum = [1, 0, 3, 0, 31, 0, 85, 0, 282, 0, 622, 0, 622, 0, 282, 0, 85, 0, 31, 0, 3, 0, 1]
        self_dual_codes_22_5 = {"order autgp":173408256,"code":LinearCode(genmat),"spectrum":spectrum,
                 "Type":"I","Comment":"Same spectrum as the '[20,3]' code."}
        # [22,6]:
        genmat = _I2(n).augment(block_diagonal_matrix([_matA(n)[6],_matA(n)[4],_matId(n)[10]]))
        #   G = PermutationGroup( [ "(11,22)", "(10,18)(19,20)", "(10,19)(18,20)",\
        #         "(9,10)(20,21)", "(8,9)(19,20)", "(7,8)(18,19)", "(5,6)(16,17)",\
        #         "(5,16)(6,17)", "(4,5)(15,16)", "(3,4)(14,15)", "(2,3)(13,14)", "(1,2)(12,13)" ] )
        spectrum = [1, 0, 1, 0, 29, 0, 61, 0, 258, 0, 674, 0, 674, 0, 258, 0, 61, 0, 29, 0, 1, 0, 1]
        self_dual_codes_22_6 = {"order autgp":61931520,"code":LinearCode(genmat),"spectrum":spectrum,
                 "Type":"I","Comment":"Unique lowest weight codeword."}
        self_dual_codes["22"] = {"0":self_dual_codes_22_0,"1":self_dual_codes_22_1,"2":self_dual_codes_22_2,
                          "3":self_dual_codes_22_3,"4":self_dual_codes_22_4,"5":self_dual_codes_22_5,
                          "6":self_dual_codes_22_6}
        return self_dual_codes<|MERGE_RESOLUTION|>--- conflicted
+++ resolved
@@ -1,9 +1,5 @@
-<<<<<<< HEAD
 # sage_setup: distribution = sagemath-modules
-# sage.doctest: optional - sage.groups sage.modules
-=======
 # sage.doctest: needs sage.groups sage.modules
->>>>>>> 902784d8
 r"""
 Enumerating binary self-dual codes
 
