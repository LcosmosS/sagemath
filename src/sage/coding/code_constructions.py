r"""
Linear code constructors that do not preserve the structural information

This file contains a variety of constructions which builds the generator matrix
of special (or random) linear codes and wraps them in a
:class:`sage.coding.linear_code.LinearCode` object. These constructions are
therefore not rich objects such as
:class:`sage.coding.grs_code.GeneralizedReedSolomonCode`.

All codes available here can be accessed through the ``codes`` object::

    sage: codes.random_linear_code(GF(2), 5, 2)
    [5, 2]  linear code over GF(2)

REFERENCES:

- [HP2003]_

AUTHORS:

- David Joyner (2007-05): initial version

- David Joyner (2008-02): added cyclic codes, Hamming codes

- David Joyner (2008-03): added BCH code, LinearCodeFromCheckmatrix, ReedSolomonCode, WalshCode,
  DuadicCodeEvenPair, DuadicCodeOddPair, QR codes (even and odd)

- David Joyner (2008-09) fix for bug in BCHCode reported by F. Voloch

- David Joyner (2008-10) small docstring changes to WalshCode and walsh_matrix

"""
# ****************************************************************************
#       Copyright (C) 2007 David Joyner <wdjoyner@gmail.com>
#
# This program is free software: you can redistribute it and/or modify
# it under the terms of the GNU General Public License as published by
# the Free Software Foundation, either version 2 of the License, or
# (at your option) any later version.
#                  https://www.gnu.org/licenses/
# ****************************************************************************

<<<<<<< HEAD
from sage.arith.misc import GCD as gcd, quadratic_residues
=======
from sage.arith.misc import gcd, quadratic_residues
>>>>>>> 81be0aa8
from sage.matrix.constructor import matrix
from sage.matrix.matrix_space import MatrixSpace
from sage.matrix.special import random_matrix
from sage.misc.misc_c import prod
from sage.rings.finite_rings.finite_field_constructor import FiniteField as GF
from sage.rings.finite_rings.integer_mod import Mod
from sage.rings.finite_rings.integer_mod_ring import IntegerModRing
from sage.rings.integer import Integer
from sage.rings.polynomial.polynomial_ring_constructor import PolynomialRing
from sage.structure.sequence import Sequence, Sequence_generic

from .linear_code import LinearCode

############### utility functions ################


def _is_a_splitting(S1, S2, n, return_automorphism=False):
    r"""
    Check whether ``(S1,S2)`` is a splitting of `\ZZ/n\ZZ`.

    A splitting of `R = \ZZ/n\ZZ` is a pair of subsets of `R` which is a
    partition of `R \\backslash \{0\}` and such that there exists an element `r`
    of `R` such that `r S_1 = S_2` and `r S_2 = S_1` (where `r S` is the
    point-wise multiplication of the elements of `S` by `r`).

    Splittings are useful for computing idempotents in the quotient
    ring `Q = GF(q)[x]/(x^n-1)`.

    INPUT:

    - ``S1, S2`` -- disjoint sublists partitioning ``[1, 2, ..., n-1]``

    - ``n`` (integer)

    - ``return_automorphism`` (boolean) -- whether to return the automorphism
      exchanging `S_1` and `S_2`.

    OUTPUT:

    If ``return_automorphism is False`` (default) the function returns boolean values.

    Otherwise, it returns a pair ``(b, r)`` where ``b`` is a boolean indicating
    whether `S1`, `S2` is a splitting of `n`, and `r` is such that `r S_1 = S_2`
    and `r S_2 = S_1` (if `b` is ``False``, `r` is equal to ``None``).

    EXAMPLES::

        sage: from sage.coding.code_constructions import _is_a_splitting
        sage: _is_a_splitting([1,2],[3,4],5)
        True
        sage: _is_a_splitting([1,2],[3,4],5,return_automorphism=True)
        (True, 4)

        sage: _is_a_splitting([1,3],[2,4,5,6],7)
        False
        sage: _is_a_splitting([1,3,4],[2,5,6],7)
        False

        sage: for P in SetPartitions(6,[3,3]):
        ....:     res,aut= _is_a_splitting(P[0],P[1],7,return_automorphism=True)
        ....:     if res:
        ....:         print((aut, P))
        (3, {{1, 2, 4}, {3, 5, 6}})
        (6, {{1, 2, 3}, {4, 5, 6}})
        (6, {{1, 3, 5}, {2, 4, 6}})
        (6, {{1, 4, 5}, {2, 3, 6}})

    We illustrate now how to find idempotents in quotient rings::

        sage: n = 11; q = 3
        sage: C = Zmod(n).cyclotomic_cosets(q); C
        [[0], [1, 3, 4, 5, 9], [2, 6, 7, 8, 10]]
        sage: S1 = C[1]
        sage: S2 = C[2]
        sage: _is_a_splitting(S1,S2,11)
        True
        sage: F = GF(q)
        sage: P.<x> = PolynomialRing(F,"x")
        sage: I = Ideal(P,[x^n-1])
        sage: Q.<x> = QuotientRing(P,I)
        sage: i1 = -sum([x^i for i in S1]); i1
        2*x^9 + 2*x^5 + 2*x^4 + 2*x^3 + 2*x
        sage: i2 = -sum([x^i for i in S2]); i2
        2*x^10 + 2*x^8 + 2*x^7 + 2*x^6 + 2*x^2
        sage: i1^2 == i1
        True
        sage: i2^2 == i2
        True
        sage: (1-i1)^2 == 1-i1
        True
        sage: (1-i2)^2 == 1-i2
        True

    We return to dealing with polynomials (rather than elements of
    quotient rings), so we can construct cyclic codes::

        sage: P.<x> = PolynomialRing(F,"x")
        sage: i1 = -sum([x^i for i in S1])
        sage: i2 = -sum([x^i for i in S2])
        sage: i1_sqrd = (i1^2).quo_rem(x^n-1)[1]
        sage: i1_sqrd  == i1
        True
        sage: i2_sqrd = (i2^2).quo_rem(x^n-1)[1]
        sage: i2_sqrd  == i2
        True
        sage: C1 = codes.CyclicCode(length = n, generator_pol = gcd(i1, x^n - 1))
        sage: C2 = codes.CyclicCode(length = n, generator_pol = gcd(1-i2, x^n - 1))
        sage: C1.dual_code().systematic_generator_matrix() == C2.systematic_generator_matrix()
        True

    This is a special case of Theorem 6.4.3 in [HP2003]_.
    """
    R = IntegerModRing(n)
    S1 = set(R(x) for x in S1)
    S2 = set(R(x) for x in S2)

    # we first check whether (S1,S2) is a partition of R - {0}
    if (len(S1) + len(S2) != n-1 or len(S1) != len(S2) or
        R.zero() in S1 or R.zero() in S2 or not S1.isdisjoint(S2)):
        if return_automorphism:
            return False, None
        else:
            return False

    # now that we know that (S1,S2) is a partition, we look for an invertible
    # element b that maps S1 to S2 by multiplication
    for b in Integer(n).coprime_integers(n):
        if b >= 2 and all(b * x in S2 for x in S1):
            if return_automorphism:
                return True, b
            else:
                return True
    if return_automorphism:
        return False, None
    else:
        return False

def _lift2smallest_field(a):
    """
    INPUT: a is an element of a finite field GF(q)

    OUTPUT: the element b of the smallest subfield F of GF(q) for
    which F(b)=a.

    EXAMPLES::

        sage: from sage.coding.code_constructions import _lift2smallest_field
        sage: FF.<z> = GF(3^4,"z")
        sage: a = z^10
        sage: _lift2smallest_field(a)
        (2*z + 1, Finite Field in z of size 3^2)
        sage: a = z^40
        sage: _lift2smallest_field(a)
        (2, Finite Field of size 3)

    AUTHORS:

    - John Cremona
    """
    FF = a.parent()
    k = FF.degree()
    if k == 1:
        return a, FF
    pol = a.minimal_polynomial()
    d = pol.degree()
    if d == k:
        return a, FF
    p = FF.characteristic()
    F = GF((p, d), "z")
    b = pol.roots(F, multiplicities=False)[0]
    return b, F


def permutation_action(g, v):
    r"""
    Returns permutation of rows g\*v. Works on lists, matrices,
    sequences and vectors (by permuting coordinates). The code requires
    switching from i to i+1 (and back again) since the SymmetricGroup
    is, by convention, the symmetric group on the "letters" 1, 2, ...,
    n (not 0, 1, ..., n-1).

    EXAMPLES::

        sage: V = VectorSpace(GF(3),5)
        sage: v = V([0,1,2,0,1])
        sage: G = SymmetricGroup(5)
        sage: g = G([(1,2,3)])
        sage: permutation_action(g,v)
        (1, 2, 0, 0, 1)
        sage: g = G([()])
        sage: permutation_action(g,v)
        (0, 1, 2, 0, 1)
        sage: g = G([(1,2,3,4,5)])
        sage: permutation_action(g,v)
        (1, 2, 0, 1, 0)
        sage: L = Sequence([1,2,3,4,5])
        sage: permutation_action(g,L)
        [2, 3, 4, 5, 1]
        sage: MS = MatrixSpace(GF(3),3,7)
        sage: A = MS([[1,0,0,0,1,1,0],[0,1,0,1,0,1,0],[0,0,0,0,0,0,1]])
        sage: S5 = SymmetricGroup(5)
        sage: g = S5([(1,2,3)])
        sage: A
        [1 0 0 0 1 1 0]
        [0 1 0 1 0 1 0]
        [0 0 0 0 0 0 1]
        sage: permutation_action(g,A)
        [0 1 0 1 0 1 0]
        [0 0 0 0 0 0 1]
        [1 0 0 0 1 1 0]

    It also works on lists and is a "left action"::

        sage: v = [0,1,2,0,1]
        sage: G = SymmetricGroup(5)
        sage: g = G([(1,2,3)])
        sage: gv = permutation_action(g,v); gv
        [1, 2, 0, 0, 1]
        sage: permutation_action(g,v) == g(v)
        True
        sage: h = G([(3,4)])
        sage: gv = permutation_action(g,v)
        sage: hgv = permutation_action(h,gv)
        sage: hgv == permutation_action(h*g,v)
        True

    AUTHORS:

    - David Joyner, licensed under the GPL v2 or greater.
    """
    v_type_list = False
    if isinstance(v, list):
        v_type_list = True
        v = Sequence(v)
    if isinstance(v, Sequence_generic):
        V = v.universe()
    else:
        V = v.parent()
    n = len(list(v))
    gv = []
    for i in range(n):
        gv.append(v[g(i+1)-1])
    if v_type_list:
        return gv
    return V(gv)

def walsh_matrix(m0):
    """
    This is the generator matrix of a Walsh code. The matrix of
    codewords correspond to a Hadamard matrix.

    EXAMPLES::

        sage: walsh_matrix(2)
        [0 0 1 1]
        [0 1 0 1]
        sage: walsh_matrix(3)
        [0 0 0 0 1 1 1 1]
        [0 0 1 1 0 0 1 1]
        [0 1 0 1 0 1 0 1]
        sage: C = LinearCode(walsh_matrix(4)); C
        [16, 4] linear code over GF(2)
        sage: C.spectrum()
        [1, 0, 0, 0, 0, 0, 0, 0, 15, 0, 0, 0, 0, 0, 0, 0, 0]

    This last code has minimum distance 8.

    REFERENCES:

    - :wikipedia:`Hadamard_matrix`
    """
    m = int(m0)
    if m == 1:
        return matrix(GF(2), 1, 2, [ 0, 1])
    if m > 1:
        row2 = [x.list() for x in walsh_matrix(m-1).augment(walsh_matrix(m-1)).rows()]
        return matrix(GF(2), m, 2**m, [[0]*2**(m-1) + [1]*2**(m-1)] + row2)
    raise ValueError("%s must be an integer > 0."%m0)

##################### main constructions #####################

def DuadicCodeEvenPair(F,S1,S2):
    r"""
    Constructs the "even pair" of duadic codes associated to the
    "splitting" (see the docstring for ``_is_a_splitting``
    for the definition) S1, S2 of n.

    .. warning::

       Maybe the splitting should be associated to a sum of
       q-cyclotomic cosets mod n, where q is a *prime*.

    EXAMPLES::

        sage: from sage.coding.code_constructions import _is_a_splitting
        sage: n = 11; q = 3
        sage: C = Zmod(n).cyclotomic_cosets(q); C
        [[0], [1, 3, 4, 5, 9], [2, 6, 7, 8, 10]]
        sage: S1 = C[1]
        sage: S2 = C[2]
        sage: _is_a_splitting(S1,S2,11)
        True
        sage: codes.DuadicCodeEvenPair(GF(q),S1,S2)
        ([11, 5] Cyclic Code over GF(3),
         [11, 5] Cyclic Code over GF(3))
    """
    from sage.misc.stopgap import stopgap
    stopgap("The function DuadicCodeEvenPair has several issues which may cause wrong results", 25896)

    from .cyclic_code import CyclicCode
    n = len(S1) + len(S2) + 1
    if not _is_a_splitting(S1,S2,n):
        raise TypeError("%s, %s must be a splitting of %s."%(S1,S2,n))
    q = F.order()
    k = Mod(q,n).multiplicative_order()
    FF = GF(q**k,"z")
    z = FF.gen()
    zeta = z**((q**k-1)/n)
    P1 = PolynomialRing(FF,"x")
    x = P1.gen()
    g1 = prod([x-zeta**i for i in S1+[0]])
    g2 = prod([x-zeta**i for i in S2+[0]])
    P2 = PolynomialRing(F,"x")
    x = P2.gen()
    gg1 = P2([_lift2smallest_field(c)[0] for c in g1.coefficients(sparse=False)])
    gg2 = P2([_lift2smallest_field(c)[0] for c in g2.coefficients(sparse=False)])
    C1 = CyclicCode(length = n, generator_pol = gg1)
    C2 = CyclicCode(length = n, generator_pol = gg2)
    return C1,C2

def DuadicCodeOddPair(F,S1,S2):
    """
    Constructs the "odd pair" of duadic codes associated to the
    "splitting" S1, S2 of n.

    .. warning::

       Maybe the splitting should be associated to a sum of
       q-cyclotomic cosets mod n, where q is a *prime*.

    EXAMPLES::

        sage: from sage.coding.code_constructions import _is_a_splitting
        sage: n = 11; q = 3
        sage: C = Zmod(n).cyclotomic_cosets(q); C
        [[0], [1, 3, 4, 5, 9], [2, 6, 7, 8, 10]]
        sage: S1 = C[1]
        sage: S2 = C[2]
        sage: _is_a_splitting(S1,S2,11)
        True
        sage: codes.DuadicCodeOddPair(GF(q),S1,S2)
        ([11, 6] Cyclic Code over GF(3),
         [11, 6] Cyclic Code over GF(3))

    This is consistent with Theorem 6.1.3 in [HP2003]_.
    """
    from sage.misc.stopgap import stopgap
    stopgap("The function DuadicCodeOddPair has several issues which may cause wrong results", 25896)

    from .cyclic_code import CyclicCode
    n = len(S1) + len(S2) + 1
    if not _is_a_splitting(S1,S2,n):
        raise TypeError("%s, %s must be a splitting of %s."%(S1,S2,n))
    q = F.order()
    k = Mod(q,n).multiplicative_order()
    FF = GF(q**k,"z")
    z = FF.gen()
    zeta = z**((q**k-1)/n)
    P1 = PolynomialRing(FF,"x")
    x = P1.gen()
    g1 = prod([x-zeta**i for i in S1+[0]])
    g2 = prod([x-zeta**i for i in S2+[0]])
    j = sum([x**i/n for i in range(n)])
    P2 = PolynomialRing(F,"x")
    x = P2.gen()
    coeffs1 = [_lift2smallest_field(c)[0] for c in (g1+j).coefficients(sparse=False)]
    coeffs2 = [_lift2smallest_field(c)[0] for c in (g2+j).coefficients(sparse=False)]
    gg1 = P2(coeffs1)
    gg2 = P2(coeffs2)
    gg1 = gcd(gg1, x**n - 1)
    gg2 = gcd(gg2, x**n - 1)
    C1 = CyclicCode(length = n, generator_pol = gg1)
    C2 = CyclicCode(length = n, generator_pol = gg2)
    return C1,C2

def ExtendedQuadraticResidueCode(n,F):
    r"""
    The extended quadratic residue code (or XQR code) is obtained from
    a QR code by adding a check bit to the last coordinate. (These
    codes have very remarkable properties such as large automorphism
    groups and duality properties - see [HP2003]_, Section 6.6.3-6.6.4.)

    INPUT:


    -  ``n`` - an odd prime

    -  ``F`` - a finite prime field F whose order must be a
       quadratic residue modulo n.


    OUTPUT: Returns an extended quadratic residue code.

    EXAMPLES::

        sage: C1 = codes.QuadraticResidueCode(7,GF(2))
        sage: C2 = C1.extended_code()
        sage: C3 = codes.ExtendedQuadraticResidueCode(7,GF(2)); C3
        Extension of [7, 4] Cyclic Code over GF(2)
        sage: C2 == C3
        True
        sage: C = codes.ExtendedQuadraticResidueCode(17,GF(2))
        sage: C
        Extension of [17, 9] Cyclic Code over GF(2)
        sage: C3 = codes.QuadraticResidueCodeOddPair(7,GF(2))[0]
        sage: C3x = C3.extended_code()
        sage: C4 = codes.ExtendedQuadraticResidueCode(7,GF(2))
        sage: C3x == C4
        True

    AUTHORS:

    - David Joyner (07-2006)
    """
    C = QuadraticResidueCodeOddPair(n,F)[0]
    return C.extended_code()

def from_parity_check_matrix(H):
    r"""
    Return the linear code that has ``H`` as a parity check matrix.

    If ``H`` has dimensions `h \times n` then the linear code will have
    dimension `n-h` and length `n`.

    EXAMPLES::

        sage: C = codes.HammingCode(GF(2), 3); C
        [7, 4] Hamming Code over GF(2)
        sage: H = C.parity_check_matrix(); H
        [1 0 1 0 1 0 1]
        [0 1 1 0 0 1 1]
        [0 0 0 1 1 1 1]
        sage: C2 = codes.from_parity_check_matrix(H); C2
        [7, 4] linear code over GF(2)
        sage: C2.systematic_generator_matrix() == C.systematic_generator_matrix()
        True
    """
    Cd = LinearCode(H)
    return Cd.dual_code()

def QuadraticResidueCode(n,F):
    r"""
    A quadratic residue code (or QR code) is a cyclic code whose
    generator polynomial is the product of the polynomials
    `x-\alpha^i` (`\alpha` is a primitive
    `n^{th}` root of unity; `i` ranges over the set of
    quadratic residues modulo `n`).

    See QuadraticResidueCodeEvenPair and QuadraticResidueCodeOddPair
    for a more general construction.

    INPUT:


    -  ``n`` - an odd prime

    -  ``F`` - a finite prime field F whose order must be a
       quadratic residue modulo n.


    OUTPUT: Returns a quadratic residue code.

    EXAMPLES::

        sage: C = codes.QuadraticResidueCode(7,GF(2))
        sage: C
        [7, 4] Cyclic Code over GF(2)
        sage: C = codes.QuadraticResidueCode(17,GF(2))
        sage: C
        [17, 9] Cyclic Code over GF(2)
        sage: C1 = codes.QuadraticResidueCodeOddPair(7,GF(2))[0]
        sage: C2 = codes.QuadraticResidueCode(7,GF(2))
        sage: C1 == C2
        True
        sage: C1 = codes.QuadraticResidueCodeOddPair(17,GF(2))[0]
        sage: C2 = codes.QuadraticResidueCode(17,GF(2))
        sage: C1 == C2
        True

    AUTHORS:

    - David Joyner (11-2005)
    """
    return QuadraticResidueCodeOddPair(n,F)[0]

def QuadraticResidueCodeEvenPair(n,F):
    """
    Quadratic residue codes of a given odd prime length and base ring
    either don't exist at all or occur as 4-tuples - a pair of
    "odd-like" codes and a pair of "even-like" codes. If `n > 2` is prime
    then (Theorem 6.6.2 in [HP2003]_) a QR code exists over `GF(q)` iff q is a
    quadratic residue mod `n`.

    They are constructed as "even-like" duadic codes associated the
    splitting (Q,N) mod n, where Q is the set of non-zero quadratic
    residues and N is the non-residues.

    EXAMPLES::

        sage: codes.QuadraticResidueCodeEvenPair(17, GF(13))  # known bug (#25896)
        ([17, 8] Cyclic Code over GF(13),
         [17, 8] Cyclic Code over GF(13))
        sage: codes.QuadraticResidueCodeEvenPair(17, GF(2))
        ([17, 8] Cyclic Code over GF(2),
         [17, 8] Cyclic Code over GF(2))
        sage: codes.QuadraticResidueCodeEvenPair(13,GF(9,"z"))  # known bug (#25896)
        ([13, 6] Cyclic Code over GF(9),
         [13, 6] Cyclic Code over GF(9))
        sage: C1,C2 = codes.QuadraticResidueCodeEvenPair(7,GF(2))
        sage: C1.is_self_orthogonal()
        True
        sage: C2.is_self_orthogonal()
        True
        sage: C3 = codes.QuadraticResidueCodeOddPair(17,GF(2))[0]
        sage: C4 = codes.QuadraticResidueCodeEvenPair(17,GF(2))[1]
        sage: C3.systematic_generator_matrix() == C4.dual_code().systematic_generator_matrix()
        True

    This is consistent with Theorem 6.6.9 and Exercise 365 in [HP2003]_.

    TESTS::

        sage: codes.QuadraticResidueCodeEvenPair(14,Zmod(4))
        Traceback (most recent call last):
        ...
        ValueError: the argument F must be a finite field
        sage: codes.QuadraticResidueCodeEvenPair(14,GF(2))
        Traceback (most recent call last):
        ...
        ValueError: the argument n must be an odd prime
        sage: codes.QuadraticResidueCodeEvenPair(5,GF(2))
        Traceback (most recent call last):
        ...
        ValueError: the order of the finite field must be a quadratic residue modulo n
    """
    from sage.arith.srange import srange
    from sage.categories.finite_fields import FiniteFields
    if F not in FiniteFields():
        raise ValueError("the argument F must be a finite field")
    q = F.order()
    n = Integer(n)
    if n <= 2 or not n.is_prime():
        raise ValueError("the argument n must be an odd prime")
    Q = quadratic_residues(n)
    Q.remove(0)       # non-zero quad residues
    N = [x for x in srange(1, n) if x not in Q]   # non-zero quad non-residues
    if q not in Q:
        raise ValueError("the order of the finite field must be a quadratic residue modulo n")
    return DuadicCodeEvenPair(F,Q,N)


def QuadraticResidueCodeOddPair(n,F):
    """
    Quadratic residue codes of a given odd prime length and base ring
    either don't exist at all or occur as 4-tuples - a pair of
    "odd-like" codes and a pair of "even-like" codes. If n 2 is prime
    then (Theorem 6.6.2 in [HP2003]_) a QR code exists over GF(q) iff q is a
    quadratic residue mod n.

    They are constructed as "odd-like" duadic codes associated the
    splitting (Q,N) mod n, where Q is the set of non-zero quadratic
    residues and N is the non-residues.

    EXAMPLES::

        sage: codes.QuadraticResidueCodeOddPair(17, GF(13))  # known bug (#25896)
        ([17, 9] Cyclic Code over GF(13),
         [17, 9] Cyclic Code over GF(13))
        sage: codes.QuadraticResidueCodeOddPair(17, GF(2))
        ([17, 9] Cyclic Code over GF(2),
         [17, 9] Cyclic Code over GF(2))
        sage: codes.QuadraticResidueCodeOddPair(13, GF(9,"z"))  # known bug (#25896)
        ([13, 7] Cyclic Code over GF(9),
         [13, 7] Cyclic Code over GF(9))
        sage: C1 = codes.QuadraticResidueCodeOddPair(17, GF(2))[1]
        sage: C1x = C1.extended_code()
        sage: C2 = codes.QuadraticResidueCodeOddPair(17, GF(2))[0]
        sage: C2x = C2.extended_code()
        sage: C2x.spectrum(); C1x.spectrum()
        [1, 0, 0, 0, 0, 0, 102, 0, 153, 0, 153, 0, 102, 0, 0, 0, 0, 0, 1]
        [1, 0, 0, 0, 0, 0, 102, 0, 153, 0, 153, 0, 102, 0, 0, 0, 0, 0, 1]
        sage: C3 = codes.QuadraticResidueCodeOddPair(7, GF(2))[0]
        sage: C3x = C3.extended_code()
        sage: C3x.spectrum()
        [1, 0, 0, 0, 14, 0, 0, 0, 1]

    This is consistent with Theorem 6.6.14 in [HP2003]_.

    TESTS::

        sage: codes.QuadraticResidueCodeOddPair(9,GF(2))
        Traceback (most recent call last):
        ...
        ValueError: the argument n must be an odd prime
    """
    from sage.arith.srange import srange
    from sage.categories.finite_fields import FiniteFields
    if F not in FiniteFields():
        raise ValueError("the argument F must be a finite field")
    q = F.order()
    n = Integer(n)
    if n <= 2 or not n.is_prime():
        raise ValueError("the argument n must be an odd prime")
    Q = quadratic_residues(n)
    Q.remove(0)       # non-zero quad residues
    N = [x for x in srange(1, n) if x not in Q]   # non-zero quad non-residues
    if q not in Q:
        raise ValueError("the order of the finite field must be a quadratic residue modulo n")
    return DuadicCodeOddPair(F,Q,N)


def random_linear_code(F, length, dimension):
    r"""
    Generate a random linear code of length ``length``, dimension ``dimension``
    and over the field ``F``.

    This function is Las Vegas probabilistic: always correct, usually fast.
    Random matrices over the ``F`` are drawn until one with full rank is hit.

    If ``F`` is infinite, the distribution of the elements in the random
    generator matrix will be random according to the distribution of
    ``F.random_element()``.

    EXAMPLES::

        sage: C = codes.random_linear_code(GF(2), 10, 3)
        sage: C
        [10, 3] linear code over GF(2)
        sage: C.generator_matrix().rank()
        3
    """
    while True:
        G = random_matrix(F, dimension, length)
        if G.rank() == dimension:
            return LinearCode(G)

def ToricCode(P,F):
    r"""
    Let `P` denote a list of lattice points in
    `\ZZ^d` and let `T` denote the set of all
    points in `(F^x)^d` (ordered in some fixed way). Put
    `n=|T|` and let `k` denote the dimension of the
    vector space of functions `V = \mathrm{Span}\{x^e \ |\ e \in P\}`.
    The associated toric code `C` is the evaluation code which
    is the image of the evaluation map

    .. MATH::

        \mathrm{eval_T} : V \rightarrow F^n,


    where `x^e` is the multi-index notation
    (`x=(x_1,...,x_d)`, `e=(e_1,...,e_d)`, and
    `x^e = x_1^{e_1}...x_d^{e_d}`), where
    `eval_T (f(x)) = (f(t_1),...,f(t_n))`, and where
    `T=\{t_1,...,t_n\}`. This function returns the toric
    codes discussed in [Joy2004]_.

    INPUT:


    -  ``P`` - all the integer lattice points in a polytope
       defining the toric variety.

    -  ``F`` - a finite field.


    OUTPUT: Returns toric code with length n = , dimension k over field
    F.

    EXAMPLES::

         sage: C = codes.ToricCode([[0,0],[1,0],[2,0],[0,1],[1,1]],GF(7))
         sage: C
         [36, 5] linear code over GF(7)
         sage: C.minimum_distance()
         24
         sage: C.minimum_distance(algorithm="guava")  # optional - gap_packages (Guava package)
         ...
         24
         sage: C = codes.ToricCode([[-2,-2],[-1,-2],[-1,-1],[-1,0],[0,-1],[0,0],[0,1],[1,-1],[1,0]],GF(5))
         sage: C
         [16, 9] linear code over GF(5)
         sage: C.minimum_distance()
         6
         sage: C.minimum_distance(algorithm="guava")  # optional - gap_packages (Guava package)
         6
         sage: C = codes.ToricCode([ [0,0],[1,1],[1,2],[1,3],[1,4],[2,1],[2,2],[2,3],[3,1],[3,2],[4,1]],GF(8,"a"))
         sage: C
         [49, 11] linear code over GF(8)

    This is in fact a [49,11,28] code over GF(8). If you type next
    ``C.minimum_distance()`` and wait overnight (!), you
    should get 28.

    AUTHOR:

    - David Joyner (07-2006)
    """
    from sage.combinat.tuple import Tuples
    mset = [x for x in F if x != 0]
    d = len(P[0])
    pts = Tuples(mset, d).list()
    n = len(pts)  # (q-1)^d
    k = len(P)
    e = P[0]
    B = []
    for e in P:
        tmpvar = [prod([t[i]**e[i] for i in range(d)]) for t in pts]
        B.append(tmpvar)
    # now B0 *should* be a full rank matrix
    MS = MatrixSpace(F, k, n)
    return LinearCode(MS(B))


def WalshCode(m):
    r"""
    Return the binary Walsh code of length `2^m`.

    The matrix
    of codewords correspond to a Hadamard matrix. This is a (constant
    rate) binary linear `[2^m,m,2^{m-1}]` code.

    EXAMPLES::

        sage: C = codes.WalshCode(4); C
        [16, 4] linear code over GF(2)
        sage: C = codes.WalshCode(3); C
        [8, 3] linear code over GF(2)
        sage: C.spectrum()
        [1, 0, 0, 0, 7, 0, 0, 0, 0]
        sage: C.minimum_distance()
        4
        sage: C.minimum_distance(algorithm='gap') # check d=2^(m-1)
        4

    REFERENCES:

    - :wikipedia:`Hadamard_matrix`

    - :wikipedia:`Walsh_code`
    """
    return LinearCode(walsh_matrix(m), d=2**(m - 1))<|MERGE_RESOLUTION|>--- conflicted
+++ resolved
@@ -40,11 +40,7 @@
 #                  https://www.gnu.org/licenses/
 # ****************************************************************************
 
-<<<<<<< HEAD
-from sage.arith.misc import GCD as gcd, quadratic_residues
-=======
 from sage.arith.misc import gcd, quadratic_residues
->>>>>>> 81be0aa8
 from sage.matrix.constructor import matrix
 from sage.matrix.matrix_space import MatrixSpace
 from sage.matrix.special import random_matrix
