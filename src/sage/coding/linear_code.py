# -*- coding: utf-8 -*-
r"""
Linear code

VERSION: 1.2

Let `F` be a finite field.  Here, we will denote the finite field with `q`
elements by `\GF{q}`.  A subspace of `F^n` (with the standard basis) is
called a linear code of length `n`.  If its dimension is denoted `k` then we
typically store a basis of `C` as a `k \times n` matrix, with rows the basis
vectors.  It is called the generator matrix of `C`. The rows of the parity
check matrix of `C` are a basis for the code,

.. math::

      C^* = \{ v \in GF(q)^n\ |\ v\cdot c = 0,\ for \ all\ c \in C \},

called the dual space of `C`.

If `F=\GF{2}` then `C` is called a binary code.  If `F = \GF{q}` then `C` is
called a `q`-ary code.  The elements of a code `C` are called codewords.

Let `C`, `D` be linear codes of length `n` and dimension `k`. There are
several notions of equivalence for linear codes:

`C` and `D` are

    - permutational equivalent, if there is some permutation `\pi \in S_n`
      such that `(c_{\pi(0)}, \ldots, c_{\pi(n-1)}) \in D` for all `c \in C`.

    - linear equivalent, if there is some permutation `\pi \in S_n` and a
      vector `\phi` of units of length `n` such that
      `(c_{\pi(0)} \phi_0^{-1}, \ldots, c_{\pi(n-1)} \phi_{n-1}^{-1}) \in D`
      for all `c \in C`.

    - semilinear equivalent, if there is some permutation `\pi \in S_n`, a
      vector `\phi` of units of length `n` and a field automorphism `\alpha`
      such that
      `(\alpha(c_{\pi(0)}) \phi_0^{-1}, \ldots, \alpha( c_{\pi(n-1)}) \phi_{n-1}^{-1} ) \in D`
      for all `c \in C`.

These are group actions. If one of these group elements sends
the linear code `C` to itself, then we will call it an automorphism.
Depending on the group action we will call those groups:

    - permuation automorphism group

    - monomial automorphism group (every linear Hamming isometry is a monomial
      transformation of the ambient space, for `n\geq 3`)

    - automorphism group (every semilinear Hamming isometry is a semimonomial
      transformation of the ambient space, for `n\geq 3`)

This file contains

#. LinearCode class definition; LinearCodeFromVectorspace conversion function,

#. The spectrum (weight distribution), covering_radius, minimum distance
   programs (calling Steve Linton's or CJ Tjhal's C programs),
   characteristic_function, and several implementations of the Duursma zeta
   function (sd_zeta_polynomial, zeta_polynomial, zeta_function,
   chinen_polynomial, for example),

#. interface with best_known_linear_code_www (interface with codetables.de
   since A. Brouwer's online tables have been disabled),
   bounds_minimum_distance which call tables in GUAVA (updated May 2006)
   created by Cen Tjhai instead of the online internet tables,

#. generator_matrix, generator_matrix_systematic, information_set, list, parity_check_matrix,
   decode, dual_code, extended_code, shortened, punctured, genus, binomial_moment,
   and divisor methods for LinearCode,

#. Boolean-valued functions such as "==", is_self_dual, is_self_orthogonal,
   is_subcode, is_permutation_automorphism, is_permutation_equivalent (which
   interfaces with Robert Miller's partition refinement code),

#. permutation methods: is_permutation_automorphism,
   permutation_automorphism_group, permuted_code, standard_form,
   module_composition_factors,

#. design-theoretic methods: assmus_mattson_designs (implementing
   Assmus-Mattson Theorem),

#. code constructions, such as HammingCode and ToricCode, are in a separate
   ``code_constructions.py`` module; in the separate ``guava.py`` module, you
   will find constructions, such as RandomLinearCodeGuava and
   BinaryReedMullerCode, wrapped from the corresponding GUAVA codes.

EXAMPLES::

    sage: MS = MatrixSpace(GF(2),4,7)
    sage: G = MS([[1,1,1,0,0,0,0], [1,0,0,1,1,0,0], [0,1,0,1,0,1,0], [1,1,0,1,0,0,1]])
    sage: C = LinearCode(G)
    sage: C.basis()
    [(1, 1, 1, 0, 0, 0, 0),
     (1, 0, 0, 1, 1, 0, 0),
     (0, 1, 0, 1, 0, 1, 0),
     (1, 1, 0, 1, 0, 0, 1)]
    sage: c = C.basis()[1]
    sage: c in C
    True
    sage: c.nonzero_positions()
    [0, 3, 4]
    sage: c.support()
    [0, 3, 4]
    sage: c.parent()
    Vector space of dimension 7 over Finite Field of size 2

To be added:

#. More wrappers

#. GRS codes and special decoders.

#. `P^1` Goppa codes and group actions on `P^1` RR space codes.

REFERENCES:

- [HP] W. C. Huffman and V. Pless, Fundamentals of error-correcting codes,
  Cambridge Univ. Press, 2003.

- [Gu] GUAVA manual, http://www.gap-system.org/Packages/guava.html

AUTHORS:

- David Joyner (2005-11-22, 2006-12-03): initial version

- William Stein (2006-01-23): Inclusion in Sage

- David Joyner (2006-01-30, 2006-04): small fixes

- David Joyner (2006-07): added documentation, group-theoretical methods,
  ToricCode

- David Joyner (2006-08): hopeful latex fixes to documentation, added list and
  __iter__ methods to LinearCode and examples, added hamming_weight function,
  fixed random method to return a vector, TrivialCode, fixed subtle bug in
  dual_code, added galois_closure method, fixed mysterious bug in
  permutation_automorphism_group (GAP was over-using "G" somehow?)

- David Joyner (2006-08): hopeful latex fixes to documentation, added
  CyclicCode, best_known_linear_code, bounds_minimum_distance,
  assmus_mattson_designs (implementing Assmus-Mattson Theorem).

- David Joyner (2006-09): modified decode syntax, fixed bug in
  is_galois_closed, added LinearCode_from_vectorspace, extended_code,
  zeta_function

- Nick Alexander (2006-12-10): factor GUAVA code to guava.py

- David Joyner (2007-05): added methods punctured, shortened, divisor,
  characteristic_polynomial, binomial_moment, support for
  LinearCode. Completely rewritten zeta_function (old version is now
  zeta_function2) and a new function, LinearCodeFromVectorSpace.

- David Joyner (2007-11): added zeta_polynomial, weight_enumerator,
  chinen_polynomial; improved best_known_code; made some pythonic revisions;
  added is_equivalent (for binary codes)

- David Joyner (2008-01): fixed bug in decode reported by Harald Schilly,
  (with Mike Hansen) added some doctests.

- David Joyner (2008-02): translated standard_form, dual_code to Python.

- David Joyner (2008-03): translated punctured, shortened, extended_code,
  random (and renamed random to random_element), deleted zeta_function2,
  zeta_function3, added wrapper automorphism_group_binary_code to Robert
  Miller's code), added direct_sum_code, is_subcode, is_self_dual,
  is_self_orthogonal, redundancy_matrix, did some alphabetical reorganizing
  to make the file more readable. Fixed a bug in permutation_automorphism_group
  which caused it to crash.

- David Joyner (2008-03): fixed bugs in spectrum and zeta_polynomial, which
  misbehaved over non-prime base rings.

- David Joyner (2008-10): use CJ Tjhal's MinimumWeight if char = 2 or 3 for
  min_dist; add is_permutation_equivalent and improve
  permutation_automorphism_group using an interface with Robert Miller's code;
  added interface with Leon's code for the spectrum method.

- David Joyner (2009-02): added native decoding methods (see module_decoder.py)

- David Joyner (2009-05): removed dependence on Guava, allowing it to be an
  option. Fixed errors in some docstrings.

- Kwankyu Lee (2010-01): added methods generator_matrix_systematic, information_set, and
  magma interface for linear codes.

- Niles Johnson (2010-08): :trac:`#3893`: ``random_element()`` should pass on ``*args`` and ``**kwds``.

- Thomas Feulner (2012-11): :trac:`13723`: deprecation of ``hamming_weight()``

- Thomas Feulner (2013-10): added methods to compute a canonical representative
  and the automorphism group

TESTS::

    sage: MS = MatrixSpace(GF(2),4,7)
    sage: G  = MS([[1,1,1,0,0,0,0], [1,0,0,1,1,0,0], [0,1,0,1,0,1,0], [1,1,0,1,0,0,1]])
    sage: C  = LinearCode(G)
    sage: C == loads(dumps(C))
    True
"""

#******************************************************************************
#       Copyright (C) 2005 David Joyner <wdjoyner@gmail.com>
#                     2006 William Stein <wstein@gmail.com>
#
#  Distributed under the terms of the GNU General Public License (GPL),
#  version 2 or later (at your preference).
#
#                  http://www.gnu.org/licenses/
#******************************************************************************

import sage.modules.module as module
from sage.categories.modules import Modules
from sage.categories.fields import Fields
from copy import copy
from sage.interfaces.all import gap
from sage.rings.finite_rings.finite_field_constructor import FiniteField as GF
from sage.groups.perm_gps.permgroup import PermutationGroup
from sage.matrix.matrix_space import MatrixSpace
from sage.matrix.constructor import Matrix
from sage.modules.free_module_element import vector
from sage.arith.all import GCD, rising_factorial, binomial
from sage.groups.all import SymmetricGroup
from sage.misc.all import prod
from sage.misc.functional import log, is_even
from sage.rings.rational_field import QQ
from sage.structure.parent import Parent
from sage.rings.polynomial.polynomial_ring_constructor import PolynomialRing
from sage.rings.fraction_field import FractionField
from sage.rings.integer_ring import IntegerRing
from sage.rings.integer import Integer
from sage.combinat.set_partition import SetPartitions
from sage.modules.free_module import VectorSpace
from sage.misc.randstate import current_randstate
from sage.misc.decorators import rename_keyword
from sage.misc.cachefunc import cached_method
from sage.misc.superseded import deprecated_function_alias
from encoder import Encoder
from decoder import Decoder, DecodingError
from sage.combinat.subset import Subsets
from sage.categories.cartesian_product import cartesian_product
# import compatible with py2 and py3
from six.moves.urllib.request import urlopen

ZZ = IntegerRing()

####################### coding theory functions ###############################

def code2leon(C):
    r"""
    Writes a file in Sage's temp directory representing the code C, returning
    the absolute path to the file. This is the Sage translation of the
    GuavaToLeon command in Guava's codefun.gi file.

    INPUT:

    - ``C`` - a linear code (over GF(p), p < 11)

    OUTPUT:

    - Absolute path to the file written

    EXAMPLES::

        sage: C = codes.HammingCode(GF(2), 3); C
        [7, 4] Hamming Code over Finite Field of size 2
        sage: file_loc = sage.coding.linear_code.code2leon(C)
        sage: f = open(file_loc); print f.read()
        LIBRARY code;
        code=seq(2,4,7,seq(
        1,0,0,0,0,1,1,
        0,1,0,0,1,0,1,
        0,0,1,0,1,1,0,
        0,0,0,1,1,1,1
        ));
        FINISH;
        sage: f.close()

    """
    from sage.misc.temporary_file import tmp_filename
    F = C.base_ring()
    p = F.order()  # must be prime and <11
    s = "LIBRARY code;\n"+"code=seq(%s,%s,%s,seq(\n"%(p,C.dimension(),C.length())
    Gr = [str(r)[1:-1].replace(" ","") for r in C.generator_matrix().rows()]
    s += ",\n".join(Gr) + "\n));\nFINISH;"
    file_loc = tmp_filename()
    f = open(file_loc,"w")
    f.write(s)
    f.close()
    return file_loc

def wtdist_gap(Gmat, n, F):
    r"""
    INPUT:

    -  ``Gmat`` - String representing a GAP generator matrix G of a linear code

    -  ``n`` - Integer greater than 1, representing the number of columns of G
       (i.e., the length of the linear code)

    -  ``F`` - Finite field (in Sage), base field the code

    OUTPUT:

    -  Spectrum of the associated code

    EXAMPLES::

        sage: Gstr = 'Z(2)*[[1,1,1,0,0,0,0], [1,0,0,1,1,0,0], [0,1,0,1,0,1,0], [1,1,0,1,0,0,1]]'
        sage: F = GF(2)
        sage: sage.coding.linear_code.wtdist_gap(Gstr, 7, F)
        [1, 0, 0, 7, 7, 0, 0, 1]

    Here ``Gstr`` is a generator matrix of the Hamming [7,4,3] binary code.

    ALGORITHM:

    Uses C programs written by Steve Linton in the kernel of GAP, so is fairly
    fast.

    AUTHORS:

    - David Joyner (2005-11)
    """
    G = gap(Gmat)
    q = F.order()
    k = gap(F)
    z = 'Z(%s)*%s'%(q, [0]*n)     # GAP zero vector as a string
    _ = gap.eval("w:=DistancesDistributionMatFFEVecFFE("+Gmat+", GF("+str(q)+"),"+z+")")
    v = [eval(gap.eval("w["+str(i)+"]")) for i in range(1,n+2)] # because GAP returns vectors in compressed form
    return v

def min_wt_vec_gap(Gmat, n, k, F, algorithm=None):
    r"""
    Returns a minimum weight vector of the code generated by ``Gmat``.

    Uses C programs written by Steve Linton in the kernel of GAP, so is fairly
    fast. The option ``algorithm="guava"`` requires Guava. The default algorithm
    requires GAP but not Guava.

    INPUT:

    -  ``Gmat`` - String representing a GAP generator matrix G of a linear code
    -  n - Length of the code generated by G
    -  k - Dimension of the code generated by G
    -  F - Base field

    OUTPUT:

    -  Minimum weight vector of the code generated by ``Gmat``

    REMARKS:

    - The code in the default case allows one (for free) to also compute the
      message vector `m` such that `m\*G = v`, and the (minimum) distance, as
      a triple.  however, this output is not implemented.
    - The binary case can presumably be done much faster using Robert Miller's
      code (see the docstring for the spectrum method). This is also not (yet)
      implemented.

    EXAMPLES::

        sage: Gstr = "Z(2)*[[1,1,1,0,0,0,0], [1,0,0,1,1,0,0], [0,1,0,1,0,1,0], [1,1,0,1,0,0,1]]"
        sage: sage.coding.linear_code.min_wt_vec_gap(Gstr,7,4,GF(2))
        (0, 1, 0, 1, 0, 1, 0)

    This output is different but still a minimum weight vector::

        sage: sage.coding.linear_code.min_wt_vec_gap(Gstr,7,4,GF(2),algorithm="guava")    # optional - gap_packages (Guava package)
        (0, 0, 1, 0, 1, 1, 0)

    Here ``Gstr`` is a generator matrix of the Hamming [7,4,3] binary code.

    TESTS:

    We check that :trac:`18480` is fixed::

        sage: codes.HammingCode(GF(2), 2).minimum_distance()
        3

    AUTHORS:

    - David Joyner (11-2005)
    """
    current_randstate().set_seed_gap()

    if algorithm=="guava":
        gap.LoadPackage('"guava"')
        from sage.interfaces.gap import gfq_gap_to_sage
        gap.eval("G:="+Gmat)
        C = gap(Gmat).GeneratorMatCode(F)
        cg = C.MinimumDistanceCodeword()
        c = [gfq_gap_to_sage(cg[j],F) for j in range(1,n+1)]
        V = VectorSpace(F,n)
        return V(c)

    q = F.order()
    ans = None
    dist_min = n + 1
    gap.eval('Gmat:='+Gmat)
    gap.eval('K:=GF({})'.format(q))
    gap.eval('v:=Z({})*{}'.format(q,[0]*n))
    for i in range(1,k+1):
        gap.eval("P:=AClosestVectorCombinationsMatFFEVecFFECoords(Gmat,K,v,{},1)".format(i))
        gap.eval("d:=WeightVecFFE(P[1])")
        v = gap("P[1]")
        dist = gap("d")
        if dist and dist < dist_min:
            dist_min = dist
            ans = list(v)

    if ans is None:
        raise RuntimeError("there is a bug here!")

    # return the result as a vector (and not a 1xn matrix)
    return vector(F, ans)

def best_known_linear_code(n, k, F):
    r"""
    Returns the best known (as of 11 May 2006) linear code of length ``n``,
    dimension ``k`` over field ``F``.  The function uses the tables described
    in ``bounds_minimum_distance`` to construct this code.

    This does not require an internet connection.

    EXAMPLES::

        sage: best_known_linear_code(10,5,GF(2))    # long time; optional - gap_packages (Guava package)
        Linear code of length 10, dimension 5 over Finite Field of size 2
        sage: gap.eval("C:=BestKnownLinearCode(10,5,GF(2))")     # long time; optional - gap_packages (Guava package)
        'a linear [10,5,4]2..4 shortened code'

    This means that best possible binary linear code of length 10 and
    dimension 5 is a code with minimum distance 4 and covering radius
    somewhere between 2 and 4.
    Use ``bounds_minimum_distance(10,5,GF(2))`` for further details.
    """
    q = F.order()
    C = gap("BestKnownLinearCode(%s,%s,GF(%s))"%(n,k,q))
    G = C.GeneratorMat()
    k = G.Length()
    n = G[1].Length()
    Gs = G._matrix_(F)
    MS = MatrixSpace(F,k,n)
    return LinearCode(MS(Gs))

def best_known_linear_code_www(n, k, F, verbose=False):
    r"""
    Explains the construction of the best known linear code over GF(q) with
    length n and dimension k, courtesy of the www page
    http://www.codetables.de/.

    INPUT:

    -  ``n`` - Integer, the length of the code

    -  ``k`` - Integer, the dimension of the code

    -  ``F`` - Finite field, of order 2, 3, 4, 5, 7, 8, or 9

    -  ``verbose`` - Bool (default: ``False``)

    OUTPUT:


    -  Text about why the bounds are as given

    EXAMPLES::

        sage: L = best_known_linear_code_www(72, 36, GF(2)) # optional - internet
        sage: print L                                       # optional - internet
        Construction of a linear code
        [72,36,15] over GF(2):
        [1]:  [73, 36, 16] Cyclic Linear Code over GF(2)
             CyclicCode of length 73 with generating polynomial x^37 + x^36 + x^34 +
        x^33 + x^32 + x^27 + x^25 + x^24 + x^22 + x^21 + x^19 + x^18 + x^15 + x^11 +
        x^10 + x^8 + x^7 + x^5 + x^3 + 1
        [2]:  [72, 36, 15] Linear Code over GF(2)
             Puncturing of [1] at 1
        <BLANKLINE>
        last modified: 2002-03-20

    This function raises an ``IOError`` if an error occurs downloading data or
    parsing it. It raises a ``ValueError`` if the ``q`` input is invalid.

    AUTHORS:

    - Steven Sivek (2005-11-14)
    - David Joyner (2008-03)
    """
    q = F.order()
    if not q in [2, 3, 4, 5, 7, 8, 9]:
        raise ValueError("q (=%s) must be in [2,3,4,5,7,8,9]"%q)
    n = int(n)
    k = int(k)

    param = ("?q=%s&n=%s&k=%s"%(q,n,k)).replace('L','')

    url = "http://iaks-www.ira.uka.de/home/grassl/codetables/BKLC/BKLC.php"+param
    if verbose:
        print "Looking up the bounds at %s"%url
    f = urlopen(url)
    s = f.read()
    f.close()

    i = s.find("<PRE>")
    j = s.find("</PRE>")
    if i == -1 or j == -1:
        raise IOError("Error parsing data (missing pre tags).")
    text = s[i+5:j].strip()
    return text

def bounds_minimum_distance(n, k, F):
    r"""
    Calculates a lower and upper bound for the minimum distance of an optimal
    linear code with word length ``n`` and dimension ``k`` over the field
    ``F``.

    The function returns a record with the two bounds and an explanation for
    each bound. The function Display can be used to show the explanations.

    The values for the lower and upper bound are obtained from a table
    constructed by Cen Tjhai for GUAVA, derived from the table of
    Brouwer. See http://www.codetables.de/ for the most recent data.
    These tables contain lower and upper bounds for `q=2` (when ``n <= 257``),
    `q=3` (when ``n <= 243``), `q=4` (``n <= 256``). (Current as of
    11 May 2006.) For codes over other fields and for larger word lengths,
    trivial bounds are used.

    This does not require an internet connection. The format of the output is
    a little non-intuitive. Try ``bounds_minimum_distance(10,5,GF(2))`` for
    an example.

    This function requires optional GAP package (Guava).

    EXAMPLES::

        sage: print bounds_minimum_distance(10,5,GF(2)) # optional - gap_packages (Guava package)
        rec(
          construction :=
           [ <Operation "ShortenedCode">,
              [
                  [ <Operation "UUVCode">,
                      [
                          [ <Operation "DualCode">,
                              [ [ <Operation "RepetitionCode">, [ 8, 2 ] ] ] ],
                          [ <Operation "UUVCode">,
                              [
                                  [ <Operation "DualCode">,
                                      [ [ <Operation "RepetitionCode">, [ 4, 2 ] ] ] ]
                                    , [ <Operation "RepetitionCode">, [ 4, 2 ] ] ] ]
                         ] ], [ 1, 2, 3, 4, 5, 6 ] ] ],
          k := 5,
          lowerBound := 4,
          lowerBoundExplanation := ...
          n := 10,
          q := 2,
          references := rec(
               ),
          upperBound := 4,
          upperBoundExplanation := ... )
    """
    q = F.order()
    gap.eval("data := BoundsMinimumDistance(%s,%s,GF(%s))"%(n,k,q))
    Ldata = gap.eval("Display(data)")
    return Ldata

def self_orthogonal_binary_codes(n, k, b=2, parent=None, BC=None, equal=False,
    in_test=None):
    """
    Returns a Python iterator which generates a complete set of
    representatives of all permutation equivalence classes of
    self-orthogonal binary linear codes of length in ``[1..n]`` and
    dimension in ``[1..k]``.

    INPUT:

    -  ``n`` - Integer, maximal length

    -  ``k`` - Integer, maximal dimension

    -  ``b`` - Integer, requires that the generators all have weight divisible
       by ``b`` (if ``b=2``, all self-orthogonal codes are generated, and if
       ``b=4``, all doubly even codes are generated). Must be an even positive
       integer.

    -  ``parent`` - Used in recursion (default: ``None``)

    -  ``BC`` - Used in recursion (default: ``None``)

    -  ``equal`` - If ``True`` generates only [n, k] codes (default: ``False``)

    -  ``in_test`` - Used in recursion (default: ``None``)

    EXAMPLES:

    Generate all self-orthogonal codes of length up to 7 and dimension up
    to 3::

        sage: for B in self_orthogonal_binary_codes(7,3):
        ...    print B
        ...
        Linear code of length 2, dimension 1 over Finite Field of size 2
        Linear code of length 4, dimension 2 over Finite Field of size 2
        Linear code of length 6, dimension 3 over Finite Field of size 2
        Linear code of length 4, dimension 1 over Finite Field of size 2
        Linear code of length 6, dimension 2 over Finite Field of size 2
        Linear code of length 6, dimension 2 over Finite Field of size 2
        Linear code of length 7, dimension 3 over Finite Field of size 2
        Linear code of length 6, dimension 1 over Finite Field of size 2

    Generate all doubly-even codes of length up to 7 and dimension up
    to 3::

        sage: for B in self_orthogonal_binary_codes(7,3,4):
        ...    print B; print B.generator_matrix()
        ...
        Linear code of length 4, dimension 1 over Finite Field of size 2
        [1 1 1 1]
        Linear code of length 6, dimension 2 over Finite Field of size 2
        [1 1 1 1 0 0]
        [0 1 0 1 1 1]
        Linear code of length 7, dimension 3 over Finite Field of size 2
        [1 0 1 1 0 1 0]
        [0 1 0 1 1 1 0]
        [0 0 1 0 1 1 1]

    Generate all doubly-even codes of length up to 7 and dimension up
    to 2::

        sage: for B in self_orthogonal_binary_codes(7,2,4):
        ...    print B; print B.generator_matrix()
        Linear code of length 4, dimension 1 over Finite Field of size 2
        [1 1 1 1]
        Linear code of length 6, dimension 2 over Finite Field of size 2
        [1 1 1 1 0 0]
        [0 1 0 1 1 1]

    Generate all self-orthogonal codes of length equal to 8 and
    dimension equal to 4::

        sage: for B in self_orthogonal_binary_codes(8, 4, equal=True):
        ...     print B; print B.generator_matrix()
        Linear code of length 8, dimension 4 over Finite Field of size 2
        [1 0 0 1 0 0 0 0]
        [0 1 0 0 1 0 0 0]
        [0 0 1 0 0 1 0 0]
        [0 0 0 0 0 0 1 1]
        Linear code of length 8, dimension 4 over Finite Field of size 2
        [1 0 0 1 1 0 1 0]
        [0 1 0 1 1 1 0 0]
        [0 0 1 0 1 1 1 0]
        [0 0 0 1 0 1 1 1]

    Since all the codes will be self-orthogonal, b must be divisible by
    2::

        sage: list(self_orthogonal_binary_codes(8, 4, 1, equal=True))
        Traceback (most recent call last):
        ...
        ValueError: b (1) must be a positive even integer.
    """
    d=int(b)
    if d!=b or d%2==1 or d <= 0:
        raise ValueError("b (%s) must be a positive even integer."%b)
    from binary_code import BinaryCode, BinaryCodeClassifier
    if k < 1 or n < 2:
        return
    if equal:
        in_test = lambda M : (M.ncols() - M.nrows()) <= (n-k)
        out_test = lambda C : (C.dimension() == k) and (C.length() == n)
    else:
        in_test = lambda M : True
        out_test = lambda C : True
    if BC is None:
        BC = BinaryCodeClassifier()
    if parent is None:
        for j in xrange(d, n+1, d):
            M = Matrix(GF(2), [[1]*j])
            if in_test(M):
                for N in self_orthogonal_binary_codes(n, k, d, M, BC, in_test=in_test):
                    if out_test(N): yield N
    else:
        C = LinearCode(parent)
        if out_test(C): yield C
        if k == parent.nrows():
            return
        for nn in xrange(parent.ncols()+1, n+1):
            if in_test(parent):
                for child in BC.generate_children(BinaryCode(parent), nn, d):
                    for N in self_orthogonal_binary_codes(n, k, d, child, BC, in_test=in_test):
                        if out_test(N): yield N

class AbstractLinearCode(module.Module):
    """
    Abstract class for linear codes.

    This class contains all methods that can be used on Linear Codes
    and on Linear Codes families.
    So, every Linear Code-related class should inherit from this abstract
    class.

    To implement a linear code, you need to:

    - inherit from AbstractLinearCode

    - call AbstractLinearCode ``__init__`` method in the subclass constructor. Example:
      ``super(SubclassName, self).__init__(base_field, length, "EncoderName", "DecoderName")``.
      By doing that, your subclass will have its ``length`` parameter
      initialized and will be properly set as a member of the category framework.
      You need of course to complete the constructor by adding any additional parameter
      needed to describe properly the code defined in the subclass.

    - fill the dictionary of its encoders in ``sage.coding.__init__.py`` file. Example:
      I want to link the encoder ``MyEncoderClass`` to ``MyNewCodeClass``
      under the name ``MyEncoderName``.
      All I need to do is to write this line in the ``__init__.py`` file:
      ``MyNewCodeClass._registered_encoders["NameOfMyEncoder"] = MyEncoderClass`` and all instances of
      ``MyNewCodeClass`` will be able to use instances of ``MyEncoderClass``.

    - fill the dictionary of its decoders in ``sage.coding.__init__`` file. Example:
      I want to link the encoder ``MyDecoderClass`` to ``MyNewCodeClass``
      under the name ``MyDecoderName``.
      All I need to do is to write this line in the ``__init__.py`` file:
      ``MyNewCodeClass._registered_decoders["NameOfMyDecoder"] = MyDecoderClass`` and all instances of
      ``MyNewCodeClass`` will be able to use instances of ``MyDecoderClass``.


    As AbstractLinearCode is not designed to be implemented, it does not have any representation
    methods. You should implement ``_repr_`` and ``_latex_`` methods in the subclass.

    .. NOTE::

        :class:`AbstractLinearCode` has generic implementations of the comparison methods ``__cmp__``
        and ``__eq__`` which use the generator matrix and are quite slow. In subclasses you are
        encouraged to override these functions.

    .. WARNING::

        The default encoder should always have `F^{k}` as message space, with `k` the dimension
        of the code and `F` is the base ring of the code.

        A lot of methods of the abstract class rely on the knowledge of a generator matrix.
        It is thus strongly recommended to set an encoder with a generator matrix implemented
        as a default encoder.
    """
    _registered_encoders = {}
    _registered_decoders = {}

    def __init__(self, base_field, length, default_encoder_name, default_decoder_name):
        """
        Initializes mandatory parameters for a Linear Code object.

        This method only exists for inheritance purposes as it initializes
        parameters that need to be known by every linear code. An abstract
        linear code object should never be created.

        INPUT:

        - ``base_field`` -- the base field of ``self``

        - ``length`` -- the length of ``self``

        - ``default_encoder_name`` -- the name of the default encoder of ``self``

        - ``default_decoder_name`` -- the name of the default decoder of ``self``

        EXAMPLES:

        We first create a new LinearCode subclass::

            sage: class CodeExample(sage.coding.linear_code.AbstractLinearCode):
            ....:   def __init__(self, field, length, dimension, generator_matrix):
            ....:       sage.coding.linear_code.AbstractLinearCode.__init__(self,field, length, "GeneratorMatrix", "Syndrome")
            ....:       self._dimension = dimension
            ....:       self._generator_matrix = generator_matrix
            ....:   def generator_matrix(self):
            ....:       return self._generator_matrix
            ....:   def _repr_(self):
            ....:       return "Dummy code of length %d, dimension %d over %s" % (self.length(), self.dimension(), self.base_field())

        We now create a member of our newly made class::

            sage: generator_matrix = matrix(GF(17), 5, 10,
            ....:                           {(i,i):1 for i in range(5)})
            sage: C = CodeExample(GF(17), 10, 5, generator_matrix)

        We can check its existence and parameters::

            sage: C
            Dummy code of length 10, dimension 5 over Finite Field of size 17

        We can check that it is truly a part of the framework category::

            sage: C.parent()
            <class '__main__.CodeExample_with_category'>
            sage: C.category()
            Category of facade finite dimensional vector spaces with basis over Finite Field of size 17

        And any method that works on linear codes works for our new dummy code::

            sage: C.minimum_distance()
            1
            sage: C.is_self_orthogonal()
            False
            sage: print C.divisor() #long time
            1

        TESTS:

        If the length field is neither a Python int nor a Sage Integer, it will
        raise a exception::

            sage: C = CodeExample(GF(17), 10.0, 5, generator_matrix)
            Traceback (most recent call last):
            ...
            ValueError: length must be a Python int or a Sage Integer

        If the name of the default decoder is not known by the class, it will raise
        a exception::

            sage: class CodeExample(sage.coding.linear_code.AbstractLinearCode):
            ....:   def __init__(self, field, length, dimension, generator_matrix):
            ....:       sage.coding.linear_code.AbstractLinearCode.__init__(self,field, length, "GeneratorMatrix", "Fail")
            ....:       self._dimension = dimension
            ....:       self._generator_matrix = generator_matrix
            ....:   def generator_matrix(self):
            ....:       return self._generator_matrix
            ....:   def _repr_(self):
            ....:       return "Dummy code of length %d, dimension %d over %s" % (self.length(), self.dimension(), self.base_field())

            sage: C = CodeExample(GF(17), 10, 5, generator_matrix)
            Traceback (most recent call last):
            ...
            ValueError: You must set a valid decoder as default decoder for this code, by filling in the dictionary of registered decoders

        If the name of the default encoder is not known by the class, it will raise
        an exception::

            sage: class CodeExample(sage.coding.linear_code.AbstractLinearCode):
            ....:   def __init__(self, field, length, dimension, generator_matrix):
            ....:       sage.coding.linear_code.AbstractLinearCode.__init__(self,field, length, "Fail", "Syndrome")
            ....:       self._dimension = dimension
            ....:       self._generator_matrix = generator_matrix
            ....:   def generator_matrix(self):
            ....:       return self._generator_matrix
            ....:   def _repr_(self):
            ....:       return "Dummy code of length %d, dimension %d over %s" % (self.length(), self.dimension(), self.base_field())

            sage: C = CodeExample(GF(17), 10, 5, generator_matrix)
            Traceback (most recent call last):
            ...
            ValueError: You must set a valid encoder as default encoder for this code, by filling in the dictionary of registered encoders

        A ring instead of a field::

            sage: codes.LinearCode(IntegerModRing(4),matrix.ones(4))
            Traceback (most recent call last):
            ...
            ValueError: 'generator_matrix' must be defined on a field (not a ring)
        """
        if not isinstance(length, (int, Integer)):
            raise ValueError("length must be a Python int or a Sage Integer")
        if not base_field.is_field():
            raise ValueError("'base_field' must be a field (and {} is not one)".format(base_field))
        if not default_encoder_name in self._registered_encoders:
            raise ValueError("You must set a valid encoder as default encoder for this code, by filling in the dictionary of registered encoders")
        if not default_decoder_name in self._registered_decoders:
            raise ValueError("You must set a valid decoder as default decoder for this code, by filling in the dictionary of registered decoders")
        self._length = Integer(length)
        self._default_decoder_name = default_decoder_name
        self._default_encoder_name = default_encoder_name
        cat = Modules(base_field).FiniteDimensional().WithBasis().Finite()
        facade_for = VectorSpace(base_field, self._length)
        self.Element = type(facade_for.an_element()) #for when we made this a non-facade parent
        Parent.__init__(self, base=base_field, facade=facade_for, category=cat)

    def _latex_(self):
        """
        Return a latex representation of ``self``.

        EXAMPLES::

            sage: MS = MatrixSpace(GF(2),4,7)
            sage: G  = MS([[1,1,1,0,0,0,0], [1,0,0,1,1,0,0], [0,1,0,1,0,1,0], [1,1,0,1,0,0,1]])
            sage: C  = LinearCode(G)
            sage: latex(C)
            [7, 4]\textnormal{ Linear code over }\Bold{F}_{2}
        """
        return "[%s, %s]\\textnormal{ Linear code over }%s"\
                % (self.length(), self.dimension(), self.base_ring()._latex_())

    def _an_element_(self):
        r"""
        Return an element of the linear code. Currently, it simply returns
        the first row of the generator matrix.

        EXAMPLES::

            sage: C = codes.HammingCode(GF(2), 3)
            sage: C.an_element()
            (1, 0, 0, 0, 0, 1, 1)
            sage: C2 = C.cartesian_product(C)
            sage: C2.an_element()
            ((1, 0, 0, 0, 0, 1, 1), (1, 0, 0, 0, 0, 1, 1))
        """
        return self.gens()[0]

    def add_decoder(self, name, decoder):
        r"""
        Adds an decoder to the list of registered decoders of ``self``.

        .. NOTE::

            This method only adds ``decoder`` to ``self``, and not to any member of the class
            of ``self``. To know how to add an :class:`sage.coding.decoder.Decoder`, please refer
            to the documentation of :class:`AbstractLinearCode`.

        INPUT:

        - ``name`` -- the string name for the decoder

        - ``decoder`` -- the class name of the decoder

        EXAMPLES:

        First of all, we create a (very basic) new decoder::

            sage: class MyDecoder(sage.coding.decoder.Decoder):
            ....:   def __init__(self, code):
            ....:       super(MyDecoder, self).__init__(code)
            ....:   def _repr_(self):
            ....:       return "MyDecoder decoder with associated code %s" % self.code()

        We now create a new code::

            sage: C = codes.HammingCode(GF(2), 3)

        We can add our new decoder to the list of available decoders of C::

            sage: C.add_decoder("MyDecoder", MyDecoder)
            sage: C.decoders_available()
            ['MyDecoder', 'Syndrome', 'NearestNeighbor']

        We can verify that any new code will not know MyDecoder::

            sage: C2 = codes.HammingCode(GF(2), 3)
            sage: C2.decoders_available()
            ['Syndrome', 'NearestNeighbor']

        TESTS:

        It is impossible to use a name which is in the dictionary of available decoders::

            sage: C.add_decoder("Syndrome", MyDecoder)
            Traceback (most recent call last):
            ...
            ValueError: There is already a registered decoder with this name
        """
        if self._registered_decoders == self.__class__._registered_decoders:
            self._registered_decoders = copy(self._registered_decoders)
            reg_dec = self._registered_decoders
            if name in reg_dec:
                raise ValueError("There is already a registered decoder with this name")
            reg_dec[name] = decoder
        else:
            if name in self._registered_decoders:
                raise ValueError("There is already a registered decoder with this name")
            reg_dec[name] = decoder

    def add_encoder(self, name, encoder):
        r"""
        Adds an encoder to the list of registered encoders of ``self``.

        .. NOTE::

            This method only adds ``encoder`` to ``self``, and not to any member of the class
            of ``self``. To know how to add an :class:`sage.coding.encoder.Encoder`, please refer
            to the documentation of :class:`AbstractLinearCode`.

        INPUT:

        - ``name`` -- the string name for the encoder

        - ``encoder`` -- the class name of the encoder

        EXAMPLES:

        First of all, we create a (very basic) new encoder::

            sage: class MyEncoder(sage.coding.encoder.Encoder):
            ....:   def __init__(self, code):
            ....:       super(MyEncoder, self).__init__(code)
            ....:   def _repr_(self):
            ....:       return "MyEncoder encoder with associated code %s" % self.code()

        We now create a new code::

            sage: C = codes.HammingCode(GF(2), 3)

        We can add our new encoder to the list of available encoders of C::

            sage: C.add_encoder("MyEncoder", MyEncoder)
            sage: C.encoders_available()
            ['MyEncoder', 'ParityCheck']

        We can verify that any new code will not know MyEncoder::

            sage: C2 = codes.HammingCode(GF(2), 3)
            sage: C2.encoders_available()
            ['ParityCheck']

        TESTS:

        It is impossible to use a name which is in the dictionary of available encoders::

            sage: C.add_encoder("ParityCheck", MyEncoder)
            Traceback (most recent call last):
            ...
            ValueError: There is already a registered encoder with this name
        """
        if self._registered_encoders == self.__class__._registered_encoders:
            self._registered_encoders = copy(self._registered_encoders)
            reg_enc = self._registered_encoders
            if name in reg_enc:
                raise ValueError("There is already a registered encoder with this name")
            reg_enc[name] = encoder
        else:
            if name in self._registered_encoders:
                raise ValueError("There is already a registered encoder with this name")
            reg_enc[name] = encoder

    def automorphism_group_gens(self, equivalence="semilinear"):
        r"""
        Return generators of the automorphism group of ``self``.

        INPUT:

        - ``equivalence`` (optional) -- which defines the acting group, either

            * ``permutational``

            * ``linear``

            * ``semilinear``

        OUTPUT:

        - generators of the automorphism group of ``self``
        - the order of the automorphism group of ``self``

        EXAMPLES::

            sage: C = codes.HammingCode(GF(4, 'z'), 3)
            sage: C.automorphism_group_gens()
            ([((1, 1, 1, z, z + 1, z + 1, z + 1, z, z, 1, 1, 1, z, z, z + 1, z, z, z + 1, z + 1, z + 1, 1); (1,6,12,17)(2,16,4,5,11,8,14,13)(3,21,19,10,20,18,15,9), Ring endomorphism of Finite Field in z of size 2^2
                  Defn: z |--> z + 1), ((1, 1, 1, z, z + 1, 1, 1, z, z, z + 1, z, z, z + 1, z + 1, z + 1, 1, z + 1, z, z, 1, 1); (1,6,9,13,15,18)(2,21)(3,16,7)(4,5,11,10,12,14)(17,19), Ring endomorphism of Finite Field in z of size 2^2
                  Defn: z |--> z), ((z, z, z, z, z, z, z, z, z, z, z, z, z, z, z, z, z, z, z, z, z); (), Ring endomorphism of Finite Field in z of size 2^2
                  Defn: z |--> z)], 362880)
            sage: C.automorphism_group_gens(equivalence="linear")
            ([((z, z, 1, 1, z + 1, z, z + 1, z, z, z + 1, 1, 1, 1, z + 1, z, z, z + 1, z + 1, 1, 1, z); (1,5,10,9,4,14,11,16,18,20,6,19,12,15,3,8,2,17,7,13,21), Ring endomorphism of Finite Field in z of size 2^2
                  Defn: z |--> z), ((z + 1, 1, z, 1, 1, z + 1, z + 1, z, 1, z, z + 1, z, z + 1, z + 1, z, 1, 1, z + 1, z + 1, z + 1, z); (1,17,10)(2,15,13)(4,11,21)(5,18,12)(6,14,19)(7,8,16), Ring endomorphism of Finite Field in z of size 2^2
                  Defn: z |--> z), ((z + 1, z + 1, z + 1, z + 1, z + 1, z + 1, z + 1, z + 1, z + 1, z + 1, z + 1, z + 1, z + 1, z + 1, z + 1, z + 1, z + 1, z + 1, z + 1, z + 1, z + 1); (), Ring endomorphism of Finite Field in z of size 2^2
                  Defn: z |--> z)], 181440)
            sage: C.automorphism_group_gens(equivalence="permutational")
            ([((1, 1, 1, 1, 1, 1, 1, 1, 1, 1, 1, 1, 1, 1, 1, 1, 1, 1, 1, 1, 1); (1,11)(3,10)(4,9)(5,7)(12,21)(14,20)(15,19)(16,17), Ring endomorphism of Finite Field in z of size 2^2
                  Defn: z |--> z), ((1, 1, 1, 1, 1, 1, 1, 1, 1, 1, 1, 1, 1, 1, 1, 1, 1, 1, 1, 1, 1); (2,18)(3,19)(4,10)(5,16)(8,13)(9,14)(11,21)(15,20), Ring endomorphism of Finite Field in z of size 2^2
                  Defn: z |--> z), ((1, 1, 1, 1, 1, 1, 1, 1, 1, 1, 1, 1, 1, 1, 1, 1, 1, 1, 1, 1, 1); (1,19)(3,17)(4,21)(5,20)(7,14)(9,12)(10,16)(11,15), Ring endomorphism of Finite Field in z of size 2^2
                  Defn: z |--> z), ((1, 1, 1, 1, 1, 1, 1, 1, 1, 1, 1, 1, 1, 1, 1, 1, 1, 1, 1, 1, 1); (2,13)(3,14)(4,20)(5,11)(8,18)(9,19)(10,15)(16,21), Ring endomorphism of Finite Field in z of size 2^2
                  Defn: z |--> z)], 64)
        """
        aut_group_can_label = self._canonize(equivalence)
        return aut_group_can_label.get_autom_gens(), \
               aut_group_can_label.get_autom_order()

    def ambient_space(self):
        r"""
        Returns the ambient vector space of `self`.

        EXAMPLES::

            sage: C = codes.HammingCode(GF(2), 3)
            sage: C.ambient_space()
            Vector space of dimension 7 over Finite Field of size 2
        """
        return VectorSpace(self.base_ring(),self.length())

    def assmus_mattson_designs(self, t, mode=None):
        r"""
        Assmus and Mattson Theorem (section 8.4, page 303 of [HP]): Let
        `A_0, A_1, ..., A_n` be the weights of the codewords in a binary
        linear `[n , k, d]` code `C`, and let `A_0^*, A_1^*, ..., A_n^*` be
        the weights of the codewords in its dual `[n, n-k, d^*]` code `C^*`.
        Fix a `t`, `0<t<d`, and let

        .. math::

           s = |\{ i\ |\ A_i^* \not= 0, 0< i \leq n-t\}|.

        Assume `s\leq d-t`.

        1. If `A_i\not= 0` and `d\leq i\leq n`
           then `C_i = \{ c \in C\ |\ wt(c) = i\}` holds a simple t-design.

        2. If `A_i^*\not= 0` and `d*\leq i\leq n-t` then
           `C_i^* = \{ c \in C^*\ |\ wt(c) = i\}` holds a simple t-design.

        A block design is a pair `(X,B)`, where `X` is a non-empty finite set
        of `v>0` elements called points, and `B` is a non-empty finite
        multiset of size b whose elements are called blocks, such that each
        block is a non-empty finite multiset of `k` points. `A` design without
        repeated blocks is called a simple block design. If every subset of
        points of size `t` is contained in exactly `\lambda` blocks the block
        design is called a `t-(v,k,\lambda)` design (or simply a `t`-design
        when the parameters are not specified). When `\lambda=1` then the
        block design is called a `S(t,k,v)` Steiner system.

        In the Assmus and Mattson Theorem (1), `X` is the set `\{1,2,...,n\}`
        of coordinate locations and `B = \{supp(c)\ |\ c \in C_i\}` is the set
        of supports of the codewords of `C` of weight `i`. Therefore, the
        parameters of the `t`-design for `C_i` are

        ::

            t =       given
            v =       n
            k =       i   (k not to be confused with dim(C))
            b =       Ai
            lambda = b*binomial(k,t)/binomial(v,t) (by Theorem 8.1.6,
                                                       p 294, in [HP])

        Setting the ``mode="verbose"`` option prints out the values of the
        parameters.

        The first example below means that the binary [24,12,8]-code C has
        the property that the (support of the) codewords of weight 8 (resp.,
        12, 16) form a 5-design. Similarly for its dual code `C^*` (of course
        `C=C^*` in this case, so this info is extraneous). The test fails to
        produce 6-designs (ie, the hypotheses of the theorem fail to hold,
        not that the 6-designs definitely don't exist). The command
        assmus_mattson_designs(C,5,mode="verbose") returns the same value
        but prints out more detailed information.

        The second example below illustrates the blocks of the 5-(24, 8, 1)
        design (i.e., the S(5,8,24) Steiner system).

        EXAMPLES::

            sage: C = codes.ExtendedBinaryGolayCode()             #  example 1
            sage: C.assmus_mattson_designs(5)
            ['weights from C: ',
            [8, 12, 16, 24],
            'designs from C: ',
            [[5, (24, 8, 1)], [5, (24, 12, 48)], [5, (24, 16, 78)], [5, (24, 24, 1)]],
            'weights from C*: ',
            [8, 12, 16],
            'designs from C*: ',
            [[5, (24, 8, 1)], [5, (24, 12, 48)], [5, (24, 16, 78)]]]
            sage: C.assmus_mattson_designs(6)
            0
            sage: X = range(24)                           #  example 2
            sage: blocks = [c.support() for c in C if c.hamming_weight()==8]; len(blocks)  # long time computation
            759

        REFERENCE:

        - [HP] W. C. Huffman and V. Pless, Fundamentals of ECC,
          Cambridge Univ. Press, 2003.
        """
        C = self
        ans = []
        G = C.generator_matrix()
        n = len(G.columns())
        Cp = C.dual_code()
        wts = C.spectrum()
        d = min([i for i in range(1,len(wts)) if wts[i]!=0])
        if t>=d:
            return 0
        nonzerowts = [i for i in range(len(wts)) if wts[i]!=0 and i<=n and i>=d]
        if mode=="verbose":
            for w in nonzerowts:
                print("The weight w={} codewords of C* form a t-(v,k,lambda) design, where\n \
                        t={}, v={}, k={}, lambda={}. \nThere are {} block of this design.".format(\
                        w,t,n,w,wts[w]*binomial(w,t)/binomial(n,t),wts[w]))
        wtsp = Cp.spectrum()
        dp = min([i for i in range(1,len(wtsp)) if wtsp[i]!=0])
        nonzerowtsp = [i for i in range(len(wtsp)) if wtsp[i]!=0 and i<=n-t and i>=dp]
        s = len([i for i in range(1,n) if wtsp[i]!=0 and i<=n-t and i>0])
        if mode=="verbose":
            for w in nonzerowtsp:
                print("The weight w={} codewords of C* form a t-(v,k,lambda) design, where\n \
                        t={}, v={}, k={}, lambda={}. \nThere are {} block of this design.".format(\
                        w,t,n,w,wts[w]*binomial(w,t)/binomial(n,t),wts[w]))
        if s<=d-t:
            des = [[t,(n,w,wts[w]*binomial(w,t)/binomial(n,t))] for w in nonzerowts]
            ans = ans + ["weights from C: ",nonzerowts,"designs from C: ",des]
            desp = [[t,(n,w,wtsp[w]*binomial(w,t)/binomial(n,t))] for w in nonzerowtsp]
            ans = ans + ["weights from C*: ",nonzerowtsp,"designs from C*: ",desp]
            return ans
        return 0

    def base_field(self):
        r"""
        Return the base field of ``self``.

        EXAMPLES::

            sage: G  = Matrix(GF(2), [[1,1,1,0,0,0,0], [1,0,0,1,1,0,0], [0,1,0,1,0,1,0], [1,1,0,1,0,0,1]])
            sage: C  = LinearCode(G)
            sage: C.base_field()
            Finite Field of size 2
        """
        return self.base_ring()

    def basis(self):
        r"""
        Returns a basis of `self`.

        EXAMPLES::

            sage: C = codes.HammingCode(GF(2), 3)
            sage: C.basis()
            [(1, 0, 0, 0, 0, 1, 1), (0, 1, 0, 0, 1, 0, 1), (0, 0, 1, 0, 1, 1, 0), (0, 0, 0, 1, 1, 1, 1)]
        """
        return self.gens()

    # S. Pancratz, 19 Jan 2010:  In the doctests below, I removed the example
    # ``C.binomial_moment(3)``, which was also marked as ``#long``.  This way,
    # we shorten the doctests time while still maintaining a zero and a
    # non-zero example.
    def binomial_moment(self, i):
        r"""
        Returns the i-th binomial moment of the `[n,k,d]_q`-code `C`:

        .. math::

            B_i(C) = \sum_{S, |S|=i} \frac{q^{k_S}-1}{q-1}

        where `k_S` is the dimension of the shortened code `C_{J-S}`,
        `J=[1,2,...,n]`. (The normalized binomial moment is
        `b_i(C) = \binom(n,d+i)^{-1}B_{d+i}(C)`.) In other words, `C_{J-S}`
        is isomorphic to the subcode of C of codewords supported on S.

        EXAMPLES::

            sage: C = codes.HammingCode(GF(2), 3)
            sage: C.binomial_moment(2)
            0
            sage: C.binomial_moment(4)    # long time
            35

        .. warning::

            This is slow.

        REFERENCE:

        - I. Duursma, "Combinatorics of the two-variable zeta function",
          Finite fields and applications, 109-136, Lecture Notes in
          Comput. Sci., 2948, Springer, Berlin, 2004.
        """
        n = self.length()
        k = self.dimension()
        d = self.minimum_distance()
        F = self.base_ring()
        q = F.order()
        J = range(1,n+1)
        Cp = self.dual_code()
        dp = Cp.minimum_distance()
        if i<d:
            return 0
        if i>n-dp and i<=n:
            return binomial(n,i)*(q**(i+k-n) -1)/(q-1)
        P = SetPartitions(J,2).list()
        b = QQ(0)
        for p in P:
            p = list(p)
            S = p[0]
            if len(S)==n-i:
                C_S = self.shortened(S)
                k_S = C_S.dimension()
                b = b + (q**(k_S) -1)/(q-1)
        return b

    @cached_method
    def _canonize(self, equivalence):
        r"""
        Compute a canonical representative and the automorphism group
        under the action of the semimonomial transformation group.

        INPUT:

        - ``equivalence`` -- which defines the acting group, either

            * ``permutational``

            * ``linear``

            * ``semilinear``

        EXAMPLES::

            sage: C = codes.HammingCode(GF(4, 'z'), 3)
            sage: aut_group_can_label = C._canonize("semilinear")
            sage: C_iso = LinearCode(aut_group_can_label.get_transporter()*C.generator_matrix())
            sage: C_iso == aut_group_can_label.get_canonical_form()
            True
            sage: aut_group_can_label.get_autom_gens()
            [((z, z + 1, 1, z + 1, z, z, z, z + 1, 1, z + 1, z + 1, z, z + 1, 1, z + 1, 1, z, z + 1, 1, z + 1, z + 1); (1,12,21,18,15,20)(2,19,16)(3,4,11,6,13,7)(5,8)(10,14,17), Ring endomorphism of Finite Field in z of size 2^2
            Defn: z |--> z + 1),
            ((z + 1, 1, z, 1, 1, z, 1, z + 1, z, z + 1, z, z + 1, z, 1, z, z + 1, z, z, z + 1, z + 1, 1); (1,20,2,9,13,21,11,17,10,16,3,5,18,8)(4,12,6,15,14,19,7), Ring endomorphism of Finite Field in z of size 2^2
            Defn: z |--> z + 1),
            ((z, z, z, z, z, z, z, z, z, z, z, z, z, z, z, z, z, z, z, z, z); (), Ring endomorphism of Finite Field in z of size 2^2
            Defn: z |--> z)]
        """
        from sage.coding.codecan.autgroup_can_label import LinearCodeAutGroupCanLabel
        return LinearCodeAutGroupCanLabel(self, algorithm_type=equivalence)

    def canonical_representative(self, equivalence="semilinear"):
        r"""
        Compute a canonical orbit representative under the action of the
        semimonomial transformation group.

        See :mod:`sage.coding.codecan.autgroup_can_label`
        for more details, for example if you would like to compute
        a canonical form under some more restrictive notion of equivalence,
        i.e. if you would like to restrict the permutation group
        to a Young subgroup.

        INPUT:

        - ``equivalence`` (optional) -- which defines the acting group, either

            * ``permutational``

            * ``linear``

            * ``semilinear``

        OUTPUT:

        - a canonical representative of ``self``
        - a semimonomial transformation mapping ``self`` onto its representative

        EXAMPLES::

            sage: F.<z> = GF(4)
            sage: C = codes.HammingCode(F, 3)
            sage: CanRep, transp = C.canonical_representative()

        Check that the transporter element is correct::

            sage: LinearCode(transp*C.generator_matrix()) == CanRep
            True

        Check if an equivalent code has the same canonical representative::

            sage: f = F.hom([z**2])
            sage: C_iso = LinearCode(C.generator_matrix().apply_map(f))
            sage: CanRep_iso, _ = C_iso.canonical_representative()
            sage: CanRep_iso == CanRep
            True

        Since applying the Frobenius automorphism could be extended to an
        automorphism of `C`, the following must also yield ``True``::

            sage: CanRep1, _ = C.canonical_representative("linear")
            sage: CanRep2, _ = C_iso.canonical_representative("linear")
            sage: CanRep2 == CanRep1
            True
        """
        aut_group_can_label = self._canonize(equivalence)
        return aut_group_can_label.get_canonical_form(), \
               aut_group_can_label.get_transporter()

    def __contains__(self, v):
        r"""
        Returns True if `v` can be coerced into `self`. Otherwise, returns False.

        EXAMPLES::

            sage: C = codes.HammingCode(GF(2), 3)
            sage: vector((1, 0, 0, 0, 0, 1, 1)) in C   # indirect doctest
            True
            sage: vector((1, 0, 0, 0, 2, 1, 1)) in C   # indirect doctest
            True
            sage: vector((1, 0, 0, 0, 0, 1/2, 1)) in C # indirect doctest
            False
        """
        if not v in self.ambient_space() or len(v) != self.length():
            return False
        return self.syndrome(v) == 0

    def characteristic(self):
        r"""
        Returns the characteristic of the base ring of `self`.

        EXAMPLES::

            sage: C = codes.HammingCode(GF(2), 3)
            sage: C.characteristic()
            2
        """
        return (self.base_ring()).characteristic()

    def characteristic_polynomial(self):
        r"""
        Returns the characteristic polynomial of a linear code, as defined in
        van Lint's text [vL].

        EXAMPLES::

            sage: C = codes.ExtendedBinaryGolayCode()
            sage: C.characteristic_polynomial()
            -4/3*x^3 + 64*x^2 - 2816/3*x + 4096

        REFERENCES:

        - van Lint, Introduction to coding theory, 3rd ed., Springer-Verlag
          GTM, 86, 1999.
        """
        R = PolynomialRing(QQ,"x")
        x = R.gen()
        C = self
        Cd = C.dual_code()
        Sd = Cd.support()
        k = C.dimension()
        n = C.length()
        q = (C.base_ring()).order()
        return q**(n-k)*prod([1-x/j for j in Sd if j>0])

    def chinen_polynomial(self):
        """
        Returns the Chinen zeta polynomial of the code.

        EXAMPLES::

            sage: C = codes.HammingCode(GF(2), 3)
            sage: C.chinen_polynomial()       # long time
            1/5*(2*sqrt(2)*t^3 + 2*sqrt(2)*t^2 + 2*t^2 + sqrt(2)*t + 2*t + 1)/(sqrt(2) + 1)
            sage: C = codes.TernaryGolayCode()
            sage: C.chinen_polynomial()       # long time
            1/7*(3*sqrt(3)*t^3 + 3*sqrt(3)*t^2 + 3*t^2 + sqrt(3)*t + 3*t + 1)/(sqrt(3) + 1)

        This last output agrees with the corresponding example given in
        Chinen's paper below.

        REFERENCES:

        - Chinen, K. "An abundance of invariant polynomials satisfying the
          Riemann hypothesis", April 2007 preprint.
        """
        from sage.functions.all import sqrt
        C = self
        n = C.length()
        RT = PolynomialRing(QQ,2,"Ts")
        T,s = FractionField(RT).gens()
        t = PolynomialRing(QQ,"t").gen()
        Cd = C.dual_code()
        k = C.dimension()
        q = (C.base_ring()).characteristic()
        d = C.minimum_distance()
        dperp = Cd.minimum_distance()
        if dperp > d:
            P = RT(C.zeta_polynomial())
            # Sage does not find dealing with sqrt(int) *as an algebraic object*
            # an easy thing to do. Some tricky gymnastics are used to
            # make Sage deal with objects over QQ(sqrt(q)) nicely.
            if is_even(n):
                Pd = q**(k-n//2) * RT(Cd.zeta_polynomial()) * T**(dperp - d)
            else:
                Pd = s * q**(k-(n+1)//2) * RT(Cd.zeta_polynomial()) * T**(dperp - d)
            CP = P+Pd
            f = CP/CP(1,s)
            return f(t,sqrt(q))
        if dperp < d:
            P = RT(C.zeta_polynomial())*T**(d - dperp)
            if is_even(n):
                Pd = q**(k-n/2)*RT(Cd.zeta_polynomial())
            if not(is_even(n)):
                Pd = s*q**(k-(n+1)/2)*RT(Cd.zeta_polynomial())
            CP = P+Pd
            f = CP/CP(1,s)
            return f(t,sqrt(q))
        if dperp == d:
            P = RT(C.zeta_polynomial())
            if is_even(n):
                Pd = q**(k-n/2)*RT(Cd.zeta_polynomial())
            if not(is_even(n)):
                Pd = s*q**(k-(n+1)/2)*RT(Cd.zeta_polynomial())
            CP = P+Pd
            f = CP/CP(1,s)
            return f(t,sqrt(q))

    def parity_check_matrix(self):
        r"""
        Returns the parity check matrix of ``self``.

        The parity check matrix of a linear code `C` corresponds to the
        generator matrix of the dual code of `C`.

        EXAMPLES::

            sage: C = codes.HammingCode(GF(2), 3)
            sage: Cperp = C.dual_code()
            sage: C; Cperp
            [7, 4] Hamming Code over Finite Field of size 2
            Linear code of length 7, dimension 3 over Finite Field of size 2
            sage: C.generator_matrix()
             [1 0 0 0 0 1 1]
             [0 1 0 0 1 0 1]
             [0 0 1 0 1 1 0]
             [0 0 0 1 1 1 1]
            sage: C.parity_check_matrix()
             [1 0 1 0 1 0 1]
             [0 1 1 0 0 1 1]
             [0 0 0 1 1 1 1]
            sage: Cperp.parity_check_matrix()
             [1 0 0 0 0 1 1]
             [0 1 0 0 1 0 1]
             [0 0 1 0 1 1 0]
             [0 0 0 1 1 1 1]
            sage: Cperp.generator_matrix()
             [1 0 1 0 1 0 1]
             [0 1 1 0 0 1 1]
             [0 0 0 1 1 1 1]
        """
        G = self.generator_matrix()
        H = G.right_kernel()
        return H.basis_matrix()

    check_mat = deprecated_function_alias(17973, parity_check_matrix)

    @cached_method
    def covering_radius(self):
        r"""
        Wraps Guava's ``CoveringRadius`` command.

        The covering radius of a linear code `C` is the smallest number `r`
        with the property that each element `v` of the ambient vector space
        of `C` has at most a distance `r` to the code `C`. So for each
        vector `v` there must be an element `c` of `C` with `d(v,c) \leq  r`.
        A binary linear code with reasonable small covering radius is often
        referred to as a covering code.

        For example, if `C` is a perfect code, the covering radius is equal
        to `t`, the number of errors the code can correct, where `d = 2t+1`,
        with `d` the minimum distance of `C`.

        EXAMPLES::

            sage: C = codes.HammingCode(GF(2), 5)
            sage: C.covering_radius()  # optional - gap_packages (Guava package)
            1
        """
        F = self.base_ring()
        G = self.generator_matrix()
        gapG = gap(G)
        C = gapG.GeneratorMatCode(gap(F))
        r = C.CoveringRadius()
        try:
            return ZZ(r)
        except TypeError:
            raise RuntimeError("the covering radius of this code cannot be computed by Guava")

    def decode(self, right, algorithm="syndrome"):
        r"""
        Corrects the errors in ``right`` and returns a codeword.

        INPUT:

        - ``right`` -- a vector of the same length as ``self`` over
          the base field of ``self``

        - ``algorithm`` -- (default: ``'syndrome'``) Name of the decoding algorithm which
          will be used to decode ``right``. Can be ``'syndrome'`` or ``'nearest_neighbor'``.

        .. NOTE::

            This is a deprecated method which will soon be removed from Sage. Please use
            :func:`decode_to_code` instead.
        """
        from sage.misc.superseded import deprecation
        deprecation(18813, "decode is deprecated and will be removed from sage soon. Please call decode_to_code instead")
        if algorithm == "syndrome":
            return self.decode_to_code(right, decoder_name="Syndrome")
        elif algorithm == "nearest neighbor":
            return self.decode_to_code(right, decoder_name="NearestNeighbor")
        else:
            return self.decode_to_code(right, decoder_name=algorithm)

    def decode_to_code(self, word, decoder_name=None, **kwargs):
        r"""
        Corrects the errors in ``word`` and returns a codeword.

        INPUT:

        - ``word`` -- a vector of the same length as ``self`` over
          the base field of ``self``

        - ``decoder_name`` -- (default: ``None``) Name of the decoder which will be used
          to decode ``word``. The default decoder of ``self`` will be used if
          default value is kept.

        - ``kwargs`` -- all additional arguments are forwarded to :meth:`decoder`

        OUTPUT:

        - A vector of ``self``.

        EXAMPLES::

            sage: G = Matrix(GF(2), [[1,1,1,0,0,0,0],[1,0,0,1,1,0,0],[0,1,0,1,0,1,0],[1,1,0,1,0,0,1]])
            sage: C = LinearCode(G)
            sage: word = vector(GF(2), (1, 1, 0, 0, 1, 1, 0))
            sage: w_err = word + vector(GF(2), (1, 0, 0, 0, 0, 0, 0))
            sage: C.decode_to_code(w_err)
            (1, 1, 0, 0, 1, 1, 0)

        It is possible to manually choose the decoder amongst the list of the available ones::

            sage: C.decoders_available()
            ['Syndrome', 'NearestNeighbor']
            sage: C.decode_to_code(w_err, 'NearestNeighbor')
            (1, 1, 0, 0, 1, 1, 0)
        """
        D = self.decoder(decoder_name, **kwargs)
        return D.decode_to_code(word)

    def decode_to_message(self, word, decoder_name=None, **kwargs):
        r"""
        Correct the errors in word and decodes it to the message space.

        INPUT:

        - ``word`` -- a vector of the same length as ``self`` over the
          base field of ``self``

        - ``decoder_name`` -- (default: ``None``) Name of the decoder which will be used
          to decode ``word``. The default decoder of ``self`` will be used if
          default value is kept.

        - ``kwargs`` -- all additional arguments are forwarded to :meth:`decoder`

        OUTPUT:

        - A vector of the message space of ``self``.

        EXAMPLES::

            sage: G = Matrix(GF(2), [[1,1,1,0,0,0,0],[1,0,0,1,1,0,0],[0,1,0,1,0,1,0],[1,1,0,1,0,0,1]])
            sage: C = LinearCode(G)
            sage: word = vector(GF(2), (1, 1, 0, 0, 1, 1, 0))
            sage: C.decode_to_message(word)
            (0, 1, 1, 0)

        It is possible to manually choose the decoder amongst the list of the available ones::

            sage: C.decoders_available()
            ['Syndrome', 'NearestNeighbor']
            sage: C.decode_to_message(word, 'NearestNeighbor')
            (0, 1, 1, 0)
        """
        return self.unencode(self.decode_to_code(word, decoder_name, **kwargs), **kwargs)

    @cached_method
    def decoder(self, decoder_name=None, **kwargs):
        r"""
        Return a decoder of ``self``.

        INPUT:

        - ``decoder_name`` -- (default: ``None``) name of the decoder which will be
          returned. The default decoder of ``self`` will be used if
          default value is kept.

        - ``kwargs`` -- all additional arguments will be forwarded to the constructor of the decoder
          that will be returned by this method

        OUTPUT:

        - a decoder object

        Besides creating the decoder and returning it, this method also stores
        the decoder in a cache. With this behaviour, each decoder will be created
        at most one time for ``self``.

        EXAMPLES::

            sage: G = Matrix(GF(2), [[1,1,1,0,0,0,0],[1,0,0,1,1,0,0],[0,1,0,1,0,1,0],[1,1,0,1,0,0,1]])
            sage: C = LinearCode(G)
            sage: C.decoder()
            Syndrome decoder for Linear code of length 7, dimension 4 over Finite Field of size 2 handling errors of weight up to 1


        If the name of a decoder which is not known by ``self`` is passed,
        an exception will be raised::

            sage: C.decoders_available()
            ['Syndrome', 'NearestNeighbor']
            sage: C.decoder('Try')
            Traceback (most recent call last):
            ...
            ValueError: Passed Decoder name not known
        """
        if decoder_name is None:
            decoder_name = self._default_decoder_name
        if decoder_name in self._registered_decoders:
            decClass = self._registered_decoders[decoder_name]
            D = decClass(self, **kwargs)
            return D
        else:
            raise ValueError("Passed Decoder name not known")

    def decoders_available(self, classes=False):
        r"""
        Returns a list of the available decoders' names for ``self``.

        INPUT:

        - ``classes`` -- (default: ``False``) if ``classes`` is set to ``True``, it also
          returns the decoders' classes associated with the decoders' names.

        EXAMPLES::

            sage: G = Matrix(GF(2), [[1,1,1,0,0,0,0],[1,0,0,1,1,0,0],[0,1,0,1,0,1,0],[1,1,0,1,0,0,1]])
            sage: C = LinearCode(G)
            sage: C.decoders_available()
            ['Syndrome', 'NearestNeighbor']

            sage: C.decoders_available(True)
            {'NearestNeighbor': <class 'sage.coding.linear_code.LinearCodeNearestNeighborDecoder'>,
             'Syndrome': <class 'sage.coding.linear_code.LinearCodeSyndromeDecoder'>}
        """
        if classes == True:
            return copy(self._registered_decoders)
        return self._registered_decoders.keys()

    def divisor(self):
        r"""
        Returns the divisor of a code, which is the smallest integer `d_0 > 0`
        such that each `A_i > 0` iff `i` is divisible by `d_0`.

        EXAMPLES::

            sage: C = codes.ExtendedBinaryGolayCode()
            sage: C.divisor()   # Type II self-dual
            4
            sage: C = codes.QuadraticResidueCodeEvenPair(17,GF(2))[0]
            sage: C.divisor()
            2
        """
        C = self
        A = C.spectrum()
        n = C.length()
        V = VectorSpace(QQ,n+1)
        S = V(A).nonzero_positions()
        S0 = [S[i] for i in range(1,len(S))]
        if len(S)>1: return GCD(S0)
        return 1

    def is_projective(self):
        r"""
        Test  whether the code is projective.

        A linear code `C` over a field is called *projective* when its dual `Cd`
        has minimum weight `\geq 3`, i.e. when no two coordinate positions of
        `C` are linearly independent (cf. definition 3 from [BS11] or 9.8.1 from
        [BH12]).

        EXAMPLE::

            sage: C = codes.BinaryGolayCode()
            sage: C.is_projective()
            True
            sage: C.dual_code().minimum_distance()
            8

        A non-projective code::

            sage: C = codes.LinearCode(matrix(GF(2),[[1,0,1],[1,1,1]]))
            sage: C.is_projective()
            False

        REFERENCE:

        .. [BS11] E. Byrne and A. Sneyd,
           On the Parameters of Codes with Two Homogeneous Weights.
           WCC 2011-Workshop on coding and cryptography, pp. 81-90. 2011.
           https://hal.inria.fr/inria-00607341/document
        """
        M = self.generator_matrix().transpose()
        R = self.base_field()

        def projectivize(row):
            if not row.is_zero():
                for i in range(len(row)):
                    if row[i]:
                        break
                row = ~(row[i]) * row
            row.set_immutable()
            return row

        rows = set()
        for row in M.rows():
            row = projectivize(row)
            if row in rows:
                return False
            rows.add(row)

        return True

    def dual_code(self):
        r"""
        Returns the dual code `C^{\perp}` of the code `C`,

        .. math::

            C^{\perp} = \{ v \in V\ |\ v\cdot c = 0,\ \forall c \in C \}.

        EXAMPLES::

            sage: C = codes.HammingCode(GF(2), 3)
            sage: C.dual_code()
            Linear code of length 7, dimension 3 over Finite Field of size 2
            sage: C = codes.HammingCode(GF(4, 'a'), 3)
            sage: C.dual_code()
            Linear code of length 21, dimension 3 over Finite Field in a of size 2^2
        """
        return LinearCode(self.parity_check_matrix())

    def dimension(self):
        r"""
        Returns the dimension of this code.

        EXAMPLES::

            sage: G = matrix(GF(2),[[1,0,0],[1,1,0]])
            sage: C = LinearCode(G)
            sage: C.dimension()
            2
        """
        return self._dimension

    def direct_sum(self, other):
        """
        Returns the code given by the direct sum of the codes ``self`` and
        ``other``, which must be linear codes defined over the same base ring.

        EXAMPLES::

            sage: C1 = codes.HammingCode(GF(2), 3)
            sage: C2 = C1.direct_sum(C1); C2
            Linear code of length 14, dimension 8 over Finite Field of size 2
            sage: C3 = C1.direct_sum(C2); C3
            Linear code of length 21, dimension 12 over Finite Field of size 2
        """
        C1 = self; C2 = other
        G1 = C1.generator_matrix()
        G2 = C2.generator_matrix()
        F = C1.base_ring()
        n1 = len(G1.columns())
        k1 = len(G1.rows())
        n2 = len(G2.columns())
        k2 = len(G2.rows())
        MS1 = MatrixSpace(F,k2,n1)
        MS2 = MatrixSpace(F,k1,n2)
        Z1 = MS1(0)
        Z2 = MS2(0)
        top = G1.augment(Z2)
        bottom = Z1.augment(G2)
        G = top.stack(bottom)
        return LinearCode(G)

    def __eq__(self, right):
        """
        Checks if ``self`` is equal to ``right``.

        EXAMPLES::

            sage: C1 = codes.HammingCode(GF(2), 3)
            sage: C2 = codes.HammingCode(GF(2), 3)
            sage: C1 == C2
            True
            sage: C2 = C1.extended_code()
            sage: C3 = C2.punctured([7])
            sage: G1 = C1.generator_matrix().echelon_form()
            sage: G3 = C3.generator_matrix().echelon_form()
            sage: G1 == G3
            True

        TESTS:

        We check that :trac:`16644` is fixed::

            sage: C = codes.HammingCode(GF(2), 3)
            sage: C == ZZ
            False
        """
        if not (isinstance(right, LinearCode)\
                and self.length() == right.length()\
                and self.dimension() == right.dimension()\
                and self.base_ring() == right.base_ring()):
            return False
        Ks = self.parity_check_matrix().right_kernel()
        rbas = right.gens()
        if not all(c in Ks for c in rbas):
            return False
        Kr = right.parity_check_matrix().right_kernel()
        sbas = self.gens()
        if not all(c in Kr for c in sbas):
            return False
        return True

    def __ne__(self, other):
        r"""
        Tests inequality of ``self`` and ``other``.

        This is a generic implementation, which returns the inverse of ``__eq__`` for self.

        EXAMPLES::

            sage: G = Matrix(GF(2), [[1,1,1,0,0,0,0],[1,0,0,1,1,0,0],[0,1,0,1,0,1,0],[1,1,0,1,0,0,1]])
            sage: C1 = LinearCode(G)
            sage: C2 = LinearCode(G)
            sage: C1 != C2
            False
            sage: G = Matrix(GF(2), [[1,1,1,0,0,0,0],[1,0,0,1,1,0,0],[0,1,0,1,0,1,0],[1,1,0,1,0,1,1]])
            sage: C2 = LinearCode(G)
            sage: C1 != C2
            True
        """
        return not self == other

    def encode(self, word, encoder_name=None, **kwargs):
        r"""
        Transforms an element of a message space into a codeword.

        INPUT:

        - ``word`` -- a vector of a message space of the code.

        - ``encoder_name`` -- (default: ``None``) Name of the encoder which will be used
          to encode ``word``. The default encoder of ``self`` will be used if
          default value is kept.

        - ``kwargs`` -- all additional arguments are forwarded to the construction of the
          encoder that is used.

        .. NOTE::

            The default encoder always has `F^{k}` as message space, with `k` the dimension
            of ``self`` and `F` the base ring of ``self``.

        OUTPUT:

        - a vector of ``self``.

        EXAMPLES::

            sage: G = Matrix(GF(2), [[1,1,1,0,0,0,0],[1,0,0,1,1,0,0],[0,1,0,1,0,1,0],[1,1,0,1,0,0,1]])
            sage: C = LinearCode(G)
            sage: word = vector((0, 1, 1, 0))
            sage: C.encode(word)
            (1, 1, 0, 0, 1, 1, 0)

        It is possible to manually choose the encoder amongst the list of the available ones::

            sage: C.encoders_available()
            ['GeneratorMatrix']
            sage: word = vector((0, 1, 1, 0))
            sage: C.encode(word, 'GeneratorMatrix')
            (1, 1, 0, 0, 1, 1, 0)
        """
        E = self.encoder(encoder_name, **kwargs)
        return E.encode(word)

    @cached_method
    def encoder(self, encoder_name=None, **kwargs):
        r"""
        Returns an encoder of ``self``.

        The returned encoder provided by this method is cached.

        This methods creates a new instance of the encoder subclass designated by ``encoder_name``.
        While it is also possible to do the same by directly calling the subclass' constructor,
        it is strongly advised to use this method to take advantage of the caching mechanism.

        INPUT:

        - ``encoder_name`` -- (default: ``None``) name of the encoder which will be
          returned. The default encoder of ``self`` will be used if
          default value is kept.

        - ``kwargs`` -- all additional arguments are forwarded to the constructor of the encoder
          this method will return.

        OUTPUT:

        - an Encoder object.

        .. NOTE::

            The default encoder always has `F^{k}` as message space, with `k` the dimension
            of ``self`` and `F` the base ring of ``self``.

        EXAMPLES::

            sage: G = Matrix(GF(2), [[1,1,1,0,0,0,0],[1,0,0,1,1,0,0],[0,1,0,1,0,1,0],[1,1,0,1,0,0,1]])
            sage: C = LinearCode(G)
            sage: C.encoder()
            Generator matrix-based encoder for Linear code of length 7, dimension 4 over Finite Field of size 2

        We check that the returned encoder is cached::

            sage: C.encoder.is_in_cache()
            True

        If the name of an encoder which is not known by ``self`` is passed,
        an exception will be raised::

            sage: C.encoders_available()
            ['GeneratorMatrix']
            sage: C.encoder('NonExistingEncoder')
            Traceback (most recent call last):
            ...
            ValueError: Passed Encoder name not known
        """
        if encoder_name is None:
            encoder_name = self._default_encoder_name
        if encoder_name in self._registered_encoders:
            encClass = self._registered_encoders[encoder_name]
            E = encClass(self, **kwargs)
            return E
        else:
            raise ValueError("Passed Encoder name not known")

    def encoders_available(self, classes=False):
        r"""
        Returns a list of the available encoders' names for ``self``.

        INPUT:

        - ``classes`` -- (default: ``False``) if ``classes`` is set to ``True``, it also
          returns the encoders' classes associated with the encoders' names.

        EXAMPLES::

            sage: G = Matrix(GF(2), [[1,1,1,0,0,0,0],[1,0,0,1,1,0,0],[0,1,0,1,0,1,0],[1,1,0,1,0,0,1]])
            sage: C = LinearCode(G)
            sage: C.encoders_available()
            ['GeneratorMatrix']

            sage: C.encoders_available(True)
            {'GeneratorMatrix':
            <class 'sage.coding.linear_code.LinearCodeGeneratorMatrixEncoder'>}
        """
        if classes == True:
            return copy(self._registered_encoders)
        return self._registered_encoders.keys()

    def extended_code(self):
        r"""
        If ``self`` is a linear code of length `n` defined over `F` then this
        returns the code of length `n+1` where the last digit `c_n` satisfies
        the check condition `c_0+...+c_n=0`. If ``self`` is an `[n,k,d]`
        binary code then the extended code `C^{\vee}` is an `[n+1,k,d^{\vee}]`
        code, where `d^=d` (if d is even) and `d^{\vee}=d+1` (if `d` is odd).

        EXAMPLES::

            sage: C = codes.HammingCode(GF(4,'a'), 3)
            sage: C
            [21, 18] Hamming Code over Finite Field in a of size 2^2
            sage: Cx = C.extended_code()
            sage: Cx
            Linear code of length 22, dimension 18 over Finite Field in a of size 2^2
        """
        G = self.generator_matrix()
        F = self.base_ring()
        k = len(G.rows())
        MS1 = MatrixSpace(F,k,1)
        ck_sums = [-sum(G.rows()[i]) for i in range(k)]
        last_col = MS1(ck_sums)
        Gx = G.augment(last_col)
        return LinearCode(Gx)

    def galois_closure(self, F0):
        r"""
        If ``self`` is a linear code defined over `F` and `F_0` is a subfield
        with Galois group `G = Gal(F/F_0)` then this returns the `G`-module
        `C^-` containing `C`.

        EXAMPLES::

            sage: C = codes.HammingCode(GF(4,'a'), 3)
            sage: Cc = C.galois_closure(GF(2))
            sage: C; Cc
            [21, 18] Hamming Code over Finite Field in a of size 2^2
            Linear code of length 21, dimension 20 over Finite Field in a of size 2^2
            sage: c = C.basis()[2]
            sage: V = VectorSpace(GF(4,'a'),21)
            sage: c2 = V([x^2 for x in c.list()])
            sage: c2 in C
            False
            sage: c2 in Cc
            True
        """
        G = self.generator_matrix()
        F = self.base_ring()
        q = F.order()
        q0 = F0.order()
        a = log(q,q0)  # test if F/F0 is a field extension
        if not isinstance(a, Integer):
            raise ValueError("Base field must be an extension of given field %s"%F0)
        n = len(G.columns())
        k = len(G.rows())
        G0 = [[x**q0 for x in g.list()] for g in G.rows()]
        G1 = [[x for x in g.list()] for g in G.rows()]
        G2 = G0+G1
        MS = MatrixSpace(F,2*k,n)
        G3 = MS(G2)
        r = G3.rank()
        MS = MatrixSpace(F,r,n)
        Grref = G3.echelon_form()
        G = MS([Grref.row(i) for i in range(r)])
        return LinearCode(G)

    def __getitem__(self, i):
        r"""
        Returns the `i`-th codeword of this code.

        The implementation of this depends on the implementation of the
        :meth:`.__iter__` method.

        The implementation is as follows. Suppose that:

        - the primitive element of the base_ring of this code is `a`,
        - the prime subfield is `p`,
        - the field has order `p^m`,
        - the code has dimension `k`,
        - and the generator matrix is `G`.

        Then the :meth:`.__iter__` method returns the elements in this order:

        1. first, the following ordered list is returned:
           ``[i*a^0 * G[0] for i in range(p)]``
        2. Next, the following ordered list is returned:
           ``[i*a^0 * G[0] + a^1*G[0] for i in range(p)]``
        3. This continues till we get
           ``[(i*a^0 +(p-1)*a^1 +...+ (p-1)*a^(m-1))*G[0] for i in range(p)]``
        4. Then, we move to G[1]:
           ``[i*a^0 * G[0] + a^0*G[1] for i in range(p)]``,
         and so on.
         Hence the `i`-th element can be obtained by the p-adic expansion
         of `i` as ``[i_0, i_1, ...,i_{m-1}, i_m, i_{m+1}, ..., i_{km-1}].``
         The element that is generated is:

        .. math::

             \begin{aligned}
             & (i_0 a^0 + i_1 a^1 + \cdots + i_{m-1} a^{m-1}) G[0] + \\
             & (i_m a^0 + i_{m+1} a^1 + \cdots + i_{2m-1} a^{m-1}) G[1] + \\
             & \vdots\\
             & (i_{(k-1)m} a^0 + \cdots + i_{km-1} a^{m-1}) G[k-1]
             \end{aligned}

        EXAMPLES::

            sage: G = Matrix(GF(3), [[1,1,1,0,0,0,0],[1,0,0,1,1,0,0],[0,1,0,1,0,1,0],[1,1,0,1,0,0,1]])
            sage: C = LinearCode(G)
            sage: C[24]
            (2, 2, 0, 1, 2, 2, 0)
            sage: C[24] == C.list()[24]
            True

        TESTS::

            sage: C = random_matrix(GF(25,'a'), 2, 7).row_space()
            sage: C = LinearCode(C.basis_matrix())
            sage: Clist = C.list()
            sage: all([C[i]==Clist[i] for i in xrange(len(C))])
            True

        Check that only the indices less than the size of the code are
        allowed::

            sage: C[25**2]
            Traceback (most recent call last):
            ...
            IndexError: The value of the index 'i' (=625) must be between
            0 and 'q^k -1' (=624), inclusive, where 'q' is the size of the
            base field and 'k' is the dimension of the code.

        Check that codewords are immutable. See :trac:`16338`::

            sage: C[0].is_immutable()
            True

        """
        # IMPORTANT: If the __iter__() function implementation is changed
        # then the implementation here must also be changed so that
        # list(self)[i] and self[i] both return the same element.

        from sage.rings.padics.factory import Zp
        F = self.base_ring()
        maxindex = F.order()**self.dimension()-1
        if i < 0 or i > maxindex:
            raise IndexError("The value of the index 'i' (={}) must be between "
                             "0 and 'q^k -1' (={}), inclusive, where 'q' is "
                             "the size of the base field and 'k' is the "
                             "dimension of the code.".format(i, maxindex))

        a = F.primitive_element()
        m = F.degree()
        p = F.prime_subfield().order()
        A = [a**k for k in xrange(m)]
        G = self.generator_matrix()
        N = self.dimension()*F.degree() # the total length of p-adic vector
        Z = Zp(p, N)
        ivec = Z(i).padded_list(N)

        codeword = 0
        row = 0
        for g in G:
            codeword += sum([ivec[j+row*m]*A[j] for j in xrange(m)])*g
            row += 1

        # The codewords for a specific code can not change. So, we set them
        # to be immutable.
        codeword.set_immutable()
        return codeword

    def generator_matrix(self, encoder_name=None, **kwargs):
        r"""
        Returns a generator matrix of ``self``.

        INPUT:

        - ``encoder_name`` -- (default: ``None``) name of the encoder which will be
          used to compute the generator matrix. The default encoder of ``self``
          will be used if default value is kept.

        - ``kwargs`` -- all additional arguments are forwarded to the construction of the
          encoder that is used.

        EXAMPLES::

            sage: G = matrix(GF(3),2,[1,-1,1,-1,1,1])
            sage: code = LinearCode(G)
            sage: code.generator_matrix()
            [1 2 1]
            [2 1 1]
        """
        E = self.encoder(encoder_name, **kwargs)
        return E.generator_matrix()

    gen_mat = deprecated_function_alias(17973, generator_matrix)

    def generator_matrix_systematic(self):
        """
        Return a systematic generator matrix of the code.

        A generator matrix of a code is called systematic if it contains
        a set of columns forming an identity matrix.

        EXAMPLES::

            sage: G = matrix(GF(3),2,[1,-1,1,-1,1,1])
            sage: code = LinearCode(G)
            sage: code.generator_matrix()
            [1 2 1]
            [2 1 1]
            sage: code.generator_matrix_systematic()
            [1 2 0]
            [0 0 1]
        """
        return self.generator_matrix().echelon_form()

    gen_mat_systematic = deprecated_function_alias(17973, generator_matrix_systematic)

    @cached_method
    def gens(self):
        r"""
        Returns the generators of this code as a list of vectors.

        EXAMPLES::

            sage: C = codes.HammingCode(GF(2), 3)
            sage: C.gens()
             [(1, 0, 0, 0, 0, 1, 1), (0, 1, 0, 0, 1, 0, 1), (0, 0, 1, 0, 1, 1, 0), (0, 0, 0, 1, 1, 1, 1)]
        """
        return self.generator_matrix().rows()

    def genus(self):
        r"""
        Returns the "Duursma genus" of the code, `\gamma_C = n+1-k-d`.

        EXAMPLES::

            sage: C1 = codes.HammingCode(GF(2), 3); C1
            [7, 4] Hamming Code over Finite Field of size 2
            sage: C1.genus()
            1
            sage: C2 = codes.HammingCode(GF(4,"a"), 2); C2
            [5, 3] Hamming Code over Finite Field in a of size 2^2
            sage: C2.genus()
            0

        Since all Hamming codes have minimum distance 3, these computations
        agree with the definition, `n+1-k-d`.
        """
        d = self.minimum_distance()
        n = self.length()
        k = self.dimension()
        gammaC = n+1-k-d
        return gammaC

    def __iter__(self):
        """
        Return an iterator over the elements of this linear code.

        EXAMPLES::

            sage: C = codes.HammingCode(GF(2), 3)
            sage: [list(c) for c in C if c.hamming_weight() < 4]
            [[0, 0, 0, 0, 0, 0, 0], [1, 0, 0, 0, 0, 1, 1],
             [0, 1, 0, 0, 1, 0, 1], [0, 0, 1, 0, 1, 1, 0],
             [1, 1, 1, 0, 0, 0, 0], [1, 0, 0, 1, 1, 0, 0],
             [0, 1, 0, 1, 0, 1, 0], [0, 0, 1, 1, 0, 0, 1]]

        TESTS::

            sage: C = codes.HammingCode(GF(2), 3)
            sage: L = list(C)
            sage: L[10].is_immutable()
            True

        """
        from sage.modules.finite_submodule_iter import \
                                                FiniteFieldsubspace_iterator
        return FiniteFieldsubspace_iterator(self.generator_matrix(), immutable=True)

    @cached_method
    def information_set(self):
        """
        Return an information set of the code.

        Return value of this method is cached.

        A set of column positions of a generator matrix of a code
        is called an information set if the corresponding columns
        form a square matrix of full rank.

        OUTPUT:

        - Information set of a systematic generator matrix of the code.

        EXAMPLES::

            sage: G = matrix(GF(3),2,[1,-1,0,-1,1,1])
            sage: code = LinearCode(G)
            sage: code.generator_matrix_systematic()
            [1 2 0]
            [0 0 1]
            sage: code.information_set()
            (0, 2)
        """
        return self.generator_matrix().transpose().pivot_rows()

    def is_permutation_automorphism(self,g):
        r"""
        Returns `1` if `g` is an element of `S_n` (`n` = length of self) and
        if `g` is an automorphism of self.

        EXAMPLES::

            sage: C = codes.HammingCode(GF(3), 3)
            sage: g = SymmetricGroup(13).random_element()
            sage: C.is_permutation_automorphism(g)
            0
            sage: MS = MatrixSpace(GF(2),4,8)
            sage: G  = MS([[1,0,0,0,1,1,1,0],[0,1,1,1,0,0,0,0],[0,0,0,0,0,0,0,1],[0,0,0,0,0,1,0,0]])
            sage: C  = LinearCode(G)
            sage: S8 = SymmetricGroup(8)
            sage: g = S8("(2,3)")
            sage: C.is_permutation_automorphism(g)
            1
            sage: g = S8("(1,2,3,4)")
            sage: C.is_permutation_automorphism(g)
            0
        """
        basis = self.generator_matrix().rows()
        H = self.parity_check_matrix()
        V = H.column_space()
        HGm = H*g.matrix()
        for c in basis:
            if HGm*c != V(0):
                return False
        return True

    def is_permutation_equivalent(self,other,algorithm=None):
        """
        Returns ``True`` if ``self`` and ``other`` are permutation equivalent
        codes and ``False`` otherwise.

        The ``algorithm="verbose"`` option also returns a permutation (if
        ``True``) sending ``self`` to ``other``.

        Uses Robert Miller's double coset partition refinement work.

        EXAMPLES::

            sage: P.<x> = PolynomialRing(GF(2),"x")
            sage: g = x^3+x+1
            sage: C1 = codes.CyclicCodeFromGeneratingPolynomial(7,g); C1
            Linear code of length 7, dimension 4 over Finite Field of size 2
            sage: C2 = codes.HammingCode(GF(2), 3); C2
            [7, 4] Hamming Code over Finite Field of size 2
            sage: C1.is_permutation_equivalent(C2)
            True
            sage: C1.is_permutation_equivalent(C2,algorithm="verbose")
            (True, (3,4)(5,7,6))
            sage: C1 = codes.RandomLinearCode(10,5,GF(2))
            sage: C2 = codes.RandomLinearCode(10,5,GF(3))
            sage: C1.is_permutation_equivalent(C2)
            False
        """
        from sage.groups.perm_gps.partn_ref.refinement_binary import NonlinearBinaryCodeStruct
        F = self.base_ring()
        F_o = other.base_ring()
        q = F.order()
        G = self.generator_matrix()
        n = self.length()
        n_o = other.length()
        if F != F_o or n != n_o:
            return False
        k = len(G.rows())
        MS = MatrixSpace(F,q**k,n)
        CW1 = MS(self.list())
        CW2 = MS(other.list())
        B1 = NonlinearBinaryCodeStruct(CW1)
        B2 = NonlinearBinaryCodeStruct(CW2)
        ans = B1.is_isomorphic(B2)
        if ans!=False:
            if algorithm=="verbose":
                Sn = SymmetricGroup(n)
                return True, Sn([i+1 for i in ans])**(-1)
            return True
        return False

    def is_self_dual(self):
        """
        Returns ``True`` if the code is self-dual (in the usual Hamming inner
        product) and ``False`` otherwise.

        EXAMPLES::

            sage: C = codes.ExtendedBinaryGolayCode()
            sage: C.is_self_dual()
            True
            sage: C = codes.HammingCode(GF(2), 3)
            sage: C.is_self_dual()
            False
        """
        return self == self.dual_code()


    def is_self_orthogonal(self):
        """
        Returns ``True`` if this code is self-orthogonal and ``False``
        otherwise.

        A code is self-orthogonal if it is a subcode of its dual.

        EXAMPLES::

            sage: C = codes.ExtendedBinaryGolayCode()
            sage: C.is_self_orthogonal()
            True
            sage: C = codes.HammingCode(GF(2), 3)
            sage: C.is_self_orthogonal()
            False
            sage: C = codes.QuasiQuadraticResidueCode(11)  # optional - gap_packages (Guava package)
            sage: C.is_self_orthogonal()             # optional - gap_packages (Guava package)
            True
        """
        return self.is_subcode(self.dual_code())

    def is_galois_closed(self):
        r"""
        Checks if ``self`` is equal to its Galois closure.

        EXAMPLES::

            sage: C = codes.HammingCode(GF(4,"a"), 3)
            sage: C.is_galois_closed()
            False
        """
        F = self.base_ring()
        p = F.characteristic()
        return self == self.galois_closure(GF(p))

    def is_subcode(self, other):
        """
        Returns ``True`` if ``self`` is a subcode of ``other``.

        EXAMPLES::

            sage: C1 = codes.HammingCode(GF(2), 3)
            sage: G1 = C1.generator_matrix()
            sage: G2 = G1.matrix_from_rows([0,1,2])
            sage: C2 = LinearCode(G2)
            sage: C2.is_subcode(C1)
            True
            sage: C1.is_subcode(C2)
            False
            sage: C3 = C1.extended_code()
            sage: C1.is_subcode(C3)
            False
            sage: C4 = C1.punctured([1])
            sage: C4.is_subcode(C1)
            False
            sage: C5 = C1.shortened([1])
            sage: C5.is_subcode(C1)
            False
            sage: C1 = codes.HammingCode(GF(9,"z"), 3)
            sage: G1 = C1.generator_matrix()
            sage: G2 = G1.matrix_from_rows([0,1,2])
            sage: C2 = LinearCode(G2)
            sage: C2.is_subcode(C1)
            True
        """
        G = self.generator_matrix()
        for r in G.rows():
            if not(r in other):
                return False
        return True

    def cardinality(self):
        r"""
        Return the size of this code.

        EXAMPLES::

            sage: C = codes.HammingCode(GF(2), 3)
            sage: C.cardinality()
            16
            sage: len(C)
            16
        """
        return self.base_ring().order()**self.dimension()

    __len__ = cardinality

    def length(self):
        r"""
        Returns the length of this code.

        EXAMPLES::

            sage: C = codes.HammingCode(GF(2), 3)
            sage: C.length()
            7
        """
        return self._length

    def list(self):
        r"""
        Return a list of all elements of this linear code.

        EXAMPLES::

            sage: C = codes.HammingCode(GF(2), 3)
            sage: Clist = C.list()
            sage: Clist[5]; Clist[5] in C
            (1, 0, 1, 0, 1, 0, 1)
            True
        """
        return [x for x in self]

    def _magma_init_(self, magma):
        r"""
        Retun a string representation in Magma of this linear code.

        EXAMPLES::

            sage: C = codes.HammingCode(GF(2), 3)
            sage: Cm = magma(C)                 # optional - magma, indirect doctest
            sage: Cm.MinimumWeight()            # optional - magma
            3

        """
        G = magma(self.generator_matrix())._ref()
        s = 'LinearCode(%s)' % G
        return s

    @cached_method
    def minimum_distance(self, algorithm=None):
        r"""
        Returns the minimum distance of this linear code.

        By default, this uses a GAP kernel function (in C and not part of
        Guava) written by Steve Linton.  If ``algorithm="guava"`` is set  and
        `q` is 2 or 3 then this uses a very fast program written in C written
        by CJ Tjhal. (This is much faster, except in some small examples.)

        Raises a ``ValueError`` in case there is no non-zero vector in this
        linear code.

        The minimum distance of the code is stored once it has been
        computed or provided during the initialization of :class:`LinearCode`.
        If ``algorithm`` is ``None`` and the stored value of minimum
        distance is found, then the stored value will be returned without
        recomputing the minimum distance again.

        INPUT:

        - ``algorithm`` - Method to be used, ``None``, ``"gap"``, or
          ``"guava"`` (default: ``None``).

        OUTPUT:

        - Integer, minimum distance of this code

        EXAMPLES::

            sage: MS = MatrixSpace(GF(3),4,7)
            sage: G = MS([[1,1,1,0,0,0,0], [1,0,0,1,1,0,0], [0,1,0,1,0,1,0], [1,1,0,1,0,0,1]])
            sage: C = LinearCode(G)
            sage: C.minimum_distance()
            3

        Once the minimum distance has been computed, it's value is stored.
        Hence the following command will return the value instantly,
        without further computations.::

            sage: C.minimum_distance()
            3

        If ``algorithm`` is provided, then the minimum distance will be
        recomputed even if there is a stored value from a previous run.::

            sage: C.minimum_distance(algorithm="gap")
            3
            sage: C.minimum_distance(algorithm="guava")  # optional - gap_packages (Guava package)
            3

        Another example.::

            sage: C = codes.HammingCode(GF(4,"a"), 2); C
            [5, 3] Hamming Code over Finite Field in a of size 2^2
            sage: C.minimum_distance()
            3

        TESTS::

            sage: C = codes.RandomLinearCode(5, 2, GF(4,"a"))
            sage: C.minimum_distance(algorithm='something')
            Traceback (most recent call last):
            ...
            ValueError: The algorithm argument must be one of None, 'gap' or 'guava'; got 'something'
        """
        # If the minimum distance has already been computed or provided by
        # the user then simply return the stored value.
        # This is done only if algorithm is None.
        if algorithm not in (None, "gap", "guava"):
            raise ValueError("The algorithm argument must be one of None, "
                        "'gap' or 'guava'; got '{0}'".format(algorithm))

        F = self.base_ring()
        q = F.order()
        G = self.generator_matrix()
        n = self.length()
        k = self.dimension()
        gapG = gap(G)
        if (q == 2 or q == 3) and algorithm=="guava":
            C = gapG.GeneratorMatCode(gap(F))
            d = C.MinimumWeight()
            return ZZ(d)
        Gstr = "%s*Z(%s)^0"%(gapG, q)
        return min_wt_vec_gap(Gstr,n,k,F).hamming_weight()

    def module_composition_factors(self, gp):
        r"""
        Prints the GAP record of the Meataxe composition factors module in
        Meataxe notation. This uses GAP but not Guava.

        EXAMPLES::

            sage: MS = MatrixSpace(GF(2),4,8)
            sage: G  = MS([[1,0,0,0,1,1,1,0],[0,1,1,1,0,0,0,0],[0,0,0,0,0,0,0,1],[0,0,0,0,0,1,0,0]])
            sage: C  = LinearCode(G)
            sage: gp = C.permutation_automorphism_group()

        Now type "C.module_composition_factors(gp)" to get the record printed.
        """
        F = self.base_ring()
        q = F.order()
        gens = gp.gens()
        G = self.generator_matrix()
        n = len(G.columns())
        MS = MatrixSpace(F,n,n)
        mats = [] # initializing list of mats by which the gens act on self
        Fn = VectorSpace(F, n)
        W = Fn.subspace_with_basis(G.rows()) # this is self
        for g in gens:
            p = MS(g.matrix())
            m = [W.coordinate_vector(r*p) for r in G.rows()]
            mats.append(m)
        mats_str = str(gap([[list(r) for r in m] for m in mats]))
        gap.eval("M:=GModuleByMats("+mats_str+", GF("+str(q)+"))")
        print gap("MTX.CompositionFactors( M )")

    def permutation_automorphism_group(self, algorithm="partition"):
        r"""
        If `C` is an `[n,k,d]` code over `F`, this function computes the
        subgroup `Aut(C) \subset S_n` of all permutation automorphisms of `C`.
        The binary case always uses the (default) partition refinement
        algorithm of Robert Miller.

        Note that if the base ring of `C` is `GF(2)` then this is the full
        automorphism group. Otherwise, you could use
        :meth:`~sage.coding.linear_code.LinearCode.automorphism_group_gens`
        to compute generators of the full automorphism group.

        INPUT:

        - ``algorithm`` - If ``"gap"`` then GAP's MatrixAutomorphism function
          (written by Thomas Breuer) is used. The implementation combines an
          idea of mine with an improvement suggested by Cary Huffman. If
          ``"gap+verbose"`` then code-theoretic data is printed out at
          several stages of the computation. If ``"partition"`` then the
          (default) partition refinement algorithm of Robert Miller is used.
          Finally, if ``"codecan"`` then the partition refinement algorithm
          of Thomas Feulner is used, which also computes a canonical
          representative of ``self`` (call
          :meth:`~sage.coding.linear_code.LinearCode.canonical_representative`
          to access it).

        OUTPUT:

        - Permutation automorphism group

        EXAMPLES::

            sage: MS = MatrixSpace(GF(2),4,8)
            sage: G  = MS([[1,0,0,0,1,1,1,0],[0,1,1,1,0,0,0,0],[0,0,0,0,0,0,0,1],[0,0,0,0,0,1,0,0]])
            sage: C  = LinearCode(G)
            sage: C
            Linear code of length 8, dimension 4 over Finite Field of size 2
            sage: G = C.permutation_automorphism_group()
            sage: G.order()
            144
            sage: GG = C.permutation_automorphism_group("codecan")
            sage: GG == G
            True

        A less easy example involves showing that the permutation
        automorphism group of the extended ternary Golay code is the
        Mathieu group `M_{11}`.

        ::

            sage: C = codes.ExtendedTernaryGolayCode()
            sage: M11 = MathieuGroup(11)
            sage: M11.order()
            7920
            sage: G = C.permutation_automorphism_group()  # long time (6s on sage.math, 2011)
            sage: G.is_isomorphic(M11)                    # long time
            True
            sage: GG = C.permutation_automorphism_group("codecan") # long time
            sage: GG == G # long time
            True

        Other examples::

            sage: C = codes.ExtendedBinaryGolayCode()
            sage: G = C.permutation_automorphism_group()
            sage: G.order()
            244823040
            sage: C = codes.HammingCode(GF(2), 5)
            sage: G = C.permutation_automorphism_group()
            sage: G.order()
            9999360
            sage: C = codes.HammingCode(GF(3), 2); C
            [4, 2] Hamming Code over Finite Field of size 3
            sage: C.permutation_automorphism_group(algorithm="partition")
            Permutation Group with generators [(1,3,4)]
            sage: C = codes.HammingCode(GF(4,"z"), 2); C
            [5, 3] Hamming Code over Finite Field in z of size 2^2
            sage: G = C.permutation_automorphism_group(algorithm="partition"); G
            Permutation Group with generators [(1,3)(4,5), (1,4)(3,5)]
            sage: GG = C.permutation_automorphism_group(algorithm="codecan") # long time
            sage: GG == G # long time
            True
            sage: C.permutation_automorphism_group(algorithm="gap")  # optional - gap_packages (Guava package)
            Permutation Group with generators [(1,3)(4,5), (1,4)(3,5)]
            sage: C = codes.TernaryGolayCode()
            sage: C.permutation_automorphism_group(algorithm="gap")  # optional - gap_packages (Guava package)
            Permutation Group with generators [(3,4)(5,7)(6,9)(8,11), (3,5,8)(4,11,7)(6,9,10), (2,3)(4,6)(5,8)(7,10), (1,2)(4,11)(5,8)(9,10)]

        However, the option ``algorithm="gap+verbose"``, will print out::

            Minimum distance: 5 Weight distribution: [1, 0, 0, 0, 0, 132, 132,
            0, 330, 110, 0, 24]

            Using the 132 codewords of weight 5 Supergroup size: 39916800

        in addition to the output of
        ``C.permutation_automorphism_group(algorithm="gap")``.
        """
        F = self.base_ring()
        q = F.order()
        G = self.generator_matrix() if 2*self.dimension() <= self.length() else self.dual_code().generator_matrix()
        n = len(G.columns())
        k = len(G.rows())
        if "gap" in algorithm:
            gap.load_package('guava')
            wts = self.spectrum()                                            # bottleneck 1
            nonzerowts = [i for i in range(len(wts)) if wts[i]!=0]
            Sn = SymmetricGroup(n)
            Gp = gap("SymmetricGroup(%s)"%n)               # initializing G in gap
            Gstr = str(gap(G))
            gap.eval("C:=GeneratorMatCode("+Gstr+",GF("+str(q)+"))")
            gap.eval("eltsC:=Elements(C)")
            if algorithm=="gap+verbose":
                print "\n Minimum distance: %s \n Weight distribution: \n %s"%(nonzerowts[1],wts)
            stop = 0                                          # only stop if all gens are autos
            for i in range(1,len(nonzerowts)):
                if stop == 1:
                    break
                wt = nonzerowts[i]
                if algorithm=="gap+verbose":
                    size = Gp.Size()
                    print "\n Using the %s codewords of weight %s \n Supergroup size: \n %s\n "%(wts[wt],wt,size)
                gap.eval("Cwt:=Filtered(eltsC,c->WeightCodeword(c)=%s)"%wt)   # bottleneck 2 (repeated
                gap.eval("matCwt:=List(Cwt,c->VectorCodeword(c))")            # for each i until stop = 1)
                if gap("Length(matCwt)") > 0:
                    A = gap("MatrixAutomorphisms(matCwt)")
                    G2 = gap("Intersection2(%s,%s)"%(str(A).replace("\n",""),str(Gp).replace("\n",""))) #  bottleneck 3
                    Gp = G2
                    if Gp.Size()==1:
                        return PermutationGroup([()])
                    autgp_gens = Gp.GeneratorsOfGroup()
                    gens = [Sn(str(x).replace("\n","")) for x in autgp_gens]
                    stop = 1                    # get ready to stop
                    for x in gens:              # if one of these gens is not an auto then don't stop
                        if not(self.is_permutation_automorphism(x)):
                            stop = 0
                            break
            G = PermutationGroup(gens)
            return G
        if algorithm=="partition":
            if q == 2:
                from sage.groups.perm_gps.partn_ref.refinement_binary import LinearBinaryCodeStruct
                B = LinearBinaryCodeStruct(G)
                autgp = B.automorphism_group()
                L = [[j+1 for j in gen] for gen in autgp[0]]
                AutGp = PermutationGroup(L)
            else:
                from sage.groups.perm_gps.partn_ref.refinement_matrices import MatrixStruct
                from sage.matrix.constructor import matrix
                weights = {}
                for c in self:
                    wt = c.hamming_weight()
                    if wt not in weights:
                        weights[wt] = [c]
                    else:
                        weights[wt].append(c)
                weights.pop(0)
                AutGps = []
                for wt, words in weights.iteritems():
                    M = MatrixStruct(matrix(words))
                    autgp = M.automorphism_group()
                    L = [[j+1 for j in gen] for gen in autgp[0]]
                    G = PermutationGroup(L)
                    AutGps.append(G)
                if len(AutGps) > 0:
                    AutGp = AutGps[0]
                    for G in AutGps[1:]:
                        AutGp = AutGp.intersection(G)
                else:
                    return PermutationGroup([])
            return AutGp
        if algorithm=="codecan":
            gens, _ = self.automorphism_group_gens("permutational")
            return PermutationGroup([x.get_perm() for x in gens])
        raise NotImplementedError("The only algorithms implemented currently are 'gap', 'gap+verbose', and 'partition'.")

    def permuted_code(self, p):
        r"""
        Returns the permuted code, which is equivalent to ``self`` via the
        column permutation ``p``.

        EXAMPLES::

            sage: C = codes.HammingCode(GF(2), 3)
            sage: G = C.permutation_automorphism_group(); G
            Permutation Group with generators [(4,5)(6,7), (4,6)(5,7), (2,3)(6,7), (2,4)(3,5), (1,2)(5,6)]
            sage: g = G("(2,3)(6,7)")
            sage: Cg = C.permuted_code(g)
            sage: Cg
            Linear code of length 7, dimension 4 over Finite Field of size 2
            sage: C.generator_matrix() == Cg.generator_matrix().echelon_form()
            True
        """
        F = self.base_ring()
        G = self.generator_matrix()
        n = len(G.columns())
        MS = MatrixSpace(F,n,n)
        Gp = G*MS(p.matrix().rows())
        return LinearCode(Gp)

    def punctured(self, L):
        r"""
        Returns the code punctured at the positions `L`,
        `L \subset \{1,2,...,n\}`. If this code `C` is of length `n` in
        GF(q) then the code `C^L` obtained from `C` by puncturing at the
        positions in `L` is the code of length `n-L` consisting of codewords
        of `C` which have their `i-th` coordinate deleted if `i \in L` and
        left alone if `i\notin L`:

        .. math::

            C^L = \{(c_{i_1},...,c_{i_N})\ |\ (c_1,...,c_n)\in C\},

        where `\{1,2,...,n\}-T = \{i_1,...,i_N\}`. In particular, if `L=\{j\}`
        then `C^L` is simply the code obtainen from `C` by deleting the `j-th`
        coordinate of each codeword. The code `C^L` is called the punctured
        code at `L`. The dimension of `C^L` can decrease if `|L|>d-1`.

        INPUT:

        - ``L`` - Subset of `\{1,...,n\}`, where `n` is the length of ``self``

        OUTPUT:

        - Linear code, the punctured code described above

        EXAMPLES::

            sage: C = codes.HammingCode(GF(2), 3)
            sage: C.punctured([1,2])
            Linear code of length 5, dimension 4 over Finite Field of size 2
        """
        G = self.generator_matrix()
        GL = G.matrix_from_columns([i for i in range(G.ncols()) if i not in L])
        r = GL.rank()
        if r < GL.nrows():
            GL.echelonize()
            GL = GL[:r]
        return LinearCode(GL)

    def random_element(self, *args, **kwds):
        """
        Returns a random codeword; passes other positional and keyword
        arguments to ``random_element()`` method of vector space.

        OUTPUT:

        - Random element of the vector space of this code

        EXAMPLES::

            sage: C = codes.HammingCode(GF(4,'a'), 3)
            sage: C.random_element() # random test
            (1, 0, 0, a + 1, 1, a, a, a + 1, a + 1, 1, 1, 0, a + 1, a, 0, a, a, 0, a, a, 1)

        Passes extra positional or keyword arguments through::

            sage: C.random_element(prob=.5, distribution='1/n') # random test
            (1, 0, a, 0, 0, 0, 0, a + 1, 0, 0, 0, 0, 0, 0, 0, 0, a + 1, a + 1, 1, 0, 0)

        TESTS:

        Test that the codeword returned is immutable (see :trac:`16469`)::

            sage: c = C.random_element()
            sage: c.is_immutable()
            True

        """
        V = self.ambient_space()
        S = V.subspace(self.basis())
        c = S.random_element(*args, **kwds)
        c.set_immutable()
        return c

    def redundancy_matrix(C):
        r"""
        If C is a linear [n,k,d] code then this function returns a
        `k \times (n-k)` matrix A such that G = (I,A) generates a code (in
        standard form) equivalent to C. If C is already in standard form and
        G = (I,A) is its generator matrix then this function simply returns
        that A.

        OUTPUT:

        - Matrix, the redundancy matrix

        EXAMPLES::

            sage: C = codes.HammingCode(GF(2), 3)
            sage: C.generator_matrix()
             [1 0 0 0 0 1 1]
             [0 1 0 0 1 0 1]
             [0 0 1 0 1 1 0]
             [0 0 0 1 1 1 1]
            sage: C.redundancy_matrix()
             [0 1 1]
             [1 0 1]
             [1 1 0]
             [1 1 1]
            sage: C.standard_form()[0].generator_matrix()
             [1 0 0 0 0 1 1]
             [0 1 0 0 1 0 1]
             [0 0 1 0 1 1 0]
             [0 0 0 1 1 1 1]
            sage: C = codes.HammingCode(GF(3), 2)
            sage: C.generator_matrix()
            [1 0 1 1]
            [0 1 1 2]
            sage: C.redundancy_matrix()
            [1 1]
            [1 2]
        """
        n = C.length()
        k = C.dimension()
        C1 = C.standard_form()[0]
        G1 = C1.generator_matrix()
        return G1.matrix_from_columns(range(k,n))

    def sd_duursma_data(C, i):
        r"""
        Returns the Duursma data `v` and `m` of this formally s.d. code `C`
        and the type number `i` in (1,2,3,4).  Does *not* check if this code
        is actually sd.

        INPUT:

        - ``i`` - Type number

        OUTPUT:

        - Pair ``(v, m)`` as in Duursma [D]_

        REFERENCES:

        .. [D] I. Duursma, "Extremal weight enumerators and ultraspherical
           polynomials"

        EXAMPLES::

            sage: MS = MatrixSpace(GF(2),2,4)
            sage: G = MS([1,1,0,0,0,0,1,1])
            sage: C = LinearCode(G)
            sage: C == C.dual_code()  # checks that C is self dual
            True
            sage: for i in [1,2,3,4]: print C.sd_duursma_data(i)
            [2, -1]
            [2, -3]
            [2, -2]
            [2, -1]
        """
        n = C.length()
        d = C.minimum_distance()
        if i == 1:
            v = (n-4*d)//2 + 4
            m = d-3
        elif i == 2:
            v = (n-6*d)//8 + 3
            m = d-5
        elif i == 3:
            v = (n-4*d)//4 + 3
            m = d-4
        elif i == 4:
            v = (n-3*d)//2 + 3
            m = d-3
        return [v,m]

    def sd_duursma_q(C,i,d0):
        r"""
        INPUT:

        -  ``C`` - sd code; does *not* check if `C` is actually an sd code
        -  ``i`` - Type number, one of 1,2,3,4
        -  ``d0`` - Divisor, the smallest integer such that each `A_i > 0` iff
           `i` is divisible by `d0`

        OUTPUT:

        - Coefficients `q_0, q_1, ...` of `q(T)` as in Duursma [D]_

        REFERENCES:

        - [D] - I. Duursma, "Extremal weight enumerators and ultraspherical
          polynomials"

        EXAMPLES::

            sage: C1 = codes.HammingCode(GF(2), 3)
            sage: C2 = C1.extended_code(); C2
            Linear code of length 8, dimension 4 over Finite Field of size 2
            sage: C2.is_self_dual()
            True
            sage: C2.sd_duursma_q(1,1)
            2/5*T^2 + 2/5*T + 1/5
            sage: C2.sd_duursma_q(3,1)
            3/5*T^4 + 1/5*T^3 + 1/15*T^2 + 1/15*T + 1/15
        """
        q = (C.base_ring()).order()
        n = C.length()
        d = C.minimum_distance()
        d0 = C.divisor()
        if i==1 or i==2:
            if d>d0:
                c0 = QQ((n-d)*rising_factorial(d-d0,d0+1)*C.spectrum()[d])/rising_factorial(n-d0-1,d0+2)
            else:
                c0 = QQ((n-d)*C.spectrum()[d])/rising_factorial(n-d0-1,d0+2)
        if i==3 or i==4:
            if d>d0:
                c0 = rising_factorial(d-d0,d0+1)*C.spectrum()[d]/((q-1)*rising_factorial(n-d0,d0+1))
            else:
                c0 = C.spectrum()[d]/((q-1)*rising_factorial(n-d0,d0+1))
        v = ZZ(C.sd_duursma_data(i)[0])
        m = ZZ(C.sd_duursma_data(i)[1])
        if m<0 or v<0:
            raise ValueError("This case not implemented.")
        PR = PolynomialRing(QQ,"T")
        T = PR.gen()
        if i == 1:
            coefs = PR(c0*(1+3*T+2*T**2)**m*(2*T**2+2*T+1)**v).list()
            qc = [coefs[j]/binomial(4*m+2*v,m+j) for j in range(2*m+2*v+1)]
            q = PR(qc)
        if i == 2:
            F = ((T+1)**8+14*T**4*(T+1)**4+T**8)**v
            coefs = (c0*(1+T)**m*(1+4*T+6*T**2+4*T**3)**m*F).coefficients(sparse=False)
            qc = [coefs[j]/binomial(6*m+8*v,m+j) for j in range(4*m+8*v+1)]
            q = PR(qc)
        if i == 3:
            F = (3*T**2+4*T+1)**v*(1+3*T**2)**v
            # Note that: (3*T**2+4*T+1)(1+3*T**2)=(T+1)**4+8*T**3*(T+1)
            coefs = (c0*(1+3*T+3*T**2)**m*F).coefficients(sparse=False)
            qc = [coefs[j]/binomial(4*m+4*v,m+j) for j in range(2*m+4*v+1)]
            q = PR(qc)
        if i == 4:
            coefs = (c0*(1+2*T)**m*(4*T**2+2*T+1)**v).coefficients(sparse=False)
            qc = [coefs[j]/binomial(3*m+2*v,m+j) for j in range(m+2*v+1)]
            q = PR(qc)
        return q/q(1)

    def sd_zeta_polynomial(C, typ=1):
        r"""
        Returns the Duursma zeta function of a self-dual code using the
        construction in [D]_.

        INPUT:

        -  ``typ`` - Integer, type of this s.d. code; one of 1,2,3, or
           4 (default: 1)

        OUTPUT:

        -  Polynomial

        EXAMPLES::

            sage: C1 = codes.HammingCode(GF(2), 3)
            sage: C2 = C1.extended_code(); C2
            Linear code of length 8, dimension 4 over Finite Field of size 2
            sage: C2.is_self_dual()
            True
            sage: C2.sd_zeta_polynomial()
            2/5*T^2 + 2/5*T + 1/5
            sage: C2.zeta_polynomial()
            2/5*T^2 + 2/5*T + 1/5
            sage: P = C2.sd_zeta_polynomial(); P(1)
            1
            sage: F.<z> = GF(4,"z")
            sage: MS = MatrixSpace(F, 3, 6)
            sage: G = MS([[1,0,0,1,z,z],[0,1,0,z,1,z],[0,0,1,z,z,1]])
            sage: C = LinearCode(G)  # the "hexacode"
            sage: C.sd_zeta_polynomial(4)
            1

        It is a general fact about Duursma zeta polynomials that `P(1) = 1`.

        REFERENCES:

        - [D] I. Duursma, "Extremal weight enumerators and ultraspherical
          polynomials"
        """
        d0 = C.divisor()
        P = C.sd_duursma_q(typ,d0)
        PR = P.parent()
        T = FractionField(PR).gen()
        if typ == 1:
            P0 = P
        if typ == 2:
            P0 = P/(1-2*T+2*T**2)
        if typ == 3:
            P0 = P/(1+3*T**2)
        if typ == 4:
            P0 = P/(1+2*T)
        return P0/P0(1)

    def shortened(self, L):
        r"""
        Returns the code shortened at the positions ``L``, where
        `L \subset \{1,2,...,n\}`.

        Consider the subcode `C(L)` consisting of all codewords `c\in C` which
        satisfy `c_i=0` for all `i\in L`. The punctured code `C(L)^L` is
        called the shortened code on `L` and is denoted `C_L`. The code
        constructed is actually only isomorphic to the shortened code defined
        in this way.

        By Theorem 1.5.7 in [HP], `C_L` is `((C^\perp)^L)^\perp`. This is used
        in the construction below.

        INPUT:

        - ``L`` - Subset of `\{1,...,n\}`, where `n` is the length of this code

        OUTPUT:

        - Linear code, the shortened code described above

        EXAMPLES::

            sage: C = codes.HammingCode(GF(2), 3)
            sage: C.shortened([1,2])
            Linear code of length 5, dimension 2 over Finite Field of size 2
        """
        Cd = self.dual_code()
        Cdp = Cd.punctured(L)
        return Cdp.dual_code()

    def spectrum(self, algorithm=None):
        r"""
        Returns the spectrum of ``self`` as a list.

        The default algorithm uses a GAP kernel function (in C) written by
        Steve Linton.

        INPUT:

        - ``algorithm`` - ``None``, ``"gap"``, ``"leon"``, or ``"binary"``;
          defaults to ``"gap"`` except in the binary case.  If ``"gap"`` then
          uses the GAP function, if ``"leon"`` then uses Jeffrey Leon's
          software via Guava, and if ``"binary"`` then uses Sage native Cython
          code

        - List, the spectrum

        The optional algorithm (``"leon"``) may create a stack smashing error
        and a traceback but should return the correct answer. It appears to run
        much faster than the GAP algorithm in some small examples and much
        slower than the GAP algorithm in other larger examples.

        EXAMPLES::

            sage: MS = MatrixSpace(GF(2),4,7)
            sage: G = MS([[1,1,1,0,0,0,0],[1,0,0,1,1,0,0],[0,1,0,1,0,1,0],[1,1,0,1,0,0,1]])
            sage: C = LinearCode(G)
            sage: C.spectrum()
            [1, 0, 0, 7, 7, 0, 0, 1]
            sage: F.<z> = GF(2^2,"z")
            sage: C = codes.HammingCode(F, 2); C
            [5, 3] Hamming Code over Finite Field in z of size 2^2
            sage: C.spectrum()
            [1, 0, 0, 30, 15, 18]
            sage: C = codes.HammingCode(GF(2), 3); C
            [7, 4] Hamming Code over Finite Field of size 2
            sage: C.spectrum(algorithm="leon")   # optional - gap_packages (Guava package)
            [1, 0, 0, 7, 7, 0, 0, 1]
            sage: C.spectrum(algorithm="gap")
            [1, 0, 0, 7, 7, 0, 0, 1]
            sage: C.spectrum(algorithm="binary")
            [1, 0, 0, 7, 7, 0, 0, 1]
            sage: C = codes.HammingCode(GF(3), 3); C
            [13, 10] Hamming Code over Finite Field of size 3
            sage: C.spectrum() == C.spectrum(algorithm="leon")   # optional - gap_packages (Guava package)
            True
            sage: C = codes.HammingCode(GF(5), 2); C
            [6, 4] Hamming Code over Finite Field of size 5
            sage: C.spectrum() == C.spectrum(algorithm="leon")   # optional - gap_packages (Guava package)
            True
            sage: C = codes.HammingCode(GF(7), 2); C
            [8, 6] Hamming Code over Finite Field of size 7
            sage: C.spectrum() == C.spectrum(algorithm="leon")   # optional - gap_packages (Guava package)
            True

        """
        if algorithm is None:
            if self.base_ring().order() == 2:
                algorithm = "binary"
            else:
                algorithm = "gap"
        n = self.length()
        F = self.base_ring()
        G = self.generator_matrix()
        if algorithm=="gap":
            Gstr = G._gap_init_()
            spec = wtdist_gap(Gstr,n,F)
            return spec
        elif algorithm=="binary":
            from sage.coding.binary_code import weight_dist
            return weight_dist(self.generator_matrix())
        elif algorithm=="leon":
            if not(F.order() in [2,3,5,7]):
                raise NotImplementedError("The algorithm 'leon' is only implemented for q = 2,3,5,7.")
            # The GAP command DirectoriesPackageLibrary tells the location of the latest
            # version of the Guava libraries, so gives us the location of the Guava binaries too.
            guava_bin_dir = gap.eval('DirectoriesPackagePrograms("guava")[1]')
            guava_bin_dir = guava_bin_dir[guava_bin_dir.index('"') + 1:guava_bin_dir.rindex('"')]
            input = code2leon(self) + "::code"
            import os, subprocess
            lines = subprocess.check_output([os.path.join(guava_bin_dir, 'wtdist'), input])
            import StringIO  # to use the already present output parser
            wts = [0]*(n+1)
            s = 0
            for L in StringIO.StringIO(lines).readlines():
                L = L.strip()
                if len(L) > 0:
                    o = ord(L[0])
                    if o >= 48 and o <= 57:
                        wt, num = L.split()
                        wts[eval(wt)] = eval(num)
            return wts
        else:
            raise NotImplementedError("The only algorithms implemented currently are 'gap', 'leon' and 'binary'.")

    def standard_form(self):
        r"""
        Returns the standard form of this linear code.

        An `[n,k]` linear code with generator matrix `G` in standard form is
        the row-reduced echelon form of `G` is `(I,A)`, where `I` denotes the
        `k \times k` identity matrix and `A` is a `k \times (n-k)` block. This
        method returns a pair `(C,p)` where `C` is a code permutation
        equivalent to ``self`` and `p` in `S_n`, with `n` the length of `C`,
        is the permutation sending ``self`` to `C`. This does not call GAP.

        Thanks to Frank Luebeck for (the GAP version of) this code.

        EXAMPLES::

            sage: C = codes.HammingCode(GF(2), 3)
            sage: C.generator_matrix()
            [1 0 0 0 0 1 1]
            [0 1 0 0 1 0 1]
            [0 0 1 0 1 1 0]
            [0 0 0 1 1 1 1]
            sage: Cs,p = C.standard_form()
            sage: p
            ()
            sage: MS = MatrixSpace(GF(3),3,7)
            sage: G = MS([[1,0,0,0,1,1,0],[0,1,0,1,0,1,0],[0,0,0,0,0,0,1]])
            sage: C = LinearCode(G)
            sage: Cs, p = C.standard_form()
            sage: p
            (3,7)
            sage: Cs.generator_matrix()
             [1 0 0 0 1 1 0]
             [0 1 0 1 0 1 0]
             [0 0 1 0 0 0 0]
        """
        from sage.coding.code_constructions import permutation_action as perm_action
        mat = self.generator_matrix()
        MS = mat.parent()
        A = []
        k = len(mat.rows())
        M = mat.echelon_form()
        d = len(mat.columns())
        G = SymmetricGroup(d)
        perm = G([()])
        for i in range(1,k+1):
            r = M.rows()[i-1]
            j = r.nonzero_positions()[0]
            if j < d and i != j+1:
                perm = perm *G([(i,j+1)])
        if perm != G([()]):
            for i in range(k):
                r = M.rows()[i]
                A.append(perm_action(perm,r))
        if perm == G([()]):
            A = M
        return LinearCode(MS(A)), perm

    def support(self):
        r"""
        Returns the set of indices `j` where `A_j` is nonzero, where
        spectrum(self) = `[A_0,A_1,...,A_n]`.

        OUTPUT:

        - List of integers

        EXAMPLES::

            sage: C = codes.HammingCode(GF(2), 3)
            sage: C.spectrum()
            [1, 0, 0, 7, 7, 0, 0, 1]
            sage: C.support()
            [0, 3, 4, 7]
        """
        n = self.length()
        F = self.base_ring()
        V = VectorSpace(F,n+1)
        return V(self.spectrum()).support()

    def syndrome(self, r):
        r"""
        Returns the syndrome of ``r``.

        The syndrome of ``r`` is the result of `H \times r` where `H` is
        the parity check matrix of ``self``. If ``r`` belongs to ``self``,
        its syndrome equals to the zero vector.

        INPUT:

        - ``r`` -- a vector of the same length as ``self``

        OUTPUT:

        - a column vector

        EXAMPLES::

            sage: MS = MatrixSpace(GF(2),4,7)
            sage: G  = MS([[1,1,1,0,0,0,0], [1,0,0,1,1,0,0], [0,1,0,1,0,1,0], [1,1,0,1,0,0,1]])
            sage: C  = LinearCode(G)
            sage: r = vector(GF(2), (1,0,1,0,1,0,1))
            sage: r in C
            True
            sage: C.syndrome(r)
            (0, 0, 0)

        If ``r`` is not a codeword, its syndrome is not equal to zero::

            sage: r = vector(GF(2), (1,0,1,0,1,1,1))
            sage: r in C
            False
            sage: C.syndrome(r)
            (0, 1, 1)

        Syndrome computation works fine on bigger fields::

            sage: C = codes.RandomLinearCode(12, 4, GF(59))
            sage: r = C.random_element()
            sage: C.syndrome(r)
            (0, 0, 0, 0, 0, 0, 0, 0)
        """
        return self.parity_check_matrix()*r

    def unencode(self, c, encoder_name=None, nocheck=False, **kwargs):
        r"""
        Returns the message corresponding to ``c``.

        This is the inverse of :meth:`encode`.

        INPUT:

        - ``c`` -- a codeword of ``self``.

        - ``encoder_name`` -- (default: ``None``) name of the decoder which will be used
          to decode ``word``. The default decoder of ``self`` will be used if
          default value is kept.

        - ``nocheck`` -- (default: ``False``) checks if ``c`` is in ``self``. You might set
          this to ``True`` to disable the check for saving computation. Note that if ``c`` is
          not in ``self`` and ``nocheck = True``, then the output of :meth:`unencode` is
          not defined (except that it will be in the message space of ``self``).

        - ``kwargs`` -- all additional arguments are forwarded to the construction of the
          encoder that is used.

        OUTPUT:

        - an element of the message space of ``encoder_name`` of ``self``.

        EXAMPLES::

            sage: G = Matrix(GF(2), [[1,1,1,0,0,0,0],[1,0,0,1,1,0,0],[0,1,0,1,0,1,0],[1,1,0,1,0,0,1]])
            sage: C = LinearCode(G)
            sage: c = vector(GF(2), (1, 1, 0, 0, 1, 1, 0))
            sage: C.unencode(c)
            (0, 1, 1, 0)
        """
        E = self.encoder(encoder_name, **kwargs)
        return E.unencode(c, nocheck)

    def weight_enumerator(self, names="xy", name2=None):
        """
        Returns the weight enumerator of the code.

        INPUT:

        - ``names`` - String of length 2, containing two variable names
          (default: ``"xy"``). Alternatively, it can be a variable name or
          a string, or a tuple of variable names or strings.

        - ``name2`` - string or symbolic variable (default: ``None``).
          If ``name2`` is provided then it is assumed that ``names``
          contains only one variable.

        OUTPUT:

        - Polynomial over `\QQ`

        EXAMPLES::

            sage: C = codes.HammingCode(GF(2), 3)
            sage: C.weight_enumerator()
            x^7 + 7*x^4*y^3 + 7*x^3*y^4 + y^7
            sage: C.weight_enumerator(names="st")
            s^7 + 7*s^4*t^3 + 7*s^3*t^4 + t^7
            sage: (var1, var2) = var('var1, var2')
            sage: C.weight_enumerator((var1, var2))
            var1^7 + 7*var1^4*var2^3 + 7*var1^3*var2^4 + var2^7
            sage: C.weight_enumerator(var1, var2)
            var1^7 + 7*var1^4*var2^3 + 7*var1^3*var2^4 + var2^7

        """
        if name2 is not None:
            # We assume that actual variable names or strings are provided
            # for names if names2 is also provided. That is, names is not
            # a tuple or a list. Otherwise, PolynomialRing will return error
            names = (names, name2)
        spec = self.spectrum()
        n = self.length()
        R = PolynomialRing(QQ,2,names)
        x,y = R.gens()
        we = sum([spec[i]*x**(n-i)*y**i for i in range(n+1)])
        return we

    @cached_method
    def zero(self):
        r"""
        Return the zero vector.

        EXAMPLES::

            sage: C = codes.HammingCode(GF(2), 3)
            sage: C.zero()
            (0, 0, 0, 0, 0, 0, 0)
            sage: C.sum(()) # indirect doctest
            (0, 0, 0, 0, 0, 0, 0)
            sage: C.sum((C.gens())) # indirect doctest
            (1, 1, 1, 1, 1, 1, 1)
        """
        v = 0*self.gens()[0]
        v.set_immutable()
        return v

    def zeta_polynomial(self, name="T"):
        r"""
        Returns the Duursma zeta polynomial of this code.

        Assumes that the minimum distances of this code and its dual are
        greater than 1.  Prints a warning to ``stdout`` otherwise.

        INPUT:

        - ``name`` - String, variable name (default: ``"T"``)

        OUTPUT:

        - Polynomial over `\QQ`

        EXAMPLES::

            sage: C = codes.HammingCode(GF(2), 3)
            sage: C.zeta_polynomial()
            2/5*T^2 + 2/5*T + 1/5
            sage: C = best_known_linear_code(6,3,GF(2))  # optional - gap_packages (Guava package)
            sage: C.minimum_distance()                   # optional - gap_packages (Guava package)
            3
            sage: C.zeta_polynomial()                    # optional - gap_packages (Guava package)
            2/5*T^2 + 2/5*T + 1/5
            sage: C = codes.HammingCode(GF(2), 4)
            sage: C.zeta_polynomial()
            16/429*T^6 + 16/143*T^5 + 80/429*T^4 + 32/143*T^3 + 30/143*T^2 + 2/13*T + 1/13
            sage: F.<z> = GF(4,"z")
            sage: MS = MatrixSpace(F, 3, 6)
            sage: G = MS([[1,0,0,1,z,z],[0,1,0,z,1,z],[0,0,1,z,z,1]])
            sage: C = LinearCode(G)  # the "hexacode"
            sage: C.zeta_polynomial()
            1

        REFERENCES:

        - I. Duursma, "From weight enumerators to zeta functions", in
          Discrete Applied Mathematics, vol. 111, no. 1-2, pp. 55-73, 2001.
        """
        n = self.length()
        q = (self.base_ring()).order()
        d = self.minimum_distance()
        dperp = (self.dual_code()).minimum_distance()
        if d == 1 or dperp == 1:
            print "\n WARNING: There is no guarantee this function works when the minimum distance"
            print "            of the code or of the dual code equals 1.\n"
        RT = PolynomialRing(QQ,"%s"%name)
        R = PolynomialRing(QQ,3,"xy%s"%name)
        x,y,T = R.gens()
        we = self.weight_enumerator()
        A = R(we)
        B = A(x+y,y,T)-(x+y)**n
        Bs = B.coefficients()
        b = [Bs[i]/binomial(n,i+d) for i in range(len(Bs))]
        r = n-d-dperp+2
        P_coeffs = []
        for i in range(len(b)):
           if i == 0:
              P_coeffs.append(b[0])
           if i == 1:
              P_coeffs.append(b[1] - (q+1)*b[0])
           if i>1:
              P_coeffs.append(b[i] - (q+1)*b[i-1] + q*b[i-2])
        P = sum([P_coeffs[i]*T**i for i in range(r+1)])
        return RT(P)/RT(P)(1)

    def zeta_function(self, name="T"):
        r"""
        Returns the Duursma zeta function of the code.

        INPUT:

        - ``name`` - String, variable name (default: ``"T"``)

        OUTPUT:

        - Element of `\QQ(T)`

        EXAMPLES::

            sage: C = codes.HammingCode(GF(2), 3)
            sage: C.zeta_function()
            (2/5*T^2 + 2/5*T + 1/5)/(2*T^2 - 3*T + 1)
        """
        P =  self.zeta_polynomial()
        q = (self.base_ring()).characteristic()
        RT = PolynomialRing(QQ,"%s"%name)
        T = RT.gen()
        return P/((1-T)*(1-q*T))

    weight_distribution = spectrum

def LinearCodeFromVectorSpace(V, d=None):
    """
    Simply converts a vector subspace `V` of `GF(q)^n` into a `LinearCode`.

    INPUT:

    - ``V`` -- The vector space

    - ``d`` -- (Optional, default: ``None``) the minimum distance of the
      code, if known. This is an optional parameter.

    .. note::
        The veracity of the minimum distance ``d``, if provided, is not
        checked.

    EXAMPLES::

        sage: V = VectorSpace(GF(2), 8)
        sage: L = V.subspace([[1,1,1,1,0,0,0,0],[0,0,0,0,1,1,1,1]])
        sage: C = LinearCodeFromVectorSpace(L)
        sage: C.generator_matrix()
        [1 1 1 1 0 0 0 0]
        [0 0 0 0 1 1 1 1]
        sage: C.minimum_distance()
        4

    Here, we provide the minimum distance of the code.::

        sage: C = LinearCodeFromVectorSpace(L, d=4)
        sage: C.minimum_distance()
        4
    """
    F = V.base_ring()
    B = V.basis()
    n = len(B[0].list())
    k = len(B)
    MS = MatrixSpace(F,k,n)
    G = MS([B[i].list() for i in range(k)])
    return LinearCode(G, d=d)

############################ linear codes python class ########################

class LinearCode(AbstractLinearCode):
    r"""
    Linear codes over a finite field or finite ring, represented using a
    generator matrix.

    This class should be used for arbitrary and unstructured linear codes. This
    means that basic operations on the code, such as the computation of the
    minimum distance, will use generic, slow algorithms.

    If you are looking for constructing a code from a more specific family, see
    if the family has been implemented by investigating codes.<tab>. These
    more specific classes use properties particular for that family to allow
    faster algorithms, and could also have family-specific methods.

    See :wikipedia:`Linear_code` for more information on unstructured linear codes.

    INPUT:

    - ``generator_matrix`` -- a generator matrix over a finite field (``G`` can be
      defined over a finite ring but the matrices over that ring must have
      certain attributes, such as ``rank``)

    - ``d`` -- (optional, default: ``None``) the minimum distance of the code

    .. NOTE::

        The veracity of the minimum distance ``d``, if provided, is not
        checked.


    EXAMPLES::

        sage: MS = MatrixSpace(GF(2),4,7)
        sage: G  = MS([[1,1,1,0,0,0,0], [1,0,0,1,1,0,0], [0,1,0,1,0,1,0], [1,1,0,1,0,0,1]])
        sage: C  = LinearCode(G)
        sage: C
        Linear code of length 7, dimension 4 over Finite Field of size 2
        sage: C.base_ring()
        Finite Field of size 2
        sage: C.dimension()
        4
        sage: C.length()
        7
        sage: C.minimum_distance()
        3
        sage: C.spectrum()
        [1, 0, 0, 7, 7, 0, 0, 1]
        sage: C.weight_distribution()
        [1, 0, 0, 7, 7, 0, 0, 1]

    The minimum distance of the code, if known, can be provided as an
    optional parameter.::

        sage: C  = LinearCode(G, d=3)
        sage: C.minimum_distance()
        3

    Another example.::

        sage: MS = MatrixSpace(GF(5),4,7)
        sage: G  = MS([[1,1,1,0,0,0,0], [1,0,0,1,1,0,0], [0,1,0,1,0,1,0], [1,1,0,1,0,0,1]])
        sage: C  = LinearCode(G)
        sage: C
        Linear code of length 7, dimension 4 over Finite Field of size 5

    AUTHORS:

    - David Joyner (11-2005)
    """
    def __init__(self, generator_matrix, d=None):
        r"""
        See the docstring for :meth:`LinearCode`.

        EXAMPLES::

            sage: MS = MatrixSpace(GF(2),4,7)
            sage: G  = MS([[1,1,1,0,0,0,0], [1,0,0,1,1,0,0], [0,1,0,1,0,1,0], [1,1,0,1,0,0,1]])
            sage: C  = LinearCode(G)    # indirect doctest
            sage: C
            Linear code of length 7, dimension 4 over Finite Field of size 2

        The minimum distance of the code, if known, can be provided as an
        optional parameter.::

            sage: C  = LinearCode(G, d=3)
            sage: C.minimum_distance()
            3

        TESTS::

            sage: C = codes.HammingCode(GF(2), 3)
            sage: TestSuite(C).run()

        Check that it works even with input matrix with non full rank (see
        :trac:`17452`)::

            sage: K.<a> = GF(4)
            sage: G = matrix([[a, a + 1, 1, a + 1, 1, 0, 0],
            ....:             [0, a, a + 1, 1, a + 1, 1, 0],
            ....:             [0, 0, a, a + 1, 1, a + 1, 1],
            ....:             [a + 1, 0, 1, 0, a + 1, 1, a + 1],
            ....:             [a, a + 1, a + 1, 0, 0, a + 1, 1],
            ....:             [a + 1, a, a, 1, 0, 0, a + 1],
            ....:             [a, a + 1, 1, a + 1, 1, 0, 0]])
            sage: C = LinearCode(G)
            sage: C.basis()
            [(1, 0, 0, a + 1, 0, 1, 0),
             (0, 1, 0, 0, a + 1, 0, 1),
             (0, 0, 1, a, a + 1, a, a + 1)]
            sage: C.minimum_distance()
            3

        Forbid the zero vector space (see :trac:`17452` and :trac:`6486`)::

            sage: G = matrix(GF(2), [[0,0,0]])
            sage: C = LinearCode(G)
            Traceback (most recent call last):
            ...
            ValueError: this linear code contains no non-zero vector
        """
        base_ring = generator_matrix.base_ring()
        if not base_ring.is_field():
            raise ValueError("'generator_matrix' must be defined on a field (not a ring)")

        # if the matrix does not have full rank we replace it
        if generator_matrix.rank() != generator_matrix.nrows():
            from sage.matrix.constructor import matrix
            basis = generator_matrix.row_space().basis()
            generator_matrix = matrix(base_ring, basis)

            if generator_matrix.nrows() == 0:
                raise ValueError("this linear code contains no non-zero vector")

        super(LinearCode, self).__init__(base_ring, generator_matrix.ncols(), "GeneratorMatrix", "Syndrome")
        self._generator_matrix = generator_matrix
        self._dimension = generator_matrix.rank()
        self._minimum_distance = d

    def _repr_(self):
        r"""
        See the docstring for :meth:`LinearCode`.

        EXAMPLES::

            sage: MS = MatrixSpace(GF(2),4,7)
            sage: G  = MS([[1,1,1,0,0,0,0], [1,0,0,1,1,0,0], [0,1,0,1,0,1,0], [1,1,0,1,0,0,1]])
            sage: C  = LinearCode(G)
            sage: C                     # indirect doctest
            Linear code of length 7, dimension 4 over Finite Field of size 2
        """
        return "Linear code of length %s, dimension %s over %s"%(self.length(), self.dimension(), self.base_ring())

    def __hash__(self):
        r"""
        Returns the hash value of ``self``.

        EXAMPLES::

        sage: G = Matrix(GF(2), [[1,1,1,0,0,0,0],[1,0,0,1,1,0,0],[0,1,0,1,0,1,0],[1,1,0,1,0,0,1]])
        sage: C = LinearCode(G)
        sage: hash(C) #random
        9015017528451745710

        If ``C1`` and ``C2`` are two codes which only differ by the coefficients of their
        generator matrices, their hashes are different (we check that the bug found in trac #18813
        is fixed)::

        sage: G = Matrix(GF(2), [[1,1,1,0,0,0,0],[1,0,0,1,1,0,0],[0,1,0,1,0,1,0],[1,1,0,1,0,0,1]])
        sage: C1 = LinearCode(G)
        sage: G = Matrix(GF(2), [[1,0,0,1,0,1,0],[0,1,0,0,1,0,0],[0,0,1,1,0,1,0],[0,0,0,0,0,0,1]])
        sage: C2 = LinearCode(G)
        sage: hash(C1) != hash(C2)
        True
        """
        Str = str(self)
        G = str(self.generator_matrix()) #str because mutable matrices are unhashable
        return hash((Str, G)) ^ hash(Str) ^ hash(G)

    def generator_matrix(self, encoder_name=None, **kwargs):
        r"""
        Returns a generator matrix of ``self``.

        INPUT:

        - ``encoder_name`` -- (default: ``None``) name of the encoder which will be
          used to compute the generator matrix. ``self._generator_matrix``
          will be returned if default value is kept.

        - ``kwargs`` -- all additional arguments are forwarded to the construction of the
          encoder that is used.

        EXAMPLES::

            sage: G = matrix(GF(3),2,[1,-1,1,-1,1,1])
            sage: code = LinearCode(G)
            sage: code.generator_matrix()
            [1 2 1]
            [2 1 1]
        """
        if encoder_name is None or encoder_name is 'GeneratorMatrix':
            return self._generator_matrix
        return super(LinearCode, self).generator_matrix(encoder_name, **kwargs)










####################### encoders ###############################
class LinearCodeGeneratorMatrixEncoder(Encoder):
    r"""
    Encoder based on generator_matrix for Linear codes.

    This is the default encoder of a generic linear code, and should never be used for other codes than
    :class:`LinearCode`.

    INPUT:

    - ``code`` -- The associated :class:`LinearCode` of this encoder.
    """

    def __init__(self, code):
        r"""
        EXAMPLES::

            sage: G = Matrix(GF(2), [[1,1,1,0,0,0,0],[1,0,0,1,1,0,0],[0,1,0,1,0,1,0],[1,1,0,1,0,0,1]])
            sage: C = LinearCode(G)
            sage: E = codes.encoders.LinearCodeGeneratorMatrixEncoder(C)
            sage: E
            Generator matrix-based encoder for Linear code of length 7, dimension 4 over Finite Field of size 2
        """
        super(LinearCodeGeneratorMatrixEncoder, self).__init__(code)

    def __eq__(self, other):
        r"""
        Tests equality between LinearCodeGeneratorMatrixEncoder objects.

        EXAMPLES::

            sage: G = Matrix(GF(2), [[1,1,1,0,0,0,0],[1,0,0,1,1,0,0],[0,1,0,1,0,1,0],[1,1,0,1,0,0,1]])
            sage: E1 = LinearCode(G).encoder()
            sage: E2 = LinearCode(G).encoder()
            sage: E1 == E2
            True
        """
        return isinstance(other, LinearCodeGeneratorMatrixEncoder)\
                and self.code() == other.code()

    def _repr_(self):
        r"""
        Returns a string representation of ``self``.

        EXAMPLES::

            sage: G = Matrix(GF(2), [[1,1,1,0,0,0,0],[1,0,0,1,1,0,0],[0,1,0,1,0,1,0],[1,1,0,1,0,0,1]])
            sage: C = LinearCode(G)
            sage: E = codes.encoders.LinearCodeGeneratorMatrixEncoder(C)
            sage: E
            Generator matrix-based encoder for Linear code of length 7, dimension 4 over Finite Field of size 2
        """
        return "Generator matrix-based encoder for %s" % self.code()

    def _latex_(self):
        r"""
        Returns a latex representation of ``self``.

        EXAMPLES::

            sage: G = Matrix(GF(2), [[1,1,1,0,0,0,0],[1,0,0,1,1,0,0],[0,1,0,1,0,1,0],[1,1,0,1,0,0,1]])
            sage: C = LinearCode(G)
            sage: E = codes.encoders.LinearCodeGeneratorMatrixEncoder(C)
            sage: latex(E)
            \textnormal{Generator matrix-based encoder for }[7, 4]\textnormal{ Linear code over }\Bold{F}_{2}
        """
        return "\\textnormal{Generator matrix-based encoder for }%s" % self.code()._latex_()

    @cached_method
    def generator_matrix(self):
        r"""
        Returns a generator matrix of the associated code of ``self``.

        EXAMPLES::

            sage: G = Matrix(GF(2), [[1,1,1,0,0,0,0],[1,0,0,1,1,0,0],[0,1,0,1,0,1,0],[1,1,0,1,0,0,1]])
            sage: C = LinearCode(G)
            sage: E = codes.encoders.LinearCodeGeneratorMatrixEncoder(C)
            sage: E.generator_matrix()
            [1 1 1 0 0 0 0]
            [1 0 0 1 1 0 0]
            [0 1 0 1 0 1 0]
            [1 1 0 1 0 0 1]
        """
        return self.code().generator_matrix()










class LinearCodeParityCheckEncoder(Encoder):
    r"""
    Encoder based on :meth:`parity_check_matrix` for Linear codes.

    It constructs the generator matrix through the parity check matrix.

    INPUT:

    - ``code`` -- The associated code of this encoder.
    """

    def __init__(self, code):
        r"""
        EXAMPLES::

            sage: G = Matrix(GF(2), [[1,1,1,0,0,0,0],[1,0,0,1,1,0,0],[0,1,0,1,0,1,0],[1,1,0,1,0,0,1]])
            sage: C = LinearCode(G)
            sage: E = codes.encoders.LinearCodeParityCheckEncoder(C)
            sage: E
            Parity check matrix-based encoder for the Linear code of length 7, dimension 4 over Finite Field of size 2
        """
        super(LinearCodeParityCheckEncoder, self).__init__(code)

    def _repr_(self):
        r"""
        Return a string representation of ``self``.

        EXAMPLES::

            sage: G = Matrix(GF(2), [[1,1,1,0,0,0,0],[1,0,0,1,1,0,0],[0,1,0,1,0,1,0],[1,1,0,1,0,0,1]])
            sage: C = LinearCode(G)
            sage: E = codes.encoders.LinearCodeParityCheckEncoder(C)
            sage: E
            Parity check matrix-based encoder for the Linear code of length 7, dimension 4 over Finite Field of size 2
        """
        return "Parity check matrix-based encoder for the %s" % self.code()

    def _latex_(self):
        r"""
        Return a latex representation of ``self``.

        EXAMPLES::

            sage: G = Matrix(GF(2), [[1,1,1,0,0,0,0],[1,0,0,1,1,0,0],[0,1,0,1,0,1,0],[1,1,0,1,0,0,1]])
            sage: C = LinearCode(G)
            sage: E = codes.encoders.LinearCodeParityCheckEncoder(C)
            sage: latex(E)
            \textnormal{Parity check matrix-based encoder for the }[7, 4]\textnormal{ Linear code over }\Bold{F}_{2}
        """
        return "\\textnormal{Parity check matrix-based encoder for the }%s" % self.code()._latex_()

    @cached_method
    def generator_matrix(self):
        r"""
        Returns a generator matrix of the associated code of ``self``.

        EXAMPLES::

            sage: G = Matrix(GF(2), [[1,1,1,0,0,0,0],[1,0,0,1,1,0,0],[0,1,0,1,0,1,0],[1,1,0,1,0,0,1]])
            sage: C = LinearCode(G)
            sage: E = codes.encoders.LinearCodeParityCheckEncoder(C)
            sage: E.generator_matrix()
            [1 0 0 0 0 1 1]
            [0 1 0 0 1 0 1]
            [0 0 1 0 1 1 0]
            [0 0 0 1 1 1 1]
        """
        return self.code().parity_check_matrix().right_kernel_matrix()

####################### decoders ###############################
class LinearCodeSyndromeDecoder(Decoder):
    r"""
    Constructs a decoder for Linear Codes based on syndrome lookup table.

    The decoding algorithm works as follows:

    - First, a lookup table is built by computing the syndrome of every error
      pattern of weight up to ``maximum_error_weight``.
    - Then, whenever one tries to decode a word ``r``, the syndrome of ``r`` is
      computed. The corresponding error pattern is recovered from the
      pre-computed lookup table.
    - Finally, the recovered error pattern is subtracted from ``r`` to recover
      the original word.

    ``maximum_error_weight`` need never exceed the covering radius of the code,
    since there are then always lower-weight errors with the same syndrome. If
    one sets ``maximum_error_weight`` to a value greater than the covering
    radius, then the covering radius will be determined while building the
    lookup-table. This lower value is then returned if you query
    ``decoding_radius`` after construction.

    If ``maximum_error_weight`` is left unspecified or set to a number at least
    the covering radius of the code, this decoder is complete, i.e. it decodes
    every vector in the ambient space.

    NOTE:

    Constructing the lookup table takes time exponential in the length of the
    code and the size of the code's base field. Afterwards, the individual
    decodings are fast.

    INPUT:

    - ``code`` -- A code associated to this decoder

    - ``maximum_error_weight`` -- (default: ``None``) the maximum number of
      errors to look for when building the table. An error is raised if it is
      set greater than `n-k`, since this is an upper bound on the covering
      radius on any linear code. If ``maximum_error_weight`` is kept
      unspecified, it will be set to `n - k`, where `n` is the length of
      ``code`` and `k` its dimension.

    EXAMPLES::

        sage: G = Matrix(GF(3), [[1,0,0,1,0,1,0,1,2],[0,1,0,2,2,0,1,1,0],[0,0,1,0,2,2,2,1,2]])
        sage: C = LinearCode(G)
        sage: D = codes.decoders.LinearCodeSyndromeDecoder(C)
        sage: D
        Syndrome decoder for Linear code of length 9, dimension 3 over Finite Field of size 3 handling errors of weight up to 4

    If one wants to correct up to a lower number of errors, one can do as follows::

        sage: D = codes.decoders.LinearCodeSyndromeDecoder(C, maximum_error_weight=2)
        sage: D
        Syndrome decoder for Linear code of length 9, dimension 3 over Finite Field of size 3 handling errors of weight up to 2

    If one checks the list of types of this decoder before constructing it,
    one will notice it contains the keyword ``dynamic``.
    Indeed, the behaviour of the syndrome decoder depends on the maximum
    error weight one wants to handle, and how it compares to the minimum
    distance and the covering radius of ``code``.
    In the following examples, we illustrate this property by computing
    different instances of syndrome decoder for the same code.

    We choose the following linear code, whose covering radius equals to 4
    and minimum distance to 5 (half the minimum distance is 2)::

        sage: G = matrix(GF(5), [[1, 0, 0, 0, 0, 4, 3, 0, 3, 1, 0],
        ....:                    [0, 1, 0, 0, 0, 3, 2, 2, 3, 2, 1],
        ....:                    [0, 0, 1, 0, 0, 1, 3, 0, 1, 4, 1],
        ....:                    [0, 0, 0, 1, 0, 3, 4, 2, 2, 3, 3],
        ....:                    [0, 0, 0, 0, 1, 4, 2, 3, 2, 2, 1]])
        sage: C = LinearCode(G)

    In the following examples, we illustrate how the choice of
    ``maximum_error_weight`` influences the types of the instance of
    syndrome decoder, alongside with its decoding radius.

    We build a first syndrome decoder, and pick a ``maximum_error_weight``
    smaller than both the covering radius and half the minimum distance::

        sage: D = C.decoder("Syndrome", maximum_error_weight = 1)
        sage: D.decoder_type()
        {'always-succeed', 'bounded_distance', 'hard-decision', 'unique'}
        sage: D.decoding_radius()
        1

    In that case, we are sure the decoder will always succeed. It is also
    a bounded distance decoder.

    We now build another syndrome decoder, and this time,
    ``maximum_error_weight`` is chosen to be bigger than half the minimum distance,
    but lower than the covering radius::

        sage: D = C.decoder("Syndrome", maximum_error_weight = 3)
        sage: D.decoder_type()
        {'bounded_distance', 'hard-decision', 'might-error', 'unique'}
        sage: D.decoding_radius()
        3

    Here, we still get a bounded distance decoder.
    But because we have a maximum error weight bigger than half the
    minimum distance, we know it might return a codeword which was not
    the original codeword.

    And now, we build a third syndrome decoder, whose ``maximum_error_weight``
    is bigger than both the covering radius and half the minimum distance::

        sage: D = C.decoder("Syndrome", maximum_error_weight = 5)
        sage: D.decoder_type()
        {'complete', 'hard-decision', 'might-error', 'unique'}
        sage: D.decoding_radius()
        4

    In that case, the decoder might still return an unexpected codeword, but
    it is now complete. Note the decoding radius is equal to 4: it was
    determined while building the syndrome lookup table that any error with
    weight more than 4 will be decoded incorrectly. That is because the covering
    radius for the code is 4.

    The minimum distance and the covering radius are both determined while
    computing the syndrome lookup table. They user did not explicitly ask to
    compute these on the code ``C``. The dynamic typing of the syndrome decoder
    might therefore seem slightly surprising, but in the end is quite
    informative.
    """

    def __init__(self, code, maximum_error_weight=None):
        r"""
        TESTS:

        If ``maximum_error_weight`` is greater or equal than `n-k`, where `n`
        is ``code``'s length, and `k` is ``code``'s dimension,
        an error is raised::

            sage: G = Matrix(GF(2), [[1,1,1,0,0,0,0],[1,0,0,1,1,0,0],[0,1,0,1,0,1,0],[1,1,0,1,0,0,1]])
            sage: C = LinearCode(G)
            sage: D = codes.decoders.LinearCodeSyndromeDecoder(C, 42)
            Traceback (most recent call last):
            ...
            ValueError: maximum_error_weight has to be less than code's length minus its dimension
        """
        n_minus_k = code.length() - code.dimension()
        if maximum_error_weight == None:
            self._maximum_error_weight = n_minus_k
        elif not isinstance(maximum_error_weight, (Integer, int)):
            raise ValueError("maximum_error_weight has to be a Sage integer or a Python int")
        elif maximum_error_weight > n_minus_k:
            raise ValueError("maximum_error_weight has to be less than code's length minus its dimension")
        else:
            self._maximum_error_weight = maximum_error_weight
        super(LinearCodeSyndromeDecoder, self).__init__(code, code.ambient_space(),\
                code._default_encoder_name)
        self._lookup_table = self._build_lookup_table()

    def __eq__(self, other):
        r"""
        Tests equality between LinearCodeSyndromeDecoder objects.

        EXAMPLES::

            sage: G = Matrix(GF(3), [[1,0,0,1,0,1,0,1,2],[0,1,0,2,2,0,1,1,0],[0,0,1,0,2,2,2,1,2]])
            sage: D1 = codes.decoders.LinearCodeSyndromeDecoder(LinearCode(G))
            sage: D2 = codes.decoders.LinearCodeSyndromeDecoder(LinearCode(G))
            sage: D1 == D2
            True
        """
        return isinstance(other, LinearCodeSyndromeDecoder)\
                and self.code() == other.code()\
                and self.maximum_error_weight() == other.maximum_error_weight()

    def _repr_(self):
        r"""
        Return a string representation of ``self``.

        EXAMPLES::

            sage: G = Matrix(GF(3), [[1,0,0,1,0,1,0,1,2],[0,1,0,2,2,0,1,1,0],[0,0,1,0,2,2,2,1,2]])
            sage: C = LinearCode(G)
            sage: D = codes.decoders.LinearCodeSyndromeDecoder(C)
            sage: D
            Syndrome decoder for Linear code of length 9, dimension 3 over Finite Field of size 3 handling errors of weight up to 4
        """
        return "Syndrome decoder for %s handling errors of weight up to %s" % (self.code(), self.maximum_error_weight())

    def _latex_(self):
        r"""
        Return a latex representation of ``self``.

        EXAMPLES::

            sage: G = Matrix(GF(3), [[1,0,0,1,0,1,0,1,2],[0,1,0,2,2,0,1,1,0],[0,0,1,0,2,2,2,1,2]])
            sage: C = LinearCode(G)
            sage: D = codes.decoders.LinearCodeSyndromeDecoder(C)
            sage: latex(D)
            \textnormal{Syndrome decoder for [9, 3]\textnormal{ Linear code over }\Bold{F}_{3} handling errors of weight up to 4}
        """
        return "\\textnormal{Syndrome decoder for %s handling errors of weight up to %s}" % (self.code()._latex_(), self.maximum_error_weight())

    @cached_method
    def _build_lookup_table(self):
        r"""
        Builds lookup table for all possible error patterns of weight up to :meth:`maximum_error_weight`.

        EXAMPLES::

<<<<<<< HEAD
            sage: C = codes.HammingCode(GF(3), 2)
            sage: V = VectorSpace(GF(3), 4)
            sage: r = V([0, 2, 0, 1])
            sage: D = codes.decoders.LinearCodeSyndromeDecoder(C)
            sage: D.syndrome(r)
            [(0, 0, 1, 0), (0, 2, 0, 1), (2, 0, 0, 2), (1, 1, 0, 0), (2, 2, 2, 0), (1, 0, 2, 1), (0, 1, 2, 2), (1, 2, 1, 2), (2, 1, 1, 1)]

=======
            sage: G = Matrix(GF(3),[
            ....:   [1, 0, 0, 0, 2, 2, 1, 1],
            ....:   [0, 1, 0, 0, 0, 0, 1, 1],
            ....:   [0, 0, 1, 0, 2, 0, 0, 2],
            ....:   [0, 0, 0, 1, 0, 2, 0, 1]])
            sage: C = LinearCode(G)
            sage: D = codes.decoders.LinearCodeSyndromeDecoder(C, maximum_error_weight = 1)
            sage: D._build_lookup_table()
            {(0, 0, 0, 0): (0, 0, 0, 0, 0, 0, 0, 0),
             (0, 0, 0, 1): (0, 0, 0, 0, 1, 0, 0, 0),
             (0, 0, 0, 2): (0, 0, 0, 0, 2, 0, 0, 0),
             (0, 0, 1, 0): (0, 0, 1, 0, 0, 0, 0, 0),
             (0, 0, 1, 2): (0, 0, 0, 0, 0, 0, 0, 1),
             (0, 0, 2, 0): (0, 0, 2, 0, 0, 0, 0, 0),
             (0, 0, 2, 1): (0, 0, 0, 0, 0, 0, 0, 2),
             (0, 1, 0, 0): (0, 1, 0, 0, 0, 0, 0, 0),
             (0, 1, 1, 2): (0, 0, 0, 0, 0, 0, 2, 0),
             (0, 2, 0, 0): (0, 2, 0, 0, 0, 0, 0, 0),
             (0, 2, 2, 1): (0, 0, 0, 0, 0, 0, 1, 0),
             (1, 0, 0, 0): (1, 0, 0, 0, 0, 0, 0, 0),
             (1, 2, 0, 2): (0, 0, 0, 0, 0, 1, 0, 0),
             (1, 2, 2, 0): (0, 0, 0, 1, 0, 0, 0, 0),
             (2, 0, 0, 0): (2, 0, 0, 0, 0, 0, 0, 0),
             (2, 1, 0, 1): (0, 0, 0, 0, 0, 2, 0, 0),
             (2, 1, 1, 0): (0, 0, 0, 2, 0, 0, 0, 0)}
>>>>>>> aabd0933
        """
        t = self._maximum_error_weight
        self._code_covering_radius = None
        self._code_minimum_distance = None
        self._decoder_type = copy(self._decoder_type)
        self._decoder_type.remove("dynamic")
        C = self.code()
        n = C.length()
        k = C.dimension()
        H = C.parity_check_matrix()
        F = C.base_ring()
        l = F.list()
        zero = F.zero()
        #Builds a list of generators of all error positions for all
        #possible error weights
        if zero in l:
            l.remove(zero)
        # Remember to include the no-error-vector to handle codes of minimum
        # distance 1 gracefully
        zero_syndrome = vector(F,[F.zero()]*(n-k))
        zero_syndrome.set_immutable()
        lookup = { zero_syndrome : vector(F,[F.zero()]*n) }
        error_position_tables = [cartesian_product([l]*i) for i in range(1, t+1)]
        first_collision = True
        #Filling the lookup table
        for i in range(1, t+1):
            stop = True
            patterns = Subsets(range(n), i)
            basic = vector(F, n)
            for p in patterns:
                for error in error_position_tables[i-1]:
                    ind = 0
                    e = copy(basic)
                    for pos in p:
                        e[pos] = error[ind]
                        ind += 1
                    s = H * e
                    s.set_immutable()
                    try:
                        e_cur = lookup[s]
                        #if this is the first time we see a collision
                        #we learn the minimum distance of the code
                        if first_collision:
                            self._code_minimum_distance = e.hamming_weight() + e_cur.hamming_weight()
                            first_collision = False
                    except KeyError:
                        stop = False
                        lookup[s] = copy(e)
            #if we reached the early termination condition
            #we learn the covering radius of the code
            if stop:
                self._code_covering_radius = i - 1
                self._maximum_error_weight = self._code_covering_radius
                break
        # Update decoder types depending on whether we are decoding up to covering radius
        if self._code_covering_radius:
            self._decoder_type.add("complete")
        else:
            self._decoder_type.add("bounded_distance")
        # Update decoder types depending on whether we are decoding beyond d/2
        if self._code_minimum_distance:
            if t == (self._code_minimum_distance-1)//2:
                self._decoder_type.add("minimum-distance", "always-succeed")
            else:
                # then t > (d-1)/2
                self._decoder_type.add("might-error")
        else:
            self._decoder_type.add("always-succeed")
        return lookup


    def decode_to_code(self, r):
        r"""
        Corrects the errors in ``word`` and returns a codeword.

        INPUT:

        - ``r`` -- a codeword of ``self``

        OUTPUT:

        - a vector of ``self``'s message space

        EXAMPLES::

            sage: G = Matrix(GF(3),[
            ....:   [1, 0, 0, 0, 2, 2, 1, 1],
            ....:   [0, 1, 0, 0, 0, 0, 1, 1],
            ....:   [0, 0, 1, 0, 2, 0, 0, 2],
            ....:   [0, 0, 0, 1, 0, 2, 0, 1]])
            sage: C = LinearCode(G)
            sage: D = codes.decoders.LinearCodeSyndromeDecoder(C, maximum_error_weight = 2)
            sage: Chan = channels.StaticErrorRateChannel(C.ambient_space(), 2)
            sage: c = C.random_element()
            sage: r = Chan(c)
            sage: c == D.decode_to_code(r)
            True
        """
        lookup_table = self.syndrome_table()
        s = self.code().parity_check_matrix() * r
        s.set_immutable()
        if s.is_zero():
            return r
        err = lookup_table[s]
        r_corr = copy(r)
        for i in range(self.code().length()):
            r_corr[i] = r[i] - err[i]
        return r_corr

    def maximum_error_weight(self):
        r"""
        Returns the maximal number of errors a received word can have
        and for which ``self`` is guaranteed to return a most likely codeword.

        Same as ``self.decoding_radius``.

        EXAMPLES::

            sage: G = Matrix(GF(3), [[1,0,0,1,0,1,0,1,2],[0,1,0,2,2,0,1,1,0],[0,0,1,0,2,2,2,1,2]])
            sage: C = LinearCode(G)
            sage: D = codes.decoders.LinearCodeSyndromeDecoder(C)
            sage: D.maximum_error_weight()
            4
        """
        return self._maximum_error_weight

    def decoding_radius(self):
        r"""
        Returns the maximal number of errors a received word can have
        and for which ``self`` is guaranteed to return a most likely codeword.

        EXAMPLES::

            sage: G = Matrix(GF(3), [[1,0,0,1,0,1,0,1,2],[0,1,0,2,2,0,1,1,0],[0,0,1,0,2,2,2,1,2]])
            sage: C = LinearCode(G)
            sage: D = codes.decoders.LinearCodeSyndromeDecoder(C)
            sage: D.decoding_radius()
            4
        """
        return self._maximum_error_weight

    def syndrome_table(self):
        r"""
        Returns the syndrome lookup table of ``self``.

        EXAMPLES::

            sage: G = Matrix(GF(2), [[1,1,1,0,0,0,0],[1,0,0,1,1,0,0],[0,1,0,1,0,1,0],[1,1,0,1,0,0,1]])
            sage: C = LinearCode(G)
            sage: D = codes.decoders.LinearCodeSyndromeDecoder(C)
            sage: D.syndrome_table()
            {(0, 0, 0): (0, 0, 0, 0, 0, 0, 0),
             (1, 0, 0): (1, 0, 0, 0, 0, 0, 0),
             (0, 1, 0): (0, 1, 0, 0, 0, 0, 0),
             (1, 1, 0): (0, 0, 1, 0, 0, 0, 0),
             (0, 0, 1): (0, 0, 0, 1, 0, 0, 0),
             (1, 0, 1): (0, 0, 0, 0, 1, 0, 0),
             (0, 1, 1): (0, 0, 0, 0, 0, 1, 0),
             (1, 1, 1): (0, 0, 0, 0, 0, 0, 1)}
        """
        return self._lookup_table










class LinearCodeNearestNeighborDecoder(Decoder):
    r"""
    Construct a decoder for Linear Codes. This decoder will decode to the
    nearest codeword found.

    INPUT:

    - ``code`` -- A code associated to this decoder
    """

    def __init__(self, code):
        r"""
        EXAMPLES::

            sage: G = Matrix(GF(2), [[1,1,1,0,0,0,0],[1,0,0,1,1,0,0],[0,1,0,1,0,1,0],[1,1,0,1,0,0,1]])
            sage: C = LinearCode(G)
            sage: D = codes.decoders.LinearCodeNearestNeighborDecoder(C)
            sage: D
            Nearest neighbor decoder for Linear code of length 7, dimension 4 over Finite Field of size 2
        """
        super(LinearCodeNearestNeighborDecoder, self).__init__(code, code.ambient_space(), \
                code._default_encoder_name)

    def __eq__(self, other):
        r"""
        Tests equality between LinearCodeNearestNeighborDecoder objects.

        EXAMPLES::

            sage: G = Matrix(GF(2), [[1,1,1,0,0,0,0],[1,0,0,1,1,0,0],[0,1,0,1,0,1,0],[1,1,0,1,0,0,1]])
            sage: D1 = codes.decoders.LinearCodeNearestNeighborDecoder(LinearCode(G))
            sage: D2 = codes.decoders.LinearCodeNearestNeighborDecoder(LinearCode(G))
            sage: D1 == D2
            True
        """
        return isinstance(other, LinearCodeNearestNeighborDecoder)\
                and self.code() == other.code()

    def _repr_(self):
        r"""
        Returns a string representation of ``self``.

        EXAMPLES::

            sage: G = Matrix(GF(2), [[1,1,1,0,0,0,0],[1,0,0,1,1,0,0],[0,1,0,1,0,1,0],[1,1,0,1,0,0,1]])
            sage: C = LinearCode(G)
            sage: D = codes.decoders.LinearCodeNearestNeighborDecoder(C)
            sage: D
            Nearest neighbor decoder for Linear code of length 7, dimension 4 over Finite Field of size 2
        """
        return "Nearest neighbor decoder for %s" % self.code()

    def _latex_(self):
        r"""
        Returns a latex representation of ``self``.

        EXAMPLES::

            sage: G = Matrix(GF(2), [[1,1,1,0,0,0,0],[1,0,0,1,1,0,0],[0,1,0,1,0,1,0],[1,1,0,1,0,0,1]])
            sage: C = LinearCode(G)
            sage: D = codes.decoders.LinearCodeNearestNeighborDecoder(C)
            sage: latex(D)
            \textnormal{Nearest neighbor decoder for }[7, 4]\textnormal{ Linear code over }\Bold{F}_{2}
        """
        return "\\textnormal{Nearest neighbor decoder for }%s" % self.code()._latex_()

    def decode_to_code(self, r):
        r"""
        Decode the received word ``r`` to the nearest element in associated code of ``self``.

        INPUT:

        - ``r`` -- a vector of same length as the length of the associated
          code of ``self`` and over the base field of the associated code of ``self``

        OUTPUT:

        - a codeword of the associated code of ``self``

        EXAMPLES::

            sage: G = Matrix(GF(2), [[1,1,1,0,0,0,0],[1,0,0,1,1,0,0],[0,1,0,1,0,1,0],[1,1,0,1,0,0,1]])
            sage: C = LinearCode(G)
            sage: D = codes.decoders.LinearCodeNearestNeighborDecoder(C)
            sage: word = vector(GF(2), (1, 1, 0, 0, 1, 1, 0))
            sage: w_err = word + vector(GF(2), (1, 0, 0, 0, 0, 0, 0))
            sage: D.decode_to_code(word)
            (1, 1, 0, 0, 1, 1, 0)
        """
        V = self.input_space()
        if not isinstance(r, list):
            r = r.list()
        r = V(r)
        diffs = [[c - r, (c - r).hamming_weight()] for c in self.code()]
        diffs.sort(key=lambda x: x[1])
        c = diffs[0][0] + r
        c.set_immutable()
        return c

    def decoding_radius(self):
        r"""
        Return maximal number of errors ``self`` can decode.

        EXAMPLES::

            sage: G = Matrix(GF(2), [[1,1,1,0,0,0,0],[1,0,0,1,1,0,0],[0,1,0,1,0,1,0],[1,1,0,1,0,0,1]])
            sage: C = LinearCode(G)
            sage: D = codes.decoders.LinearCodeNearestNeighborDecoder(C)
            sage: D.decoding_radius()
            1
        """
        return (self.code().minimum_distance()-1) // 2

####################### registration ###############################

LinearCode._registered_encoders["GeneratorMatrix"] = LinearCodeGeneratorMatrixEncoder

LinearCode._registered_decoders["Syndrome"] = LinearCodeSyndromeDecoder
LinearCodeSyndromeDecoder._decoder_type = {"hard-decision", "unique", "dynamic"}
LinearCode._registered_decoders["NearestNeighbor"] = LinearCodeNearestNeighborDecoder
LinearCodeNearestNeighborDecoder._decoder_type = {"hard-decision", "unique", "always-succeed", "complete"}<|MERGE_RESOLUTION|>--- conflicted
+++ resolved
@@ -4276,15 +4276,6 @@
 
         EXAMPLES::
 
-<<<<<<< HEAD
-            sage: C = codes.HammingCode(GF(3), 2)
-            sage: V = VectorSpace(GF(3), 4)
-            sage: r = V([0, 2, 0, 1])
-            sage: D = codes.decoders.LinearCodeSyndromeDecoder(C)
-            sage: D.syndrome(r)
-            [(0, 0, 1, 0), (0, 2, 0, 1), (2, 0, 0, 2), (1, 1, 0, 0), (2, 2, 2, 0), (1, 0, 2, 1), (0, 1, 2, 2), (1, 2, 1, 2), (2, 1, 1, 1)]
-
-=======
             sage: G = Matrix(GF(3),[
             ....:   [1, 0, 0, 0, 2, 2, 1, 1],
             ....:   [0, 1, 0, 0, 0, 0, 1, 1],
@@ -4310,7 +4301,6 @@
              (2, 0, 0, 0): (2, 0, 0, 0, 0, 0, 0, 0),
              (2, 1, 0, 1): (0, 0, 0, 0, 0, 2, 0, 0),
              (2, 1, 1, 0): (0, 0, 0, 2, 0, 0, 0, 0)}
->>>>>>> aabd0933
         """
         t = self._maximum_error_weight
         self._code_covering_radius = None
