--- conflicted
+++ resolved
@@ -64,17 +64,12 @@
 from sage.modules.free_module_element import vector
 from sage.misc.abstract_method import abstract_method
 from sage.categories.cartesian_product import cartesian_product
-<<<<<<< HEAD
-from sage.modules.free_module import VectorSpace
-from sage.arith.misc import binomial
-=======
 from sage.categories.fields import Fields
 from sage.modules.free_module import VectorSpace, span
 from sage.functions.other import binomial
 from sage.matrix.constructor import matrix
 from sage.coding.linear_rank_metric import from_matrix_representation
 from copy import copy
->>>>>>> fc12ce0d
 
 
 def random_error_vector(n, F, error_positions):
@@ -567,13 +562,8 @@
 
     def transmit_unsafe(self, message):
         r"""
-<<<<<<< HEAD
-        Return ``message`` with as many errors as ``self._number_errors`` in it,
+        Return ``message`` with as many errors as ``self._number_errors`` in it, 
         and as many erasures as ``self._number_erasures`` in it.
-=======
-        Return ``message`` with as many errors as ``self._number_errors`` in it, and as many erasures
-        as ``self._number_erasures`` in it.
->>>>>>> fc12ce0d
 
         If ``self._number_errors`` was passed as a tuple for the number of errors, it will
         pick a random integer between the bounds of the tuple and use it as the number of errors.
