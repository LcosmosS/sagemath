class Parser():
    r"""
    A class for parsing the outputs of different algorithms called in other
    software packages.

<<<<<<< HEAD
    At present the only parser included is for `lrs` algorithm however
    this is actively being expanded to `gambit`.
=======
    At present the only parser included is for ``'lrs'`` algorithm however
    this is actively being expanded to 'gambit'.
>>>>>>> 4d75b36a
    """

    def __init__(self, raw_string):
        """
        Initialise a Parser instance by storing a raw_string
        (currently only used with H representation of a game).

        TESTS:

        Simply checking that we have the correct string output
        for the H representation::

            sage: from sage.game_theory.parser import Parser
            sage: A = matrix([[1, 2], [3, 2]])
            sage: g = NormalFormGame([A])
            sage: raw_string = g._Hrepresentation(A, -A)
            sage: P = Parser(raw_string)
            sage: print P.raw_string[0]
            H-representation
            linearity 1 5
            begin
            5 4 rational
            0 1 0 0
            0 0 1 0
            0 1 3  1
            0 2 2  1
            -1 1 1 0
            end
            <BLANKLINE>

            sage: print P.raw_string[1]
            H-representation
            linearity 1 5
            begin
            5 4 rational
            0 -1 -2  1
            0 -3 -2  1
            0 1 0 0
            0 0 1 0
            -1 1 1 0
            end
            <BLANKLINE>

        The specific case of a game with 1 strategy for each player::

            sage: A = matrix([[1]])
            sage: B = matrix([[5]])
            sage: g = NormalFormGame([A,B])
            sage: raw_string = g._Hrepresentation(A, B)
            sage: P = Parser(raw_string)
            sage: print P.raw_string[0]
            H-representation
            linearity 1 3
            begin
            3 3 rational
            0 1 0
            0 -5  1
            -1 1 0
            end
            <BLANKLINE>

            sage: print P.raw_string[1]
            H-representation
            linearity 1 3
            begin
            3 3 rational
            0 -1  1
            0 1 0
            -1 1 0
            end
            <BLANKLINE>
        """
        self.raw_string = raw_string

    def format_lrs(self):
        """
        Parses the output of lrs so as to return vectors
        corresponding to equilibria.

        TESTS::

            sage: from sage.game_theory.parser import Parser
            sage: from subprocess import Popen, PIPE
            sage: A = matrix([[1, 2], [3, 2]])
            sage: g = NormalFormGame([A])
            sage: game1_str, game2_str = g._Hrepresentation(A, -A)
            sage: g1_name = tmp_filename()
            sage: g2_name = tmp_filename()
            sage: g1_file = file(g1_name, 'w')
            sage: g2_file = file(g2_name, 'w')
            sage: g1_file.write(game1_str)
            sage: g1_file.close()
            sage: g2_file.write(game2_str)
            sage: g2_file.close()
            sage: process = Popen(['nash', g1_name, g2_name], stdout=PIPE)  # optional - lrs
            sage: lrs_output = [row for row in process.stdout]  # optional - lrs

        The above creates a game, writes the H representation to
        temporary files, calls lrs and stores the output in `lrs_output`
        (here slicing to get rid of some system parameters that get returned)::

            sage: lrs_output[5:-4]  # optional - lrs
            ['\n', '***** 4 4 rational\n', '2  0  1  2 \n', '1  1/2  1/2 -2 \n', '\n', '2  0  1  2 \n', '1  0  1 -2 \n', '\n', '*Number of equilibria found: 2\n', '*Player 1: vertices=3 bases=3 pivots=5\n', '*Player 2: vertices=2 bases=1 pivots=6\n']

        The above is pretty messy, here is the output when we put it through
        the parser::

            sage: nasheq = Parser(lrs_output).format_lrs()  # optional - lrs
            sage: nasheq  # optional - lrs
            [[(1/2, 1/2), (0, 1)], [(0, 1), (0, 1)]]
        """
        from sage.misc.sage_eval import sage_eval
        p2_strategies = []
        p1_strategies = []
        for i in self.raw_string:
            if i.startswith('2'):
                nums = [sage_eval(k) for k in i.split()]
                p2_strategies.append(tuple(nums[1:-1]))
            elif i.startswith('1'):
                nums = [sage_eval(k) for k in i.split()]
                p1_strategies.append(tuple(nums[1:-1]))

        return [list(a) for a in zip(p1_strategies, p2_strategies)]<|MERGE_RESOLUTION|>--- conflicted
+++ resolved
@@ -3,13 +3,8 @@
     A class for parsing the outputs of different algorithms called in other
     software packages.
 
-<<<<<<< HEAD
-    At present the only parser included is for `lrs` algorithm however
-    this is actively being expanded to `gambit`.
-=======
-    At present the only parser included is for ``'lrs'`` algorithm however
+    At present the only parser included is for the ``'lrs'`` algorithm however
     this is actively being expanded to 'gambit'.
->>>>>>> 4d75b36a
     """
 
     def __init__(self, raw_string):
