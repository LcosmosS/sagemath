import os
import sys
import operator
import math

import warnings

# TODO: More to be moved from all.py

import os
import sys
import operator
import math

# This import also sets up the interrupt handler
from cysignals.signals import (AlarmInterrupt, SignalError,
        sig_on_reset as sig_on_count)

from time                import sleep
<<<<<<< HEAD
from functools import reduce  # in order to keep reduce in python3

from sage.misc.all__sagemath_objects       import *
from sage.structure.all  import *
from sage.categories.all__sagemath_objects import *


from cysignals.alarm import alarm, cancel_alarm

from copy import copy, deepcopy
=======

from sage.misc.all__sagemath_objects       import *
from sage.structure.all  import *
from sage.arith.power    import generic_power as power
from sage.categories.all__sagemath_objects import *

from sage.cpython.all    import *

from cysignals.alarm import alarm, cancel_alarm

from copy import copy, deepcopy

true = True
false = False


# For doctesting. These are overwritten later

Integer = int
RealNumber = float
>>>>>>> f3ee49ba
<|MERGE_RESOLUTION|>--- conflicted
+++ resolved
@@ -17,18 +17,7 @@
         sig_on_reset as sig_on_count)
 
 from time                import sleep
-<<<<<<< HEAD
 from functools import reduce  # in order to keep reduce in python3
-
-from sage.misc.all__sagemath_objects       import *
-from sage.structure.all  import *
-from sage.categories.all__sagemath_objects import *
-
-
-from cysignals.alarm import alarm, cancel_alarm
-
-from copy import copy, deepcopy
-=======
 
 from sage.misc.all__sagemath_objects       import *
 from sage.structure.all  import *
@@ -48,5 +37,4 @@
 # For doctesting. These are overwritten later
 
 Integer = int
-RealNumber = float
->>>>>>> f3ee49ba
+RealNumber = float