<<<<<<< HEAD
# sage_setup: distribution = sagemath-modules
from .complex_mpfr import ComplexField
=======
from sage.rings.complex_mpfr import ComplexField
>>>>>>> 2bad7721

CC = ComplexField()<|MERGE_RESOLUTION|>--- conflicted
+++ resolved
@@ -1,8 +1,5 @@
-<<<<<<< HEAD
 # sage_setup: distribution = sagemath-modules
-from .complex_mpfr import ComplexField
-=======
+
 from sage.rings.complex_mpfr import ComplexField
->>>>>>> 2bad7721
 
 CC = ComplexField()