--- conflicted
+++ resolved
@@ -1278,13 +1278,9 @@
 
             sage: B.<x,y> = TateAlgebra(R, log_radii=[-1,-2])
             sage: B.random_element(integral=True)  # random
-<<<<<<< HEAD
             (...1111111.001)*x*y + (...111000101.1)*x + (...11010111.01)*y^2
              + ...0010011011*y + ...0010100011000
 
-=======
-            (...1111111.001)*x*y + (...111000101.1)*x + (...11010111.01)*y^2 + ...0010011011*y + ...0010100011000
->>>>>>> 292020cf
         """
         if integral or self._integral:
             polring = self._polynomial_ring.change_ring(self._field.integer_ring())
