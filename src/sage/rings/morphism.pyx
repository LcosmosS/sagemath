r"""
Homomorphisms of rings

We give a large number of examples of ring homomorphisms.

EXAMPLE:

Natural inclusion `\ZZ \hookrightarrow \QQ`::

    sage: H = Hom(ZZ, QQ)
    sage: phi = H([1])
    sage: phi(10)
    10
    sage: phi(3/1)
    3
    sage: phi(2/3)
    Traceback (most recent call last):
    ...
    TypeError: 2/3 fails to convert into the map's domain Integer Ring, but a `pushforward` method is not properly implemented

There is no homomorphism in the other direction::

    sage: H = Hom(QQ, ZZ)
    sage: H([1])
    Traceback (most recent call last):
    ...
    TypeError: images do not define a valid homomorphism

EXAMPLES:

Reduction to finite field::

    sage: H = Hom(ZZ, GF(9, 'a'))
    sage: phi = H([1])
    sage: phi(5)
    2
    sage: psi = H([4])
    sage: psi(5)
    2

Map from single variable polynomial ring::

    sage: R, x = PolynomialRing(ZZ, 'x').objgen()
    sage: phi = R.hom([2], GF(5))
    sage: phi
    Ring morphism:
      From: Univariate Polynomial Ring in x over Integer Ring
      To:   Finite Field of size 5
      Defn: x |--> 2
    sage: phi(x + 12)
    4

Identity map on the real numbers::

    sage: f = RR.hom([RR(1)]); f
    Ring endomorphism of Real Field with 53 bits of precision
      Defn: 1.00000000000000 |--> 1.00000000000000
    sage: f(2.5)
    2.50000000000000
    sage: f = RR.hom( [2.0] )
    Traceback (most recent call last):
    ...
    TypeError: images do not define a valid homomorphism

Homomorphism from one precision of field to another.

From smaller to bigger doesn't make sense::

    sage: R200 = RealField(200)
    sage: f = RR.hom( R200 )
    Traceback (most recent call last):
    ...
    TypeError: Natural coercion morphism from Real Field with 53 bits of precision to Real Field with 200 bits of precision not defined.

From bigger to small does::

    sage: f = RR.hom( RealField(15) )
    sage: f(2.5)
    2.500
    sage: f(RR.pi())
    3.142

Inclusion map from the reals to the complexes::

    sage: i = RR.hom([CC(1)]); i
    Ring morphism:
      From: Real Field with 53 bits of precision
      To:   Complex Field with 53 bits of precision
      Defn: 1.00000000000000 |--> 1.00000000000000
    sage: i(RR('3.1'))
    3.10000000000000

A map from a multivariate polynomial ring to itself::

    sage: R.<x,y,z> = PolynomialRing(QQ,3)
    sage: phi = R.hom([y,z,x^2]); phi
    Ring endomorphism of Multivariate Polynomial Ring in x, y, z over Rational Field
      Defn: x |--> y
            y |--> z
            z |--> x^2
    sage: phi(x+y+z)
    x^2 + y + z

An endomorphism of a quotient of a multi-variate polynomial ring::

    sage: R.<x,y> = PolynomialRing(QQ)
    sage: S.<a,b> = quo(R, ideal(1 + y^2))
    sage: phi = S.hom([a^2, -b])
    sage: phi
    Ring endomorphism of Quotient of Multivariate Polynomial Ring in x, y over Rational Field by the ideal (y^2 + 1)
      Defn: a |--> a^2
            b |--> -b
    sage: phi(b)
    -b
    sage: phi(a^2 + b^2)
    a^4 - 1

The reduction map from the integers to the integers modulo 8, viewed as
a quotient ring::

    sage: R = ZZ.quo(8*ZZ)
    sage: pi = R.cover()
    sage: pi
    Ring morphism:
      From: Integer Ring
      To:   Ring of integers modulo 8
      Defn: Natural quotient map
    sage: pi.domain()
    Integer Ring
    sage: pi.codomain()
    Ring of integers modulo 8
    sage: pi(10)
    2
    sage: pi.lift()
    Set-theoretic ring morphism:
      From: Ring of integers modulo 8
      To:   Integer Ring
      Defn: Choice of lifting map
    sage: pi.lift(13)
    5

Inclusion of ``GF(2)`` into ``GF(4,'a')``::

    sage: k = GF(2)
    sage: i = k.hom(GF(4, 'a'))
    sage: i
    Ring Coercion morphism:
      From: Finite Field of size 2
      To:   Finite Field in a of size 2^2
    sage: i(0)
    0
    sage: a = i(1); a.parent()
    Finite Field in a of size 2^2

We next compose the inclusion with reduction from the integers to
``GF(2)``::

    sage: pi = ZZ.hom(k)
    sage: pi
    Ring Coercion morphism:
      From: Integer Ring
      To:   Finite Field of size 2
    sage: f = i * pi
    sage: f
    Composite map:
      From: Integer Ring
      To:   Finite Field in a of size 2^2
      Defn:   Ring Coercion morphism:
              From: Integer Ring
              To:   Finite Field of size 2
            then
              Ring Coercion morphism:
              From: Finite Field of size 2
              To:   Finite Field in a of size 2^2
    sage: a = f(5); a
    1
    sage: a.parent()
    Finite Field in a of size 2^2

Inclusion from `\QQ` to the 3-adic field::

    sage: phi = QQ.hom(Qp(3, print_mode = 'series'))
    sage: phi
    Ring Coercion morphism:
      From: Rational Field
      To:   3-adic Field with capped relative precision 20
    sage: phi.codomain()
    3-adic Field with capped relative precision 20
    sage: phi(394)
    1 + 2*3 + 3^2 + 2*3^3 + 3^4 + 3^5 + O(3^20)

An automorphism of a quotient of a univariate polynomial ring::

    sage: R.<x> = PolynomialRing(QQ)
    sage: S.<sqrt2> = R.quo(x^2-2)
    sage: sqrt2^2
    2
    sage: (3+sqrt2)^10
    993054*sqrt2 + 1404491
    sage: c = S.hom([-sqrt2])
    sage: c(1+sqrt2)
    -sqrt2 + 1

Note that Sage verifies that the morphism is valid::

    sage: (1 - sqrt2)^2
    -2*sqrt2 + 3
    sage: c = S.hom([1-sqrt2])    # this is not valid
    Traceback (most recent call last):
    ...
    TypeError: images do not define a valid homomorphism

Endomorphism of power series ring::

    sage: R.<t> = PowerSeriesRing(QQ); R
    Power Series Ring in t over Rational Field
    sage: f = R.hom([t^2]); f
    Ring endomorphism of Power Series Ring in t over Rational Field
      Defn: t |--> t^2
    sage: R.set_default_prec(10)
    sage: s = 1/(1 + t); s
    1 - t + t^2 - t^3 + t^4 - t^5 + t^6 - t^7 + t^8 - t^9 + O(t^10)
    sage: f(s)
    1 - t^2 + t^4 - t^6 + t^8 - t^10 + t^12 - t^14 + t^16 - t^18 + O(t^20)

Frobenius on a power series ring over a finite field::

    sage: R.<t> = PowerSeriesRing(GF(5))
    sage: f = R.hom([t^5]); f
    Ring endomorphism of Power Series Ring in t over Finite Field of size 5
      Defn: t |--> t^5
    sage: a = 2 + t + 3*t^2 + 4*t^3 + O(t^4)
    sage: b = 1 + t + 2*t^2 + t^3 + O(t^5)
    sage: f(a)
    2 + t^5 + 3*t^10 + 4*t^15 + O(t^20)
    sage: f(b)
    1 + t^5 + 2*t^10 + t^15 + O(t^25)
    sage: f(a*b)
    2 + 3*t^5 + 3*t^10 + t^15 + O(t^20)
    sage: f(a)*f(b)
    2 + 3*t^5 + 3*t^10 + t^15 + O(t^20)

Homomorphism of Laurent series ring::

    sage: R.<t> = LaurentSeriesRing(QQ)
    sage: f = R.hom([t^3 + t]); f
    Ring endomorphism of Laurent Series Ring in t over Rational Field
      Defn: t |--> t + t^3
    sage: R.set_default_prec(10)
    sage: s = 2/t^2 + 1/(1 + t); s
    2*t^-2 + 1 - t + t^2 - t^3 + t^4 - t^5 + t^6 - t^7 + t^8 - t^9 + O(t^10)
    sage: f(s)
    2*t^-2 - 3 - t + 7*t^2 - 2*t^3 - 5*t^4 - 4*t^5 + 16*t^6 - 9*t^7 + O(t^8)
    sage: f = R.hom([t^3]); f
    Ring endomorphism of Laurent Series Ring in t over Rational Field
      Defn: t |--> t^3
    sage: f(s)
    2*t^-6 + 1 - t^3 + t^6 - t^9 + t^12 - t^15 + t^18 - t^21 + t^24 - t^27 + O(t^30)

Note that the homomorphism must result in a converging Laurent
series, so the valuation of the image of the generator must be
positive::

    sage: R.hom([1/t])
    Traceback (most recent call last):
    ...
    TypeError: images do not define a valid homomorphism
    sage: R.hom([1])
    Traceback (most recent call last):
    ...
    TypeError: images do not define a valid homomorphism

Complex conjugation on cyclotomic fields::

    sage: K.<zeta7> = CyclotomicField(7)
    sage: c = K.hom([1/zeta7]); c
    Ring endomorphism of Cyclotomic Field of order 7 and degree 6
      Defn: zeta7 |--> -zeta7^5 - zeta7^4 - zeta7^3 - zeta7^2 - zeta7 - 1
    sage: a = (1+zeta7)^5; a
    zeta7^5 + 5*zeta7^4 + 10*zeta7^3 + 10*zeta7^2 + 5*zeta7 + 1
    sage: c(a)
    5*zeta7^5 + 5*zeta7^4 - 4*zeta7^2 - 5*zeta7 - 4
    sage: c(zeta7 + 1/zeta7)       # this element is obviously fixed by inversion
    -zeta7^5 - zeta7^4 - zeta7^3 - zeta7^2 - 1
    sage: zeta7 + 1/zeta7
    -zeta7^5 - zeta7^4 - zeta7^3 - zeta7^2 - 1

Embedding a number field into the reals::

    sage: R.<x> = PolynomialRing(QQ)
    sage: K.<beta> = NumberField(x^3 - 2)
    sage: alpha = RR(2)^(1/3); alpha
    1.25992104989487
    sage: i = K.hom([alpha],check=False); i
    Ring morphism:
      From: Number Field in beta with defining polynomial x^3 - 2
      To:   Real Field with 53 bits of precision
      Defn: beta |--> 1.25992104989487
    sage: i(beta)
    1.25992104989487
    sage: i(beta^3)
    2.00000000000000
    sage: i(beta^2 + 1)
    2.58740105196820

An example from Jim Carlson::

    sage: K = QQ # by the way :-)
    sage: R.<a,b,c,d> = K[]; R
    Multivariate Polynomial Ring in a, b, c, d over Rational Field
    sage: S.<u> = K[]; S
    Univariate Polynomial Ring in u over Rational Field
    sage: f = R.hom([0,0,0,u], S); f
    Ring morphism:
      From: Multivariate Polynomial Ring in a, b, c, d over Rational Field
      To:   Univariate Polynomial Ring in u over Rational Field
      Defn: a |--> 0
            b |--> 0
            c |--> 0
            d |--> u
    sage: f(a+b+c+d)
    u
    sage: f( (a+b+c+d)^2 )
    u^2

TESTS::

    sage: H = Hom(ZZ, QQ)
    sage: H == loads(dumps(H))
    True

::

    sage: K.<zeta7> = CyclotomicField(7)
    sage: c = K.hom([1/zeta7])
    sage: c == loads(dumps(c))
    True

::

    sage: R.<t> = PowerSeriesRing(GF(5))
    sage: f = R.hom([t^5])
    sage: f == loads(dumps(f))
    True
"""

#*****************************************************************************
#       Copyright (C) 2006 William Stein <wstein@gmail.com>
#
#  Distributed under the terms of the GNU General Public License (GPL)
#
#                  http://www.gnu.org/licenses/
#*****************************************************************************

include "sage/ext/cdefs.pxi"
include "sage/ext/stdsage.pxi"

import ideal

import homset

def is_RingHomomorphism(phi):
    """
    Return ``True`` if ``phi`` is of type :class:`RingHomomorphism`.

    EXAMPLES::

        sage: f = Zmod(8).cover()
        sage: sage.rings.morphism.is_RingHomomorphism(f)
        True
        sage: sage.rings.morphism.is_RingHomomorphism(2/3)
        False
    """
    return PY_TYPE_CHECK(phi, RingHomomorphism)

cdef class RingMap(Morphism):
    """
    Set-theoretic map between rings.
    """
    def __init__(self, parent):
        """
        This is an abstract base class that isn't directly
        instantiated, but we will do so anyways as a test.

        TESTS::

            sage: f = sage.rings.morphism.RingMap(ZZ.Hom(ZZ))
            sage: type(f)
            <type 'sage.rings.morphism.RingMap'>
        """
        Morphism.__init__(self, parent)

    def _repr_type(self):
        """
        TESTS::

            sage: f = sage.rings.morphism.RingMap(ZZ.Hom(ZZ))
            sage: type(f)
            <type 'sage.rings.morphism.RingMap'>
            sage: f._repr_type()
            'Set-theoretic ring'
            sage: f
            Set-theoretic ring endomorphism of Integer Ring
        """
        return "Set-theoretic ring"

    def __hash__(self):
        return Morphism.__hash__(self)


cdef class RingMap_lift(RingMap):
    r"""
    Given rings `R` and `S` such that for any
    `x \in R` the function ``x.lift()`` is an
    element that naturally coerces to `S`, this returns the
    set-theoretic ring map `R \to S` sending `x` to
    ``x.lift()``.

    EXAMPLES::

        sage: R, (x,y) = PolynomialRing(QQ, 2, 'xy').objgens()
        sage: S.<xbar,ybar> = R.quo( (x^2 + y^2, y) )
        sage: S.lift()
        Set-theoretic ring morphism:
          From: Quotient of Multivariate Polynomial Ring in x, y over Rational Field by the ideal (x^2 + y^2, y)
          To:   Multivariate Polynomial Ring in x, y over Rational Field
          Defn: Choice of lifting map
        sage: S.lift() == 0
        False

    Since :trac:`11068`, it is possible to create
    quotient rings of non-commutative rings by two-sided
    ideals. It was needed to modify :class:`RingMap_lift`
    so that rings can be accepted that are no instances
    of :class:`sage.rings.ring.Ring`, as in the following
    example::

        sage: MS = MatrixSpace(GF(5),2,2)
        sage: I = MS*[MS.0*MS.1,MS.2+MS.3]*MS
        sage: Q = MS.quo(I)
        sage: Q.0*Q.1   # indirect doctest
        [0 1]
        [0 0]
    """
    def __init__(self, R, S):
        """
        Create a lifting ring map.

        EXAMPLES::

            sage: f = Zmod(8).lift()          # indirect doctest
            sage: f(3)
            3
            sage: type(f(3))
            <type 'sage.rings.integer.Integer'>
            sage: type(f)
            <type 'sage.rings.morphism.RingMap_lift'>
        """
        from sage.categories.sets_cat import Sets
        H = R.Hom(S, Sets())
        RingMap.__init__(self, H)
        self.S = S  # for efficiency
        try:
            S._coerce_(R(0).lift())
        except TypeError:
            raise TypeError, "No natural lift map"

    cdef _update_slots(self, dict _slots):
        """
        Helper for copying and pickling.

        EXAMPLES::

            sage: f = Zmod(8).lift()
            sage: g = copy(f)    # indirect doctest
            sage: g(3) == f(3)
            True
            sage: f == g
            True
            sage: f is g
            False
        """
        self.S = _slots['S']
        Morphism._update_slots(self, _slots)

    cdef dict _extra_slots(self, dict _slots):
        """
        Helper for copying and pickling.

        EXAMPLES::

            sage: f = Zmod(8).lift()
            sage: g = copy(f)    # indirect doctest
            sage: g(3) == f(3)
            True
        """
        _slots['S'] = self.S
        return Morphism._extra_slots(self, _slots)

    def __cmp__(self, other):
        """
        Compare a ring lifting maps ``self`` to ``other``.

        Ring lifting maps never compare equal to any other data type.
        If ``other`` is a ring lifting maps, the parents of ``self`` and
        ``other`` are compared.

        EXAMPLES::

            sage: f = Zmod(8).lift()
            sage: g = Zmod(10).lift()
            sage: f == f
            True
            sage: f == g
            False
            sage: f < g
            True
            sage: f > g
            False

        Verify that :trac:`5758` has been fixed::

            sage: Zmod(8).lift() == 1
            False
        """
        if not PY_TYPE_CHECK(other, RingMap_lift):
            return cmp(type(self), type(other))

        # Since they are lifting maps they are determined by their
        # parents, i.e., by the domain and codomain, since we just
        # compare those.
        return cmp(self.parent(), other.parent())

    def __hash__(self):
        """
        Return the hash of this morphism.

        TESTS::

            sage: f = Zmod(8).lift()
            sage: type(f)
            <type 'sage.rings.morphism.RingMap_lift'>
            sage: hash(f) == hash(f)
            True
            sage: {f: 1}[f]
            1
            sage: g = Zmod(10).lift()
            sage: hash(f) == hash(g)
            False
        """
        return hash((self.domain(), self.codomain()))

    def _repr_defn(self):
        """
        Used in printing out lifting maps.

        EXAMPLES::

            sage: f = Zmod(8).lift()
            sage: f._repr_defn()
            'Choice of lifting map'
            sage: f
            Set-theoretic ring morphism:
              From: Ring of integers modulo 8
              To:   Integer Ring
              Defn: Choice of lifting map
        """
        return "Choice of lifting map"

    cpdef Element _call_(self, x):
        """
        Evaluate this function at ``x``.

        EXAMPLES::

            sage: f = Zmod(8).lift()
            sage: type(f)
            <type 'sage.rings.morphism.RingMap_lift'>
            sage: f(-1)                       # indirect doctest
            7
            sage: type(f(-1))
            <type 'sage.rings.integer.Integer'>
        """
        return self.S._coerce_c(x.lift())

cdef class RingHomomorphism(RingMap):
    """
    Homomorphism of rings.
    """
    def __init__(self, parent):
        """
        Initialize ``self``.

        EXAMPLES::

            sage: f = ZZ.hom(Zmod(6)); f
            Ring Coercion morphism:
              From: Integer Ring
              To:   Ring of integers modulo 6
            sage: isinstance(f, sage.rings.morphism.RingHomomorphism)
            True
        """
        if not homset.is_RingHomset(parent):
            raise TypeError, "parent must be a ring homset"
        RingMap.__init__(self, parent)

    def __nonzero__(self):
        """
        Every ring map is nonzero unless the domain or codomain is the
        0 ring, since there is no zero map between rings, since 1 goes
        to 1.

        EXAMPLES:

        Usually ring morphisms are nonzero::

            sage: bool(ZZ.hom(QQ,[1]))
            True

        However, they aren't if ``1 == 0`` in the codomain::

            sage: R1 = Zmod(1)
            sage: phi = R1.hom(R1, [1])
            sage: bool(phi)
            False
            sage: bool(ZZ.hom(R1, [1]))
            False
        """
        return bool(self.codomain().one_element())

    def _repr_type(self):
        """
        Used internally in printing this morphism.

        TESTS:

        This never actually gets called, since derived classes
        override it.  Nevertheless, we call it directly to illustrate
        that it works as a default.::

            sage: phi = ZZ.hom(QQ,[1])
            sage: phi._repr_type()
            'Ring Coercion'
            sage: sage.rings.morphism.RingHomomorphism._repr_type(phi)
            'Ring'
        """
        return "Ring"

    def _set_lift(self, lift):
        r"""
        Used internally to define a lifting homomorphism associated to
        this homomorphism, which goes in the other direction.  I.e.,
        if ``self`` is from `R` to `S`, then the lift must be a set-theoretic
        map from `S` to `R` such that ``self(lift(x)) == x``.

        INPUT:

        - ``lift`` -- a ring map

        OUTPUT:

        Changes the state of ``self``.

        EXAMPLES::

            sage: f = ZZ.hom(Zmod(7))
            sage: f._set_lift(Zmod(7).lift())
            sage: f.lift()
            Set-theoretic ring morphism:
              From: Ring of integers modulo 7
              To:   Integer Ring
              Defn: Choice of lifting map
        """
        if not PY_TYPE_CHECK(lift, RingMap):
            raise TypeError, "lift must be a RingMap"
        if lift.domain() != self.codomain():
            raise TypeError, "lift must have correct domain"
        if lift.codomain() != self.domain():
            raise TypeError, "lift must have correct codomain"
        self._lift = lift

<<<<<<< HEAD
    cdef _update_slots(self, dict _slots):
        """
        Helper for copying and pickling.

        EXAMPLES::

            sage: f = ZZ.hom(Zmod(6))
            sage: g = copy(f)    # indirect doctest
            sage: g == f
            True
            sage: g is f
            False
            sage: g(7)
            1
        """
        if _slots.has_key('_lift'):
=======
    cdef _update_slots(self, _slots):
        if '_lift' in _slots:
>>>>>>> 6452f9d3
            self._lift = _slots['_lift']
        Morphism._update_slots(self, _slots)

    cdef dict _extra_slots(self, dict _slots):
        """
        Helper for copying and pickling.

        EXAMPLES::

            sage: f = ZZ.hom(Zmod(6))
            sage: g = copy(f)    # indirect doctest
            sage: g == f
            True
            sage: g is f
            False
            sage: g(7)
            1
        """
        try:
            _slots['_lift'] = self._lift
        except AttributeError:
            pass
        return Morphism._extra_slots(self, _slots)

    def _composition_(self, right, homset):
        """
        If ``homset`` is a homset of rings and ``right`` is a
        ring homomorphism given by the images of generators,
        (indirectly in the case of homomorphisms from relative
        number fields), the composition with ``self`` will be
        of the appropriate type.

        Otherwise, a formal composite map is returned.

        EXAMPLES::

            sage: R.<x,y> = QQ[]
            sage: S.<a,b> = QQ[]
            sage: f = R.hom([a+b,a-b])
            sage: g = S.hom(Frac(S))
            sage: g*f # indirect doctest
            Ring morphism:
              From: Multivariate Polynomial Ring in x, y over Rational Field
              To:   Fraction Field of Multivariate Polynomial Ring in a, b over Rational Field
              Defn: x |--> a + b
                    y |--> a - b

        When ``right`` is defined by the images of generators, the
        result has the type of a homomorphism between its domain and
        codomain::

            sage: C = CyclotomicField(24)
            sage: f = End(C)[1]
            sage: type(f*f) == type(f)
            True

        An example where the domain of ``right`` is a relative number field::

            sage: PQ.<X> = QQ[]
            sage: K.<a, b> = NumberField([X^2 - 2, X^2 - 3])
            sage: e, u, v, w = End(K)
            sage: u*v
            Relative number field endomorphism of Number Field in a with defining polynomial X^2 - 2 over its base field
              Defn: a |--> -a
                    b |--> b

        An example where ``right`` is not a ring homomorphism::

            sage: from sage.categories.morphism import SetMorphism
            sage: h = SetMorphism(Hom(R,S,Rings()), lambda p: p[0])
            sage: g*h
            Composite map:
              From: Multivariate Polynomial Ring in x, y over Rational Field
              To:   Fraction Field of Multivariate Polynomial Ring in a, b over Rational Field
              Defn:   Generic morphism:
                      From: Multivariate Polynomial Ring in x, y over Rational Field
                      To:   Multivariate Polynomial Ring in a, b over Rational Field
                    then
                      Ring Coercion morphism:
                      From: Multivariate Polynomial Ring in a, b over Rational Field
                      To:   Fraction Field of Multivariate Polynomial Ring in a, b over Rational Field

        AUTHORS:

        - Simon King (2010-05)
        - Francis Clarke (2011-02)
        """
        from sage.all import Rings
        if homset.homset_category().is_subcategory(Rings()):
            if isinstance(right, RingHomomorphism_im_gens):
                try:
                    return homset([self(g) for g in right.im_gens()], False)
                except ValueError:
                    pass
            from sage.rings.number_field.morphism import RelativeNumberFieldHomomorphism_from_abs
            if isinstance(right, RelativeNumberFieldHomomorphism_from_abs):
                try:
                    return homset(self*right.abs_hom())
                except ValueError:
                    pass
        return sage.categories.map.Map._composition_(self, right, homset)

    def is_injective(self):
        """
        Return whether or not this morphism is injective, or raise
        a ``NotImplementedError``.

        EXAMPLES:

        Note that currently this is not implemented in most
        interesting cases::

            sage: f = ZZ.hom(QQ)
            sage: f.is_injective()
            Traceback (most recent call last):
            ...
            NotImplementedError
        """
        raise NotImplementedError

    def is_zero(self):
        r"""
        Return ``True`` if this is the zero map and ``False`` otherwise.

        A *ring* homomorphism is considered to be 0 if and only if it
        sends the 1 element of the domain to the 0 element of the codomain.
        Since rings in Sage all have a 1 element, the zero homomorphism is
        only to a ring of order 1, where ``1 == 0``, e.g., the ring
        ``Integers(1)``.

        EXAMPLES:

        First an example of a map that is obviously nonzero::

            sage: h = Hom(ZZ, QQ)
            sage: f = h.natural_map()
            sage: f.is_zero()
            False

        Next we make the zero ring as `\ZZ/1\ZZ`::

            sage: R = Integers(1)
            sage: R
            Ring of integers modulo 1
            sage: h = Hom(ZZ, R)
            sage: f = h.natural_map()
            sage: f.is_zero()
            True

        Finally we check an example in characteristic 2::

            sage: h = Hom(ZZ, GF(2))
            sage: f = h.natural_map()
            sage: f.is_zero()
            False
        """
        return self(self.domain()(1)) == self.codomain()(0)

    def pushforward(self, I):
        """
        Returns the pushforward of the ideal `I` under this ring
        homomorphism.

        EXAMPLES::

            sage: R.<x,y> = QQ[]; S.<xx,yy> = R.quo([x^2,y^2]);  f = S.cover()
            sage: f.pushforward(R.ideal([x,3*x+x*y+y^2]))
            Ideal (xx, xx*yy + 3*xx) of Quotient of Multivariate Polynomial Ring in x, y over Rational Field by the ideal (x^2, y^2)
        """
        if not ideal.is_Ideal(I):
            raise TypeError, "I must be an ideal"
        R = self.codomain()
        return R.ideal([self(y) for y in I.gens()])

    def inverse_image(self, I):
        """
        Return the inverse image of the ideal `I` under this ring
        homomorphism.

        EXAMPLES:

        This is not implemented in any generality yet::

            sage: f = ZZ.hom(ZZ)
            sage: f.inverse_image(ZZ.ideal(2))
            Traceback (most recent call last):
            ...
            NotImplementedError
        """
        raise NotImplementedError

    def lift(self, x=None):
        """
        Return a lifting homomorphism associated to this homomorphism, if
        it has been defined.

        If ``x`` is not ``None``, return the value of the lift morphism on
        ``x``.

        EXAMPLES::

            sage: R.<x,y> = QQ[]
            sage: f = R.hom([x,x])
            sage: f(x+y)
            2*x
            sage: f.lift()
            Traceback (most recent call last):
            ...
            ValueError: no lift map defined
            sage: g = R.hom(R)
            sage: f._set_lift(g)
            sage: f.lift() == g
            True
            sage: f.lift(x)
            x
        """
        if self._lift is None:
            raise ValueError, "no lift map defined"
        if x is None:
            return self._lift
        return self._lift(x)

cdef class RingHomomorphism_coercion(RingHomomorphism):
    def __init__(self, parent, check = True):
        """
        Initialize ``self``.

        INPUT:

        - ``parent`` -- ring homset

        - ``check`` -- bool (default: ``True``)

        EXAMPLES::

            sage: f = ZZ.hom(QQ); f                    # indirect doctest
            Ring Coercion morphism:
              From: Integer Ring
              To:   Rational Field

            sage: f == loads(dumps(f))
            True
        """
        RingHomomorphism.__init__(self, parent)
        # putting in check allows us to define subclasses of RingHomomorphism_coercion that implement _coerce_map_from
        if check and not self.codomain().has_coerce_map_from(self.domain()):
            raise TypeError, "Natural coercion morphism from %s to %s not defined."%(self.domain(), self.codomain())

    def _repr_type(self):
        """
        Used internally when printing this.

        EXAMPLES::

            sage: f = ZZ.hom(QQ)
            sage: type(f)
            <type 'sage.rings.morphism.RingHomomorphism_coercion'>
            sage: f._repr_type()
            'Ring Coercion'
        """
        return "Ring Coercion"

    def __cmp__(self, other):
        """
        Compare a ring coercion morphism ``self`` to ``other``.

        Ring coercion morphisms never compare equal to any other data type. If
        other is a ring coercion morphism, the parents of ``self`` and
        ``other`` are compared.

        EXAMPLES::

            sage: f = ZZ.hom(QQ)
            sage: g = ZZ.hom(ZZ)
            sage: f == g
            False
            sage: f > g
            True
            sage: f < g
            False
            sage: h = Zmod(6).lift()
            sage: f == h
            False
        """
        if not PY_TYPE_CHECK(other, RingHomomorphism_coercion):
            return cmp(type(self), type(other))

        # Since they are coercion morphisms they are determined by
        # their parents, i.e., by the domain and codomain, so we just
        # compare those.
        return cmp(self.parent(), other.parent())

    def __hash__(self):
        """
        Return the hash of this morphism.

        TESTS::

            sage: f = ZZ.hom(QQ)
            sage: type(f)
            <type 'sage.rings.morphism.RingHomomorphism_coercion'>
            sage: hash(f) == hash(f)
            True
            sage: {f: 1}[f]
            1
        """
        return hash((self.domain(), self.codomain()))

    cpdef Element _call_(self, x):
        """
        Evaluate this coercion morphism at ``x``.

        EXAMPLES::

            sage: f = ZZ.hom(QQ); type(f)
            <type 'sage.rings.morphism.RingHomomorphism_coercion'>
            sage: f(2) == 2
            True
            sage: type(f(2))          # indirect doctest
            <type 'sage.rings.rational.Rational'>
        """
        return self.codomain().coerce(x)

import sage.structure.all

cdef class RingHomomorphism_im_gens(RingHomomorphism):
    """
    A ring homomorphism determined by the images of generators.
    """
    def __init__(self, parent, im_gens, check=True):
        """
        EXAMPLES::

            sage: R.<x,y> = QQ[]
            sage: phi = R.hom([x,x+y]); phi
            Ring endomorphism of Multivariate Polynomial Ring in x, y over Rational Field
              Defn: x |--> x
                    y |--> x + y
            sage: type(phi)
            <type 'sage.rings.morphism.RingHomomorphism_im_gens'>

        Here's another example where the domain isn't free::

            sage: S.<xx,yy> = R.quotient(x - y)
            sage: phi = S.hom([xx+1,xx+1])

        Note that one has to specify valid images::

            sage: phi = S.hom([xx+1,xx-1])
            Traceback (most recent call last):
            ...
            TypeError: images do not define a valid homomorphism

        There is a check option, but it may be ignored in some cases
        -- it's purpose isn't so you can lie to Sage, but to sometimes
        speed up creation of a homomorphism::

            sage: phi = S.hom([xx+1,xx-1],check=False)
            Traceback (most recent call last):
            ...
            TypeError: images do not define a valid homomorphism
        """
        RingHomomorphism.__init__(self, parent)
        if not isinstance(im_gens, sage.structure.sequence.Sequence_generic):
            if not isinstance(im_gens, (tuple, list)):
                im_gens = [im_gens]
            im_gens = sage.structure.all.Sequence(im_gens, parent.codomain(),
                    immutable=True)
        if check:
            if len(im_gens) != parent.domain().ngens():
                raise ValueError, "number of images must equal number of generators"
            t = parent.domain()._is_valid_homomorphism_(parent.codomain(), im_gens)
            if not t:
                raise ValueError, "relations do not all (canonically) map to 0 under map determined by images of generators."
        if not im_gens.is_immutable():
            import copy
            im_gens = copy.copy(im_gens)
            im_gens.set_immutable()
        self.__im_gens = im_gens

    def __hash__(self):
        return Morphism.__hash__(self)

    def im_gens(self):
        """
        Return the images of the generators of the domain.

        OUTPUT:

        - ``list`` -- a copy of the list of gens (it is safe to change this)

        EXAMPLES::

            sage: R.<x,y> = QQ[]
            sage: f = R.hom([x,x+y])
            sage: f.im_gens()
            [x, x + y]

        We verify that the returned list of images of gens is a copy,
        so changing it doesn't change ``f``::

            sage: f.im_gens()[0] = 5
            sage: f.im_gens()
            [x, x + y]
        """
        return list(self.__im_gens)

    cdef _update_slots(self, dict _slots):
        """
        Helper for copying and pickling.

        EXAMPLES::

            sage: R.<x,y> = QQ[]
            sage: f = R.hom([x,x+y])
            sage: g = copy(f)   # indirect doctest
            sage: g == f
            True
            sage: g is f
            False
            sage: g(y)
            x + y
        """
        self.__im_gens = _slots['__im_gens']
        RingHomomorphism._update_slots(self, _slots)

    cdef dict _extra_slots(self, dict _slots):
        """
        Helper for copying and pickling.

        EXAMPLES::

            sage: R.<x,y> = QQ[]
            sage: f = R.hom([x,x+y])
            sage: g = copy(f)   # indirect doctest
            sage: g == f
            True
            sage: g is f
            False
            sage: g(y)
            x + y
        """
        _slots['__im_gens'] = self.__im_gens
        return RingHomomorphism._extra_slots(self, _slots)

    def __richcmp__(left, right, int op):
        """
        Used internally by the cmp method.

        TESTS::

            sage: R.<x,y> = QQ[]; f = R.hom([x,x+y]); g = R.hom([y,x])
            sage: cmp(f,g)             # indirect doctest
            1
            sage: cmp(g,f)
            -1
        """
        return (<Element>left)._richcmp(right, op)

    cdef int _cmp_c_impl(self, Element other) except -2:
        r"""
        EXAMPLES:

        A single variate quotient over `\QQ`::

            sage: R.<x> = QQ[]
            sage: Q.<a> = R.quotient(x^2 + x + 1)
            sage: f1 = R.hom([a])
            sage: f2 = R.hom([a + a^2 + a + 1])
            sage: f1 == f2
            True
            sage: f1 == R.hom([a^2])
            False
            sage: f1(x^3 + x)
            a + 1
            sage: f2(x^3 + x)
            a + 1

        TESTS::

            sage: loads(dumps(f2)) == f2
            True

        EXAMPLES:

        A multivariate quotient over a finite field::

            sage: R.<x,y> = GF(7)[]
            sage: Q.<a,b> = R.quotient([x^2 + x + 1, y^2 + y + 1])
            sage: f1 = R.hom([a, b])
            sage: f2 = R.hom([a + a^2 + a + 1, b + b^2 + b + 1])
            sage: f1 == f2
            True
            sage: f1 == R.hom([b,a])
            False
            sage: x^3 + x + y^2
            x^3 + y^2 + x
            sage: f1(x^3 + x + y^2)
            a - b
            sage: f2(x^3 + x + y^2)
            a - b

        TEST::

            sage: loads(dumps(f2)) == f2
            True
        """
        if not PY_TYPE_CHECK(other, RingHomomorphism_im_gens):
            return cmp(type(self), type(other))
        return cmp(self.__im_gens, (<RingHomomorphism_im_gens>other).__im_gens)

    def __hash__(self):
        """
        Return the hash of this morphism.

        EXAMPLES::

            sage: R.<x> = ZZ[]
            sage: s = R.hom([x+1])
            sage: type(s)
            <type 'sage.rings.morphism.RingHomomorphism_im_gens'>
            sage: hash(s) == hash(s)
            True
            sage: {s: 1}[s]
            1
        """
        return hash(self.__im_gens)

    def _repr_defn(self):
        """
        Used in constructing string representation of ``self``.

        EXAMPLES::

            sage: R.<x,y> = QQ[]; f = R.hom([x^2,x+y])
            sage: print f._repr_defn()
            x |--> x^2
            y |--> x + y
        """
        D = self.domain()
        ig = self.__im_gens
        return '\n'.join(['%s |--> %s'%(D.gen(i), ig[i]) for\
                       i in range(D.ngens())])

    cpdef Element _call_(self, x):
        """
        Evaluate this homomorphism at ``x``.

        EXAMPLES::

            sage: R.<x,y,z> = ZZ[]; f = R.hom([2*x,z,y])
            sage: f(x+2*y+3*z)             # indirect doctest
            2*x + 3*y + 2*z
        """
        return x._im_gens_(self.codomain(), self.im_gens())

cdef class RingHomomorphism_from_base(RingHomomorphism):
    """
    A ring homomorphism determined by a ring homomorphism of the base ring.

    AUTHOR:

    - Simon King (initial version, 2010-04-30)

    EXAMPLES:

    We define two polynomial rings and a ring homomorphism::

        sage: R.<x,y> = QQ[]
        sage: S.<z> = QQ[]
        sage: f = R.hom([2*z,3*z],S)

    Now we construct polynomial rings based on ``R`` and ``S``, and let
    ``f`` act on the coefficients::

        sage: PR.<t> = R[]
        sage: PS = S['t']
        sage: Pf = PR.hom(f,PS)
        sage: Pf
        Ring morphism:
          From: Univariate Polynomial Ring in t over Multivariate Polynomial Ring in x, y over Rational Field
          To:   Univariate Polynomial Ring in t over Univariate Polynomial Ring in z over Rational Field
          Defn: Induced from base ring by
                Ring morphism:
                  From: Multivariate Polynomial Ring in x, y over Rational Field
                  To:   Univariate Polynomial Ring in z over Rational Field
                  Defn: x |--> 2*z
                        y |--> 3*z
        sage: p = (x - 4*y + 1/13)*t^2 + (1/2*x^2 - 1/3*y^2)*t + 2*y^2 + x
        sage: Pf(p)
        (-10*z + 1/13)*t^2 - z^2*t + 18*z^2 + 2*z

    Similarly, we can construct the induced homomorphism on a matrix ring over
    our polynomial rings::

        sage: MR = MatrixSpace(R,2,2)
        sage: MS = MatrixSpace(S,2,2)
        sage: M = MR([x^2 + 1/7*x*y - y^2, - 1/2*y^2 + 2*y + 1/6, 4*x^2 - 14*x, 1/2*y^2 + 13/4*x - 2/11*y])
        sage: Mf = MR.hom(f,MS)
        sage: Mf
        Ring morphism:
          From: Full MatrixSpace of 2 by 2 dense matrices over Multivariate Polynomial Ring in x, y over Rational Field
          To:   Full MatrixSpace of 2 by 2 dense matrices over Univariate Polynomial Ring in z over Rational Field
          Defn: Induced from base ring by
                Ring morphism:
                  From: Multivariate Polynomial Ring in x, y over Rational Field
                  To:   Univariate Polynomial Ring in z over Rational Field
                  Defn: x |--> 2*z
                        y |--> 3*z
        sage: Mf(M)
        [           -29/7*z^2 -9/2*z^2 + 6*z + 1/6]
        [       16*z^2 - 28*z   9/2*z^2 + 131/22*z]

    The construction of induced homomorphisms is recursive, and so we have::

        sage: MPR = MatrixSpace(PR, 2)
        sage: MPS = MatrixSpace(PS, 2)
        sage: M = MPR([(- x + y)*t^2 + 58*t - 3*x^2 + x*y, (- 1/7*x*y - 1/40*x)*t^2 + (5*x^2 + y^2)*t + 2*y, (- 1/3*y + 1)*t^2 + 1/3*x*y + y^2 + 5/2*y + 1/4, (x + 6*y + 1)*t^2])
        sage: MPf = MPR.hom(f,MPS); MPf
        Ring morphism:
          From: Full MatrixSpace of 2 by 2 dense matrices over Univariate Polynomial Ring in t over Multivariate Polynomial Ring in x, y over Rational Field
          To:   Full MatrixSpace of 2 by 2 dense matrices over Univariate Polynomial Ring in t over Univariate Polynomial Ring in z over Rational Field
          Defn: Induced from base ring by
                Ring morphism:
                  From: Univariate Polynomial Ring in t over Multivariate Polynomial Ring in x, y over Rational Field
                  To:   Univariate Polynomial Ring in t over Univariate Polynomial Ring in z over Rational Field
                  Defn: Induced from base ring by
                        Ring morphism:
                          From: Multivariate Polynomial Ring in x, y over Rational Field
                          To:   Univariate Polynomial Ring in z over Rational Field
                          Defn: x |--> 2*z
                                y |--> 3*z
        sage: MPf(M)
        [                    z*t^2 + 58*t - 6*z^2 (-6/7*z^2 - 1/20*z)*t^2 + 29*z^2*t + 6*z]
        [    (-z + 1)*t^2 + 11*z^2 + 15/2*z + 1/4                           (20*z + 1)*t^2]
    """
    def __init__(self, parent, underlying):
        """
        Initialize ``self``.

        TEST::

            sage: from sage.rings.morphism import RingHomomorphism_from_base
            sage: R.<x> = ZZ[]
            sage: f = R.hom([2*x],R)
            sage: P = MatrixSpace(R,2).Hom(MatrixSpace(R,2))
            sage: g = RingHomomorphism_from_base(P,f)
            sage: g
            Ring endomorphism of Full MatrixSpace of 2 by 2 dense matrices over Univariate Polynomial Ring in x over Integer Ring
              Defn: Induced from base ring by
                    Ring endomorphism of Univariate Polynomial Ring in x over Integer Ring
                      Defn: x |--> 2*x

        Note that an induced homomorphism only makes sense if domain and
        codomain are constructed in a compatible way. So, the following
        results in an error::

            sage: P = MatrixSpace(R,2).Hom(R['t'])
            sage: g = RingHomomorphism_from_base(P,f)
            Traceback (most recent call last):
            ...
            ValueError: Domain and codomain must have the same functorial construction over their base rings
        """
        RingHomomorphism.__init__(self, parent)
        if not is_RingHomomorphism(underlying):
            raise TypeError, "Homomorphism of the base ring expected"
        if underlying.domain() != parent.domain().base():
            raise ValueError, "The given homomorphism has to have the domain %s"%parent.domain().base()
        if underlying.codomain() != parent.codomain().base():
            raise ValueError, "The given homomorphism has to have the codomain %s"%parent.codomain().base()
        if parent.domain().construction()[0] != parent.codomain().construction()[0]:
            raise ValueError, "Domain and codomain must have the same functorial construction over their base rings"
        self.__underlying = underlying

    def underlying_map(self):
        """
        Return the underlying homomorphism of the base ring.

        EXAMPLES::

            sage: R.<x,y> = QQ[]
            sage: S.<z> = QQ[]
            sage: f = R.hom([2*z,3*z],S)
            sage: MR = MatrixSpace(R,2)
            sage: MS = MatrixSpace(S,2)
            sage: g = MR.hom(f,MS)
            sage: g.underlying_map() == f
            True
        """
        return self.__underlying

    cdef _update_slots(self, dict _slots):
        """
        Helper for copying and pickling.

        EXAMPLES::

            sage: R.<x,y> = QQ[]
            sage: S.<z> = QQ[]
            sage: f = R.hom([2*z,3*z],S)
            sage: PR.<t> = R[]
            sage: PS = S['t']
            sage: phi = PR.hom(f,PS)
            sage: type(phi)
            <type 'sage.rings.morphism.RingHomomorphism_from_base'>
            sage: psi = copy(phi); psi    # indirect doctest
            Ring morphism:
              From: Univariate Polynomial Ring in t over Multivariate Polynomial Ring in x, y over Rational Field
              To:   Univariate Polynomial Ring in t over Univariate Polynomial Ring in z over Rational Field
              Defn: Induced from base ring by
                    Ring morphism:
                      From: Multivariate Polynomial Ring in x, y over Rational Field
                      To:   Univariate Polynomial Ring in z over Rational Field
                      Defn: x |--> 2*z
                            y |--> 3*z
            sage: psi(x*t)
            2*z*t
        """
        self.__underlying = _slots['__underlying']
        RingHomomorphism._update_slots(self, _slots)

    cdef dict _extra_slots(self, dict _slots):
        """
        Helper for copying and pickling.

        EXAMPLES::

            sage: R.<x,y> = QQ[]
            sage: S.<z> = QQ[]
            sage: f = R.hom([2*z,3*z],S)
            sage: PR.<t> = R[]
            sage: PS = S['t']
            sage: phi = PR.hom(f,PS)
            sage: type(phi)
            <type 'sage.rings.morphism.RingHomomorphism_from_base'>
            sage: psi = copy(phi); psi    # indirect doctest
            Ring morphism:
              From: Univariate Polynomial Ring in t over Multivariate Polynomial Ring in x, y over Rational Field
              To:   Univariate Polynomial Ring in t over Univariate Polynomial Ring in z over Rational Field
              Defn: Induced from base ring by
                    Ring morphism:
                      From: Multivariate Polynomial Ring in x, y over Rational Field
                      To:   Univariate Polynomial Ring in z over Rational Field
                      Defn: x |--> 2*z
                            y |--> 3*z
            sage: psi(x*t)
            2*z*t
        """
        _slots['__underlying'] = self.__underlying
        return RingHomomorphism._extra_slots(self, _slots)

    def __richcmp__(left, right, int op):
        """
        Used internally by the cmp method.

        TESTS::

            sage: R.<x,y> = QQ[]; f = R.hom([x,x+y]); g = R.hom([y,x])
            sage: S.<z> = R[]
            sage: fS = S.hom(f,S); gS = S.hom(g,S)
            sage: cmp(fS,gS)   # indirect doctest
            1
            sage: cmp(gS,fS)   # indirect doctest
            -1
        """
        return (<Element>left)._richcmp(right, op)

    cdef int _cmp_c_impl(self, Element other) except -2:
        r"""
        EXAMPLES:

        A multivariate polynomial ring over a single variate quotient over
        `\QQ`::

            sage: R.<x> = QQ[]
            sage: Q.<a> = R.quotient(x^2 + x + 1)
            sage: f1 = R.hom([a])
            sage: f2 = R.hom([a + a^2 + a + 1])
            sage: PR.<s,t> = R[]
            sage: PQ = Q['s','t']
            sage: f1P = PR.hom(f1,PQ)
            sage: f2P = PR.hom(f2,PQ)
            sage: f1P == f2P
            True

        TESTS::

            sage: f1P == loads(dumps(f1P))
            True

        EXAMPLES:

        A matrix ring over a multivariate quotient over a finite field::

            sage: R.<x,y> = GF(7)[]
            sage: Q.<a,b> = R.quotient([x^2 + x + 1, y^2 + y + 1])
            sage: f1 = R.hom([a, b])
            sage: f2 = R.hom([a + a^2 + a + 1, b + b^2 + b + 1])
            sage: MR = MatrixSpace(R,2)
            sage: MQ = MatrixSpace(Q,2)
            sage: f1M = MR.hom(f1,MQ)
            sage: f2M = MR.hom(f2,MQ)
            sage: f1M == f2M
            True

        TESTS::

            sage: f1M == loads(dumps(f1M))
            True
        """
        if not PY_TYPE_CHECK(other, RingHomomorphism_from_base):
            return cmp(type(self), type(other))
        return cmp(self.__underlying, (<RingHomomorphism_from_base>other).__underlying)

    def _repr_defn(self):
        """
        Used in constructing string representation of ``self``.

        EXAMPLES:

        We use a matrix ring over univariate polynomial ring over the fraction field
        over a multivariate polynomial ring::

            sage: R1.<x,y> = ZZ[]
            sage: f = R1.hom([x+y,x-y])
            sage: R2 = MatrixSpace(FractionField(R1)['t'],2)
            sage: g = R2.hom(f,R2)
            sage: g         #indirect doctest
            Ring endomorphism of Full MatrixSpace of 2 by 2 dense matrices over Univariate Polynomial Ring in t over Fraction Field of Multivariate Polynomial Ring in x, y over Integer Ring
              Defn: Induced from base ring by
                    Ring endomorphism of Univariate Polynomial Ring in t over Fraction Field of Multivariate Polynomial Ring in x, y over Integer Ring
                      Defn: Induced from base ring by
                            Ring endomorphism of Fraction Field of Multivariate Polynomial Ring in x, y over Integer Ring
                              Defn: x |--> x + y
                                    y |--> x - y
        """
        U = repr(self.__underlying).split('\n')
        return 'Induced from base ring by\n'+'\n'.join(U)

    cpdef Element _call_(self, x):
        """
        Evaluate this homomorphism at ``x``.

        EXAMPLES::

            sage: R1.<x,y> = ZZ[]
            sage: f = R1.hom([x+y,x-y])
            sage: f(2*x + y + 2) # indirect doctest
            3*x + y + 2
        """
        P = self.codomain()
        try:
            return P(dict([(a, self.__underlying(b)) for a,b in x.dict().items()]))
        except Exception:
            pass
        try:
            return P([self.__underlying(b) for b in x])
        except Exception:
            pass
        try:
            return P(self.__underlying(x.numerator()))/P(self.__underlying(x.denominator()))
        except Exception:
            raise TypeError, "invalid argument %s"%repr(x)

cdef class RingHomomorphism_cover(RingHomomorphism):
    r"""
    A homomorphism induced by quotienting a ring out by an ideal.

    EXAMPLES::

        sage: R.<x,y> = PolynomialRing(QQ, 2)
        sage: S.<a,b> = R.quo(x^2 + y^2)
        sage: phi = S.cover(); phi
        Ring morphism:
          From: Multivariate Polynomial Ring in x, y over Rational Field
          To:   Quotient of Multivariate Polynomial Ring in x, y over Rational Field by the ideal (x^2 + y^2)
          Defn: Natural quotient map
        sage: phi(x+y)
        a + b
    """
    def __init__(self, parent):
        """
        Create a covering ring homomorphism, induced by quotienting out by an
        ideal.

        EXAMPLES::

            sage: f = Zmod(6).cover(); f    # implicit test
            Ring morphism:
              From: Integer Ring
              To:   Ring of integers modulo 6
              Defn: Natural quotient map
            sage: type(f)
            <type 'sage.rings.morphism.RingHomomorphism_cover'>
        """
        RingHomomorphism.__init__(self, parent)

    cpdef Element _call_(self, x):
        """
        Evaluate this covering homomorphism at ``x``, which just involves
        coercing ``x`` into the domain, then codomain.

        EXAMPLES::

            sage: f = Zmod(6).cover()
            sage: type(f)
            <type 'sage.rings.morphism.RingHomomorphism_cover'>
            sage: f(-5)                 # indirect doctest
            1

        TESTS::

        We verify that calling directly raises the expected error
        (just coercing into the codomain), but calling with __call__
        (the second call below) gives a TypeError since 1/2 can't be
        coerced into the domain.

            sage: f._call_(1/2)
            Traceback (most recent call last):
            ...
            ZeroDivisionError: Inverse does not exist.
            sage: f(1/2)
            Traceback (most recent call last):
            ...
            TypeError: 1/2 fails to convert into the map's domain Integer Ring, but a `pushforward` method is not properly implemented
        """
        return self.codomain()(x)

    def _repr_defn(self):
        """
        Used internally for printing covering morphisms.

        EXAMPLES::

            sage: f = Zmod(6).cover()
            sage: f._repr_defn()
            'Natural quotient map'
            sage: type(f)
            <type 'sage.rings.morphism.RingHomomorphism_cover'>
        """
        return "Natural quotient map"

    def kernel(self):
        """
        Return the kernel of this covering morphism, which is the ideal that
        was quotiented out by.

        EXAMPLES::

            sage: f = Zmod(6).cover()
            sage: f.kernel()
            Principal ideal (6) of Integer Ring
        """
        return self.codomain().defining_ideal()

    def __cmp__(self, other):
        """
        Compare ``self`` to ``other``.

        EXAMPLES::

            sage: R.<x,y> = PolynomialRing(QQ, 2)
            sage: S.<a,b> = R.quo(x^2 + y^2)
            sage: phi = S.cover()
            sage: phi == loads(dumps(phi))
            True
            sage: phi == R.quo(x^2 + y^3).cover()
            False
        """
        if not PY_TYPE_CHECK(other, RingHomomorphism_cover):
            return cmp(type(self), type(other))
        return cmp(self.parent(), other.parent())

    def __hash__(self):
        """
        Return the hash of this morphism.

        TESTS::

            sage: R.<x,y> = PolynomialRing(QQ, 2)
            sage: S.<a,b> = R.quo(x^2 + y^2)
            sage: phi = S.cover()
            sage: type(phi)
            <type 'sage.rings.morphism.RingHomomorphism_cover'>
            sage: hash(phi) == hash(phi)
            True
            sage: {phi: 1}[phi]
            1
        """
        return hash((self.domain(), self.codomain()))

cdef class RingHomomorphism_from_quotient(RingHomomorphism):
    r"""
    A ring homomorphism with domain a generic quotient ring.

    INPUT:

    -  ``parent`` -- a ring homset ``Hom(R,S)``

    -  ``phi`` -- a ring homomorphism ``C --> S``, where ``C`` is the
       domain of ``R.cover()``

    OUTPUT: a ring homomorphism

    The domain `R` is a quotient object `C \to R`, and
    ``R.cover()`` is the ring homomorphism
    `\varphi: C \to R`. The condition on the elements
    ``im_gens`` of `S` is that they define a
    homomorphism `C \to S` such that each generator of the
    kernel of `\varphi` maps to `0`.

    EXAMPLES::

        sage: R.<x, y, z> = PolynomialRing(QQ, 3)
        sage: S.<a, b, c> = R.quo(x^3 + y^3 + z^3)
        sage: phi = S.hom([b, c, a]); phi
        Ring endomorphism of Quotient of Multivariate Polynomial Ring in x, y, z over Rational Field by the ideal (x^3 + y^3 + z^3)
          Defn: a |--> b
                b |--> c
                c |--> a
        sage: phi(a+b+c)
        a + b + c
        sage: loads(dumps(phi)) == phi
        True

    Validity of the homomorphism is determined, when possible, and a
    ``TypeError`` is raised if there is no homomorphism sending the
    generators to the given images::

        sage: S.hom([b^2, c^2, a^2])
        Traceback (most recent call last):
        ...
        TypeError: images do not define a valid homomorphism
    """
    def __init__(self, parent, phi):
        """
        Initialize ``self``.

        EXAMPLES::

            sage: R.<x,y> = QQ[]; S.<xx,yy> = R.quo([x^2,y^2]); S.hom([yy,xx])
            Ring endomorphism of Quotient of Multivariate Polynomial Ring in x, y over Rational Field by the ideal (x^2, y^2)
              Defn: xx |--> yy
                    yy |--> xx
        """
        RingHomomorphism.__init__(self, parent)
        R = parent.domain()
        pi = R.cover()  # the covering map, which should be a RingHomomorphism
        if not PY_TYPE_CHECK(pi, RingHomomorphism):
            raise TypeError, "pi should be a ring homomorphism"
        if not PY_TYPE_CHECK(phi, RingHomomorphism):
            raise TypeError, "phi should be a ring homomorphism"
        if pi.domain() != phi.domain():
            raise ValueError, "Domain of phi must equal domain of covering (%s != %s)."%(pi.domain(), phi.domain())
        for x in pi.kernel().gens():
            if phi(x) != 0:
                raise ValueError, "relations do not all (canonically) map to 0 under map determined by images of generators."
        self._lift = pi.lift()
        self.phi = phi

    cdef _update_slots(self, dict _slots):
        """
        Helper for copying and pickling.

        EXAMPLES::

            sage: R.<x, y, z> = PolynomialRing(QQ, 3)
            sage: S.<a, b, c> = R.quo(x^3 + y^3 + z^3)
            sage: phi = S.hom([b, c, a]); phi
            Ring endomorphism of Quotient of Multivariate Polynomial Ring in x, y, z over Rational Field by the ideal (x^3 + y^3 + z^3)
              Defn: a |--> b
                    b |--> c
                    c |--> a
            sage: phi(a+b+c)
            a + b + c
            sage: psi = copy(phi)    # indirect doctest
            sage: psi == phi
            True
            sage: psi is phi
            False
            sage: psi(a) == phi(a)
            True

        """
        self.phi = _slots['phi']
        RingHomomorphism._update_slots(self, _slots)

    cdef dict _extra_slots(self, dict _slots):
        """
        Helper for copying and pickling.

        EXAMPLES::

            sage: R.<x, y, z> = PolynomialRing(QQ, 3)
            sage: S.<a, b, c> = R.quo(x^3 + y^3 + z^3)
            sage: phi = S.hom([b, c, a]); phi
            Ring endomorphism of Quotient of Multivariate Polynomial Ring in x, y, z over Rational Field by the ideal (x^3 + y^3 + z^3)
              Defn: a |--> b
                    b |--> c
                    c |--> a
            sage: phi(a+b+c)
            a + b + c
            sage: psi = copy(phi)    # indirect doctest
            sage: psi == phi
            True
            sage: psi is phi
            False
            sage: psi(a) == phi(a)
            True

        """
        _slots['phi'] = self.phi
        return RingHomomorphism._extra_slots(self, _slots)

    def _phi(self):
        """
        Underlying morphism used to define this quotient map, i.e.,
        morphism from the cover of the domain.

        EXAMPLES::

            sage: R.<x,y> = QQ[]; S.<xx,yy> = R.quo([x^2,y^2]); f = S.hom([yy,xx])
            sage: f._phi()
            Ring morphism:
              From: Multivariate Polynomial Ring in x, y over Rational Field
              To:   Quotient of Multivariate Polynomial Ring in x, y over Rational Field by the ideal (x^2, y^2)
              Defn: x |--> yy
                    y |--> xx
        """
        return self.phi

    def morphism_from_cover(self):
        """
        Underlying morphism used to define this quotient map, i.e.,
        the morphism from the cover of the domain.

        EXAMPLES::

            sage: R.<x,y> = QQ[]; S.<xx,yy> = R.quo([x^2,y^2])
            sage: S.hom([yy,xx]).morphism_from_cover()
            Ring morphism:
              From: Multivariate Polynomial Ring in x, y over Rational Field
              To:   Quotient of Multivariate Polynomial Ring in x, y over Rational Field by the ideal (x^2, y^2)
              Defn: x |--> yy
                    y |--> xx
        """
        return self.phi

    def __cmp__(self, other):
        """
        Compare ``self`` to ``other``.

        EXAMPLES::

            sage: R.<x, y, z> = PolynomialRing(GF(19), 3)
            sage: S.<a, b, c> = R.quo(x^3 + y^3 + z^3)
            sage: phi = S.hom([b, c, a])
            sage: psi = S.hom([c, b, a])
            sage: f = S.hom([b, c, a + a^3 + b^3 + c^3])
            sage: phi == psi
            False
            sage: phi == f
            True
        """
        if not PY_TYPE_CHECK(other, RingHomomorphism_from_quotient):
            return cmp(type(self), type(other))
        return cmp(self.phi, (<RingHomomorphism_from_quotient>other).phi)

    def __hash__(self):
        """
        Return the hash of this morphism.

        EXAMPLES::

            sage: R.<x, y, z> = PolynomialRing(GF(19), 3)
            sage: S.<a, b, c> = R.quo(x^3 + y^3 + z^3)
            sage: phi = S.hom([b, c, a])
            sage: type(phi)
            <type 'sage.rings.morphism.RingHomomorphism_from_quotient'>
            sage: hash(phi) == hash(phi)
            True
            sage: {phi: 1}[phi]
            1
        """
        return hash(self.phi)

    def _repr_defn(self):
        """
        Used internally for printing this function.

        EXAMPLES::

            sage: R.<x,y> = QQ[]; S.<xx,yy> = R.quo([x^2,y^2]); f = S.hom([yy,xx])
            sage: print f._repr_defn()
            xx |--> yy
            yy |--> xx
        """
        D = self.domain()
        ig = self.phi.im_gens()
        return '\n'.join(['%s |--> %s'%(D.gen(i), ig[i]) for\
                          i in range(D.ngens())])

    cpdef Element _call_(self, x):
        """
        Evaluate this function at ``x``.

        EXAMPLES::

            sage: R.<x,y> = QQ[]; S.<xx,yy> = R.quo([x^2,y^2]); f = S.hom([yy,xx])
            sage: f(3*x + (1/2)*y)   # indirect doctest
            1/2*xx + 3*yy
        """
        return self.phi(self.lift(x))


cdef class FrobeniusEndomorphism_generic(RingHomomorphism):
    """
    A class implementing Frobenius endomorphisms on rings of prime
    characteristic.
    """
    def __init__(self, domain, n=1):
        """
        INPUT:

        -  ``domain`` -- a ring

        -  ``n`` -- a nonnegative integer (default: 1)

        OUTPUT:

        The `n`-th power of the absolute (arithmetic) Frobenius
        endomorphism on ``domain``

        TESTS::

            sage: from sage.rings.morphism import FrobeniusEndomorphism_generic
            sage: K.<u> = PowerSeriesRing(GF(5))
            sage: FrobeniusEndomorphism_generic(K)
            Frobenius endomorphism x |--> x^5 of Power Series Ring in u over Finite Field of size 5
            sage: FrobeniusEndomorphism_generic(K, 2)
            Frobenius endomorphism x |--> x^(5^2) of Power Series Ring in u over Finite Field of size 5
        """
        from commutative_ring import is_CommutativeRing
        from sage.categories.homset import Hom
        if not is_CommutativeRing(domain):
            raise TypeError("The base ring must be a commutative ring")
        self._p = domain.characteristic()
        if not self._p.is_prime():
            raise TypeError("The caracteristic of the base ring must be prime")
        try:
            n = Integer(n)
        except TypeError:
            raise TypeError("n (=%s) is not a nonnegative integer" % n)
        if n < 0:
            raise TypeError("n (=%s) is not a nonnegative integer" % n)
        self._power = n
        self._q = self._p ** self._power
        RingHomomorphism.__init__(self, Hom(domain, domain))

    def _repr_(self):
        """
        Return a string representation of this endomorphism.

        EXAMPLES::

            sage: K.<u> = PowerSeriesRing(GF(5))
            sage: Frob = K.frobenius_endomorphism(); Frob
            Frobenius endomorphism x |--> x^5 of Power Series Ring in u over Finite Field of size 5

            sage: Frob._repr_()
            'Frobenius endomorphism x |--> x^5 of Power Series Ring in u over Finite Field of size 5'
        """
        if self._power == 0:
            s = "Identity endomorphism"
        elif self._power == 1:
            s = "Frobenius endomorphism x |--> x^%s" % self._p
        else:
            s = "Frobenius endomorphism x |--> x^(%s^%s)" % (self._p, self._power)
        s += " of %s" % self.domain()
        return s

    def _repr_short(self):
        """
        Return a short string representation of this endomorphism.

        EXAMPLES::

            sage: K.<u> = PowerSeriesRing(GF(5))
            sage: Frob = K.frobenius_endomorphism()
            sage: Frob._repr_short()
            'Frob'
            sage: (Frob^2)._repr_short()
            'Frob^2'
        """
        if self._power == 0:
            s = "Identity"
        elif self._power == 1:
            s = "Frob"
        else:
            s = "Frob^%s" % self._power
        return s

    def _latex_(self):
        r"""
        Return a latex representation of this endomorphism.

        EXAMPLES::

            sage: K.<u> = PowerSeriesRing(GF(5))
            sage: Frob = K.frobenius_endomorphism(2);
            sage: Frob._latex_()
            '\\verb"Frob"^{2}'
        """
        if self._power == 0:
            s = '\\verb"id"'
        elif self._power == 1:
            s = '\\verb"Frob"'
        else:
            s = '\\verb"Frob"^{%s}' % self._power
        return s

    cpdef Element _call_ (self, x):
        """
        TESTS::

            sage: K.<u> = PowerSeriesRing(GF(5))
            sage: Frob = K.frobenius_endomorphism()
            sage: Frob(u)
            u^5
            sage: (Frob^2)(1+u)
            1 + u^25
        """
        return x ** self._q

    def power(self):
        """
        Return an integer `n` such that this endormorphism
        is the `n`-th power of the absolute (arithmetic)
        Frobenius.

        EXAMPLES::

            sage: K.<u> = PowerSeriesRing(GF(5))
            sage: Frob = K.frobenius_endomorphism()
            sage: Frob.power()
            1
            sage: (Frob^9).power()
            9
        """
        return self._power

    def __pow__(self, n, ignored):
        """
        Return the `n`-th iterate of this endomorphism.

        EXAMPLES::

            sage: K.<u> = PowerSeriesRing(GF(5))
            sage: Frob = K.frobenius_endomorphism(); Frob
            Frobenius endomorphism x |--> x^5 of Power Series Ring in u over Finite Field of size 5
            sage: Frob^2
            Frobenius endomorphism x |--> x^(5^2) of Power Series Ring in u over Finite Field of size 5
        """
        return self.__class__(self.domain(), self.power()*n)

    def _composition(self, right):
        """
        Return self o right.

        EXAMPLES::

            sage: K.<u> = PowerSeriesRing(GF(5))
            sage: f = K.frobenius_endomorphism(); f
            Frobenius endomorphism x |--> x^5 of Power Series Ring in u over Finite Field of size 5
            sage: g = K.frobenius_endomorphism(2); g
            Frobenius endomorphism x |--> x^(5^2) of Power Series Ring in u over Finite Field of size 5
            sage: f * g
            Frobenius endomorphism x |--> x^(5^3) of Power Series Ring in u over Finite Field of size 5
        """
        if isinstance(right, FrobeniusEndomorphism_generic):
            return self.__class__(self.domain(), self._power + right.power())
        else:
            return RingHomomorphism._composition(self, right)

    def __hash__(self):
        """
        Return a hash of this morphism.

        It is the hash of the triple (domain, codomain, definition)
        where ``definition`` is:

        - a tuple consisting of the images of the generators
          of the domain if domain has generators

        - the string representation of this morphism otherwise

        AUTHOR:

        - Xavier Caruso (2012-07-09)
        """
        domain = self.domain()
        codomain = self.codomain()
        return hash((domain, codomain, ('Frob', self._power)))

    def __richcmp__(left, right, int op):
        return (<Element>left)._richcmp(right, op)

    cdef int _cmp_c_impl(left, Element right) except -2:
        if left is right: return 0
        domain = left.domain()
        c = cmp(domain, right.domain())
        if c: return c
        c = cmp(left.codomain(), right.codomain())
        if c: return c
        if isinstance(right, FrobeniusEndomorphism_generic):
            return cmp(left._power, (<FrobeniusEndomorphism_generic>right)._power)
        try:
            gens = domain.gens()
            for x in gens:
                c = cmp(left(x), right(x))
                if c: return c
        except (AttributeError, NotImplementedError):
            raise NotImplementedError
<|MERGE_RESOLUTION|>--- conflicted
+++ resolved
@@ -679,7 +679,6 @@
             raise TypeError, "lift must have correct codomain"
         self._lift = lift
 
-<<<<<<< HEAD
     cdef _update_slots(self, dict _slots):
         """
         Helper for copying and pickling.
@@ -695,11 +694,7 @@
             sage: g(7)
             1
         """
-        if _slots.has_key('_lift'):
-=======
-    cdef _update_slots(self, _slots):
         if '_lift' in _slots:
->>>>>>> 6452f9d3
             self._lift = _slots['_lift']
         Morphism._update_slots(self, _slots)
 
