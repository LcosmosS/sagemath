r"""
Univariate skew polynomial rings

This module provides the
:class:`~sage.rings.polynomial.skew_polynomial_ring.SkewPolynomialRing`.
In the class hierarchy in Sage, the locution *Skew Polynomial* is used
for a Ore polynomial without twisting derivation.

This module also provides:

- the class :class:`~sage.rings.polynomial.skew_polynomial_ring.SkewPolynomialRing_finite_order`,
  which is a specialized class for skew polynomial rings over fields
  equipped with an automorphism of finite order. It inherits from
  :class:`~sage.rings.polynomial.skew_polynomial_ring.SkewPolynomialRing`
  but contains more methods and provides better algorithms.

- the class :class:`~sage.rings.polynomial.skew_polynomial_ring.SkewPolynomialRing_finite_field`,
  which is a specialized class for skew polynomial rings over finite fields.

.. SEEALSO::

    :class:`~sage.rings.polynomial.ore_polynomial_ring.OrePolynomialRing`

AUTHOR:

- Xavier Caruso (2012-06-29): initial version

- Arpit Merchant (2016-08-04): improved docstrings, fixed doctests
  and refactored classes and methods

- Johan Rosenkilde (2016-08-03): changes for bug fixes, docstring and
  doctest errors
"""

# ***************************************************************************
#    Copyright (C) 2012 Xavier Caruso <xavier.caruso@normalesup.org>
#
#    This program is free software: you can redistribute it and/or modify
#    it under the terms of the GNU General Public License as published by
#    the Free Software Foundation, either version 2 of the License, or
#    (at your option) any later version.
#                  https://www.gnu.org/licenses/
# ***************************************************************************

from sage.structure.richcmp import op_EQ, op_NE
from sage.structure.category_object import normalize_names

from sage.rings.ring import Field
from sage.matrix.matrix_space import MatrixSpace

from sage.rings.morphism import RingHomomorphism
from sage.categories.homset import Hom
from sage.categories.map import Section

from sage.rings.polynomial.polynomial_ring_constructor import PolynomialRing
from sage.rings.polynomial.ore_polynomial_ring import OrePolynomialRing

WORKING_CENTER_MAX_TRIES = 1000


# Helper functions

def _base_ring_to_fraction_field(S):
    r"""
    Return the unique skew polynomial ring over the fraction field of
    ``S.base_ring()`` which has ``S`` a sub-ring (internal method).

    INPUT:

    - ``S`` -- a skew polynomial ring

    OUTPUT:

    - ``Q`` -- the skew polynomial ring over the fraction field
      of ``S.base_ring``

    EXAMPLES::

        sage: from sage.rings.polynomial.skew_polynomial_ring import _base_ring_to_fraction_field
        sage: R.<t> = ZZ[]
        sage: sigma = R.hom([t + 1])
        sage: S.<x> = R['x', sigma]
        sage: _base_ring_to_fraction_field(S)
        Ore Polynomial Ring in x over Fraction Field of Univariate Polynomial Ring in t over Integer Ring twisted by t |-->  t + 1
    """
    R = S.base_ring()
    if isinstance(R, Field):
        return S
    else:
        Q = R.fraction_field()
        gens = R.gens()
        sigmaS = S.twisting_morphism()
        # try:
        sigmaQ = Q.hom([Q(sigmaS(g)) for g in gens])
        return Q[S.variable_name(), sigmaQ]
        # except Exception, e:
        #     raise ValueError("unable to lift the twisting morphism to a twisting morphism over %s (error was: %s)" % (Q, e))


def _minimal_vanishing_polynomial(R, eval_pts):
    r"""
    Return the minimal vanishing polynomial (internal function).

    See the documentation for
    :meth:`SkewPolynomialRing.minimal_vanishing_polynomial` for a description.

    INPUT:

    - ``R`` -- a skew polynomial ring over a field

    - ``eval_pts`` -- a list of evaluation points

    OUTPUT:

    The minimal vanishing polynomial.

    EXAMPLES::

        sage: # needs sage.rings.finite_rings
        sage: from sage.rings.polynomial.skew_polynomial_ring import _minimal_vanishing_polynomial
        sage: k.<t> = GF(5^3)
        sage: Frob = k.frobenius_endomorphism()
        sage: S.<x> = k['x',Frob]
        sage: eval_pts = [1, t, t^2]
        sage: b = _minimal_vanishing_polynomial(S, eval_pts); b
        doctest:...: FutureWarning: This class/method/function is marked as experimental.
         It, its functionality or its interface might change without a formal deprecation.
        See https://github.com/sagemath/sage/issues/13215 for details.
        x^3 + 4
    """
    l = len(eval_pts)
    if l == 0:
        return R.one()
    elif l == 1:
        e = eval_pts[0]
        if e.is_zero():
            return R.one()
        else:
            return R.gen() - R.twisting_morphism()(e) / e
    else:
        t = l // 2
        A = eval_pts[:t]
        B = eval_pts[t:]
        M_A = _minimal_vanishing_polynomial(R, A)
        B_moved = M_A.multi_point_evaluation(B)
        M_at_B_moved = _minimal_vanishing_polynomial(R, B_moved)
        return M_at_B_moved * M_A


def _lagrange_polynomial(R, eval_pts, values):
    r"""
    Return the Lagrange polynomial of the given points if it exists.

    Otherwise return an unspecified polynomial (internal method).

    See the documentation for
    :meth:`SkewPolynomialRing.lagrange_polynomial` for a description
    of Lagrange polynomial.

    INPUT:

    - ``R`` -- a skew polynomial ring over a field

    - ``eval_pts`` -- list of evaluation points

    - ``values`` -- list of values that the Lagrange polynomial takes
        at the respective ``eval_pts``

    OUTPUT:

    - the Lagrange polynomial

    EXAMPLES::

        sage: # needs sage.rings.finite_rings
        sage: from sage.rings.polynomial.skew_polynomial_ring import _lagrange_polynomial
        sage: k.<t> = GF(5^3)
        sage: Frob = k.frobenius_endomorphism()
        sage: S.<x> = k['x', Frob]
        sage: eval_pts = [t , t^2]
        sage: values = [3*t^2 + 4*t + 4, 4*t]
        sage: d = _lagrange_polynomial(S, eval_pts, values); d
        x + t
        sage: d.multi_point_evaluation(eval_pts) == values
        True

    The following restrictions are impossible to satisfy because the evaluation
    points are linearly dependent over the fixed field of the twisting morphism, and the
    corresponding values do not match::

        sage: eval_pts = [t, 2*t]                                                       # needs sage.rings.finite_rings
        sage: values = [1, 3]
        sage: _lagrange_polynomial(S, eval_pts, values)                                 # needs sage.rings.finite_rings
        Traceback (most recent call last):
        ...
        ValueError: the given evaluation points are linearly dependent over the fixed field of the twisting morphism,
        so a Lagrange polynomial could not be determined (and might not exist)
    """
    l = len(eval_pts)
    if l == 1:
        if eval_pts[0].is_zero():
            # This is due to linear dependence among the eval_pts.
            raise ValueError("the given evaluation points are linearly dependent"
                             " over the fixed field of the twisting morphism,"
                             " so a Lagrange polynomial could not be determined"
                             " (and might not exist)")
        return (values[0] / eval_pts[0]) * R.one()
    else:
        t = l // 2
        A = eval_pts[:t]
        B = eval_pts[t:]
        M_A = _minimal_vanishing_polynomial(R, A)
        M_B = _minimal_vanishing_polynomial(R, B)
        A_ = M_B.multi_point_evaluation(A)
        B_ = M_A.multi_point_evaluation(B)
        I_1 = _lagrange_polynomial(R, A_, values[:t])
        I_2 = _lagrange_polynomial(R, B_, values[t:])
        return I_1 * M_B + I_2 * M_A


# Generic implementation of skew polynomial rings
#################################################

class SkewPolynomialRing(OrePolynomialRing):
    def __init__(self, base_ring, morphism, derivation, name, sparse, category=None):
        r"""
        Initialize ``self``.

        INPUT:

        - ``base_ring`` -- a commutative ring

        - ``twisting_morphism`` -- an automorphism of the base ring

        - ``name`` -- string or list of strings representing the name of
          the variables of ring

        - ``sparse`` -- boolean (default: ``False``)

        - ``category`` -- a category

        EXAMPLES::

            sage: R.<t> = ZZ[]
            sage: sigma = R.hom([t + 1])
            sage: S.<x> = SkewPolynomialRing(R,sigma)
            sage: S.category()
            Category of algebras over Univariate Polynomial Ring in t over Integer Ring
            sage: S([1]) + S([-1])
            0
            sage: TestSuite(S).run()
        """
        if derivation is not None:
            raise NotImplementedError
        if self.Element is None:
            import sage.rings.polynomial.skew_polynomial_element
            self.Element = sage.rings.polynomial.skew_polynomial_element.SkewPolynomial_generic_dense
        OrePolynomialRing.__init__(self, base_ring, morphism, None, name, sparse, category)

    def minimal_vanishing_polynomial(self, eval_pts):
        r"""
        Return the minimal-degree, monic skew polynomial which vanishes at all
        the given evaluation points.

        The degree of the vanishing polynomial is at most the length of
        ``eval_pts``. Equality holds if and only if the elements of
        ``eval_pts`` are linearly independent over the fixed field of
        ``self.twisting_morphism()``.

        - ``eval_pts`` -- list of evaluation points which are linearly
          independent over the fixed field of the twisting morphism of
          the associated skew polynomial ring

        OUTPUT:

        The minimal vanishing polynomial.

        EXAMPLES::

            sage: # needs sage.rings.finite_rings
            sage: k.<t> = GF(5^3)
            sage: Frob = k.frobenius_endomorphism()
            sage: S.<x> = k['x', Frob]
            sage: eval_pts = [1, t, t^2]
            sage: b = S.minimal_vanishing_polynomial(eval_pts); b
            x^3 + 4

        The minimal vanishing polynomial evaluates to 0 at each of
        the evaluation points::

            sage: eval = b.multi_point_evaluation(eval_pts); eval                       # needs sage.rings.finite_rings
            [0, 0, 0]

        If the evaluation points are linearly dependent over the fixed
        field of the twisting morphism, then the returned polynomial has
        lower degree than the number of evaluation points::

            sage: S.minimal_vanishing_polynomial([t])                                   # needs sage.rings.finite_rings
            x + 3*t^2 + 3*t
            sage: S.minimal_vanishing_polynomial([t, 3*t])                              # needs sage.rings.finite_rings
            x + 3*t^2 + 3*t
        """
        return _minimal_vanishing_polynomial(_base_ring_to_fraction_field(self), eval_pts)

    def lagrange_polynomial(self, points):
        r"""
        Return the minimal-degree polynomial which interpolates the given
        points.

        More precisely, given `n` pairs `(x_1, y_1), \ldots, (x_n, y_n) \in R^2`,
        where `R` is ``self.base_ring()``, compute a skew polynomial `p(x)`
        such that `p(x_i) = y_i` for each `i`, under the condition that
        the `x_i` are linearly independent over the fixed field of
        ``self.twisting_morphism()``.

        If the `x_i` are linearly independent over the fixed field of
        ``self.twisting_morphism()`` then such a polynomial is guaranteed
        to exist. Otherwise, it might exist depending on the `y_i`, but
        the algorithm used in this implementation does not support that,
        and so an error is always raised.

        INPUT:

        - ``points`` -- a list of pairs `(x_1, y_1), \ldots, (x_n, y_n)` of
          elements of the base ring of ``self``; the `x_i` should be linearly
          independent over the fixed field of ``self.twisting_morphism()``

        OUTPUT:

        The Lagrange polynomial.

        EXAMPLES::

            sage: # needs sage.rings.finite_rings
            sage: k.<t> = GF(5^3)
            sage: Frob = k.frobenius_endomorphism()
            sage: S.<x> = k['x', Frob]
            sage: points = [(t, 3*t^2 + 4*t + 4), (t^2, 4*t)]
            sage: d = S.lagrange_polynomial(points); d
            x + t

            sage: R.<t> = ZZ[]
            sage: sigma = R.hom([t + 1])
            sage: T.<x> = R['x', sigma]
            sage: points = [(1, t^2 + 3*t + 4), (t, 2*t^2 + 3*t + 1), (t^2, t^2 + 3*t + 4)]
            sage: p = T.lagrange_polynomial(points); p
            ((-t^4 - 2*t - 3)/-2)*x^2 + (-t^4 - t^3 - t^2 - 3*t - 2)*x
             + (-t^4 - 2*t^3 - 4*t^2 - 10*t - 9)/-2
            sage: p.multi_point_evaluation([1, t, t^2]) == [t^2 + 3*t + 4, 2*t^2 + 3*t + 1, t^2 + 3*t + 4]
            True

        If the `x_i` are linearly dependent over the fixed field of
        ``self.twisting_morphism()``, then an error is raised::

            sage: T.lagrange_polynomial([(t, 1), (2*t, 3)])
            Traceback (most recent call last):
            ...
            ValueError: the given evaluation points are linearly dependent over the fixed field of the twisting morphism,
            so a Lagrange polynomial could not be determined (and might not exist)
        """
        l = len(points)
        if not all(len(pair) == 2 for pair in points):
            raise TypeError("supplied points must be pairs of elements of base ring")
        eval_pts = [x for (x, _) in points]
        values = [y for (_, y) in points]

        if l > len(set(eval_pts)):
            raise TypeError("the evaluation points must be distinct")
        zero_i = [i for i in range(l) if eval_pts[i].is_zero()]
        if zero_i and not values[zero_i[0]].is_zero():
            raise TypeError("a skew polynomial always evaluates to 0 at 0, but a non-zero value was requested")

        return _lagrange_polynomial(_base_ring_to_fraction_field(self), eval_pts, values)


# Special classes for twisting morphisms with finite order
##########################################################

class SectionSkewPolynomialCenterInjection(Section):
    r"""
    Section of the canonical injection of the center of a skew
    polynomial ring into this ring.

    TESTS::

        sage: # needs sage.rings.finite_rings
        sage: k.<a> = GF(5^3)
        sage: S.<x> = SkewPolynomialRing(k, k.frobenius_endomorphism())
        sage: Z = S.center()
        sage: iota = S.convert_map_from(Z)
        sage: sigma = iota.section()
        sage: TestSuite(sigma).run(skip=['_test_category'])
    """
    def _call_(self, x):
        r"""
        Return `x` viewed as an element of the center.

        EXAMPLES::

            sage: # needs sage.rings.finite_rings
            sage: k.<a> = GF(5^3)
            sage: S.<x> = SkewPolynomialRing(k, k.frobenius_endomorphism())
            sage: Z = S.center()
            sage: iota = S.convert_map_from(Z)
            sage: sigma = iota.section()
            sage: sigma(x^3)
            z
            sage: sigma(x^2)
            Traceback (most recent call last):
            ...
            ValueError: x^2 is not in the center
        """
        order = self.inverse()._order
        section = self.inverse()._embed.section()
        lx = x.list()
        l = []
        mod = 0
        for c in lx:
            if mod == 0:
                l.append(section(c))
            else:
                if not c.is_zero():
                    raise ValueError("%s is not in the center" % x)
            mod += 1
            if mod == order:
                mod = 0
        return self.codomain()(l)

    def _richcmp_(self, right, op):
        r"""
        Compare this morphism with ``right``.

        TESTS::

            sage: # needs sage.rings.finite_rings
            sage: k.<a> = GF(5^3)
            sage: S.<x> = SkewPolynomialRing(k, k.frobenius_endomorphism())
            sage: Z = S.center()
            sage: iota = S.convert_map_from(Z)
            sage: sigma = iota.section()

            sage: # needs sage.rings.finite_rings
            sage: s = loads(dumps(sigma))
            sage: s == sigma
            True
            sage: s != sigma
            False
            sage: s is sigma
            False
        """
        if op == op_EQ:
            return (self.domain() is right.domain()) and (self.codomain() is right.codomain())
        if op == op_NE:
            return (self.domain() is not right.domain()) or (self.codomain() is not right.codomain())
        return NotImplemented


class SkewPolynomialCenterInjection(RingHomomorphism):
    r"""
    Canonical injection of the center of a skew polynomial ring
    into this ring.

    TESTS::

        sage: # needs sage.rings.finite_rings
        sage: k.<a> = GF(5^3)
        sage: S.<x> = SkewPolynomialRing(k, k.frobenius_endomorphism())
        sage: Z = S.center()
        sage: iota = S.convert_map_from(Z)
        sage: TestSuite(iota).run(skip=['_test_category'])
    """
    def __init__(self, domain, codomain, embed, order):
        r"""
        Initialize this morphism.

        EXAMPLES::

            sage: # needs sage.rings.finite_rings
            sage: k.<a> = GF(5^3)
            sage: S.<x> = SkewPolynomialRing(k, k.frobenius_endomorphism())
            sage: Z = S.center()
            sage: S.convert_map_from(Z)   # indirect doctest
            Embedding of the center of Ore Polynomial Ring in x over Finite Field in a of size 5^3 twisted by a |--> a^5 into this ring
        """
        RingHomomorphism.__init__(self, Hom(domain, codomain))
        self._embed = embed
        self._order = order
        self._codomain = codomain
        self._section = SectionSkewPolynomialCenterInjection(self)

    def _repr_(self):
        r"""
        Return a string representation of this morphism.

        EXAMPLES::

            sage: # needs sage.rings.finite_rings
            sage: k.<a> = GF(5^3)
            sage: S.<x> = SkewPolynomialRing(k, k.frobenius_endomorphism())
            sage: Z = S.center()
            sage: iota = S.convert_map_from(Z)
            sage: iota
            Embedding of the center of Ore Polynomial Ring in x over Finite Field in a of size 5^3 twisted by a |--> a^5 into this ring
            sage: iota._repr_()
            'Embedding of the center of Ore Polynomial Ring in x over Finite Field in a of size 5^3 twisted by a |--> a^5 into this ring'
        """
        return "Embedding of the center of %s into this ring" % self._codomain

    def _call_(self, x):
        r"""
        Return the image of `x` by this morphism.

        TESTS::

            sage: # needs sage.rings.finite_rings
            sage: k.<a> = GF(5^3)
            sage: S.<x> = SkewPolynomialRing(k, k.frobenius_endomorphism())
            sage: Z.<z> = S.center()
            sage: iota = S.convert_map_from(Z)

            sage: iota(z)                                                               # needs sage.rings.finite_rings
            x^3
        """
        k = self._codomain.base_ring()
        l = []
        lz = [k(0)] * (self._order - 1)
        for c in x.list():
            l += [self._embed(c)] + lz
        return self._codomain(l)

    def _richcmp_(self, right, op):
        r"""
        Compare this morphism with ``right``.

        TESTS::

            sage: # needs sage.rings.finite_rings
            sage: k.<a> = GF(5^3)
            sage: S.<x> = SkewPolynomialRing(k, k.frobenius_endomorphism())
            sage: Z = S.center()
            sage: iota = S.convert_map_from(Z)

            sage: # needs sage.rings.finite_rings
            sage: i = loads(dumps(iota))
            sage: i == iota
            True
            sage: i != iota
            False
            sage: i is iota
            False
        """
        if op == op_EQ:
            return (self.domain() is right.domain()) and (self.codomain() is right.codomain())
        if op == op_NE:
            return (self.domain() is not right.domain()) or (self.codomain() is not right.codomain())
        return NotImplemented

    def section(self):
        r"""
        Return a section of this morphism.

        EXAMPLES::

            sage: # needs sage.rings.finite_rings
            sage: k.<a> = GF(5^3)
            sage: S.<x> = SkewPolynomialRing(k, k.frobenius_endomorphism())
            sage: Z = S.center()
            sage: iota = S.convert_map_from(Z)
            sage: sigma = iota.section()
            sage: sigma(x^3)
            z
        """
        return self._section


class SkewPolynomialRing_finite_order(SkewPolynomialRing):
    """
    A specialized class for skew polynomial rings whose twising morphism
    has finite order.

    .. SEEALSO::

        - :class:`sage.rings.polynomial.skew_polynomial_ring.SkewPolynomialRing`
        - :mod:`sage.rings.polynomial.skew_polynomial_finite_order`
    """
    def __init__(self, base_ring, morphism, derivation, name, sparse, category=None):
        r"""
        Initialize this skew polynomial ring.

        TESTS::

            sage: # needs sage.rings.finite_rings
            sage: k.<t> = GF(5^3)
            sage: Frob = k.frobenius_endomorphism()
            sage: S.<x> = k['x', Frob]; S
            Ore Polynomial Ring in x over Finite Field in t of size 5^3 twisted by t |--> t^5
            sage: S.category()
            Category of algebras over Finite Field in t of size 5^3

            sage: TestSuite(S).run()                                                    # needs sage.rings.finite_rings

        We check that a call to the method
        :meth:`sage.rings.polynomial.skew_polynomial_finite_order.SkewPolynomial_finite_order.is_central`
        does not affect the behaviour of default central variable names::

            sage: # needs sage.rings.finite_rings
            sage: k.<a> = GF(7^4)
            sage: phi = k.frobenius_endomorphism()
            sage: S.<x> = k['x', phi]
            sage: (x^4).is_central()
            True
            sage: Z.<u> = S.center()
            sage: S.center() is Z
            True
        """
        if self.Element is None:
            import sage.rings.polynomial.skew_polynomial_finite_order
            self.Element = sage.rings.polynomial.skew_polynomial_finite_order.SkewPolynomial_finite_order_dense
        if self._fraction_field_class is None:
            from sage.rings.polynomial.ore_function_field import OreFunctionField_with_large_center
            self._fraction_field_class = OreFunctionField_with_large_center
        SkewPolynomialRing.__init__(self, base_ring, morphism, derivation, name, sparse, category)
        self._order = morphism.order()
        (self._constants, self._embed_constants) = morphism.fixed_field()

        # Configure and create center
        self._center = {}
        self._center_variable_name = 'z'
        for i in range(WORKING_CENTER_MAX_TRIES):
            try:
                self._working_center = self.center()
                self._center_variable_name = None
                break
            except ValueError:
                self._center_variable_name = "z%s_" % i
        if self._center_variable_name is not None:
            raise NotImplementedError("unable to create the center")

    def center(self, name=None, names=None, default=False):
        r"""
        Return the center of this skew polynomial ring.

        .. NOTE::

            If `F` denotes the subring of `R` fixed by `\sigma` and `\sigma`
            has order `r`, the center of `K[x,\sigma]` is `F[x^r]`, that
            is a univariate polynomial ring over `F`.

        INPUT:

        - ``name`` -- a string or ``None`` (default: ``None``);
          the name for the central variable (namely `x^r`)

        - ``default`` -- a boolean (default: ``False``); if ``True``,
          set the default variable name for the center to ``name``

        EXAMPLES::

<<<<<<< HEAD
            sage: k.<t> = GF(5^3)                                                       # needs sage.rings.finite_rings
            sage: Frob = k.frobenius_endomorphism()                                     # needs sage.rings.finite_rings
            sage: S.<x> = k['x',Frob]; S                                                # needs sage.rings.finite_rings
            Ore Polynomial Ring in x over Finite Field in t of size 5^3
             twisted by t |--> t^5

            sage: Z = S.center(); Z                                                     # needs sage.rings.finite_rings
            Univariate Polynomial Ring in z over Finite Field of size 5
            sage: Z.gen()                                                               # needs sage.rings.finite_rings
=======
            sage: # needs sage.rings.finite_rings
            sage: k.<t> = GF(5^3)
            sage: Frob = k.frobenius_endomorphism()
            sage: S.<x> = k['x',Frob]; S
            Ore Polynomial Ring in x over Finite Field in t of size 5^3
             twisted by t |--> t^5
            sage: Z = S.center(); Z
            Univariate Polynomial Ring in z over Finite Field of size 5
            sage: Z.gen()
>>>>>>> fafd930c
            z

        We can pass in another variable name::

            sage: S.center(name='y')                                                    # needs sage.rings.finite_rings
            Univariate Polynomial Ring in y over Finite Field of size 5

        or use the bracket notation::

            sage: Zy.<y> = S.center(); Zy                                               # needs sage.rings.finite_rings
            Univariate Polynomial Ring in y over Finite Field of size 5
            sage: y.parent() is Zy                                                      # needs sage.rings.finite_rings
            True

        A coercion map from the center to the skew polynomial ring is set::

<<<<<<< HEAD
            sage: S.has_coerce_map_from(Zy)                                             # needs sage.rings.finite_rings
            True

            sage: P = y + x; P                                                          # needs sage.rings.finite_rings
            x^3 + x
            sage: P.parent()                                                            # needs sage.rings.finite_rings
            Ore Polynomial Ring in x over Finite Field in t of size 5^3
             twisted by t |--> t^5
            sage: P.parent() is S                                                       # needs sage.rings.finite_rings
=======
            sage: # needs sage.rings.finite_rings
            sage: S.has_coerce_map_from(Zy)
            True
            sage: P = y + x; P
            x^3 + x
            sage: P.parent()
            Ore Polynomial Ring in x over Finite Field in t of size 5^3
             twisted by t |--> t^5
            sage: P.parent() is S
>>>>>>> fafd930c
            True

        together with a conversion map in the reverse direction::

            sage: Zy(x^6 + 2*x^3 + 3)                                                   # needs sage.rings.finite_rings
            y^2 + 2*y + 3

            sage: Zy(x^2)                                                               # needs sage.rings.finite_rings
            Traceback (most recent call last):
            ...
            ValueError: x^2 is not in the center

        Two different skew polynomial rings can share the same center::

            sage: S1.<x1> = k['x1', Frob]                                               # needs sage.rings.finite_rings
            sage: S2.<x2> = k['x2', Frob]                                               # needs sage.rings.finite_rings
            sage: S1.center() is S2.center()                                            # needs sage.rings.finite_rings
            True

        .. RUBRIC:: About the default name of the central variable

        A priori, the default is ``z``.

        However, a variable name is given the first time this method is
        called, the given name become the default for the next calls::

<<<<<<< HEAD
            sage: K.<t> = GF(11^3)                                                      # needs sage.rings.finite_rings
            sage: phi = K.frobenius_endomorphism()                                      # needs sage.rings.finite_rings
            sage: A.<X> = K['X', phi]                                                   # needs sage.rings.finite_rings

            sage: # needs sage.rings.finite_rings
=======
            sage: # needs sage.rings.finite_rings
            sage: K.<t> = GF(11^3)
            sage: phi = K.frobenius_endomorphism()
            sage: A.<X> = K['X', phi]
>>>>>>> fafd930c
            sage: C.<u> = A.center()  # first call
            sage: C
            Univariate Polynomial Ring in u over Finite Field of size 11
            sage: A.center()  # second call: the variable name is still u
            Univariate Polynomial Ring in u over Finite Field of size 11
            sage: A.center() is C
            True

        We can update the default variable name by passing in the argument
        ``default=True``::

            sage: # needs sage.rings.finite_rings
            sage: D.<v> = A.center(default=True)
            sage: D
            Univariate Polynomial Ring in v over Finite Field of size 11
            sage: A.center()
            Univariate Polynomial Ring in v over Finite Field of size 11
            sage: A.center() is D
            True

        TESTS::

            sage: C.<a,b> = S.center()                                                  # needs sage.rings.finite_rings
            Traceback (most recent call last):
            ...
            IndexError: the number of names must equal the number of generators
        """
        if name is not None and names is not None:
            raise ValueError("you must specify the name of the variable")
        if names is None:
            if name is None:
                name = self._center_variable_name
            if name is None:
                name = 'z'
            names = (name,)
        names = normalize_names(1, names)
        name = names[0]
        if name in self._center:
            center = self._center[name]
        else:
            center = PolynomialRing(self._constants, names)
            embed = SkewPolynomialCenterInjection(center, self, self._embed_constants, self._order)
            try:
                assert not self.has_coerce_map_from(center)
                self.register_coercion(embed)
                center.register_conversion(embed.section())
            except AssertionError:
                raise ValueError("creation of coercion map fails; consider using another variable name")
            self._center[name] = center
        if default or (self._center_variable_name is None):
            self._center_variable_name = name
        return center


# Special class for skew polynomial over finite fields
######################################################

class SkewPolynomialRing_finite_field(SkewPolynomialRing_finite_order):
    r"""
    A specialized class for skew polynomial rings over finite fields.

    .. SEEALSO::

        - :class:`sage.rings.polynomial.skew_polynomial_ring.SkewPolynomialRing`
        - :mod:`sage.rings.polynomial.skew_polynomial_finite_field`

    .. TODO::

        Add methods related to center of skew polynomial ring, irreducibility, karatsuba
        multiplication and factorization.
    """
    def __init__(self, base_ring, morphism, derivation, names, sparse, category=None):
        r"""
        This method is a constructor for a general, dense univariate skew polynomial ring
        over a finite field.

        INPUT:

        - ``base_ring`` -- a commutative ring

        - ``map`` -- an automorphism of the base ring

        - ``name`` -- string or list of strings representing the name of the variables of ring

        - ``sparse`` -- boolean (default: ``False``)

        - ``element_class`` -- class representing the type of element to be used in ring

        ..NOTE::

            Multivariate and Sparse rings are not implemented.

        EXAMPLES::

            sage: k.<t> = GF(5^3)                                                       # needs sage.rings.finite_rings
            sage: Frob = k.frobenius_endomorphism()                                     # needs sage.rings.finite_rings
            sage: T.<x> = k['x', Frob]; T                                               # needs sage.rings.finite_rings
            Ore Polynomial Ring in x over Finite Field in t of size 5^3 twisted by t |--> t^5
        """
        if self.Element is None:
            import sage.rings.polynomial.skew_polynomial_finite_field
            self.Element = sage.rings.polynomial.skew_polynomial_finite_field.SkewPolynomial_finite_field_dense
        SkewPolynomialRing_finite_order.__init__(self, base_ring, morphism, derivation, names, sparse, category)
        self._matrix_retraction = None

    def _new_retraction_map(self, seed=None):
        r"""
        Create a retraction map from the ring of coefficient
        of this skew polynomial ring to its fixed subfield under
        the twisting morphism

        This is an internal function used in factorization.

        INPUT:

        - ``seed`` -- an element of the base ring or ``None``
          (default: ``None``); it ``None``, a random element
          is picked

        TESTS::

<<<<<<< HEAD
            sage: k.<a> = GF(11^4)                                                      # needs sage.rings.finite_rings
            sage: Frob = k.frobenius_endomorphism()                                     # needs sage.rings.finite_rings
            sage: S.<x> = k['x', Frob]                                                  # needs sage.rings.finite_rings

            sage: S._new_retraction_map()                                               # needs sage.rings.finite_rings
            sage: S._matrix_retraction   # random                                       # needs sage.rings.finite_rings
=======
            sage: # needs sage.rings.finite_rings
            sage: k.<a> = GF(11^4)
            sage: Frob = k.frobenius_endomorphism()
            sage: S.<x> = k['x', Frob]
            sage: S._new_retraction_map()
            sage: S._matrix_retraction   # random
>>>>>>> fafd930c
            [ 9  4 10  4]

        We can specify a seed::

            sage: # needs sage.rings.finite_rings
            sage: S._new_retraction_map(seed=a)
            sage: S._matrix_retraction
            [ 0  6  3 10]
            sage: S._new_retraction_map(seed=a)
            sage: S._matrix_retraction
            [ 0  6  3 10]
        """
        k = self.base_ring()
        section = self._embed_constants.section()
        if seed is None:
            seed = k.random_element()
        self._seed_retraction = seed
        trace = [ ]
        elt = seed
        for _ in range(k.degree()):
            x = elt
            tr = elt
            for _ in range(1, self._order):
                x = self._morphism(x)
                tr += x
            elt *= k.gen()
            trace.append(section(tr))
        self._matrix_retraction = MatrixSpace(self._constants, 1, k.degree())(trace)

    def _retraction(self, x, newmap=False, seed=None):
        r"""
        Return the image of `x` under the retraction map
        (see also :meth:`_new_retraction_map`)

        This is an internal function used in factorization.

        INPUT:

        - ``newmap`` -- a boolean (default: ``False``); whether we
          first create and use a new retraction map

        - ``seed`` -- an element of the base ring or ``None`` (default:
          ``None``); if given, first create a new random retraction map
          with given seed

        TESTS::

<<<<<<< HEAD
            sage: k.<a> = GF(11^4)                                                      # needs sage.rings.finite_rings
            sage: Frob = k.frobenius_endomorphism()                                     # needs sage.rings.finite_rings
            sage: S.<x> = k['x', Frob]                                                  # needs sage.rings.finite_rings

            sage: S._retraction(a)   # random                                           # needs sage.rings.finite_rings
=======
            sage: # needs sage.rings.finite_rings
            sage: k.<a> = GF(11^4)
            sage: Frob = k.frobenius_endomorphism()
            sage: S.<x> = k['x', Frob]
            sage: S._retraction(a)   # random
>>>>>>> fafd930c
            6

        Note that a retraction map has been automatically created::

            sage: S._matrix_retraction   # random                                       # needs sage.rings.finite_rings
            [ 0  6  3 10]

        If we call again the method :meth:`_retraction`,
        the same retraction map is used::

            sage: S._retraction(a)   # random                                           # needs sage.rings.finite_rings
            6

        We can specify a seed::

            sage: S._retraction(a^2, seed=a)  # random                                  # needs sage.rings.finite_rings
            10
        """
        # Better to return the retraction map but more difficult
        if newmap or seed is not None or self._matrix_retraction is None:
            self._new_retraction_map()
        return (self._matrix_retraction*self.base_ring()(x)._vector_())[0]<|MERGE_RESOLUTION|>--- conflicted
+++ resolved
@@ -656,17 +656,6 @@
 
         EXAMPLES::
 
-<<<<<<< HEAD
-            sage: k.<t> = GF(5^3)                                                       # needs sage.rings.finite_rings
-            sage: Frob = k.frobenius_endomorphism()                                     # needs sage.rings.finite_rings
-            sage: S.<x> = k['x',Frob]; S                                                # needs sage.rings.finite_rings
-            Ore Polynomial Ring in x over Finite Field in t of size 5^3
-             twisted by t |--> t^5
-
-            sage: Z = S.center(); Z                                                     # needs sage.rings.finite_rings
-            Univariate Polynomial Ring in z over Finite Field of size 5
-            sage: Z.gen()                                                               # needs sage.rings.finite_rings
-=======
             sage: # needs sage.rings.finite_rings
             sage: k.<t> = GF(5^3)
             sage: Frob = k.frobenius_endomorphism()
@@ -676,7 +665,6 @@
             sage: Z = S.center(); Z
             Univariate Polynomial Ring in z over Finite Field of size 5
             sage: Z.gen()
->>>>>>> fafd930c
             z
 
         We can pass in another variable name::
@@ -693,17 +681,6 @@
 
         A coercion map from the center to the skew polynomial ring is set::
 
-<<<<<<< HEAD
-            sage: S.has_coerce_map_from(Zy)                                             # needs sage.rings.finite_rings
-            True
-
-            sage: P = y + x; P                                                          # needs sage.rings.finite_rings
-            x^3 + x
-            sage: P.parent()                                                            # needs sage.rings.finite_rings
-            Ore Polynomial Ring in x over Finite Field in t of size 5^3
-             twisted by t |--> t^5
-            sage: P.parent() is S                                                       # needs sage.rings.finite_rings
-=======
             sage: # needs sage.rings.finite_rings
             sage: S.has_coerce_map_from(Zy)
             True
@@ -713,7 +690,6 @@
             Ore Polynomial Ring in x over Finite Field in t of size 5^3
              twisted by t |--> t^5
             sage: P.parent() is S
->>>>>>> fafd930c
             True
 
         together with a conversion map in the reverse direction::
@@ -740,18 +716,10 @@
         However, a variable name is given the first time this method is
         called, the given name become the default for the next calls::
 
-<<<<<<< HEAD
-            sage: K.<t> = GF(11^3)                                                      # needs sage.rings.finite_rings
-            sage: phi = K.frobenius_endomorphism()                                      # needs sage.rings.finite_rings
-            sage: A.<X> = K['X', phi]                                                   # needs sage.rings.finite_rings
-
-            sage: # needs sage.rings.finite_rings
-=======
             sage: # needs sage.rings.finite_rings
             sage: K.<t> = GF(11^3)
             sage: phi = K.frobenius_endomorphism()
             sage: A.<X> = K['X', phi]
->>>>>>> fafd930c
             sage: C.<u> = A.center()  # first call
             sage: C
             Univariate Polynomial Ring in u over Finite Field of size 11
@@ -873,21 +841,12 @@
 
         TESTS::
 
-<<<<<<< HEAD
-            sage: k.<a> = GF(11^4)                                                      # needs sage.rings.finite_rings
-            sage: Frob = k.frobenius_endomorphism()                                     # needs sage.rings.finite_rings
-            sage: S.<x> = k['x', Frob]                                                  # needs sage.rings.finite_rings
-
-            sage: S._new_retraction_map()                                               # needs sage.rings.finite_rings
-            sage: S._matrix_retraction   # random                                       # needs sage.rings.finite_rings
-=======
             sage: # needs sage.rings.finite_rings
             sage: k.<a> = GF(11^4)
             sage: Frob = k.frobenius_endomorphism()
             sage: S.<x> = k['x', Frob]
             sage: S._new_retraction_map()
             sage: S._matrix_retraction   # random
->>>>>>> fafd930c
             [ 9  4 10  4]
 
         We can specify a seed::
@@ -935,19 +894,11 @@
 
         TESTS::
 
-<<<<<<< HEAD
-            sage: k.<a> = GF(11^4)                                                      # needs sage.rings.finite_rings
-            sage: Frob = k.frobenius_endomorphism()                                     # needs sage.rings.finite_rings
-            sage: S.<x> = k['x', Frob]                                                  # needs sage.rings.finite_rings
-
-            sage: S._retraction(a)   # random                                           # needs sage.rings.finite_rings
-=======
             sage: # needs sage.rings.finite_rings
             sage: k.<a> = GF(11^4)
             sage: Frob = k.frobenius_endomorphism()
             sage: S.<x> = k['x', Frob]
             sage: S._retraction(a)   # random
->>>>>>> fafd930c
             6
 
         Note that a retraction map has been automatically created::
