"""
Univariate Polynomials over domains and fields

AUTHORS:

- William Stein: first version
- Martin Albrecht: Added singular coercion.
- David Harvey: split off polynomial_integer_dense_ntl.pyx (2007-09)
- Robert Bradshaw: split off polynomial_modn_dense_ntl.pyx (2007-09)

TESTS:

We test coercion in a particularly complicated situation::

    sage: W.<w> = QQ['w']
    sage: WZ.<z> = W['z']
<<<<<<< HEAD
    sage: m = matrix(WZ, 2, 2, [1,z,z,z^2])                                                                             # optional - sage.modules
    sage: a = m.charpoly()                                                                                              # optional - sage.modules
    sage: R.<x> = WZ[]                                                                                                  # optional - sage.modules
    sage: R(a)                                                                                                          # optional - sage.modules
=======
    sage: m = matrix(WZ, 2, 2, [1, z, z, z^2])                                          # optional - sage.modules
    sage: a = m.charpoly()                                                              # optional - sage.modules
    sage: R.<x> = WZ[]                                                                  # optional - sage.modules
    sage: R(a)                                                                          # optional - sage.modules
>>>>>>> a0e71766
    x^2 + (-z^2 - 1)*x
"""

# ****************************************************************************
#       Copyright (C) 2007 William Stein <wstein@gmail.com>
#
#  Distributed under the terms of the GNU General Public License (GPL)
#  as published by the Free Software Foundation; either version 2 of
#  the License, or (at your option) any later version.
#                  https://www.gnu.org/licenses/
# ****************************************************************************
from sage.rings.polynomial.polynomial_element import Polynomial, Polynomial_generic_dense, Polynomial_generic_dense_inexact
from sage.structure.element import IntegralDomainElement, EuclideanDomainElement

from sage.rings.polynomial.polynomial_singular_interface import Polynomial_singular_repr

from sage.libs.pari.all import pari_gen
from sage.structure.richcmp import richcmp, richcmp_item, rich_to_bool, rich_to_bool_sgn
from sage.structure.element import coerce_binop, parent

from sage.rings.infinity import infinity, Infinity
from sage.rings.integer_ring import ZZ
from sage.rings.integer import Integer
from sage.structure.factorization import Factorization

from sage.rings.padics.precision_error import PrecisionError

class Polynomial_generic_sparse(Polynomial):
    """
    A generic sparse polynomial.

    The ``Polynomial_generic_sparse`` class defines functionality for sparse
    polynomials over any base ring. A sparse polynomial is represented using a
    dictionary which maps each exponent to the corresponding coefficient. The
    coefficients must never be zero.

    EXAMPLES::

        sage: R.<x> = PolynomialRing(PolynomialRing(QQ, 'y'), sparse=True)
        sage: f = x^3 - x + 17
        sage: type(f)
        <class 'sage.rings.polynomial.polynomial_ring.PolynomialRing_integral_domain_with_category.element_class'>
        sage: loads(f.dumps()) == f
        True

    A more extensive example::

        sage: A.<T> = PolynomialRing(Integers(5), sparse=True)                          # optional - sage.libs.pari
        sage: f = T^2 + 1; B = A.quo(f)
        sage: C.<s> = PolynomialRing(B)                                                 # optional - sage.libs.pari
        sage: C                                                                         # optional - sage.libs.pari
        Univariate Polynomial Ring in s over Univariate Quotient Polynomial Ring in Tbar
         over Ring of integers modulo 5 with modulus T^2 + 1
        sage: s + T                                                                     # optional - sage.libs.pari
        s + Tbar
        sage: (s + T)**2                                                                # optional - sage.libs.pari
        s^2 + 2*Tbar*s + 4

    """
    def __init__(self, parent, x=None, check=True, is_gen=False, construct=False):
        """
        TESTS::

            sage: PolynomialRing(RIF, 'z', sparse=True)([RIF(-1, 1), RIF(-1,1)])
            0.?*z + 0.?
            sage: PolynomialRing(RIF, 'z', sparse=True)((RIF(-1, 1), RIF(-1,1)))
            0.?*z + 0.?
            sage: PolynomialRing(CIF, 'z', sparse=True)([CIF(RIF(-1,1), RIF(-1,1)), RIF(-1,1)])
            0.?*z + 0.? + 0.?*I
        """
        Polynomial.__init__(self, parent, is_gen=is_gen)
        if x is None:
            self.__coeffs = {}
            return
        R = parent.base_ring()
        if isinstance(x, Polynomial):
            if x.parent() == self.parent():
                x = dict(x.dict())
            elif x.parent() == R:
                x = {0:x}
            else:
                w = {}
                for n, c in x.dict().items():
                    w[n] = R(c)
                # The following line has been added in github issue #9944.
                # Apparently, the "else" case has never occurred before.
                x = w
        elif isinstance(x, (list, tuple)):
            x = dict((i, c) for (i, c) in enumerate(x) if c)
        elif isinstance(x, pari_gen):
            y = {}
            for i in range(len(x)):
                y[i] = R(x[i])
            x = y
            check = True
        elif not isinstance(x, dict):
            x = {0:x}   # constant polynomials
        if check:
            self.__coeffs = {}
            for i, z in x.items():
                self.__coeffs[i] = R(z)
        else:
            self.__coeffs = x
        if check:
            self.__normalize()

    def dict(self):
        """
        Return a new copy of the dict of the underlying
        elements of ``self``.

        EXAMPLES::

            sage: R.<w> = PolynomialRing(Integers(8), sparse=True)
            sage: f = 5 + w^1997 - w^10000; f
            7*w^10000 + w^1997 + 5
            sage: d = f.dict(); d
            {0: 5, 1997: 1, 10000: 7}
            sage: d[0] = 10
            sage: f.dict()
            {0: 5, 1997: 1, 10000: 7}
        """
        return dict(self.__coeffs)

    def coefficients(self, sparse=True):
        """
        Return the coefficients of the monomials appearing in ``self``.

        EXAMPLES::

            sage: R.<w> = PolynomialRing(Integers(8), sparse=True)
            sage: f = 5 + w^1997 - w^10000; f
            7*w^10000 + w^1997 + 5
            sage: f.coefficients()
            [5, 1, 7]

        TESTS:

        Check that all coefficients are in the base ring::

            sage: S.<x> = PolynomialRing(QQ, sparse=True)
            sage: f = x^4
            sage: all(c.parent() is QQ for c in f.coefficients(False))
            True
        """
        if sparse:
            return [self.__coeffs[e] for e in self.exponents()]
        else:
            zero = self.parent().base_ring().zero()
            return [self.__coeffs[i] if i in self.__coeffs else zero
                    for i in range(self.degree() + 1)]

    def exponents(self):
        """
        Return the exponents of the monomials appearing in ``self``.

        EXAMPLES::

            sage: R.<w> = PolynomialRing(Integers(8), sparse=True)
            sage: f = 5 + w^1997 - w^10000; f
            7*w^10000 + w^1997 + 5
            sage: f.exponents()
            [0, 1997, 10000]
        """
        return sorted(self.__coeffs)

    def valuation(self, p=None):
        """
        Return the valuation of ``self``.

        EXAMPLES::

<<<<<<< HEAD
            sage: R.<w> = PolynomialRing(GF(9, 'a'), sparse=True)               # optional - sage.libs.pari
            sage: f = w^1997 - w^10000                                          # optional - sage.libs.pari
            sage: f.valuation()                                                 # optional - sage.libs.pari
            1997
            sage: R(19).valuation()                                             # optional - sage.libs.pari
            0
            sage: R(0).valuation()                                              # optional - sage.libs.pari
=======
            sage: R.<w> = PolynomialRing(GF(9, 'a'), sparse=True)                       # optional - sage.rings.finite_rings
            sage: f = w^1997 - w^10000                                                  # optional - sage.rings.finite_rings
            sage: f.valuation()                                                         # optional - sage.rings.finite_rings
            1997
            sage: R(19).valuation()                                                     # optional - sage.rings.finite_rings
            0
            sage: R(0).valuation()                                                      # optional - sage.rings.finite_rings
>>>>>>> a0e71766
            +Infinity
        """
        if not self.__coeffs:
            return infinity

        if p is infinity:
            return -self.degree()

        if p is not None:
            raise NotImplementedError("input p is not support for sparse polynomials")

        return ZZ(min(self.__coeffs))

    def _derivative(self, var=None):
        """
        Return the formal derivative of this polynomial with respect to
        the given variable.

        If ``var`` is ``None`` or is the generator of this ring, the
        derivative is with respect to the generator. Otherwise,
        _derivative(var) is called recursively for each coefficient of
        this polynomial.

        .. SEEALSO:: :meth:`.derivative`

        EXAMPLES::

            sage: R.<w> = PolynomialRing(ZZ, sparse=True)
            sage: f = R(range(9)); f
            8*w^8 + 7*w^7 + 6*w^6 + 5*w^5 + 4*w^4 + 3*w^3 + 2*w^2 + w
            sage: f._derivative()
            64*w^7 + 49*w^6 + 36*w^5 + 25*w^4 + 16*w^3 + 9*w^2 + 4*w + 1
            sage: f._derivative(w)
            64*w^7 + 49*w^6 + 36*w^5 + 25*w^4 + 16*w^3 + 9*w^2 + 4*w + 1

            sage: R.<x> = PolynomialRing(ZZ)
            sage: S.<y> = PolynomialRing(R, sparse=True)
            sage: f = x^3*y^4
            sage: f._derivative()
            4*x^3*y^3
            sage: f._derivative(y)
            4*x^3*y^3
            sage: f._derivative(x)
            3*x^2*y^4

        Check that :trac:`28187` is fixed::

            sage: R = PolynomialRing(ZZ, 't', sparse=True)
            sage: t, u = var('t, u')                                                    # optional - sage.symbolic
            sage: R.gen()._derivative(t)                                                # optional - sage.symbolic
            1
            sage: R.gen()._derivative(u)                                                # optional - sage.symbolic
            Traceback (most recent call last):
            ...
            ValueError: cannot differentiate with respect to u
        """
        P = self.parent()
        if var is not None and var != P.gen():
            try:
                # call _derivative() recursively on coefficients
                return P({n:self.__coeffs[n]._derivative(var)
                            for n in self.__coeffs})
            except AttributeError:
                raise ValueError('cannot differentiate with respect to {}'.format(var))


        # compute formal derivative with respect to generator
        d = {}
        for n, c in self.__coeffs.items():
            d[n-1] = n*c
        if -1 in d:
            del d[-1]
        return P(d)

    def integral(self, var=None):
        """
        Return the integral of this polynomial.

        By default, the integration variable is the variable of the
        polynomial.

        Otherwise, the integration variable is the optional parameter ``var``

        .. NOTE::

            The integral is always chosen so that the constant term is 0.

        EXAMPLES::

            sage: R.<x> = PolynomialRing(ZZ, sparse=True)
            sage: (1 + 3*x^10 - 2*x^100).integral()
            -2/101*x^101 + 3/11*x^11 + x

        TESTS:

        Check that :trac:`18600` is fixed::

            sage: R.<x> = PolynomialRing(ZZ, sparse=True)
            sage: (x^2^100).integral()
            1/1267650600228229401496703205377*x^1267650600228229401496703205377

        Check the correctness when the base ring is a polynomial ring::

            sage: R.<x> = PolynomialRing(ZZ, sparse=True)
            sage: S.<t> = PolynomialRing(R, sparse=True)
            sage: (x*t+1).integral()
            1/2*x*t^2 + t
            sage: (x*t+1).integral(x)
            1/2*x^2*t + x

        Check the correctness when the base ring is not an integral domain::

            sage: R.<x> = PolynomialRing(Zmod(4), sparse=True)
            sage: (x^4 + 2*x^2  + 3).integral()
            x^5 + 2*x^3 + 3*x
            sage: x.integral()
            Traceback (most recent call last):
            ...
            ZeroDivisionError: inverse of Mod(2, 4) does not exist
        """
        R = self.parent()
        # TODO:
        # calling the coercion model bin_op is much more accurate than using the
        # true division (which is bypassed by polynomials). But it does not work
        # in all cases!!
        from sage.structure.element import coercion_model as cm
        import operator
        try:
            Q = cm.bin_op(R.one(), ZZ.one(), operator.truediv).parent()
        except TypeError:
            F = (R.base_ring().one()/ZZ.one()).parent()
            Q = R.change_ring(F)

        if var is not None and var != R.gen():
            return Q({k:v.integral(var) for k,v in self.__coeffs.items()}, check=False)

        return Q({ k+1:v/(k+1) for k,v in self.__coeffs.items()}, check=False)

    def _dict_unsafe(self):
        """
        Return unsafe access to the underlying dictionary of coefficients.

        ** DO NOT use this, unless you really really know what you are doing. **

        EXAMPLES::

            sage: R.<w> = PolynomialRing(ZZ, sparse=True)
            sage: f = w^15 - w*3; f
            w^15 - 3*w
            sage: d = f._dict_unsafe(); d
            {1: -3, 15: 1}
            sage: d[1] = 10; f
            w^15 + 10*w
        """
        return self.__coeffs

    def _repr(self, name=None):
        r"""
        EXAMPLES::

            sage: R.<w> = PolynomialRing(CDF, sparse=True)
            sage: f = CDF(1,2) + w^5 - CDF(pi)*w + CDF(e)
            sage: f._repr()   # abs tol 1e-15
            '1.0*w^5 - 3.141592653589793*w + 3.718281828459045 + 2.0*I'
            sage: f._repr(name='z')   # abs tol 1e-15
            '1.0*z^5 - 3.141592653589793*z + 3.718281828459045 + 2.0*I'

        TESTS::

            sage: pol = RIF['x']([0, 0, (-1,1)])
            sage: PolynomialRing(RIF, 'x', sparse=True)(pol)
            0.?*x^2

        AUTHOR:

        - David Harvey (2006-08-05), based on Polynomial._repr()
        - Francis Clarke (2008-09-08) improved for 'negative' coefficients
        """
        s = " "
        m = self.degree() + 1
        if name is None:
            name = self.parent().variable_name()
        atomic_repr = self.parent().base_ring()._repr_option('element_is_atomic')
        coeffs = sorted(self.__coeffs.items())
        for (n, x) in reversed(coeffs):
            if x:
                if n != m-1:
                    s += " + "
                x = y = repr(x)
                if y.find("-") == 0:
                    y = y[1:]
                if not atomic_repr and n > 0 and (y.find("+") != -1 or y.find("-") != -1):
                    x = "(%s)"%x
                if n > 1:
                    var = "*%s^%s"%(name,n)
                elif n==1:
                    var = "*%s"%name
                else:
                    var = ""
                s += "%s%s"%(x,var)
        s = s.replace(" + -", " - ")
        s = s.replace(" 1*"," ")
        s = s.replace(" -1*", " -")
        if s==" ":
            return "0"
        return s[1:]

    def __normalize(self):
        x = self.__coeffs
        D = [n for n, z in x.items() if not z]
        for n in D:
            del x[n]

    def __getitem__(self, n):
        """
        Return the `n`-th coefficient of this polynomial.

        Negative indexes are allowed and always return 0 (so you can
        view the polynomial as embedding Laurent series).

        EXAMPLES::

            sage: R.<w> = PolynomialRing(RDF, sparse=True)
            sage: e = RDF(e)                                                            # optional - sage.symbolic
            sage: f = sum(e^n*w^n for n in range(4)); f   # abs tol 1.1e-14             # optional - sage.symbolic
            20.085536923187664*w^3 + 7.3890560989306495*w^2 + 2.718281828459045*w + 1.0
            sage: f[1]  # abs tol 5e-16                                                 # optional - sage.symbolic
            2.718281828459045
            sage: f[5]                                                                  # optional - sage.symbolic
            0.0
            sage: f[-1]                                                                 # optional - sage.symbolic
            0.0
            sage: R.<x> = PolynomialRing(RealField(19), sparse=True)
            sage: f = (2-3.5*x)^3; f
            -42.875*x^3 + 73.500*x^2 - 42.000*x + 8.0000

        Using slices, we can truncate polynomials::

            sage: f[:2]
            -42.000*x + 8.0000

        Any other kind of slicing is an error, see :trac:`18940`::

            sage: f[1:3]
            Traceback (most recent call last):
            ...
            IndexError: polynomial slicing with a start is not defined

            sage: f[1:3:2]
            Traceback (most recent call last):
            ...
            IndexError: polynomial slicing with a step is not defined

        TESTS::

            sage: f["hello"]
            Traceback (most recent call last):
            ...
            TypeError: list indices must be integers, not str
        """
        if isinstance(n, slice):
            start, stop, step = n.start, n.stop, n.step
            if step is not None:
                raise IndexError("polynomial slicing with a step is not defined")
            if start is not None:
                raise IndexError("polynomial slicing with a start is not defined")
            d = self.degree() + 1
            if stop is None or stop > d:
                stop = d
            v = {key: val for key, val in self.__coeffs.items()
                 if key < stop}
            return self.parent()(v)

        try:
            n = n.__index__()
        except AttributeError:
            raise TypeError("list indices must be integers, not {0}".format(type(n).__name__))
        try:
            return self.__coeffs[n]
        except KeyError:
            return self.base_ring().zero()

    def _unsafe_mutate(self, n, value):
        r"""
        Change the coefficient of `x^n` to value.

        ** NEVER USE THIS ** -- unless you really know what you are doing.

        EXAMPLES::

            sage: R.<z> = PolynomialRing(CC, sparse=True)
            sage: f = z^2 + CC.0; f
            1.00000000000000*z^2 + 1.00000000000000*I
            sage: f._unsafe_mutate(0, 10)
            sage: f
            1.00000000000000*z^2 + 10.0000000000000

        Much more nasty::

            sage: z._unsafe_mutate(1, 0)
            sage: z
            0
        """
        n = int(n)
        value = self.base_ring()(value)
        x = self.__coeffs
        if n < 0:
            raise IndexError("polynomial coefficient index must be nonnegative")
        if value == 0:
            if n in x:
                del x[n]
        else:
            x[n] = value

    def list(self, copy=True):
        """
        Return a new copy of the list of the underlying
        elements of ``self``.

        EXAMPLES::

            sage: R.<z> = PolynomialRing(Integers(100), sparse=True)
            sage: f = 13*z^5 + 15*z^2 + 17*z
            sage: f.list()
            [0, 17, 15, 0, 0, 13]
        """
        zero = self.base_ring().zero()
        v = [zero] * (self.degree()+1)
        for n, x in self.__coeffs.items():
            v[n] = x
        return v

    def degree(self, gen=None):
        """
        Return the degree of this sparse polynomial.

        EXAMPLES::

            sage: R.<z> = PolynomialRing(ZZ, sparse=True)
            sage: f = 13*z^50000 + 15*z^2 + 17*z
            sage: f.degree()
            50000
        """
        if not self.__coeffs:
            return -1
        return max(self.__coeffs)

    def __floordiv__(self, right):
        """
        Return the quotient upon division (no remainder).

        EXAMPLES::

<<<<<<< HEAD
            sage: R.<x> = PolynomialRing(QQbar, sparse=True)                    # optional - sage.rings.number_field
            sage: f = (1+2*x)^3 + 3*x; f                                        # optional - sage.rings.number_field
            8*x^3 + 12*x^2 + 9*x + 1
            sage: g = f // (1+2*x); g                                           # optional - sage.rings.number_field
            4*x^2 + 4*x + 5/2
            sage: f - g * (1+2*x)                                               # optional - sage.rings.number_field
            -3/2
            sage: f.quo_rem(1+2*x)                                              # optional - sage.rings.number_field
=======
            sage: R.<x> = PolynomialRing(QQbar, sparse=True)                            # optional - sage.rings.number_field
            sage: f = (1+2*x)^3 + 3*x; f                                                # optional - sage.rings.number_field
            8*x^3 + 12*x^2 + 9*x + 1
            sage: g = f // (1+2*x); g                                                   # optional - sage.rings.number_field
            4*x^2 + 4*x + 5/2
            sage: f - g * (1+2*x)                                                       # optional - sage.rings.number_field
            -3/2
            sage: f.quo_rem(1+2*x)                                                      # optional - sage.rings.number_field
>>>>>>> a0e71766
            (4*x^2 + 4*x + 5/2, -3/2)

        """
        P = self.parent()
        if P is parent(right):
            return self._floordiv_(right)
        d = P.base_ring()(right)
        return self.map_coefficients(lambda c: c // d)

    def _add_(self, right):
        r"""
        EXAMPLES::

            sage: R.<x> = PolynomialRing(Integers(), sparse=True)
            sage: (x^100000 + 2*x^50000) + (4*x^75000 - 2*x^50000 + 3*x)
            x^100000 + 4*x^75000 + 3*x

        AUTHOR:

        - David Harvey (2006-08-05)
        """
        output = dict(self.__coeffs)

        for (index, coeff) in right.__coeffs.items():
            if index in output:
                output[index] += coeff
            else:
                output[index] = coeff

        output = self.parent()(output, check=False)
        output.__normalize()
        return output

    def _neg_(self):
        r"""
        EXAMPLES::

            sage: R.<x> = PolynomialRing(Integers(), sparse=True)
            sage: a = x^10000000; a
            x^10000000
            sage: -a
            -x^10000000
        """
        output = { }
        for (index, coeff) in self.__coeffs.items():
            output[index] = -coeff
        output = self.parent()(output, check=False)
        return output

    def _mul_(self, right):
        r"""
        EXAMPLES::

            sage: R.<x> = PolynomialRing(ZZ, sparse=True)
            sage: (x^100000 - x^50000) * (x^100000 + x^50000)
             x^200000 - x^100000
            sage: (x^100000 - x^50000) * R(0)
             0

        AUTHOR:
        - David Harvey (2006-08-05)
        """
        output = {}

        for (index1, coeff1) in self.__coeffs.items():
            for (index2, coeff2) in right.__coeffs.items():
                product = coeff1 * coeff2
                index = index1 + index2
                if index in output:
                    output[index] += product
                else:
                    output[index] = product

        output = self.parent()(output, check=False)
        output.__normalize()
        return output

    def _rmul_(self, left):
        r"""
        EXAMPLES::

            sage: R.<x> = PolynomialRing(ZZ, sparse=True)
            sage: (x^100000 - x^50000) * (x^100000 + x^50000)
            x^200000 - x^100000
            sage: 7 * (x^100000 - x^50000)   # indirect doctest
            7*x^100000 - 7*x^50000

        AUTHOR:

        - Simon King (2011-03-31)
        """
        output = {}

        for (index, coeff) in self.__coeffs.items():
            output[index] = left * coeff

        output = self.parent()(output, check=False)
        output.__normalize()
        return output

    def _lmul_(self, right):
        r"""
        EXAMPLES::

            sage: R.<x> = PolynomialRing(ZZ, sparse=True)
            sage: (x^100000 - x^50000) * (x^100000 + x^50000)
            x^200000 - x^100000
            sage: (x^100000 - x^50000) * 7   # indirect doctest
            7*x^100000 - 7*x^50000

        AUTHOR:

        - Simon King (2011-03-31)
        """
        output = {}

        for (index, coeff) in self.__coeffs.items():
            output[index] = coeff * right

        output = self.parent()(output, check=False)
        output.__normalize()
        return output

    def _richcmp_(self, other, op):
        """
        Compare this polynomial with other.

        Polynomials are first compared by degree, then in dictionary order
        starting with the coefficient of largest degree.

        EXAMPLES::

            sage: R.<x> = PolynomialRing(ZZ, sparse=True)
            sage: 3*x^100 - 12 > 12*x + 5
            True
            sage: 3*x^100 - 12 > 3*x^100 - x^50 + 5
            True
            sage: 3*x^100 - 12 < 3*x^100 - x^50 + 5
            False
            sage: x^100 + x^10 - 1 < x^100 + x^10
            True
            sage: x^100 < x^100 - x^10
            False

        TESTS::

            sage: R.<x> = PolynomialRing(QQ, sparse=True)
            sage: 2*x^2^500 > x^2^500
            True

            sage: Rd = PolynomialRing(ZZ, 'x', sparse=False)
            sage: Rs = PolynomialRing(ZZ, 'x', sparse=True)
            sage: for _ in range(100):
            ....:     pd = Rd.random_element()
            ....:     qd = Rd.random_element()
            ....:     assert bool(pd < qd) == bool(Rs(pd) < Rs(qd))
        """
        d1 = self.degree()
        d2 = other.degree()

        # Special case constant polynomials
        if d1 <= 0 and d2 <= 0:
            return richcmp(self[0], other[0], op)

        # For different degrees, compare the degree
        if d1 != d2:
            return rich_to_bool_sgn(op, d1 - d2)

        degs = set(self.__coeffs) | set(other.__coeffs)
        for i in sorted(degs, reverse=True):
            x = self[i]
            y = other[i]
            res = richcmp_item(x, y, op)
            if res is not NotImplemented:
                return res
        return rich_to_bool(op, 0)

    def shift(self, n):
        r"""
        Returns this polynomial multiplied by the power `x^n`.

        If `n` is negative, terms below `x^n` will be discarded. Does
        not change this polynomial.

        EXAMPLES::

            sage: R.<x> = PolynomialRing(ZZ, sparse=True)
            sage: p = x^100000 + 2*x + 4
            sage: type(p)
            <class 'sage.rings.polynomial.polynomial_ring.PolynomialRing_integral_domain_with_category.element_class'>
            sage: p.shift(0)
             x^100000 + 2*x + 4
            sage: p.shift(-1)
             x^99999 + 2
            sage: p.shift(-100002)
             0
            sage: p.shift(2)
             x^100002 + 2*x^3 + 4*x^2

        TESTS:

        Check that :trac:`18600` is fixed::

            sage: R.<x> = PolynomialRing(ZZ, sparse=True)
            sage: p = x^2^100 - 5
            sage: p.shift(10)
            x^1267650600228229401496703205386 - 5*x^10
            sage: p.shift(-10)
            x^1267650600228229401496703205366
            sage: p.shift(1.5)
            Traceback (most recent call last):
            ...
            TypeError: Attempt to coerce non-integral RealNumber to Integer

        AUTHOR:
        - David Harvey (2006-08-06)
        """
        n = ZZ(n)
        if n == 0:
            return self
        if n > 0:
            output = {index+n: coeff for index, coeff in self.__coeffs.items()}
            return self.parent()(output, check=False)
        if n < 0:
            output = {index+n:coeff for index, coeff in self.__coeffs.items() if index + n >= 0}
            return self.parent()(output, check=False)

    @coerce_binop
    def quo_rem(self, other):
        """
        Returns the quotient and remainder of the Euclidean division of
        ``self`` and ``other``.

        Raises ZerodivisionError if ``other`` is zero.

        Raises ArithmeticError if ``other`` has a nonunit leading coefficient
        and this causes the Euclidean division to fail.

        EXAMPLES::

            sage: P.<x> = PolynomialRing(ZZ, sparse=True)
            sage: R.<y> = PolynomialRing(P, sparse=True)
            sage: f = R.random_element(10)
            sage: while x.divides(f.leading_coefficient()):
            ....:     f = R.random_element(10)
            sage: g = y^5 + R.random_element(4)
            sage: q, r = f.quo_rem(g)
            sage: f == q*g + r and r.degree() < g.degree()
            True
            sage: g = x*y^5
            sage: f.quo_rem(g)
            Traceback (most recent call last):
            ...
            ArithmeticError: Division non exact (consider coercing to polynomials over the fraction field)
            sage: g = 0
            sage: f.quo_rem(g)
            Traceback (most recent call last):
            ...
            ZeroDivisionError: Division by zero polynomial

        If the leading coefficient of ``other`` is not a unit, Euclidean division may still work::

            sage: f = -x*y^10 + 2*x*y^7 + y^3 - 2*x^2*y^2 - y
            sage: g = x*y^5
            sage: f.quo_rem(g)
            (-y^5 + 2*y^2, y^3 - 2*x^2*y^2 - y)

        Polynomials over noncommutative rings are also allowed::

            sage: HH = QuaternionAlgebra(QQ, -1, -1)                                    # optional - sage.combinat sage.modules
            sage: P.<x> = PolynomialRing(HH, sparse=True)                               # optional - sage.combinat sage.modules
            sage: f = P.random_element(5)                                               # optional - sage.combinat sage.modules
            sage: g = P.random_element((0, 5))                                          # optional - sage.combinat sage.modules
            sage: q, r = f.quo_rem(g)                                                   # optional - sage.combinat sage.modules
            sage: f == q*g + r                                                          # optional - sage.combinat sage.modules
            True

        TESTS::

            sage: P.<x> = PolynomialRing(ZZ, sparse=True)
            sage: f = x^10 - 4*x^6 - 5
            sage: g = 17*x^22 + x^15 - 3*x^5 + 1
            sage: q, r = g.quo_rem(f)
            sage: g == f*q + r and r.degree() < f.degree()
            True
            sage: zero = P(0)
            sage: zero.quo_rem(f)
            (0, 0)
            sage: Q.<y> = IntegerModRing(14)[]
            sage: f = y^10 - 4*y^6 - 5
            sage: g = 17*y^22 + y^15 - 3*y^5 + 1
            sage: q, r = g.quo_rem(f)
            sage: g == f*q + r and r.degree() < f.degree()
            True
            sage: f += 2*y^10  # 3 is invertible mod 14
            sage: q, r = g.quo_rem(f)
            sage: g == f*q + r and r.degree() < f.degree()
            True

        The following shows that :trac:`16649` is indeed fixed. ::

            sage: P.<x> = PolynomialRing(ZZ, sparse=True)
            sage: (4*x).quo_rem(2*x)
            (2, 0)

        AUTHORS:

        - Bruno Grenet (2014-07-09)
        """
        if other.is_zero():
            raise ZeroDivisionError("Division by zero polynomial")
        if self.is_zero():
            return self, self

        R = self.parent()

        d = other.degree()
        if self.degree() < d:
            return R.zero(), self

        quo = R.zero()
        rem = self

        while rem.degree() >= d:
            try:
                c = R(rem.leading_coefficient() * ~other.leading_coefficient())
            except TypeError:
                raise ArithmeticError("Division non exact (consider coercing to polynomials over the fraction field)")
            e = rem.degree() - d
            quo += c*R.one().shift(e)
            # we know that the leading coefficient of rem vanishes
            # thus we avoid doing a useless computation
            rem = rem[:rem.degree()] - c*other[:d].shift(e)
        return (quo,rem)

    @coerce_binop
    def gcd(self,other,algorithm=None):
        """
        Return the gcd of this polynomial and ``other``

        INPUT:

        - ``other`` -- a polynomial defined over the same ring as this
          polynomial.

        ALGORITHM:

        Two algorithms are provided:

        - ``generic``: Uses the generic implementation, which depends on the
          base ring being a UFD or a field.
        - ``dense``: The polynomials are converted to the dense representation,
          their gcd is computed and is converted back to the sparse
          representation.

        Default is ``dense`` for polynomials over ZZ and ``generic`` in the
        other cases.

        EXAMPLES::

            sage: R.<x> = PolynomialRing(ZZ,sparse=True)
            sage: p = x^6 + 7*x^5 + 8*x^4 + 6*x^3 + 2*x^2 + x + 2
            sage: q = 2*x^4 - x^3 - 2*x^2 - 4*x - 1
            sage: gcd(p,q)
            x^2 + x + 1
            sage: gcd(p, q, algorithm = "dense")
            x^2 + x + 1
            sage: gcd(p, q, algorithm = "generic")
            x^2 + x + 1
            sage: gcd(p, q, algorithm = "foobar")
            Traceback (most recent call last):
            ...
            ValueError: Unknown algorithm 'foobar'

        TESTS:

        Check that :trac:`19676` is fixed::

            sage: S.<y> = R[]
            sage: x.gcd(y)
            1
            sage: (6*x).gcd(9)
            3
        """

        from sage.rings.polynomial.polynomial_ring_constructor import PolynomialRing

        if algorithm is None:
            if self.base_ring() == ZZ:
                algorithm = "dense"
            else:
                algorithm = "generic"
        if algorithm=="dense":
            S = self.parent()
            # FLINT is faster but a bug makes the conversion extremely slow,
            # so NTL is used in those cases where the conversion is too slow. Cf
            # <https://groups.google.com/d/msg/sage-devel/6qhW90dgd1k/Hoq3N7fWe4QJ>
            sd = self.degree()
            od = other.degree()
            if max(sd,od)<100 or \
               min(len(self.__coeffs)/sd, len(other.__coeffs)/od)>.06:
                implementation="FLINT"
            else:
                implementation="NTL"
            D = PolynomialRing(S.base_ring(),'x',implementation=implementation)
            g = D(self).gcd(D(other))
            return S(g)
        elif algorithm=="generic":
            return Polynomial.gcd(self,other)
        else:
            raise ValueError("Unknown algorithm '%s'" % algorithm)

    def reverse(self, degree=None):
        """
        Return this polynomial but with the coefficients reversed.

        If an optional degree argument is given the coefficient list will be
        truncated or zero padded as necessary and the reverse polynomial will
        have the specified degree.

        EXAMPLES::

            sage: R.<x> = PolynomialRing(ZZ, sparse=True)
            sage: p = x^4 + 2*x^2^100
            sage: p.reverse()
            x^1267650600228229401496703205372 + 2
            sage: p.reverse(10)
            x^6
        """
        if degree is None:
            degree = self.degree()
        if not isinstance(degree, (int,Integer)):
            raise ValueError("degree argument must be a nonnegative integer, got %s"%degree)
        d = {degree-k: v for k,v in self.__coeffs.items() if degree >= k}
        return self.parent()(d, check=False)

    def truncate(self, n):
        """
        Return the polynomial of degree `< n` equal to `self` modulo `x^n`.

        EXAMPLES::

            sage: R.<x> = PolynomialRing(ZZ, sparse=True)
            sage: (x^11 + x^10 + 1).truncate(11)
            x^10 + 1
            sage: (x^2^500 + x^2^100 + 1).truncate(2^101)
            x^1267650600228229401496703205376 + 1
        """
        return self[:n]

    def number_of_terms(self):
        """
        Return the number of nonzero terms.

        EXAMPLES::

            sage: R.<x> = PolynomialRing(ZZ,sparse=True)
            sage: p = x^100 - 3*x^10 + 12
            sage: p.number_of_terms()
            3
        """
        return len(self.__coeffs)

class Polynomial_generic_domain(Polynomial, IntegralDomainElement):
    def __init__(self, parent, is_gen=False, construct=False):
        Polynomial.__init__(self, parent, is_gen=is_gen)

    def is_unit(self):
        r"""
        Return ``True`` if this polynomial is a unit.

        *EXERCISE* (Atiyah-McDonald, Ch 1): Let `A[x]` be a polynomial
        ring in one variable.  Then `f=\sum a_i x^i \in A[x]` is a
        unit if and only if `a_0` is a unit and `a_1,\ldots, a_n` are
        nilpotent.

        EXAMPLES::

            sage: R.<z> = PolynomialRing(ZZ, sparse=True)
            sage: (2 + z^3).is_unit()
            False
            sage: f = -1 + 3*z^3; f
            3*z^3 - 1
            sage: f.is_unit()
            False
            sage: R(-3).is_unit()
            False
            sage: R(-1).is_unit()
            True
            sage: R(0).is_unit()
            False
        """
        if self.degree() > 0:
            return False
        return self[0].is_unit()

class Polynomial_generic_field(Polynomial_singular_repr,
                               Polynomial_generic_domain,
                               EuclideanDomainElement):

    @coerce_binop
    def quo_rem(self, other):
        """
        Returns a tuple (quotient, remainder) where
            self = quotient * other + remainder.

        EXAMPLES::

            sage: R.<y> = PolynomialRing(QQ)
<<<<<<< HEAD
            sage: K.<t> = NumberField(y^2 - 2)                                  # optional - sage.rings.number_field
            sage: P.<x> = PolynomialRing(K)                                     # optional - sage.rings.number_field
            sage: x.quo_rem(K(1))                                               # optional - sage.rings.number_field
            (x, 0)
            sage: x.xgcd(K(1))                                                  # optional - sage.rings.number_field
=======
            sage: K.<t> = NumberField(y^2 - 2)                                          # optional - sage.rings.number_field
            sage: P.<x> = PolynomialRing(K)                                             # optional - sage.rings.number_field
            sage: x.quo_rem(K(1))                                                       # optional - sage.rings.number_field
            (x, 0)
            sage: x.xgcd(K(1))                                                          # optional - sage.rings.number_field
>>>>>>> a0e71766
            (1, 0, 1)
        """
        P = self.parent()
        if other.is_zero():
            raise ZeroDivisionError("other must be nonzero")

        # This is algorithm 3.1.1 in Cohen GTM 138
        A = self
        B = other
        R = A
        Q = P.zero()
        while R.degree() >= B.degree():
            aaa = R.leading_coefficient()/B.leading_coefficient()
            diff_deg=R.degree()-B.degree()
            Q += P(aaa).shift(diff_deg)
            # We know that S*B exactly cancels the leading coefficient of R.
            # Thus, we skip the computation of this leading coefficient.
            # For most exact fields, this doesn't matter much; but for
            # inexact fields, the leading coefficient might not end up
            # exactly equal to zero; and for AA/QQbar, verifying that
            # the coefficient is exactly zero triggers exact computation.
            R = R[:R.degree()] - (aaa*B[:B.degree()]).shift(diff_deg)
        return (Q, R)


class Polynomial_generic_sparse_field(Polynomial_generic_sparse, Polynomial_generic_field):
    """
    EXAMPLES::

        sage: R.<x> = PolynomialRing(Frac(RR['t']), sparse=True)
        sage: f = x^3 - x + 17
        sage: type(f)
        <class 'sage.rings.polynomial.polynomial_ring.PolynomialRing_field_with_category.element_class'>
        sage: loads(f.dumps()) == f
        True
    """
    def __init__(self, parent, x=None, check=True, is_gen = False, construct=False):
        Polynomial_generic_sparse.__init__(self, parent, x, check, is_gen)


class Polynomial_generic_dense_field(Polynomial_generic_dense, Polynomial_generic_field):
    def __init__(self, parent, x=None, check=True, is_gen = False, construct=False):
        Polynomial_generic_dense.__init__(self, parent, x, check, is_gen)


##########################################
# Over discrete valuation rings and fields
##########################################

class Polynomial_generic_cdv(Polynomial_generic_domain):
    """
    A generic class for polynomials over complete discrete
    valuation domains and fields.

    AUTHOR:

    - Xavier Caruso (2013-03)
    """
    def newton_slopes(self, repetition=True):
        """
        Returns a list of the Newton slopes of this polynomial.

        These are the valuations of the roots of this polynomial.

        If ``repetition`` is ``True``, each slope is repeated a number of
        times equal to its multiplicity. Otherwise it appears only
        one time.

        EXAMPLES::

<<<<<<< HEAD
            sage: K = Qp(5)                                                                                             # optional - sage.rings.padics
            sage: R.<t> = K[]                                                                                           # optional - sage.rings.padics
            sage: f = 5 + 3*t + t^4 + 25*t^10                                                                           # optional - sage.rings.padics
            sage: f.newton_polygon()                                                                                    # optional - sage.rings.padics
            Finite Newton polygon with 4 vertices: (0, 1), (1, 0), (4, 0), (10, 2)
            sage: f.newton_slopes()                                                                                     # optional - sage.rings.padics
            [1, 0, 0, 0, -1/3, -1/3, -1/3, -1/3, -1/3, -1/3]

            sage: f.newton_slopes(repetition=False)                                                                     # optional - sage.rings.padics
=======
            sage: K = Qp(5)                                                             # optional - sage.rings.padics
            sage: R.<t> = K[]                                                           # optional - sage.rings.padics
            sage: f = 5 + 3*t + t^4 + 25*t^10                                           # optional - sage.rings.padics
            sage: f.newton_polygon()                                                    # optional - sage.rings.padics
            Finite Newton polygon with 4 vertices: (0, 1), (1, 0), (4, 0), (10, 2)
            sage: f.newton_slopes()                                                     # optional - sage.rings.padics
            [1, 0, 0, 0, -1/3, -1/3, -1/3, -1/3, -1/3, -1/3]

            sage: f.newton_slopes(repetition=False)                                     # optional - sage.rings.padics
>>>>>>> a0e71766
            [1, 0, -1/3]

        AUTHOR:

        - Xavier Caruso (2013-03-20)
        """
        polygon = self.newton_polygon()
        return [-s for s in polygon.slopes(repetition=repetition)]

    def newton_polygon(self):
        r"""
        Returns a list of vertices of the Newton polygon of this polynomial.

        .. NOTE::

            If some coefficients have not enough precision an error is raised.

        EXAMPLES::

<<<<<<< HEAD
            sage: K = Qp(5)                                                                                             # optional - sage.rings.padics
            sage: R.<t> = K[]                                                                                           # optional - sage.rings.padics
            sage: f = 5 + 3*t + t^4 + 25*t^10                                                                           # optional - sage.rings.padics
            sage: f.newton_polygon()                                                                                    # optional - sage.rings.padics
            Finite Newton polygon with 4 vertices: (0, 1), (1, 0), (4, 0), (10, 2)

            sage: g = f + K(0,0)*t^4; g                                                                                 # optional - sage.rings.padics
            (5^2 + O(5^22))*t^10 + O(5^0)*t^4 + (3 + O(5^20))*t + 5 + O(5^21)
            sage: g.newton_polygon()                                                                                    # optional - sage.rings.padics
=======
            sage: K = Qp(5)                                                             # optional - sage.rings.padics
            sage: R.<t> = K[]                                                           # optional - sage.rings.padics
            sage: f = 5 + 3*t + t^4 + 25*t^10                                           # optional - sage.rings.padics
            sage: f.newton_polygon()                                                    # optional - sage.rings.padics
            Finite Newton polygon with 4 vertices: (0, 1), (1, 0), (4, 0), (10, 2)

            sage: g = f + K(0,0)*t^4; g                                                 # optional - sage.rings.padics
            (5^2 + O(5^22))*t^10 + O(5^0)*t^4 + (3 + O(5^20))*t + 5 + O(5^21)
            sage: g.newton_polygon()                                                    # optional - sage.rings.padics
>>>>>>> a0e71766
            Traceback (most recent call last):
            ...
            PrecisionError: The coefficient of t^4 has not enough precision

        TESTS:

        Check that :trac:`22936` is fixed::

<<<<<<< HEAD
            sage: S.<x> = PowerSeriesRing(GF(5))                                # optional - sage.libs.pari
            sage: R.<y> = S[]                                                   # optional - sage.libs.pari
            sage: p = x^2 + y + x*y^2                                           # optional - sage.libs.pari
            sage: p.newton_polygon()                                            # optional - sage.libs.pari
=======
            sage: S.<x> = PowerSeriesRing(GF(5))                                        # optional - sage.rings.finite_rings
            sage: R.<y> = S[]                                                           # optional - sage.rings.finite_rings
            sage: p = x^2 + y + x*y^2                                                   # optional - sage.rings.finite_rings
            sage: p.newton_polygon()                                                    # optional - sage.rings.finite_rings
>>>>>>> a0e71766
            Finite Newton polygon with 3 vertices: (0, 2), (1, 0), (2, 1)

        AUTHOR:

        - Xavier Caruso (2013-03-20)
        """
        d = self.degree()
        from sage.geometry.newton_polygon import NewtonPolygon
        polygon = NewtonPolygon([(x, self[x].valuation()) for x in range(d+1)])
        polygon_prec = NewtonPolygon([ (x, self[x].precision_absolute()) for x in range(d+1) ])
        vertices = polygon.vertices(copy=False)
        vertices_prec = polygon_prec.vertices(copy=False)
        if len(vertices_prec) > 0:
            if vertices[0][0] > vertices_prec[0][0]:
                raise PrecisionError("first term with non-infinite valuation must have determined valuation")
            elif vertices[-1][0] < vertices_prec[-1][0]:
                raise PrecisionError("last term with non-infinite valuation must have determined valuation")
            else:
                for (x, y) in vertices:
                    if polygon_prec(x) <= y:
                        raise PrecisionError("The coefficient of %s^%s has not enough precision" % (self.parent().variable_name(), x))
        return polygon

    def hensel_lift(self, a):
        """
        Lift `a` to a root of this polynomial (using
        Newton iteration).

        If `a` is not close enough to a root (so that
        Newton iteration does not converge), an error
        is raised.

        EXAMPLES::

<<<<<<< HEAD
            sage: K = Qp(5, 10)                                                                                         # optional - sage.rings.padics
            sage: P.<x> = PolynomialRing(K)                                                                             # optional - sage.rings.padics
            sage: f = x^2 + 1                                                                                           # optional - sage.rings.padics
            sage: root = f.hensel_lift(2); root                                                                         # optional - sage.rings.padics
            2 + 5 + 2*5^2 + 5^3 + 3*5^4 + 4*5^5 + 2*5^6 + 3*5^7 + 3*5^9 + O(5^10)
            sage: f(root)                                                                                               # optional - sage.rings.padics
            O(5^10)

            sage: g = (x^2 + 1)*(x - 7)                                                                                 # optional - sage.rings.padics
            sage: g.hensel_lift(2)  # here, 2 is a multiple root modulo p                                               # optional - sage.rings.padics
=======
            sage: K = Qp(5, 10)                                                         # optional - sage.rings.padics
            sage: P.<x> = PolynomialRing(K)                                             # optional - sage.rings.padics
            sage: f = x^2 + 1                                                           # optional - sage.rings.padics
            sage: root = f.hensel_lift(2); root                                         # optional - sage.rings.padics
            2 + 5 + 2*5^2 + 5^3 + 3*5^4 + 4*5^5 + 2*5^6 + 3*5^7 + 3*5^9 + O(5^10)
            sage: f(root)                                                               # optional - sage.rings.padics
            O(5^10)

            sage: g = (x^2 + 1)*(x - 7)                                                 # optional - sage.rings.padics
            sage: g.hensel_lift(2)  # here, 2 is a multiple root modulo p               # optional - sage.rings.padics
>>>>>>> a0e71766
            Traceback (most recent call last):
            ...
            ValueError: a is not close enough to a root of this polynomial

        AUTHOR:

        - Xavier Caruso (2013-03-23)
        """
        selfa = self(a)
        der = self.derivative()
        dera = der(a)
        if selfa.valuation() <= 2 * dera.valuation():
            raise ValueError("a is not close enough to a root of this polynomial")
        # Newton iteration
        # Todo: compute everything up to the adequate precision at each step
        b = ~dera
        while(True):
            na = a - selfa * b
            if na == a:
                return a
            a = na
            selfa = self(a)
            dera = der(a)
            b *= 2 - dera*b

    def _factor_of_degree(self, deg):
        """
        Return a factor of ``self`` of degree ``deg``.

        Algorithm is Newton iteration.

        This fails if ``deg`` is not a breakpoint in the Newton
        polygon of ``self``.

        Only for internal use!

        EXAMPLES::

<<<<<<< HEAD
            sage: K = Qp(5)                                                                                             # optional - sage.rings.padics
            sage: R.<x> = K[]                                                                                           # optional - sage.rings.padics
            sage: K = Qp(5)                                                                                             # optional - sage.rings.padics
            sage: R.<t> = K[]                                                                                           # optional - sage.rings.padics
            sage: f = 5 + 3*t + t^4 + 25*t^10                                                                           # optional - sage.rings.padics

            sage: g = f._factor_of_degree(4)                                                                            # optional - sage.rings.padics
            sage: (f % g).is_zero()                                                                                     # optional - sage.rings.padics
            True

            sage: g = f._factor_of_degree(3)    # not tested                                                            # optional - sage.rings.padics
=======
            sage: K = Qp(5)                                                             # optional - sage.rings.padics
            sage: R.<x> = K[]                                                           # optional - sage.rings.padics
            sage: K = Qp(5)                                                             # optional - sage.rings.padics
            sage: R.<t> = K[]                                                           # optional - sage.rings.padics
            sage: f = 5 + 3*t + t^4 + 25*t^10                                           # optional - sage.rings.padics

            sage: g = f._factor_of_degree(4)                                            # optional - sage.rings.padics
            sage: (f % g).is_zero()                                                     # optional - sage.rings.padics
            True

            sage: g = f._factor_of_degree(3)    # not tested                            # optional - sage.rings.padics
>>>>>>> a0e71766
            Traceback (most recent call last)
            ...
            KeyboardInterrupt:

        TESTS::

<<<<<<< HEAD
            sage: S.<x> = PowerSeriesRing(GF(5))                                        # optional - sage.libs.pari
            sage: R.<y> = S[]                                                           # optional - sage.libs.pari
            sage: p = x^2 + y + x*y^2                                                   # optional - sage.libs.pari
            sage: p._factor_of_degree(1)                                                # optional - sage.libs.pari
=======
            sage: S.<x> = PowerSeriesRing(GF(5))                                        # optional - sage.rings.finite_rings
            sage: R.<y> = S[]                                                           # optional - sage.rings.finite_rings
            sage: p = x^2 + y + x*y^2                                                   # optional - sage.rings.finite_rings
            sage: p._factor_of_degree(1)                                                # optional - sage.rings.finite_rings
>>>>>>> a0e71766
            (1 + O(x^20))*y + x^2 + x^5 + 2*x^8 + 4*x^14 + 2*x^17 + 2*x^20 + O(x^22)

        AUTHOR:

        - Xavier Caruso (2013-03-20)

        .. TODO::

            Precision is not optimal, and can be improved.
        """
        coeffs = self.list()
        a = coeffs[:deg+1]
        # The leading coefficient need to be known at finite precision
        # in order to ensure that the while loop below terminates
        if a[deg].precision_absolute() is Infinity:
            a[deg] = a[deg].add_bigoh(self.base_ring().default_prec())

        parent = self.parent()
        a = parent(a)
        v = parent.one()
        x = self % a
        while not x.is_zero():
            a += (v * x) % a
            b, x = self.quo_rem(a)
            b %= a
            v = (v * (2 - b * v)) % a
        return a

    def factor_of_slope(self, slope=None):
        """
        INPUT:

        -  slope -- a rational number (default: the first slope
           in the Newton polygon of ``self``)

        OUTPUT:

        The factor of ``self`` corresponding to the slope ``slope`` (i.e.
        the unique monic divisor of ``self`` whose slope is ``slope`` and
        degree is the length of ``slope`` in the Newton polygon).

        EXAMPLES::

<<<<<<< HEAD
            sage: K = Qp(5)                                                             # optional - sage.libs.pari
            sage: R.<x> = K[]                                                           # optional - sage.libs.pari
            sage: K = Qp(5)                                                             # optional - sage.libs.pari
            sage: R.<t> = K[]                                                           # optional - sage.libs.pari
            sage: f = 5 + 3*t + t^4 + 25*t^10                                           # optional - sage.libs.pari
            sage: f.newton_slopes()                                                     # optional - sage.libs.pari
            [1, 0, 0, 0, -1/3, -1/3, -1/3, -1/3, -1/3, -1/3]

            sage: g = f.factor_of_slope(0)                                              # optional - sage.libs.pari
            sage: g.newton_slopes()                                                     # optional - sage.libs.pari
            [0, 0, 0]
            sage: (f % g).is_zero()                                                     # optional - sage.libs.pari
            True

            sage: h = f.factor_of_slope()                                               # optional - sage.libs.pari
            sage: h.newton_slopes()                                                     # optional - sage.libs.pari
            [1]
            sage: (f % h).is_zero()                                                     # optional - sage.libs.pari
=======
            sage: K = Qp(5)                                                             # optional - sage.rings.padics
            sage: R.<x> = K[]                                                           # optional - sage.rings.padics
            sage: K = Qp(5)                                                             # optional - sage.rings.padics
            sage: R.<t> = K[]                                                           # optional - sage.rings.padics
            sage: f = 5 + 3*t + t^4 + 25*t^10                                           # optional - sage.rings.padics
            sage: f.newton_slopes()                                                     # optional - sage.rings.padics
            [1, 0, 0, 0, -1/3, -1/3, -1/3, -1/3, -1/3, -1/3]

            sage: g = f.factor_of_slope(0)                                              # optional - sage.rings.padics
            sage: g.newton_slopes()                                                     # optional - sage.rings.padics
            [0, 0, 0]
            sage: (f % g).is_zero()                                                     # optional - sage.rings.padics
            True

            sage: h = f.factor_of_slope()                                               # optional - sage.rings.padics
            sage: h.newton_slopes()                                                     # optional - sage.rings.padics
            [1]
            sage: (f % h).is_zero()                                                     # optional - sage.rings.padics
>>>>>>> a0e71766
            True

        If ``slope`` is not a slope of ``self``, the corresponding factor
        is `1`::

<<<<<<< HEAD
            sage: f.factor_of_slope(-1)                                                 # optional - sage.libs.pari
=======
            sage: f.factor_of_slope(-1)                                                 # optional - sage.rings.padics
>>>>>>> a0e71766
            1 + O(5^20)

        AUTHOR:

        - Xavier Caruso (2013-03-20)
        """
        one = self.parent()(1)
        vertices = self.newton_polygon().vertices(copy=False)
        if len(vertices) < 2:
            if slope is Infinity:
                return self.parent().gen() ** self.degree()
            else:
                return one
        if slope is None:
            deg_first = vertices[0][0]
            deg_last = vertices[1][0]
        else:
            (deg_first, y_first) = vertices[0]
            for i in range(1, len(vertices)):
                (deg_last, y_last) = vertices[i]
                slope_cur = (y_first - y_last) / (deg_last - deg_first)
                if slope_cur == slope:
                    break
                elif slope_cur < slope:
                    return one
                deg_first = deg_last
                y_first = y_last
            if slope_cur > slope:
                return one
        if deg_last == self.degree():
            div = self
        else:
            div = self._factor_of_degree(deg_last)
        if deg_first > 0:
            div2 = div._factor_of_degree(deg_first)
            div,_ = div.quo_rem(div2)
        return div.monic()

    def slope_factorization(self):
        """
        Return a factorization of ``self`` into a product of factors
        corresponding to each slope in the Newton polygon.

        EXAMPLES::

<<<<<<< HEAD
            sage: K = Qp(5)                                                                                             # optional - sage.rings.padics
            sage: R.<x> = K[]                                                                                           # optional - sage.rings.padics
            sage: K = Qp(5)                                                                                             # optional - sage.rings.padics
            sage: R.<t> = K[]                                                                                           # optional - sage.rings.padics
            sage: f = 5 + 3*t + t^4 + 25*t^10                                                                           # optional - sage.rings.padics
            sage: f.newton_slopes()                                                                                     # optional - sage.rings.padics
            [1, 0, 0, 0, -1/3, -1/3, -1/3, -1/3, -1/3, -1/3]

            sage: F = f.slope_factorization()                                                                           # optional - sage.rings.padics
            sage: F.prod() == f                                                                                         # optional - sage.rings.padics
            True
            sage: for (f,_) in F:                                                                                       # optional - sage.rings.padics
=======
            sage: K = Qp(5)                                                             # optional - sage.rings.padics
            sage: R.<x> = K[]                                                           # optional - sage.rings.padics
            sage: K = Qp(5)                                                             # optional - sage.rings.padics
            sage: R.<t> = K[]                                                           # optional - sage.rings.padics
            sage: f = 5 + 3*t + t^4 + 25*t^10                                           # optional - sage.rings.padics
            sage: f.newton_slopes()                                                     # optional - sage.rings.padics
            [1, 0, 0, 0, -1/3, -1/3, -1/3, -1/3, -1/3, -1/3]

            sage: F = f.slope_factorization()                                           # optional - sage.rings.padics
            sage: F.prod() == f                                                         # optional - sage.rings.padics
            True
            sage: for (f,_) in F:                                                       # optional - sage.rings.padics
>>>>>>> a0e71766
            ....:     print(f.newton_slopes())
            [-1/3, -1/3, -1/3, -1/3, -1/3, -1/3]
            [0, 0, 0]
            [1]

        TESTS::

<<<<<<< HEAD
            sage: S.<x> = PowerSeriesRing(GF(5))                                # optional - sage.libs.pari
            sage: R.<y> = S[]                                                   # optional - sage.libs.pari
            sage: p = x^2 + y + x*y^2                                           # optional - sage.libs.pari
            sage: p.slope_factorization()                                       # optional - sage.libs.pari
=======
            sage: S.<x> = PowerSeriesRing(GF(5))                                        # optional - sage.rings.finite_rings
            sage: R.<y> = S[]                                                           # optional - sage.rings.finite_rings
            sage: p = x^2 + y + x*y^2                                                   # optional - sage.rings.finite_rings
            sage: p.slope_factorization()                                               # optional - sage.rings.finite_rings
>>>>>>> a0e71766
            (x)
            * ((x + O(x^22))*y + 1 + 4*x^3 + 4*x^6 + 3*x^9 + x^15 + 3*x^18 + O(x^21))
            * ((x^-1 + O(x^20))*y + x + x^4 + 2*x^7 + 4*x^13 + 2*x^16 + 2*x^19 + O(x^22))

        AUTHOR:

        - Xavier Caruso (2013-03-20)
        """
        vertices = self.newton_polygon().vertices(copy=False)

        unit = self.leading_coefficient()
        P = ~unit * self

        deg_first = vertices[0][0]
        factors = [ ]
        if deg_first > 0:
            P >>= deg_first
            factors.append((self._parent.gen(), deg_first))
        if len(vertices) > 2:
            for i in range(1, len(vertices)-1):
                deg = vertices[i][0]
                div = P._factor_of_degree(deg-deg_first)
                factors.append((div,1))
                P,_ = P.quo_rem(div)
                deg_first = deg
        if len(vertices) > 1:
            factors.append((P, 1))
        factors.reverse()
        return Factorization(factors, sort=False, unit=unit)

    def _roots(self, secure, minval, hint):
        """
        Return the roots of this polynomial whose valuation is
        at least ``minval``.

        This is a helper method for :meth:`roots`.
        It is not meant to be called directly.

        INPUT:

        - ``secure`` -- a boolean; whether we raise an error or
          not in case of multiple roots

        - ``minval`` -- an integer

        - ``hint`` -- a list or ``None``; if given, it must be the
          list of roots of the residual polynomial of slope ``minval``

        OUTPUT:

        A list of pairs ``(root, multiplicity)``

        TESTS::

<<<<<<< HEAD
            sage: R = Zp(2)                                                                                             # optional - sage.rings.padics
            sage: S.<x> = R[]                                                                                           # optional - sage.rings.padics
            sage: P = (x-1) * (x-2) * (x-4) * (x-8) * (x-16)                                                            # optional - sage.rings.padics
            sage: Q = P^2                                                                                               # optional - sage.rings.padics
            sage: Q.roots(algorithm="sage")  # indirect doctest                                                         # optional - sage.rings.padics
=======
            sage: R = Zp(2)                                                             # optional - sage.rings.padics
            sage: S.<x> = R[]                                                           # optional - sage.rings.padics
            sage: P = (x-1) * (x-2) * (x-4) * (x-8) * (x-16)                            # optional - sage.rings.padics
            sage: Q = P^2                                                               # optional - sage.rings.padics
            sage: Q.roots(algorithm="sage")  # indirect doctest                         # optional - sage.rings.padics
>>>>>>> a0e71766
            [(2^4 + O(2^14), 2),
             (2^3 + O(2^13), 2),
             (2^2 + O(2^12), 2),
             (2 + O(2^11), 2),
             (1 + O(2^10), 2)]

        """
        from sage.rings.polynomial.polynomial_ring_constructor import PolynomialRing
        K = self.base_ring()
        Pk = PolynomialRing(K.residue_field(), names='xbar')
        x = self.parent().gen()

        # Trivial cases
        if self.degree() == 0:
            return [ ]
        if self.degree() == 1:
            return [ (-self[0]/self[1], 1) ]

        # We consider the case where zero is a (possibly multiple) root
        i = 0
        while self[i] == 0:
            i += 1
        if secure and i > 1:
            raise PrecisionError("not enough precision to determine the number of roots")
        if i == 0:
            roots = [ ]
            P = self
        else:
            vali = self[i].valuation()
            prec = min((self[j].precision_absolute()-vali) / (i-j) for j in range(i))
            if prec is not Infinity:
                prec = prec.ceil()
            roots = [ (K(0,prec), i) ]
            P = self // self[:i+1]  # we do not shift because we need to track precision here

        # We use Newton polygon and slope factorisation to find roots
        vertices = P.newton_polygon().vertices(copy=False)
        deg = 0
        for i in range(1, len(vertices)):
            deg_left, val_left = vertices[i-1]
            deg_right, val_right = vertices[i]
            slope = (val_right - val_left) / (deg_left - deg_right)
            if slope not in ZZ or slope < minval:
                continue
            if hint is not None and slope == minval:
                rootsbar = hint
                if not rootsbar:
                    continue
            if i < len(vertices) - 1:
                F = P._factor_of_degree(deg_right - deg)
                P = P // F
            else:
                F = P
            if deg < deg_left:
                G = F._factor_of_degree(deg_left - deg)
                F //= G
            deg = deg_right
            val = F[0].valuation()
            if hint is None or slope != minval:
                Fbar = Pk([ F[j] >> (val - j*slope) for j in range(F.degree()+1) ])
                rootsbar = [ r for (r, _) in Fbar.roots() ]
                if not rootsbar:
                    continue
            rbar = rootsbar.pop()
            shift = K(rbar).lift_to_precision() << slope  # probably we should choose a better lift
            roots += [(r+shift, m) for (r, m) in F(x+shift)._roots(secure, slope, [r-rbar for r in rootsbar])]  # recursive call
        return roots



class Polynomial_generic_dense_cdv(Polynomial_generic_dense_inexact, Polynomial_generic_cdv):
    pass

class Polynomial_generic_sparse_cdv(Polynomial_generic_sparse, Polynomial_generic_cdv):
    pass


class Polynomial_generic_cdvr(Polynomial_generic_cdv):
    pass

class Polynomial_generic_dense_cdvr(Polynomial_generic_dense_cdv, Polynomial_generic_cdvr):
    pass

class Polynomial_generic_sparse_cdvr(Polynomial_generic_sparse_cdv, Polynomial_generic_cdvr):
    pass


class Polynomial_generic_cdvf(Polynomial_generic_cdv, Polynomial_generic_field):
    pass

class Polynomial_generic_dense_cdvf(Polynomial_generic_dense_cdv, Polynomial_generic_cdvf):
    pass

class Polynomial_generic_sparse_cdvf(Polynomial_generic_sparse_cdv, Polynomial_generic_cdvf):
    pass

############################################################################
# XXX:  Ensures that the generic polynomials implemented in Sage via PARI  #
# until at least until 4.5.0 unpickle correctly as polynomials implemented #
# via FLINT.                                                               #
from sage.misc.persist import register_unpickle_override
from sage.rings.polynomial.polynomial_rational_flint import Polynomial_rational_flint

register_unpickle_override( \
    'sage.rings.polynomial.polynomial_element_generic', \
    'Polynomial_rational_dense', Polynomial_rational_flint)<|MERGE_RESOLUTION|>--- conflicted
+++ resolved
@@ -14,17 +14,10 @@
 
     sage: W.<w> = QQ['w']
     sage: WZ.<z> = W['z']
-<<<<<<< HEAD
-    sage: m = matrix(WZ, 2, 2, [1,z,z,z^2])                                                                             # optional - sage.modules
-    sage: a = m.charpoly()                                                                                              # optional - sage.modules
-    sage: R.<x> = WZ[]                                                                                                  # optional - sage.modules
-    sage: R(a)                                                                                                          # optional - sage.modules
-=======
     sage: m = matrix(WZ, 2, 2, [1, z, z, z^2])                                          # optional - sage.modules
     sage: a = m.charpoly()                                                              # optional - sage.modules
     sage: R.<x> = WZ[]                                                                  # optional - sage.modules
     sage: R(a)                                                                          # optional - sage.modules
->>>>>>> a0e71766
     x^2 + (-z^2 - 1)*x
 """
 
@@ -197,15 +190,6 @@
 
         EXAMPLES::
 
-<<<<<<< HEAD
-            sage: R.<w> = PolynomialRing(GF(9, 'a'), sparse=True)               # optional - sage.libs.pari
-            sage: f = w^1997 - w^10000                                          # optional - sage.libs.pari
-            sage: f.valuation()                                                 # optional - sage.libs.pari
-            1997
-            sage: R(19).valuation()                                             # optional - sage.libs.pari
-            0
-            sage: R(0).valuation()                                              # optional - sage.libs.pari
-=======
             sage: R.<w> = PolynomialRing(GF(9, 'a'), sparse=True)                       # optional - sage.rings.finite_rings
             sage: f = w^1997 - w^10000                                                  # optional - sage.rings.finite_rings
             sage: f.valuation()                                                         # optional - sage.rings.finite_rings
@@ -213,7 +197,6 @@
             sage: R(19).valuation()                                                     # optional - sage.rings.finite_rings
             0
             sage: R(0).valuation()                                                      # optional - sage.rings.finite_rings
->>>>>>> a0e71766
             +Infinity
         """
         if not self.__coeffs:
@@ -567,16 +550,6 @@
 
         EXAMPLES::
 
-<<<<<<< HEAD
-            sage: R.<x> = PolynomialRing(QQbar, sparse=True)                    # optional - sage.rings.number_field
-            sage: f = (1+2*x)^3 + 3*x; f                                        # optional - sage.rings.number_field
-            8*x^3 + 12*x^2 + 9*x + 1
-            sage: g = f // (1+2*x); g                                           # optional - sage.rings.number_field
-            4*x^2 + 4*x + 5/2
-            sage: f - g * (1+2*x)                                               # optional - sage.rings.number_field
-            -3/2
-            sage: f.quo_rem(1+2*x)                                              # optional - sage.rings.number_field
-=======
             sage: R.<x> = PolynomialRing(QQbar, sparse=True)                            # optional - sage.rings.number_field
             sage: f = (1+2*x)^3 + 3*x; f                                                # optional - sage.rings.number_field
             8*x^3 + 12*x^2 + 9*x + 1
@@ -585,7 +558,6 @@
             sage: f - g * (1+2*x)                                                       # optional - sage.rings.number_field
             -3/2
             sage: f.quo_rem(1+2*x)                                                      # optional - sage.rings.number_field
->>>>>>> a0e71766
             (4*x^2 + 4*x + 5/2, -3/2)
 
         """
@@ -1095,19 +1067,11 @@
         EXAMPLES::
 
             sage: R.<y> = PolynomialRing(QQ)
-<<<<<<< HEAD
-            sage: K.<t> = NumberField(y^2 - 2)                                  # optional - sage.rings.number_field
-            sage: P.<x> = PolynomialRing(K)                                     # optional - sage.rings.number_field
-            sage: x.quo_rem(K(1))                                               # optional - sage.rings.number_field
-            (x, 0)
-            sage: x.xgcd(K(1))                                                  # optional - sage.rings.number_field
-=======
             sage: K.<t> = NumberField(y^2 - 2)                                          # optional - sage.rings.number_field
             sage: P.<x> = PolynomialRing(K)                                             # optional - sage.rings.number_field
             sage: x.quo_rem(K(1))                                                       # optional - sage.rings.number_field
             (x, 0)
             sage: x.xgcd(K(1))                                                          # optional - sage.rings.number_field
->>>>>>> a0e71766
             (1, 0, 1)
         """
         P = self.parent()
@@ -1178,17 +1142,6 @@
 
         EXAMPLES::
 
-<<<<<<< HEAD
-            sage: K = Qp(5)                                                                                             # optional - sage.rings.padics
-            sage: R.<t> = K[]                                                                                           # optional - sage.rings.padics
-            sage: f = 5 + 3*t + t^4 + 25*t^10                                                                           # optional - sage.rings.padics
-            sage: f.newton_polygon()                                                                                    # optional - sage.rings.padics
-            Finite Newton polygon with 4 vertices: (0, 1), (1, 0), (4, 0), (10, 2)
-            sage: f.newton_slopes()                                                                                     # optional - sage.rings.padics
-            [1, 0, 0, 0, -1/3, -1/3, -1/3, -1/3, -1/3, -1/3]
-
-            sage: f.newton_slopes(repetition=False)                                                                     # optional - sage.rings.padics
-=======
             sage: K = Qp(5)                                                             # optional - sage.rings.padics
             sage: R.<t> = K[]                                                           # optional - sage.rings.padics
             sage: f = 5 + 3*t + t^4 + 25*t^10                                           # optional - sage.rings.padics
@@ -1198,7 +1151,6 @@
             [1, 0, 0, 0, -1/3, -1/3, -1/3, -1/3, -1/3, -1/3]
 
             sage: f.newton_slopes(repetition=False)                                     # optional - sage.rings.padics
->>>>>>> a0e71766
             [1, 0, -1/3]
 
         AUTHOR:
@@ -1218,17 +1170,6 @@
 
         EXAMPLES::
 
-<<<<<<< HEAD
-            sage: K = Qp(5)                                                                                             # optional - sage.rings.padics
-            sage: R.<t> = K[]                                                                                           # optional - sage.rings.padics
-            sage: f = 5 + 3*t + t^4 + 25*t^10                                                                           # optional - sage.rings.padics
-            sage: f.newton_polygon()                                                                                    # optional - sage.rings.padics
-            Finite Newton polygon with 4 vertices: (0, 1), (1, 0), (4, 0), (10, 2)
-
-            sage: g = f + K(0,0)*t^4; g                                                                                 # optional - sage.rings.padics
-            (5^2 + O(5^22))*t^10 + O(5^0)*t^4 + (3 + O(5^20))*t + 5 + O(5^21)
-            sage: g.newton_polygon()                                                                                    # optional - sage.rings.padics
-=======
             sage: K = Qp(5)                                                             # optional - sage.rings.padics
             sage: R.<t> = K[]                                                           # optional - sage.rings.padics
             sage: f = 5 + 3*t + t^4 + 25*t^10                                           # optional - sage.rings.padics
@@ -1238,7 +1179,6 @@
             sage: g = f + K(0,0)*t^4; g                                                 # optional - sage.rings.padics
             (5^2 + O(5^22))*t^10 + O(5^0)*t^4 + (3 + O(5^20))*t + 5 + O(5^21)
             sage: g.newton_polygon()                                                    # optional - sage.rings.padics
->>>>>>> a0e71766
             Traceback (most recent call last):
             ...
             PrecisionError: The coefficient of t^4 has not enough precision
@@ -1247,17 +1187,10 @@
 
         Check that :trac:`22936` is fixed::
 
-<<<<<<< HEAD
-            sage: S.<x> = PowerSeriesRing(GF(5))                                # optional - sage.libs.pari
-            sage: R.<y> = S[]                                                   # optional - sage.libs.pari
-            sage: p = x^2 + y + x*y^2                                           # optional - sage.libs.pari
-            sage: p.newton_polygon()                                            # optional - sage.libs.pari
-=======
             sage: S.<x> = PowerSeriesRing(GF(5))                                        # optional - sage.rings.finite_rings
             sage: R.<y> = S[]                                                           # optional - sage.rings.finite_rings
             sage: p = x^2 + y + x*y^2                                                   # optional - sage.rings.finite_rings
             sage: p.newton_polygon()                                                    # optional - sage.rings.finite_rings
->>>>>>> a0e71766
             Finite Newton polygon with 3 vertices: (0, 2), (1, 0), (2, 1)
 
         AUTHOR:
@@ -1292,18 +1225,6 @@
 
         EXAMPLES::
 
-<<<<<<< HEAD
-            sage: K = Qp(5, 10)                                                                                         # optional - sage.rings.padics
-            sage: P.<x> = PolynomialRing(K)                                                                             # optional - sage.rings.padics
-            sage: f = x^2 + 1                                                                                           # optional - sage.rings.padics
-            sage: root = f.hensel_lift(2); root                                                                         # optional - sage.rings.padics
-            2 + 5 + 2*5^2 + 5^3 + 3*5^4 + 4*5^5 + 2*5^6 + 3*5^7 + 3*5^9 + O(5^10)
-            sage: f(root)                                                                                               # optional - sage.rings.padics
-            O(5^10)
-
-            sage: g = (x^2 + 1)*(x - 7)                                                                                 # optional - sage.rings.padics
-            sage: g.hensel_lift(2)  # here, 2 is a multiple root modulo p                                               # optional - sage.rings.padics
-=======
             sage: K = Qp(5, 10)                                                         # optional - sage.rings.padics
             sage: P.<x> = PolynomialRing(K)                                             # optional - sage.rings.padics
             sage: f = x^2 + 1                                                           # optional - sage.rings.padics
@@ -1314,7 +1235,6 @@
 
             sage: g = (x^2 + 1)*(x - 7)                                                 # optional - sage.rings.padics
             sage: g.hensel_lift(2)  # here, 2 is a multiple root modulo p               # optional - sage.rings.padics
->>>>>>> a0e71766
             Traceback (most recent call last):
             ...
             ValueError: a is not close enough to a root of this polynomial
@@ -1353,19 +1273,6 @@
 
         EXAMPLES::
 
-<<<<<<< HEAD
-            sage: K = Qp(5)                                                                                             # optional - sage.rings.padics
-            sage: R.<x> = K[]                                                                                           # optional - sage.rings.padics
-            sage: K = Qp(5)                                                                                             # optional - sage.rings.padics
-            sage: R.<t> = K[]                                                                                           # optional - sage.rings.padics
-            sage: f = 5 + 3*t + t^4 + 25*t^10                                                                           # optional - sage.rings.padics
-
-            sage: g = f._factor_of_degree(4)                                                                            # optional - sage.rings.padics
-            sage: (f % g).is_zero()                                                                                     # optional - sage.rings.padics
-            True
-
-            sage: g = f._factor_of_degree(3)    # not tested                                                            # optional - sage.rings.padics
-=======
             sage: K = Qp(5)                                                             # optional - sage.rings.padics
             sage: R.<x> = K[]                                                           # optional - sage.rings.padics
             sage: K = Qp(5)                                                             # optional - sage.rings.padics
@@ -1377,24 +1284,16 @@
             True
 
             sage: g = f._factor_of_degree(3)    # not tested                            # optional - sage.rings.padics
->>>>>>> a0e71766
             Traceback (most recent call last)
             ...
             KeyboardInterrupt:
 
         TESTS::
 
-<<<<<<< HEAD
-            sage: S.<x> = PowerSeriesRing(GF(5))                                        # optional - sage.libs.pari
-            sage: R.<y> = S[]                                                           # optional - sage.libs.pari
-            sage: p = x^2 + y + x*y^2                                                   # optional - sage.libs.pari
-            sage: p._factor_of_degree(1)                                                # optional - sage.libs.pari
-=======
             sage: S.<x> = PowerSeriesRing(GF(5))                                        # optional - sage.rings.finite_rings
             sage: R.<y> = S[]                                                           # optional - sage.rings.finite_rings
             sage: p = x^2 + y + x*y^2                                                   # optional - sage.rings.finite_rings
             sage: p._factor_of_degree(1)                                                # optional - sage.rings.finite_rings
->>>>>>> a0e71766
             (1 + O(x^20))*y + x^2 + x^5 + 2*x^8 + 4*x^14 + 2*x^17 + 2*x^20 + O(x^22)
 
         AUTHOR:
@@ -1438,26 +1337,6 @@
 
         EXAMPLES::
 
-<<<<<<< HEAD
-            sage: K = Qp(5)                                                             # optional - sage.libs.pari
-            sage: R.<x> = K[]                                                           # optional - sage.libs.pari
-            sage: K = Qp(5)                                                             # optional - sage.libs.pari
-            sage: R.<t> = K[]                                                           # optional - sage.libs.pari
-            sage: f = 5 + 3*t + t^4 + 25*t^10                                           # optional - sage.libs.pari
-            sage: f.newton_slopes()                                                     # optional - sage.libs.pari
-            [1, 0, 0, 0, -1/3, -1/3, -1/3, -1/3, -1/3, -1/3]
-
-            sage: g = f.factor_of_slope(0)                                              # optional - sage.libs.pari
-            sage: g.newton_slopes()                                                     # optional - sage.libs.pari
-            [0, 0, 0]
-            sage: (f % g).is_zero()                                                     # optional - sage.libs.pari
-            True
-
-            sage: h = f.factor_of_slope()                                               # optional - sage.libs.pari
-            sage: h.newton_slopes()                                                     # optional - sage.libs.pari
-            [1]
-            sage: (f % h).is_zero()                                                     # optional - sage.libs.pari
-=======
             sage: K = Qp(5)                                                             # optional - sage.rings.padics
             sage: R.<x> = K[]                                                           # optional - sage.rings.padics
             sage: K = Qp(5)                                                             # optional - sage.rings.padics
@@ -1476,17 +1355,12 @@
             sage: h.newton_slopes()                                                     # optional - sage.rings.padics
             [1]
             sage: (f % h).is_zero()                                                     # optional - sage.rings.padics
->>>>>>> a0e71766
             True
 
         If ``slope`` is not a slope of ``self``, the corresponding factor
         is `1`::
 
-<<<<<<< HEAD
-            sage: f.factor_of_slope(-1)                                                 # optional - sage.libs.pari
-=======
             sage: f.factor_of_slope(-1)                                                 # optional - sage.rings.padics
->>>>>>> a0e71766
             1 + O(5^20)
 
         AUTHOR:
@@ -1532,20 +1406,6 @@
 
         EXAMPLES::
 
-<<<<<<< HEAD
-            sage: K = Qp(5)                                                                                             # optional - sage.rings.padics
-            sage: R.<x> = K[]                                                                                           # optional - sage.rings.padics
-            sage: K = Qp(5)                                                                                             # optional - sage.rings.padics
-            sage: R.<t> = K[]                                                                                           # optional - sage.rings.padics
-            sage: f = 5 + 3*t + t^4 + 25*t^10                                                                           # optional - sage.rings.padics
-            sage: f.newton_slopes()                                                                                     # optional - sage.rings.padics
-            [1, 0, 0, 0, -1/3, -1/3, -1/3, -1/3, -1/3, -1/3]
-
-            sage: F = f.slope_factorization()                                                                           # optional - sage.rings.padics
-            sage: F.prod() == f                                                                                         # optional - sage.rings.padics
-            True
-            sage: for (f,_) in F:                                                                                       # optional - sage.rings.padics
-=======
             sage: K = Qp(5)                                                             # optional - sage.rings.padics
             sage: R.<x> = K[]                                                           # optional - sage.rings.padics
             sage: K = Qp(5)                                                             # optional - sage.rings.padics
@@ -1558,7 +1418,6 @@
             sage: F.prod() == f                                                         # optional - sage.rings.padics
             True
             sage: for (f,_) in F:                                                       # optional - sage.rings.padics
->>>>>>> a0e71766
             ....:     print(f.newton_slopes())
             [-1/3, -1/3, -1/3, -1/3, -1/3, -1/3]
             [0, 0, 0]
@@ -1566,17 +1425,10 @@
 
         TESTS::
 
-<<<<<<< HEAD
-            sage: S.<x> = PowerSeriesRing(GF(5))                                # optional - sage.libs.pari
-            sage: R.<y> = S[]                                                   # optional - sage.libs.pari
-            sage: p = x^2 + y + x*y^2                                           # optional - sage.libs.pari
-            sage: p.slope_factorization()                                       # optional - sage.libs.pari
-=======
             sage: S.<x> = PowerSeriesRing(GF(5))                                        # optional - sage.rings.finite_rings
             sage: R.<y> = S[]                                                           # optional - sage.rings.finite_rings
             sage: p = x^2 + y + x*y^2                                                   # optional - sage.rings.finite_rings
             sage: p.slope_factorization()                                               # optional - sage.rings.finite_rings
->>>>>>> a0e71766
             (x)
             * ((x + O(x^22))*y + 1 + 4*x^3 + 4*x^6 + 3*x^9 + x^15 + 3*x^18 + O(x^21))
             * ((x^-1 + O(x^20))*y + x + x^4 + 2*x^7 + 4*x^13 + 2*x^16 + 2*x^19 + O(x^22))
@@ -1631,19 +1483,11 @@
 
         TESTS::
 
-<<<<<<< HEAD
-            sage: R = Zp(2)                                                                                             # optional - sage.rings.padics
-            sage: S.<x> = R[]                                                                                           # optional - sage.rings.padics
-            sage: P = (x-1) * (x-2) * (x-4) * (x-8) * (x-16)                                                            # optional - sage.rings.padics
-            sage: Q = P^2                                                                                               # optional - sage.rings.padics
-            sage: Q.roots(algorithm="sage")  # indirect doctest                                                         # optional - sage.rings.padics
-=======
             sage: R = Zp(2)                                                             # optional - sage.rings.padics
             sage: S.<x> = R[]                                                           # optional - sage.rings.padics
             sage: P = (x-1) * (x-2) * (x-4) * (x-8) * (x-16)                            # optional - sage.rings.padics
             sage: Q = P^2                                                               # optional - sage.rings.padics
             sage: Q.roots(algorithm="sage")  # indirect doctest                         # optional - sage.rings.padics
->>>>>>> a0e71766
             [(2^4 + O(2^14), 2),
              (2^3 + O(2^13), 2),
              (2^2 + O(2^12), 2),
