--- conflicted
+++ resolved
@@ -13,25 +13,11 @@
 - Yann Laigle-Chapuy (2010-01) initial implementation
 - Lorenz Panny (2023-01): :meth:`minpoly_mod`
 """
-<<<<<<< HEAD
-
-from sage.rings.integer_ring import ZZ
-from sage.rings.integer_ring cimport IntegerRing_class
-
-from sage.structure.element import have_same_parent, canonical_coercion
-
-=======
->>>>>>> 443b7549
 from sage.libs.ntl.ntl_ZZ_pEContext cimport ntl_ZZ_pEContext_class
 from sage.libs.ntl.ZZ_pE cimport ZZ_pE_to_ZZ_pX
 from sage.libs.ntl.ZZ_pX cimport ZZ_pX_deg, ZZ_pX_coeff
 from sage.libs.ntl.ZZ_p cimport ZZ_p_rep
-<<<<<<< HEAD
-from sage.libs.ntl.ntl_ZZ_pContext cimport ntl_ZZ_pContext_class
-from sage.libs.ntl.convert cimport ZZ_to_mpz, mpz_to_ZZ
-=======
 from sage.libs.ntl.convert cimport ZZ_to_mpz
->>>>>>> 443b7549
 
 # We need to define this stuff before including the templating stuff
 # to make sure the function get_cparent is found since it is used in
