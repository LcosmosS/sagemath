--- conflicted
+++ resolved
@@ -381,11 +381,7 @@
 
         INPUT:
 
-<<<<<<< HEAD
         - ``parts`` - a list of lists with polynomials
-=======
-        - ``part`` -- a list of lists with polynomials
->>>>>>> e5f42fac
 
         -  ``ring`` -- a multivariate polynomial ring
 
