--- conflicted
+++ resolved
@@ -657,11 +657,7 @@
 
             sage: T = TermOrder('degrevlex')
             sage: R.<x,y,z> = PolynomialRing(QQ, order=T)
-<<<<<<< HEAD
-            sage: R._singular_()                                                                    # optional - sage.libs.singular
-=======
             sage: R._singular_()                                                        # optional - sage.libs.singular
->>>>>>> c215f040
             polynomial ring, over a field, global ordering
             // coefficients: QQ
             // number of vars : 3
@@ -677,11 +673,7 @@
             sage: S = R.change_ring(order=T2)
             sage: S == T
             False
-<<<<<<< HEAD
-            sage: S._singular_()                                                                    # optional - sage.libs.singular
-=======
             sage: S._singular_()                                                        # optional - sage.libs.singular
->>>>>>> c215f040
             polynomial ring, over a field, global ordering
             // coefficients: QQ
             // number of vars : 3
@@ -1690,11 +1682,7 @@
             sage: T = P.term_order()
             sage: T.singular_str()
             '(a(1:2),ls(2),a(1:2),ls(2))'
-<<<<<<< HEAD
-            sage: P._singular_()                                                                    # optional - sage.libs.singular
-=======
             sage: P._singular_()                                                        # optional - sage.libs.singular
->>>>>>> c215f040
             polynomial ring, over a field, global ordering
             //   coefficients: QQ
             //   number of vars : 4
@@ -1716,11 +1704,7 @@
             sage: T = TermOrder("degneglex", 2) + TermOrder("degneglex", 2)
             sage: T._singular_ringorder_column = 0
             sage: P = PolynomialRing(QQ, 4, names='x', order=T)
-<<<<<<< HEAD
-            sage: P._singular_()                                                                    # optional - sage.libs.singular
-=======
             sage: P._singular_()                                                        # optional - sage.libs.singular
->>>>>>> c215f040
             polynomial ring, over a field, global ordering
             // coefficients: QQ
             // number of vars : 4
@@ -1738,11 +1722,7 @@
 
             sage: T._singular_ringorder_column = 1
             sage: P = PolynomialRing(QQ, 4, names='y', order=T)
-<<<<<<< HEAD
-            sage: P._singular_()                                                                    # optional - sage.libs.singular
-=======
             sage: P._singular_()                                                        # optional - sage.libs.singular
->>>>>>> c215f040
             polynomial ring, over a field, global ordering
             // coefficients: QQ
             // number of vars : 4
@@ -1760,11 +1740,7 @@
 
             sage: T._singular_ringorder_column = 2
             sage: P = PolynomialRing(QQ, 4, names='z', order=T)
-<<<<<<< HEAD
-            sage: P._singular_()                                                                    # optional - sage.libs.singular
-=======
             sage: P._singular_()                                                        # optional - sage.libs.singular
->>>>>>> c215f040
             polynomial ring, over a field, global ordering
             // coefficients: QQ
             // number of vars : 4
