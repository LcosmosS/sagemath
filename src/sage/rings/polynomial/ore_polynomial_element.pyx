--- conflicted
+++ resolved
@@ -314,17 +314,10 @@
 
             sage: # needs sage.rings.finite_rings
             sage: k.<t> = GF(5^3)
-<<<<<<< HEAD
-            sage: Frob = k.frobenius_endomorphism()                                     # needs sage.rings.finite_rings
-            sage: S.<x> = k['x',Frob]                                                   # needs sage.rings.finite_rings
-            sage: a = x + t                                                             # needs sage.rings.finite_rings
-            sage: a[1] = t + 1                                                          # needs sage.rings.finite_rings
-=======
             sage: Frob = k.frobenius_endomorphism()
             sage: S.<x> = k['x',Frob]
             sage: a = x + t
             sage: a[1] = t + 1
->>>>>>> fafd930c
             Traceback (most recent call last):
             ...
             IndexError: Ore polynomials are immutable
@@ -1325,40 +1318,22 @@
 
         TESTS::
 
-<<<<<<< HEAD
-            sage: cython(                                                               # needs sage.misc.cython
-=======
             sage: # needs sage.misc.cython sage.rings.finite_rings
             sage: cython(
->>>>>>> fafd930c
             ....: '''
             ....: from sage.rings.polynomial.ore_polynomial_element cimport OrePolynomial
             ....: def left_lcm_cofactor(OrePolynomial P, OrePolynomial Q):
             ....:     return P._left_lcm_cofactor(Q)
             ....: ''')
-<<<<<<< HEAD
-
-            sage: k.<a> = GF(7^5)                                                       # needs sage.rings.finite_rings
-            sage: Frob = k.frobenius_endomorphism(3)                                    # needs sage.rings.finite_rings
-            sage: S.<x> = k['x', Frob]                                                  # needs sage.rings.finite_rings
-
-            sage: # needs sage.rings.finite_rings
-=======
             sage: k.<a> = GF(7^5)
             sage: Frob = k.frobenius_endomorphism(3)
             sage: S.<x> = k['x', Frob]
->>>>>>> fafd930c
             sage: D = S.random_element(degree=2)
             sage: P = S.random_element(degree=2) * D
             sage: Q = S.random_element(degree=2) * D
             sage: L = P.left_lcm(Q)
-<<<<<<< HEAD
-            sage: U = left_lcm_cofactor(P, Q)                                           # needs sage.misc.cython
-            sage: (U*P).right_monic() == L                                              # needs sage.misc.cython
-=======
             sage: U = left_lcm_cofactor(P, Q)
             sage: (U*P).right_monic() == L
->>>>>>> fafd930c
             True
         """
         cdef OrePolynomial Q, R, T
@@ -1421,40 +1396,22 @@
 
         TESTS::
 
-<<<<<<< HEAD
-            sage: cython(                                                               # needs sage.misc.cython
-=======
             sage: # needs sage.misc.cython sage.rings.finite_rings
             sage: cython(
->>>>>>> fafd930c
             ....: '''
             ....: from sage.rings.polynomial.ore_polynomial_element cimport OrePolynomial
             ....: def right_lcm_cofactor(OrePolynomial P, OrePolynomial Q):
             ....:     return P._right_lcm_cofactor(Q)
             ....: ''')
-<<<<<<< HEAD
-
-            sage: k.<a> = GF(7^5)                                                       # needs sage.rings.finite_rings
-            sage: Frob = k.frobenius_endomorphism(3)                                    # needs sage.rings.finite_rings
-            sage: S.<x> = k['x', Frob]                                                  # needs sage.rings.finite_rings
-
-            sage: # needs sage.rings.finite_rings
-=======
             sage: k.<a> = GF(7^5)
             sage: Frob = k.frobenius_endomorphism(3)
             sage: S.<x> = k['x', Frob]
->>>>>>> fafd930c
             sage: D = S.random_element(degree=2)
             sage: P = D * S.random_element(degree=2)
             sage: Q = D * S.random_element(degree=2)
             sage: L = P.right_lcm(Q)
-<<<<<<< HEAD
-            sage: U = right_lcm_cofactor(P, Q)                                          # needs sage.misc.cython
-            sage: (P*U).left_monic() == L                                               # needs sage.misc.cython
-=======
             sage: U = right_lcm_cofactor(P, Q)
             sage: (P*U).left_monic() == L
->>>>>>> fafd930c
             True
         """
         cdef OrePolynomial Q, R, T
@@ -2932,16 +2889,6 @@
 
         EXAMPLES::
 
-<<<<<<< HEAD
-            sage: R.<t> = GF(7)[]                                                       # needs sage.rings.finite_rings
-            sage: der = R.derivation()                                                  # needs sage.rings.finite_rings
-            sage: A.<d> = R['d', der]                                                   # needs sage.rings.finite_rings
-
-            sage: L = d^3 + t*d^2                                                       # needs sage.rings.finite_rings
-            sage: L.hilbert_shift(t)                                                    # needs sage.rings.finite_rings
-            d^3 + 4*t*d^2 + (5*t^2 + 3)*d + 2*t^3 + 4*t
-            sage: (d+t)^3 + t*(d+t)^2                                                   # needs sage.rings.finite_rings
-=======
             sage: R.<t> = GF(7)[]
             sage: der = R.derivation()
             sage: A.<d> = R['d', der]
@@ -2950,35 +2897,16 @@
             sage: L.hilbert_shift(t)
             d^3 + 4*t*d^2 + (5*t^2 + 3)*d + 2*t^3 + 4*t
             sage: (d+t)^3 + t*(d+t)^2
->>>>>>> fafd930c
             d^3 + 4*t*d^2 + (5*t^2 + 3)*d + 2*t^3 + 4*t
 
         One can specify another variable name::
 
-<<<<<<< HEAD
-            sage: L.hilbert_shift(t, var='x')                                           # needs sage.rings.finite_rings
-=======
             sage: L.hilbert_shift(t, var='x')
->>>>>>> fafd930c
             x^3 + 4*t*x^2 + (5*t^2 + 3)*x + 2*t^3 + 4*t
 
         When the twisting morphism is not trivial, the output lies
         in a different Ore polynomial ring::
 
-<<<<<<< HEAD
-            sage: k.<a> = GF(5^3)                                                       # needs sage.rings.finite_rings
-            sage: Frob = k.frobenius_endomorphism()                                     # needs sage.rings.finite_rings
-            sage: S.<x> = k['x', Frob]                                                  # needs sage.rings.finite_rings
-
-            sage: P = x^2 + a*x + a^2                                                   # needs sage.rings.finite_rings
-            sage: Q = P.hilbert_shift(a); Q                                             # needs sage.rings.finite_rings
-            x^2 + (2*a^2 + a + 4)*x + a^2 + 3*a + 4
-
-            sage: Q.parent()                                                            # needs sage.rings.finite_rings
-            Ore Polynomial Ring in x over
-             Finite Field in a of size 5^3 twisted by a |--> a^5 and a*([a |--> a^5] - id)
-            sage: Q.parent() is S                                                       # needs sage.rings.finite_rings
-=======
             sage: # needs sage.rings.finite_rings
             sage: k.<a> = GF(5^3)
             sage: Frob = k.frobenius_endomorphism()
@@ -2990,7 +2918,6 @@
             Ore Polynomial Ring in x over
              Finite Field in a of size 5^3 twisted by a |--> a^5 and a*([a |--> a^5] - id)
             sage: Q.parent() is S
->>>>>>> fafd930c
             False
 
         This behavior ensures that the Hilbert shift by a fixed element
@@ -3008,16 +2935,10 @@
         We check that shifting by an element and then by its opposite
         gives back the initial Ore polynomial::
 
-<<<<<<< HEAD
-            sage: P = S.random_element(degree=10)                                       # needs sage.rings.finite_rings
-            sage: s = k.random_element()                                                # needs sage.rings.finite_rings
-            sage: P.hilbert_shift(s).hilbert_shift(-s) == P                             # needs sage.rings.finite_rings
-=======
             sage: # needs sage.rings.finite_rings
             sage: P = S.random_element(degree=10)
             sage: s = k.random_element()
             sage: P.hilbert_shift(s).hilbert_shift(-s) == P
->>>>>>> fafd930c
             True
         """
         from sage.rings.polynomial.ore_polynomial_ring import OrePolynomialRing
@@ -3138,17 +3059,10 @@
 
             sage: # needs sage.rings.finite_rings
             sage: from sage.rings.polynomial.ore_polynomial_element import OrePolynomialBaseringInjection
-<<<<<<< HEAD
-            sage: k.<t> = GF(5^3)                                                       # needs sage.rings.finite_rings
-            sage: Frob = k.frobenius_endomorphism()                                     # needs sage.rings.finite_rings
-            sage: S.<x> = k['x',Frob]                                                   # needs sage.rings.finite_rings
-            sage: OrePolynomialBaseringInjection(k, k['x', Frob])                       # needs sage.rings.finite_rings
-=======
             sage: k.<t> = GF(5^3)
             sage: Frob = k.frobenius_endomorphism()
             sage: S.<x> = k['x',Frob]
             sage: OrePolynomialBaseringInjection(k, k['x', Frob])
->>>>>>> fafd930c
             Ore Polynomial base injection morphism:
               From: Finite Field in t of size 5^3
               To:   Ore Polynomial Ring in x over Finite Field in t of size 5^3 twisted by t |--> t^5
