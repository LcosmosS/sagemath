--- conflicted
+++ resolved
@@ -266,35 +266,13 @@
 
         Examples with different base ring::
 
-<<<<<<< HEAD
-            sage: # needs sage.rings.finite_rings
-=======
             sage: # needs sage.modules sage.rings.finite_rings
->>>>>>> fafd930c
             sage: R.<r> = GF(9); S.<s> = GF(81)
             sage: h = Hom(R, S)[0]; h
             Ring morphism:
               From: Finite Field in r of size 3^2
               To:   Finite Field in s of size 3^4
               Defn: r |--> 2*s^3 + 2*s^2 + 1
-<<<<<<< HEAD
-            sage: T.<X,Y> = LaurentPolynomialRing(R, 2)                                 # needs sage.modules
-            sage: f = r*X + Y                                                           # needs sage.modules
-            sage: g = f.map_coefficients(h); g                                          # needs sage.modules
-            (2*s^3 + 2*s^2 + 1)*X + Y
-            sage: g.parent()                                                            # needs sage.modules
-            Multivariate Laurent Polynomial Ring in X, Y
-             over Finite Field in s of size 3^4
-            sage: h = lambda x: x.trace()
-            sage: g = f.map_coefficients(h); g                                          # needs sage.modules
-            X - Y
-            sage: g.parent()                                                            # needs sage.modules
-            Multivariate Laurent Polynomial Ring in X, Y
-             over Finite Field in r of size 3^2
-            sage: g = f.map_coefficients(h, new_base_ring=GF(3)); g                     # needs sage.modules
-            X - Y
-            sage: g.parent()                                                            # needs sage.modules
-=======
             sage: T.<X,Y> = LaurentPolynomialRing(R, 2)
             sage: f = r*X + Y
             sage: g = f.map_coefficients(h); g
@@ -311,7 +289,6 @@
             sage: g = f.map_coefficients(h, new_base_ring=GF(3)); g
             X - Y
             sage: g.parent()
->>>>>>> fafd930c
             Multivariate Laurent Polynomial Ring in X, Y over Finite Field of size 3
 
         """
@@ -358,21 +335,12 @@
 
             sage: # needs sage.rings.padics
             sage: S.<s> = LaurentPolynomialRing(GF(5))
-<<<<<<< HEAD
-            sage: T.<t> = PolynomialRing(pAdicRing(5))                                  # needs sage.rings.finite_rings
-            sage: S(t)                                                                  # needs sage.rings.finite_rings
-            s
-            sage: parent(S(t))                                                          # needs sage.rings.finite_rings
-            Univariate Laurent Polynomial Ring in s over Finite Field of size 5
-            sage: parent(S(t)[1])                                                       # needs sage.rings.finite_rings
-=======
             sage: T.<t> = PolynomialRing(pAdicRing(5))
             sage: S(t)
             s
             sage: parent(S(t))
             Univariate Laurent Polynomial Ring in s over Finite Field of size 5
             sage: parent(S(t)[1])
->>>>>>> fafd930c
             Finite Field of size 5
 
         ::
@@ -852,33 +820,19 @@
             sage: # needs sage.symbolic
             sage: R.<x> = LaurentPolynomialRing(QQ)
             sage: f = x^3 + 2/x
-<<<<<<< HEAD
-            sage: g = f._symbolic_(SR); g                                               # needs sage.symbolic
-            (x^4 + 2)/x
-            sage: g(x=2)                                                                # needs sage.symbolic
-            9
-
-            sage: g = SR(f)                                                             # needs sage.symbolic
-            sage: g(x=2)                                                                # needs sage.symbolic
-=======
             sage: g = f._symbolic_(SR); g
             (x^4 + 2)/x
             sage: g(x=2)
             9
             sage: g = SR(f)
             sage: g(x=2)
->>>>>>> fafd930c
             9
 
         Since :trac:`24072` the symbolic ring does not accept positive
         characteristic::
 
             sage: R.<w> = LaurentPolynomialRing(GF(7))
-<<<<<<< HEAD
-            sage: SR(2*w^3 + 1)                                                         # needs sage.rings.finite_rings sage.symbolic
-=======
             sage: SR(2*w^3 + 1)                                                         # needs sage.symbolic
->>>>>>> fafd930c
             Traceback (most recent call last):
             ...
             TypeError: positive characteristic not allowed in symbolic computations
