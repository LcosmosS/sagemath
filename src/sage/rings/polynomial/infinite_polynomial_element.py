r"""
Elements of Infinite Polynomial Rings

AUTHORS:

- Simon King <simon.king@nuigalway.ie>
- Mike Hansen <mhansen@gmail.com>

An Infinite Polynomial Ring has generators `x_\ast, y_\ast,...`, so
that the variables are of the form `x_0, x_1, x_2, ..., y_0, y_1,
y_2,...,...` (see :mod:`~sage.rings.polynomial.infinite_polynomial_ring`).
Using the generators, we can create elements as follows::

    sage: X.<x,y> = InfinitePolynomialRing(QQ)
    sage: a = x[3]
    sage: b = y[4]
    sage: a
    x_3
    sage: b
    y_4
    sage: c = a*b + a^3 - 2*b^4
    sage: c
    x_3^3 + x_3*y_4 - 2*y_4^4

Any Infinite Polynomial Ring ``X`` is equipped with a monomial ordering.
We only consider monomial orderings in which:

    ``X.gen(i)[m] > X.gen(j)[n]`` `\iff` ``i<j``, or ``i==j`` and ``m>n``

Under this restriction, the monomial ordering can be lexicographic
(default), degree lexicographic, or degree reverse lexicographic.
Here, the ordering is lexicographic, and elements can be compared
as usual::

    sage: X._order
    'lex'
    sage: a > b
    True

Note that, when a method is called that is not directly implemented
for 'InfinitePolynomial', it is tried to call this method for the
underlying *classical* polynomial. This holds, e.g., when applying the
``latex`` function::

    sage: latex(c)
    x_{3}^{3} + x_{3} y_{4} - 2 y_{4}^{4}

There is a permutation action on Infinite Polynomial Rings by
permuting the indices of the variables::

    sage: P = Permutation(((4,5),(2,3)))
    sage: c^P
    x_2^3 + x_2*y_5 - 2*y_5^4

Note that ``P(0)==0``, and thus variables of index zero are invariant
under the permutation action.  More generally, if ``P`` is any
callable object that accepts nonnegative integers as input and
returns nonnegative integers, then ``c^P`` means to apply ``P`` to
the variable indices occurring in ``c``.

If you want to substitute variables you can use the standard polynomial
methods, such as
:meth:`~sage.rings.polynomial.infinite_polynomial_element.InfinitePolynomial_sparse.subs`::

    sage: R.<x,y> = InfinitePolynomialRing(QQ)
    sage: f = x[1] + x[1]*x[2]*x[3]
    sage: f.subs({x[1]: x[0]})
    x_3*x_2*x_0 + x_0
    sage: g = x[0] + x[1] + y[0]
    sage: g.subs({x[0]: y[0]})
    x_1 + 2*y_0

TESTS:

We test whether coercion works, even in complicated cases in which
finite polynomial rings are merged with infinite polynomial rings::

    sage: A.<a> = InfinitePolynomialRing(ZZ,implementation='sparse',order='degrevlex')
    sage: B.<b_2,b_1> = A[]
    sage: C.<b,c> = InfinitePolynomialRing(B,order='degrevlex')
    sage: C
    Infinite polynomial ring in b, c over Infinite polynomial ring in a over Integer Ring
    sage: 1/2*b_1*a[4] + c[3]
    1/2*a_4*b_1 + c_3
"""

# ****************************************************************************
#       Copyright (C) 2009 Simon King <king@mathematik.nuigalway.ie>
#                          and Mike Hansen <mhansen@gmail.com>,
#
#  Distributed under the terms of the GNU General Public License (GPL)
#
#    This code is distributed in the hope that it will be useful,
#    but WITHOUT ANY WARRANTY; without even the implied warranty of
#    MERCHANTABILITY or FITNESS FOR A PARTICULAR PURPOSE.  See the GNU
#    General Public License for more details.
#
#  The full text of the GPL is available at:
#
#                  https://www.gnu.org/licenses/
# ****************************************************************************

from sage.rings.integer_ring import ZZ
from sage.rings.integer import Integer
from sage.structure.richcmp import richcmp
from sage.misc.cachefunc import cached_method
from sage.misc.inherit_comparison import InheritComparisonClasscallMetaclass
from sage.structure.element import RingElement
from .commutative_polynomial import CommutativePolynomial
from .multi_polynomial import MPolynomial
import copy


class InfinitePolynomial(CommutativePolynomial, metaclass=InheritComparisonClasscallMetaclass):
    """
    Create an element of a Polynomial Ring with a Countably Infinite Number of Variables.

    Usually, an InfinitePolynomial is obtained by using the generators
    of an Infinite Polynomial Ring (see :mod:`~sage.rings.polynomial.infinite_polynomial_ring`)
    or by conversion.

    INPUT:

    - ``A`` -- an Infinite Polynomial Ring
    - ``p`` -- a *classical* polynomial that can be interpreted in ``A``

    ASSUMPTIONS:

    In the dense implementation, it must be ensured that the argument
    ``p`` coerces into ``A._P`` by a name preserving conversion map.

    In the sparse implementation, in the direct construction of an
    infinite polynomial, it is *not* tested whether the argument ``p``
    makes sense in ``A``.

    EXAMPLES::

        sage: from sage.rings.polynomial.infinite_polynomial_element import InfinitePolynomial
        sage: X.<alpha> = InfinitePolynomialRing(ZZ)
        sage: P.<alpha_1,alpha_2> = ZZ[]

    Currently, ``P`` and ``X._P`` (the underlying polynomial ring of
    ``X``) both have two variables::

        sage: X._P
        Multivariate Polynomial Ring in alpha_1, alpha_0 over Integer Ring

    By default, a coercion from ``P`` to  ``X._P`` would not be name preserving.
    However, this is taken care for; a name preserving conversion is impossible,
    and by consequence an error is raised::

        sage: InfinitePolynomial(X, (alpha_1+alpha_2)^2)
        Traceback (most recent call last):
        ...
        TypeError: Could not find a mapping of the passed element to this ring.

    When extending the underlying polynomial ring, the construction of
    an infinite polynomial works::

        sage: alpha[2]
        alpha_2
        sage: InfinitePolynomial(X, (alpha_1+alpha_2)^2)
        alpha_2^2 + 2*alpha_2*alpha_1 + alpha_1^2

    In the sparse implementation, it is not checked whether the
    polynomial really belongs to the parent, and when it does not,
    the results may be unexpected due to coercions::

        sage: Y.<alpha,beta> = InfinitePolynomialRing(GF(2), implementation='sparse')
        sage: a = (alpha_1+alpha_2)^2
        sage: InfinitePolynomial(Y, a)
        alpha_0^2 + beta_0^2

    However, it is checked when doing a conversion::

        sage: Y(a)
        alpha_2^2 + alpha_1^2
    """

    @staticmethod
    def __classcall_private__(cls, A, p):
        r"""
        TESTS::

            sage: from sage.rings.polynomial.infinite_polynomial_element import InfinitePolynomial
            sage: X.<x,y> = InfinitePolynomialRing(ZZ, implementation='sparse')
            sage: xy = (x[0] + y[0]).polynomial()
            sage: xy.parent()
            Multivariate Polynomial Ring in x_1, x_0, y_1, y_0 over Integer Ring
            sage: sparse_xy = InfinitePolynomial(X, xy); sparse_xy
            x_0 + y_0
            sage: isinstance(sparse_xy, InfinitePolynomial)
            True
            sage: type(sparse_xy)
            <class 'sage.rings.polynomial.infinite_polynomial_element.InfinitePolynomial_sparse'>
            sage: X.<x,y> = InfinitePolynomialRing(ZZ, implementation='dense')
            sage: dense_xy = InfinitePolynomial(X, xy); dense_xy
            x_0 + y_0
            sage: isinstance(dense_xy, InfinitePolynomial)
            True
            sage: type(dense_xy)
            <class 'sage.rings.polynomial.infinite_polynomial_element.InfinitePolynomial_dense'>
        """
        from sage.structure.element import parent
        if hasattr(A, '_P'):
            if parent(p) is A._P or (A._P.base_ring().has_coerce_map_from(parent(p))):
                return InfinitePolynomial_dense(A, p)
            # MPolynomialRing_polydict is crab. So, in that case, use sage_eval
            from sage.rings.polynomial.multi_polynomial_ring import MPolynomialRing_polydict
            if isinstance(A._P, MPolynomialRing_polydict):
                from sage.rings.polynomial.infinite_polynomial_ring import GenDictWithBasering
                from sage.misc.sage_eval import sage_eval
                p = sage_eval(repr(p), GenDictWithBasering(A._P, A._P.gens_dict()))
                return InfinitePolynomial_dense(A, p)
            else:
                # Now there remains to fight the oddities and bugs of libsingular.
                PP = p.parent()
                if A._P.has_coerce_map_from(PP):
                    if A._P.ngens() == PP.ngens():  # coercion is sometimes by position!
                        f = PP.hom(PP.variable_names(), A._P)
                        try:
                            return InfinitePolynomial_dense(A, f(p))
                        except (ValueError, TypeError):
                            # last desperate attempt: String conversion
                            from sage.misc.sage_eval import sage_eval
                            from sage.rings.polynomial.infinite_polynomial_ring import GenDictWithBasering
                            # the base ring may be a function field, therefore
                            # we need GenDictWithBasering
                            return InfinitePolynomial_dense(A, sage_eval(repr(p), GenDictWithBasering(A._P, A._P.gens_dict())))
                    return InfinitePolynomial_dense(A, A._P(p))
                # there is no coercion, so, we set up a name-preserving map.
                SV = set(repr(x) for x in p.variables())
                f = PP.hom([x if x in SV else 0 for x in PP.variable_names()], A._P)
                try:
                    return InfinitePolynomial_dense(A, f(p))
                except (ValueError, TypeError):
                    # last desperate attempt: String conversion
                    from sage.misc.sage_eval import sage_eval
                    from sage.rings.polynomial.infinite_polynomial_ring import GenDictWithBasering
                    # the base ring may be a function field, therefore
                    # we need GenDictWithBasering
                    return InfinitePolynomial_dense(A, sage_eval(repr(p), GenDictWithBasering(A._P, A._P.gens_dict())))
        return InfinitePolynomial_sparse(A, p)

    # Construction and other basic methods
    # We assume that p is good input. Type checking etc. is now done
    # in the _element_constructor_ of the parent.
    def __init__(self, A, p):
        """
        TESTS::

            sage: X.<x> = InfinitePolynomialRing(QQ)
            sage: a = x[1] + x[2]
            sage: a == loads(dumps(a))
            True
        """

        # Despite the above comment, it can still happen that p is in
        # the wrong ring and we get here without going through
        # _element_constructor_.  See trac 22514 for examples.
        # So a little extra checking is done here.
        if not isinstance(p, MPolynomial) or p.base_ring() is not A.base_ring():
            # coerce to a convenient multivariate polynomial ring
            p = A._minP(p)

        self._has_footprint = False
        self._footprint = {}
        self._p = p
        RingElement.__init__(self, A)

    def _repr_(self):
        """
        TESTS::

            sage: X.<x> = InfinitePolynomialRing(QQ)
            sage: str(x[1] + x[2])  # indirect doctest
            'x_2 + x_1'
        """
        return repr(self._p)

    def __hash__(self):
        """
        TESTS::

            sage: X.<x> = InfinitePolynomialRing(QQ)
            sage: a = x[0] + x[1]
            sage: b = 1 + 4*x[1]
            sage: hash(a) != hash(b)
            True
        """
        return hash(self._p)

    def polynomial(self):
        """
        Return the underlying polynomial.

        EXAMPLES::

            sage: X.<x,y> = InfinitePolynomialRing(GF(7))
            sage: p = x[2]*y[1] + 3*y[0]
            sage: p
            x_2*y_1 + 3*y_0
            sage: p.polynomial()
            x_2*y_1 + 3*y_0
            sage: p.polynomial().parent()
            Multivariate Polynomial Ring in x_2, x_1, x_0, y_2, y_1, y_0
             over Finite Field of size 7
            sage: p.parent()
            Infinite polynomial ring in x, y over Finite Field of size 7
        """
        return self._p

    def _getAttributeNames(self):
        """
        This method implements tab completion, see :issue:`6854`.

        EXAMPLES::

            sage: X.<x> = InfinitePolynomialRing(QQ)
            sage: import sage.interfaces.tab_completion as s
            sage: p = x[3]*x[2]
            sage: s.completions('p.co',globals()) # indirect doctest
            ['p.coefficient',
             'p.coefficients',
             'p.constant_coefficient',
             'p.content',
             'p.content_ideal']
        """
        return dir(self._p)

    def __dir__(self):
        """
        This method implements tab completion, see :issue:`6854`.

        TESTS::

            sage: X.<x> = InfinitePolynomialRing(QQ)
            sage: import sage.interfaces.tab_completion as s
            sage: p = x[3]*x[2]
            sage: s.completions('p.co',globals()) # indirect doc test
            ['p.coefficient',
             'p.coefficients',
             'p.constant_coefficient',
             'p.content',
             'p.content_ideal']
            sage: 'constant_coefficient' in dir(p) # indirect doctest
            True
        """
        return dir(self._p)

    def __getattr__(self, s):
        """
        NOTE:

        This method will only be called if an attribute of ``self``
        is requested that is not known to Python. In that case,
        the corresponding attribute of the underlying polynomial
        of ``self`` is returned.

        EXAMPLES:

        Elements of Infinite Polynomial Rings have no genuine
        ``_latex_`` method. But the method inherited from the
        underlying polynomial suffices::

            sage: X.<alpha> = InfinitePolynomialRing(QQ)
            sage: latex(alpha[3]*alpha[2]^2) # indirect doctest
            \alpha_{3} \alpha_{2}^{2}

        Related with issues :issue:`6854` and :issue:`7580`, the attribute
        ``__methods__`` is treated in a special way, which
        makes introspection and tab completion work::

            sage: import sage.interfaces.tab_completion as s
            sage: p = alpha[3]*alpha[2]^2
            sage: s.completions('p.co',globals()) # indirect doc test
            ['p.coefficient',
             'p.coefficients',
             'p.constant_coefficient',
             'p.content',
             'p.content_ideal']
            sage: 'constant_coefficient' in dir(p) # indirect doctest
            True
        """
        if s == '__members__':
            return dir(self._p)
        if s == '__methods__':
            return [X for X in dir(self._p) if hasattr(self._p, X)
                    and ('method' in str(type(getattr(self._p, X))))]
        try:
            return getattr(self._p, s)
        except AttributeError:
            raise AttributeError('%s has no attribute %s' % (self.__class__, s))

    def subs(self, fixed=None, **kwargs):
        """
        Substitute variables in ``self``.

        INPUT:

        - ``fixed`` -- (optional) ``dict`` with ``{variable: value}`` pairs
        - ``**kwargs`` -- named parameters

        OUTPUT: the resulting substitution

        EXAMPLES::

            sage: R.<x,y> = InfinitePolynomialRing(QQ)
            sage: f = x[1] + x[1]*x[2]*x[3]

        Passing ``fixed={x[1]: x[0]}``. Note that the keys may be given
        using the generators of the infinite polynomial ring
        or as a string::

            sage: f.subs({x[1]: x[0]})
            x_3*x_2*x_0 + x_0
            sage: f.subs({'x_1': x[0]})
            x_3*x_2*x_0 + x_0

        Passing the variables as names parameters::

            sage: f.subs(x_1=y[1])
            x_3*x_2*y_1 + y_1
            sage: f.subs(x_1=y[1], x_2=2)
            2*x_3*y_1 + y_1

        The substitution returns the original polynomial if you try
        to substitute a variable not present::

            sage: g = x[0] + x[1]
            sage: g.subs({y[0]: x[0]})
            x_1 + x_0

        The substitution can also handle matrices::

            sage: # needs sage.modules
            sage: M = matrix([[1,0], [0,2]])
            sage: N = matrix([[0,3], [4,0]])
            sage: g = x[0]^2 + 3*x[1]
            sage: g.subs({'x_0': M})
            [3*x_1 + 1         0]
            [        0 3*x_1 + 4]
            sage: g.subs({x[0]: M, x[1]: N})
            [ 1  9]
            [12  4]

        If you pass both ``fixed`` and ``kwargs``, any conflicts
        will defer to ``fixed``::

            sage: R.<x,y> = InfinitePolynomialRing(QQ)
            sage: f = x[0]
            sage: f.subs({x[0]: 1})
            1
            sage: f.subs(x_0=5)
            5
            sage: f.subs({x[0]: 1}, x_0=5)
            1

        TESTS::

            sage: # needs sage.modules
            sage: g.subs(fixed=x[0], x_1=N)
            Traceback (most recent call last):
            ...
            ValueError: fixed must be a dict
        """
        if fixed:
            if not isinstance(fixed, dict):
                raise ValueError('fixed must be a dict')
            kwargs.update(fixed)
        try:
            return self(**kwargs)
        except TypeError:
            str_kwargs = {str(k): v for k, v in kwargs.items()}
            return self(**str_kwargs)

    def ring(self):
        """
        The ring which ``self`` belongs to.

        This is the same as ``self.parent()``.

        EXAMPLES::

            sage: X.<x,y> = InfinitePolynomialRing(ZZ,implementation='sparse')
            sage: p = x[100]*y[1]^3*x[1]^2 + 2*x[10]*y[30]
            sage: p.ring()
            Infinite polynomial ring in x, y over Integer Ring
        """
        return self.parent()

    def is_unit(self):
        r"""
        Answer whether ``self`` is a unit.

        EXAMPLES::

            sage: R1.<x,y> = InfinitePolynomialRing(ZZ)
            sage: R2.<a,b> = InfinitePolynomialRing(QQ)
            sage: (1 + x[2]).is_unit()
            False
            sage: R1(1).is_unit()
            True
            sage: R1(2).is_unit()
            False
            sage: R2(2).is_unit()
            True
            sage: (1 + a[2]).is_unit()
            False

        Check that :issue:`22454` is fixed::

            sage: _.<x> = InfinitePolynomialRing(Zmod(4))
            sage: (1 + 2*x[0]).is_unit()
            True
            sage: (x[0]*x[1]).is_unit()
            False
            sage: _.<x> = InfinitePolynomialRing(Zmod(900))
            sage: (7+150*x[0] + 30*x[1] + 120*x[1]*x[100]).is_unit()
            True

        TESTS::

            sage: R.<x> = InfinitePolynomialRing(ZZ.quotient_ring(8))
            sage: [R(i).is_unit() for i in range(8)]
            [False, True, False, True, False, True, False, True]
        """
        return self._p.is_unit()

    def is_nilpotent(self):
        r"""
        Return ``True`` if ``self`` is nilpotent, i.e., some power of ``self``
        is 0.

        EXAMPLES::

            sage: R.<x> = InfinitePolynomialRing(QQbar)                                 # needs sage.rings.number_field
            sage: (x[0] + x[1]).is_nilpotent()                                          # needs sage.rings.number_field
            False
            sage: R(0).is_nilpotent()                                                   # needs sage.rings.number_field
            True
            sage: _.<x> = InfinitePolynomialRing(Zmod(4))
            sage: (2*x[0]).is_nilpotent()
            True
            sage: (2+x[4]*x[7]).is_nilpotent()
            False
            sage: _.<y> = InfinitePolynomialRing(Zmod(100))
            sage: (5+2*y[0] + 10*(y[0]^2+y[1]^2)).is_nilpotent()
            False
            sage: (10*y[2] + 20*y[5] - 30*y[2]*y[5] + 70*(y[2]^2+y[5]^2)).is_nilpotent()
            True
        """
        return self._p.is_nilpotent()

    def numerator(self):
        r"""
        Return a numerator of ``self``, computed as ``self * self.denominator()``.

        .. WARNING::

           This is not the numerator of the rational function
           defined by ``self``, which would always be ``self`` since it is a
           polynomial.

        EXAMPLES::

            sage: X.<x> = InfinitePolynomialRing(QQ)
            sage: p = 2/3*x[1] + 4/9*x[2] - 2*x[1]*x[3]
            sage: num = p.numerator(); num
            -18*x_3*x_1 + 4*x_2 + 6*x_1

        TESTS::

            sage: num.parent()
            Infinite polynomial ring in x over Rational Field

        Check that :issue:`37756` is fixed::

            sage: R.<a> = InfinitePolynomialRing(QQ)
            sage: P.<x,y> = QQ[]
            sage: FF = P.fraction_field()
            sage: FF(a[0])
            Traceback (most recent call last):
            ...
            TypeError: Could not find a mapping of the passed element to this ring.
        """
        P = self.parent()
        return InfinitePolynomial(P, self._p.numerator())

    @cached_method
    def variables(self):
        """
        Return the variables occurring in ``self`` (tuple of elements of some polynomial ring).

        EXAMPLES::

            sage: X.<x> = InfinitePolynomialRing(QQ)
            sage: p = x[1] + x[2] - 2*x[1]*x[3]
            sage: p.variables()
            (x_3, x_2, x_1)
            sage: x[1].variables()
            (x_1,)
            sage: X(1).variables()
            ()
        """
        if hasattr(self._p, 'variables'):
            P = self.parent()
            return tuple(InfinitePolynomial(P, v) for v in self._p.variables())
        return ()

    def monomials(self):
        """
        Return the list of monomials in ``self``.

        The returned list is decreasingly ordered by the term ordering of
        ``self.parent()``.

        EXAMPLES::

            sage: X.<x> = InfinitePolynomialRing(QQ)
            sage: p = x[1]^3 + x[2] - 2*x[1]*x[3]
            sage: p.monomials()
            [x_3*x_1, x_2, x_1^3]

            sage: X.<x> = InfinitePolynomialRing(QQ, order='deglex')
            sage: p = x[1]^3 + x[2] - 2*x[1]*x[3]
            sage: p.monomials()
            [x_1^3, x_3*x_1, x_2]
        """
        P = self.parent()
        return [InfinitePolynomial(P, m) for m in self._p.monomials()]

    def monomial_coefficient(self, mon):
        """
        Return the base ring element that is the coefficient of ``mon``
        in ``self``.

        This function contrasts with the function :meth:`coefficient`,
        which returns the coefficient of a monomial viewing this
        polynomial in a polynomial ring over a base ring having fewer
        variables.

        INPUT:

        - ``mon`` -- a monomial in the parent of ``self``

        OUTPUT: coefficient in base ring

        .. SEEALSO::

            For coefficients in a base ring of fewer variables,
            look at :meth:`coefficient`.

        EXAMPLES::

            sage: X.<x> = InfinitePolynomialRing(QQ)
            sage: f = 2*x[0]*x[2] + 3*x[1]^2
            sage: c = f.monomial_coefficient(x[1]^2); c
            3
            sage: c.parent()
            Rational Field

            sage: c = f.coefficient(x[2]); c
            2*x_0
            sage: c.parent()
            Infinite polynomial ring in x over Rational Field
<<<<<<< HEAD

=======
>>>>>>> d1f99d11
        """
        return self._p.monomial_coefficient(mon._p)

    @cached_method
    def max_index(self):
        r"""
        Return the maximal index of a variable occurring in ``self``, or -1 if ``self`` is scalar.

        EXAMPLES::

            sage: X.<x,y> = InfinitePolynomialRing(QQ)
            sage: p = x[1]^2 + y[2]^2 + x[1]*x[2]*y[3] + x[1]*y[4]
            sage: p.max_index()
            4
            sage: x[0].max_index()
            0
            sage: X(10).max_index()
            -1
        """
        return max([Integer(str(X).split('_')[1]) for X in self.variables()]+[-1])

    def _rmul_(self, left):
        """
        TESTS::

            sage: R.<alpha,beta> = InfinitePolynomialRing(QQ, implementation='sparse')
            sage: R.from_base_ring(4)   # indirect doctest
            4
        """
        return type(self)(self.parent(), left * self._p)

    def _lmul_(self, right):
        """
        TESTS::

            sage: R.<alpha,beta> = InfinitePolynomialRing(QQ, implementation='sparse')
            sage: alpha[3]*4   # indirect doctest
            4*alpha_3
        """
        return type(self)(self.parent(), self._p * right)

    def _div_(self, x):
        r"""
        Division of Infinite Polynomials.

        EXAMPLES:

        Division by a rational over `\QQ`::

            sage: X.<x> = InfinitePolynomialRing(QQ, implementation='sparse')
            sage: x[0]/2
            1/2*x_0

        Division by an integer over `\ZZ`::

            sage: R.<x> = InfinitePolynomialRing(ZZ, implementation='sparse')
            sage: p = x[3] + x[2]
            sage: q = p/2
            sage: q
            1/2*x_3 + 1/2*x_2
            sage: q.parent()
            Infinite polynomial ring in x over Rational Field

        Division by a nonzero element::

            sage: R.<x> = InfinitePolynomialRing(QQ, implementation='sparse')
            sage: 1/x[1]
            1/x_1
            sage: (x[0]/x[0])
            x_0/x_0
            sage: qt = 1/x[2] + 2/x[1]; qt
            (2*x_2 + x_1)/(x_2*x_1)
            sage: qt.parent()
            Fraction Field of Infinite polynomial ring in x over Rational Field

            sage: z = 1/(x[2]*(x[1]+x[2]))+1/(x[1]*(x[1]+x[2]))
            sage: z.parent()
            Fraction Field of Infinite polynomial ring in x over Rational Field
            sage: factor(z)                                                             # needs sage.libs.singular
            x_1^-1 * x_2^-1
        """
        if not x.variables():
            p = self.base_ring()(x._p)
            divisor = self.base_ring().one() / p  # use induction
            OUTP = self.parent().tensor_with_ring(divisor.base_ring())
            return OUTP(self) * OUTP(divisor)
        else:
            from sage.rings.fraction_field_element import FractionFieldElement
            field = self.parent().fraction_field()
            # there remains a problem in reduction
            return FractionFieldElement(field, self, x, reduce=False)

    def _floordiv_(self, x):
        """
        EXAMPLES::

            sage: X.<x> = InfinitePolynomialRing(ZZ)
            sage: x[2]//x[2] # indirect doctest
            1
        """
        try:
            return InfinitePolynomial_sparse(self.parent(), self._p // x._p)
        except Exception:
            pass
        # We can now assume that self._p and x._p actually are polynomials,
        # hence, their parent is not just the underlying ring.
        VarList = list(set(self._p.parent().variable_names()).union(set(x._p.parent().variable_names())))
        VarList.sort(key=self.parent().varname_key, reverse=True)
        if VarList:
            from sage.rings.polynomial.polynomial_ring_constructor import PolynomialRing
            R = PolynomialRing(self._p.base_ring(), VarList, order=self.parent()._order)
        else:
            R = self._p.base_ring()
        return InfinitePolynomial_sparse(self.parent(), R(self._p) // R(x._p))

    @cached_method
    def lm(self):
        """
        The leading monomial of ``self``.

        EXAMPLES::

            sage: X.<x,y> = InfinitePolynomialRing(QQ)
            sage: p = 2*x[10]*y[30] + x[10]*y[1]^3*x[1]^2
            sage: p.lm()
            x_10*x_1^2*y_1^3
        """
        if hasattr(self._p, 'lm'):
            return InfinitePolynomial(self.parent(), self._p.lm())
        if self._p == 0:
            return self
        if hasattr(self._p, 'variable_name'):  # if it is univariate
            return InfinitePolynomial(self.parent(),
                                      self._p.parent().gen() ** max(self._p.exponents()))
        return self  # if it is scalar

    @cached_method
    def lc(self):
        """
        The coefficient of the leading term of ``self``.

        EXAMPLES::

            sage: X.<x,y> = InfinitePolynomialRing(QQ)
            sage: p = 2*x[10]*y[30] + 3*x[10]*y[1]^3*x[1]^2
            sage: p.lc()
            3
        """
        if hasattr(self._p, 'lc'):
            return self._p.lc()
        if hasattr(self._p, 'variable_name'):  # univariate case
            return self._p.leading_coefficient()
        # scalar case
        return self._p

    @cached_method
    def lt(self):
        """
        The leading term (= product of coefficient and monomial) of ``self``.

        EXAMPLES::

            sage: X.<x,y> = InfinitePolynomialRing(QQ)
            sage: p = 2*x[10]*y[30] + 3*x[10]*y[1]^3*x[1]^2
            sage: p.lt()
            3*x_10*x_1^2*y_1^3
        """
        if hasattr(self._p, 'lt'):
            return InfinitePolynomial(self.parent(), self._p.lt())
        if self._p == 0:
            return self
        if hasattr(self._p, 'variable_name'):  # if it is univariate
            return InfinitePolynomial(self.parent(), self._p.leading_coefficient()*self._p.parent().gen()**max(self._p.exponents()))
        return self  # if it is scalar

    def tail(self):
        """
        The tail of ``self`` (this is ``self`` minus its leading term).

        EXAMPLES::

            sage: X.<x,y> = InfinitePolynomialRing(QQ)
            sage: p = 2*x[10]*y[30] + 3*x[10]*y[1]^3*x[1]^2
            sage: p.tail()
            2*x_10*y_30
        """
        return self-self.lt()

    def squeezed(self):
        """
        Reduce the variable indices occurring in ``self``.

        OUTPUT:

        Apply a permutation to ``self`` that does not change the order of
        the variable indices of ``self`` but squeezes them into the range
        1,2,...

        EXAMPLES::

            sage: X.<x,y> = InfinitePolynomialRing(QQ,implementation='sparse')
            sage: p = x[1]*y[100] + x[50]*y[1000]
            sage: p.squeezed()
            x_2*y_4 + x_1*y_3
        """
        Indices = set([0] + [Integer(str(Y).split('_')[1])
                             for Y in self.variables()])
        Indices = sorted(Indices)

        def P(n):
            return Indices.index(n) if n in Indices else n

        return self**P

    def footprint(self):
        """
        Leading exponents sorted by index and generator.

        OUTPUT: ``D``; dictionary whose keys are the occurring variable indices

        ``D[s]`` is a list ``[i_1,...,i_n]``, where ``i_j`` gives the
        exponent of ``self.parent().gen(j)[s]`` in the leading
        term of ``self``.

        EXAMPLES::

            sage: X.<x,y> = InfinitePolynomialRing(QQ)
            sage: p = x[30]*y[1]^3*x[1]^2 + 2*x[10]*y[30]
            sage: sorted(p.footprint().items())
            [(1, [2, 3]), (30, [1, 0])]

        TESTS:

        This is a test whether it also works when the underlying polynomial ring is
        not implemented in libsingular::

            sage: X.<x> = InfinitePolynomialRing(ZZ)
            sage: Y.<y,z> = X[]
            sage: Z.<a> = InfinitePolynomialRing(Y)
            sage: Z
            Infinite polynomial ring in a over Multivariate Polynomial Ring in y, z over Infinite polynomial ring in x over Integer Ring
            sage: type(Z._P)
            <class 'sage.rings.polynomial.multi_polynomial_ring.MPolynomialRing_polydict_with_category'>
            sage: p = a[12]^3*a[2]^7*a[4] + a[4]*a[2]
            sage: sorted(p.footprint().items())
            [(2, [7]), (4, [1]), (12, [3])]
        """
        if not self._has_footprint:
            PARENT = self.parent()
            l = len(self.parent()._names)
            # get the pairs (shift,exponent) of the leading monomial, indexed by the variable names
            Vars = self._p.parent().variable_names()
            from sage.rings.polynomial.multi_polynomial import MPolynomial_libsingular
            if isinstance(self._p, MPolynomial_libsingular):
                L = [(Vars[i].split('_'), e) for i, e in enumerate(self._p.lm().exponents(as_ETuples=False)[0]) if e]
            elif hasattr(self._p, 'lm'):
                # self._p  is multivariate, but not libsingular, hence,
                # exponents is slow and does not accept the optional argument as_ETuples.
                # Thus, fall back to regular expressions
                L = PARENT._find_varpowers.findall(repr(self.lm()._p))
                L = [((x[0:2]), int(x[2]) if x[2] else 1) for x in L]
            else:  # it is a univariate polynomial -- this should never happen, but just in case...
                L = [(Vars[0].split('_'), self._p.degree())]
            for t in L:
                n = t[0][0]       # the variable *n*ame
                s = int(t[0][1])  # the variable *s*hift
                if s not in self._footprint:
                    self._footprint[s] = [0]*l
                self._footprint[s][self.parent()._name_dict[n]] = t[1]   # the exponent
            self._has_footprint = True
        return self._footprint

    def symmetric_cancellation_order(self, other):
        """
        Comparison of leading terms by Symmetric Cancellation Order, `<_{sc}`.

        INPUT:

        - ``self``, ``other`` -- two Infinite Polynomials

        ASSUMPTION:

        Both Infinite Polynomials are nonzero.

        OUTPUT:

        ``(c, sigma, w)``, where

        * c = -1,0,1, or None if the leading monomial of ``self`` is smaller, equal,
          greater, or incomparable with respect to ``other`` in the monomial
          ordering of the Infinite Polynomial Ring
        * sigma is a permutation witnessing
          ``self`` `<_{sc}` ``other`` (resp. ``self`` `>_{sc}` ``other``)
          or is 1 if ``self.lm()==other.lm()``
        * w is 1 or is a term so that
          ``w*self.lt()^sigma == other.lt()`` if `c\\le 0`, and
          ``w*other.lt()^sigma == self.lt()`` if `c=1`

        THEORY:

        If the Symmetric Cancellation Order is a well-quasi-ordering
        then computation of Groebner bases always terminates. This is
        the case, e.g., if the monomial order is lexicographic. For
        that reason, lexicographic order is our default order.

        EXAMPLES::

            sage: X.<x,y> = InfinitePolynomialRing(QQ)
            sage: (x[2]*x[1]).symmetric_cancellation_order(x[2]^2)
            (None, 1, 1)
            sage: (x[2]*x[1]).symmetric_cancellation_order(x[2]*x[3]*y[1])
            (-1, [2, 3, 1], y_1)
            sage: (x[2]*x[1]*y[1]).symmetric_cancellation_order(x[2]*x[3]*y[1])
            (None, 1, 1)
            sage: (x[2]*x[1]*y[1]).symmetric_cancellation_order(x[2]*x[3]*y[2])
            (-1, [2, 3, 1], 1)
        """
        PARENT = self.parent()
        other = PARENT(other)
        slt = self.lt()
        olt = other.lt()
        if self.lm() == other.lm():
            if olt == 0:
                return (0, 1, 1)
            return (0, 1, self.lc() / other.lc())
        if self.lm() < other.lm():
            rawcmp = -1
            Fsmall = dict([[k[0], [e for e in k[1]]]
                           for k in self.footprint().items()])
            Fbig = dict([[k[0], [e for e in k[1]]]
                         for k in other.footprint().items()])
            ltsmall = slt
            ltbig = olt
        else:
            rawcmp = 1
            Fbig = dict([[k[0], [e for e in k[1]]] for k in self.footprint().items()])
            Fsmall = dict([[k[0], [e for e in k[1]]] for k in other.footprint().items()])
            ltbig = slt
            ltsmall = olt
        # Case 1: one of the Infinite Polynomials is scalar.
        if not Fsmall:
            return (rawcmp, 1, ltbig/ltsmall)
        # "not Fbig" is now impossible, because we only consider *global* monomial orderings.
        # These are the occurring shifts:
        Lsmall = sorted(Fsmall.keys())
        Lbig = sorted(Fbig.keys())
        P = list(range(Lbig[-1] + 1))
        gens = list(range(PARENT.ngens()))
        if Lsmall[0] == 0:
            if 0 not in Fbig:
                return (None, 1, 1)
            Lsmall.pop(0)
            Lbig.pop(0)
            ExpoSmall = Fsmall[0]
            ExpoBig = Fbig[0]
            for k in gens:
                if ExpoBig[k] < ExpoSmall[k]:
                    return (None, 1, 1)
                ExpoBig[k] -= ExpoSmall[k]
        lenBig = len(Lbig)
        j = -1  # will have Lbig[j] -- a shift of the bigger polynomial
        for i in Lsmall:  # i is a shift of the smaller polynomial
            j += 1
            ExpoSmall = Fsmall[i]
            while j < lenBig:
                found = False
                if Lbig[j] >= i:
                    ExpoBigSave = [e for e in Fbig[Lbig[j]]]
                    ExpoBig = Fbig[Lbig[j]]
                    found = True
                    for k in gens:
                        if ExpoBig[k] < ExpoSmall[k]:
                            found = False
                            Fbig[Lbig[j]] = ExpoBigSave
                            break
                        ExpoBig[k] -= ExpoSmall[k]
                if found:
                    break
                j += 1
            if j == lenBig:
                # no "increasing" permutation transforms
                # the smaller monomial into a factor of
                # the bigger monomial
                return (None, 1, 1)
            tmp = P[i]
            P[i] = Lbig[j]
            P[Lbig[j]] = tmp
        # now, P defines an 'up-shift' permutation, slt^P divides olt, and
        # Fbig contains the exponents for olt/slt^P.
        OUT = PARENT(PARENT._base(ltbig.lc() / ltsmall.lc()))
        for shift, Expo in Fbig.items():
            for g in gens:
                if Expo[g]:
                    OUT *= PARENT.gen(g)[shift] ** Expo[g]
        from sage.combinat.permutation import Permutation
        return (rawcmp, Permutation(P[1:]), OUT)

    def coefficient(self, monomial):
        """
        Return the coefficient of a monomial in this polynomial.

        INPUT:

        - A monomial (element of the parent of self) or
        - a dictionary that describes a monomial (the keys
          are variables of the parent of self, the values
          are the corresponding exponents)

        EXAMPLES:

        We can get the coefficient in front of monomials::

            sage: X.<x> = InfinitePolynomialRing(QQ)
            sage: a = 2*x[0]*x[1] + x[1] + x[2]
            sage: a.coefficient(x[0])
            2*x_1
            sage: a.coefficient(x[1])
            2*x_0 + 1
            sage: a.coefficient(x[2])
            1
            sage: a.coefficient(x[0]*x[1])
            2

        We can also pass in a dictionary::

            sage: a.coefficient({x[0]:1, x[1]:1})
            2
        """
        P = self.parent()
        if self._p == 0:
            return P.zero()
        if isinstance(monomial, self.__class__):
            if not P.has_coerce_map_from(monomial.parent()):
                return P.zero()
            if hasattr(self._p, 'variables'):
                VarList = [str(X) for X in self._p.variables()]
            else:
                VarList = []
            if hasattr(monomial._p, 'variables'):
                VarList.extend([str(X) for X in monomial._p.variables()])
            VarList = list(set(VarList))
            VarList.sort(key=P.varname_key, reverse=True)
            from sage.rings.polynomial.polynomial_ring_constructor import PolynomialRing
            if len(VarList) == 1:
                # 'xx' is guaranteed to be no variable
                # name of monomial, since coercions
                # were tested before
                R = PolynomialRing(self._p.base_ring(), VarList + ['xx'], order=P._order)
                S = PolynomialRing(self._p.base_ring(), VarList, order=P._order)
                res = S(R(self._p).coefficient(R(monomial._p)))
                return InfinitePolynomial(P, res)

            R = PolynomialRing(self._p.base_ring(), VarList, order=P._order)
            res = R(self._p).coefficient(R(monomial._p))
            return InfinitePolynomial(P, res)

        if isinstance(monomial, dict):
            if monomial:
                I = iter(monomial)
                K = next(I)
                del monomial[K]
                return self.coefficient(K).coefficient(monomial)
            return self
        raise TypeError("Objects of type %s have no coefficients in InfinitePolynomials" % (type(monomial)))

    # Essentials for Buchberger
    def reduce(self, I, tailreduce=False, report=None):
        r"""
        Symmetrical reduction of ``self`` with respect to a symmetric ideal (or list of Infinite Polynomials).

        INPUT:

        - ``I`` -- a :class:`~sage.rings.polynomial.symmetric_ideal.SymmetricIdeal` or a list
          of Infinite Polynomials
        - ``tailreduce`` -- boolean (default: ``False``); *tail reduction* is performed if this
          parameter is ``True``.
        - ``report`` -- object (default: ``None``); if not ``None``, some information on the
          progress of computation is printed, since reduction of huge polynomials may take
          a long time

        OUTPUT: symmetrical reduction of ``self`` with respect to ``I``, possibly with tail reduction

        THEORY:

        Reducing an element `p` of an Infinite Polynomial Ring `X` by
        some other element `q` means the following:

        1. Let `M` and `N` be the leading terms of `p` and `q`.
        2. Test whether there is a permutation `P` that does not does not diminish the variable
           indices occurring in `N` and preserves their order, so that there is some term `T\in X`
           with `TN^P = M`. If there is no such permutation, return `p`
        3. Replace `p` by `p-T q^P` and continue with step 1.

        EXAMPLES::

            sage: X.<x,y> = InfinitePolynomialRing(QQ)
            sage: p = y[1]^2*y[3] + y[2]*x[3]^3
            sage: p.reduce([y[2]*x[1]^2])
            x_3^3*y_2 + y_3*y_1^2

        The preceding is correct: If a permutation turns
        ``y[2]*x[1]^2`` into a factor of the leading monomial
        ``y[2]*x[3]^3`` of ``p``, then it interchanges the variable
        indices 1 and 2; this is not allowed in a symmetric
        reduction. However, reduction by ``y[1]*x[2]^2`` works, since
        one can change variable index 1 into 2 and 2 into 3::

            sage: p.reduce([y[1]*x[2]^2])                                               # needs sage.libs.singular
            y_3*y_1^2

        The next example shows that tail reduction is not done, unless
        it is explicitly advised.  The input can also be a Symmetric
        Ideal::

            sage: I = (y[3])*X
            sage: p.reduce(I)
            x_3^3*y_2 + y_3*y_1^2
            sage: p.reduce(I, tailreduce=True)                                          # needs sage.libs.singular
            x_3^3*y_2

        Last, we demonstrate the ``report`` option::

            sage: p = x[1]^2 + y[2]^2 + x[1]*x[2]*y[3] + x[1]*y[4]
            sage: p.reduce(I, tailreduce=True, report=True)                             # needs sage.libs.singular
            :T[2]:>
            >
            x_1^2 + y_2^2

        The output ':' means that there was one reduction of the
        leading monomial. 'T[2]' means that a tail reduction was
        performed on a polynomial with two terms. At '>', one round of
        the reduction process is finished (there could only be several
        non-trivial rounds if `I` was generated by more than one
        polynomial).
        """
        from sage.rings.polynomial.symmetric_reduction import SymmetricReductionStrategy
        if hasattr(I, 'gens'):
            I = I.gens()
        if (not I):
            return self
        I = list(I)
        S = SymmetricReductionStrategy(self.parent(), I, tailreduce)
        return S.reduce(self, report=report)

    # Further methods
    def stretch(self, k):
        r"""
        Stretch ``self`` by a given factor.

        INPUT:

        - ``k`` -- integer

        OUTPUT: replace `v_n` with `v_{n\cdot k}` for all generators `v_\ast`
        occurring in ``self``

        EXAMPLES::

            sage: X.<x> = InfinitePolynomialRing(QQ)
            sage: a = x[0] + x[1] + x[2]
            sage: a.stretch(2)
            x_4 + x_2 + x_0

            sage: X.<x,y> = InfinitePolynomialRing(QQ)
            sage: a = x[0] + x[1] + y[0]*y[1]; a
            x_1 + x_0 + y_1*y_0
            sage: a.stretch(2)
            x_2 + x_0 + y_2*y_0

        TESTS:

        The following would hardly work in a dense implementation,
        because an underlying polynomial ring with 6001 variables
        would be created. This is avoided in the sparse
        implementation::

            sage: X.<x> = InfinitePolynomialRing(QQ, implementation='sparse')
            sage: a = x[2] + x[3]
            sage: a.stretch(2000)
            x_6000 + x_4000
        """
        def P(n):
            return k*n
        return self ** P

    def __iter__(self):
        """
        Return an iterator over all pairs ``(coefficient, monomial)``
        of this polynomial.

        EXAMPLES::

            sage: X.<x,y> = InfinitePolynomialRing(QQ)
            sage: a = x[0] + 2*x[1] + y[0]*y[1]
            sage: list(a)
            [(2, x_1), (1, x_0), (1, y_1*y_0)]
        """
        return iter((coefficient,
                     self.__class__(self.parent(), monomial))
                    for coefficient, monomial in self._p)

    def gcd(self, x):
        """
        Compute the greatest common divisor.

        EXAMPLES::

            sage: R.<x>=InfinitePolynomialRing(QQ)
            sage: p1=x[0] + x[1]**2
            sage: gcd(p1,p1+3)
            1
            sage: gcd(p1,p1)==p1
            True
        """
        P = self.parent()
        self._p = P._P(self._p)
        x._p = P._P(x._p)
        return self.__class__.__base__(self.parent(), self._p.gcd(x._p))


class InfinitePolynomial_sparse(InfinitePolynomial):
    """
    Element of a sparse Polynomial Ring with a Countably Infinite Number of Variables.

    INPUT:

    - ``A`` -- an Infinite Polynomial Ring in sparse implementation
    - ``p`` -- a *classical* polynomial that can be interpreted in ``A``

    Of course, one should not directly invoke this class, but rather
    construct elements of ``A`` in the usual way.

    EXAMPLES::

        sage: A.<a> = QQ[]
        sage: B.<b,c> = InfinitePolynomialRing(A,implementation='sparse')
        sage: p = a*b[100] + 1/2*c[4]
        sage: p
        a*b_100 + 1/2*c_4
        sage: p.parent()
        Infinite polynomial ring in b, c
         over Univariate Polynomial Ring in a over Rational Field
        sage: p.polynomial().parent()
        Multivariate Polynomial Ring in b_100, b_0, c_4, c_0
         over Univariate Polynomial Ring in a over Rational Field
    """

    def __call__(self, *args, **kwargs):
        """
        EXAMPLES::

            sage: X.<x> = InfinitePolynomialRing(QQ,implementation='sparse')
            sage: a = x[0] + x[1]
            sage: a(x_0=2,x_1=x[1])
            x_1 + 2
            sage: _.parent()
            Infinite polynomial ring in x over Rational Field
            sage: a(x_1=3)
            x_0 + 3
            sage: _.parent()
            Infinite polynomial ring in x over Rational Field
            sage: a(x_1=x[100])
            x_100 + x_0

            sage: M = matrix([[1,1], [2,0]])                                            # needs sage.modules
            sage: a(x_1=M)                                                              # needs sage.modules
            [x_0 + 1       1]
            [      2     x_0]
        """
        # Replace any InfinitePolynomials by their underlying polynomials
        if hasattr(self._p, 'variables'):
            V = [str(x) for x in self._p.variables()]
        else:
            V = []
        for kw in kwargs:
            value = kwargs[kw]
            if isinstance(value, InfinitePolynomial):
                kwargs[kw] = value._p
                V.append(kw)
                if hasattr(value._p, 'variables'):
                    V.extend([str(x) for x in value._p.variables()])
        args = list(args)
        for i, arg in enumerate(args):
            if isinstance(arg, InfinitePolynomial):
                args[i] = arg._p
                if hasattr(arg._p, 'variables'):
                    V.extend([str(x) for x in arg._p.variables()])
        V = list(set(V))
        V.sort(key=self.parent().varname_key, reverse=True)
        if V:
            from sage.rings.polynomial.polynomial_ring_constructor import PolynomialRing
            R = PolynomialRing(self._p.base_ring(), V, order=self.parent()._order)
        else:
            return self
        res = R(self._p)(*args, **kwargs)
        try:
            from sage.misc.sage_eval import sage_eval
            return sage_eval(repr(res), self.parent().gens_dict())
        except Exception:
            return res

    # Basic arithmetics
    def _add_(self, x):
        """
        EXAMPLES::

            sage: X.<x> = InfinitePolynomialRing(QQ)
            sage: x[1] + x[2] # indirect doctest
            x_2 + x_1

        Check adding from a different parent::

            sage: Y.<x_0> = PolynomialRing(QQ)
            sage: x[0] - x_0
            0
        """
        # One may need a new parent for  self._p and x._p
        try:
            return InfinitePolynomial_sparse(self.parent(), self._p + x._p)
        except Exception:
            pass
        # We can now assume that self._p and x._p actually are polynomials,
        # hence, their parent is not simply the underlying ring.
        VarList = list(set(self._p.parent().variable_names()).union(set(x._p.parent().variable_names())))
        VarList.sort(key=self.parent().varname_key, reverse=True)
        if VarList:
            from sage.rings.polynomial.polynomial_ring_constructor import PolynomialRing
            R = PolynomialRing(self._p.base_ring(), VarList, order=self.parent()._order)
        else:
            R = self._p.base_ring()
        return InfinitePolynomial_sparse(self.parent(), R(self._p) + R(x._p))

    def _mul_(self, x):
        """
        EXAMPLES::

            sage: X.<x> = InfinitePolynomialRing(ZZ)
            sage: x[2]*x[1] # indirect doctest
            x_2*x_1
        """
        try:
            return InfinitePolynomial_sparse(self.parent(), self._p * x._p)
        except Exception:
            pass
        # We can now assume that self._p and x._p actually are polynomials,
        # hence, their parent is not just the underlying ring.
        VarList = list(set(self._p.parent().variable_names()).union(set(x._p.parent().variable_names())))
        VarList.sort(key=self.parent().varname_key, reverse=True)
        if VarList:
            from sage.rings.polynomial.polynomial_ring_constructor import PolynomialRing
            R = PolynomialRing(self._p.base_ring(), VarList, order=self.parent()._order)
        else:
            R = self._p.base_ring()
        return InfinitePolynomial_sparse(self.parent(), R(self._p) * R(x._p))

    def _sub_(self, x):
        """
        EXAMPLES::

            sage: X.<x> = InfinitePolynomialRing(QQ)
            sage: x[2] - x[1] # indirect doctest
            x_2 - x_1
        """
        try:
            return InfinitePolynomial_sparse(self.parent(), self._p - x._p)
        except Exception:
            pass
        # We can now assume that self._p and x._p actually are polynomials,
        # hence, their parent is not just the underlying ring.
        VarList = list(set(self._p.parent().variable_names()).union(x._p.parent().variable_names()))
        VarList.sort(key=self.parent().varname_key, reverse=True)
        if VarList:
            from sage.rings.polynomial.polynomial_ring_constructor import PolynomialRing
            R = PolynomialRing(self._p.base_ring(), VarList, order=self.parent()._order)
        else:
            R = self._p.base_ring()
        return InfinitePolynomial_sparse(self.parent(), R(self._p) - R(x._p))

    def __pow__(self, n):
        """
        Exponentiation by an integer, or action by a callable object.

        NOTE:

        The callable object must accept nonnegative integers as input
        and return nonnegative integers. Typical use case is a
        permutation, that will result in the corresponding permutation
        of variables.

        EXAMPLES::

            sage: X.<x,y> = InfinitePolynomialRing(QQ, implementation='sparse')
            sage: p = x[10]*y[2] + 2*x[1]*y[3]
            sage: P = Permutation(((1,2),(3,4,5)))
            sage: p^P # indirect doctest
            x_10*y_1 + 2*x_2*y_4
        """
        P = self.parent()
        if callable(n):
            if (self._p.parent() == self._p.base_ring()):
                return self
            if not (hasattr(self._p, 'variables') and self._p.variables()):
                return self
            if hasattr(n, 'to_cycles') and hasattr(n, '__len__'):  # duck typing Permutation
                # auxiliary function, necessary since n(m) raises an error if m>len(n)
                l = len(n)

                def p(m):
                    return n(m) if 0 < m <= l else m
            else:  # Permutation group element
                p = n

            def q(s):
                return s[0] + '_' + str(p(ZZ(s[1])))

            newVars = [q(X.split('_')) for X in self._p.parent().variable_names()]
            if not newVars:
                return self
            copyVars = copy.copy(newVars)
            newVars = list(set(list(self._p.parent().variable_names())+newVars))
            newVars.sort(key=self.parent().varname_key, reverse=True)
            if newVars == list(self._p.parent().variable_names()):
                newR = self._p.parent()
            else:
                from sage.rings.polynomial.polynomial_ring_constructor import PolynomialRing
                newR = PolynomialRing(self._p.base_ring(), newVars, order=P._order)
            mapR = self._p.parent().hom(copyVars, newR)
            return InfinitePolynomial_sparse(self.parent(), mapR(self._p))
        return InfinitePolynomial_sparse(self.parent(), self._p**n)

    # Basic tools for Buchberger algorithm:
    # order, leading term/monomial, symmetric cancellation order

    def _richcmp_(self, x, op):
        r"""
        Comparison of Infinite Polynomials.

        NOTE:

        Let x and y be generators of the parent of ``self``. We only consider
        monomial orderings in which x[m] > y[n] iff x appears earlier in the
        list of generators than y, or x==y and m>n

        Under this restriction, the monomial ordering can be 'lex' (default),
        'degrevlex' or 'deglex'.

        EXAMPLES::

            sage: X.<x,y> = InfinitePolynomialRing(QQ, implementation='sparse')
            sage: a = x[10]^3
            sage: b = x[1] + x[2]
            sage: c = x[1] + x[2]
            sage: d = y[1] + x[2]
            sage: a == a # indirect doctest
            True
            sage: b == c # indirect doctest
            True
            sage: a == b # indirect doctest
            False
            sage: c > d # indirect doctest
            True

        TESTS:

        A classical and an infinite sparse polynomial ring. Note that
        the Sage coercion system allows comparison only if a common
        parent for the two rings can be constructed. This is why we
        have to have the order 'degrevlex'::

            sage: X.<x,y> = InfinitePolynomialRing(ZZ,order='degrevlex', implementation='sparse')
            sage: Y.<z,x_3,x_1> = QQ[]
            sage: x[3] == x_3 # indirect doctest
            True

        Two infinite polynomial rings in different implementation and
        order::

            sage: Y = InfinitePolynomialRing(QQ,['x','y'],order='deglex', implementation='dense')
            sage: x[2] == Y(x[2]) # indirect doctest
            True

        An example in which a previous version had failed::

            sage: X.<x,y> = InfinitePolynomialRing(GF(3), order='degrevlex', implementation='sparse')
            sage: p = Y('x_3*x_0^2 + x_0*y_3*y_0')
            sage: q = Y('x_1*x_0^2 + x_0*y_1*y_0')
            sage: p < q
            False
        """
        # We can assume that self.parent() is x.parent(),
        # but of course the underlying polynomial rings
        # may be widely different, and the sage coercion
        # system can't guess what order we want.
        from sage.structure.element import parent
        R1 = parent(self._p)
        R2 = parent(x._p)
        if (hasattr(R1, 'has_coerce_map_from') and R1.has_coerce_map_from(R2)) or (hasattr(R2, 'has_coerce_map_from') and R2.has_coerce_map_from(R1)):
            return richcmp(self._p, x._p, op)
        VarList = list(set(self._p.parent().variable_names()).union(x._p.parent().variable_names()))
        VarList.sort(key=self.parent().varname_key, reverse=True)
        if VarList:
            from sage.rings.polynomial.polynomial_ring_constructor import PolynomialRing
            R = PolynomialRing(self._p.base_ring(), VarList, order=self.parent()._order)
        else:
            R = self._p.base_ring()
        if (self._p.parent() is self._p.base_ring()) or not self._p.parent().gens():
            fself = self._p.base_ring()
        else:
            fself = self._p.parent().hom(self._p.parent().variable_names(), R)
        if (x._p.parent() is x._p.base_ring()) or not x._p.parent().gens():
            fx = x._p.base_ring()
        else:
            fx = x._p.parent().hom(x._p.parent().variable_names(), R)
        return richcmp(fself(self._p), fx(x._p), op)


class InfinitePolynomial_dense(InfinitePolynomial):
    """
    Element of a dense Polynomial Ring with a Countably Infinite Number of Variables.

    INPUT:

    - ``A`` -- an Infinite Polynomial Ring in dense implementation
    - ``p`` -- a *classical* polynomial that can be interpreted in ``A``

    Of course, one should not directly invoke this class, but rather
    construct elements of ``A`` in the usual way.
    """

    def __call__(self, *args, **kwargs):
        """
        EXAMPLES::

            sage: X.<x> = InfinitePolynomialRing(QQ)
            sage: a = x[0] + x[1]
            sage: a(x_0=2, x_1=x[1])
            x_1 + 2
            sage: _.parent()
            Infinite polynomial ring in x over Rational Field
            sage: a(x_1=3)
            x_0 + 3
            sage: _.parent()
            Infinite polynomial ring in x over Rational Field

            sage: a(x_1=x[100])
            x_100 + x_0
        """
        # Replace any InfinitePolynomials by their underlying polynomials
        for kw in kwargs:
            value = kwargs[kw]
            if isinstance(value, InfinitePolynomial):
                kwargs[kw] = value._p
        args = list(args)
        for i, arg in enumerate(args):
            if isinstance(arg, InfinitePolynomial):
                args[i] = arg._p
        self._p = self.parent().polynomial_ring()(self._p)
        res = self._p(*args, **kwargs)
        try:
            return self.parent()(res)
        except ValueError:
            return res

    def _richcmp_(self, x, op):
        r"""
        TESTS:

        A classical and an infinite polynomial ring::

            sage: X.<x,y> = InfinitePolynomialRing(ZZ, order='degrevlex')
            sage: Y.<z,x_3,x_1> = QQ[]
            sage: x[3] == x_3
            True

        Two infinite polynomial rings with different order and
        implementation::

            sage: Y = InfinitePolynomialRing(QQ,['x','y'], order='deglex', implementation='sparse')
            sage: x[2] == Y(x[2])
            True

        An example in which a previous version had failed::

            sage: X.<x,y> = InfinitePolynomialRing(GF(3), order='degrevlex', implementation='dense')
            sage: p = Y('x_3*x_0^2 + x_0*y_3*y_0')
            sage: q = Y('x_1*x_0^2 + x_0*y_1*y_0')
            sage: p < q
            False
        """
        # We can assume that self and x belong to the same ring.
        # We can not assume yet that self._p and
        # x._p are already defined over self.parent()._P
        # It won't hurt to change self in place.
        # But, to be on the safe side...
        try:
            self._p = self.parent()._P(self._p)
        except Exception:
            pass
        try:
            x._p = x.parent()._P(x._p)
        except Exception:
            pass
        return richcmp(self._p, x._p, op)

    # Basic arithmetics
    def _add_(self, x):
        """
        EXAMPLES::

            sage: X.<x> = InfinitePolynomialRing(QQ)
            sage: x[1] + x[2] # indirect doctest
            x_2 + x_1
        """
        P = self.parent()
        self._p = P._P(self._p)
        x._p = P._P(x._p)
        return InfinitePolynomial_dense(self.parent(), self._p + x._p)

    def _mul_(self, x):
        """
        EXAMPLES::

            sage: X.<x> = InfinitePolynomialRing(QQ)
            sage: x[2]*x[1] # indirect doctest
            x_2*x_1
        """
        P = self.parent()
        self._p = P._P(self._p)
        x._p = P._P(x._p)
        return InfinitePolynomial_dense(self.parent(), self._p * x._p)

    def _sub_(self, x):
        """
        EXAMPLES::

            sage: X.<x> = InfinitePolynomialRing(QQ)
            sage: x[2] - x[1] # indirect doctest
            x_2 - x_1
        """
        P = self.parent()
        self._p = P._P(self._p)
        x._p = P._P(x._p)
        return InfinitePolynomial_dense(self.parent(), self._p - x._p)

    def __pow__(self, n):
        """
        Exponentiation by an integer, or action by a callable object.

        NOTE:

        The callable object must accept nonnegative integers as input
        and return nonnegative integers. Typical use case is a
        permutation, that will result in the corresponding permutation
        of variables.

        EXAMPLES::

            sage: X.<x,y> = InfinitePolynomialRing(QQ)
            sage: x[10]^3
            x_10^3
            sage: p = x[10]*y[2] + 2*x[1]*y[3]
            sage: P = Permutation(((1,2),(3,4,5)))
            sage: p^P
            x_10*y_1 + 2*x_2*y_4
        """
        P = self.parent()
        if callable(n):
            if (self._p.parent() == self._p.base_ring()):
                return self
            if not (hasattr(self._p, 'variables') and self._p.variables()):
                return self
            if hasattr(n, 'to_cycles') and hasattr(n, '__len__'):  # duck typing Permutation
                # auxiliary function, necessary since n(m) raises an error if m>len(n)
                l = len(n)

                def p(m):
                    return n(m) if 0 < m <= l else m
            else:  # Permutation group element
                p = n

            # determine whether the maximal index must be raised
            oldMax = P._max
            newMax = max([p(X) for X in range(oldMax+1)]+[oldMax])
            if newMax > P._max:
                P.gen()[newMax]
            self._p = P._P(self._p)
            # next, determine the images of variable names
            PP = P._P
            PPgens = PP.gens()

            newVars = []
            sh = PP.ngens() // P.ngens() - 1
            blocklength = sh
            nM = sh + 1
            for i in range(P.ngens()):
                newVars.extend([PPgens[sh-p(j)] for j in range(blocklength, -1, -1)])
                sh += nM
            mapR = PP.hom(newVars, PP)
            return InfinitePolynomial_dense(self.parent(), mapR(self._p))

        # else, n is supposed to be an integer
        return InfinitePolynomial_dense(self.parent(), self._p**n)<|MERGE_RESOLUTION|>--- conflicted
+++ resolved
@@ -664,10 +664,6 @@
             2*x_0
             sage: c.parent()
             Infinite polynomial ring in x over Rational Field
-<<<<<<< HEAD
-
-=======
->>>>>>> d1f99d11
         """
         return self._p.monomial_coefficient(mon._p)
 
