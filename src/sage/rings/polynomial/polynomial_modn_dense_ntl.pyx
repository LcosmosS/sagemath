# distutils: libraries = NTL_LIBRARIES gmp
# distutils: extra_compile_args = NTL_CFLAGS
# distutils: include_dirs = NTL_INCDIR
# distutils: library_dirs = NTL_LIBDIR
# distutils: extra_link_args = NTL_LIBEXTRA
# distutils: language = c++
r"""
Dense univariate polynomials over  `\ZZ/n\ZZ`, implemented using NTL

This implementation is generally slower than the FLINT implementation in
:mod:`~sage.rings.polynomial.polynomial_zmod_flint`, so we use FLINT by
default when the modulus is small enough; but NTL does not require that `n` be
``int``-sized, so we use it as default when `n` is too large for FLINT.

Note that the classes :class:`Polynomial_dense_modn_ntl_zz` and
:class:`Polynomial_dense_modn_ntl_ZZ` are different; the former is limited to
moduli less than a certain bound, while the latter supports arbitrarily large
moduli.

AUTHORS:

- Robert Bradshaw: Split off from polynomial_element_generic.py (2007-09)
- Robert Bradshaw: Major rewrite to use NTL directly (2007-09)
"""
# ****************************************************************************
#       Copyright (C) 2007 William Stein <wstein@gmail.com>
#
# This program is free software: you can redistribute it and/or modify
# it under the terms of the GNU General Public License as published by
# the Free Software Foundation, either version 2 of the License, or
# (at your option) any later version.
#                  https://www.gnu.org/licenses/
# ****************************************************************************

from cysignals.signals cimport sig_on, sig_off

from sage.rings.polynomial.polynomial_element cimport Polynomial, _dict_to_list

from sage.libs.pari.all import pari, pari_gen

from sage.rings.integer cimport smallInteger

from sage.libs.ntl.all import ZZX, ZZ_pX
from sage.rings.integer_ring import ZZ

from sage.rings.fraction_field_element import FractionFieldElement

from sage.rings.infinity import infinity

from sage.structure.element import canonical_coercion, coerce_binop, have_same_parent

from sage.libs.ntl.types cimport NTL_SP_BOUND
from sage.libs.ntl.ZZ_p cimport *
from sage.libs.ntl.lzz_p cimport *
from sage.libs.ntl.lzz_pX cimport *
from sage.libs.ntl.ZZ_pX cimport *


def make_element(parent, args):
    return parent(*args)


zz_p_max = NTL_SP_BOUND

cdef class Polynomial_dense_mod_n(Polynomial):
    """
    A dense polynomial over the integers modulo n, where n is composite, with
    the underlying arithmetic done using NTL.

    EXAMPLES::

        sage: R.<x> = PolynomialRing(Integers(16), implementation='NTL')
        sage: f = x^3 - x + 17
        sage: f^2
        x^6 + 14*x^4 + 2*x^3 + x^2 + 14*x + 1

        sage: loads(f.dumps()) == f
        True

        sage: R.<x> = PolynomialRing(Integers(100), implementation='NTL')
        sage: p = 3*x
        sage: q = 7*x
        sage: p + q
        10*x
        sage: R.<x> = PolynomialRing(Integers(8), implementation='NTL')
        sage: parent(p)
        Univariate Polynomial Ring in x over Ring of integers modulo 100 (using NTL)
        sage: p + q
        10*x
        sage: R({10:-1})
        7*x^10

    TESTS::

        sage: f = Integers(5*2^100)['x'].random_element()
        sage: from sage.rings.polynomial.polynomial_modn_dense_ntl import Polynomial_dense_mod_n
        sage: isinstance(f, Polynomial_dense_mod_n)
        True
    """
    def __init__(self, parent, x=None, check=True,
                 is_gen=False, construct=False):
        Polynomial.__init__(self, parent, is_gen=is_gen)
        cdef Polynomial_dense_mod_n numer, denom

        if construct:
            if isinstance(x, ZZ_pX):
                self._poly = x
                return
            self._poly = ZZ_pX(x, parent.modulus())
            return

        self._poly = ZZ_pX([], parent.modulus())

        if x is None:
            return         # leave initialized to 0 polynomial.

        if isinstance(x, Polynomial):
            if x.parent() == self.parent():
                self._poly = (<Polynomial_dense_modn_ntl_zz>x)._poly.__copy__()
                return
            else:
                R = parent.base_ring()
                x = [ZZ(R(a)) for a in x.list()]
                check = False

        elif isinstance(x, dict):
            R = parent.base_ring()
            x = _dict_to_list(x, R(0))

        elif isinstance(x, ZZX):
            self._poly = x.copy()
            return

        elif isinstance(x, pari_gen):
            x = [ZZ(w) for w in x.list()]
            check = False

        elif isinstance(x, FractionFieldElement) and \
                 isinstance(x.numerator(), Polynomial_dense_mod_n):
            if x.denominator().is_unit():
                numer = x.numerator()
                denom = x.denominator().inverse_of_unit()
                x = numer._poly * denom._poly
                check = False
            else:
                raise TypeError("Denominator not a unit.")

        elif not isinstance(x, list) and not isinstance(x, tuple):
            x = [x]   # constant polynomials

        if check:
            R = parent.base_ring()
            x = [ZZ(R(a)) for a in x]

        self._poly = ZZ_pX(x, parent.modulus())

    def __reduce__(self):
        return make_element, (self.parent(), (self.list(), False, self.is_gen()))

    def int_list(self):
        return eval(str(self._poly).replace(' ',','))

    def __pari__(self, variable=None):
        """
        EXAMPLES::

            sage: t = PolynomialRing(IntegerModRing(17), "t", implementation='NTL').gen()
            sage: f = t^3 + 3*t - 17
            sage: pari(f)
            Mod(1, 17)*t^3 + Mod(3, 17)*t
        """
        if variable is None:
            variable = self.parent().variable_name()
        return pari(self.int_list()).Polrev(variable) * \
               pari(1).Mod(self.parent().base_ring().order())

    def ntl_ZZ_pX(self):
        r"""
        Return underlying NTL representation of this polynomial.  Additional
        ''bonus'' functionality is available through this function.

        .. warning::

            You must call ``ntl.set_modulus(ntl.ZZ(n))`` before doing
            arithmetic with this object!
        """
        return self._poly

    cdef get_unsafe(self, Py_ssize_t n):
        """
        Return the `n`-th coefficient of ``self``.

        EXAMPLES::

            sage: R.<x> = PolynomialRing(Integers(100), implementation='NTL')
            sage: from sage.rings.polynomial.polynomial_modn_dense_ntl import Polynomial_dense_mod_n
            sage: f = Polynomial_dense_mod_n(R, [5,10,13,1,4]); f
            4*x^4 + x^3 + 13*x^2 + 10*x + 5
            sage: f[2]
            13
            sage: f[:3]
            13*x^2 + 10*x + 5
        """
        return self._parent._base((<ntl_ZZ_pX> self._poly)[n]._integer_())

    def _unsafe_mutate(self, n, value):
        n = int(n)
        if n < 0:
            raise IndexError("n must be >= 0")
        self._poly[n] = int(value)

    def _pow(self, n):
        n = int(n)
        if self.degree() <= 0:
            return self.parent()(self[0]**n)
        if n < 0:
            return (~self)**(-n)
        return self.parent()(self._poly**n, construct=True)

    cpdef _add_(self, right):
        return self.parent()(self._poly + (<Polynomial_dense_mod_n>right)._poly, construct=True)

    cpdef _mul_(self, right):
        """
        EXAMPLES::

            sage: x = PolynomialRing(Integers(100), 'x', implementation='NTL').0
            sage: (x - 2)*(x^2 - 8*x + 16)
            x^3 + 90*x^2 + 32*x + 68
        """
        return self.parent()(self._poly * (<Polynomial_dense_mod_n>right)._poly, construct=True)

    cpdef _lmul_(self, Element c):
        try:
            return self.parent()(ZZ_pX([c], self.parent().modulus()) * self._poly, construct=True)
        except RuntimeError as msg: # should this really be a TypeError
            raise TypeError(msg)

    @coerce_binop
    def quo_rem(self, right):
        """
        Return a tuple ``(quotient, remainder)`` where ``self = quotient*other +
        remainder``.
        """
        v = self._poly.quo_rem((<Polynomial_dense_mod_n>right)._poly)
        P = self.parent()
        return (P(v[0], construct=True), P(v[1], construct=True) )

    def shift(self, n):
        r"""
        Return this polynomial multiplied by the power `x^n`. If `n` is negative,
        terms below `x^n` will be discarded. Does not change this polynomial.

        EXAMPLES::

            sage: R.<x> = PolynomialRing(Integers(12345678901234567890), implementation='NTL')
            sage: p = x^2 + 2*x + 4
            sage: p.shift(0)
             x^2 + 2*x + 4
            sage: p.shift(-1)
             x + 2
            sage: p.shift(-5)
             0
            sage: p.shift(2)
             x^4 + 2*x^3 + 4*x^2

        TESTS::

            sage: p = R(0)
            sage: p.shift(3).is_zero()
            True
            sage: p.shift(-3).is_zero()
            True

        AUTHOR:

        - David Harvey (2006-08-06)
        """
        if n == 0 or self.degree() < 0:
            return self
        return self.parent()(self._poly.left_shift(n),
                             construct=True)

    cpdef _sub_(self, right):
        return self.parent()(self._poly - (<Polynomial_dense_mod_n>right)._poly, construct=True)

    def __floordiv__(self, right):
        q, _ = self.quo_rem(right)
        return q

    def degree(self, gen=None):
        """
        Return the degree of this polynomial.

        The zero polynomial has degree -1.

        EXAMPLES::

            sage: R.<x> = PolynomialRing(Integers(100), implementation='NTL')
            sage: (x^3 + 3*x - 17).degree()
            3
            sage: R.zero().degree()
            -1

        TESTS:

        Check output type (see :issue:`25182`)::

            sage: R.<x> = PolynomialRing(Integers(3), implementation='NTL')
            sage: isinstance(x.degree(), Integer)
            True
        """
        return smallInteger(max(self._poly.degree(), -1))

    cpdef list list(self, bint copy=True):
        """
        Return a new copy of the list of the underlying
        elements of ``self``.

        EXAMPLES::

            sage: _.<x> = PolynomialRing(Integers(100), implementation='NTL')
            sage: f = x^3 + 3*x - 17
            sage: f.list()
            [83, 3, 0, 1]
        """
        return [self.get_unsafe(n) for n from 0 <= n <= self.degree()]

    def ntl_set_directly(self, v):
        r"""
        Set the value of this polynomial directly from a vector or string.

        Polynomials over the integers modulo n are stored internally using
        NTL's ``ZZ_pX`` class.  Use this function to set the value of this
        polynomial using the NTL constructor, which is potentially *very* fast.
        The input v is either a vector of ints or a string of the form ``[ n1
        n2 n3 ... ]`` where the ni are integers and there are no commas between
        them. The optimal input format is the string format, since that's what
        NTL uses by default.

        EXAMPLES::

            sage: R.<x> = PolynomialRing(Integers(100), implementation='NTL')
            sage: from sage.rings.polynomial.polynomial_modn_dense_ntl import Polynomial_dense_mod_n as poly_modn_dense
            sage: poly_modn_dense(R, ([1,-2,3]))
            3*x^2 + 98*x + 1
            sage: f = poly_modn_dense(R, 0)
            sage: f.ntl_set_directly([1,-2,3])
            sage: f
            3*x^2 + 98*x + 1
            sage: f.ntl_set_directly('[1 -2 3 4]')
            sage: f
            4*x^3 + 3*x^2 + 98*x + 1
        """
        if self.is_gen():
            raise TypeError("Cannot change the value of the generator.")
        self._poly = ZZ_pX(v, self.parent().modulus())

    # Polynomial_singular_repr stuff, copied due to lack of multiple inheritance
    def _singular_(self, singular=None, force=False):
        self.parent()._singular_(singular, force=force).set_ring()  # this is expensive
        if self.__singular is not None:
            try:
                self.__singular._check_valid()
                if self.__singular.parent() is singular:
                    return self.__singular
            except (AttributeError, ValueError):
                pass
        return self._singular_init_(singular)

    def _singular_init_(self, singular=None, force=False):
        self.parent()._singular_(singular, force=force).set_ring()  # this is expensive
        self.__singular = singular(str(self))
        return self.__singular

    @coerce_binop
    def minpoly_mod(self, other):
        r"""
        Compute the minimal polynomial of this polynomial modulo another
        polynomial in the same ring.

        ALGORITHM:

        NTL's ``MinPolyMod()``, which uses Shoup's algorithm [Sho1999]_.

        EXAMPLES::

            sage: R.<x> = PolynomialRing(GF(101), implementation='NTL')
            sage: f = x^17 + x^2 - 1
            sage: (x^2).minpoly_mod(f)
            x^17 + 100*x^2 + 2*x + 100

        TESTS:

        Random testing::

            sage: p = random_prime(2^99)
            sage: R.<x> = PolynomialRing(GF(p), implementation='NTL')
            sage: d = randrange(1,50)
            sage: f = R.random_element(d)
            sage: g = R.random_element((-1,5*d))
            sage: poly = g.minpoly_mod(f)
            sage: poly(R.quotient(f)(g))
            0
        """
        mod = other.ntl_ZZ_pX()
        elt = self.ntl_ZZ_pX() % mod
        res = elt.minpoly_mod(mod)
        return self.parent()(res, construct=True)

    def small_roots(self, *args, **kwds):
        r"""
        See :func:`sage.rings.polynomial.polynomial_modn_dense_ntl.small_roots`
        for the documentation of this function.

        EXAMPLES::

            sage: N = 10001
            sage: K = Zmod(10001)
            sage: P.<x> = PolynomialRing(K, implementation='NTL')
            sage: f = x^3 + 10*x^2 + 5000*x - 222
            sage: f.small_roots()
            [4]
        """
        return small_roots(self, *args, **kwds)

    def compose_mod(self, other, modulus):
        r"""
        Compute `f(g) \pmod h`.

        To be precise about the order fo compostion, given ``self``, ``other``
        and ``modulus`` as `f(x)`, `g(x)` and `h(x)` compute `f(g(x)) \bmod h(x)`.

        INPUT:

        - ``other`` -- a polynomial `g(x)`
        - ``modulus`` -- a polynomial `h(x)`

        EXAMPLES::

            sage: R.<x> = GF(2**127 - 1)[]
            sage: f = R.random_element()
            sage: g = R.random_element()
            sage: g.compose_mod(g, f) == g(g) % f
            True

            sage: R.<x> = GF(163)[]
            sage: f = R([i for i in range(100)])
            sage: g = R([i**2 for i in range(100)])
            sage: h = 1 + x + x**5
            sage: f.compose_mod(g, h)
            82*x^4 + 56*x^3 + 45*x^2 + 60*x + 127
            sage: f.compose_mod(g, h) == f(g) % h
            True

        AUTHORS:

        - Giacomo Pope (2024-08) initial implementation
        """
        elt = self.ntl_ZZ_pX()
        mod = modulus.ntl_ZZ_pX()
        other = other.ntl_ZZ_pX()
        res = elt.compose_mod(other, mod)
        return self.parent()(res, construct=True)

    # compose_mod is the natural name from the NTL bindings, but polynomial_gf2x
    # has modular_composition as the method name so here we allow both
    modular_composition = compose_mod


def small_roots(self, X=None, beta=1.0, epsilon=None, small_roots_algorithm="pari", **kwds):
    r"""
    Let `N` be the characteristic of the base ring this polynomial
    is defined over: ``N = self.base_ring().characteristic()``.
    This method returns small roots of this polynomial modulo some
    factor `b` of `N` with the constraint that `b >= N^\beta`.
    Small in this context means that if `x` is a root of `f`
    modulo `b` then `|x| < X`. This `X` is either provided by the
    user or the maximum `X` is chosen such that this algorithm
    terminates in polynomial time. If `X` is chosen automatically
    it is `X = ceil(1/2 N^{\beta^2/\delta - \epsilon})`.
    The algorithm may also return some roots which are larger than `X`.
    'This algorithm' in this context means Coppersmith's algorithm for finding
    small roots using the LLL algorithm. The implementation of this algorithm
    follows Alexander May's PhD thesis referenced below.

    INPUT:

    - ``X`` -- an absolute bound for the root (default: see above.)
    - ``beta`` -- compute a root mod `b` where `b` is a factor of `N` and `b
      \ge N^\beta` (default: 1.0, so `b = N`.)
    - ``epsilon`` -- the parameter `\epsilon` described above. (default: `\beta/8`)
    - ``small_roots_algorithm`` -- ``"sage"`` or ``"pari"`` (default.)
    - ``**kwds`` -- passed through to method :meth:`Matrix_integer_dense.LLL() <sage.matrix.matrix_integer_dense.Matrix_integer_dense.LLL>`

    EXAMPLES:

    First consider a small example::

        sage: N = 10001
        sage: K = Zmod(10001)
        sage: P.<x> = PolynomialRing(K, implementation='NTL')
        sage: f = x^3 + 10*x^2 + 5000*x - 222

    This polynomial has no roots without modular reduction (i.e. over `\ZZ`)::

        sage: f.change_ring(ZZ).roots()
        []

    To compute its roots we need to factor the modulus `N` and use the Chinese
    remainder theorem::

        sage: p, q = N.prime_divisors()
        sage: f.change_ring(GF(p)).roots()
        [(4, 1)]
        sage: f.change_ring(GF(q)).roots()
        [(4, 1)]

        sage: crt(4, 4, p, q)
        4

    This root is quite small compared to `N`, so we can attempt to
    recover it without factoring `N` using Coppersmith's small root
    method::

        sage: f.small_roots()
        [4]

    An application of this method is to consider RSA. We are using 512-bit RSA
    with public exponent `e=3` to encrypt a 56-bit DES key. Because it would be
    easy to attack this setting if no padding was used we pad the key `K` with
    1s to get a large number::

        sage: Nbits, Kbits = 512, 56
        sage: e = 3

    We choose two primes of size 256-bit each::

        sage: p = 2^256 + 2^8 + 2^5 + 2^3 + 1
        sage: q = 2^256 + 2^8 + 2^5 + 2^3 + 2^2 + 1
        sage: N = p*q
        sage: ZmodN = Zmod( N )

    We choose a random key::

        sage: K = ZZ.random_element(0, 2^Kbits)

    and pad it with `512-56=456` 1s::

        sage: Kdigits = K.digits(2)
        sage: M = [0]*Kbits + [1]*(Nbits-Kbits)
        sage: for i in range(len(Kdigits)): M[i] = Kdigits[i]

        sage: M = ZZ(M, 2)

    Now we encrypt the resulting message::

        sage: C = ZmodN(M)^e

    To recover `K` we consider the following polynomial modulo `N`::

        sage: P.<x> = PolynomialRing(ZmodN, implementation='NTL')
        sage: f = (2^Nbits - 2^Kbits + x)^e - C

    and recover its small roots::

        sage: Kbar = f.small_roots()[0]
        sage: K == Kbar
        True

    The same algorithm can be used to factor `N = pq` if partial
    knowledge about `q` is available. This example is from the
    Magma handbook:

    First, we set up `p`, `q` and `N`::

        sage: set_random_seed(1337)
        sage: length = 512
        sage: hidden = 110
        sage: p = next_prime(2^int(round(length/2)))
        sage: q = next_prime(round(pi.n()*p))                                           # needs sage.symbolic
        sage: N = p*q                                                                   # needs sage.symbolic

    Now we disturb the low 110 bits of `q` and try to recover `q` from it::

        sage: qbar = q + ZZ.random_element(0, 2^hidden - 1)                             # needs sage.symbolic
        sage: F.<x> = PolynomialRing(Zmod(N), implementation='NTL')                     # needs sage.symbolic
        sage: f = x - qbar                                                              # needs sage.symbolic

    We know that the error is `\le 2^{\text{hidden}}-1` and that the modulus
    we are looking for is `\ge \sqrt{N}`::

        sage: from sage.misc.verbose import set_verbose
        sage: set_verbose(2)
        sage: d = f.small_roots(X=2^hidden-1, beta=0.5)[0]                              # needs sage.symbolic
        verbose 2 (<module>) epsilon = 0.062500
        verbose 2 (<module>) m = 4
        verbose 2 (<module>) t = 4
        verbose 2 (<module>) X = 1298074214633706907132624082305023
        sage: q == qbar - d                                                             # needs sage.symbolic
        True

    In general, using ``small_roots_algorithm="pari"`` will return better results and be quicker.
    For instance, it is able to recover `q` even if ``hidden`` is set to `120`::

        sage: # needs sage.symbolic
        sage: hidden = 120
        sage: qbar = q + ZZ.random_element(0, 2^hidden - 1)
        sage: f = x - qbar
        sage: set_verbose(0)
        sage: f.small_roots(X=2^hidden-1, beta=0.5, small_roots_algorithm="sage")  # time random
        []
        sage: f.small_roots(X=2^hidden-1, beta=0.5, small_roots_algorithm="pari")  # time random
        [1203913112977791332288506012179577388]
        sage: qbar - q == _[0]
        True

    .. TODO::

        Implement improved lattice constructions for small_roots.

    REFERENCES:

    Don Coppersmith. *Finding a small root of a univariate modular equation.*
    In Advances in Cryptology, EuroCrypt 1996, volume 1070 of Lecture
    Notes in Computer Science, p. 155--165. Springer, 1996.
    http://cr.yp.to/bib/2001/coppersmith.pdf

    Alexander May. *New RSA Vulnerabilities Using Lattice Reduction Methods.*
    PhD thesis, University of Paderborn, 2003.
    http://www.cs.uni-paderborn.de/uploads/tx_sibibtex/bp.pdf
    """
    from sage.misc.verbose import verbose
    from sage.matrix.constructor import Matrix
    from sage.rings.real_mpfr import RR

    N = self.parent().characteristic()

    if not self.is_monic():
        raise ArithmeticError("Polynomial must be monic.")

    beta = RR(beta)
    if beta <= 0.0 or beta > 1.0:
        raise ValueError("0.0 < beta <= 1.0 not satisfied.")

    f = self.change_ring(ZZ)

    P,(x,) = f.parent().objgens()

    delta = f.degree()

    if epsilon is None:
        epsilon = beta/8
    verbose("epsilon = %f"%epsilon, level=2)

    m = max(beta**2/(delta * epsilon), 7*beta/delta).ceil()
    verbose("m = %d"%m, level=2)

    t = int( ( delta*m*(1/beta -1) ).floor() )
    verbose("t = %d"%t, level=2)

    if X is None:
        X = (0.5 * N**(beta**2/delta - epsilon)).ceil()
    verbose("X = %s"%X, level=2)

    Nbeta = N**beta
    ZmodN = self.base_ring()

    if small_roots_algorithm == "pari":
        from sage.libs.pari.all import PariError
        try:
            roots = set(map(ZmodN, pari.zncoppersmith(f, N, X=X, B=Nbeta.floor())))
        except PariError:
            # according to my testing, Sage is never able to return a root when Pari fails (usually
            # due to OOM.) See discussion in #39243.
            roots = set([])

<<<<<<< HEAD
    elif small_roots_algorithm == "sage":
        # we could do this much faster, but this is a cheap step
        # compared to LLL
        g  = [x**j * N**(m-i) * f**i for i in range(m) for j in range(delta) ]
        g.extend([x**i * f**m for i in range(t)]) # h
=======
    B = B.LLL(**kwds)
>>>>>>> 1be0a589

        B = Matrix(ZZ, len(g), delta*m + max(delta,t) )
        for i in range(B.nrows()):
            for j in range( g[i].degree()+1 ):
                B[i,j] = g[i][j]*X**j

        B =  B.LLL(**kwds)

        f = sum([ZZ(B[0,i]//X**i)*x**i for i in range(B.ncols())])
        R = f.roots()
        roots = set([ZmodN(r) for r,m in R if abs(r) <= X])

    else:
        raise ValueError('algorithm must be "pari" or "sage"')

    return [root for root in roots if N.gcd(ZZ(self(root))) >= Nbeta]


cdef class Polynomial_dense_modn_ntl_zz(Polynomial_dense_mod_n):
    r"""
    Polynomial on `\ZZ/n\ZZ` implemented via NTL.

    .. automethod:: _add_
    .. automethod:: _sub_
    .. automethod:: _lmul_
    .. automethod:: _rmul_
    .. automethod:: _mul_
    .. automethod:: _mul_trunc_
    """
    def __init__(self, parent, v=None, check=True, is_gen=False, construct=False):
        r"""
        EXAMPLES::

            sage: R = Integers(5**21)
            sage: S.<x> = PolynomialRing(R, implementation='NTL')
            sage: S(1/4)
            357627868652344
        """
        if isinstance(v, Polynomial):
            if (<Element>v)._parent == parent:
                Polynomial.__init__(self, parent, is_gen=is_gen)
                self.x = (<Polynomial_dense_modn_ntl_zz>v).x
                self.c = (<Polynomial_dense_modn_ntl_zz>v).c
                return

        Polynomial_dense_mod_n.__init__(self, parent, v, check=check, is_gen=is_gen, construct=construct)
        v = [a for a in self._poly.list()]
        self._poly = None # this will eventually go away
        cdef ntl_zz_pX ntl = ntl_zz_pX(v, parent.modulus()) # let it handle the hard work
        self.x = ntl.x
        self.c = ntl.c

    def __dealloc__(self):
        if <object>self.c is not None:
            self.c.restore_c()

    def ntl_set_directly(self, v):
        # TODO: Get rid of this
        Polynomial_dense_mod_n.ntl_set_directly(self, v)
        # verbatim from __init__
        v = [int(a) for a in self._poly.list()]
        self._poly = None # this will eventually go away
        cdef ntl_zz_pX ntl = ntl_zz_pX(v, self._parent.modulus()) # let it handle the hard work
        self.x = ntl.x
        self.c = ntl.c

    cdef Polynomial_dense_modn_ntl_zz _new(self):
        cdef Polynomial_dense_modn_ntl_zz y = <Polynomial_dense_modn_ntl_zz>Polynomial_dense_modn_ntl_zz.__new__(Polynomial_dense_modn_ntl_zz)
        y.c = self.c
        y._parent = self._parent
        return y

    def int_list(self):
        """
        Return the coefficients of ``self`` as efficiently as possible as a
        list of python ints.

        EXAMPLES::

            sage: R.<x> = PolynomialRing(Integers(100), implementation='NTL')
            sage: from sage.rings.polynomial.polynomial_modn_dense_ntl import Polynomial_dense_mod_n as poly_modn_dense
            sage: f = poly_modn_dense(R,[5,0,0,1])
            sage: f.int_list()
            [5, 0, 0, 1]
            sage: [type(a) for a in f.int_list()]
            [<... 'int'>, <... 'int'>, <... 'int'>, <... 'int'>]
        """
        cdef long i
        return [ zz_p_rep(zz_pX_GetCoeff(self.x, i)) for i from 0 <= i <= zz_pX_deg(self.x) ]

    cdef get_unsafe(self, Py_ssize_t n):
        """
        Return the `n`-th coefficient of ``self``.

        EXAMPLES::

            sage: R.<x> = PolynomialRing(Integers(100), implementation='NTL')
            sage: from sage.rings.polynomial.polynomial_modn_dense_ntl import Polynomial_dense_modn_ntl_zz
            sage: f = Polynomial_dense_modn_ntl_zz(R,[2, 1])^7
            sage: f[3]
            60
            sage: f[:6]
            84*x^5 + 80*x^4 + 60*x^3 + 72*x^2 + 48*x + 28
            sage: f[:50] == f
            True
        """
        return self._parent._base(zz_p_rep(zz_pX_GetCoeff(self.x, n)))

    def _unsafe_mutate(self, n, value):
        self.c.restore_c()
        zz_pX_SetCoeff_long(self.x, n, value)

    cpdef _add_(self, _right):
        """
        TESTS::

            sage: R.<x> = PolynomialRing(Integers(100), implementation='NTL')
            sage: (x + 5) + (x^2 - 6)
            x^2 + x + 99
        """
        cdef Polynomial_dense_modn_ntl_zz right = <Polynomial_dense_modn_ntl_zz>_right
        cdef Polynomial_dense_modn_ntl_zz r = self._new()
        cdef bint do_sig = zz_pX_deg(self.x) + zz_pX_deg(right.x) > 1000000
        if do_sig: sig_on()
        self.c.restore_c()
        zz_pX_add(r.x, self.x, right.x)
        if do_sig: sig_off()
        return r

    cpdef _sub_(self, _right):
        """
        TESTS::

            sage: R.<x> = PolynomialRing(Integers(100), implementation='NTL')
            sage: (x + 5) - (x^2 - 6)
            99*x^2 + x + 11
        """
        cdef Polynomial_dense_modn_ntl_zz right = <Polynomial_dense_modn_ntl_zz>_right
        cdef Polynomial_dense_modn_ntl_zz r = self._new()
        cdef bint do_sig = zz_pX_deg(self.x) + zz_pX_deg(right.x) > 1000000
        if do_sig: sig_on()
        self.c.restore_c()
        zz_pX_sub(r.x, self.x, right.x)
        if do_sig: sig_off()
        return r

    cpdef _mul_(self, _right):
        """
        TESTS::

            sage: R.<x> = PolynomialRing(Integers(100), implementation='NTL')
            sage: (x + 5) * (x^2 - 1)
            x^3 + 5*x^2 + 99*x + 95
        """
        cdef Polynomial_dense_modn_ntl_zz right = <Polynomial_dense_modn_ntl_zz>_right
        cdef Polynomial_dense_modn_ntl_zz r = self._new()
        cdef bint do_sig = zz_pX_deg(self.x) + zz_pX_deg(right.x) > 10000
        if do_sig: sig_on()
        self.c.restore_c()
        if self is right:
            zz_pX_sqr(r.x, self.x)
        else:
            zz_pX_mul(r.x, self.x, right.x)
        if do_sig: sig_off()
        return r

    cpdef Polynomial _mul_trunc_(self, Polynomial right, long n):
        r"""
        Return the product of ``self`` and ``right`` truncated to the
        given length `n`

        EXAMPLES::

            sage: R.<x> = PolynomialRing(Integers(100), implementation="NTL")
            sage: f = x - 2
            sage: g = x^2 - 8*x + 16
            sage: f*g
            x^3 + 90*x^2 + 32*x + 68
            sage: f._mul_trunc_(g, 42)
            x^3 + 90*x^2 + 32*x + 68
            sage: f._mul_trunc_(g, 3)
            90*x^2 + 32*x + 68
            sage: f._mul_trunc_(g, 2)
            32*x + 68
            sage: f._mul_trunc_(g, 1)
            68
            sage: f._mul_trunc_(g, 0)
            0
            sage: f = x^2 - 8*x + 16
            sage: f._mul_trunc_(f, 2)
            44*x + 56
        """
        cdef Polynomial_dense_modn_ntl_zz op2 = <Polynomial_dense_modn_ntl_zz> right
        cdef Polynomial_dense_modn_ntl_zz r = self._new()
        cdef bint do_sig = zz_pX_deg(self.x) + zz_pX_deg(op2.x) > 10000
        if do_sig: sig_on()
        self.c.restore_c()
        if self is op2:
            zz_pX_SqrTrunc(r.x, self.x, n)
        else:
            zz_pX_MulTrunc(r.x, self.x, op2.x, n)
        if do_sig: sig_off()
        return r

    cpdef _rmul_(self, Element c):
        """
        TESTS::

            sage: R.<x> = PolynomialRing(Integers(100), implementation='NTL')
            sage: (x+5) * 3
            3*x + 15
        """
        cdef Polynomial_dense_modn_ntl_zz r = self._new()
        cdef bint do_sig = zz_pX_deg(self.x) > 100000
        if do_sig: sig_on()
        self.c.restore_c()
        zz_pX_rmul(r.x, self.x, c)
        if do_sig: sig_off()
        return r

    cpdef _lmul_(self, Element c):
        """
        TESTS::

            sage: R.<x> = PolynomialRing(Integers(100), implementation='NTL')
            sage: 3 * (x+5)
            3*x + 15
        """
        cdef Polynomial_dense_modn_ntl_zz r = self._new()
        cdef bint do_sig = zz_pX_deg(self.x) > 100000
        if do_sig: sig_on()
        self.c.restore_c()
        zz_pX_lmul(r.x, c, self.x)
        if do_sig: sig_off()
        return r

    def __pow__(Polynomial_dense_modn_ntl_zz self, ee, modulus):
        r"""
        TESTS::

            sage: R.<x> = PolynomialRing(Integers(100), implementation='NTL')
            sage: (x-1)^5
            x^5 + 95*x^4 + 10*x^3 + 90*x^2 + 5*x + 99

        We define ``0^0`` to be unity, :issue:`13895`::

            sage: R.<x> = PolynomialRing(Integers(100), implementation='NTL')
            sage: R(0)^0
            1

        The value returned from ``0^0`` should belong to our ring::

            sage: R.<x> = PolynomialRing(Integers(100), implementation='NTL')
            sage: type(R(0)^0) == type(R(0))
            True

        Negative powers work (over prime fields) but use the generic
        implementation of fraction fields::

            sage: R.<x> = PolynomialRing(Integers(101), implementation='NTL')
            sage: f = (x-1)^(-5)
            sage: type(f)
            <class 'sage.rings.fraction_field_element.FractionFieldElement_1poly_field'>
            sage: (f + 2).numerator()
            2*x^5 + 91*x^4 + 20*x^3 + 81*x^2 + 10*x + 100

            sage: R.<x> = PolynomialRing(Integers(100), implementation='NTL')
            sage: (x-1)^(-5)
            Traceback (most recent call last):
            ...
            TypeError: ...
        """
        cdef bint recip = 0, do_sig
        cdef long e = ee
        if e != ee:
            raise TypeError("Only integral powers defined.")
        elif e < 0:
            recip = 1
            e = -e
        if self == 0 and e == 0:
            return self.parent(1)

        cdef Polynomial_dense_modn_ntl_zz r = self._new()
        cdef zz_pX_Modulus_c mod

        self.c.restore_c()

        if modulus is None:
            if zz_pX_IsX(self.x):
                zz_pX_LeftShift(r.x, self.x, e-1)
            else:
                do_sig = zz_pX_deg(self.x) *e > 1000
                if do_sig: sig_on()
                zz_pX_power(r.x, self.x, e)
                if do_sig: sig_off()
        else:
            if not isinstance(modulus, Polynomial_dense_modn_ntl_zz):
                modulus = self.parent().coerce(modulus)
            zz_pX_Modulus_build(mod, (<Polynomial_dense_modn_ntl_zz>modulus).x)

            do_sig = zz_pX_deg(self.x) * e * self.c.p_bits > 1e5
            if do_sig: sig_on()
            zz_pX_PowerMod_long_pre(r.x, self.x, e, mod)
            if do_sig: sig_off()

        if recip:
            return ~r
        else:
            return r

    @coerce_binop
    def quo_rem(self, right):
        r"""
        Return `q` and `r`, with the degree of `r` less than the degree of ``right``,
        such that `q \cdot` ``right`` `{}+ r =` ``self``.

        EXAMPLES::

            sage: R.<x> = PolynomialRing(Integers(125), implementation='NTL')
            sage: f = x^5+1; g = (x+1)^2
            sage: q, r = f.quo_rem(g)
            sage: q
            x^3 + 123*x^2 + 3*x + 121
            sage: r
            5*x + 5
            sage: q*g + r
            x^5 + 1
        """
        cdef Polynomial_dense_modn_ntl_zz q = self._new()
        cdef Polynomial_dense_modn_ntl_zz r = self._new()
        cdef Polynomial_dense_modn_ntl_zz denom = <Polynomial_dense_modn_ntl_zz>right
        sig_on()
        self.c.restore_c()
        zz_pX_divrem(q.x, r.x, self.x, denom.x)
        sig_off()
        return q, r

    cpdef _floordiv_(self, right):
        """
        Return the whole part of ``self``/``right``, without remainder.

        For q = n // d, we have deg(n - q*d) < deg(d)

        EXAMPLES::

            sage: R.<x> = PolynomialRing(Integers(25), implementation='NTL')
            sage: f = x^7 + 1; g = x^2 - 1
            sage: q = f // g; q
            x^5 + x^3 + x
            sage: f - q*g
            x + 1
        """
        cdef Polynomial_dense_modn_ntl_zz numer = <Polynomial_dense_modn_ntl_zz>self
        cdef Polynomial_dense_modn_ntl_zz denom = <Polynomial_dense_modn_ntl_zz>right
        cdef Polynomial_dense_modn_ntl_zz q = numer._new()
        sig_on()
        numer.c.restore_c()
        zz_pX_div(q.x, numer.x, denom.x)
        sig_off()
        return q

    cpdef _mod_(self, right):
        """
        EXAMPLES::

            sage: R.<x> = PolynomialRing(Integers(81), implementation='NTL')
            sage: f = x^7 + x + 1; g = x^3
            sage: r = f % g; r
            x + 1
            sage: g * x^4 + r
            x^7 + x + 1
        """
        cdef Polynomial_dense_modn_ntl_zz numer = <Polynomial_dense_modn_ntl_zz>self
        cdef Polynomial_dense_modn_ntl_zz denom = <Polynomial_dense_modn_ntl_zz>right
        cdef Polynomial_dense_modn_ntl_zz r = numer._new()
        sig_on()
        numer.c.restore_c()
        zz_pX_mod(r.x, numer.x, denom.x)
        sig_off()
        return r

    def shift(self, n):
        """
        Shift ``self`` to left by `n`, which is multiplication by `x^n`,
        truncating if `n` is negative.

        EXAMPLES::

            sage: R.<x> = PolynomialRing(Integers(77), implementation='NTL')
            sage: f = x^7 + x + 1
            sage: f.shift(1)
            x^8 + x^2 + x
            sage: f.shift(-1)
            x^6 + 1
            sage: f.shift(10).shift(-10) == f
            True

        TESTS::

            sage: p = R(0)
            sage: p.shift(3).is_zero()
            True
            sage: p.shift(-3).is_zero()
            True
        """
        return self << n

    def __lshift__(Polynomial_dense_modn_ntl_zz self, long n):
        """
        TESTS::

            sage: R.<x> = PolynomialRing(Integers(77), implementation='NTL')
            sage: f = x^5 + 2*x + 1
            sage: f << 3
            x^8 + 2*x^4 + x^3
        """
        cdef Polynomial_dense_modn_ntl_zz r = self._new()
        zz_pX_LeftShift(r.x, self.x, n)
        return r

    def __rshift__(Polynomial_dense_modn_ntl_zz self, long n):
        """
        TESTS::

            sage: R.<x> = PolynomialRing(Integers(77), implementation='NTL')
            sage: f = x^5 + 2*x + 1
            sage: f >> 3
            x^2
        """
        cdef Polynomial_dense_modn_ntl_zz r = self._new()
        zz_pX_RightShift(r.x, self.x, n)
        return r

    def _derivative(self, var=None):
        r"""
        Return the formal derivative of ``self`` with respect to ``var``.

        ``var`` must be either the generator of the polynomial ring to which
        this polynomial belongs, or ``None`` (either way the behaviour is the
        same).

        .. SEEALSO:: :meth:`.derivative`

        EXAMPLES::

            sage: R.<x> = PolynomialRing(Integers(77), implementation='NTL')
            sage: f = x^4 - x - 1
            sage: f._derivative()
            4*x^3 + 76
            sage: f._derivative(None)
            4*x^3 + 76

            sage: f._derivative(2*x)
            Traceback (most recent call last):
            ...
            ValueError: cannot differentiate with respect to 2*x

        TESTS::

            sage: y = var("y")                                                          # needs sage.symbolic
            sage: f._derivative(y)                                                      # needs sage.symbolic
            Traceback (most recent call last):
            ...
            ValueError: cannot differentiate with respect to y
        """
        if var is not None and var != self._parent.gen():
            raise ValueError('cannot differentiate with respect to {}'.format(var))

        cdef Polynomial_dense_modn_ntl_zz r = self._new()
        zz_pX_diff(r.x, self.x)
        return r

    def reverse(self, degree=None):
        """
        Return the reverse of the input polynomial thought as a polynomial of
        degree ``degree``.

        If `f` is a degree-`d` polynomial, its reverse is `x^d f(1/x)`.

        INPUT:

        - ``degree`` -- ``None`` or integer; if specified, truncate or zero
          pad the list of coefficients to this degree before reversing it

        EXAMPLES::

            sage: R.<x> = PolynomialRing(Integers(77), implementation='NTL')
            sage: f = x^4 - x - 1
            sage: f.reverse()
            76*x^4 + 76*x^3 + 1
            sage: f.reverse(2)
            76*x^2 + 76*x
            sage: f.reverse(5)
            76*x^5 + 76*x^4 + x
            sage: g = x^3 - x
            sage: g.reverse()
            76*x^2 + 1

        TESTS:

        We check that this implementation is compatible with the generic one::

            sage: all(f.reverse(d) == Polynomial.reverse(f, d)
            ....:     for d in [None, 0, 1, 2, 3, 4, 5])
            True
        """
        cdef Polynomial_dense_modn_ntl_zz r = self._new()

        if degree is None:
            zz_pX_reverse(r.x, self.x)
        else:
            zz_pX_reverse_hi(r.x, self.x, degree)
        return r

    def is_gen(self):
        return zz_pX_IsX(self.x)

    def __bool__(self):
        """
        TESTS::

            sage: R.<x> = PolynomialRing(Integers(77), implementation='NTL')
            sage: f = x^4 - x - 1
            sage: not f
            False
            sage: not (x-x)
            True
        """
        return not zz_pX_IsZero(self.x)

    def valuation(self):
        """
        Return the valuation of ``self``, that is, the power of the
        lowest nonzero monomial of ``self``.

        EXAMPLES::

            sage: R.<x> = PolynomialRing(Integers(10), implementation='NTL')
            sage: x.valuation()
            1
            sage: f = x-3; f.valuation()
            0
            sage: f = x^99; f.valuation()
            99
            sage: f = x-x; f.valuation()
            +Infinity
        """
        cdef long n
        for n from 0 <= n <= zz_pX_deg(self.x):
            if zz_p_rep(zz_pX_GetCoeff(self.x, n)):
                return n
        return infinity

    def degree(self):
        """
        EXAMPLES::

            sage: R.<x> = PolynomialRing(Integers(77), implementation='NTL')
            sage: f = x^4 - x - 1
            sage: f.degree()
            4
            sage: f = 77*x + 1
            sage: f.degree()
            0
        """
        return zz_pX_deg(self.x)

    cpdef Polynomial truncate(self, long n):
        """
        Return this polynomial mod `x^n`.

        EXAMPLES::

            sage: R.<x> = PolynomialRing(Integers(77), implementation='NTL')
            sage: f = sum(x^n for n in range(10)); f
            x^9 + x^8 + x^7 + x^6 + x^5 + x^4 + x^3 + x^2 + x + 1
            sage: f.truncate(6)
            x^5 + x^4 + x^3 + x^2 + x + 1
        """
        cdef Polynomial_dense_modn_ntl_zz r = self._new()
        zz_pX_trunc(r.x, self.x, n)
        return r

    def __call__(self, *args, **kwds):
        """
        Evaluate ``self`` at ``x``. If ``x`` is a single argument coercible into
        the base ring of ``self``, this is done directly in NTL, otherwise
        the generic Polynomial call code is used.

        EXAMPLES::

            sage: R.<x> = PolynomialRing(Integers(100), implementation='NTL')
            sage: f = x^3 + 7
            sage: f(5)
            32
            sage: f(5r)
            32
            sage: f(mod(5, 1000))
            32
            sage: f(x)
            x^3 + 7
            sage: S.<y> = PolynomialRing(Integers(5), implementation='NTL')
            sage: f(y)
            y^3 + 2

        TESTS::

            sage: R.<x> = PolynomialRing(Integers(100), implementation='NTL')
            sage: f = x^3 + 7
            sage: f(1).parent() == R.base_ring()
            True
            sage: f(int(1)).parent() == R.base_ring()
            True
            sage: f(x + 1).parent() == f.parent()
            True

            sage: R.<x> = PolynomialRing(Zmod(12), 'x', implementation='NTL')
            sage: u = Zmod(4)(3)
            sage: x(u).parent() == u.parent()
            True
        """
        if len(args) != 1 or len(kwds) != 0:
            return Polynomial.__call__(self, *args, **kwds)
        arg = args[0]
        cdef ntl_zz_p fx = ntl_zz_p(0, self.c), x = None
        if isinstance(arg, int):
            x = ntl_zz_p(arg, self.c)
        elif isinstance(arg, Integer):
            x = ntl_zz_p(arg, self.c)
        elif isinstance(arg, Element):
            if <void *>self._parent._base == <void *>(<Element>arg)._parent: # c++ pointer hack
                x = ntl_zz_p(arg, self.c)
            else:
                map = self._parent._base.coerce_map_from((<Element>arg)._parent)
                if map is not None:
                    x = ntl_zz_p(map(arg), self.c)
        if x is None:
            return Polynomial.__call__(self, *args, **kwds)
        else:
            zz_pX_eval(fx.x, self.x, x.x)
            return self._parent._base(int(fx))


cdef class Polynomial_dense_modn_ntl_ZZ(Polynomial_dense_mod_n):

    def __init__(self, parent, v=None, check=True, is_gen=False, construct=False):
        if isinstance(v, Polynomial):
            if (<Element>v)._parent == parent:
                Polynomial.__init__(self, parent, is_gen=is_gen)
                self.x = (<Polynomial_dense_modn_ntl_ZZ>v).x
                self.c = (<Polynomial_dense_modn_ntl_ZZ>v).c
                return

        Polynomial_dense_mod_n.__init__(self, parent, v, check=check, is_gen=is_gen, construct=construct)
        cdef ntl_ZZ_pX ntl = self._poly
        self._poly = None # this will eventually go away
        self.x = ntl.x
        self.c = ntl.c

    def __dealloc__(self):
        if <object>self.c is not None:
            self.c.restore_c()

    cdef Polynomial_dense_modn_ntl_ZZ _new(self):
        cdef Polynomial_dense_modn_ntl_ZZ y = <Polynomial_dense_modn_ntl_ZZ>Polynomial_dense_modn_ntl_ZZ.__new__(Polynomial_dense_modn_ntl_ZZ)
        y.c = self.c
        y._parent = self._parent
        return y

    cpdef list list(self, bint copy=True):
        return [self.get_unsafe(n) for n from 0 <= n <= self.degree()]

    cdef get_unsafe(self, Py_ssize_t n):
        """
        Return the `n`-th coefficient of ``self``.

        EXAMPLES::

            sage: R.<x> = PolynomialRing(Integers(10^30), implementation='NTL')
            sage: from sage.rings.polynomial.polynomial_modn_dense_ntl import Polynomial_dense_modn_ntl_ZZ
            sage: f = Polynomial_dense_modn_ntl_ZZ(R,[2,1])^7
            sage: f[3]
            560
            sage: f[:6]
            84*x^5 + 280*x^4 + 560*x^3 + 672*x^2 + 448*x + 128
            sage: f[:50] == f
            True
        """
        self.c.restore_c()
        # TODO, make this faster
        cdef ntl_ZZ_p ntl = ntl_ZZ_p(0, self.c)
        ntl.x = ZZ_pX_coeff(self.x, n)
        return self._parent._base(ntl._integer_())

    def _unsafe_mutate(self, n, value):
        self.c.restore_c()
        cdef Integer a
        if isinstance(value, Integer):
            a = <Integer>value
        else:
            a = ZZ(value)
        cdef ntl_ZZ_p val = ntl_ZZ_p(a, self.c)
        ZZ_pX_SetCoeff(self.x, n, val.x)

    cpdef _add_(self, _right):
        """
        TESTS::

            sage: R.<x> = PolynomialRing(Integers(10^30), implementation='NTL')
            sage: (x + 5) + (x^2 - 6)
            x^2 + x + 999999999999999999999999999999
        """
        cdef Polynomial_dense_modn_ntl_ZZ right = <Polynomial_dense_modn_ntl_ZZ>_right
        cdef Polynomial_dense_modn_ntl_ZZ r = self._new()
        cdef bint do_sig = (ZZ_pX_deg(self.x) + ZZ_pX_deg(right.x)) * self.c.p_bits > 1e7
        if do_sig: sig_on()
        self.c.restore_c()
        ZZ_pX_add(r.x, self.x, right.x)
        if do_sig: sig_off()
        return r

    cpdef _sub_(self, _right):
        """
        TESTS::

            sage: R.<x> = PolynomialRing(Integers(10^30), implementation='NTL')
            sage: (x + 5) - (x^2 - 6)
            999999999999999999999999999999*x^2 + x + 11
        """
        cdef Polynomial_dense_modn_ntl_ZZ right = <Polynomial_dense_modn_ntl_ZZ>_right
        cdef Polynomial_dense_modn_ntl_ZZ r = self._new()
        cdef bint do_sig = (ZZ_pX_deg(self.x) + ZZ_pX_deg(right.x)) * self.c.p_bits > 1e7
        if do_sig: sig_on()
        self.c.restore_c()
        ZZ_pX_sub(r.x, self.x, right.x)
        if do_sig: sig_off()
        return r

    cpdef _mul_(self, _right):
        """
        TESTS::

            sage: R.<x> = PolynomialRing(Integers(10^30), implementation='NTL')
            sage: (x+5) * (x^2 - 1)
            x^3 + 5*x^2 + 999999999999999999999999999999*x + 999999999999999999999999999995
        """
        cdef Polynomial_dense_modn_ntl_ZZ right = <Polynomial_dense_modn_ntl_ZZ>_right
        cdef Polynomial_dense_modn_ntl_ZZ r = self._new()
        cdef bint do_sig = (ZZ_pX_deg(self.x) + ZZ_pX_deg(right.x)) * self.c.p_bits > 1e5
        if do_sig: sig_on()
        self.c.restore_c()
        if self is right:
            ZZ_pX_sqr(r.x, self.x)
        else:
            ZZ_pX_mul(r.x, self.x, right.x)
        if do_sig: sig_off()
        return r

    cpdef Polynomial _mul_trunc_(self, Polynomial right, long n):
        """
        Return the product of ``self`` and ``right`` truncated to the
        given length `n`, only return terms of degree less than `n`.

        EXAMPLES::

            sage: R.<x> = PolynomialRing(Integers(10^30), implementation="NTL")
            sage: f = x - 2
            sage: g = x^2 - 8*x + 16
            sage: f*g
            x^3 + 999999999999999999999999999990*x^2 + 32*x + 999999999999999999999999999968
            sage: f._mul_trunc_(g, 42)
            x^3 + 999999999999999999999999999990*x^2 + 32*x + 999999999999999999999999999968
            sage: f._mul_trunc_(g, 3)
            999999999999999999999999999990*x^2 + 32*x + 999999999999999999999999999968
            sage: f._mul_trunc_(g, 2)
            32*x + 999999999999999999999999999968
            sage: f._mul_trunc_(g, 1)
            999999999999999999999999999968
            sage: f._mul_trunc_(g, 0)
            0
            sage: f = x^2 - 8*x + 16
            sage: f._mul_trunc_(f, 2)
            999999999999999999999999999744*x + 256
        """
        cdef Polynomial_dense_modn_ntl_ZZ op2 = <Polynomial_dense_modn_ntl_ZZ> right
        cdef Polynomial_dense_modn_ntl_ZZ r = self._new()
        cdef bint do_sig = (ZZ_pX_deg(self.x) + ZZ_pX_deg(op2.x)) * self.c.p_bits > 1e5
        if do_sig: sig_on()
        self.c.restore_c()
        if self is op2:
            ZZ_pX_SqrTrunc(r.x, self.x, n)
        else:
            ZZ_pX_MulTrunc(r.x, self.x, op2.x, n)
        if do_sig: sig_off()
        return r

    cpdef _rmul_(self, Element c):
        """
        TESTS::

            sage: R.<x> = PolynomialRing(Integers(10^30), implementation='NTL')
            sage: (x+5) * 3
            3*x + 15
        """
        cdef Polynomial_dense_modn_ntl_ZZ r = self._new()
        cdef bint do_sig = ZZ_pX_deg(self.x) * self.c.p_bits > 1e7
        if do_sig: sig_on()
        self.c.restore_c()
        cdef ntl_ZZ_p value = ntl_ZZ_p(c, self.c)
        ZZ_pX_rmul(r.x, self.x, value.x)
        if do_sig: sig_off()
        return r

    cpdef _lmul_(self, Element c):
        """
        TESTS::

            sage: R.<x> = PolynomialRing(Integers(10^30), implementation='NTL')
            sage: 3 * (x+5)
            3*x + 15
        """
        return self._rmul_(c)

    def __pow__(Polynomial_dense_modn_ntl_ZZ self, ee, modulus):
        """
        TESTS::

            sage: R.<x> = PolynomialRing(Integers(10^30), implementation='NTL')
            sage: (x+1)^5
            x^5 + 5*x^4 + 10*x^3 + 10*x^2 + 5*x + 1

        We define ``0^0`` to be unity, :issue:`13895`::

            sage: R.<x> = PolynomialRing(Integers(10^30), implementation='NTL')
            sage: R(0)^0
            1

        The value returned from ``0^0`` should belong to our ring::

            sage: R.<x> = PolynomialRing(Integers(10^30), implementation='NTL')
            sage: type(R(0)^0) == type(R(0))
            True
        """
        cdef bint recip = 0, do_sig
        cdef long e = ee
        if e != ee:
            raise TypeError("Only integral powers defined.")
        elif e < 0:
            recip = 1 # delay because powering frac field elements is slow
            e = -e
        if self == 0 and e == 0:
            return self.parent(1)
        cdef Polynomial_dense_modn_ntl_ZZ r = self._new()
        cdef ZZ_pX_Modulus_c mod

        self.c.restore_c()

        if modulus is None:
            if ZZ_pX_IsX(self.x):
                ZZ_pX_LeftShift(r.x, self.x, e - 1)
            else:
                do_sig = ZZ_pX_deg(self.x) * e * self.c.p_bits > 1e5
                if do_sig: sig_on()
                ZZ_pX_power(r.x, self.x, e)
                if do_sig: sig_off()
        else:
            if not isinstance(modulus, Polynomial_dense_modn_ntl_ZZ):
                modulus = self.parent().coerce(modulus)
            ZZ_pX_Modulus_build(mod, (<Polynomial_dense_modn_ntl_ZZ>modulus).x)

            do_sig = ZZ_pX_deg(self.x) * e * self.c.p_bits > 1e5
            if do_sig: sig_on()
            ZZ_pX_PowerMod_long_pre(r.x, self.x, e, mod)
            if do_sig: sig_off()
        if recip:
            return ~r
        else:
            return r

    @coerce_binop
    def quo_rem(self, right):
        r"""
        Return `q` and `r`, with the degree of `r` less than the degree of ``right``,
        such that `q \cdot` ``right`` `+ r =` ``self``.

        EXAMPLES::

            sage: R.<x> = PolynomialRing(Integers(10^30), implementation='NTL')
            sage: f = x^5+1; g = (x+1)^2
            sage: q, r = f.quo_rem(g)
            sage: q
            x^3 + 999999999999999999999999999998*x^2 + 3*x + 999999999999999999999999999996
            sage: r
            5*x + 5
            sage: q*g + r
            x^5 + 1
        """
        cdef Polynomial_dense_modn_ntl_ZZ q = self._new()
        cdef Polynomial_dense_modn_ntl_ZZ r = self._new()
        cdef Polynomial_dense_modn_ntl_ZZ denom = <Polynomial_dense_modn_ntl_ZZ>right
        sig_on()
        self.c.restore_c()
        ZZ_pX_DivRem(q.x, r.x, self.x, denom.x)
        sig_off()
        return q, r

    cpdef _floordiv_(self, right):
        """
        Return the whole part of ``self`` / ``right``, without remainder.

        For q = n // d, we have deg(n - q*d) < deg(d)

        EXAMPLES::

            sage: R.<x> = PolynomialRing(Integers(10^30), implementation='NTL')
            sage: f = x^7 + 1; g = x^2 - 1
            sage: q = f // g; q
            x^5 + x^3 + x
            sage: f - q*g
            x + 1
        """
        cdef Polynomial_dense_modn_ntl_ZZ numer = <Polynomial_dense_modn_ntl_ZZ>self
        cdef Polynomial_dense_modn_ntl_ZZ denom = <Polynomial_dense_modn_ntl_ZZ>right
        cdef Polynomial_dense_modn_ntl_ZZ q = numer._new()
        sig_on()
        numer.c.restore_c()
        ZZ_pX_div(q.x, numer.x, denom.x)
        sig_off()
        return q

    cpdef _mod_(self, right):
        """
        EXAMPLES::

            sage: R.<x> = PolynomialRing(Integers(9^30), implementation='NTL')
            sage: f = x^7 + x + 1; g = x^3 - 1
            sage: r = f % g; r
            2*x + 1
            sage: g * (x^4 + x) + r
            x^7 + x + 1
        """
        cdef Polynomial_dense_modn_ntl_ZZ numer = <Polynomial_dense_modn_ntl_ZZ>self
        cdef Polynomial_dense_modn_ntl_ZZ denom = <Polynomial_dense_modn_ntl_ZZ>right
        cdef Polynomial_dense_modn_ntl_ZZ r = numer._new()
        sig_on()
        numer.c.restore_c()
        ZZ_pX_rem(r.x, numer.x, denom.x)
        sig_off()
        return r

    def shift(self, n):
        """
        Shift ``self`` to left by `n`, which is multiplication by `x^n`,
        truncating if `n` is negative.

        EXAMPLES::

            sage: R.<x> = PolynomialRing(Integers(12^30), implementation='NTL')
            sage: f = x^7 + x + 1
            sage: f.shift(1)
            x^8 + x^2 + x
            sage: f.shift(-1)
            x^6 + 1
            sage: f.shift(10).shift(-10) == f
            True

        TESTS::

            sage: p = R(0)
            sage: p.shift(3).is_zero()
            True
            sage: p.shift(-3).is_zero()
            True
        """
        return self << n

    def __lshift__(Polynomial_dense_modn_ntl_ZZ self, long n):
        """
        TESTS::

            sage: R.<x> = PolynomialRing(Integers(14^30), implementation='NTL')
            sage: f = x^5 + 2*x + 1
            sage: f << 3
            x^8 + 2*x^4 + x^3
        """
        cdef Polynomial_dense_modn_ntl_ZZ r = self._new()
        ZZ_pX_LeftShift(r.x, self.x, n)
        return r

    def __rshift__(Polynomial_dense_modn_ntl_ZZ self, long n):
        """
        TESTS::

            sage: R.<x> = PolynomialRing(Integers(15^30), implementation='NTL')
            sage: f = x^5 + 2*x + 1
            sage: f >> 3
            x^2
        """
        cdef Polynomial_dense_modn_ntl_ZZ r = self._new()
        ZZ_pX_RightShift(r.x, self.x, n)
        return r

    def _derivative(self, var=None):
        r"""
        Return the formal derivative of ``self`` with respect to ``var``.

        ``var`` must be either the generator of the polynomial ring to which
        this polynomial belongs, or None (either way the behaviour is the
        same).

        .. SEEALSO:: :meth:`.derivative`

        EXAMPLES::

            sage: R.<x> = PolynomialRing(Integers(12^29), implementation='NTL')
            sage: f = x^4 + x + 5
            sage: f._derivative()
            4*x^3 + 1
            sage: f._derivative(None)
            4*x^3 + 1

            sage: f._derivative(2*x)
            Traceback (most recent call last):
            ...
            ValueError: cannot differentiate with respect to 2*x

        TESTS::

            sage: y = var("y")                                                          # needs sage.symbolic
            sage: f._derivative(y)                                                      # needs sage.symbolic
            Traceback (most recent call last):
            ...
            ValueError: cannot differentiate with respect to y
        """
        if var is not None and var != self._parent.gen():
            raise ValueError("cannot differentiate with respect to {}".format(var))

        cdef Polynomial_dense_modn_ntl_ZZ r = self._new()
        ZZ_pX_diff(r.x, self.x)
        return r

    def reverse(self, degree=None):
        """
        Return the reverse of the input polynomial thought as a polynomial of
        degree ``degree``.

        If `f` is a degree-`d` polynomial, its reverse is `x^d f(1/x)`.

        INPUT:

        - ``degree`` -- ``None`` or integer; if specified, truncate or zero
          pad the list of coefficients to this degree before reversing it

        EXAMPLES::

            sage: R.<x> = PolynomialRing(Integers(12^29), implementation='NTL')
            sage: f = x^4 + 2*x + 5
            sage: f.reverse()
            5*x^4 + 2*x^3 + 1
            sage: f = x^3 + x
            sage: f.reverse()
            x^2 + 1
            sage: f.reverse(1)
            1
            sage: f.reverse(5)
            x^4 + x^2

        TESTS:

        We check that this implementation is compatible with the generic one::

            sage: all(f.reverse(d) == Polynomial.reverse(f, d)
            ....:     for d in [None, 0, 1, 2, 3, 4, 5])
            True
        """
        cdef Polynomial_dense_modn_ntl_ZZ r = self._new()

        if degree is None:
            ZZ_pX_reverse(r.x, self.x)
        else:
            ZZ_pX_reverse_hi(r.x, self.x, degree)
        return r

    def is_gen(self):
        return ZZ_pX_IsX(self.x)

    def valuation(self):
        """
        Return the valuation of ``self``, that is, the power of the
        lowest nonzero monomial of ``self``.

        EXAMPLES::

            sage: R.<x> = PolynomialRing(Integers(10^50), implementation='NTL')
            sage: x.valuation()
            1
            sage: f = x - 3; f.valuation()
            0
            sage: f = x^99; f.valuation()
            99
            sage: f = x - x; f.valuation()
            +Infinity
        """
        cdef long n
        cdef ZZ_p_c coeff
        for n from 0 <= n <= ZZ_pX_deg(self.x):
            coeff = ZZ_pX_coeff(self.x, n)
            if not ZZ_p_IsZero(coeff):
                return n
        return infinity

    def __bool__(self):
        """
        TESTS::

            sage: R.<x> = PolynomialRing(Integers(12^29), implementation='NTL')
            sage: f = x^4 + 1
            sage: not f
            False
            sage: not (x-x)
            True
        """
        return not ZZ_pX_IsZero(self.x)

    def degree(self):
        """
        EXAMPLES::

            sage: R.<x> = PolynomialRing(Integers(14^34), implementation='NTL')
            sage: f = x^4 - x - 1
            sage: f.degree()
            4
            sage: f = 14^43*x + 1
            sage: f.degree()
            0
        """
        return ZZ_pX_deg(self.x)

    cpdef Polynomial truncate(self, long n):
        """
        Return this polynomial mod `x^n`.

        EXAMPLES::

            sage: R.<x> = PolynomialRing(Integers(15^30), implementation='NTL')
            sage: f = sum(x^n for n in range(10)); f
            x^9 + x^8 + x^7 + x^6 + x^5 + x^4 + x^3 + x^2 + x + 1
            sage: f.truncate(6)
            x^5 + x^4 + x^3 + x^2 + x + 1
        """
        cdef Polynomial_dense_modn_ntl_ZZ r = self._new()
        ZZ_pX_trunc(r.x, self.x, n)
        return r

    def __call__(self, *args, **kwds):
        """
        Evaluate ``self`` at ``x``. If ``x`` is a single argument coercible into
        the base ring of ``self``, this is done directly in NTL, otherwise
        the generic Polynomial call code is used.

        EXAMPLES::

            sage: R.<x> = PolynomialRing(Integers(10^30), implementation='NTL')
            sage: f = x^3 + 7
            sage: f(5)
            132
            sage: f(5r)
            132
            sage: f(mod(5, 10^50))
            132
            sage: f(x)
            x^3 + 7
            sage: S.<y> = PolynomialRing(Integers(5), implementation='NTL')
            sage: f(y)
            y^3 + 2

        TESTS::

            sage: R.<x> = PolynomialRing(Integers(10^30), implementation='NTL')
            sage: f = x^3 + 7
            sage: f(1).parent() == R.base_ring()
            True
            sage: f(int(1)).parent() == R.base_ring()
            True
            sage: f(x + 1).parent() == f.parent()
            True

            sage: R.<x> = PolynomialRing(Zmod(10^30), 'x', implementation='NTL')
            sage: u = Zmod(10^29)(3)
            sage: x(u).parent() == u.parent()
            True
            sage: v = Zmod(10)(3)
            sage: x(v).parent() == v.parent()
            True
        """
        if len(args) != 1 or len(kwds) != 0:
            return Polynomial.__call__(self, *args, **kwds)
        arg = args[0]
        cdef ntl_ZZ_p fx = ntl_ZZ_p(0, self.c), x = None
        if isinstance(arg, (int, Integer)):
            x = ntl_ZZ_p(arg, self.c)
        elif isinstance(arg, Element):
            if <void *>self._parent._base == <void *>(<Element>arg)._parent: # c++ pointer hack
                x = ntl_ZZ_p(arg, self.c)
            else:
                map = self._parent._base.coerce_map_from((<Element>arg)._parent)
                if map is not None:
                    x = ntl_ZZ_p(map(arg), self.c)
        if x is None:
            return Polynomial.__call__(self, *args, **kwds)
        else:
            ZZ_pX_eval(fx.x, self.x, x.x)
            return self._parent._base(fx._integer_())


cdef class Polynomial_dense_mod_p(Polynomial_dense_mod_n):
    """
    A dense polynomial over the integers modulo `p`, where `p` is prime.
    """

    def __pow__(self, n, modulus):
        """
        Exponentiation of ``self``.

        If ``modulus`` is not ``None``, the exponentiation is performed
        modulo the polynomial ``modulus``.

        EXAMPLES::

            sage: R.<x> = PolynomialRing(Integers(101), implementation='NTL')
            sage: (x-1)^5
            x^5 + 96*x^4 + 10*x^3 + 91*x^2 + 5*x + 100
            sage: pow(x-1, 15, x^3+x+1)
            55*x^2 + 6*x + 46

        TESTS:

        Negative powers work but use the generic
        implementation of fraction fields::

            sage: R.<x> = PolynomialRing(Integers(101), implementation='NTL')
            sage: f = (x-1)^(-5)
            sage: type(f)
            <class 'sage.rings.fraction_field_element.FractionFieldElement_1poly_field'>
            sage: (f + 2).numerator()
            2*x^5 + 91*x^4 + 20*x^3 + 81*x^2 + 10*x + 100

        We define ``0^0`` to be unity, :issue:`13895`::

            sage: R.<x> = PolynomialRing(Integers(101), implementation='NTL')
            sage: R(0)^0
            1

        The value returned from ``0^0`` should belong to our ring::

            sage: R.<x> = PolynomialRing(Integers(101), implementation='NTL')
            sage: type(R(0)^0) == type(R(0))
            True

        The modulus can have smaller degree than ``self``::

            sage: R.<x> = PolynomialRing(GF(101), implementation="NTL")
            sage: pow(x^4 + 1, 100, x^2 + x + 1)
            100*x + 100

        Canonical coercion should apply::

            sage: R.<x> = PolynomialRing(GF(101), implementation="FLINT")
            sage: x_ZZ = ZZ["x"].gen()
            sage: pow(x+1, 100, 2)
            0
            sage: pow(x+1, 100, x_ZZ^2 + x_ZZ + 1)
            100*x + 100
            sage: pow(x+1, int(100), x_ZZ^2 + x_ZZ + 1)
            100*x + 100
            sage: xx = polygen(GF(97))
            sage: _ = pow(x + 1, 3, xx^3 + xx + 1)
            Traceback (most recent call last):
            ...
            TypeError: no common canonical parent for objects with parents: ...
        """
        n = Integer(n)
        parent = (<Element>self)._parent

        if modulus is not None:
            # Similar to coerce_binop
            if not have_same_parent(self, modulus):
                a, m = canonical_coercion(self, modulus)
                if a is not self:
                    return pow(a, n, m)
                modulus = m
            self = self % modulus
            return parent(pow(self.ntl_ZZ_pX(), n, modulus.ntl_ZZ_pX()), construct=True)
        else:
            if n < 0:
                return ~(self**(-n))
            elif self.degree() <= 0:
                return parent(self[0]**n)
            else:
                return parent(self.ntl_ZZ_pX()**n, construct=True)

    @coerce_binop
    def gcd(self, right):
        """
        Return the greatest common divisor of this polynomial and ``other``, as
        a monic polynomial.

        INPUT:

        - ``other`` -- a polynomial defined over the same ring as ``self``

        EXAMPLES::

            sage: R.<x> = PolynomialRing(GF(3), implementation="NTL")
            sage: f, g = x + 2, x^2 - 1
            sage: f.gcd(g)
            x + 2
        """
        g = self.ntl_ZZ_pX().gcd(right.ntl_ZZ_pX())
        return self.parent()(g, construct=True)

    @coerce_binop
    def xgcd(self, other):
        r"""
        Compute the extended gcd of this element and ``other``.

        INPUT:

        - ``other`` -- an element in the same polynomial ring

        OUTPUT:

        A tuple ``(r,s,t)`` of elements in the polynomial ring such
        that ``r = s*self + t*other``.

        EXAMPLES::

            sage: R.<x> = PolynomialRing(GF(3), implementation='NTL')
            sage: x.xgcd(x)
            (x, 0, 1)
            sage: (x^2 - 1).xgcd(x - 1)
            (x + 2, 0, 1)
            sage: R.zero().xgcd(R.one())
            (1, 0, 1)
            sage: (x^3 - 1).xgcd((x - 1)^2)
            (x^2 + x + 1, 0, 1)
            sage: ((x - 1)*(x + 1)).xgcd(x*(x - 1))
            (x + 2, 1, 2)
        """
        r, s, t = self.ntl_ZZ_pX().xgcd(other.ntl_ZZ_pX())
        return self.parent()(r, construct=True), self.parent()(s, construct=True), self.parent()(t, construct=True)

    @coerce_binop
    def resultant(self, other):
        """
        Return the resultant of ``self`` and ``other``, which must lie in the same
        polynomial ring.

        INPUT:

        - ``other`` -- a polynomial

        OUTPUT: an element of the base ring of the polynomial ring

        EXAMPLES::

            sage: R.<x> = PolynomialRing(GF(19), implementation='NTL')
            sage: f = x^3 + x + 1;  g = x^3 - x - 1
            sage: r = f.resultant(g); r
            11
            sage: r.parent() is GF(19)
            True
        """
        other = self.parent().coerce(other)
        return self.base_ring()(str(self.ntl_ZZ_pX().resultant(other.ntl_ZZ_pX())))

    def discriminant(self):
        """
        EXAMPLES::

            sage: _.<x> = PolynomialRing(GF(19), implementation='NTL')
            sage: f = x^3 + 3*x - 17
            sage: f.discriminant()
            12
        """
        return self.base_ring()(str(self.ntl_ZZ_pX().discriminant()))<|MERGE_RESOLUTION|>--- conflicted
+++ resolved
@@ -675,25 +675,22 @@
             # due to OOM.) See discussion in #39243.
             roots = set([])
 
-<<<<<<< HEAD
     elif small_roots_algorithm == "sage":
         # we could do this much faster, but this is a cheap step
         # compared to LLL
         g  = [x**j * N**(m-i) * f**i for i in range(m) for j in range(delta) ]
         g.extend([x**i * f**m for i in range(t)]) # h
-=======
-    B = B.LLL(**kwds)
->>>>>>> 1be0a589
 
         B = Matrix(ZZ, len(g), delta*m + max(delta,t) )
         for i in range(B.nrows()):
             for j in range( g[i].degree()+1 ):
                 B[i,j] = g[i][j]*X**j
 
-        B =  B.LLL(**kwds)
+        B = B.LLL(**kwds)
 
         f = sum([ZZ(B[0,i]//X**i)*x**i for i in range(B.ncols())])
         R = f.roots()
+
         roots = set([ZmodN(r) for r,m in R if abs(r) <= X])
 
     else:
