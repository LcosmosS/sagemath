--- conflicted
+++ resolved
@@ -27,7 +27,6 @@
 #****************************************************************************
 
 from __future__ import print_function, absolute_import, division
-
 from sage import categories
 import cysignals
 import sage.rings.ring as ring
@@ -207,18 +206,7 @@
     try:
         names = normalize_names(1, names)[0]
     except IndexError:
-<<<<<<< HEAD
         raise NotImplementedError("multivariate skew polynomials rings not supported")
 
     from sage.rings.polynomial.skew_polynomial_ring import SkewPolynomialRing_general
-    return SkewPolynomialRing_general(base_ring, base_ring_automorphism, names, sparse)
-=======
-        raise NotImplementedError("multivariate skew polynomials rings not supported.")
-
-    import sage.rings.polynomial.skew_polynomial_ring
-    if is_FiniteField(base_ring):
-        R = sage.rings.polynomial.skew_polynomial_ring.SkewPolynomialRing_finite_field(base_ring, base_ring_automorphism, names, sparse)
-    else:
-        R = sage.rings.polynomial.skew_polynomial_ring.SkewPolynomialRing_general(base_ring, base_ring_automorphism, names, sparse)
-    return R
->>>>>>> 4bb82b8c
+    return SkewPolynomialRing_general(base_ring, base_ring_automorphism, names, sparse)