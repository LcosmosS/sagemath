--- conflicted
+++ resolved
@@ -75,19 +75,11 @@
 
             sage: R.<x> = QQ[]
             sage: I = R.ideal([x^2 - 1, x^3 - 1])
-<<<<<<< HEAD
-            sage: G = I.groebner_basis(); G                                                         # optional - sage.libs.singular
-            [x - 1]
-            sage: type(G)                                                                           # optional - sage.libs.singular
-            <class 'sage.rings.polynomial.multi_polynomial_sequence.PolynomialSequence_generic'>
-            sage: list(G)                                                                           # optional - sage.libs.singular
-=======
             sage: G = I.groebner_basis(); G                                             # optional - sage.libs.singular
             [x - 1]
             sage: type(G)                                                               # optional - sage.libs.singular
             <class 'sage.rings.polynomial.multi_polynomial_sequence.PolynomialSequence_generic'>
             sage: list(G)                                                               # optional - sage.libs.singular
->>>>>>> a0e71766
             [x - 1]
         """
         gb = self.gens_reduced()
