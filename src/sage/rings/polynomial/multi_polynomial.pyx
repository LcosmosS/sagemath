r"""
Base class for elements of multivariate polynomial rings
"""

#*****************************************************************************
# This program is free software: you can redistribute it and/or modify
# it under the terms of the GNU General Public License as published by
# the Free Software Foundation, either version 2 of the License, or
# (at your option) any later version.
#                  https://www.gnu.org/licenses/
#*****************************************************************************

from sage.rings.integer cimport Integer
from sage.rings.integer_ring import ZZ
from sage.structure.coerce cimport coercion_model
from sage.misc.derivative import multi_derivative
from itertools import chain, islice

from sage.misc.misc_c import prod

def is_MPolynomial(x):
    from sage.misc.superseded import deprecation
    deprecation(32709, "the function is_MPolynomial is deprecated; use isinstance(x, sage.structure.element.MPolynomial) instead")

    return isinstance(x, MPolynomial)

from sage.rings.polynomial.polynomial_ring_constructor import PolynomialRing
from sage.categories.map cimport Map
from sage.rings.rational_field import QQ

from sage.rings.polynomial.polydict cimport ETuple
from sage.rings.polynomial.polynomial_element cimport Polynomial

cdef class MPolynomial(CommutativePolynomial):

    ####################
    # Some standard conversions
    ####################
    def _scalar_conversion(self, R):
        r"""
        TESTS::

            sage: ZZ(RR['x,y'](0)) # indirect doctest
            0
            sage: ZZ(RR['x,y'](0.5))
            Traceback (most recent call last):
            ...
            TypeError: Attempt to coerce non-integral RealNumber to Integer
            sage: ZZ(RR['x,y'].gen(0))
            Traceback (most recent call last):
            ...
            TypeError: unable to convert non-constant polynomial x to Integer Ring

            sage: RR(RR['x,y'](0)) # indirect doctest
            0.000000000000000
            sage: RR(ZZ['x,y'].gen(0))
            Traceback (most recent call last):
            ...
            TypeError: unable to convert non-constant polynomial x to Real Field with 53 bits of precision

            sage: CC(RR['x,y'](0)) # indirect doctest
            0.000000000000000
            sage: CC(ZZ['x,y'].gen(0))
            Traceback (most recent call last):
            ...
            TypeError: unable to convert non-constant polynomial x to Complex Field with 53 bits of precision

            sage: RDF(RR['x,y'](0))
            0.0
            sage: RDF(ZZ['x,y'].gen(0))
            Traceback (most recent call last):
            ...
            TypeError: unable to convert non-constant polynomial x to Real Double Field

            sage: CDF(RR['x,y'](0)) # indirect doctest
            0.0
            sage: CDF(ZZ['x,y'].gen(0))
            Traceback (most recent call last):
            ...
            TypeError: unable to convert non-constant polynomial x to Complex Double Field

            sage: a = RR['x,y'](1)
            sage: RBF(a)
            1.000000000000000
            sage: RIF(a)
            1
            sage: CBF(a)
            1.000000000000000
            sage: CIF(a)
            1

            sage: CBF(RR['x,y'](1)) # indirect doctest
            1.000000000000000
            sage: CBF(ZZ['x,y'].gen(0))
            Traceback (most recent call last):
            ...
            TypeError: unable to convert non-constant polynomial x to Complex ball field with 53 bits of precision

            sage: x = polygen(QQ)
            sage: A.<u> = NumberField(x^3 - 2)
            sage: A(A['x,y'](u))
            u
        """
        if self.degree() <= 0:
            return R(self.constant_coefficient())
        raise TypeError(f"unable to convert non-constant polynomial {self} to {R}")

    _real_double_ = _scalar_conversion
    _complex_double_ = _scalar_conversion
    _mpfr_ = _scalar_conversion
    _complex_mpfr_ = _scalar_conversion
    _real_mpfi_ = _scalar_conversion
    _complex_mpfi_ = _scalar_conversion
    _arb_ = _scalar_conversion
    _acb_ = _scalar_conversion
    _integer_ = _scalar_conversion
    _algebraic_ = _scalar_conversion
    _number_field_ = _scalar_conversion

    def __int__(self):
        """
        TESTS::

            sage: type(RR['x,y'])
            <class 'sage.rings.polynomial.multi_polynomial_ring.MPolynomialRing_polydict_domain_with_category'>
            sage: type(RR['x, y'](0))
            <class 'sage.rings.polynomial.multi_polynomial_element.MPolynomial_polydict'>

            sage: int(RR['x,y'](0)) # indirect doctest
            0
            sage: int(RR['x,y'](10))
            10
            sage: int(ZZ['x,y'].gen(0))
            Traceback (most recent call last):
            ...
            TypeError: unable to convert non-constant polynomial x to <class 'int'>

            sage: ZZ(RR['x,y'](0)) # indirect doctest
            0
            sage: ZZ(RR['x,y'](0.5))
            Traceback (most recent call last):
            ...
            TypeError: Attempt to coerce non-integral RealNumber to Integer
            sage: ZZ(RR['x,y'].gen(0))
            Traceback (most recent call last):
            ...
            TypeError: unable to convert non-constant polynomial x to Integer Ring
        """
        return self._scalar_conversion(int)

    def __float__(self):
        """
        TESTS::

            sage: float(RR['x,y'](0)) # indirect doctest
            0.0
            sage: float(ZZ['x,y'].gen(0))
            Traceback (most recent call last):
            ...
            TypeError: unable to convert non-constant polynomial x to <class 'float'>
        """
        return self._scalar_conversion(float)

    def _rational_(self):
        """
        TESTS::

            sage: QQ(RR['x,y'](0.5)) # indirect doctest
            1/2
            sage: QQ(RR['x,y'].gen(0))
            Traceback (most recent call last):
            ...
            TypeError: unable to convert non-constant polynomial x to Rational Field
        """
        from sage.rings.rational_field import QQ
        return self._scalar_conversion(QQ)

    def _symbolic_(self, R):
        """
        EXAMPLES::

            sage: R.<x,y> = QQ[]
            sage: f = x^3 + y
            sage: g = f._symbolic_(SR); g                                               # optional - sage.symbolic
            x^3 + y
            sage: g(x=2, y=2)                                                           # optional - sage.symbolic
            10

            sage: g = SR(f)                                                             # optional - sage.symbolic
            sage: g(x=2, y=2)                                                           # optional - sage.symbolic
            10
        """
        d = dict([(repr(g), R.var(g)) for g in self.parent().gens()])
        return self.subs(**d)

    def _polynomial_(self, R):
        var = R.variable_name()
        if var in self._parent.variable_names():
            return R(self.polynomial(self._parent(var)))
        return R([self])

    def coefficients(self):
        r"""
        Return the nonzero coefficients of this polynomial in a list.

        The returned list is decreasingly ordered by the term ordering
        of ``self.parent()``, i.e. the list of coefficients matches the list
        of monomials returned by
        :meth:`sage.rings.polynomial.multi_polynomial_libsingular.MPolynomial_libsingular.monomials`.

        EXAMPLES::

            sage: R.<x,y,z> = PolynomialRing(QQ, 3, order='degrevlex')
            sage: f = 23*x^6*y^7 + x^3*y+6*x^7*z
            sage: f.coefficients()
            [23, 6, 1]
            sage: R.<x,y,z> = PolynomialRing(QQ, 3, order='lex')
            sage: f = 23*x^6*y^7 + x^3*y+6*x^7*z
            sage: f.coefficients()
            [6, 23, 1]

        Test the same stuff with base ring `\ZZ` -- different implementation::

            sage: R.<x,y,z> = PolynomialRing(ZZ, 3, order='degrevlex')
            sage: f = 23*x^6*y^7 + x^3*y+6*x^7*z
            sage: f.coefficients()
            [23, 6, 1]
            sage: R.<x,y,z> = PolynomialRing(ZZ, 3, order='lex')
            sage: f = 23*x^6*y^7 + x^3*y+6*x^7*z
            sage: f.coefficients()
            [6, 23, 1]

        AUTHOR:

        - Didier Deshommes
        """
        degs = self.exponents()
        d = self.dict()
        return  [ d[i] for i in degs ]

    def truncate(self, var, n):
        """
        Returns a new multivariate polynomial obtained from self by
        deleting all terms that involve the given variable to a power
        at least n.
        """
        cdef int ind
        R = self.parent()
        G = R.gens()
        Z = list(G)
        try:
            ind = Z.index(var)
        except ValueError:
            raise ValueError("var must be one of the generators of the parent polynomial ring.")
        d = self.dict()
        return R(dict([(k, c) for k, c in d.iteritems() if k[ind] < n]))

    def _fast_callable_(self, etb):
        """
        Given an ExpressionTreeBuilder, return an Expression representing
        this value.

        EXAMPLES::

            sage: from sage.ext.fast_callable import ExpressionTreeBuilder
            sage: etb = ExpressionTreeBuilder(vars=['x','y','z'])
            sage: K.<x,y,z> = QQ[]
            sage: v = -6/5*x*y*z + 2*y*z^2 - x
            sage: v._fast_callable_(etb)
            add(add(add(0, mul(-6/5, mul(mul(ipow(v_0, 1), ipow(v_1, 1)), ipow(v_2, 1)))), mul(2, mul(ipow(v_1, 1), ipow(v_2, 2)))), mul(-1, ipow(v_0, 1)))

        TESTS::

            sage: v = K(0)
            sage: vf = fast_callable(v)
            sage: type(v(0r, 0r, 0r))
            <class 'sage.rings.rational.Rational'>
            sage: type(vf(0r, 0r, 0r))
            <class 'sage.rings.rational.Rational'>
            sage: K.<x,y,z> = QQ[]
            sage: from sage.ext.fast_eval import fast_float
            sage: fast_float(K(0)).op_list()
            [('load_const', 0.0), 'return']
            sage: fast_float(K(17)).op_list()
            [('load_const', 0.0), ('load_const', 17.0), 'add', 'return']
            sage: fast_float(y).op_list()
            [('load_const', 0.0), ('load_const', 1.0), ('load_arg', 1), ('ipow', 1), 'mul', 'add', 'return']
        """
        my_vars = self.parent().variable_names()
        x = [etb.var(v) for v in my_vars]
        n = len(x)

        expr = etb.constant(self.base_ring().zero())
        for (m, c) in self.dict().iteritems():
            monom = prod([ x[i]**m[i] for i in range(n) if m[i] != 0],
                             etb.constant(c))
            expr = expr + monom
        return expr

    def derivative(self, *args):
        r"""
        The formal derivative of this polynomial, with respect to
        variables supplied in args.

        Multiple variables and iteration counts may be supplied; see
        documentation for the global derivative() function for more details.

        .. SEEALSO:: :meth:`._derivative`

        EXAMPLES:

        Polynomials implemented via Singular::

            sage: R.<x, y> = PolynomialRing(FiniteField(5))                             # optional - sage.rings.finite_rings
            sage: f = x^3*y^5 + x^7*y                                                   # optional - sage.rings.finite_rings
            sage: type(f)                                                               # optional - sage.rings.finite_rings
            <class 'sage.rings.polynomial.multi_polynomial_libsingular.MPolynomial_libsingular'>
            sage: f.derivative(x)                                                       # optional - sage.rings.finite_rings
            2*x^6*y - 2*x^2*y^5
            sage: f.derivative(y)                                                       # optional - sage.rings.finite_rings
            x^7

        Generic multivariate polynomials::

            sage: R.<t> = PowerSeriesRing(QQ)
            sage: S.<x, y> = PolynomialRing(R)
            sage: f = (t^2 + O(t^3))*x^2*y^3 + (37*t^4 + O(t^5))*x^3
            sage: type(f)
            <class 'sage.rings.polynomial.multi_polynomial_element.MPolynomial_polydict'>
            sage: f.derivative(x)   # with respect to x
            (2*t^2 + O(t^3))*x*y^3 + (111*t^4 + O(t^5))*x^2
            sage: f.derivative(y)   # with respect to y
            (3*t^2 + O(t^3))*x^2*y^2
            sage: f.derivative(t)   # with respect to t (recurses into base ring)
            (2*t + O(t^2))*x^2*y^3 + (148*t^3 + O(t^4))*x^3
            sage: f.derivative(x, y) # with respect to x and then y
            (6*t^2 + O(t^3))*x*y^2
            sage: f.derivative(y, 3) # with respect to y three times
            (6*t^2 + O(t^3))*x^2
            sage: f.derivative()    # can't figure out the variable
            Traceback (most recent call last):
            ...
            ValueError: must specify which variable to differentiate with respect to

        Polynomials over the symbolic ring (just for fun....)::

<<<<<<< HEAD
            sage: x = var("x")                                                                      # optional - sage.symbolic
            sage: S.<u, v> = PolynomialRing(SR)                                                     # optional - sage.symbolic
            sage: f = u*v*x                                                                         # optional - sage.symbolic
            sage: f.derivative(x) == u*v                                                            # optional - sage.symbolic
            True
            sage: f.derivative(u) == v*x                                                            # optional - sage.symbolic
=======
            sage: x = var("x")                                                          # optional - sage.symbolic
            sage: S.<u, v> = PolynomialRing(SR)                                         # optional - sage.symbolic
            sage: f = u*v*x                                                             # optional - sage.symbolic
            sage: f.derivative(x) == u*v                                                # optional - sage.symbolic
            True
            sage: f.derivative(u) == v*x                                                # optional - sage.symbolic
>>>>>>> c215f040
            True
        """
        return multi_derivative(self, args)


    def polynomial(self, var):
        """
        Let var be one of the variables of the parent of self.  This
        returns self viewed as a univariate polynomial in var over the
        polynomial ring generated by all the other variables of the parent.

        EXAMPLES::

            sage: R.<x,w,z> = QQ[]
            sage: f = x^3 + 3*w*x + w^5 + (17*w^3)*x + z^5
            sage: f.polynomial(x)
            x^3 + (17*w^3 + 3*w)*x + w^5 + z^5
            sage: parent(f.polynomial(x))
            Univariate Polynomial Ring in x
             over Multivariate Polynomial Ring in w, z over Rational Field

            sage: f.polynomial(w)
            w^5 + 17*x*w^3 + 3*x*w + z^5 + x^3
            sage: f.polynomial(z)
            z^5 + w^5 + 17*x*w^3 + x^3 + 3*x*w
            sage: R.<x,w,z,k> = ZZ[]
            sage: f = x^3 + 3*w*x + w^5 + (17*w^3)*x + z^5 +x*w*z*k + 5
            sage: f.polynomial(x)
            x^3 + (17*w^3 + w*z*k + 3*w)*x + w^5 + z^5 + 5
            sage: f.polynomial(w)
            w^5 + 17*x*w^3 + (x*z*k + 3*x)*w + z^5 + x^3 + 5
            sage: f.polynomial(z)
            z^5 + x*w*k*z + w^5 + 17*x*w^3 + x^3 + 3*x*w + 5
            sage: f.polynomial(k)
            x*w*z*k + w^5 + z^5 + 17*x*w^3 + x^3 + 3*x*w + 5
            sage: R.<x,y> = GF(5)[]                                                     # optional - sage.rings.finite_rings
            sage: f = x^2 + x + y                                                       # optional - sage.rings.finite_rings
            sage: f.polynomial(x)                                                       # optional - sage.rings.finite_rings
            x^2 + x + y
            sage: f.polynomial(y)                                                       # optional - sage.rings.finite_rings
            y + x^2 + x
        """
        cdef int ind
        R = self._parent
        cdef list Z = list(R.gens())
        cdef Py_ssize_t i
        cdef dict c, w
        cdef list v
        try:
            ind = Z.index(var)
        except ValueError:
            raise ValueError("var must be one of the generators of the parent polynomial ring")

        if len(Z) <= 1:
            return self.univariate_polynomial()

        del Z[ind]

        # Make polynomial ring over all variables except var.
        S = R.base_ring()[tuple(Z)]
        ring = S[var]
        if not self:
            return ring(0)

        d = self.degree(var)
        B = ring.base_ring()
        w = {remove_from_tuple(e, ind): val
             for e, val in self.dict().iteritems() if not e[ind]}
        v = [B(w)]  # coefficients that don't involve var
        z = var
        for i in range(1,d+1):
            c = <dict> self.coefficient(z).dict()
            w = {remove_from_tuple(e, ind): val for e, val in c.iteritems()}
            v.append(B(w))
            z *= var
        return ring(v)

    cpdef dict _mpoly_dict_recursive(self, tuple vars=None, base_ring=None):
        r"""
        Return a ``dict`` of coefficient entries suitable for construction
        of a ``MPolynomial_polydict`` with the given variables.

        EXAMPLES::

            sage: R = Integers(10)['x,y,z']['t,s']
            sage: t,s = R.gens()
            sage: x,y,z = R.base_ring().gens()
            sage: (x+y+2*z*s+3*t)._mpoly_dict_recursive(('z','t','s'))
            {(0, 0, 0): x + y, (0, 1, 0): 3, (1, 0, 1): 2}

        TESTS::

            sage: R = Qp(7)['x,y,z,t,p']; S = ZZ['x,z,t']['p']                          # optional - sage.rings.padics
            sage: R(S.0)                                                                # optional - sage.rings.padics
            p
            sage: R = QQ['x,y,z,t,p']; S = ZZ['x']['y,z,t']['p']
            sage: z = S.base_ring().gen(1)
            sage: R(z)
            z
            sage: R = QQ['x,y,z,t,p']; S = ZZ['x']['y,z,t']['p']
            sage: z = S.base_ring().gen(1); p = S.0; x = S.base_ring().base_ring().gen()
            sage: R(z+p)
            z + p
            sage: R = Qp(7)['x,y,z,p']; S = ZZ['x']['y,z,t']['p'] # shouldn't work, but should throw a better error     # optional - sage.rings.padics
            sage: R(S.0)                                                                                                # optional - sage.rings.padics
            p

        See :trac:`2601`::

            sage: R.<a,b,c> = PolynomialRing(QQ, 3)
            sage: a._mpoly_dict_recursive(('c', 'b', 'a'))
            {(0, 0, 1): 1}
            sage: testR.<a,b,c> = PolynomialRing(QQ,3)
            sage: id_ringA = ideal([a^2-b,b^2-c,c^2-a])
            sage: id_ringB = ideal(id_ringA.gens()).change_ring(PolynomialRing(QQ,'c,b,a'))
        """
        if not self:
            return {}

        if vars is None:
            vars = self._parent.variable_names_recursive()
        cdef tuple my_vars = self._parent.variable_names()
        if vars == my_vars:
            return <dict> self.dict()
        elif my_vars[-1] not in vars:
            x = base_ring(self) if base_ring is not None else self
            const_ix = ETuple((0,)*len(vars))
            return { const_ix: x }
        elif not set(my_vars).issubset(set(vars)):
            # we need to split it up
            p = self.polynomial(self._parent.gen(len(my_vars)-1))
            if not isinstance(p, MPolynomial):
                # Not a multivariate polynomial, so it must be a univariate
                return (<Polynomial> p)._mpoly_dict_recursive(vars, base_ring)
            return (<MPolynomial> p)._mpoly_dict_recursive(vars, base_ring)

        cdef dict D = {}
        cdef list mapping = [vars.index(z) for z in my_vars]
        cdef list new_map
        cdef Py_ssize_t m = min(mapping)
        cdef tuple prev_vars = vars[:m]
        cdef list tmp
        cdef ETuple postfix
        cdef Py_ssize_t k
        cdef dict mpoly
        if prev_vars:
            new_map = list(mapping)
            for k in range(len(mapping)):
                new_map[k] -= m
            tmp = [0] * (len(vars) - m)
            try:
                for ix,a in self.dict().iteritems():
                    for k in range(len(my_vars)):
                        tmp[new_map[k]] = ix[k]
                    postfix = ETuple(tmp)
                    mpoly = <dict> a._mpoly_dict_recursive(prev_vars, base_ring)
                    for prefix,b in mpoly.iteritems():
                        D[prefix+postfix] = b
                return D

            except AttributeError:
                pass

        if base_ring is self.base_ring():
            base_ring = None

        tmp = [0] * len(vars)
        for ix,a in self.dict().iteritems():
            for k in range(len(my_vars)):
                tmp[mapping[k]] = ix[k]
            if base_ring is not None:
                a = base_ring(a)
            D[ETuple(tmp)] = a
        return D

    cdef long _hash_c(self) except -1:
        """
        This hash incorporates the variable name in an effort to respect the obvious inclusions
        into multi-variable polynomial rings.

        The tuple algorithm is borrowed from http://effbot.org/zone/python-hash.htm.

        EXAMPLES::

            sage: T.<y>=QQ[]
            sage: R.<x>=ZZ[]
            sage: S.<x,y>=ZZ[]
            sage: hash(S.0)==hash(R.0)  # respect inclusions into mpoly rings (with matching base rings)
            True
            sage: hash(S.1)==hash(T.0)  # respect inclusions into mpoly rings (with unmatched base rings)
            True
            sage: hash(S(12))==hash(12)  # respect inclusions of the integers into an mpoly ring
            True
            sage: # the point is to make for more flexible dictionary look ups
            sage: d={S.0:12}
            sage: d[R.0]
            12
            sage: # or, more to the point, make subs in fraction field elements work
            sage: f=x/y
            sage: f.subs({x:1})
            1/y

        TESTS:

        Verify that :trac:`16251` has been resolved, i.e., polynomials with
        unhashable coefficients are unhashable::

            sage: K.<a> = Qq(9)                                                         # optional - sage.rings.padics
            sage: R.<t,s> = K[]                                                         # optional - sage.rings.padics
            sage: hash(t)                                                               # optional - sage.rings.padics
            Traceback (most recent call last):
            ...
            TypeError: unhashable type: 'sage.rings.padics.qadic_flint_CR.qAdicCappedRelativeElement'

        """
        cdef long result = 0 # store it in a c-int and just let the overflowing additions wrap
        cdef long result_mon
        var_name_hash = [hash(v) for v in self._parent.variable_names()]
        cdef long c_hash
        for m,c in self.dict().iteritems():
            #  I'm assuming (incorrectly) that hashes of zero indicate that the element is 0.
            # This assumption is not true, but I think it is true enough for the purposes and it
            # it allows us to write fast code that omits terms with 0 coefficients.  This is
            # important if we want to maintain the '==' relationship with sparse polys.
            c_hash = hash(c)
            if c_hash != 0: # this is always going to be true, because we are sparse (correct?)
                # Hash (self[i], gen_a, exp_a, gen_b, exp_b, gen_c, exp_c, ...) as a tuple according to the algorithm.
                # I omit gen,exp pairs where the exponent is zero.
                result_mon = c_hash
                for p in m.nonzero_positions():
                    result_mon = (1000003 * result_mon) ^ var_name_hash[p]
                    result_mon = (1000003 * result_mon) ^ m[p]
                result += result_mon
        if result == -1:
            return -2
        return result

    # you may have to replicate this boilerplate code in derived classes if you override
    # __richcmp__.  The python documentation at  https://docs.python.org/api/type-structs.html
    # explains how __richcmp__, __hash__, and __cmp__ are tied together.
    def __hash__(self):
        return self._hash_c()

    def args(self):
        r"""
        Returns the named of the arguments of self, in the
        order they are accepted from call.

        EXAMPLES::

            sage: R.<x,y> = ZZ[]
            sage: x.args()
            (x, y)
        """
        return self._parent.gens()

    def homogenize(self, var='h'):
        r"""
        Return the homogenization of this polynomial.

        The polynomial itself is returned if it is homogeneous already.
        Otherwise, the monomials are multiplied with the smallest powers of
        ``var`` such that they all have the same total degree.

        INPUT:

        - ``var`` -- a variable in the polynomial ring (as a string, an element of
          the ring, or a zero-based index in the list of variables) or a name
          for a new variable (default: ``'h'``)

        OUTPUT:

        If ``var`` specifies a variable in the polynomial ring, then a
        homogeneous element in that ring is returned. Otherwise, a homogeneous
        element is returned in a polynomial ring with an extra last variable
        ``var``.

        EXAMPLES::

            sage: R.<x,y> = QQ[]
            sage: f = x^2 + y + 1 + 5*x*y^10
            sage: f.homogenize()
            5*x*y^10 + x^2*h^9 + y*h^10 + h^11

        The parameter ``var`` can be used to specify the name of the variable::

            sage: g = f.homogenize('z'); g
            5*x*y^10 + x^2*z^9 + y*z^10 + z^11
            sage: g.parent()
            Multivariate Polynomial Ring in x, y, z over Rational Field

        However, if the polynomial is homogeneous already, then that parameter
        is ignored and no extra variable is added to the polynomial ring::

            sage: f = x^2 + y^2
            sage: g = f.homogenize('z'); g
            x^2 + y^2
            sage: g.parent()
            Multivariate Polynomial Ring in x, y over Rational Field

        If you want the ring of the result to be independent of whether the
        polynomial is homogenized, you can use ``var`` to use an existing
        variable to homogenize::

            sage: R.<x,y,z> = QQ[]
            sage: f = x^2 + y^2
            sage: g = f.homogenize(z); g
            x^2 + y^2
            sage: g.parent()
            Multivariate Polynomial Ring in x, y, z over Rational Field
            sage: f = x^2 - y
            sage: g = f.homogenize(z); g
            x^2 - y*z
            sage: g.parent()
            Multivariate Polynomial Ring in x, y, z over Rational Field

        The parameter ``var`` can also be given as a zero-based index in the
        list of variables::

            sage: g = f.homogenize(2); g
            x^2 - y*z

        If the variable specified by ``var`` is not present in the polynomial,
        then setting it to 1 yields the original polynomial::

            sage: g(x,y,1)
            x^2 - y

        If it is present already, this might not be the case::

            sage: g = f.homogenize(x); g
            x^2 - x*y
            sage: g(1,y,z)
            -y + 1

        In particular, this can be surprising in positive characteristic::

            sage: R.<x,y> = GF(2)[]                                                     # optional - sage.rings.finite_rings
            sage: f = x + 1                                                             # optional - sage.rings.finite_rings
            sage: f.homogenize(x)                                                       # optional - sage.rings.finite_rings
            0

        TESTS::

            sage: R = PolynomialRing(QQ, 'x', 5)
            sage: p = R.random_element()
            sage: q1 = p.homogenize()
            sage: q2 = p.homogenize()
            sage: q1.parent() is q2.parent()
            True

        """
        P = self.parent()

        if self.is_homogeneous():
            return self

        if isinstance(var, basestring):
            V = list(P.variable_names())
            try:
                i = V.index(var)
                return self._homogenize(i)
            except ValueError:
                P = PolynomialRing(P.base_ring(), len(V)+1, V + [var], order=P.term_order())
                return P(self)._homogenize(len(V))

        elif isinstance(var, MPolynomial) and \
             ((<MPolynomial>var)._parent is P or (<MPolynomial>var)._parent == P):
            V = list(P.gens())
            try:
                i = V.index(var)
                return self._homogenize(i)
            except ValueError:
                P = P.change_ring(names=P.variable_names() + [str(var)])
                return P(self)._homogenize(len(V))

        elif isinstance(var, int) or isinstance(var, Integer):
            if 0 <= var < P.ngens():
                return self._homogenize(var)
            else:
                raise TypeError("Variable index %d must be < parent(self).ngens()." % var)
        else:
            raise TypeError("Parameter var must be either a variable, a string or an integer.")

    def is_homogeneous(self):
        r"""
        Return ``True`` if self is a homogeneous polynomial.

        TESTS::

            sage: from sage.rings.polynomial.multi_polynomial import MPolynomial
            sage: P.<x, y> = PolynomialRing(QQ, 2)
            sage: MPolynomial.is_homogeneous(x+y)
            True
            sage: MPolynomial.is_homogeneous(P(0))
            True
            sage: MPolynomial.is_homogeneous(x+y^2)
            False
            sage: MPolynomial.is_homogeneous(x^2 + y^2)
            True
            sage: MPolynomial.is_homogeneous(x^2 + y^2*x)
            False
            sage: MPolynomial.is_homogeneous(x^2*y + y^2*x)
            True

        .. NOTE::

            This is a generic implementation which is likely overridden by
            subclasses.
        """
        M = self.monomials()
        if M==[]:
            return True
        d = M.pop().degree()
        for m in M:
            if m.degree() != d:
                return False
        else:
            return True

    def homogeneous_components(self):
        """
        Return the homogeneous components of this polynomial.

        OUTPUT:

        A dictionary mapping degrees to homogeneous polynomials.

        EXAMPLES::

            sage: R.<x,y> = QQ[]
            sage: (x^3 + 2*x*y^3 + 4*y^3 + y).homogeneous_components()
            {1: y, 3: x^3 + 4*y^3, 4: 2*x*y^3}
            sage: R.zero().homogeneous_components()
            {}

        In case of weighted term orders, the polynomials are homogeneous with
        respect to the weights::

             sage: S.<a,b,c> = PolynomialRing(ZZ, order=TermOrder('wdegrevlex', (1,2,3)))
             sage: (a^6 + b^3 + b*c + a^2*c + c + a + 1).homogeneous_components()
             {0: 1, 1: a, 3: c, 5: a^2*c + b*c, 6: a^6 + b^3}
        """
        cdef ETuple e
        from collections import defaultdict
        d = defaultdict(dict)
        if self._parent.term_order()._weights:
            for c, m in self:
                d[m.degree()][m.exponents()[0]] = c
        else:
            # Otherwise it is unweighted, so we use a faster implementation
            for e, c in self.iterator_exp_coeff():
                d[e.unweighted_degree()][e] = c
        return {k: self._parent(d[k]) for k in d}

    cpdef _mod_(self, other):
        """
        EXAMPLES::

            sage: R.<x,y> = PolynomialRing(QQ)
            sage: f = (x^2*y + 2*x - 3)
            sage: g = (x + 1)*f
            sage: g % f                                                                 # optional - sage.libs.singular
            0

            sage: (g+1) % f                                                             # optional - sage.libs.singular
            1

            sage: M = x*y
            sage: N = x^2*y^3
            sage: M.divides(N)                                                          # optional - sage.libs.singular
            True
        """
        try:
            quo_rem = self.quo_rem
        except AttributeError:
            raise NotImplementedError
        else:
            q, r = quo_rem(other)
            return r

    def change_ring(self, R):
        """
        Return a copy of this polynomial but with coefficients in ``R``,
        if at all possible.

        INPUT:

        - ``R`` -- a ring or morphism.

        EXAMPLES::

            sage: R.<x,y> = QQ[]
            sage: f = x^3 + 3/5*y + 1
            sage: f.change_ring(GF(7))                                                  # optional - sage.rings.finite_rings
            x^3 + 2*y + 1

        ::

            sage: R.<x,y> = GF(9,'a')[]                                                 # optional - sage.rings.finite_rings
            sage: (x+2*y).change_ring(GF(3))                                            # optional - sage.rings.finite_rings
            x - y

        ::

            sage: K.<z> = CyclotomicField(3)                                            # optional - sage.rings.number_field
            sage: R.<x,y> = K[]                                                         # optional - sage.rings.number_field
            sage: f = x^2 + z*y                                                         # optional - sage.rings.number_field
            sage: f.change_ring(K.embeddings(CC)[1])                                    # optional - sage.rings.number_field
            x^2 + (-0.500000000000000 - 0.866025403784438*I)*y

        TESTS:

        Check that :trac:`25022` is fixed::

            sage: K.<x,y> = ZZ[]
<<<<<<< HEAD
            sage: (x*y).change_ring(SR).monomials()                                                 # optional - sage.rings.number_field
=======
            sage: (x*y).change_ring(SR).monomials()                                     # optional - sage.rings.number_field
>>>>>>> c215f040
            [x*y]
        """
        if isinstance(R, Map):
        #if we're given a hom of the base ring extend to a poly hom
            if R.domain() == self.base_ring():
                R = self.parent().hom(R, self.parent().change_ring(R.codomain()))
            return R(self)
        else:
            return self.parent().change_ring(R)(self.dict())

    def is_symmetric(self, group=None):
        r"""
        Return whether this polynomial is symmetric.

        INPUT:

        - ``group`` (default: symmetric group) -- if set, test whether the
          polynomial is invariant with respect to the given permutation group

        EXAMPLES::

            sage: R.<x,y,z> = QQ[]
            sage: p = (x+y+z)**2 - 3 * (x+y)*(x+z)*(y+z)
            sage: p.is_symmetric()                                                      # optional - sage.groups
            True
            sage: (x + y - z).is_symmetric()                                            # optional - sage.groups
            False
            sage: R.one().is_symmetric()                                                # optional - sage.groups
            True

            sage: p = (x-y)*(y-z)*(z-x)
            sage: p.is_symmetric()                                                      # optional - sage.groups
            False
            sage: p.is_symmetric(AlternatingGroup(3))                                   # optional - sage.groups
            True

            sage: R.<x,y> = QQ[]
            sage: ((x + y)**2).is_symmetric()                                           # optional - sage.groups
            True
            sage: R.one().is_symmetric()                                                # optional - sage.groups
            True
            sage: (x + 2*y).is_symmetric()                                              # optional - sage.groups
            False

        An example with a GAP permutation group (here the quaternions)::

            sage: R = PolynomialRing(QQ, 'x', 8)
            sage: x = R.gens()
            sage: p = sum(prod(x[i] for i in e)
            ....:         for e in [(0,1,2), (0,1,7), (0,2,7), (1,2,7),
            ....:                   (3,4,5), (3,4,6), (3,5,6), (4,5,6)])
            sage: p.is_symmetric(libgap.TransitiveGroup(8, 5))                          # optional - sage.groups
            True
            sage: p = sum(prod(x[i] for i in e)
            ....:     for e in [(0,1,2), (0,1,7), (0,2,7), (1,2,7),
            ....:               (3,4,5), (3,4,6), (3,5,6)])
            sage: p.is_symmetric(libgap.TransitiveGroup(8, 5))                          # optional - sage.groups
            False

        TESTS::

            sage: R = PolynomialRing(QQ, 'x', 3)
            sage: R.one().is_symmetric(3)                                               # optional - sage.groups
            Traceback (most recent call last):
            ...
            ValueError: argument must be a permutation group

            sage: R.one().is_symmetric(SymmetricGroup(4))                               # optional - sage.groups
            Traceback (most recent call last):
            ...
            ValueError: invalid data to initialize a permutation
        """
        n = self.parent().ngens()
        if n <= 1:
            return True

        from sage.groups.perm_gps.permgroup_named import SymmetricGroup
        S = SymmetricGroup(n)
        if group is None:
            gens = S.gens()
        else:
            try:
                # for Sage group
                gens = group.gens()
            except AttributeError:
                # for GAP group
                try:
                    gens = group.GeneratorsOfGroup()
                except AttributeError:
                    raise ValueError("argument must be a permutation group")
            gens = [S(g) for g in gens]

        cdef dict coeffs = self.dict()
        zero = self.base_ring().zero()
        return all(coeffs.get(g._act_on_etuple_on_position(e), zero) == coeff
                   for e, coeff in coeffs.items() for g in gens)

    def _gap_(self, gap):
        """
        Return a representation of ``self`` in the GAP interface

        INPUT:

        - ``gap`` -- a GAP or libgap instance

        TESTS:

        Multivariate polynomial over integers::

            sage: R.<x,y,z> = ZZ[]
<<<<<<< HEAD
            sage: gap(-x*y + 3*z)   # indirect doctest                                              # optional - sage.libs.gap
            -x*y+3*z
            sage: gap(R.zero())     # indirect doctest                                              # optional - sage.libs.gap
            0
            sage: (x+y+z)._gap_(libgap)                                                             # optional - sage.libs.gap
            x+y+z

            sage: g = gap(x - y + 3*x*y*z)                                                          # optional - sage.libs.gap
            sage: R(g)                                                                              # optional - sage.libs.gap
            3*x*y*z + x - y

            sage: g = libgap(5*x - y*z)                                                             # optional - sage.libs.gap
            sage: R(g)                                                                              # optional - sage.libs.gap
=======
            sage: gap(-x*y + 3*z)   # indirect doctest                                  # optional - sage.libs.gap
            -x*y+3*z
            sage: gap(R.zero())     # indirect doctest                                  # optional - sage.libs.gap
            0
            sage: (x+y+z)._gap_(libgap)                                                 # optional - sage.libs.gap
            x+y+z

            sage: g = gap(x - y + 3*x*y*z)                                              # optional - sage.libs.gap
            sage: R(g)                                                                  # optional - sage.libs.gap
            3*x*y*z + x - y

            sage: g = libgap(5*x - y*z)                                                 # optional - sage.libs.gap
            sage: R(g)                                                                  # optional - sage.libs.gap
>>>>>>> c215f040
            -y*z + 5*x

        Multivariate polynomial over a cyclotomic field::

<<<<<<< HEAD
            sage: F.<zeta> = CyclotomicField(8)                                                     # optional - sage.rings.number_field
            sage: P.<x,y> = F[]                                                                     # optional - sage.rings.number_field
            sage: p = zeta + zeta^2*x + zeta^3*y + (1+zeta)*x*y                                     # optional - sage.rings.number_field
            sage: gap(p)     # indirect doctest                                                     # optional - sage.libs.gap sage.rings.number_field
            (1+E(8))*x*y+E(4)*x+E(8)^3*y+E(8)
            sage: libgap(p)  # indirect doctest                                                     # optional - sage.libs.gap sage.rings.number_field
=======
            sage: F.<zeta> = CyclotomicField(8)                                         # optional - sage.rings.number_field
            sage: P.<x,y> = F[]                                                         # optional - sage.rings.number_field
            sage: p = zeta + zeta^2*x + zeta^3*y + (1+zeta)*x*y                         # optional - sage.rings.number_field
            sage: gap(p)     # indirect doctest                                         # optional - sage.libs.gap sage.rings.number_field
            (1+E(8))*x*y+E(4)*x+E(8)^3*y+E(8)
            sage: libgap(p)  # indirect doctest                                         # optional - sage.libs.gap sage.rings.number_field
>>>>>>> c215f040
            (1+E(8))*x*y+E(4)*x+E(8)^3*y+E(8)

        Multivariate polynomial over a polynomial ring over a cyclotomic field::

<<<<<<< HEAD
            sage: S.<z> = F[]                                                                       # optional - sage.rings.number_field
            sage: P.<x,y> = S[]                                                                     # optional - sage.rings.number_field
            sage: p = zeta + zeta^2*x*z + zeta^3*y*z^2 + (1+zeta)*x*y*z                             # optional - sage.rings.number_field
            sage: gap(p)     # indirect doctest                                                     # optional - sage.libs.gap sage.rings.number_field
            ((1+E(8))*z)*x*y+E(4)*z*x+E(8)^3*z^2*y+E(8)
            sage: libgap(p)  # indirect doctest                                                     # optional - sage.libs.gap sage.rings.number_field
=======
            sage: S.<z> = F[]                                                           # optional - sage.rings.number_field
            sage: P.<x,y> = S[]                                                         # optional - sage.rings.number_field
            sage: p = zeta + zeta^2*x*z + zeta^3*y*z^2 + (1+zeta)*x*y*z                 # optional - sage.rings.number_field
            sage: gap(p)     # indirect doctest                                         # optional - sage.libs.gap sage.rings.number_field
            ((1+E(8))*z)*x*y+E(4)*z*x+E(8)^3*z^2*y+E(8)
            sage: libgap(p)  # indirect doctest                                         # optional - sage.libs.gap sage.rings.number_field
>>>>>>> c215f040
            ((1+E(8))*z)*x*y+E(4)*z*x+E(8)^3*z^2*y+E(8)
        """
        R = gap(self.parent())
        variables = R.IndeterminatesOfPolynomialRing()
        return self(*variables)

    def _libgap_(self):
        r"""
        TESTS::

            sage: R.<x,y,z> = ZZ[]
<<<<<<< HEAD
            sage: libgap(-x*y + 3*z)   # indirect doctest                                           # optional - sage.libs.gap
            -x*y+3*z
            sage: libgap(R.zero())     # indirect doctest                                           # optional - sage.libs.gap
=======
            sage: libgap(-x*y + 3*z)   # indirect doctest                               # optional - sage.libs.gap
            -x*y+3*z
            sage: libgap(R.zero())     # indirect doctest                               # optional - sage.libs.gap
>>>>>>> c215f040
            0
        """
        from sage.libs.gap.libgap import libgap
        return self._gap_(libgap)

    def _magma_init_(self, magma):
        """
        Returns a Magma string representation of self valid in the
        given magma session.

        EXAMPLES::

            sage: k.<b> = GF(25); R.<x,y> = k[]                                         # optional - sage.rings.finite_rings
            sage: f = y*x^2*b + x*(b+1) + 1                                             # optional - sage.rings.finite_rings
            sage: magma = Magma()                       # so var names same below       # optional - sage.rings.finite_rings
            sage: magma(f)                              # optional - magma              # optional - sage.rings.finite_rings
            b*x^2*y + b^22*x + 1
            sage: f._magma_init_(magma)                 # optional - magma              # optional - sage.rings.finite_rings
            '_sage_[...]!((_sage_[...]!(_sage_[...]))*_sage_[...]^2*_sage_[...]+(_sage_[...]!(_sage_[...] + 1))*_sage_[...]+(_sage_[...]!(1))*1)'

        A more complicated nested example::

            sage: R.<x,y> = QQ[]; S.<z,w> = R[]; f = (2/3)*x^3*z + w^2 + 5
            sage: f._magma_init_(magma)               # optional - magma
            '_sage_[...]!((_sage_[...]!((1/1)*1))*_sage_[...]^2+(_sage_[...]!((2/3)*_sage_[...]^3))*_sage_[...]+(_sage_[...]!((5/1)*1))*1)'
            sage: magma(f)                            # optional - magma
            w^2 + 2/3*x^3*z + 5
        """
        R = magma(self.parent())
        g = R.gen_names()
        v = []
        for m, c in zip(self.monomials(), self.coefficients()):
            v.append('(%s)*%s'%( c._magma_init_(magma),
                                 m._repr_with_changed_varnames(g)))
        if len(v) == 0:
            s = '0'
        else:
            s = '+'.join(v)

        return '%s!(%s)'%(R.name(), s)

    def _giac_init_(self):
        r"""
        Return a Giac string representation of this polynomial.

        TESTS::

            sage: R.<x,y,z> = GF(101)['e,i'][]                                          # optional - sage.rings.finite_rings
            sage: f = R('e*i') * x + y^2                                                # optional - sage.rings.finite_rings
            sage: f._giac_init_()                                                       # optional - sage.rings.finite_rings
            '((1)*1)*sageVARy^2+((1)*sageVARe*sageVARi)*sageVARx'
            sage: giac(f)                                                               # optional - sage.rings.finite_rings
            sageVARy^2+sageVARe*sageVARi*sageVARx
            sage: giac(R.zero())                                                        # optional - sage.rings.finite_rings
            0
        """
        g = ['sageVAR' + x for x in self.parent().variable_names()]
        s = '+'.join('(%s)*%s' % (c._giac_init_(),
                                  m._repr_with_changed_varnames(g))
                     for c, m in self)
        return s if s else '0'

    def gradient(self):
        r"""
        Return a list of partial derivatives of this polynomial,
        ordered by the variables of ``self.parent()``.

        EXAMPLES::

           sage: P.<x,y,z> = PolynomialRing(ZZ, 3)
           sage: f = x*y + 1
           sage: f.gradient()
           [y, x, 0]
        """
        return [ self.derivative(var) for var in self.parent().gens() ]

    def jacobian_ideal(self):
        r"""
        Return the Jacobian ideal of the polynomial self.

        EXAMPLES::

            sage: R.<x,y,z> = QQ[]
            sage: f = x^3 + y^3 + z^3
            sage: f.jacobian_ideal()
            Ideal (3*x^2, 3*y^2, 3*z^2) of Multivariate Polynomial Ring in x, y, z over Rational Field
        """
        return self.parent().ideal(self.gradient())

    def newton_polytope(self):
        """
        Return the Newton polytope of this polynomial.

        EXAMPLES::

            sage: R.<x,y> = QQ[]
            sage: f = 1 + x*y + x^3 + y^3
            sage: P = f.newton_polytope()                                               # optional - sage.geometry.polyhedron
            sage: P                                                                     # optional - sage.geometry.polyhedron
            A 2-dimensional polyhedron in ZZ^2 defined as the convex hull of 3 vertices
            sage: P.is_simple()                                                         # optional - sage.geometry.polyhedron
            True

        TESTS::

            sage: R.<x,y> = QQ[]
            sage: R(0).newton_polytope()                                                # optional - sage.geometry.polyhedron
            The empty polyhedron in ZZ^0
            sage: R(1).newton_polytope()                                                # optional - sage.geometry.polyhedron
            A 0-dimensional polyhedron in ZZ^2 defined as the convex hull of 1 vertex
            sage: R(x^2+y^2).newton_polytope().integral_points()                        # optional - sage.geometry.polyhedron
            ((0, 2), (1, 1), (2, 0))
        """
        from sage.geometry.polyhedron.constructor import Polyhedron
        e = self.exponents()
        P = Polyhedron(vertices = e, base_ring=ZZ)
        return P

    def __iter__(self):
        """
        Facilitates iterating over the monomials of self,
        returning tuples of the form ``(coeff, mon)`` for each
        non-zero monomial.

        EXAMPLES::

            sage: P.<x,y,z> = PolynomialRing(QQ,3)
            sage: f = 3*x^3*y + 16*x + 7
            sage: [(c,m) for c,m in f]
            [(3, x^3*y), (16, x), (7, 1)]
            sage: f = P.random_element(12,14)
            sage: sum(c*m for c,m in f) == f
            True
        """
        for exp, coeff in self.iterator_exp_coeff():
            yield (coeff, self.monomial(exp))

    def iterator_exp_coeff(self, as_ETuples=True):
        """
        Iterate over ``self`` as pairs of ((E)Tuple, coefficient).

        INPUT:

        - ``as_ETuples`` -- (default: ``True``) if ``True`` iterate over
          pairs whose first element is an ETuple, otherwise as a tuples

        EXAMPLES::

            sage: R.<a,b,c> = QQ[]
            sage: f = a*c^3 + a^2*b + 2*b^4
            sage: list(f.iterator_exp_coeff())
            [((0, 4, 0), 2), ((1, 0, 3), 1), ((2, 1, 0), 1)]
            sage: list(f.iterator_exp_coeff(as_ETuples=False))
            [((0, 4, 0), 2), ((1, 0, 3), 1), ((2, 1, 0), 1)]

            sage: R.<a,b,c> = PolynomialRing(QQ, 3, order='lex')
            sage: f = a*c^3 + a^2*b + 2*b^4
            sage: list(f.iterator_exp_coeff())
            [((2, 1, 0), 1), ((1, 0, 3), 1), ((0, 4, 0), 2)]
        """
        for exp in self.exponents():
            yield (exp, self.monomial_coefficient(exp))

    def content(self):
        """
        Returns the content of this polynomial.  Here, we define content as
        the gcd of the coefficients in the base ring.

        .. SEEALSO::

            :meth:`content_ideal`

        EXAMPLES::

            sage: R.<x,y> = ZZ[]
            sage: f = 4*x+6*y
            sage: f.content()
            2
            sage: f.content().parent()
            Integer Ring

        TESTS:

        Since :trac:`10771`, the gcd in QQ restricts to the gcd in ZZ::

            sage: R.<x,y> = QQ[]
            sage: f = 4*x+6*y
            sage: f.content(); f.content().parent()
            2
            Rational Field

        """
        from sage.arith.misc import GCD as gcd
        return gcd(self.coefficients())

    def content_ideal(self):
        """
        Return the content ideal of this polynomial, defined as the ideal
        generated by its coefficients.

        .. SEEALSO::

            :meth:`content`

        EXAMPLES::

            sage: R.<x,y> = ZZ[]
            sage: f = 2*x*y + 6*x - 4*y + 2
            sage: f.content_ideal()
            Principal ideal (2) of Integer Ring
            sage: S.<z,t> = R[]
            sage: g = x*z + y*t
            sage: g.content_ideal()
            Ideal (x, y) of Multivariate Polynomial Ring in x, y over Integer Ring
        """
        return self.base_ring().ideal(self.coefficients())

    def is_generator(self):
        r"""
        Returns ``True`` if this polynomial is a generator of its
        parent.

        EXAMPLES::

            sage: R.<x,y>=ZZ[]
            sage: x.is_generator()
            True
            sage: (x+y-y).is_generator()
            True
            sage: (x*y).is_generator()
            False
            sage: R.<x,y>=QQ[]
            sage: x.is_generator()
            True
            sage: (x+y-y).is_generator()
            True
            sage: (x*y).is_generator()
            False
        """
        return (self in self.parent().gens())

    def map_coefficients(self, f, new_base_ring=None):
        """
        Returns the polynomial obtained by applying ``f`` to the non-zero
        coefficients of self.

        If ``f`` is a :class:`sage.categories.map.Map`, then the resulting
        polynomial will be defined over the codomain of ``f``. Otherwise, the
        resulting polynomial will be over the same ring as self. Set
        ``new_base_ring`` to override this behaviour.

        INPUT:

        - ``f`` -- a callable that will be applied to the coefficients of self.

        - ``new_base_ring`` (optional) -- if given, the resulting polynomial
          will be defined over this ring.

        EXAMPLES::

            sage: k.<a> = GF(9); R.<x,y> = k[];  f = x*a + 2*x^3*y*a + a                # optional - sage.rings.finite_rings
            sage: f.map_coefficients(lambda a: a + 1)                                   # optional - sage.rings.finite_rings
            (-a + 1)*x^3*y + (a + 1)*x + (a + 1)

        Examples with different base ring::

            sage: R.<r> = GF(9); S.<s> = GF(81)                                         # optional - sage.rings.finite_rings
            sage: h = Hom(R,S)[0]; h                                                    # optional - sage.rings.finite_rings
            Ring morphism:
              From: Finite Field in r of size 3^2
              To:   Finite Field in s of size 3^4
              Defn: r |--> 2*s^3 + 2*s^2 + 1
            sage: T.<X,Y> = R[]                                                         # optional - sage.rings.finite_rings
            sage: f = r*X + Y                                                           # optional - sage.rings.finite_rings
            sage: g = f.map_coefficients(h); g                                          # optional - sage.rings.finite_rings
            (-s^3 - s^2 + 1)*X + Y
            sage: g.parent()                                                            # optional - sage.rings.finite_rings
            Multivariate Polynomial Ring in X, Y over Finite Field in s of size 3^4
            sage: h = lambda x: x.trace()                                               # optional - sage.rings.finite_rings
            sage: g = f.map_coefficients(h); g                                          # optional - sage.rings.finite_rings
            X - Y
            sage: g.parent()                                                            # optional - sage.rings.finite_rings
            Multivariate Polynomial Ring in X, Y over Finite Field in r of size 3^2
            sage: g = f.map_coefficients(h, new_base_ring=GF(3)); g                     # optional - sage.rings.finite_rings
            X - Y
            sage: g.parent()                                                            # optional - sage.rings.finite_rings
            Multivariate Polynomial Ring in X, Y over Finite Field of size 3

        """
        R = self.parent()
        if new_base_ring is not None:
            R = R.change_ring(new_base_ring)
        elif isinstance(f, Map):
            R = R.change_ring(f.codomain())
        return R(dict([(k,f(v)) for (k,v) in self.dict().items()]))

    def _norm_over_nonprime_finite_field(self):
        r"""
        Given a multivariate polynomial over a nonprime finite field
        `\GF{p^e}`, compute the norm of the polynomial down to `\GF{p}`.

        This is the product of the conjugates by the Frobenius action
        on coefficients, where Frobenius acts by p-th power.

        This is (currently) an internal function used in factoring over finite
        fields.

        EXAMPLES::

            sage: k.<a> = GF(9)                                                         # optional - sage.rings.finite_rings
            sage: R.<x,y> = PolynomialRing(k)                                           # optional - sage.rings.finite_rings
            sage: f = (x-a) * (y-a)                                                     # optional - sage.rings.finite_rings
            sage: f._norm_over_nonprime_finite_field()                                  # optional - sage.rings.finite_rings
            x^2*y^2 - x^2*y - x*y^2 - x^2 + x*y - y^2 + x + y + 1
        """
        P = self.parent()
        k = P.base_ring()
        if not k.is_field() and k.is_finite():
            raise TypeError("k must be a finite field")
        p = k.characteristic()
        e = k.degree()
        v = [self] + [self.map_coefficients(k.hom([k.gen()**(p**i)])) for i in range(1,e)]
        return prod(v).change_ring(k.prime_subfield())

    def sylvester_matrix(self, right, variable = None):
        """
        Given two nonzero polynomials self and right, returns the Sylvester
        matrix of the polynomials with respect to a given variable.

        Note that the Sylvester matrix is not defined if one of the polynomials
        is zero.

        INPUT:

        - self , right: multivariate polynomials
        - variable: optional, compute the Sylvester matrix with respect to this
          variable. If variable is not provided, the first variable of the
          polynomial ring is used.

        OUTPUT:

        - The Sylvester matrix of self and right.

        EXAMPLES::

            sage: R.<x, y> = PolynomialRing(ZZ)
            sage: f = (y + 1)*x + 3*x**2
            sage: g = (y + 2)*x + 4*x**2
            sage: M = f.sylvester_matrix(g, x)                                          # optional - sage.modules
            sage: M                                                                     # optional - sage.modules
            [    3 y + 1     0     0]
            [    0     3 y + 1     0]
            [    4 y + 2     0     0]
            [    0     4 y + 2     0]

        If the polynomials share a non-constant common factor then the
        determinant of the Sylvester matrix will be zero::

            sage: M.determinant()                                                       # optional - sage.modules
            0

            sage: f.sylvester_matrix(1 + g, x).determinant()                            # optional - sage.modules
            y^2 - y + 7

        If both polynomials are of positive degree with respect to variable, the
        determinant of the Sylvester matrix is the resultant::

            sage: f = R.random_element(4)
            sage: g = R.random_element(4)
            sage: f.sylvester_matrix(g, x).determinant() == f.resultant(g, x)           # optional - sage.modules
            True

        TESTS:

        The variable is optional::

            sage: f = x + y
            sage: g = x + y
            sage: f.sylvester_matrix(g)                                                 # optional - sage.modules
            [1 y]
            [1 y]

        Polynomials must be defined over compatible base rings::

            sage: K.<x, y> = QQ[]
            sage: f = x + y
            sage: L.<x, y> = ZZ[]
            sage: g = x + y
            sage: R.<x, y> = GF(25, 'a')[]
            sage: h = x + y
            sage: f.sylvester_matrix(g, 'x')                                            # optional - sage.modules
            [1 y]
            [1 y]
            sage: g.sylvester_matrix(h, 'x')                                            # optional - sage.modules
            [1 y]
            [1 y]
            sage: f.sylvester_matrix(h, 'x')                                            # optional - sage.modules
            Traceback (most recent call last):
            ...
            TypeError: no common canonical parent for objects with parents:
            'Multivariate Polynomial Ring in x, y over Rational Field' and
            'Multivariate Polynomial Ring in x, y over Finite Field in a of size 5^2'
            sage: K.<x, y, z> = QQ[]
            sage: f = x + y
            sage: L.<x, z> = QQ[]
            sage: g = x + z
            sage: f.sylvester_matrix(g)                                                 # optional - sage.modules
            [1 y]
            [1 z]

        Corner cases::

            sage: K.<x, y>=QQ[]
            sage: f = x^2 + 1
            sage: g = K(0)
            sage: f.sylvester_matrix(g)                                                 # optional - sage.modules
            Traceback (most recent call last):
            ...
            ValueError: The Sylvester matrix is not defined for zero polynomials
            sage: g.sylvester_matrix(f)                                                 # optional - sage.modules
            Traceback (most recent call last):
            ...
            ValueError: The Sylvester matrix is not defined for zero polynomials
            sage: g.sylvester_matrix(g)                                                 # optional - sage.modules
            Traceback (most recent call last):
            ...
            ValueError: The Sylvester matrix is not defined for zero polynomials
            sage: K(3).sylvester_matrix(x^2)                                            # optional - sage.modules
            [3 0]
            [0 3]
            sage: K(3).sylvester_matrix(K(4))                                           # optional - sage.modules
            []

        """

        # This code is almost exactly the same as that of
        # sylvester_matrix() in polynomial_element.pyx.

        from sage.matrix.constructor import matrix

        if self.parent() != right.parent():
            a, b = coercion_model.canonical_coercion(self,right)
            if variable:
                variable = a.parent()(variable)
            #We add the variable in case right is a multivariate polynomial
            return a.sylvester_matrix(b, variable)

        if not variable:
            variable = self.parent().gen()

        #coerce the variable to a polynomial
        if variable.parent() != self.parent():
            variable = self.parent()(variable)

        if self.is_zero() or right.is_zero():
            raise ValueError("The Sylvester matrix is not defined for zero polynomials")

        m = self.degree(variable)
        n = right.degree(variable)

        M = matrix(self.parent(), m + n, m + n)

        r = 0
        offset = 0
        for _ in range(n):
            for c in range(m, -1, -1):
                M[r, m - c + offset] = self.coefficient({variable:c})
            offset += 1
            r += 1

        offset = 0
        for _ in range(m):
            for c in range(n, -1, -1):
                M[r, n - c + offset] = right.coefficient({variable:c})
            offset += 1
            r += 1

        return M

    def discriminant(self,variable):
        """
        Returns the discriminant of self with respect to the given variable.

        INPUT:

          - ``variable`` - The variable with respect to which we compute
              the discriminant

        OUTPUT:

          - An element of the base ring of the polynomial ring.


        EXAMPLES::

            sage: R.<x,y,z> = QQ[]
            sage: f = 4*x*y^2 + 1/4*x*y*z + 3/2*x*z^2 - 1/2*z^2
            sage: f.discriminant(x)                                                     # optional - sage.libs.singular
            1
            sage: f.discriminant(y)                                                     # optional - sage.libs.singular
            -383/16*x^2*z^2 + 8*x*z^2
            sage: f.discriminant(z)                                                     # optional - sage.libs.singular
            -383/16*x^2*y^2 + 8*x*y^2

        Note that, unlike the univariate case, the result lives in
        the same ring as the polynomial::

            sage: R.<x,y> = QQ[]
            sage: f = x^5*y+3*x^2*y^2-2*x+y-1
            sage: f.discriminant(y)                                                     # optional - sage.libs.singular
            x^10 + 2*x^5 + 24*x^3 + 12*x^2 + 1
            sage: f.polynomial(y).discriminant()                                        # optional - sage.libs.singular
            x^10 + 2*x^5 + 24*x^3 + 12*x^2 + 1
            sage: f.discriminant(y).parent() == f.polynomial(y).discriminant().parent() # optional - sage.libs.singular
            False

        TESTS:

        Test polynomials over QQbar (:trac:`25265`)::

            sage: R.<x,y> = QQbar[]                                                     # optional - sage.rings.number_field
            sage: f = x^5*y + 3*x^2*y^2 - 2*x + y - 1                                   # optional - sage.rings.number_field
            sage: f.discriminant(y)                                                     # optional - sage.rings.number_field
            x^10 + 2*x^5 + 24*x^3 + 12*x^2 + 1

        AUTHOR:
            Miguel Marco
        """
        if self.is_zero():
            return self.parent().zero()
        n = self.degree(variable)
        d = self.derivative(variable)
        k = d.degree(variable)

        r = n % 4
        u = -1 # (-1)**(n*(n-1)/2)
        if r == 0 or r == 1:
            u = 1
        an = self.coefficient(variable**n)**(n - k - 2)
        return self.parent()(u * self.resultant(d, variable) * an)

    def subresultants(self, other, variable=None):
        r"""
        Return the nonzero subresultant polynomials of ``self`` and ``other``.

        INPUT:

        - ``other`` -- a polynomial

        OUTPUT: a list of polynomials in the same ring as ``self``

        EXAMPLES::

            sage: R.<x,y> = QQ[]
            sage: p = (y^2 + 6)*(x - 1) - y*(x^2 + 1)
            sage: q = (x^2 + 6)*(y - 1) - x*(y^2 + 1)
            sage: p.subresultants(q, y)
            [2*x^6 - 22*x^5 + 102*x^4 - 274*x^3 + 488*x^2 - 552*x + 288,
             -x^3 - x^2*y + 6*x^2 + 5*x*y - 11*x - 6*y + 6]
            sage: p.subresultants(q, x)
            [2*y^6 - 22*y^5 + 102*y^4 - 274*y^3 + 488*y^2 - 552*y + 288,
             x*y^2 + y^3 - 5*x*y - 6*y^2 + 6*x + 11*y - 6]

        """
        R = self.parent()
        if variable is None:
            x = R.gen(0)
        else:
            x = variable
        p = self.polynomial(x)
        q = other.polynomial(x)
        return [R(f) for f in  p.subresultants(q)]

    def macaulay_resultant(self, *args):
        r"""
        This is an implementation of the Macaulay Resultant. It computes
        the resultant of universal polynomials as well as polynomials
        with constant coefficients. This is a project done in
        sage days 55. It's based on the implementation in Maple by
        Manfred Minimair, which in turn is based on the references [CLO], [Can], [Mac].
        It calculates the Macaulay resultant for a list of Polynomials,
        up to sign!

        AUTHORS:

        - Hao Chen, Solomon Vishkautsan (7-2014)

        INPUT:

        - ``args`` -- a list of `n-1` homogeneous polynomials in `n` variables.
                  works when ``args[0]`` is the list of polynomials,
                  or ``args`` is itself the list of polynomials

        OUTPUT:

        - the macaulay resultant

        EXAMPLES:

        The number of polynomials has to match the number of variables::

            sage: R.<x,y,z> = PolynomialRing(QQ, 3)
            sage: y.macaulay_resultant(x + z)                                           # optional - sage.modules
            Traceback (most recent call last):
            ...
            TypeError: number of polynomials(= 2) must equal number of variables (= 3)

        The polynomials need to be all homogeneous::

            sage: R.<x,y,z> = PolynomialRing(QQ, 3)
            sage: y.macaulay_resultant([x + z, z + x^3])                                # optional - sage.modules
            Traceback (most recent call last):
            ...
            TypeError: resultant for non-homogeneous polynomials is not supported

        All polynomials must be in the same ring::

            sage: R.<x,y,z> = PolynomialRing(QQ,3 )
            sage: S.<x,y> = PolynomialRing(QQ, 2)
            sage: y.macaulay_resultant(z+x, z)                                          # optional - sage.modules
            Traceback (most recent call last):
            ...
            TypeError: not all inputs are polynomials in the calling ring

        The following example recreates Proposition 2.10 in Ch.3 of Using Algebraic Geometry::

            sage: K.<x,y> = PolynomialRing(ZZ, 2)
            sage: flist, R = K._macaulay_resultant_universal_polynomials([1,1,2])
            sage: flist[0].macaulay_resultant(flist[1:])                                # optional - sage.modules
            u2^2*u4^2*u6 - 2*u1*u2*u4*u5*u6 + u1^2*u5^2*u6 - u2^2*u3*u4*u7 + u1*u2*u3*u5*u7 + u0*u2*u4*u5*u7 - u0*u1*u5^2*u7 + u1*u2*u3*u4*u8 - u0*u2*u4^2*u8 - u1^2*u3*u5*u8 + u0*u1*u4*u5*u8 + u2^2*u3^2*u9 - 2*u0*u2*u3*u5*u9 + u0^2*u5^2*u9 - u1*u2*u3^2*u10 + u0*u2*u3*u4*u10 + u0*u1*u3*u5*u10 - u0^2*u4*u5*u10 + u1^2*u3^2*u11 - 2*u0*u1*u3*u4*u11 + u0^2*u4^2*u11

        The following example degenerates into the determinant of a `3*3` matrix::

            sage: K.<x,y> = PolynomialRing(ZZ, 2)
            sage: flist, R = K._macaulay_resultant_universal_polynomials([1,1,1])
            sage: flist[0].macaulay_resultant(flist[1:])                                # optional - sage.modules
            -u2*u4*u6 + u1*u5*u6 + u2*u3*u7 - u0*u5*u7 - u1*u3*u8 + u0*u4*u8

        The following example is by Patrick Ingram (:arxiv:`1310.4114`)::

            sage: U = PolynomialRing(ZZ,'y',2); y0,y1 = U.gens()
            sage: R = PolynomialRing(U,'x',3); x0,x1,x2 = R.gens()
            sage: f0 = y0*x2^2 - x0^2 + 2*x1*x2
            sage: f1 = y1*x2^2 - x1^2 + 2*x0*x2
            sage: f2 = x0*x1 - x2^2
            sage: f0.macaulay_resultant(f1,f2)                                          # optional - sage.modules
            y0^2*y1^2 - 4*y0^3 - 4*y1^3 + 18*y0*y1 - 27

        a simple example with constant rational coefficients::

            sage: R.<x,y,z,w> = PolynomialRing(QQ, 4)
            sage: w.macaulay_resultant([z, y, x])                                       # optional - sage.modules
            1

        an example where the resultant vanishes::

            sage: R.<x,y,z> = PolynomialRing(QQ, 3)
            sage: (x+y).macaulay_resultant([y^2, x])                                    # optional - sage.modules
            0

        an example of bad reduction at a prime ``p = 5``::

            sage: R.<x,y,z> = PolynomialRing(QQ, 3)
            sage: y.macaulay_resultant([x^3 + 25*y^2*x, 5*z])                           # optional - sage.modules
            125

        The input can given as an unpacked list of polynomials::

            sage: R.<x,y,z> = PolynomialRing(QQ, 3)
            sage: y.macaulay_resultant(x^3 + 25*y^2*x, 5*z)                             # optional - sage.modules
            125

        an example when the coefficients live in a finite field::

<<<<<<< HEAD
            sage: F = FiniteField(11)                                                                                   # optional - sage.libs.pari
            sage: R.<x,y,z,w> = PolynomialRing(F, 4)                                                                    # optional - sage.libs.pari
            sage: z.macaulay_resultant([x^3, 5*y, w])                                                                   # optional - sage.libs.pari sage.modules
=======
            sage: F = FiniteField(11)                                                   # optional - sage.rings.finite_rings
            sage: R.<x,y,z,w> = PolynomialRing(F, 4)                                    # optional - sage.rings.finite_rings
            sage: z.macaulay_resultant([x^3, 5*y, w])                                   # optional - sage.rings.finite_rings sage.modules
>>>>>>> c215f040
            4

        example when the denominator in the algorithm vanishes(in this case
        the resultant is the constant term of the quotient of
        char polynomials of numerator/denominator)::

            sage: R.<x,y,z> = PolynomialRing(QQ, 3)
            sage: y.macaulay_resultant([x + z, z^2])                                    # optional - sage.modules
            -1

        when there are only 2 polynomials, macaulay resultant degenerates to the traditional resultant::

            sage: R.<x> = PolynomialRing(QQ, 1)
            sage: f =  x^2+1; g = x^5 + 1
            sage: fh = f.homogenize()
            sage: gh = g.homogenize()
            sage: RH = fh.parent()
            sage: f.resultant(g) == fh.macaulay_resultant(gh)                           # optional - sage.modules
            True

        """
        if len(args) == 1 and isinstance(args[0],list):
            return self.parent().macaulay_resultant(self, *args[0])
        return self.parent().macaulay_resultant(self, *args)

    def denominator(self):
        """
        Return a denominator of self.

        First, the lcm of the denominators of the entries of self
        is computed and returned. If this computation fails, the
        unit of the parent of self is returned.

        Note that some subclasses may implement its own denominator
        function.

        .. warning::

           This is not the denominator of the rational function
           defined by self, which would always be 1 since self is a
           polynomial.

        EXAMPLES:

        First we compute the denominator of a polynomial with
        integer coefficients, which is of course 1.

        ::

            sage: R.<x,y> = ZZ[]
            sage: f = x^3 + 17*y + x + y
            sage: f.denominator()
            1

        Next we compute the denominator of a polynomial over a number field.

        ::

            sage: R.<x,y> = NumberField(symbolic_expression(x^2+3),'a')['x,y']          # optional - sage.rings.number_field sage.symbolic
            sage: f = (1/17)*x^19 + (1/6)*y - (2/3)*x + 1/3; f                          # optional - sage.rings.number_field sage.symbolic
            1/17*x^19 - 2/3*x + 1/6*y + 1/3
            sage: f.denominator()                                                       # optional - sage.rings.number_field sage.symbolic
            102

        Finally, we try to compute the denominator of a polynomial with
        coefficients in the real numbers, which is a ring whose elements do
        not have a denominator method.

        ::

            sage: R.<a,b,c> = RR[]
            sage: f = a + b + RR('0.3'); f
            a + b + 0.300000000000000
            sage: f.denominator()
            1.00000000000000

        Check that the denominator is an element over the base whenever the base
        has no denominator function. This closes :trac:`9063`::

            sage: R.<a,b,c> = GF(5)[]                                                   # optional - sage.rings.finite_rings
            sage: x = R(0)                                                              # optional - sage.rings.finite_rings
            sage: x.denominator()                                                       # optional - sage.rings.finite_rings
            1
            sage: type(x.denominator())                                                 # optional - sage.rings.finite_rings
            <class 'sage.rings.finite_rings.integer_mod.IntegerMod_int'>
            sage: type(a.denominator())                                                 # optional - sage.rings.finite_rings
            <class 'sage.rings.finite_rings.integer_mod.IntegerMod_int'>
            sage: from sage.rings.polynomial.multi_polynomial_element import MPolynomial
            sage: isinstance(a / b, MPolynomial)                                        # optional - sage.rings.finite_rings
            False
            sage: isinstance(a.numerator() / a.denominator(), MPolynomial)              # optional - sage.rings.finite_rings
            True
        """
        if self.degree() == -1:
            return self.base_ring().one()
        x = self.coefficients()
        try:
            d = x[0].denominator()
            for y in x:
                d = d.lcm(y.denominator())
            return d
        except(AttributeError):
            return self.base_ring().one()

    def numerator(self):
        """
        Return a numerator of self computed as self * self.denominator()

        Note that some subclasses may implement its own numerator
        function.

        .. warning::

           This is not the numerator of the rational function
           defined by self, which would always be self since self is a
           polynomial.

        EXAMPLES:

        First we compute the numerator of a polynomial with
        integer coefficients, which is of course self.

        ::

            sage: R.<x, y> = ZZ[]
            sage: f = x^3 + 17*x + y + 1
            sage: f.numerator()
            x^3 + 17*x + y + 1
            sage: f == f.numerator()
            True

        Next we compute the numerator of a polynomial over a number field.

        ::

            sage: R.<x,y> = NumberField(symbolic_expression(x^2+3), 'a')['x,y']         # optional - sage.rings.number_field sage.symbolic
            sage: f = (1/17)*y^19 - (2/3)*x + 1/3; f                                    # optional - sage.rings.number_field sage.symbolic
            1/17*y^19 - 2/3*x + 1/3
            sage: f.numerator()                                                         # optional - sage.rings.number_field sage.symbolic
            3*y^19 - 34*x + 17
            sage: f == f.numerator()                                                    # optional - sage.rings.number_field sage.symbolic
            False

        We try to compute the numerator of a polynomial with coefficients in
        the finite field of 3 elements.

        ::

            sage: K.<x,y,z> = GF(3)['x, y, z']                                          # optional - sage.rings.finite_rings
            sage: f = 2*x*z + 2*z^2 + 2*y + 1; f                                        # optional - sage.rings.finite_rings
            -x*z - z^2 - y + 1
            sage: f.numerator()                                                         # optional - sage.rings.finite_rings
            -x*z - z^2 - y + 1

        We check that the computation the numerator and denominator
        are valid

        ::

            sage: K = NumberField(symbolic_expression('x^3+2'), 'a')['x']['s,t']        # optional - sage.rings.number_field sage.symbolic
            sage: f = K.random_element()                                                # optional - sage.rings.number_field sage.symbolic
            sage: f.numerator() / f.denominator() == f                                  # optional - sage.rings.number_field sage.symbolic
            True
            sage: R = RR['x,y,z']
            sage: f = R.random_element()
            sage: f.numerator() / f.denominator() == f
            True
        """
        return self * self.denominator()

    def lift(self, I):
        """
        given an ideal ``I = (f_1,...,f_r)`` and some ``g (== self)`` in ``I``,
        find ``s_1,...,s_r`` such that ``g = s_1 f_1 + ... + s_r f_r``.

        EXAMPLES::

            sage: A.<x,y> = PolynomialRing(CC,2,order='degrevlex')
            sage: I = A.ideal([x^10 + x^9*y^2, y^8 - x^2*y^7 ])
            sage: f = x*y^13 + y^12
            sage: M = f.lift(I)
            sage: M
            [y^7, x^7*y^2 + x^8 + x^5*y^3 + x^6*y + x^3*y^4 + x^4*y^2 + x*y^5 + x^2*y^3 + y^4]
            sage: sum( map( mul , zip( M, I.gens() ) ) ) == f
            True
        """
        raise NotImplementedError

    def inverse_mod(self, I):
        """
        Returns an inverse of self modulo the polynomial ideal `I`,
        namely a multivariate polynomial `f` such that
        ``self * f - 1`` belongs to `I`.

        INPUT:
         - ``I`` -- an ideal of the polynomial ring in which self lives

        OUTPUT:

         - a multivariate polynomial representing the inverse of ``f`` modulo ``I``

        EXAMPLES::

           sage: R.<x1,x2> = QQ[]
           sage: I = R.ideal(x2**2 + x1 - 2, x1**2 - 1)
<<<<<<< HEAD
           sage: f = x1 + 3*x2^2; g = f.inverse_mod(I); g                                           # optional - sage.libs.singular
           1/16*x1 + 3/16
           sage: (f*g).reduce(I)                                                                    # optional - sage.libs.singular
=======
           sage: f = x1 + 3*x2^2; g = f.inverse_mod(I); g                               # optional - sage.libs.singular
           1/16*x1 + 3/16
           sage: (f*g).reduce(I)                                                        # optional - sage.libs.singular
>>>>>>> c215f040
           1

        Test a non-invertible element::

           sage: R.<x1,x2> = QQ[]
           sage: I = R.ideal(x2**2 + x1 - 2, x1**2 - 1)
           sage: f = x1 + x2
<<<<<<< HEAD
           sage: f.inverse_mod(I)                                                                   # optional - sage.libs.singular
=======
           sage: f.inverse_mod(I)                                                       # optional - sage.libs.singular
>>>>>>> c215f040
           Traceback (most recent call last):
           ...
           ArithmeticError: element is non-invertible
        """
        P = self.parent()
        B  = I.gens()
        try:
            XY = P.one().lift((self,) + tuple(B))
            return P(XY[0])
        except ValueError:
            raise ArithmeticError("element is non-invertible")

    def weighted_degree(self, *weights):
        """
        Return the weighted degree of ``self``, which is the maximum weighted
        degree of all monomials in ``self``; the weighted degree of a monomial
        is the sum of all powers of the variables in the monomial, each power
        multiplied with its respective weight in ``weights``.

        This method is given for convenience. It is faster to use polynomial
        rings with weighted term orders and the standard ``degree`` function.

        INPUT:

        - ``weights`` - Either individual numbers, an iterable or a dictionary,
          specifying the weights of each variable. If it is a dictionary, it
          maps each variable of ``self`` to its weight. If it is a sequence of
          individual numbers or a tuple, the weights are specified in the order
          of the generators as given by ``self.parent().gens()``:

        EXAMPLES::

            sage: R.<x,y,z> = GF(7)[]                                                   # optional - sage.rings.finite_rings
            sage: p = x^3 + y + x*z^2                                                   # optional - sage.rings.finite_rings
            sage: p.weighted_degree({z:0, x:1, y:2})                                    # optional - sage.rings.finite_rings
            3
            sage: p.weighted_degree(1, 2, 0)                                            # optional - sage.rings.finite_rings
            3
            sage: p.weighted_degree((1, 4, 2))                                          # optional - sage.rings.finite_rings
            5
            sage: p.weighted_degree((1, 4, 1))                                          # optional - sage.rings.finite_rings
            4
            sage: p.weighted_degree(2**64, 2**50, 2**128)                               # optional - sage.rings.finite_rings
            680564733841876926945195958937245974528
            sage: q = R.random_element(100, 20) #random                                 # optional - sage.rings.finite_rings
            sage: q.weighted_degree(1, 1, 1) == q.total_degree()                        # optional - sage.rings.finite_rings
            True

        You may also work with negative weights

        ::

            sage: p.weighted_degree(-1, -2, -1)                                         # optional - sage.rings.finite_rings
            -2

        Note that only integer weights are allowed

        ::

            sage: p.weighted_degree(x, 1, 1)                                            # optional - sage.rings.finite_rings
            Traceback (most recent call last):
            ...
            TypeError: unable to convert non-constant polynomial x to Integer Ring
            sage: p.weighted_degree(2/1, 1, 1)                                          # optional - sage.rings.finite_rings
            6

        The ``weighted_degree`` coincides with the ``degree`` of a weighted
        polynomial ring, but the later is faster.

        ::

            sage: K = PolynomialRing(QQ, 'x,y', order=TermOrder('wdegrevlex', (2,3)))
            sage: p = K.random_element(10)
            sage: p.degree() == p.weighted_degree(2,3)
            True

        TESTS::

            sage: R = PolynomialRing(QQ, 'a', 5)
            sage: f = R.random_element(terms=20)
            sage: w = random_vector(ZZ,5)
            sage: d1 = f.weighted_degree(w)
            sage: d2 = (f*1.0).weighted_degree(w)
            sage: d1 == d2
            True
        """
        if self.is_zero():
            #Corner case, note that the degree of zero is an Integer
            return Integer(-1)

        if len(weights) ==  1:
            # First unwrap it if it is given as one element argument
            weights = weights[0]

        if isinstance(weights, dict):
            weights = [weights[g] for g in self.parent().gens()]

        weights = [Integer(w) for w in weights]

        # Go through each monomial, calculating the weight
        cdef int n = self.parent().ngens()
        cdef int i, j
        cdef Integer deg
        cdef Integer l
        cdef tuple m
        A = self.exponents(as_ETuples=False)
        l = Integer(0)
        m = <tuple>(A[0])
        for i in range(n):
            l += weights[i]*m[i]
        deg = l
        for j in range(1,len(A)):
            l = Integer(0)
            m = <tuple>A[j]
            for i in range(n):
                l += weights[i]*m[i]
            if deg < l:
                deg = l
        return deg

    def gcd(self, other):
        """
        Return a greatest common divisor of this polynomial and ``other``.

        INPUT:

        - ``other`` -- a polynomial with the same parent as this polynomial

        EXAMPLES::

            sage: Q.<z> = Frac(QQ['z'])
            sage: R.<x,y> = Q[]
            sage: r = x*y - (2*z-1)/(z^2+z+1) * x + y/z
            sage: p = r * (x + z*y - 1/z^2)
            sage: q = r * (x*y*z + 1)
            sage: gcd(p,q)
            (z^3 + z^2 + z)*x*y + (-2*z^2 + z)*x + (z^2 + z + 1)*y

        Polynomials over polynomial rings are converted to a simpler polynomial
        ring with all variables to compute the gcd::

            sage: A.<z,t> = ZZ[]
            sage: B.<x,y> = A[]
            sage: r = x*y*z*t+1
            sage: p = r * (x - y + z - t + 1)
            sage: q = r * (x*z - y*t)
            sage: gcd(p,q)
            z*t*x*y + 1
            sage: _.parent()
            Multivariate Polynomial Ring in x, y over Multivariate Polynomial Ring in z, t over Integer Ring

        Some multivariate polynomial rings have no gcd implementation::

            sage: R.<x,y> =GaussianIntegers()[]
            sage: x.gcd(x)
            Traceback (most recent call last):
            ...
            NotImplementedError: GCD is not implemented for multivariate polynomials over Gaussian Integers in Number Field in I with defining polynomial x^2 + 1 with I = 1*I

        TESTS::

            sage: Pol = QQ['x']['x','y']
            sage: Pol.one().gcd(1)
            1
        """
        flatten = self._parent.flattening_morphism()
        tgt = flatten.codomain()
        if tgt is not self._parent and tgt._has_singular:
            g = flatten(self).gcd(flatten(other))
            return flatten.section()(g)

        try:
            self._parent._singular_().set_ring()
            g = self._singular_().gcd(other._singular_())
            return self._parent(g)
        except (TypeError, AttributeError):
            pass

        x = self._parent.gens()[-1]
        uniself = self.polynomial(x)
        unibase = uniself.base_ring()
        try:
            doit = unibase._gcd_univariate_polynomial
        except AttributeError:
            raise NotImplementedError("GCD is not implemented for multivariate polynomials over {}".format(self._parent._mpoly_base_ring()))
        else:
            return self.parent()(doit(uniself, other.polynomial(x)))

    def nth_root(self, n):
        r"""
        Return a `n`-th root of this element.

        If there is no such root, a ``ValueError`` is raised.

        EXAMPLES::

            sage: R.<x,y,z> = QQ[]
            sage: a = 32 * (x*y + 1)^5 * (x+y+z)^5
            sage: a.nth_root(5)
            2*x^2*y + 2*x*y^2 + 2*x*y*z + 2*x + 2*y + 2*z
            sage: b = x + 2*y + 3*z
            sage: b.nth_root(42)
            Traceback (most recent call last):
            ...
            ValueError: not a 42nd power

            sage: R.<x,y> = QQ[]
            sage: S.<z,t> = R[]
            sage: T.<u,v> = S[]
            sage: p = (1 + x*u + y + v) * (1 + z*t)
            sage: (p**3).nth_root(3)
            (x*z*t + x)*u + (z*t + 1)*v + (y + 1)*z*t + y + 1
            sage: (p**3).nth_root(3).parent() is p.parent()
            True
            sage: ((1+x+z+t)**2).nth_root(3)
            Traceback (most recent call last):
            ...
            ValueError: not a 3rd power
        """
        R = self.parent()
        phi = R.flattening_morphism()
        S = phi.codomain()
        p = phi(self)

        V = p.variables()
        if not V:
            # constant
            root = self.constant_coefficient().nth_root(n)
            return phi.section()(S(root))
        elif len(V) == 1:
            # univariate
            U = PolynomialRing(S.base_ring(), str(V[0]))
            pU = U(p)
        else:
            # specialize one variable
            # (in order to call the univariate case)
            U0 = PolynomialRing(S.base_ring(), [str(v) for v in V[:-1]])
            U = U0[str(V[-1])]
            pU = U(p)

        # recursive call
        root = pU.nth_root(n)
        return phi.section()(S(root))

    def is_square(self, root=False):
        r"""
        Test whether this polynomial is a square root.

        INPUT:

        - ``root`` - if set to ``True`` return a pair ``(True, root)``
          where ``root`` is a square root or ``(False, None)`` if
          it is not a square.

        EXAMPLES::

            sage: R.<a,b> = QQ[]
            sage: a.is_square()
            False
            sage: ((1+a*b^2)^2).is_square()
            True
            sage: ((1+a*b^2)^2).is_square(root=True)
            (True, a*b^2 + 1)
        """
        try:
            sqrt = self.nth_root(2)
        except ValueError:
            return (False,None) if root else False
        else:
            return (True,sqrt) if root else True

    def specialization(self, D=None, phi=None):
        r"""
        Specialization of this polynomial.

        Given a family of polynomials defined over a polynomial ring. A specialization
        is a particular member of that family. The specialization can be specified either
        by a dictionary or a :class:`SpecializationMorphism`.

        INPUT:

        - ``D`` -- dictionary (optional)

        - ``phi`` -- SpecializationMorphism (optional)

        OUTPUT: a new polynomial

        EXAMPLES::

            sage: R.<c> = PolynomialRing(QQ)
            sage: S.<x,y> = PolynomialRing(R)
            sage: F = x^2 + c*y^2
            sage: F.specialization({c:2})
            x^2 + 2*y^2

        ::

            sage: S.<a,b> = PolynomialRing(QQ)
            sage: P.<x,y,z> = PolynomialRing(S)
            sage: RR.<c,d> = PolynomialRing(P)
            sage: f = a*x^2 + b*y^3 + c*y^2 - b*a*d + d^2 - a*c*b*z^2
            sage: f.specialization({a:2, z:4, d:2})
            (y^2 - 32*b)*c + b*y^3 + 2*x^2 - 4*b + 4

        Check that we preserve multi- versus uni-variate::

            sage: R.<l> = PolynomialRing(QQ, 1)
            sage: S.<k> = PolynomialRing(R)
            sage: K.<a, b, c> = PolynomialRing(S)
            sage: F = a*k^2 + b*l + c^2
            sage: F.specialization({b:56, c:5}).parent()
            Univariate Polynomial Ring in a over Univariate Polynomial Ring in k
            over Multivariate Polynomial Ring in l over Rational Field
        """
        if D is None:
            if phi is None:
                raise ValueError("either the dictionary or the specialization must be provided")
        else:
            from sage.rings.polynomial.flatten import SpecializationMorphism
            phi = SpecializationMorphism(self.parent(),D)
        return phi(self)

    def reduced_form(self, **kwds):
        r"""
        Return a reduced form of this polynomial.

        The algorithm is from Stoll and Cremona's "On the Reduction Theory of
        Binary Forms" [CS2003]_. This takes a two variable homogeneous polynomial and
        finds a reduced form. This is a `SL(2,\ZZ)`-equivalent binary form
        whose covariant in the upper half plane is in the fundamental domain.
        If the polynomial has multiple roots, they are removed and the algorithm
        is applied to the portion without multiple roots.

        This reduction should also minimize the sum of the squares of the coefficients,
        but this is not always the case.  By default the coefficient minimizing
        algorithm in [HS2018]_ is applied. The coefficients can be minimized
        either with respect to the sum of their squares or the maximum of their
        global heights.

        A portion of the algorithm uses Newton's method to find a solution to
        a system of equations. If Newton's method fails to converge to a point
        in the upper half plane, the function will use the less precise `z_0`
        covariant from the `Q_0` form as defined on page 7 of [CS2003]_.
        Additionally, if this polynomial has
        a root with multiplicity at least half the total degree of the polynomial,
        then we must also use the `z_0` covariant. See [CS2003]_ for details.

        Note that, if the covariant is within ``error_limit`` of the boundary
        but outside the fundamental domain, our function will erroneously move
        it to within the fundamental domain, hence our conjugation will be off
        by 1. If you don't want this to happen, decrease your ``error_limit``
        and increase your precision.

        Implemented by Rebecca Lauren Miller as part of GSOC 2016. Smallest
        coefficients added by Ben Hutz July 2018.

        INPUT:

        keywords:

        - ``prec`` --  integer, sets the precision (default:300)

        - ``return_conjugation`` -- boolean. Returns element of `SL(2, \ZZ)` (default:True)

        - ``error_limit`` -- sets the error tolerance (default:0.000001)

        - ``smallest_coeffs`` -- (default: True), boolean, whether to find the
          model with smallest coefficients

        - ``norm_type`` -- either ``'norm'`` or ``'height'``. What type of norm
          to use for smallest coefficients

        - ``emb`` -- (optional) embedding of based field into CC

        OUTPUT:

            - a polynomial (reduced binary form)

            - a matrix (element of `SL(2, \ZZ)`)

        TODO: When Newton's Method doesn't converge to a root in the upper half plane.
            Now we just return z0. It would be better to modify and find the unique root
            in the upper half plane.

        EXAMPLES::

            sage: R.<x,h> = PolynomialRing(QQ)
            sage: f = 19*x^8 - 262*x^7*h + 1507*x^6*h^2 - 4784*x^5*h^3 + 9202*x^4*h^4\
             -10962*x^3*h^5 + 7844*x^2*h^6 - 3040*x*h^7 + 475*h^8
            sage: f.reduced_form(prec=200, smallest_coeffs=False)                       # optional - sage.modules
            (
            -x^8 - 2*x^7*h + 7*x^6*h^2 + 16*x^5*h^3 + 2*x^4*h^4 - 2*x^3*h^5 + 4*x^2*h^6 - 5*h^8,
            <BLANKLINE>
            [ 1 -2]
            [ 1 -1]
            )

        An example where the multiplicity is too high::

            sage: R.<x,y> = PolynomialRing(QQ)
            sage: f = x^3 + 378666*x^2*y - 12444444*x*y^2 + 1234567890*y^3
            sage: j = f * (x-545*y)^9
            sage: j.reduced_form(prec=200, smallest_coeffs=False)                       # optional - sage.modules
            Traceback (most recent call last):
            ...
            ValueError: cannot have a root with multiplicity >= 12/2

        An example where Newton's Method does not find the right root::

            sage: R.<x,y> = PolynomialRing(QQ)
            sage: F = x^6 + 3*x^5*y - 8*x^4*y^2 - 2*x^3*y^3 - 44*x^2*y^4 - 8*x*y^5
            sage: F.reduced_form(smallest_coeffs=False, prec=400)                       # optional - sage.modules
            Traceback (most recent call last):
            ...
            ArithmeticError: Newton's method converged to z not in the upper half plane

        An example with covariant on the boundary, therefore a non-unique form::

            sage: R.<x,y> = PolynomialRing(QQ)
            sage: F = 5*x^2*y - 5*x*y^2 - 30*y^3
            sage: F.reduced_form(smallest_coeffs=False)                                 # optional - sage.modules
            (
                                        [1 1]
            5*x^2*y + 5*x*y^2 - 30*y^3, [0 1]
            )

        An example where precision needs to be increased::

            sage: R.<x,y> = PolynomialRing(QQ)
            sage: F = -16*x^7 - 114*x^6*y - 345*x^5*y^2 - 599*x^4*y^3 - 666*x^3*y^4 - 481*x^2*y^5 - 207*x*y^6 - 40*y^7
<<<<<<< HEAD
            sage: F.reduced_form(prec=50, smallest_coeffs=False)                                                        # optional - sage.modules
=======
            sage: F.reduced_form(prec=50, smallest_coeffs=False)                        # optional - sage.modules
>>>>>>> c215f040
            Traceback (most recent call last):
            ...
            ValueError: accuracy of Newton's root not within tolerance(0.000012... > 1e-06), increase precision
            sage: F.reduced_form(prec=100, smallest_coeffs=False)                       # optional - sage.modules
            (
                                                                  [-1 -1]
            -x^5*y^2 - 24*x^3*y^4 - 3*x^2*y^5 - 2*x*y^6 + 16*y^7, [ 1  0]
            )

        ::

            sage: R.<x,y> = PolynomialRing(QQ)
            sage: F = - 8*x^4 - 3933*x^3*y - 725085*x^2*y^2 - 59411592*x*y^3 - 1825511633*y^4
            sage: F.reduced_form(return_conjugation=False)                              # optional - sage.modules
            x^4 + 9*x^3*y - 3*x*y^3 - 8*y^4

        ::

            sage: R.<x,y> = QQ[]
            sage: F = -2*x^3 + 2*x^2*y + 3*x*y^2 + 127*y^3
            sage: F.reduced_form()                                                      # optional - sage.modules
            (
                                                   [1 4]
            -2*x^3 - 22*x^2*y - 77*x*y^2 + 43*y^3, [0 1]
            )

        ::

            sage: R.<x,y> = QQ[]
            sage: F = -2*x^3 + 2*x^2*y + 3*x*y^2 + 127*y^3
            sage: F.reduced_form(norm_type='height')                                    # optional - sage.modules
            (
                                                    [5 4]
            -58*x^3 - 47*x^2*y + 52*x*y^2 + 43*y^3, [1 1]
            )

        ::

            sage: R.<x,y,z> = PolynomialRing(QQ)
            sage: F = x^4 + x^3*y*z + y^2*z
            sage: F.reduced_form()                                                      # optional - sage.modules
            Traceback (most recent call last):
            ...
            ValueError: (=x^3*y*z + x^4 + y^2*z) must have two variables

        ::

            sage: R.<x,y> = PolynomialRing(ZZ)
            sage: F = - 8*x^6 - 3933*x^3*y - 725085*x^2*y^2 - 59411592*x*y^3 - 99*y^6
            sage: F.reduced_form(return_conjugation=False)                              # optional - sage.modules
            Traceback (most recent call last):
            ...
            ValueError: (=-8*x^6 - 99*y^6 - 3933*x^3*y - 725085*x^2*y^2 -
            59411592*x*y^3) must be homogeneous

        ::

            sage: R.<x,y> = PolynomialRing(RR)
            sage: F = 217.992172373276*x^3 + 96023.1505442490*x^2*y + 1.40987971253579e7*x*y^2\
            + 6.90016027113216e8*y^3
            sage: F.reduced_form(smallest_coeffs=False) # tol 1e-8                      # optional - sage.modules
            (
            -39.5673942565918*x^3 + 111.874026298523*x^2*y + 231.052762985229*x*y^2 - 138.380829811096*y^3,
            <BLANKLINE>
            [-147 -148]
            [   1    1]
            )

        ::

            sage: R.<x,y> = PolynomialRing(CC)
            sage: F = (0.759099196558145 + 0.845425869641446*CC.0)*x^3 + (84.8317207268542 + 93.8840848648033*CC.0)*x^2*y\
            + (3159.07040755858 + 3475.33037377779*CC.0)*x*y^2 + (39202.5965389079 + 42882.5139724962*CC.0)*y^3
            sage: F.reduced_form(smallest_coeffs=False) # tol 1e-11                     # optional - sage.modules
            (
            (-0.759099196558145 - 0.845425869641446*I)*x^3 + (-0.571709908900118 - 0.0418133346027929*I)*x^2*y
            + (0.856525964330103 - 0.0721403997649759*I)*x*y^2 + (-0.965531044130330 + 0.754252314465703*I)*y^3,
            <BLANKLINE>
            [-1 37]
            [ 0 -1]
            )
        """
        from sage.matrix.constructor import matrix
        from sage.modules.free_module_element import vector
        from sage.rings.complex_interval_field import ComplexIntervalField
        from sage.rings.real_mpfr import RealField

        if self.parent().ngens() != 2:
            raise ValueError("(=%s) must have two variables"%self)
        if not self.is_homogeneous():
            raise ValueError("(=%s) must be homogeneous"%self)

        prec = kwds.get('prec', 300)
        return_conjugation  =kwds.get('return_conjugation', True)
        error_limit = kwds.get('error_limit', 0.000001)
        emb = kwds.get('emb', None)

        # getting a numerical approximation of the roots of our polynomial
        CF = ComplexIntervalField(prec=prec) # keeps trac of our precision error
        RF = RealField(prec=prec)
        R = self.parent()
        x,y = R.gens()

        # finding quadratic Q_0, gives us our covariant, z_0
        from sage.rings.polynomial.binary_form_reduce import covariant_z0
        try:
            z, th = covariant_z0(self, prec=prec, emb=emb, z0_cov=True)
        except ValueError:# multiple roots
            F = self.lc()*prod([p for p,e in self.factor()])
            z, th = covariant_z0(F, prec=prec, emb=emb, z0_cov=True)
        z = CF(z)
        # this moves z_0 to our fundamental domain using the three steps laid
        # out in the algorithm by [CS2003]
        # this is found in section 5 of their paper
        M = matrix(QQ, [[1,0], [0,1]]) # used to keep track of how our z is moved.
        zc = z.center()
        while zc.real() < RF(-0.5) or zc.real() >= RF(0.5) or (zc.real() <= RF(0) and zc.abs() < RF(1))\
         or (zc.real() > RF(0) and zc.abs() <= RF(1)):
            if (zc.real() < RF(-0.5)) or (zc.real() >= RF(0.5)):
                # moves z into fundamental domain by m
                m = zc.real().round() # finds amount to move z's real part by
                Qm = QQ(m)
                M = M * matrix(QQ, [[1,Qm], [0,1]]) # move
                z -= m  # M.inverse()*z is supposed to move z by m
            elif (zc.real() <= RF(0) and zc.abs() < RF(1)) or (zc.real() > RF(0) and zc.abs() <= RF(1)): # flips z
                z = -1/z
                M = M * matrix(QQ, [[0,-1], [1,0]])# multiply on left because we are taking inverse matrices
            zc = z.center()

        smallest_coeffs = kwds.get('smallest_coeffs', True)
        if smallest_coeffs:
            # since we are searching anyway, don't need the 'true' reduced covariant
            from sage.rings.polynomial.binary_form_reduce import smallest_poly
            norm_type = kwds.get('norm_type', 'norm')
            sm_F, sm_m = smallest_poly(self(tuple(M * vector([x,y]))), prec=prec, norm_type=norm_type, emb=emb)
            M = M*sm_m
        else:
            # solve the minimization problem for 'true' covariant
            z, th = covariant_z0(self(tuple(M * vector([x,y]))), prec=prec, emb=emb)
            z = CF(z)
            zc = z.center()
            # moves our z to fundamental domain as before
            while zc.real() < RF(-0.5) or zc.real() >= RF(0.5) or (zc.real() <= RF(0) and zc.abs() < RF(1))\
             or (zc.real() > RF(0) and zc.abs() <= RF(1)):
                if (zc.real() < RF(-0.5)) or (zc.real() >= RF(0.5)):
                    # moves z into fundamental domain by m
                    m = zc.real().round() # finds amount to move z's real part by
                    Qm = QQ(m)
                    M = M * matrix(QQ, [[1,Qm], [0,1]]) # move
                    z -= m  # M.inverse()*z is supposed to move z by m
                elif (zc.real() <= RF(0) and zc.abs() < RF(1)) or (zc.real() > RF(0) and zc.abs() <= RF(1)): # flips z
                    z = -1/z
                    M = M * matrix(QQ, [[0,-1], [1,0]])# multiply on left because we are taking inverse matrices
                zc = z.center()

        if return_conjugation:
            return (self(tuple(M * vector([x,y]))), M)
        return self(tuple(M * vector([x,y])))

    def is_unit(self):
        r"""
        Return ``True`` if ``self`` is a unit, that is, has a
        multiplicative inverse.

        EXAMPLES::

            sage: R.<x,y> = QQbar[]                                                     # optional - sage.rings.number_field
            sage: (x + y).is_unit()                                                     # optional - sage.rings.number_field
            False
            sage: R(0).is_unit()                                                        # optional - sage.rings.number_field
            False
            sage: R(-1).is_unit()                                                       # optional - sage.rings.number_field
            True
            sage: R(-1 + x).is_unit()                                                   # optional - sage.rings.number_field
            False
            sage: R(2).is_unit()                                                        # optional - sage.rings.number_field
            True

        Check that :trac:`22454` is fixed::

            sage: _.<x,y> = Zmod(4)[]
            sage: (1 + 2*x).is_unit()
            True
            sage: (x*y).is_unit()
            False
            sage: _.<x,y> = Zmod(36)[]
            sage: (7+ 6*x + 12*y - 18*x*y).is_unit()
            True

        """
        # EXERCISE (Atiyah-McDonald, Ch 1): Let `A[x]` be a polynomial
        # ring in one variable. Then `f=\sum a_i x^i \in A[x]` is a unit\
        # if and only if `a_0` is a unit and `a_1,\ldots, a_n` are nilpotent.
        # (Also noted in Dummit and Foote, "Abstract Algebra", 1991,
        # Section 7.3 Exercise 33).
        # Also f is nilpotent if and only if all a_i are nilpotent.
        # This generalizes easily to the multivariate case, by considering
        # K[x,y,...] as K[x][y]...
        if not self.constant_coefficient().is_unit():
            return False
        cdef dict d = self.dict()
        cdef ETuple zero_key = ETuple({}, int(self.parent().ngens()))
        d.pop(zero_key, None)
        return all(d[k].is_nilpotent() for k in d)

    def is_nilpotent(self):
        r"""
        Return ``True`` if ``self`` is nilpotent, i.e., some power of ``self``
        is 0.

        EXAMPLES::

            sage: R.<x,y> = QQbar[]                                                     # optional - sage.rings.number_field
            sage: (x + y).is_nilpotent()                                                # optional - sage.rings.number_field
            False
            sage: R(0).is_nilpotent()                                                   # optional - sage.rings.number_field
            True
            sage: _.<x,y> = Zmod(4)[]
            sage: (2*x).is_nilpotent()
            True
            sage: (2+y*x).is_nilpotent()
            False
            sage: _.<x,y> = Zmod(36)[]
            sage: (4+6*x).is_nilpotent()
            False
            sage: (6*x + 12*y + 18*x*y + 24*(x^2+y^2)).is_nilpotent()
            True
        """
        # EXERCISE (Atiyah-McDonald, Ch 1): Let `A[x]` be a polynomial
        # ring in one variable. Then `f=\sum a_i x^i \in A[x]` is
        # nilpotent if and only if `a_0,\ldots, a_n` are nilpotent.
        # (Also noted in Dummit and Foote, "Abstract Algebra", 1991,
        # Section 7.3 Exercise 33).
        # This generalizes easily to the multivariate case, by considering
        # K[x,y,...] as K[x][y]...
        d = self.dict()
        return all(c.is_nilpotent() for c in d.values())

    def _test_subs(self, tester=None, **options):
        r"""
        Run some tests using the ``subs`` method.

        TESTS::

            sage: R.<x,y> = QQbar[]                                                     # optional - sage.rings.number_field
            sage: (x + y)._test_subs()                                                  # optional - sage.rings.number_field
        """
        if tester is None:
            tester = self._tester(**options)

        gens = self.parent().gens()

        if gens:
            # substituting all variables (in a polynomial ring with variables) with 0
            d = {str(gen): 0 for gen in gens}
            tester.assertEqual(self.subs(**d).parent(), self.parent().base_ring())

            # substituting all variables (in a polynomial ring with variables)
            # with elements of another ring
            from sage.rings.polynomial.polynomial_ring_constructor import PolynomialRing
            other = PolynomialRing(self.parent().base_ring(), 'other', len(gens))
            other_gens = other.gens()
            d = {str(gen): other_gen for gen, other_gen in zip(gens, other_gens)}
            tester.assertEqual(self.subs(**d).parent(), other)

        if len(gens) > 1:
            # substituting one variable (in a polynomial ring with variables) with 0
            d = {str(gens[0]): 0}
            tester.assertEqual(self.subs(**d).parent(), self.parent())

            # test error checking: partial substitution by elements
            # from another ring is not allowed
            d = {str(gens[0]): other_gens[0]}
            with tester.assertRaises((ValueError, TypeError)):
                self.subs(**d)

    def is_lorentzian(self, explain=False):
        r"""
        Return whether this is a Lorentzian polynomial.

        INPUT:

        - ``explain`` -- boolean (default: ``False``); if ``True``
          return a tuple whose first element is the boolean result of the test,
          and the second element is a string describing the reason the test failed,
          or ``None`` if the test succeeded.

        Lorentzian polynomials are a class of polynomials connected with the area
        of discrete convex analysis.  A polynomial `f` with positive real coefficients
        is Lorentzian if:

        - `f` is homogeneous;

        - the support of `f` is `M`-convex

        - `f` has degree less than `2`, or if its degree is at least two,
          the collection of sequential partial derivatives of `f` which are
          quadratic forms have Gram matrices with at most one positive eigenvalue.

        Note in particular that the zero polynomial is Lorentzian.  Examples of
        Lorentzian polynomials include homogeneous stable polynomials, volume
        polynomials of convex bodies and projective varieties, and Schur polynomials
        after renormalizing the coefficient of each monomial `x^\alpha` by `1/\alpha!`.

        EXAMPLES:

        Renormalized Schur polynomials are Lorentzian, but not in general if the
        renormalization is skipped::

            sage: P.<x,y> = QQ[]
            sage: p = (x^2 / 2) + x*y + (y^2 / 2)
            sage: p.is_lorentzian()
            True
            sage: p = x^2 + x*y + y^2
            sage: p.is_lorentzian()
            False

        Homogeneous linear forms and constant polynomials with positive
        coefficients are Lorentzian, as well as the zero polynomial::

            sage: p = x + 2*y
            sage: p.is_lorentzian()
            True
            sage: p = P(5)
            sage: p.is_lorentzian()
            True
            sage: P.zero().is_lorentzian()
            True

        Inhomogeneous polynomials and polynomials with negative coefficients
        are not Lorentzian::

            sage: p = x^2 + 2*x + y^2
            sage: p.is_lorentzian()
            False
            sage: p = 2*x^2 - y^2
            sage: p.is_lorentzian()
            False

        It is an error to check if a polynomial is Lorentzian if its base ring
        is not a subring of the real numbers, as the notion is not defined in
        this case::

            sage: Q.<z,w> = CC[]
            sage: q = z^2 + w^2
            sage: q.is_lorentzian()
            Traceback (most recent call last):
            ...
            NotImplementedError: is_lorentzian only implemented for real polynomials

        The method can give a reason for a polynomial failing to be Lorentzian::

            sage: p = x^2 + 2*x + y^2
            sage: p.is_lorentzian(explain=True)
            (False, 'inhomogeneous')

        REFERENCES:

        For full definitions and related discussion, see [BrHu2019]_ and
        [HMMS2019]_.  The second reference gives the characterization of
        Lorentzian polynomials applied in this implementation explicitly.
        """
        from sage.rings.imaginary_unit import I

        # function to handle return value when reason requested
        def result(val, explanation=None):
            return (val, explanation) if explain else val

        try:
            # this would better be handled by a category of RealFields()
            self.base_ring()(I)
        except (ValueError, TypeError):
            pass
        else:
            raise NotImplementedError("is_lorentzian only implemented for real polynomials")

        if self.is_zero():
            return result(True)

        if not self.is_homogeneous():
            return result(False, "inhomogeneous")

        if any(coeff < 0 for coeff in self.coefficients()):
            return result(False, "negative coefficient")

        # for degree <= 1, homogeneous with positive coefficients is sufficient
        if self.degree() <= 1:
            return result(True)

        # check support is M-convex
        if not _is_M_convex_(self.exponents()):
            return result(False, "not M-convex")

        # compute quadratic forms coming from a sequence of partial derivatives
        if self.degree() == 2:
            quadratic_derivs = set([self])
        else:
            from sage.combinat.integer_lists.invlex import IntegerListsLex

            gens = self.parent().gens()
            quadratic_derivs = set()
            multi_exponents = IntegerListsLex(self.degree() - 2, length=len(gens))
            for alpha in multi_exponents:
                # construct list [gen_1, exp_1, ..., gen_n, exp_n] for derivative function
                d_list = chain(*zip(gens, alpha))
                d = self.derivative(*d_list)
                quadratic_derivs.add(d)

        # check derivative quadratic forms have at most one positive eigenvalue
        for deriv in quadratic_derivs:
            from sage.quadratic_forms.quadratic_form import QuadraticForm
            G = QuadraticForm(deriv).Gram_matrix()
            spectrum = sorted(G.eigenvalues(), reverse=True)
            if len(spectrum) > 1 and spectrum[1] > 0:
                return result(False, "multiple positive eigenvalues")

        return result(True)


def _is_M_convex_(points):
    r"""
    Return whether ``points`` represents a set of integer lattice points
    which are M-convex.

    Utility function for method ``is_lorentzian``, which would more properly
    fit with code related to discrete convex geometry, generalized permutahedra,
    or polymatroids, which are not currently implemented in Sage.

    INPUT:

    - ``points`` -- iterable for a list of integer lattice points of the
      same dimension

    Examples of M-convex sets include the vertices of a matroid polytope, and the
    support sets of Schur polynomials.

    EXAMPLES:

    The following points represent the vertices of a matroid polytope (indicator
    vectors of the bases) of rank `2` on five elements::

        sage: from sage.rings.polynomial.multi_polynomial import _is_M_convex_
        sage: P = [[1,1,0,0], [1,0,1,0], [0,1,1,0], [0,1,0,1], [0,0,1,1]]
        sage: _is_M_convex_(P)
        True

    These points are the support of the Schur polynomial in three variables for
    the partition `(2,2)`::

        sage: P = [[2,2,0], [2,0,2], [0,2,2], [2,1,1], [1,2,1], [1,1,2]]
        sage: _is_M_convex_(P)
        True

    The following are not examples of `M`-convex sets of points::

        sage: P = [[1, 0, 0], [1, 1, 0], [1, 1, 1]]
        sage: _is_M_convex_(P)
        False

        sage: P = [[0, 1, 2], [2, 1]]
        sage: _is_M_convex_(P)
        Traceback (most recent call last):
        ...
        ValueError: input points are not the same dimension

        sage: P = [[0, 0.5, 1], [1, 1.5, 2]]
        sage: _is_M_convex_(P)
        Traceback (most recent call last):
        ...
        ValueError: input points are not integer lattice points

    REFERENCES:

    See [BrHu2019]_ for a definition of M-convexity.
    """
    points_set = set(map(tuple, points))
    if not points_set:
        return True
    dim = len(next(iter(points_set)))
    if any(len(p) != dim for p in points_set):
        raise ValueError("input points are not the same dimension")
    if any(entry not in ZZ for p in points_set for entry in p):
        raise ValueError("input points are not integer lattice points")
    for p1 in points_set:
        list_p1 = list(p1)
        for p2 in points_set:
            if p2 == p1:
                continue
            delta = list(x2 - x1 for x1, x2 in zip(p1, p2))
            for i in xrange(dim):
                if p2[i] > p1[i]:
                    # modify list_p1 to represent point p1 + e_i - e_j for various i, j
                    list_p1[i] += 1  # add e_i
                    # check exchange condition is satisfied by some index j
                    for j in xrange(dim):
                        if p2[j] < p1[j]:
                            list_p1[j] -= 1  # subtract e_j
                            exch = tuple(list_p1)  # p1 + e_i - e_j
                            list_p1[j] += 1  # add e_j again
                            if tuple(exch) in points_set:
                                break
                    else:
                        return False
                    list_p1[i] -= 1  # subtract e_i
                    # list_p1 should now have same entries as p1 again
    return True


cdef remove_from_tuple(e, int ind):
    w = list(e)
    del w[ind]
    if len(w) == 1:
        return w[0]
    else:
        return tuple(w)


cdef class MPolynomial_libsingular(MPolynomial):
    r"""
    Abstract base class for :class:`~sage.rings.polynomial.multi_polynomial_libsingular.MPolynomial_libsingular`

    This class is defined for the purpose of :func:`isinstance` tests.  It should not be
    instantiated.

    EXAMPLES::

        sage: R1.<x> = QQ[]
        sage: isinstance(x, sage.rings.polynomial.multi_polynomial.MPolynomial_libsingular)
        False
        sage: R2.<y,z> = QQ[]
        sage: isinstance(y, sage.rings.polynomial.multi_polynomial.MPolynomial_libsingular)
        True

    By design, there is a unique direct subclass::

        sage: len(sage.rings.polynomial.multi_polynomial.MPolynomial_libsingular.__subclasses__()) <= 1
        True
    """<|MERGE_RESOLUTION|>--- conflicted
+++ resolved
@@ -344,21 +344,12 @@
 
         Polynomials over the symbolic ring (just for fun....)::
 
-<<<<<<< HEAD
-            sage: x = var("x")                                                                      # optional - sage.symbolic
-            sage: S.<u, v> = PolynomialRing(SR)                                                     # optional - sage.symbolic
-            sage: f = u*v*x                                                                         # optional - sage.symbolic
-            sage: f.derivative(x) == u*v                                                            # optional - sage.symbolic
-            True
-            sage: f.derivative(u) == v*x                                                            # optional - sage.symbolic
-=======
             sage: x = var("x")                                                          # optional - sage.symbolic
             sage: S.<u, v> = PolynomialRing(SR)                                         # optional - sage.symbolic
             sage: f = u*v*x                                                             # optional - sage.symbolic
             sage: f.derivative(x) == u*v                                                # optional - sage.symbolic
             True
             sage: f.derivative(u) == v*x                                                # optional - sage.symbolic
->>>>>>> c215f040
             True
         """
         return multi_derivative(self, args)
@@ -875,11 +866,7 @@
         Check that :trac:`25022` is fixed::
 
             sage: K.<x,y> = ZZ[]
-<<<<<<< HEAD
-            sage: (x*y).change_ring(SR).monomials()                                                 # optional - sage.rings.number_field
-=======
             sage: (x*y).change_ring(SR).monomials()                                     # optional - sage.rings.number_field
->>>>>>> c215f040
             [x*y]
         """
         if isinstance(R, Map):
@@ -990,21 +977,6 @@
         Multivariate polynomial over integers::
 
             sage: R.<x,y,z> = ZZ[]
-<<<<<<< HEAD
-            sage: gap(-x*y + 3*z)   # indirect doctest                                              # optional - sage.libs.gap
-            -x*y+3*z
-            sage: gap(R.zero())     # indirect doctest                                              # optional - sage.libs.gap
-            0
-            sage: (x+y+z)._gap_(libgap)                                                             # optional - sage.libs.gap
-            x+y+z
-
-            sage: g = gap(x - y + 3*x*y*z)                                                          # optional - sage.libs.gap
-            sage: R(g)                                                                              # optional - sage.libs.gap
-            3*x*y*z + x - y
-
-            sage: g = libgap(5*x - y*z)                                                             # optional - sage.libs.gap
-            sage: R(g)                                                                              # optional - sage.libs.gap
-=======
             sage: gap(-x*y + 3*z)   # indirect doctest                                  # optional - sage.libs.gap
             -x*y+3*z
             sage: gap(R.zero())     # indirect doctest                                  # optional - sage.libs.gap
@@ -1018,45 +990,26 @@
 
             sage: g = libgap(5*x - y*z)                                                 # optional - sage.libs.gap
             sage: R(g)                                                                  # optional - sage.libs.gap
->>>>>>> c215f040
             -y*z + 5*x
 
         Multivariate polynomial over a cyclotomic field::
 
-<<<<<<< HEAD
-            sage: F.<zeta> = CyclotomicField(8)                                                     # optional - sage.rings.number_field
-            sage: P.<x,y> = F[]                                                                     # optional - sage.rings.number_field
-            sage: p = zeta + zeta^2*x + zeta^3*y + (1+zeta)*x*y                                     # optional - sage.rings.number_field
-            sage: gap(p)     # indirect doctest                                                     # optional - sage.libs.gap sage.rings.number_field
-            (1+E(8))*x*y+E(4)*x+E(8)^3*y+E(8)
-            sage: libgap(p)  # indirect doctest                                                     # optional - sage.libs.gap sage.rings.number_field
-=======
             sage: F.<zeta> = CyclotomicField(8)                                         # optional - sage.rings.number_field
             sage: P.<x,y> = F[]                                                         # optional - sage.rings.number_field
             sage: p = zeta + zeta^2*x + zeta^3*y + (1+zeta)*x*y                         # optional - sage.rings.number_field
             sage: gap(p)     # indirect doctest                                         # optional - sage.libs.gap sage.rings.number_field
             (1+E(8))*x*y+E(4)*x+E(8)^3*y+E(8)
             sage: libgap(p)  # indirect doctest                                         # optional - sage.libs.gap sage.rings.number_field
->>>>>>> c215f040
             (1+E(8))*x*y+E(4)*x+E(8)^3*y+E(8)
 
         Multivariate polynomial over a polynomial ring over a cyclotomic field::
 
-<<<<<<< HEAD
-            sage: S.<z> = F[]                                                                       # optional - sage.rings.number_field
-            sage: P.<x,y> = S[]                                                                     # optional - sage.rings.number_field
-            sage: p = zeta + zeta^2*x*z + zeta^3*y*z^2 + (1+zeta)*x*y*z                             # optional - sage.rings.number_field
-            sage: gap(p)     # indirect doctest                                                     # optional - sage.libs.gap sage.rings.number_field
-            ((1+E(8))*z)*x*y+E(4)*z*x+E(8)^3*z^2*y+E(8)
-            sage: libgap(p)  # indirect doctest                                                     # optional - sage.libs.gap sage.rings.number_field
-=======
             sage: S.<z> = F[]                                                           # optional - sage.rings.number_field
             sage: P.<x,y> = S[]                                                         # optional - sage.rings.number_field
             sage: p = zeta + zeta^2*x*z + zeta^3*y*z^2 + (1+zeta)*x*y*z                 # optional - sage.rings.number_field
             sage: gap(p)     # indirect doctest                                         # optional - sage.libs.gap sage.rings.number_field
             ((1+E(8))*z)*x*y+E(4)*z*x+E(8)^3*z^2*y+E(8)
             sage: libgap(p)  # indirect doctest                                         # optional - sage.libs.gap sage.rings.number_field
->>>>>>> c215f040
             ((1+E(8))*z)*x*y+E(4)*z*x+E(8)^3*z^2*y+E(8)
         """
         R = gap(self.parent())
@@ -1068,15 +1021,9 @@
         TESTS::
 
             sage: R.<x,y,z> = ZZ[]
-<<<<<<< HEAD
-            sage: libgap(-x*y + 3*z)   # indirect doctest                                           # optional - sage.libs.gap
-            -x*y+3*z
-            sage: libgap(R.zero())     # indirect doctest                                           # optional - sage.libs.gap
-=======
             sage: libgap(-x*y + 3*z)   # indirect doctest                               # optional - sage.libs.gap
             -x*y+3*z
             sage: libgap(R.zero())     # indirect doctest                               # optional - sage.libs.gap
->>>>>>> c215f040
             0
         """
         from sage.libs.gap.libgap import libgap
@@ -1751,15 +1698,9 @@
 
         an example when the coefficients live in a finite field::
 
-<<<<<<< HEAD
-            sage: F = FiniteField(11)                                                                                   # optional - sage.libs.pari
-            sage: R.<x,y,z,w> = PolynomialRing(F, 4)                                                                    # optional - sage.libs.pari
-            sage: z.macaulay_resultant([x^3, 5*y, w])                                                                   # optional - sage.libs.pari sage.modules
-=======
             sage: F = FiniteField(11)                                                   # optional - sage.rings.finite_rings
             sage: R.<x,y,z,w> = PolynomialRing(F, 4)                                    # optional - sage.rings.finite_rings
             sage: z.macaulay_resultant([x^3, 5*y, w])                                   # optional - sage.rings.finite_rings sage.modules
->>>>>>> c215f040
             4
 
         example when the denominator in the algorithm vanishes(in this case
@@ -1965,15 +1906,9 @@
 
            sage: R.<x1,x2> = QQ[]
            sage: I = R.ideal(x2**2 + x1 - 2, x1**2 - 1)
-<<<<<<< HEAD
-           sage: f = x1 + 3*x2^2; g = f.inverse_mod(I); g                                           # optional - sage.libs.singular
-           1/16*x1 + 3/16
-           sage: (f*g).reduce(I)                                                                    # optional - sage.libs.singular
-=======
            sage: f = x1 + 3*x2^2; g = f.inverse_mod(I); g                               # optional - sage.libs.singular
            1/16*x1 + 3/16
            sage: (f*g).reduce(I)                                                        # optional - sage.libs.singular
->>>>>>> c215f040
            1
 
         Test a non-invertible element::
@@ -1981,11 +1916,7 @@
            sage: R.<x1,x2> = QQ[]
            sage: I = R.ideal(x2**2 + x1 - 2, x1**2 - 1)
            sage: f = x1 + x2
-<<<<<<< HEAD
-           sage: f.inverse_mod(I)                                                                   # optional - sage.libs.singular
-=======
            sage: f.inverse_mod(I)                                                       # optional - sage.libs.singular
->>>>>>> c215f040
            Traceback (most recent call last):
            ...
            ArithmeticError: element is non-invertible
@@ -2416,11 +2347,7 @@
 
             sage: R.<x,y> = PolynomialRing(QQ)
             sage: F = -16*x^7 - 114*x^6*y - 345*x^5*y^2 - 599*x^4*y^3 - 666*x^3*y^4 - 481*x^2*y^5 - 207*x*y^6 - 40*y^7
-<<<<<<< HEAD
-            sage: F.reduced_form(prec=50, smallest_coeffs=False)                                                        # optional - sage.modules
-=======
             sage: F.reduced_form(prec=50, smallest_coeffs=False)                        # optional - sage.modules
->>>>>>> c215f040
             Traceback (most recent call last):
             ...
             ValueError: accuracy of Newton's root not within tolerance(0.000012... > 1e-06), increase precision
