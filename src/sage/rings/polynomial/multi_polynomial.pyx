# sage_setup: distribution = sagemath-categories
r"""
Base class for elements of multivariate polynomial rings
"""

#*****************************************************************************
# This program is free software: you can redistribute it and/or modify
# it under the terms of the GNU General Public License as published by
# the Free Software Foundation, either version 2 of the License, or
# (at your option) any later version.
#                  https://www.gnu.org/licenses/
#*****************************************************************************

from sage.rings.integer cimport Integer
from sage.rings.integer_ring import ZZ
from sage.structure.coerce cimport coercion_model
from sage.misc.derivative import multi_derivative
from itertools import chain

from sage.misc.misc_c import prod

def is_MPolynomial(x):
    from sage.misc.superseded import deprecation
    deprecation(32709, "the function is_MPolynomial is deprecated; use isinstance(x, sage.rings.polynomial.multi_polynomial.MPolynomial) instead")

    return isinstance(x, MPolynomial)

from sage.rings.polynomial.polynomial_ring_constructor import PolynomialRing
from sage.categories.map cimport Map
from sage.rings.rational_field import QQ

from sage.rings.polynomial.polydict cimport ETuple
from sage.rings.polynomial.polynomial_element cimport Polynomial

cdef class MPolynomial(CommutativePolynomial):

    ####################
    # Some standard conversions
    ####################
    def _scalar_conversion(self, R):
        r"""
        TESTS::

            sage: # needs sage.rings.real_mpfr
            sage: ZZ(RR['x,y'](0))  # indirect doctest
            0
            sage: ZZ(RR['x,y'](0.5))
            Traceback (most recent call last):
            ...
            TypeError: Attempt to coerce non-integral RealNumber to Integer
            sage: ZZ(RR['x,y'].gen(0))
            Traceback (most recent call last):
            ...
            TypeError: unable to convert non-constant polynomial x to Integer Ring

            sage: # needs sage.rings.real_mpfr
            sage: RR(RR['x,y'](0))  # indirect doctest
            0.000000000000000
            sage: RR(ZZ['x,y'].gen(0))
            Traceback (most recent call last):
            ...
            TypeError: unable to convert non-constant polynomial x to Real Field with 53 bits of precision

            sage: # needs sage.rings.real_mpfr
            sage: CC(RR['x,y'](0))  # indirect doctest
            0.000000000000000
            sage: CC(ZZ['x,y'].gen(0))
            Traceback (most recent call last):
            ...
            TypeError: unable to convert non-constant polynomial x to Complex Field with 53 bits of precision

            sage: # needs sage.rings.real_mpfr
            sage: RDF(RR['x,y'](0))
            0.0
            sage: RDF(ZZ['x,y'].gen(0))
            Traceback (most recent call last):
            ...
            TypeError: unable to convert non-constant polynomial x to Real Double Field

            sage: # needs sage.rings.real_mpfr
            sage: CDF(RR['x,y'](0))  # indirect doctest
            0.0
            sage: CDF(ZZ['x,y'].gen(0))
            Traceback (most recent call last):
            ...
            TypeError: unable to convert non-constant polynomial x to Complex Double Field

            sage: # needs sage.libs.flint sage.rings.real_mpfr
            sage: a = RR['x,y'](1)
            sage: RBF(a)
            1.000000000000000
            sage: RIF(a)
            1
            sage: CBF(a)
            1.000000000000000
            sage: CIF(a)
            1
            sage: CBF(RR['x,y'](1))  # indirect doctest
            1.000000000000000
            sage: CBF(ZZ['x,y'].gen(0))
            Traceback (most recent call last):
            ...
            TypeError: unable to convert non-constant polynomial x to Complex ball field with 53 bits of precision

            sage: x = polygen(QQ)
            sage: A.<u> = NumberField(x^3 - 2)                                          # needs sage.rings.number_field
            sage: A(A['x,y'](u))                                                        # needs sage.rings.number_field
            u
        """
        if self.degree() <= 0:
            return R(self.constant_coefficient())
        raise TypeError(f"unable to convert non-constant polynomial {self} to {R}")

    _real_double_ = _scalar_conversion
    _complex_double_ = _scalar_conversion
    _mpfr_ = _scalar_conversion
    _complex_mpfr_ = _scalar_conversion
    _real_mpfi_ = _scalar_conversion
    _complex_mpfi_ = _scalar_conversion
    _arb_ = _scalar_conversion
    _acb_ = _scalar_conversion
    _integer_ = _scalar_conversion
    _algebraic_ = _scalar_conversion
    _number_field_ = _scalar_conversion

    def __int__(self):
        r"""
        TESTS::

            sage: type(RR['x,y'])
            <class 'sage.rings.polynomial.multi_polynomial_ring.MPolynomialRing_polydict_domain_with_category'>
            sage: type(RR['x, y'](0))
            <class 'sage.rings.polynomial.multi_polynomial_element.MPolynomial_polydict'>

            sage: int(RR['x,y'](0))  # indirect doctest
            0
            sage: int(RR['x,y'](10))
            10
            sage: int(ZZ['x,y'].gen(0))
            Traceback (most recent call last):
            ...
            TypeError: unable to convert non-constant polynomial x to <class 'int'>

            sage: ZZ(RR['x,y'](0))  # indirect doctest
            0
            sage: ZZ(RR['x,y'](0.5))                                                    # needs sage.rings.real_mpfr
            Traceback (most recent call last):
            ...
            TypeError: Attempt to coerce non-integral RealNumber to Integer
            sage: ZZ(RR['x,y'].gen(0))
            Traceback (most recent call last):
            ...
            TypeError: unable to convert non-constant polynomial x to Integer Ring
        """
        return self._scalar_conversion(int)

    def __float__(self):
        r"""
        TESTS::

            sage: float(RR['x,y'](0))  # indirect doctest
            0.0
            sage: float(ZZ['x,y'].gen(0))
            Traceback (most recent call last):
            ...
            TypeError: unable to convert non-constant polynomial x to <class 'float'>
        """
        return self._scalar_conversion(float)

    def _rational_(self):
        r"""
        TESTS::

            sage: QQ(RR['x,y'](0.5))  # indirect doctest
            1/2
            sage: QQ(RR['x,y'].gen(0))
            Traceback (most recent call last):
            ...
            TypeError: unable to convert non-constant polynomial x to Rational Field
        """
        from sage.rings.rational_field import QQ
        return self._scalar_conversion(QQ)

    def _symbolic_(self, R):
        r"""
        EXAMPLES::

            sage: # needs sage.symbolic
            sage: R.<x,y> = QQ[]
            sage: f = x^3 + y
            sage: g = f._symbolic_(SR); g
            x^3 + y
            sage: g(x=2, y=2)
            10
            sage: g = SR(f)
            sage: g(x=2, y=2)
            10
        """
        d = dict([(repr(g), R.var(g)) for g in self.parent().gens()])
        return self.subs(**d)

    def _polynomial_(self, R):
        var = R.variable_name()
        if var in self._parent.variable_names():
            return R(self.polynomial(self._parent(var)))
        return R([self])

    def coefficients(self):
        r"""
        Return the nonzero coefficients of this polynomial in a list.

        The returned list is decreasingly ordered by the term ordering
        of ``self.parent()``, i.e. the list of coefficients matches the list
        of monomials returned by
        :meth:`sage.rings.polynomial.multi_polynomial_libsingular.MPolynomial_libsingular.monomials`.

        EXAMPLES::

            sage: R.<x,y,z> = PolynomialRing(QQ, 3, order='degrevlex')
            sage: f = 23*x^6*y^7 + x^3*y+6*x^7*z
            sage: f.coefficients()
            [23, 6, 1]
            sage: R.<x,y,z> = PolynomialRing(QQ, 3, order='lex')
            sage: f = 23*x^6*y^7 + x^3*y+6*x^7*z
            sage: f.coefficients()
            [6, 23, 1]

        Test the same stuff with base ring `\ZZ` -- different implementation::

            sage: R.<x,y,z> = PolynomialRing(ZZ, 3, order='degrevlex')
            sage: f = 23*x^6*y^7 + x^3*y+6*x^7*z
            sage: f.coefficients()
            [23, 6, 1]
            sage: R.<x,y,z> = PolynomialRing(ZZ, 3, order='lex')
            sage: f = 23*x^6*y^7 + x^3*y+6*x^7*z
            sage: f.coefficients()
            [6, 23, 1]

        AUTHOR:

        - Didier Deshommes
        """
        d = self.dict()
        return [d[i] for i in self.exponents()]

    def truncate(self, var, n):
        r"""
        Returns a new multivariate polynomial obtained from ``self`` by
        deleting all terms that involve the given variable to a power
        at least ``n``.
        """
        cdef int ind
        R = self.parent()
        G = R.gens()
        Z = list(G)
        try:
            ind = Z.index(var)
        except ValueError:
            raise ValueError("var must be one of the generators of the parent polynomial ring.")
        d = self.dict()
        return R(dict([(k, c) for k, c in d.iteritems() if k[ind] < n]))

    def _fast_callable_(self, etb):
        r"""
        Given an :class:`ExpressionTreeBuilder`, return an :class:`Expression` representing
        this value.

        EXAMPLES::

            sage: from sage.ext.fast_callable import ExpressionTreeBuilder
            sage: etb = ExpressionTreeBuilder(vars=['x','y','z'])
            sage: K.<x,y,z> = QQ[]
            sage: v = -6/5*x*y*z + 2*y*z^2 - x
            sage: v._fast_callable_(etb)
            add(add(add(0, mul(-6/5, mul(mul(ipow(v_0, 1), ipow(v_1, 1)), ipow(v_2, 1)))), mul(2, mul(ipow(v_1, 1), ipow(v_2, 2)))), mul(-1, ipow(v_0, 1)))

        TESTS::

            sage: v = K(0)
            sage: vf = fast_callable(v)
            sage: type(v(0r, 0r, 0r))
            <class 'sage.rings.rational.Rational'>
            sage: type(vf(0r, 0r, 0r))
            <class 'sage.rings.rational.Rational'>
            sage: K.<x,y,z> = QQ[]
            sage: from sage.ext.fast_eval import fast_float
            sage: fast_float(K(0)).op_list()
            [('load_const', 0.0), 'return']
            sage: fast_float(K(17)).op_list()
            [('load_const', 0.0), ('load_const', 17.0), 'add', 'return']
            sage: fast_float(y).op_list()
            [('load_const', 0.0), ('load_const', 1.0), ('load_arg', 1), ('ipow', 1), 'mul', 'add', 'return']
        """
        my_vars = self.parent().variable_names()
        x = [etb.var(v) for v in my_vars]
        n = len(x)

        expr = etb.constant(self.base_ring().zero())
        for (m, c) in self.dict().iteritems():
            monom = prod([ x[i]**m[i] for i in range(n) if m[i] != 0],
                             etb.constant(c))
            expr = expr + monom
        return expr

    def derivative(self, *args):
        r"""
        The formal derivative of this polynomial, with respect to
        variables supplied in ``args``.

        Multiple variables and iteration counts may be supplied; see
        documentation for the global function :func:`derivative` for more details.

        .. SEEALSO:: :meth:`._derivative`

        EXAMPLES:

        Polynomials implemented via Singular::

            sage: # needs sage.libs.singular
            sage: R.<x, y> = PolynomialRing(FiniteField(5))
            sage: f = x^3*y^5 + x^7*y
            sage: type(f)
            <class 'sage.rings.polynomial.multi_polynomial_libsingular.MPolynomial_libsingular'>
            sage: f.derivative(x)
            2*x^6*y - 2*x^2*y^5
            sage: f.derivative(y)
            x^7

        Generic multivariate polynomials::

            sage: R.<t> = PowerSeriesRing(QQ)
            sage: S.<x, y> = PolynomialRing(R)
            sage: f = (t^2 + O(t^3))*x^2*y^3 + (37*t^4 + O(t^5))*x^3
            sage: type(f)
            <class 'sage.rings.polynomial.multi_polynomial_element.MPolynomial_polydict'>
            sage: f.derivative(x)       # with respect to x
            (2*t^2 + O(t^3))*x*y^3 + (111*t^4 + O(t^5))*x^2
            sage: f.derivative(y)       # with respect to y
            (3*t^2 + O(t^3))*x^2*y^2
            sage: f.derivative(t)       # with respect to t (recurses into base ring)
            (2*t + O(t^2))*x^2*y^3 + (148*t^3 + O(t^4))*x^3
            sage: f.derivative(x, y)    # with respect to x and then y
            (6*t^2 + O(t^3))*x*y^2
            sage: f.derivative(y, 3)    # with respect to y three times
            (6*t^2 + O(t^3))*x^2
            sage: f.derivative()        # can't figure out the variable
            Traceback (most recent call last):
            ...
            ValueError: must specify which variable to differentiate with respect to

        Polynomials over the symbolic ring (just for fun....)::

            sage: # needs sage.symbolic
            sage: x = var("x")
            sage: S.<u, v> = PolynomialRing(SR)
            sage: f = u*v*x
            sage: f.derivative(x) == u*v
            True
            sage: f.derivative(u) == v*x
            True
        """
        return multi_derivative(self, args)


    def polynomial(self, var):
        r"""
        Let ``var`` be one of the variables of the parent of ``self``.  This
        returns ``self`` viewed as a univariate polynomial in ``var`` over the
        polynomial ring generated by all the other variables of the parent.

        EXAMPLES::

            sage: R.<x,w,z> = QQ[]
            sage: f = x^3 + 3*w*x + w^5 + (17*w^3)*x + z^5
            sage: f.polynomial(x)
            x^3 + (17*w^3 + 3*w)*x + w^5 + z^5
            sage: parent(f.polynomial(x))
            Univariate Polynomial Ring in x
             over Multivariate Polynomial Ring in w, z over Rational Field

            sage: f.polynomial(w)
            w^5 + 17*x*w^3 + 3*x*w + z^5 + x^3
            sage: f.polynomial(z)
            z^5 + w^5 + 17*x*w^3 + x^3 + 3*x*w
            sage: R.<x,w,z,k> = ZZ[]
            sage: f = x^3 + 3*w*x + w^5 + (17*w^3)*x + z^5 +x*w*z*k + 5
            sage: f.polynomial(x)
            x^3 + (17*w^3 + w*z*k + 3*w)*x + w^5 + z^5 + 5
            sage: f.polynomial(w)
            w^5 + 17*x*w^3 + (x*z*k + 3*x)*w + z^5 + x^3 + 5
            sage: f.polynomial(z)
            z^5 + x*w*k*z + w^5 + 17*x*w^3 + x^3 + 3*x*w + 5
            sage: f.polynomial(k)
            x*w*z*k + w^5 + z^5 + 17*x*w^3 + x^3 + 3*x*w + 5
            sage: R.<x,y> = GF(5)[]
            sage: f = x^2 + x + y
            sage: f.polynomial(x)
            x^2 + x + y
            sage: f.polynomial(y)
            y + x^2 + x
        """
        cdef int ind
        R = self._parent
        cdef list Z = list(R.gens())
        cdef Py_ssize_t i
        cdef dict c, w
        cdef list v
        try:
            ind = Z.index(var)
        except ValueError:
            raise ValueError("var must be one of the generators of the parent polynomial ring")

        if len(Z) <= 1:
            return self.univariate_polynomial()

        del Z[ind]

        # Make polynomial ring over all variables except var.
        S = R.base_ring()[tuple(Z)]
        ring = S[var]
        if not self:
            return ring(0)

        d = self.degree(var)
        B = ring.base_ring()
        w = {remove_from_tuple(e, ind): val
             for e, val in self.dict().iteritems() if not e[ind]}
        v = [B(w)]  # coefficients that don't involve var
        z = var
        for i in range(1,d+1):
            c = <dict> self.coefficient(z).dict()
            w = {remove_from_tuple(e, ind): val for e, val in c.iteritems()}
            v.append(B(w))
            z *= var
        return ring(v)

    cpdef dict _mpoly_dict_recursive(self, tuple vars=None, base_ring=None) noexcept:
        r"""
        Return a ``dict`` of coefficient entries suitable for construction
        of a ``MPolynomial_polydict`` with the given variables.

        EXAMPLES::

            sage: R = Integers(10)['x,y,z']['t,s']
            sage: t,s = R.gens()
            sage: x,y,z = R.base_ring().gens()
            sage: (x+y+2*z*s+3*t)._mpoly_dict_recursive(('z','t','s'))
            {(0, 0, 0): x + y, (0, 1, 0): 3, (1, 0, 1): 2}

        TESTS::

            sage: # needs sage.rings.padics
            sage: R = Qp(7)['x,y,z,t,p']; S = ZZ['x,z,t']['p']
            sage: R(S.0)
            p
            sage: R = QQ['x,y,z,t,p']; S = ZZ['x']['y,z,t']['p']
            sage: z = S.base_ring().gen(1)
            sage: R(z)
            z
            sage: R = QQ['x,y,z,t,p']; S = ZZ['x']['y,z,t']['p']
            sage: z = S.base_ring().gen(1); p = S.0; x = S.base_ring().base_ring().gen()
            sage: R(z+p)
            z + p
            sage: R = Qp(7)['x,y,z,p']; S = ZZ['x']['y,z,t']['p']  # shouldn't work, but should throw a better error
            sage: R(S.0)
            p

        See :trac:`2601`::

            sage: R.<a,b,c> = PolynomialRing(QQ, 3)
            sage: a._mpoly_dict_recursive(('c', 'b', 'a'))
            {(0, 0, 1): 1}
            sage: testR.<a,b,c> = PolynomialRing(QQ,3)
            sage: id_ringA = ideal([a^2 - b, b^2 - c, c^2 - a])
            sage: id_ringB = ideal(id_ringA.gens()).change_ring(PolynomialRing(QQ,'c,b,a'))
        """
        if not self:
            return {}

        if vars is None:
            vars = self._parent.variable_names_recursive()
        cdef tuple my_vars = self._parent.variable_names()
        if vars == my_vars:
            return <dict> self.dict()
        elif my_vars[-1] not in vars:
            x = base_ring(self) if base_ring is not None else self
            const_ix = ETuple((0,)*len(vars))
            return { const_ix: x }
        elif not set(my_vars).issubset(set(vars)):
            # we need to split it up
            p = self.polynomial(self._parent.gen(len(my_vars)-1))
            if not isinstance(p, MPolynomial):
                # Not a multivariate polynomial, so it must be a univariate
                return (<Polynomial> p)._mpoly_dict_recursive(vars, base_ring)
            return (<MPolynomial> p)._mpoly_dict_recursive(vars, base_ring)

        cdef dict D = {}
        cdef list mapping = [vars.index(z) for z in my_vars]
        cdef list new_map
        cdef Py_ssize_t m = min(mapping)
        cdef tuple prev_vars = vars[:m]
        cdef list tmp
        cdef ETuple postfix
        cdef Py_ssize_t k
        cdef dict mpoly
        if prev_vars:
            new_map = list(mapping)
            for k in range(len(mapping)):
                new_map[k] -= m
            tmp = [0] * (len(vars) - m)
            try:
                for ix,a in self.dict().iteritems():
                    for k in range(len(my_vars)):
                        tmp[new_map[k]] = ix[k]
                    postfix = ETuple(tmp)
                    mpoly = <dict> a._mpoly_dict_recursive(prev_vars, base_ring)
                    for prefix,b in mpoly.iteritems():
                        D[prefix+postfix] = b
                return D

            except AttributeError:
                pass

        if base_ring is self.base_ring():
            base_ring = None

        tmp = [0] * len(vars)
        for ix,a in self.dict().iteritems():
            for k in range(len(my_vars)):
                tmp[mapping[k]] = ix[k]
            if base_ring is not None:
                a = base_ring(a)
            D[ETuple(tmp)] = a
        return D

    cdef long _hash_c(self) except -1:
        r"""
        This hash incorporates the variable name in an effort to respect the obvious inclusions
        into multi-variable polynomial rings.

        The tuple algorithm is borrowed from http://effbot.org/zone/python-hash.htm.

        EXAMPLES::

            sage: T.<y>=QQ[]
            sage: R.<x>=ZZ[]
            sage: S.<x,y>=ZZ[]
            sage: hash(S.0)==hash(R.0)  # respect inclusions into mpoly rings (with matching base rings)
            True
            sage: hash(S.1)==hash(T.0)  # respect inclusions into mpoly rings (with unmatched base rings)
            True
            sage: hash(S(12))==hash(12)  # respect inclusions of the integers into an mpoly ring
            True
            sage: # the point is to make for more flexible dictionary look ups
            sage: d={S.0:12}
            sage: d[R.0]
            12
            sage: # or, more to the point, make subs in fraction field elements work
            sage: f=x/y
            sage: f.subs({x:1})
            1/y

        TESTS:

        Verify that :trac:`16251` has been resolved, i.e., polynomials with
        unhashable coefficients are unhashable::

            sage: K.<a> = Qq(9)                                                         # needs sage.rings.padics
            sage: R.<t,s> = K[]                                                         # needs sage.rings.padics
            sage: hash(t)                                                               # needs sage.rings.padics
            Traceback (most recent call last):
            ...
            TypeError: unhashable type: 'sage.rings.padics.qadic_flint_CR.qAdicCappedRelativeElement'

        """
        cdef long result = 0 # store it in a c-int and just let the overflowing additions wrap
        cdef long result_mon
        var_name_hash = [hash(v) for v in self._parent.variable_names()]
        cdef long c_hash
        for m,c in self.dict().iteritems():
            #  I'm assuming (incorrectly) that hashes of zero indicate that the element is 0.
            # This assumption is not true, but I think it is true enough for the purposes and it
            # it allows us to write fast code that omits terms with 0 coefficients.  This is
            # important if we want to maintain the '==' relationship with sparse polys.
            c_hash = hash(c)
            if c_hash != 0: # this is always going to be true, because we are sparse (correct?)
                # Hash (self[i], gen_a, exp_a, gen_b, exp_b, gen_c, exp_c, ...) as a tuple according to the algorithm.
                # I omit gen,exp pairs where the exponent is zero.
                result_mon = c_hash
                for p in m.nonzero_positions():
                    result_mon = (1000003 * result_mon) ^ var_name_hash[p]
                    result_mon = (1000003 * result_mon) ^ m[p]
                result += result_mon
        if result == -1:
            return -2
        return result

    # you may have to replicate this boilerplate code in derived classes if you override
    # __richcmp__.  The python documentation at  https://docs.python.org/api/type-structs.html
    # explains how __richcmp__, __hash__, and __cmp__ are tied together.
    def __hash__(self):
        return self._hash_c()

    def args(self):
        r"""
        Returns the names of the arguments of ``self``, in the
        order they are accepted from call.

        EXAMPLES::

            sage: R.<x,y> = ZZ[]
            sage: x.args()
            (x, y)
        """
        return self._parent.gens()

    def homogenize(self, var='h'):
        r"""
        Return the homogenization of this polynomial.

        The polynomial itself is returned if it is homogeneous already.
        Otherwise, the monomials are multiplied with the smallest powers of
        ``var`` such that they all have the same total degree.

        INPUT:

        - ``var`` -- a variable in the polynomial ring (as a string, an element of
          the ring, or a zero-based index in the list of variables) or a name
          for a new variable (default: ``'h'``)

        OUTPUT:

        If ``var`` specifies a variable in the polynomial ring, then a
        homogeneous element in that ring is returned. Otherwise, a homogeneous
        element is returned in a polynomial ring with an extra last variable
        ``var``.

        EXAMPLES::

            sage: R.<x,y> = QQ[]
            sage: f = x^2 + y + 1 + 5*x*y^10
            sage: f.homogenize()
            5*x*y^10 + x^2*h^9 + y*h^10 + h^11

        The parameter ``var`` can be used to specify the name of the variable::

            sage: g = f.homogenize('z'); g
            5*x*y^10 + x^2*z^9 + y*z^10 + z^11
            sage: g.parent()
            Multivariate Polynomial Ring in x, y, z over Rational Field

        However, if the polynomial is homogeneous already, then that parameter
        is ignored and no extra variable is added to the polynomial ring::

            sage: f = x^2 + y^2
            sage: g = f.homogenize('z'); g
            x^2 + y^2
            sage: g.parent()
            Multivariate Polynomial Ring in x, y over Rational Field

        If you want the ring of the result to be independent of whether the
        polynomial is homogenized, you can use ``var`` to use an existing
        variable to homogenize::

            sage: R.<x,y,z> = QQ[]
            sage: f = x^2 + y^2
            sage: g = f.homogenize(z); g
            x^2 + y^2
            sage: g.parent()
            Multivariate Polynomial Ring in x, y, z over Rational Field
            sage: f = x^2 - y
            sage: g = f.homogenize(z); g
            x^2 - y*z
            sage: g.parent()
            Multivariate Polynomial Ring in x, y, z over Rational Field

        The parameter ``var`` can also be given as a zero-based index in the
        list of variables::

            sage: g = f.homogenize(2); g
            x^2 - y*z

        If the variable specified by ``var`` is not present in the polynomial,
        then setting it to 1 yields the original polynomial::

            sage: g(x,y,1)
            x^2 - y

        If it is present already, this might not be the case::

            sage: g = f.homogenize(x); g
            x^2 - x*y
            sage: g(1,y,z)
            -y + 1

        In particular, this can be surprising in positive characteristic::

            sage: R.<x,y> = GF(2)[]
            sage: f = x + 1
            sage: f.homogenize(x)
            0

        TESTS::

            sage: R = PolynomialRing(QQ, 'x', 5)
            sage: p = R.random_element()
            sage: q1 = p.homogenize()
            sage: q2 = p.homogenize()
            sage: q1.parent() is q2.parent()
            True

        """
        P = self.parent()

        if self.is_homogeneous():
            return self

        if isinstance(var, str):
            V = list(P.variable_names())
            try:
                i = V.index(var)
                return self._homogenize(i)
            except ValueError:
                P = PolynomialRing(P.base_ring(), len(V)+1, V + [var], order=P.term_order())
                return P(self)._homogenize(len(V))

        elif isinstance(var, MPolynomial) and \
             ((<MPolynomial>var)._parent is P or (<MPolynomial>var)._parent == P):
            V = list(P.gens())
            try:
                i = V.index(var)
                return self._homogenize(i)
            except ValueError:
                P = P.change_ring(names=P.variable_names() + [str(var)])
                return P(self)._homogenize(len(V))

        elif isinstance(var, int) or isinstance(var, Integer):
            if 0 <= var < P.ngens():
                return self._homogenize(var)
            else:
                raise TypeError("Variable index %d must be < parent(self).ngens()." % var)
        else:
            raise TypeError("Parameter var must be either a variable, a string or an integer.")

    def is_homogeneous(self):
        r"""
        Return ``True`` if ``self`` is a homogeneous polynomial.

        TESTS::

            sage: from sage.rings.polynomial.multi_polynomial import MPolynomial
            sage: P.<x, y> = PolynomialRing(QQ, 2)
            sage: MPolynomial.is_homogeneous(x+y)
            True
            sage: MPolynomial.is_homogeneous(P(0))
            True
            sage: MPolynomial.is_homogeneous(x+y^2)
            False
            sage: MPolynomial.is_homogeneous(x^2 + y^2)
            True
            sage: MPolynomial.is_homogeneous(x^2 + y^2*x)
            False
            sage: MPolynomial.is_homogeneous(x^2*y + y^2*x)
            True

        .. NOTE::

            This is a generic implementation which is likely overridden by
            subclasses.
        """
        M = self.monomials()
        if M==[]:
            return True
        d = M.pop().degree()
        for m in M:
            if m.degree() != d:
                return False
        else:
            return True

    def homogeneous_components(self):
        r"""
        Return the homogeneous components of this polynomial.

        OUTPUT:

        A dictionary mapping degrees to homogeneous polynomials.

        EXAMPLES::

            sage: R.<x,y> = QQ[]
            sage: (x^3 + 2*x*y^3 + 4*y^3 + y).homogeneous_components()
            {1: y, 3: x^3 + 4*y^3, 4: 2*x*y^3}
            sage: R.zero().homogeneous_components()
            {}

        In case of weighted term orders, the polynomials are homogeneous with
        respect to the weights::

             sage: S.<a,b,c> = PolynomialRing(ZZ, order=TermOrder('wdegrevlex', (1,2,3)))
             sage: (a^6 + b^3 + b*c + a^2*c + c + a + 1).homogeneous_components()
             {0: 1, 1: a, 3: c, 5: a^2*c + b*c, 6: a^6 + b^3}
        """
        cdef ETuple e
        from collections import defaultdict
        d = defaultdict(dict)
        if self._parent.term_order()._weights:
            for c, m in self:
                d[m.degree()][m.exponents()[0]] = c
        else:
            # Otherwise it is unweighted, so we use a faster implementation
            for e, c in self.iterator_exp_coeff():
                d[e.unweighted_degree()][e] = c
        return {k: self._parent(d[k]) for k in d}

    cpdef _mod_(self, other) noexcept:
        r"""
        EXAMPLES::

            sage: R.<x,y> = PolynomialRing(QQ)
            sage: f = (x^2*y + 2*x - 3)
            sage: g = (x + 1)*f
            sage: g % f                                                                 # needs sage.libs.singular
            0

            sage: (g+1) % f                                                             # needs sage.libs.singular
            1

            sage: M = x*y
            sage: N = x^2*y^3
            sage: M.divides(N)                                                          # needs sage.libs.singular
            True
        """
        try:
            quo_rem = self.quo_rem
        except AttributeError:
            raise NotImplementedError
        else:
            q, r = quo_rem(other)
            return r

    def change_ring(self, R):
        r"""
        Return a copy of this polynomial but with coefficients in ``R``,
        if at all possible.

        INPUT:

        - ``R`` -- a ring or morphism.

        EXAMPLES::

            sage: R.<x,y> = QQ[]
            sage: f = x^3 + 3/5*y + 1
            sage: f.change_ring(GF(7))
            x^3 + 2*y + 1

        ::

            sage: R.<x,y> = GF(9,'a')[]                                                 # needs sage.rings.finite_rings
            sage: (x+2*y).change_ring(GF(3))
            x - y

        ::

            sage: # needs sage.rings.number_field
            sage: K.<z> = CyclotomicField(3)
            sage: R.<x,y> = K[]
            sage: f = x^2 + z*y
            sage: f.change_ring(K.embeddings(CC)[1])
            x^2 + (-0.500000000000000 - 0.866025403784438*I)*y

        TESTS:

        Check that :trac:`25022` is fixed::

            sage: K.<x,y> = ZZ[]
            sage: (x*y).change_ring(SR).monomials()                                     # needs sage.rings.number_field sage.symbolic
            [x*y]
        """
        if isinstance(R, Map):
        #if we're given a hom of the base ring extend to a poly hom
            if R.domain() == self.base_ring():
                R = self.parent().hom(R, self.parent().change_ring(R.codomain()))
            return R(self)
        else:
            return self.parent().change_ring(R)(self.dict())

    def is_symmetric(self, group=None):
        r"""
        Return whether this polynomial is symmetric.

        INPUT:

        - ``group`` (default: symmetric group) -- if set, test whether the
          polynomial is invariant with respect to the given permutation group

        EXAMPLES::

            sage: # needs sage.groups
            sage: R.<x,y,z> = QQ[]
            sage: p = (x+y+z)**2 - 3 * (x+y)*(x+z)*(y+z)
            sage: p.is_symmetric()
            True
            sage: (x + y - z).is_symmetric()
            False
            sage: R.one().is_symmetric()
            True
            sage: p = (x-y)*(y-z)*(z-x)
            sage: p.is_symmetric()
            False
            sage: p.is_symmetric(AlternatingGroup(3))
            True

            sage: R.<x,y> = QQ[]
            sage: ((x + y)**2).is_symmetric()                                           # needs sage.groups
            True
            sage: R.one().is_symmetric()                                                # needs sage.groups
            True
            sage: (x + 2*y).is_symmetric()                                              # needs sage.groups
            False

        An example with a GAP permutation group (here the quaternions)::

            sage: R = PolynomialRing(QQ, 'x', 8)
            sage: x = R.gens()
            sage: p = sum(prod(x[i] for i in e)
            ....:         for e in [(0,1,2), (0,1,7), (0,2,7), (1,2,7),
            ....:                   (3,4,5), (3,4,6), (3,5,6), (4,5,6)])
            sage: p.is_symmetric(libgap.TransitiveGroup(8, 5))                          # needs sage.groups
            True
            sage: p = sum(prod(x[i] for i in e)
            ....:     for e in [(0,1,2), (0,1,7), (0,2,7), (1,2,7),
            ....:               (3,4,5), (3,4,6), (3,5,6)])
            sage: p.is_symmetric(libgap.TransitiveGroup(8, 5))                          # needs sage.groups
            False

        TESTS::

            sage: R = PolynomialRing(QQ, 'x', 3)
            sage: R.one().is_symmetric(3)                                               # needs sage.groups
            Traceback (most recent call last):
            ...
            ValueError: argument must be a permutation group

            sage: R.one().is_symmetric(SymmetricGroup(4))                               # needs sage.groups
            Traceback (most recent call last):
            ...
            ValueError: invalid data to initialize a permutation
        """
        n = self.parent().ngens()
        if n <= 1:
            return True

        from sage.groups.perm_gps.permgroup_named import SymmetricGroup
        S = SymmetricGroup(n)
        if group is None:
            gens = S.gens()
        else:
            try:
                # for Sage group
                gens = group.gens()
            except AttributeError:
                # for GAP group
                try:
                    gens = group.GeneratorsOfGroup()
                except AttributeError:
                    raise ValueError("argument must be a permutation group")
            gens = [S(g) for g in gens]

        cdef dict coeffs = self.dict()
        zero = self.base_ring().zero()
        return all(coeffs.get(g._act_on_etuple_on_position(e), zero) == coeff
                   for e, coeff in coeffs.items() for g in gens)

    def _gap_(self, gap):
        r"""
        Return a representation of ``self`` in the GAP interface

        INPUT:

        - ``gap`` -- a GAP or libgap instance

        TESTS:

        Multivariate polynomial over integers::

            sage: # needs sage.libs.gap
            sage: R.<x,y,z> = ZZ[]
            sage: gap(-x*y + 3*z)   # indirect doctest
            -x*y+3*z
            sage: gap(R.zero())     # indirect doctest
            0
            sage: (x+y+z)._gap_(libgap)
            x+y+z

            sage: g = gap(x - y + 3*x*y*z)                                              # needs sage.libs.gap
            sage: R(g)                                                                  # needs sage.libs.gap
            3*x*y*z + x - y

            sage: g = libgap(5*x - y*z)                                                 # needs sage.libs.gap
            sage: R(g)                                                                  # needs sage.libs.gap
            -y*z + 5*x

        Multivariate polynomial over a cyclotomic field::

            sage: # needs sage.libs.gap sage.rings.number_field
            sage: F.<zeta> = CyclotomicField(8)
            sage: P.<x,y> = F[]
            sage: p = zeta + zeta^2*x + zeta^3*y + (1+zeta)*x*y
            sage: gap(p)     # indirect doctest
            (1+E(8))*x*y+E(4)*x+E(8)^3*y+E(8)
            sage: libgap(p)  # indirect doctest
            (1+E(8))*x*y+E(4)*x+E(8)^3*y+E(8)

        Multivariate polynomial over a polynomial ring over a cyclotomic field::

            sage: # needs sage.libs.gap sage.rings.number_field
            sage: S.<z> = F[]
            sage: P.<x,y> = S[]
            sage: p = zeta + zeta^2*x*z + zeta^3*y*z^2 + (1+zeta)*x*y*z
            sage: gap(p)     # indirect doctest
            ((1+E(8))*z)*x*y+E(4)*z*x+E(8)^3*z^2*y+E(8)
            sage: libgap(p)  # indirect doctest
            ((1+E(8))*z)*x*y+E(4)*z*x+E(8)^3*z^2*y+E(8)
        """
        R = gap(self.parent())
        variables = R.IndeterminatesOfPolynomialRing()
        return self(*variables)

    def _libgap_(self):
        r"""
        TESTS::

            sage: R.<x,y,z> = ZZ[]
            sage: libgap(-x*y + 3*z)   # indirect doctest                               # needs sage.libs.gap
            -x*y+3*z
            sage: libgap(R.zero())     # indirect doctest                               # needs sage.libs.gap
            0
        """
        from sage.libs.gap.libgap import libgap
        return self._gap_(libgap)

    def _magma_init_(self, magma):
        r"""
        Returns a Magma string representation of ``self`` valid in the
        given magma session.

        EXAMPLES::

            sage: # optional - magma, needs sage.rings.finite_rings
            sage: k.<b> = GF(25); R.<x,y> = k[]
            sage: f = y*x^2*b + x*(b+1) + 1
            sage: magma = Magma()                       # so var names same below
            sage: magma(f)
            b*x^2*y + b^22*x + 1
            sage: f._magma_init_(magma)
            '_sage_[...]!((_sage_[...]!(_sage_[...]))*_sage_[...]^2*_sage_[...]+(_sage_[...]!(_sage_[...] + 1))*_sage_[...]+(_sage_[...]!(1))*1)'

        A more complicated nested example::

            sage: # optional - magma
            sage: R.<x,y> = QQ[]; S.<z,w> = R[]; f = (2/3)*x^3*z + w^2 + 5
            sage: f._magma_init_(magma)
            '_sage_[...]!((_sage_[...]!((1/1)*1))*_sage_[...]^2+(_sage_[...]!((2/3)*_sage_[...]^3))*_sage_[...]+(_sage_[...]!((5/1)*1))*1)'
            sage: magma(f)
            w^2 + 2/3*x^3*z + 5
        """
        R = magma(self.parent())
        g = R.gen_names()
        v = []
        for m, c in zip(self.monomials(), self.coefficients()):
            v.append('(%s)*%s'%( c._magma_init_(magma),
                                 m._repr_with_changed_varnames(g)))
        if len(v) == 0:
            s = '0'
        else:
            s = '+'.join(v)

        return '%s!(%s)'%(R.name(), s)

    def _giac_init_(self):
        r"""
        Return a Giac string representation of this polynomial.

        TESTS::

            sage: # needs sage.libs.giac
            sage: R.<x,y,z> = GF(101)['e,i'][]
            sage: f = R('e*i') * x + y^2
            sage: f._giac_init_()
            '((1)*1)*sageVARy^2+((1)*sageVARe*sageVARi)*sageVARx'
            sage: giac(f)
            sageVARy^2+sageVARe*sageVARi*sageVARx
            sage: giac(R.zero())
            0
        """
        g = ['sageVAR' + x for x in self.parent().variable_names()]
        s = '+'.join('(%s)*%s' % (c._giac_init_(),
                                  m._repr_with_changed_varnames(g))
                     for c, m in self)
        return s if s else '0'

    def gradient(self):
        r"""
        Return a list of partial derivatives of this polynomial,
        ordered by the variables of ``self.parent()``.

        EXAMPLES::

           sage: P.<x,y,z> = PolynomialRing(ZZ, 3)
           sage: f = x*y + 1
           sage: f.gradient()
           [y, x, 0]
        """
        return [ self.derivative(var) for var in self.parent().gens() ]

    def jacobian_ideal(self):
        r"""
        Return the Jacobian ideal of the polynomial self.

        EXAMPLES::

            sage: R.<x,y,z> = QQ[]
            sage: f = x^3 + y^3 + z^3
            sage: f.jacobian_ideal()
            Ideal (3*x^2, 3*y^2, 3*z^2) of
             Multivariate Polynomial Ring in x, y, z over Rational Field
        """
        return self.parent().ideal(self.gradient())

    def newton_polytope(self):
        r"""
        Return the Newton polytope of this polynomial.

        EXAMPLES::

            sage: R.<x,y> = QQ[]
            sage: f = 1 + x*y + x^3 + y^3
            sage: P = f.newton_polytope(); P                                            # needs sage.geometry.polyhedron
            A 2-dimensional polyhedron in ZZ^2 defined as the convex hull of 3 vertices
            sage: P.is_simple()                                                         # needs sage.geometry.polyhedron
            True

        TESTS::

            sage: R.<x,y> = QQ[]
            sage: R(0).newton_polytope()                                                # needs sage.geometry.polyhedron
            The empty polyhedron in ZZ^0
            sage: R(1).newton_polytope()                                                # needs sage.geometry.polyhedron
            A 0-dimensional polyhedron in ZZ^2 defined as the convex hull of 1 vertex
            sage: R(x^2+y^2).newton_polytope().integral_points()                        # needs sage.geometry.polyhedron
            ((0, 2), (1, 1), (2, 0))
        """
        from sage.geometry.polyhedron.constructor import Polyhedron
        e = self.exponents()
        P = Polyhedron(vertices = e, base_ring=ZZ)
        return P

    def __iter__(self):
        r"""
        Facilitates iterating over the monomials of ``self``,
        returning tuples of the form ``(coeff, mon)`` for each
        non-zero monomial.

        EXAMPLES::

            sage: P.<x,y,z> = PolynomialRing(QQ,3)
            sage: f = 3*x^3*y + 16*x + 7
            sage: [(c,m) for c,m in f]
            [(3, x^3*y), (16, x), (7, 1)]
            sage: f = P.random_element(12,14)
            sage: sum(c*m for c,m in f) == f
            True
        """
        for exp, coeff in self.iterator_exp_coeff():
            yield (coeff, self.monomial(exp))

    def iterator_exp_coeff(self, as_ETuples=True):
        r"""
        Iterate over ``self`` as pairs of ((E)Tuple, coefficient).

        INPUT:

        - ``as_ETuples`` -- (default: ``True``) if ``True``, iterate over
          pairs whose first element is an :class:`ETuple`, otherwise as a tuples

        EXAMPLES::

            sage: R.<a,b,c> = QQ[]
            sage: f = a*c^3 + a^2*b + 2*b^4
            sage: list(f.iterator_exp_coeff())
            [((0, 4, 0), 2), ((1, 0, 3), 1), ((2, 1, 0), 1)]
            sage: list(f.iterator_exp_coeff(as_ETuples=False))
            [((0, 4, 0), 2), ((1, 0, 3), 1), ((2, 1, 0), 1)]

            sage: R.<a,b,c> = PolynomialRing(QQ, 3, order='lex')
            sage: f = a*c^3 + a^2*b + 2*b^4
            sage: list(f.iterator_exp_coeff())
            [((2, 1, 0), 1), ((1, 0, 3), 1), ((0, 4, 0), 2)]
        """
        for exp in self.exponents():
            yield (exp, self.monomial_coefficient(exp))

    def content(self):
        r"""
        Return the content of this polynomial.  Here, we define content as
        the gcd of the coefficients in the base ring.

        .. SEEALSO::

            :meth:`content_ideal`

        EXAMPLES::

            sage: R.<x,y> = ZZ[]
            sage: f = 4*x+6*y
            sage: f.content()
            2
            sage: f.content().parent()
            Integer Ring

        TESTS:

        Since :trac:`10771`, the gcd in QQ restricts to the gcd in ZZ::

            sage: R.<x,y> = QQ[]
            sage: f = 4*x+6*y
            sage: f.content(); f.content().parent()
            2
            Rational Field

        """
        from sage.arith.misc import GCD as gcd
        return gcd(self.coefficients())

    def content_ideal(self):
        r"""
        Return the content ideal of this polynomial, defined as the ideal
        generated by its coefficients.

        .. SEEALSO::

            :meth:`content`

        EXAMPLES::

            sage: R.<x,y> = ZZ[]
            sage: f = 2*x*y + 6*x - 4*y + 2
            sage: f.content_ideal()
            Principal ideal (2) of Integer Ring
            sage: S.<z,t> = R[]
            sage: g = x*z + y*t
            sage: g.content_ideal()
            Ideal (x, y) of Multivariate Polynomial Ring in x, y over Integer Ring
        """
        return self.base_ring().ideal(self.coefficients())

    def is_generator(self):
        r"""
        Returns ``True`` if this polynomial is a generator of its
        parent.

        EXAMPLES::

            sage: R.<x,y> = ZZ[]
            sage: x.is_generator()
            True
            sage: (x + y - y).is_generator()
            True
            sage: (x*y).is_generator()
            False
            sage: R.<x,y> = QQ[]
            sage: x.is_generator()
            True
            sage: (x + y - y).is_generator()
            True
            sage: (x*y).is_generator()
            False
        """
        return (self in self.parent().gens())

    def map_coefficients(self, f, new_base_ring=None):
        r"""
        Returns the polynomial obtained by applying ``f`` to the non-zero
        coefficients of ``self``.

        If ``f`` is a :class:`sage.categories.map.Map`, then the resulting
        polynomial will be defined over the codomain of ``f``. Otherwise, the
        resulting polynomial will be over the same ring as ``self``. Set
        ``new_base_ring`` to override this behaviour.

        INPUT:

        - ``f`` -- a callable that will be applied to the coefficients of ``self``.

        - ``new_base_ring`` (optional) -- if given, the resulting polynomial
          will be defined over this ring.

        EXAMPLES::

            sage: k.<a> = GF(9); R.<x,y> = k[];  f = x*a + 2*x^3*y*a + a                # needs sage.rings.finite_rings
            sage: f.map_coefficients(lambda a: a + 1)                                   # needs sage.rings.finite_rings
            (-a + 1)*x^3*y + (a + 1)*x + (a + 1)

        Examples with different base ring::

            sage: # needs sage.rings.finite_rings
            sage: R.<r> = GF(9); S.<s> = GF(81)
            sage: h = Hom(R,S)[0]; h
            Ring morphism:
              From: Finite Field in r of size 3^2
              To:   Finite Field in s of size 3^4
              Defn: r |--> 2*s^3 + 2*s^2 + 1
            sage: T.<X,Y> = R[]
            sage: f = r*X + Y
            sage: g = f.map_coefficients(h); g
            (-s^3 - s^2 + 1)*X + Y
            sage: g.parent()
            Multivariate Polynomial Ring in X, Y over Finite Field in s of size 3^4
            sage: h = lambda x: x.trace()
            sage: g = f.map_coefficients(h); g
            X - Y
            sage: g.parent()
            Multivariate Polynomial Ring in X, Y over Finite Field in r of size 3^2
            sage: g = f.map_coefficients(h, new_base_ring=GF(3)); g
            X - Y
            sage: g.parent()
            Multivariate Polynomial Ring in X, Y over Finite Field of size 3

        """
        R = self.parent()
        if new_base_ring is not None:
            R = R.change_ring(new_base_ring)
        elif isinstance(f, Map):
            R = R.change_ring(f.codomain())
        return R(dict([(k,f(v)) for (k,v) in self.dict().items()]))

    def _norm_over_nonprime_finite_field(self):
        r"""
        Given a multivariate polynomial over a nonprime finite field
        `\GF{p^e}`, compute the norm of the polynomial down to `\GF{p}`.

        This is the product of the conjugates by the Frobenius action
        on coefficients, where Frobenius acts by p-th power.

        This is (currently) an internal function used in factoring over finite
        fields.

        EXAMPLES::

            sage: # needs sage.rings.finite_rings
            sage: k.<a> = GF(9)
            sage: R.<x,y> = PolynomialRing(k)
            sage: f = (x-a) * (y-a)
            sage: f._norm_over_nonprime_finite_field()
            x^2*y^2 - x^2*y - x*y^2 - x^2 + x*y - y^2 + x + y + 1
        """
        P = self.parent()
        k = P.base_ring()
        if not k.is_field() and k.is_finite():
            raise TypeError("k must be a finite field")
        p = k.characteristic()
        e = k.degree()
        v = [self] + [self.map_coefficients(k.hom([k.gen()**(p**i)])) for i in range(1,e)]
        return prod(v).change_ring(k.prime_subfield())

    def sylvester_matrix(self, right, variable = None):
        r"""
        Given two nonzero polynomials ``self`` and ``right``, return the Sylvester
        matrix of the polynomials with respect to a given variable.

        Note that the Sylvester matrix is not defined if one of the polynomials
        is zero.

        INPUT:

        - ``self``, ``right`` -- multivariate polynomials
        - ``variable`` -- optional, compute the Sylvester matrix with respect to this
          variable. If ``variable`` is not provided, the first variable of the
          polynomial ring is used.

        OUTPUT:

        - The Sylvester matrix of ``self`` and ``right``.

        EXAMPLES::

            sage: R.<x, y> = PolynomialRing(ZZ)
            sage: f = (y + 1)*x + 3*x**2
            sage: g = (y + 2)*x + 4*x**2
            sage: M = f.sylvester_matrix(g, x)                                          # needs sage.modules
            sage: M                                                                     # needs sage.modules
            [    3 y + 1     0     0]
            [    0     3 y + 1     0]
            [    4 y + 2     0     0]
            [    0     4 y + 2     0]

        If the polynomials share a non-constant common factor then the
        determinant of the Sylvester matrix will be zero::

            sage: M.determinant()                                                       # needs sage.modules
            0

            sage: f.sylvester_matrix(1 + g, x).determinant()                            # needs sage.modules
            y^2 - y + 7

        If both polynomials are of positive degree with respect to ``variable``, the
        determinant of the Sylvester matrix is the resultant::

            sage: f = R.random_element(4) or (x^2 * y^2)
            sage: g = R.random_element(4) or (x^2 * y^2)
            sage: f.sylvester_matrix(g, x).determinant() == f.resultant(g, x)           # needs sage.libs.singular sage.modules
            True

        TESTS:

        The variable is optional::

            sage: f = x + y
            sage: g = x + y
            sage: f.sylvester_matrix(g)                                                 # needs sage.modules
            [1 y]
            [1 y]

        Polynomials must be defined over compatible base rings::

            sage: # needs sage.modules
            sage: K.<x, y> = QQ[]
            sage: f = x + y
            sage: L.<x, y> = ZZ[]
            sage: g = x + y
            sage: R.<x, y> = GF(25, 'a')[]                                              # needs sage.rings.finite_rings
            sage: h = x + y
            sage: f.sylvester_matrix(g, 'x')
            [1 y]
            [1 y]
            sage: g.sylvester_matrix(h, 'x')                                            # needs sage.rings.finite_rings
            [1 y]
            [1 y]
            sage: f.sylvester_matrix(h, 'x')                                            # needs sage.rings.finite_rings
            Traceback (most recent call last):
            ...
            TypeError: no common canonical parent for objects with parents:
            'Multivariate Polynomial Ring in x, y over Rational Field' and
            'Multivariate Polynomial Ring in x, y over Finite Field in a of size 5^2'
            sage: K.<x, y, z> = QQ[]
            sage: f = x + y
            sage: L.<x, z> = QQ[]
            sage: g = x + z
            sage: f.sylvester_matrix(g)
            [1 y]
            [1 z]

        Corner cases::

            sage: # needs sage.modules
            sage: K.<x, y> = QQ[]
            sage: f = x^2 + 1
            sage: g = K(0)
            sage: f.sylvester_matrix(g)
            Traceback (most recent call last):
            ...
            ValueError: The Sylvester matrix is not defined for zero polynomials
            sage: g.sylvester_matrix(f)
            Traceback (most recent call last):
            ...
            ValueError: The Sylvester matrix is not defined for zero polynomials
            sage: g.sylvester_matrix(g)
            Traceback (most recent call last):
            ...
            ValueError: The Sylvester matrix is not defined for zero polynomials
            sage: K(3).sylvester_matrix(x^2)
            [3 0]
            [0 3]
            sage: K(3).sylvester_matrix(K(4))
            []

        """

        # This code is almost exactly the same as that of
        # sylvester_matrix() in polynomial_element.pyx.

        from sage.matrix.constructor import matrix

        if self.parent() != right.parent():
            a, b = coercion_model.canonical_coercion(self,right)
            if variable:
                variable = a.parent()(variable)
            #We add the variable in case right is a multivariate polynomial
            return a.sylvester_matrix(b, variable)

        if not variable:
            variable = self.parent().gen()

        #coerce the variable to a polynomial
        if variable.parent() != self.parent():
            variable = self.parent()(variable)

        if self.is_zero() or right.is_zero():
            raise ValueError("The Sylvester matrix is not defined for zero polynomials")

        m = self.degree(variable)
        n = right.degree(variable)

        M = matrix(self.parent(), m + n, m + n)

        r = 0
        offset = 0
        for _ in range(n):
            for c in range(m, -1, -1):
                M[r, m - c + offset] = self.coefficient({variable:c})
            offset += 1
            r += 1

        offset = 0
        for _ in range(m):
            for c in range(n, -1, -1):
                M[r, n - c + offset] = right.coefficient({variable:c})
            offset += 1
            r += 1

        return M

    def discriminant(self,variable):
        r"""
        Returns the discriminant of ``self`` with respect to the given variable.

        INPUT:

        - ``variable`` - The variable with respect to which we compute
          the discriminant

        OUTPUT: An element of the base ring of the polynomial ring.

        EXAMPLES::

            sage: R.<x,y,z> = QQ[]
            sage: f = 4*x*y^2 + 1/4*x*y*z + 3/2*x*z^2 - 1/2*z^2
            sage: f.discriminant(x)                                                     # needs sage.libs.singular
            1
            sage: f.discriminant(y)                                                     # needs sage.libs.singular
            -383/16*x^2*z^2 + 8*x*z^2
            sage: f.discriminant(z)                                                     # needs sage.libs.singular
            -383/16*x^2*y^2 + 8*x*y^2

        Note that, unlike the univariate case, the result lives in
        the same ring as the polynomial::

            sage: R.<x,y> = QQ[]
            sage: f = x^5*y + 3*x^2*y^2 - 2*x + y - 1
            sage: f.discriminant(y)                                                     # needs sage.libs.singular
            x^10 + 2*x^5 + 24*x^3 + 12*x^2 + 1
            sage: f.polynomial(y).discriminant()                                        # needs sage.libs.pari sage.modules
            x^10 + 2*x^5 + 24*x^3 + 12*x^2 + 1
            sage: f.discriminant(y).parent() == f.polynomial(y).discriminant().parent()             # needs sage.libs.singular sage.modules
            False

        TESTS:

        Test polynomials over QQbar (:trac:`25265`)::

            sage: # needs sage.rings.number_field
            sage: R.<x,y> = QQbar[]
            sage: f = x^5*y + 3*x^2*y^2 - 2*x + y - 1
            sage: f.discriminant(y)                                                     # needs sage.libs.singular
            x^10 + 2*x^5 + 24*x^3 + 12*x^2 + 1

        AUTHOR: Miguel Marco
        """
        if self.is_zero():
            return self.parent().zero()
        n = self.degree(variable)
        d = self.derivative(variable)
        k = d.degree(variable)

        r = n % 4
        u = -1 # (-1)**(n*(n-1)/2)
        if r == 0 or r == 1:
            u = 1
        an = self.coefficient(variable**n)**(n - k - 2)
        return self.parent()(u * self.resultant(d, variable) * an)

    def subresultants(self, other, variable=None):
        r"""
        Return the nonzero subresultant polynomials of ``self`` and ``other``.

        INPUT:

        - ``other`` -- a polynomial

        OUTPUT: a list of polynomials in the same ring as ``self``

        EXAMPLES::

            sage: R.<x,y> = QQ[]
            sage: p = (y^2 + 6)*(x - 1) - y*(x^2 + 1)
            sage: q = (x^2 + 6)*(y - 1) - x*(y^2 + 1)
            sage: p.subresultants(q, y)
            [2*x^6 - 22*x^5 + 102*x^4 - 274*x^3 + 488*x^2 - 552*x + 288,
             -x^3 - x^2*y + 6*x^2 + 5*x*y - 11*x - 6*y + 6]
            sage: p.subresultants(q, x)
            [2*y^6 - 22*y^5 + 102*y^4 - 274*y^3 + 488*y^2 - 552*y + 288,
             x*y^2 + y^3 - 5*x*y - 6*y^2 + 6*x + 11*y - 6]

        """
        R = self.parent()
        if variable is None:
            x = R.gen(0)
        else:
            x = variable
        p = self.polynomial(x)
        q = other.polynomial(x)
        return [R(f) for f in p.subresultants(q)]

    def macaulay_resultant(self, *args):
        r"""
        This is an implementation of the Macaulay resultant. It computes
        the resultant of universal polynomials as well as polynomials
        with constant coefficients. This is a project done in
        sage days 55. It's based on the implementation in Maple by
        Manfred Minimair, which in turn is based on the references [CLO], [Can], [Mac].
        It calculates the Macaulay resultant for a list of Polynomials,
        up to sign!

        AUTHORS:

        - Hao Chen, Solomon Vishkautsan (7-2014)

        INPUT:

        - ``args`` -- a list of `n-1` homogeneous polynomials in `n` variables.
          works when ``args[0]`` is the list of polynomials,
          or ``args`` is itself the list of polynomials

        OUTPUT:

        - the Macaulay resultant

        EXAMPLES:

        The number of polynomials has to match the number of variables::

            sage: R.<x,y,z> = PolynomialRing(QQ, 3)
            sage: y.macaulay_resultant(x + z)                                           # needs sage.modules
            Traceback (most recent call last):
            ...
            TypeError: number of polynomials(= 2) must equal number of variables (= 3)

        The polynomials need to be all homogeneous::

            sage: R.<x,y,z> = PolynomialRing(QQ, 3)
            sage: y.macaulay_resultant([x + z, z + x^3])                                # needs sage.modules
            Traceback (most recent call last):
            ...
            TypeError: resultant for non-homogeneous polynomials is not supported

        All polynomials must be in the same ring::

            sage: R.<x,y,z> = PolynomialRing(QQ, 3)
            sage: S.<x,y> = PolynomialRing(QQ, 2)
            sage: y.macaulay_resultant(z + x, z)                                        # needs sage.modules
            Traceback (most recent call last):
            ...
            TypeError: not all inputs are polynomials in the calling ring

        The following example recreates Proposition 2.10 in Ch.3 of Using Algebraic Geometry::

            sage: K.<x,y> = PolynomialRing(ZZ, 2)
            sage: flist, R = K._macaulay_resultant_universal_polynomials([1,1,2])
            sage: flist[0].macaulay_resultant(flist[1:])                                # needs sage.modules
            u2^2*u4^2*u6 - 2*u1*u2*u4*u5*u6 + u1^2*u5^2*u6 - u2^2*u3*u4*u7 + u1*u2*u3*u5*u7
            + u0*u2*u4*u5*u7 - u0*u1*u5^2*u7 + u1*u2*u3*u4*u8 - u0*u2*u4^2*u8 - u1^2*u3*u5*u8
            + u0*u1*u4*u5*u8 + u2^2*u3^2*u9 - 2*u0*u2*u3*u5*u9 + u0^2*u5^2*u9
            - u1*u2*u3^2*u10 + u0*u2*u3*u4*u10 + u0*u1*u3*u5*u10 - u0^2*u4*u5*u10
            + u1^2*u3^2*u11 - 2*u0*u1*u3*u4*u11 + u0^2*u4^2*u11

        The following example degenerates into the determinant of a `3\times 3` matrix::

            sage: K.<x,y> = PolynomialRing(ZZ, 2)
            sage: flist, R = K._macaulay_resultant_universal_polynomials([1,1,1])
            sage: flist[0].macaulay_resultant(flist[1:])                                # needs sage.modules
            -u2*u4*u6 + u1*u5*u6 + u2*u3*u7 - u0*u5*u7 - u1*u3*u8 + u0*u4*u8

        The following example is by Patrick Ingram (:arxiv:`1310.4114`)::

            sage: U = PolynomialRing(ZZ,'y',2); y0,y1 = U.gens()
            sage: R = PolynomialRing(U,'x',3); x0,x1,x2 = R.gens()
            sage: f0 = y0*x2^2 - x0^2 + 2*x1*x2
            sage: f1 = y1*x2^2 - x1^2 + 2*x0*x2
            sage: f2 = x0*x1 - x2^2
            sage: f0.macaulay_resultant(f1, f2)                                         # needs sage.modules
            y0^2*y1^2 - 4*y0^3 - 4*y1^3 + 18*y0*y1 - 27

        a simple example with constant rational coefficients::

            sage: R.<x,y,z,w> = PolynomialRing(QQ, 4)
            sage: w.macaulay_resultant([z, y, x])                                       # needs sage.modules
            1

        an example where the resultant vanishes::

            sage: R.<x,y,z> = PolynomialRing(QQ, 3)
            sage: (x + y).macaulay_resultant([y^2, x])                                  # needs sage.modules
            0

        an example of bad reduction at a prime ``p = 5``::

            sage: R.<x,y,z> = PolynomialRing(QQ, 3)
            sage: y.macaulay_resultant([x^3 + 25*y^2*x, 5*z])                           # needs sage.libs.pari sage.modules
            125

        The input can given as an unpacked list of polynomials::

            sage: R.<x,y,z> = PolynomialRing(QQ, 3)
            sage: y.macaulay_resultant(x^3 + 25*y^2*x, 5*z)                             # needs sage.libs.pari sage.modules
            125

        an example when the coefficients live in a finite field::

            sage: F = FiniteField(11)
            sage: R.<x,y,z,w> = PolynomialRing(F, 4)
            sage: z.macaulay_resultant([x^3, 5*y, w])                                   # needs sage.modules sage.rings.finite_rings
            4

        example when the denominator in the algorithm vanishes(in this case
        the resultant is the constant term of the quotient of
        char polynomials of numerator/denominator)::

            sage: R.<x,y,z> = PolynomialRing(QQ, 3)
            sage: y.macaulay_resultant([x + z, z^2])                                    # needs sage.libs.pari sage.modules
            -1

        When there are only 2 polynomials, the Macaulay resultant degenerates to the traditional resultant::

            sage: R.<x> = PolynomialRing(QQ, 1)
            sage: f = x^2 + 1; g = x^5 + 1
            sage: fh = f.homogenize()
            sage: gh = g.homogenize()
            sage: RH = fh.parent()
            sage: f.resultant(g) == fh.macaulay_resultant(gh)                           # needs sage.modules
            True

        """
        if len(args) == 1 and isinstance(args[0],list):
            return self.parent().macaulay_resultant(self, *args[0])
        return self.parent().macaulay_resultant(self, *args)

    def denominator(self):
        r"""
        Return a denominator of ``self``.

        First, the lcm of the denominators of the entries of ``self``
        is computed and returned. If this computation fails, the
        unit of the parent of ``self`` is returned.

        Note that some subclasses may implement its own denominator
        function.

        .. warning::

           This is not the denominator of the rational function
           defined by self, which would always be 1 since self is a
           polynomial.

        EXAMPLES:

        First we compute the denominator of a polynomial with
        integer coefficients, which is of course 1.

        ::

            sage: R.<x,y> = ZZ[]
            sage: f = x^3 + 17*y + x + y
            sage: f.denominator()
            1

        Next we compute the denominator of a polynomial over a number field.

        ::

            sage: # needs sage.rings.number_field sage.symbolic
            sage: R.<x,y> = NumberField(symbolic_expression(x^2+3),'a')['x,y']
            sage: f = (1/17)*x^19 + (1/6)*y - (2/3)*x + 1/3; f
            1/17*x^19 - 2/3*x + 1/6*y + 1/3
            sage: f.denominator()
            102

        Finally, we try to compute the denominator of a polynomial with
        coefficients in the real numbers, which is a ring whose elements do
        not have a denominator method.

        ::

            sage: # needs sage.rings.real_mpfr
            sage: R.<a,b,c> = RR[]
            sage: f = a + b + RR('0.3'); f
            a + b + 0.300000000000000
            sage: f.denominator()
            1.00000000000000

        Check that the denominator is an element over the base whenever the base
        has no denominator function. This closes :trac:`9063`::

            sage: R.<a,b,c> = GF(5)[]
            sage: x = R(0)
            sage: x.denominator()
            1
            sage: type(x.denominator())
            <class 'sage.rings.finite_rings.integer_mod.IntegerMod_int'>
            sage: type(a.denominator())
            <class 'sage.rings.finite_rings.integer_mod.IntegerMod_int'>
            sage: from sage.rings.polynomial.multi_polynomial_element import MPolynomial
            sage: isinstance(a / b, MPolynomial)
            False
            sage: isinstance(a.numerator() / a.denominator(), MPolynomial)
            True
        """
        if self.degree() == -1:
            return self.base_ring().one()
        x = self.coefficients()
        try:
            d = x[0].denominator()
            for y in x:
                d = d.lcm(y.denominator())
            return d
        except(AttributeError):
            return self.base_ring().one()

    def numerator(self):
        r"""
        Return a numerator of ``self``, computed as ``self * self.denominator()``.

        Note that some subclasses may implement its own numerator
        function.

        .. warning::

           This is not the numerator of the rational function
           defined by ``self``, which would always be self since ``self`` is a
           polynomial.

        EXAMPLES:

        First we compute the numerator of a polynomial with
        integer coefficients, which is of course ``self``.

        ::

            sage: R.<x, y> = ZZ[]
            sage: f = x^3 + 17*x + y + 1
            sage: f.numerator()
            x^3 + 17*x + y + 1
            sage: f == f.numerator()
            True

        Next we compute the numerator of a polynomial over a number field.

        ::

            sage: # needs sage.rings.number_field sage.symbolic
            sage: R.<x,y> = NumberField(symbolic_expression(x^2+3), 'a')['x,y']
            sage: f = (1/17)*y^19 - (2/3)*x + 1/3; f
            1/17*y^19 - 2/3*x + 1/3
            sage: f.numerator()
            3*y^19 - 34*x + 17
            sage: f == f.numerator()
            False

        We try to compute the numerator of a polynomial with coefficients in
        the finite field of 3 elements.

        ::

            sage: K.<x,y,z> = GF(3)['x, y, z']
            sage: f = 2*x*z + 2*z^2 + 2*y + 1; f
            -x*z - z^2 - y + 1
            sage: f.numerator()
            -x*z - z^2 - y + 1

        We check that the computation the numerator and denominator
        are valid.

        ::

            sage: # needs sage.rings.number_field sage.symbolic
            sage: K = NumberField(symbolic_expression('x^3+2'), 'a')['x']['s,t']
            sage: f = K.random_element()
            sage: f.numerator() / f.denominator() == f
            True
            sage: R = RR['x,y,z']
            sage: f = R.random_element()
            sage: f.numerator() / f.denominator() == f
            True
        """
        return self * self.denominator()

    def lift(self, I):
        r"""
        Given an ideal `I = (f_1,\dots,f_r)` that contains ``self``,
        find `s_1,\dots,s_r` such that ``self`` `= s_1 f_1 + ... + s_r f_r`.

        EXAMPLES::

            sage: # needs sage.rings.real_mpfr
            sage: A.<x,y> = PolynomialRing(CC, 2, order='degrevlex')
            sage: I = A.ideal([x^10 + x^9*y^2, y^8 - x^2*y^7 ])
            sage: f = x*y^13 + y^12
            sage: M = f.lift(I); M                                                      # needs sage.libs.singular
            [y^7, x^7*y^2 + x^8 + x^5*y^3 + x^6*y + x^3*y^4 + x^4*y^2 + x*y^5 + x^2*y^3 + y^4]
            sage: sum(map(mul, zip(M, I.gens()))) == f                                  # needs sage.libs.singular
            True
        """
        raise NotImplementedError

    def inverse_mod(self, I):
        r"""
        Returns an inverse of ``self`` modulo the polynomial ideal `I`,
        namely a multivariate polynomial `f` such that
        ``self * f - 1`` belongs to `I`.

        INPUT:

        - ``I`` -- an ideal of the polynomial ring in which ``self`` lives

        OUTPUT:

        a multivariate polynomial representing the inverse of ``f`` modulo `I`

        EXAMPLES::

           sage: R.<x1,x2> = QQ[]
           sage: I = R.ideal(x2**2 + x1 - 2, x1**2 - 1)
           sage: f = x1 + 3*x2^2; g = f.inverse_mod(I); g                               # needs sage.libs.singular
           1/16*x1 + 3/16
           sage: (f*g).reduce(I)                                                        # needs sage.libs.singular
           1

        Test a non-invertible element::

           sage: R.<x1,x2> = QQ[]
           sage: I = R.ideal(x2**2 + x1 - 2, x1**2 - 1)
           sage: f = x1 + x2
           sage: f.inverse_mod(I)                                                       # needs sage.libs.singular
           Traceback (most recent call last):
           ...
           ArithmeticError: element is non-invertible
        """
        P = self.parent()
        B  = I.gens()
        try:
            XY = P.one().lift((self,) + tuple(B))
            return P(XY[0])
        except ValueError:
            raise ArithmeticError("element is non-invertible")

    def weighted_degree(self, *weights):
        r"""
        Return the weighted degree of ``self``, which is the maximum weighted
        degree of all monomials in ``self``; the weighted degree of a monomial
        is the sum of all powers of the variables in the monomial, each power
        multiplied with its respective weight in ``weights``.

        This method is given for convenience. It is faster to use polynomial
        rings with weighted term orders and the standard ``degree`` function.

        INPUT:

        - ``weights`` - Either individual numbers, an iterable or a dictionary,
          specifying the weights of each variable. If it is a dictionary, it
          maps each variable of ``self`` to its weight. If it is a sequence of
          individual numbers or a tuple, the weights are specified in the order
          of the generators as given by ``self.parent().gens()``:

        EXAMPLES::

            sage: R.<x,y,z> = GF(7)[]
            sage: p = x^3 + y + x*z^2
            sage: p.weighted_degree({z:0, x:1, y:2})
            3
            sage: p.weighted_degree(1, 2, 0)
            3
            sage: p.weighted_degree((1, 4, 2))
            5
            sage: p.weighted_degree((1, 4, 1))
            4
            sage: p.weighted_degree(2**64, 2**50, 2**128)
            680564733841876926945195958937245974528
            sage: q = R.random_element(100, 20)
            sage: q.weighted_degree(1, 1, 1) == q.total_degree()
            True

        You may also work with negative weights

        ::

            sage: p.weighted_degree(-1, -2, -1)
            -2

        Note that only integer weights are allowed

        ::

            sage: p.weighted_degree(x, 1, 1)
            Traceback (most recent call last):
            ...
            TypeError: unable to convert non-constant polynomial x to Integer Ring
            sage: p.weighted_degree(2/1, 1, 1)
            6

        The :meth:`weighted_degree` coincides with the :meth:`degree` of a weighted
        polynomial ring, but the latter is faster.

        ::

            sage: K = PolynomialRing(QQ, 'x,y', order=TermOrder('wdegrevlex', (2,3)))
            sage: p = K.random_element(10)
            sage: p.degree() == p.weighted_degree(2,3)
            True

        TESTS::

            sage: # needs sage.modules
            sage: R = PolynomialRing(QQ, 'a', 5)
            sage: f = R.random_element(terms=20)
            sage: w = random_vector(ZZ,5)
            sage: d1 = f.weighted_degree(w)
            sage: d2 = (f*1.0).weighted_degree(w)
            sage: d1 == d2
            True
        """
        if self.is_zero():
            #Corner case, note that the degree of zero is an Integer
            return Integer(-1)

        if len(weights) ==  1:
            # First unwrap it if it is given as one element argument
            weights = weights[0]

        if isinstance(weights, dict):
            weights = [weights[g] for g in self.parent().gens()]

        weights = [Integer(w) for w in weights]

        # Go through each monomial, calculating the weight
        cdef int n = self.parent().ngens()
        cdef int i, j
        cdef Integer deg
        cdef Integer l
        cdef tuple m
        A = self.exponents(as_ETuples=False)
        l = Integer(0)
        m = <tuple>(A[0])
        for i in range(n):
            l += weights[i]*m[i]
        deg = l
        for j in range(1,len(A)):
            l = Integer(0)
            m = <tuple>A[j]
            for i in range(n):
                l += weights[i]*m[i]
            if deg < l:
                deg = l
        return deg

    def gcd(self, other):
        r"""
        Return a greatest common divisor of this polynomial and ``other``.

        INPUT:

        - ``other`` -- a polynomial with the same parent as this polynomial

        EXAMPLES::

            sage: Q.<z> = Frac(QQ['z'])
            sage: R.<x,y> = Q[]
            sage: r = x*y - (2*z-1)/(z^2+z+1) * x + y/z
            sage: p = r * (x + z*y - 1/z^2)
            sage: q = r * (x*y*z + 1)
            sage: gcd(p, q)
            (z^3 + z^2 + z)*x*y + (-2*z^2 + z)*x + (z^2 + z + 1)*y

        Polynomials over polynomial rings are converted to a simpler polynomial
        ring with all variables to compute the gcd::

            sage: A.<z,t> = ZZ[]
            sage: B.<x,y> = A[]
            sage: r = x*y*z*t + 1
            sage: p = r * (x - y + z - t + 1)
            sage: q = r * (x*z - y*t)
            sage: gcd(p, q)                                                             # needs sage.libs.singular
            z*t*x*y + 1
            sage: _.parent()
            Multivariate Polynomial Ring in x, y over
             Multivariate Polynomial Ring in z, t over Integer Ring

        Some multivariate polynomial rings have no gcd implementation::

            sage: R.<x,y> = GaussianIntegers()[]                                        # needs sage.rings.number_field
            sage: x.gcd(x)
            Traceback (most recent call last):
            ...
            NotImplementedError: GCD is not implemented for multivariate polynomials over
            Gaussian Integers in Number Field in I with defining polynomial x^2 + 1 with I = 1*I

        TESTS::

            sage: Pol = QQ['x']['x','y']
            sage: Pol.one().gcd(1)
            1
        """
        flatten = self._parent.flattening_morphism()
        tgt = flatten.codomain()
        if tgt is not self._parent and tgt._has_singular:
            g = flatten(self).gcd(flatten(other))
            return flatten.section()(g)

        try:
            self._parent._singular_().set_ring()
            g = self._singular_().gcd(other._singular_())
            return self._parent(g)
        except (TypeError, AttributeError, ImportError):
            pass

        x = self._parent.gens()[-1]
        uniself = self.polynomial(x)
        unibase = uniself.base_ring()
        try:
            doit = unibase._gcd_univariate_polynomial
        except AttributeError:
            raise NotImplementedError("GCD is not implemented for multivariate polynomials over {}".format(self._parent._mpoly_base_ring()))
        else:
            return self.parent()(doit(uniself, other.polynomial(x)))

    def nth_root(self, n):
        r"""
        Return a `n`-th root of this element.

        If there is no such root, a ``ValueError`` is raised.

        EXAMPLES::

            sage: R.<x,y,z> = QQ[]
            sage: a = 32 * (x*y + 1)^5 * (x+y+z)^5
            sage: a.nth_root(5)
            2*x^2*y + 2*x*y^2 + 2*x*y*z + 2*x + 2*y + 2*z
            sage: b = x + 2*y + 3*z
            sage: b.nth_root(42)
            Traceback (most recent call last):
            ...
            ValueError: not a 42nd power

            sage: R.<x,y> = QQ[]
            sage: S.<z,t> = R[]
            sage: T.<u,v> = S[]
            sage: p = (1 + x*u + y + v) * (1 + z*t)
            sage: (p**3).nth_root(3)
            (x*z*t + x)*u + (z*t + 1)*v + (y + 1)*z*t + y + 1
            sage: (p**3).nth_root(3).parent() is p.parent()
            True
            sage: ((1+x+z+t)**2).nth_root(3)
            Traceback (most recent call last):
            ...
            ValueError: not a 3rd power
        """
        R = self.parent()
        phi = R.flattening_morphism()
        S = phi.codomain()
        p = phi(self)

        V = p.variables()
        if not V:
            # constant
            root = self.constant_coefficient().nth_root(n)
            return phi.section()(S(root))
        elif len(V) == 1:
            # univariate
            U = PolynomialRing(S.base_ring(), str(V[0]))
            pU = U(p)
        else:
            # specialize one variable
            # (in order to call the univariate case)
            U0 = PolynomialRing(S.base_ring(), [str(v) for v in V[:-1]])
            U = U0[str(V[-1])]
            pU = U(p)

        # recursive call
        root = pU.nth_root(n)
        return phi.section()(S(root))

    def is_square(self, root=False):
        r"""
        Test whether this polynomial is a square.

        INPUT:

        - ``root`` - if set to ``True``, return a pair ``(True, root)``
          where ``root`` is a square root or ``(False, None)`` if
          it is not a square.

        EXAMPLES::

            sage: R.<a,b> = QQ[]
            sage: a.is_square()
            False
            sage: ((1+a*b^2)^2).is_square()
            True
            sage: ((1+a*b^2)^2).is_square(root=True)
            (True, a*b^2 + 1)
        """
        try:
            sqrt = self.nth_root(2)
        except ValueError:
            return (False,None) if root else False
        else:
            return (True,sqrt) if root else True

    def specialization(self, D=None, phi=None):
        r"""
        Specialization of this polynomial.

        Given a family of polynomials defined over a polynomial ring. A specialization
        is a particular member of that family. The specialization can be specified either
        by a dictionary or a :class:`SpecializationMorphism`.

        INPUT:

        - ``D`` -- dictionary (optional)

        - ``phi`` -- :class:`SpecializationMorphism` (optional)

        OUTPUT: a new polynomial

        EXAMPLES::

            sage: R.<c> = PolynomialRing(QQ)
            sage: S.<x,y> = PolynomialRing(R)
            sage: F = x^2 + c*y^2
            sage: F.specialization({c:2})
            x^2 + 2*y^2

        ::

            sage: S.<a,b> = PolynomialRing(QQ)
            sage: P.<x,y,z> = PolynomialRing(S)
            sage: RR.<c,d> = PolynomialRing(P)
            sage: f = a*x^2 + b*y^3 + c*y^2 - b*a*d + d^2 - a*c*b*z^2
            sage: f.specialization({a:2, z:4, d:2})
            (y^2 - 32*b)*c + b*y^3 + 2*x^2 - 4*b + 4

        Check that we preserve multi- versus uni-variate::

            sage: R.<l> = PolynomialRing(QQ, 1)
            sage: S.<k> = PolynomialRing(R)
            sage: K.<a, b, c> = PolynomialRing(S)
            sage: F = a*k^2 + b*l + c^2
            sage: F.specialization({b:56, c:5}).parent()
            Univariate Polynomial Ring in a over Univariate Polynomial Ring in k
            over Multivariate Polynomial Ring in l over Rational Field
        """
        if D is None:
            if phi is None:
                raise ValueError("either the dictionary or the specialization must be provided")
        else:
            from sage.rings.polynomial.flatten import SpecializationMorphism
            phi = SpecializationMorphism(self.parent(),D)
        return phi(self)

    def reduced_form(self, **kwds):
        r"""
        Return a reduced form of this polynomial.

        The algorithm is from Stoll and Cremona's "On the Reduction Theory of
        Binary Forms" [CS2003]_. This takes a two variable homogeneous polynomial and
        finds a reduced form. This is a `SL(2,\ZZ)`-equivalent binary form
        whose covariant in the upper half plane is in the fundamental domain.
        If the polynomial has multiple roots, they are removed and the algorithm
        is applied to the portion without multiple roots.

        This reduction should also minimize the sum of the squares of the coefficients,
        but this is not always the case.  By default the coefficient minimizing
        algorithm in [HS2018]_ is applied. The coefficients can be minimized
        either with respect to the sum of their squares or the maximum of their
        global heights.

        A portion of the algorithm uses Newton's method to find a solution to
        a system of equations. If Newton's method fails to converge to a point
        in the upper half plane, the function will use the less precise `z_0`
        covariant from the `Q_0` form as defined on page 7 of [CS2003]_.
        Additionally, if this polynomial has
        a root with multiplicity at least half the total degree of the polynomial,
        then we must also use the `z_0` covariant. See [CS2003]_ for details.

        Note that, if the covariant is within ``error_limit`` of the boundary
        but outside the fundamental domain, our function will erroneously move
        it to within the fundamental domain, hence our conjugation will be off
        by 1. If you don't want this to happen, decrease your ``error_limit``
        and increase your precision.

        Implemented by Rebecca Lauren Miller as part of GSOC 2016. Smallest
        coefficients added by Ben Hutz July 2018.

        INPUT:

        keywords:

        - ``prec`` --  integer, sets the precision (default: 300)

        - ``return_conjugation`` -- boolean. Returns element of `SL(2, \ZZ)` (default: True)

        - ``error_limit`` -- sets the error tolerance (default: 0.000001)

        - ``smallest_coeffs`` -- (default: True), boolean, whether to find the
          model with smallest coefficients

        - ``norm_type`` -- either ``'norm'`` or ``'height'``. What type of norm
          to use for smallest coefficients

        - ``emb`` -- (optional) embedding of based field into ``CC``

        OUTPUT:

        - a polynomial (reduced binary form)

        - a matrix (element of `SL(2, \ZZ)`)

        .. TODO::

            When Newton's Method doesn't converge to a root in the upper half plane.
            Now we just return `z_0`. It would be better to modify and find the unique root
            in the upper half plane.

        EXAMPLES::

            sage: R.<x,h> = PolynomialRing(QQ)
            sage: f = 19*x^8 - 262*x^7*h + 1507*x^6*h^2 - 4784*x^5*h^3 + 9202*x^4*h^4\
             -10962*x^3*h^5 + 7844*x^2*h^6 - 3040*x*h^7 + 475*h^8
            sage: f.reduced_form(prec=200, smallest_coeffs=False)                       # needs sage.modules sage.rings.complex_interval_field
            (
            -x^8 - 2*x^7*h + 7*x^6*h^2 + 16*x^5*h^3 + 2*x^4*h^4 - 2*x^3*h^5 + 4*x^2*h^6 - 5*h^8,
            <BLANKLINE>
            [ 1 -2]
            [ 1 -1]
            )

        An example where the multiplicity is too high::

            sage: R.<x,y> = PolynomialRing(QQ)
            sage: f = x^3 + 378666*x^2*y - 12444444*x*y^2 + 1234567890*y^3
            sage: j = f * (x-545*y)^9
            sage: j.reduced_form(prec=200, smallest_coeffs=False)                       # needs sage.modules sage.rings.complex_interval_field
            Traceback (most recent call last):
            ...
            ValueError: cannot have a root with multiplicity >= 12/2

        An example where Newton's Method does not find the right root::

            sage: R.<x,y> = PolynomialRing(QQ)
            sage: F = x^6 + 3*x^5*y - 8*x^4*y^2 - 2*x^3*y^3 - 44*x^2*y^4 - 8*x*y^5
            sage: F.reduced_form(smallest_coeffs=False, prec=400)                       # needs sage.modules sage.rings.complex_interval_field
            Traceback (most recent call last):
            ...
            ArithmeticError: Newton's method converged to z not in the upper half plane

        An example with covariant on the boundary, therefore a non-unique form::

            sage: R.<x,y> = PolynomialRing(QQ)
            sage: F = 5*x^2*y - 5*x*y^2 - 30*y^3
            sage: F.reduced_form(smallest_coeffs=False)                                 # needs sage.modules sage.rings.complex_interval_field
            (
                                        [1 1]
            5*x^2*y + 5*x*y^2 - 30*y^3, [0 1]
            )

        An example where precision needs to be increased::

            sage: R.<x,y> = PolynomialRing(QQ)
            sage: F = (-16*x^7 - 114*x^6*y - 345*x^5*y^2 - 599*x^4*y^3
            ....:      - 666*x^3*y^4 - 481*x^2*y^5 - 207*x*y^6 - 40*y^7)
            sage: F.reduced_form(prec=50, smallest_coeffs=False)                        # needs sage.modules sage.rings.complex_interval_field
            Traceback (most recent call last):
            ...
            ValueError: accuracy of Newton's root not within tolerance(0.000012... > 1e-06),
            increase precision
            sage: F.reduced_form(prec=100, smallest_coeffs=False)                       # needs sage.modules sage.rings.complex_interval_field
            (
                                                                  [-1 -1]
            -x^5*y^2 - 24*x^3*y^4 - 3*x^2*y^5 - 2*x*y^6 + 16*y^7, [ 1  0]
            )

        ::

            sage: R.<x,y> = PolynomialRing(QQ)
            sage: F = - 8*x^4 - 3933*x^3*y - 725085*x^2*y^2 - 59411592*x*y^3 - 1825511633*y^4
            sage: F.reduced_form(return_conjugation=False)                              # needs sage.modules sage.rings.complex_interval_field
            x^4 + 9*x^3*y - 3*x*y^3 - 8*y^4

        ::

            sage: R.<x,y> = QQ[]
            sage: F = -2*x^3 + 2*x^2*y + 3*x*y^2 + 127*y^3
            sage: F.reduced_form()                                                      # needs sage.modules sage.rings.complex_interval_field
            (
                                                   [1 4]
            -2*x^3 - 22*x^2*y - 77*x*y^2 + 43*y^3, [0 1]
            )

        ::

            sage: R.<x,y> = QQ[]
            sage: F = -2*x^3 + 2*x^2*y + 3*x*y^2 + 127*y^3
            sage: F.reduced_form(norm_type='height')                                    # needs sage.modules sage.rings.complex_interval_field
            (
                                                    [5 4]
            -58*x^3 - 47*x^2*y + 52*x*y^2 + 43*y^3, [1 1]
            )

        ::

            sage: R.<x,y,z> = PolynomialRing(QQ)
            sage: F = x^4 + x^3*y*z + y^2*z
            sage: F.reduced_form()                                                      # needs sage.modules sage.rings.complex_interval_field
            Traceback (most recent call last):
            ...
            ValueError: (=x^3*y*z + x^4 + y^2*z) must have two variables

        ::

            sage: R.<x,y> = PolynomialRing(ZZ)
            sage: F = - 8*x^6 - 3933*x^3*y - 725085*x^2*y^2 - 59411592*x*y^3 - 99*y^6
            sage: F.reduced_form(return_conjugation=False)                              # needs sage.modules sage.rings.complex_interval_field
            Traceback (most recent call last):
            ...
            ValueError: (=-8*x^6 - 99*y^6 - 3933*x^3*y - 725085*x^2*y^2 -
            59411592*x*y^3) must be homogeneous

        ::

            sage: R.<x,y> = PolynomialRing(RR)
            sage: F = (217.992172373276*x^3 + 96023.1505442490*x^2*y
            ....:      + 1.40987971253579e7*x*y^2 + 6.90016027113216e8*y^3)
            sage: F.reduced_form(smallest_coeffs=False)  # tol 1e-8                     # needs sage.modules sage.rings.complex_interval_field
            (
            -39.5673942565918*x^3 + 111.874026298523*x^2*y
             + 231.052762985229*x*y^2 - 138.380829811096*y^3,
            <BLANKLINE>
            [-147 -148]
            [   1    1]
            )

        ::

            sage: R.<x,y> = PolynomialRing(CC)                                          # needs sage.rings.real_mpfr
            sage: F = ((0.759099196558145 + 0.845425869641446*CC.0)*x^3                 # needs sage.rings.real_mpfr
            ....:      + (84.8317207268542 + 93.8840848648033*CC.0)*x^2*y
            ....:      + (3159.07040755858 + 3475.33037377779*CC.0)*x*y^2
            ....:      + (39202.5965389079 + 42882.5139724962*CC.0)*y^3)
            sage: F.reduced_form(smallest_coeffs=False)  # tol 1e-11                    # needs sage.modules sage.rings.complex_interval_field sage.rings.real_mpfr
            (
            (-0.759099196558145 - 0.845425869641446*I)*x^3
            + (-0.571709908900118 - 0.0418133346027929*I)*x^2*y
            + (0.856525964330103 - 0.0721403997649759*I)*x*y^2
            + (-0.965531044130330 + 0.754252314465703*I)*y^3,
            <BLANKLINE>
            [-1 37]
            [ 0 -1]
            )
        """
        from sage.matrix.constructor import matrix
        from sage.modules.free_module_element import vector
        from sage.rings.complex_interval_field import ComplexIntervalField
        from sage.rings.real_mpfr import RealField

        if self.parent().ngens() != 2:
            raise ValueError("(=%s) must have two variables"%self)
        if not self.is_homogeneous():
            raise ValueError("(=%s) must be homogeneous"%self)

        prec = kwds.get('prec', 300)
        return_conjugation  =kwds.get('return_conjugation', True)
        error_limit = kwds.get('error_limit', 0.000001)
        emb = kwds.get('emb', None)

        # getting a numerical approximation of the roots of our polynomial
        CF = ComplexIntervalField(prec=prec)  # keeps trac of our precision error
        RF = RealField(prec=prec)
        R = self.parent()
        x,y = R.gens()

        # finding quadratic Q_0, gives us our covariant, z_0
        from sage.rings.polynomial.binary_form_reduce import covariant_z0
        try:
            z, th = covariant_z0(self, prec=prec, emb=emb, z0_cov=True)
        except ValueError:# multiple roots
            F = self.lc()*prod([p for p,e in self.factor()])
            z, th = covariant_z0(F, prec=prec, emb=emb, z0_cov=True)
        z = CF(z)
        # this moves z_0 to our fundamental domain using the three steps laid
        # out in the algorithm by [CS2003]
        # this is found in section 5 of their paper
        M = matrix(QQ, [[1,0], [0,1]]) # used to keep track of how our z is moved.
        zc = z.center()
        while zc.real() < RF(-0.5) or zc.real() >= RF(0.5) or (zc.real() <= RF(0) and zc.abs() < RF(1))\
         or (zc.real() > RF(0) and zc.abs() <= RF(1)):
            if (zc.real() < RF(-0.5)) or (zc.real() >= RF(0.5)):
                # moves z into fundamental domain by m
                m = zc.real().round() # finds amount to move z's real part by
                Qm = QQ(m)
                M = M * matrix(QQ, [[1,Qm], [0,1]]) # move
                z -= m  # M.inverse()*z is supposed to move z by m
            elif (zc.real() <= RF(0) and zc.abs() < RF(1)) or (zc.real() > RF(0) and zc.abs() <= RF(1)): # flips z
                z = -1/z
                M = M * matrix(QQ, [[0,-1], [1,0]])# multiply on left because we are taking inverse matrices
            zc = z.center()

        smallest_coeffs = kwds.get('smallest_coeffs', True)
        if smallest_coeffs:
            # since we are searching anyway, don't need the 'true' reduced covariant
            from sage.rings.polynomial.binary_form_reduce import smallest_poly
            norm_type = kwds.get('norm_type', 'norm')
            sm_F, sm_m = smallest_poly(self(tuple(M * vector([x,y]))), prec=prec, norm_type=norm_type, emb=emb)
            M = M*sm_m
        else:
            # solve the minimization problem for 'true' covariant
            z, th = covariant_z0(self(tuple(M * vector([x,y]))), prec=prec, emb=emb)
            z = CF(z)
            zc = z.center()
            # moves our z to fundamental domain as before
            while zc.real() < RF(-0.5) or zc.real() >= RF(0.5) or (zc.real() <= RF(0) and zc.abs() < RF(1))\
             or (zc.real() > RF(0) and zc.abs() <= RF(1)):
                if (zc.real() < RF(-0.5)) or (zc.real() >= RF(0.5)):
                    # moves z into fundamental domain by m
                    m = zc.real().round() # finds amount to move z's real part by
                    Qm = QQ(m)
                    M = M * matrix(QQ, [[1,Qm], [0,1]]) # move
                    z -= m  # M.inverse()*z is supposed to move z by m
                elif (zc.real() <= RF(0) and zc.abs() < RF(1)) or (zc.real() > RF(0) and zc.abs() <= RF(1)): # flips z
                    z = -1/z
                    M = M * matrix(QQ, [[0,-1], [1,0]])# multiply on left because we are taking inverse matrices
                zc = z.center()

        if return_conjugation:
            return (self(tuple(M * vector([x,y]))), M)
        return self(tuple(M * vector([x,y])))

    def is_unit(self):
        r"""
        Return ``True`` if ``self`` is a unit, that is, has a
        multiplicative inverse.

        EXAMPLES::

            sage: # needs sage.rings.number_field
            sage: R.<x,y> = QQbar[]
            sage: (x + y).is_unit()
            False
            sage: R(0).is_unit()
            False
            sage: R(-1).is_unit()
            True
            sage: R(-1 + x).is_unit()
            False
            sage: R(2).is_unit()
            True

        Check that :trac:`22454` is fixed::

            sage: _.<x,y> = Zmod(4)[]
            sage: (1 + 2*x).is_unit()
            True
            sage: (x*y).is_unit()
            False
            sage: _.<x,y> = Zmod(36)[]
            sage: (7+ 6*x + 12*y - 18*x*y).is_unit()
            True

        """
        # EXERCISE (Atiyah-McDonald, Ch 1): Let `A[x]` be a polynomial
        # ring in one variable. Then `f=\sum a_i x^i \in A[x]` is a unit\
        # if and only if `a_0` is a unit and `a_1,\ldots, a_n` are nilpotent.
        # (Also noted in Dummit and Foote, "Abstract Algebra", 1991,
        # Section 7.3 Exercise 33).
        # Also f is nilpotent if and only if all a_i are nilpotent.
        # This generalizes easily to the multivariate case, by considering
        # K[x,y,...] as K[x][y]...
        if not self.constant_coefficient().is_unit():
            return False
        cdef dict d = self.dict()
        cdef ETuple zero_key = ETuple({}, int(self.parent().ngens()))
        d.pop(zero_key, None)
        return all(d[k].is_nilpotent() for k in d)

    def is_nilpotent(self):
        r"""
        Return ``True`` if ``self`` is nilpotent, i.e., some power of ``self``
        is 0.

        EXAMPLES::

            sage: R.<x,y> = QQbar[]                                                     # needs sage.rings.number_field
            sage: (x + y).is_nilpotent()                                                # needs sage.rings.number_field
            False
            sage: R(0).is_nilpotent()                                                   # needs sage.rings.number_field
            True
            sage: _.<x,y> = Zmod(4)[]
            sage: (2*x).is_nilpotent()
            True
            sage: (2 + y*x).is_nilpotent()
            False
            sage: _.<x,y> = Zmod(36)[]
            sage: (4 + 6*x).is_nilpotent()
            False
            sage: (6*x + 12*y + 18*x*y + 24*(x^2+y^2)).is_nilpotent()
            True
        """
        # EXERCISE (Atiyah-McDonald, Ch 1): Let `A[x]` be a polynomial
        # ring in one variable. Then `f=\sum a_i x^i \in A[x]` is
        # nilpotent if and only if `a_0,\ldots, a_n` are nilpotent.
        # (Also noted in Dummit and Foote, "Abstract Algebra", 1991,
        # Section 7.3 Exercise 33).
        # This generalizes easily to the multivariate case, by considering
        # K[x,y,...] as K[x][y]...
        d = self.dict()
        return all(c.is_nilpotent() for c in d.values())

    def _test_subs(self, tester=None, **options):
        r"""
        Run some tests using the ``subs`` method.

        TESTS::

            sage: R.<x,y> = QQbar[]                                                     # needs sage.rings.number_field
            sage: (x + y)._test_subs()                                                  # needs sage.rings.number_field
        """
        if tester is None:
            tester = self._tester(**options)

        gens = self.parent().gens()

        if gens:
            # substituting all variables (in a polynomial ring with variables) with 0
            d = {str(gen): 0 for gen in gens}
            tester.assertEqual(self.subs(**d).parent(), self.parent().base_ring())

            # substituting all variables (in a polynomial ring with variables)
            # with elements of another ring
            from sage.rings.polynomial.polynomial_ring_constructor import PolynomialRing
            other = PolynomialRing(self.parent().base_ring(), 'other', len(gens))
            other_gens = other.gens()
            d = {str(gen): other_gen for gen, other_gen in zip(gens, other_gens)}
            tester.assertEqual(self.subs(**d).parent(), other)

        if len(gens) > 1:
            # substituting one variable (in a polynomial ring with variables) with 0
            d = {str(gens[0]): 0}
            tester.assertEqual(self.subs(**d).parent(), self.parent())

            # test error checking: partial substitution by elements
            # from another ring is not allowed
            d = {str(gens[0]): other_gens[0]}
            with tester.assertRaises((ValueError, TypeError)):
                self.subs(**d)

    def is_lorentzian(self, explain=False):
        r"""
        Return whether this is a Lorentzian polynomial.

        INPUT:

        - ``explain`` -- boolean (default: ``False``); if ``True``
          return a tuple whose first element is the boolean result of the test,
          and the second element is a string describing the reason the test failed,
          or ``None`` if the test succeeded.

        Lorentzian polynomials are a class of polynomials connected with the area
        of discrete convex analysis.  A polynomial `f` with positive real coefficients
        is Lorentzian if:

        - `f` is homogeneous;

        - the support of `f` is `M`-convex

        - `f` has degree less than `2`, or if its degree is at least two,
          the collection of sequential partial derivatives of `f` which are
          quadratic forms have Gram matrices with at most one positive eigenvalue.

        Note in particular that the zero polynomial is Lorentzian.  Examples of
        Lorentzian polynomials include homogeneous stable polynomials, volume
        polynomials of convex bodies and projective varieties, and Schur polynomials
        after renormalizing the coefficient of each monomial `x^\alpha` by `1/\alpha!`.

        EXAMPLES:

        Renormalized Schur polynomials are Lorentzian, but not in general if the
        renormalization is skipped::

            sage: P.<x,y> = QQ[]
            sage: p = (x^2 / 2) + x*y + (y^2 / 2)
            sage: p.is_lorentzian()
            True
            sage: p = x^2 + x*y + y^2
            sage: p.is_lorentzian()
            False

        Homogeneous linear forms and constant polynomials with positive
        coefficients are Lorentzian, as well as the zero polynomial::

            sage: p = x + 2*y
            sage: p.is_lorentzian()
            True
            sage: p = P(5)
            sage: p.is_lorentzian()
            True
            sage: P.zero().is_lorentzian()
            True

        Inhomogeneous polynomials and polynomials with negative coefficients
        are not Lorentzian::

            sage: p = x^2 + 2*x + y^2
            sage: p.is_lorentzian()
            False
            sage: p = 2*x^2 - y^2
            sage: p.is_lorentzian()
            False

        It is an error to check if a polynomial is Lorentzian if its base ring
        is not a subring of the real numbers, as the notion is not defined in
        this case::

<<<<<<< HEAD
            sage: Q.<z,w> = CC[]                                                        # needs sage.rings.real_mpfr
=======
            sage: # needs sage.rings.real_mpfr
            sage: Q.<z,w> = CC[]
>>>>>>> ffa0785a
            sage: q = z^2 + w^2
            sage: q.is_lorentzian()
            Traceback (most recent call last):
            ...
            NotImplementedError: is_lorentzian only implemented for real polynomials

        The method can give a reason for a polynomial failing to be Lorentzian::

            sage: p = x^2 + 2*x + y^2
            sage: p.is_lorentzian(explain=True)
            (False, 'inhomogeneous')

        REFERENCES:

        For full definitions and related discussion, see [BrHu2019]_ and
        [HMMS2019]_.  The second reference gives the characterization of
        Lorentzian polynomials applied in this implementation explicitly.
        """
        from sage.rings.imaginary_unit import I

        # function to handle return value when reason requested
        def result(val, explanation=None):
            return (val, explanation) if explain else val

        try:
            # this would better be handled by a category of RealFields()
            self.base_ring()(I)
        except (ValueError, TypeError):
            pass
        else:
            raise NotImplementedError("is_lorentzian only implemented for real polynomials")

        if self.is_zero():
            return result(True)

        if not self.is_homogeneous():
            return result(False, "inhomogeneous")

        if any(coeff < 0 for coeff in self.coefficients()):
            return result(False, "negative coefficient")

        # for degree <= 1, homogeneous with positive coefficients is sufficient
        if self.degree() <= 1:
            return result(True)

        # check support is M-convex
        if not _is_M_convex_(self.exponents()):
            return result(False, "not M-convex")

        # compute quadratic forms coming from a sequence of partial derivatives
        if self.degree() == 2:
            quadratic_derivs = set([self])
        else:
            from sage.combinat.integer_lists.invlex import IntegerListsLex

            gens = self.parent().gens()
            quadratic_derivs = set()
            multi_exponents = IntegerListsLex(self.degree() - 2, length=len(gens))
            for alpha in multi_exponents:
                # construct list [gen_1, exp_1, ..., gen_n, exp_n] for derivative function
                d_list = chain(*zip(gens, alpha))
                d = self.derivative(*d_list)
                quadratic_derivs.add(d)

        # check derivative quadratic forms have at most one positive eigenvalue
        for deriv in quadratic_derivs:
            from sage.quadratic_forms.quadratic_form import QuadraticForm
            G = QuadraticForm(deriv).Gram_matrix()
            spectrum = sorted(G.eigenvalues(), reverse=True)
            if len(spectrum) > 1 and spectrum[1] > 0:
                return result(False, "multiple positive eigenvalues")

        return result(True)


def _is_M_convex_(points):
    r"""
    Return whether ``points`` represents a set of integer lattice points
    which are M-convex.

    Utility function for method ``is_lorentzian``, which would more properly
    fit with code related to discrete convex geometry, generalized permutahedra,
    or polymatroids, which are not currently implemented in Sage.

    INPUT:

    - ``points`` -- iterable for a list of integer lattice points of the
      same dimension

    Examples of M-convex sets include the vertices of a matroid polytope, and the
    support sets of Schur polynomials.

    EXAMPLES:

    The following points represent the vertices of a matroid polytope (indicator
    vectors of the bases) of rank `2` on five elements::

        sage: from sage.rings.polynomial.multi_polynomial import _is_M_convex_
        sage: P = [[1,1,0,0], [1,0,1,0], [0,1,1,0], [0,1,0,1], [0,0,1,1]]
        sage: _is_M_convex_(P)
        True

    These points are the support of the Schur polynomial in three variables for
    the partition `(2,2)`::

        sage: P = [[2,2,0], [2,0,2], [0,2,2], [2,1,1], [1,2,1], [1,1,2]]
        sage: _is_M_convex_(P)
        True

    The following are not examples of `M`-convex sets of points::

        sage: P = [[1, 0, 0], [1, 1, 0], [1, 1, 1]]
        sage: _is_M_convex_(P)
        False

        sage: P = [[0, 1, 2], [2, 1]]
        sage: _is_M_convex_(P)
        Traceback (most recent call last):
        ...
        ValueError: input points are not the same dimension

        sage: P = [[0, 0.5, 1], [1, 1.5, 2]]
        sage: _is_M_convex_(P)
        Traceback (most recent call last):
        ...
        ValueError: input points are not integer lattice points

    REFERENCES:

    See [BrHu2019]_ for a definition of M-convexity.
    """
    points_set = set(map(tuple, points))
    if not points_set:
        return True
    dim = len(next(iter(points_set)))
    if any(len(p) != dim for p in points_set):
        raise ValueError("input points are not the same dimension")
    if any(entry not in ZZ for p in points_set for entry in p):
        raise ValueError("input points are not integer lattice points")
    for p1 in points_set:
        list_p1 = list(p1)
        for p2 in points_set:
            if p2 == p1:
                continue
            delta = list(x2 - x1 for x1, x2 in zip(p1, p2))
            for i in range(dim):
                if p2[i] > p1[i]:
                    # modify list_p1 to represent point p1 + e_i - e_j for various i, j
                    list_p1[i] += 1  # add e_i
                    # check exchange condition is satisfied by some index j
                    for j in range(dim):
                        if p2[j] < p1[j]:
                            list_p1[j] -= 1  # subtract e_j
                            exch = tuple(list_p1)  # p1 + e_i - e_j
                            list_p1[j] += 1  # add e_j again
                            if tuple(exch) in points_set:
                                break
                    else:
                        return False
                    list_p1[i] -= 1  # subtract e_i
                    # list_p1 should now have same entries as p1 again
    return True


cdef remove_from_tuple(e, int ind) noexcept:
    w = list(e)
    del w[ind]
    if len(w) == 1:
        return w[0]
    else:
        return tuple(w)


cdef class MPolynomial_libsingular(MPolynomial):
    r"""
    Abstract base class for :class:`~sage.rings.polynomial.multi_polynomial_libsingular.MPolynomial_libsingular`

    This class is defined for the purpose of :func:`isinstance` tests.  It should not be
    instantiated.

    EXAMPLES::

        sage: from sage.rings.polynomial.multi_polynomial import MPolynomial_libsingular
        sage: R1.<x> = QQ[]
        sage: isinstance(x, MPolynomial_libsingular)
        False
        sage: R2.<y,z> = QQ[]
        sage: isinstance(y, MPolynomial_libsingular)                                    # needs sage.libs.singular
        True

    By design, there is a unique direct subclass::

        sage: len(sage.rings.polynomial.multi_polynomial.MPolynomial_libsingular.__subclasses__()) <= 1
        True
    """<|MERGE_RESOLUTION|>--- conflicted
+++ resolved
@@ -2729,12 +2729,8 @@
         is not a subring of the real numbers, as the notion is not defined in
         this case::
 
-<<<<<<< HEAD
-            sage: Q.<z,w> = CC[]                                                        # needs sage.rings.real_mpfr
-=======
             sage: # needs sage.rings.real_mpfr
             sage: Q.<z,w> = CC[]
->>>>>>> ffa0785a
             sage: q = z^2 + w^2
             sage: q.is_lorentzian()
             Traceback (most recent call last):
