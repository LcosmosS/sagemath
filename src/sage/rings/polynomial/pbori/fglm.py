<<<<<<< HEAD
# sage_setup: distribution = sagemath-brial
from .PyPolyBoRi import Polynomial, BoolePolynomialVector
from .pbori import FGLMStrategy, BooleSet
=======
from .pbori import BooleSet, FGLMStrategy
from .PyPolyBoRi import BoolePolynomialVector, Polynomial
>>>>>>> 292020cf


def _fglm(I, from_ring, to_ring):
    r"""
    Unchecked variant of fglm
    """
    vec = BoolePolynomialVector(I)
    return FGLMStrategy(from_ring, to_ring, vec).main()


def fglm(I, from_ring, to_ring):
    r"""
    Convert *reduced* Groebner Basis in ``from_ring`` to a GroebnerBasis
    in ``to_ring``.

    It acts independent of the global ring, which is restored at the end of the
    computation.

    TESTS::

        sage: from sage.rings.polynomial.pbori import *
        sage: from sage.rings.polynomial.pbori.PyPolyBoRi import OrderCode
        sage: dp_asc = OrderCode.dp_asc
        sage: r=declare_ring(['x','y','z'],dict())
        sage: old_ring = r
        sage: new_ring = old_ring.clone(ordering=dp_asc)
        sage: (x,y,z) = [old_ring.variable(i) for i in range(3)]
        sage: ideal=[x+z, y+z]# lp Groebner basis
        sage: from sage.rings.polynomial.pbori.fglm import fglm
        sage: list(fglm(ideal, old_ring, new_ring))
        [y + x, z + x]
    """
    for poly in I:
        if poly.ring().id() != from_ring.id():
            raise ValueError("Ideal I must be from the first ring argument")
    return _fglm(I, from_ring, to_ring)


def vars_real_divisors(monomial, monomial_set):
    r"""
    Return all elements of ``monomial_set``, which result multiplied by a variable in monomial.

    EXAMPLES::

        sage: from sage.rings.polynomial.pbori.pbori import *
        sage: from sage.rings.polynomial.pbori.PyPolyBoRi import OrderCode
        sage: dp_asc = OrderCode.dp_asc
        sage: from sage.rings.polynomial.pbori.PyPolyBoRi import Ring
        sage: r = Ring(1000)
        sage: x = r.variable
        sage: b = BooleSet([x(1)*x(2),x(2)])
        sage: from sage.rings.polynomial.pbori.fglm import vars_real_divisors
        sage: vars_real_divisors(x(1)*x(2)*x(3),b)
        {{x(1),x(2)}}
    """
    return BooleSet(Polynomial(monomial_set.divisors_of(monomial)).
                    graded_part(monomial.deg() - 1))


def m_k_plus_one(completed_elements, variables):
    r"""
    Calculate `m_{k+1}` from the FGLM algorithm.

    Calculate `m_{k+1}` from the FGLM algorithm as described in Wichmann [Wich1997]_.

    .. NOTE::

        It would be nice to be able to efficiently extract the smallest term of a polynomial.

    EXAMPLES::

        sage: from sage.rings.polynomial.pbori.pbori import *
        sage: from sage.rings.polynomial.pbori.PyPolyBoRi import OrderCode
        sage: from sage.rings.polynomial.pbori.fglm import m_k_plus_one
        sage: dp_asc = OrderCode.dp_asc
        sage: from sage.rings.polynomial.pbori.PyPolyBoRi import Ring
        sage: r = Ring(1000)
        sage: x = r.variable
        sage: from sage.rings.polynomial.pbori.PyPolyBoRi import Monomial
        sage: s = BooleSet([x(1)*x(2),x(1),x(2),Monomial(r),x(3)])
        sage: variables = BooleSet([x(1),x(2),x(3)])
        sage: m_k_plus_one(s,variables)
        x(2)*x(3)
        sage: r2 = r.clone(ordering=dp_asc)
        sage: m_k_plus_one(r2(s).set(),r2(variables).set())
        x(1)*x(3)
    """
    return sorted(completed_elements.cartesian_product(variables).diff(
        completed_elements))[0]<|MERGE_RESOLUTION|>--- conflicted
+++ resolved
@@ -1,11 +1,6 @@
-<<<<<<< HEAD
 # sage_setup: distribution = sagemath-brial
-from .PyPolyBoRi import Polynomial, BoolePolynomialVector
-from .pbori import FGLMStrategy, BooleSet
-=======
 from .pbori import BooleSet, FGLMStrategy
 from .PyPolyBoRi import BoolePolynomialVector, Polynomial
->>>>>>> 292020cf
 
 
 def _fglm(I, from_ring, to_ring):
