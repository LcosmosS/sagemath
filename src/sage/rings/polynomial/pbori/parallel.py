--- conflicted
+++ resolved
@@ -1,8 +1,4 @@
-<<<<<<< HEAD
 # sage_setup: distribution = sagemath-brial
-# coding=utf-8
-=======
->>>>>>> 112a6ca2
 r"""
 parallel.py
 PolyBoRi
