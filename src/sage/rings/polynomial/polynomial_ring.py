# -*- coding: utf-8 -*-
"""
Univariate Polynomial Rings

Sage implements sparse and dense polynomials over commutative and
non-commutative rings.  In the non-commutative case, the polynomial
variable commutes with the elements of the base ring.

AUTHOR:

- William Stein

- Kiran Kedlaya (2006-02-13): added macaulay2 option

- Martin Albrecht (2006-08-25): removed it again as it isn't needed anymore

- Simon King (2011-05): Dense and sparse polynomial rings must not be equal.

- Simon King (2011-10): Choice of categories for polynomial rings.

EXAMPLES::

    sage: z = QQ['z'].0
    sage: (z^3 + z - 1)^3
    z^9 + 3*z^7 - 3*z^6 + 3*z^5 - 6*z^4 + 4*z^3 - 3*z^2 + 3*z - 1

Saving and loading of polynomial rings works::

    sage: loads(dumps(QQ['x'])) == QQ['x']
    True
    sage: k = PolynomialRing(QQ['x'],'y'); loads(dumps(k))==k
    True
    sage: k = PolynomialRing(ZZ,'y'); loads(dumps(k)) == k
    True
    sage: k = PolynomialRing(ZZ,'y', sparse=True); loads(dumps(k))
    Sparse Univariate Polynomial Ring in y over Integer Ring

Rings with different variable names are not equal; in fact,
by :trac:`9944`, polynomial rings are equal if and only
if they are identical (which should be the  case for all parent
structures in Sage)::

    sage: QQ['y'] != QQ['x']
    True
    sage: QQ['y'] != QQ['z']
    True

We create a polynomial ring over a quaternion algebra::

    sage: A.<i,j,k> = QuaternionAlgebra(QQ, -1,-1)                                      # optional - sage.combinat sage.modules
    sage: R.<w> = PolynomialRing(A, sparse=True)                                        # optional - sage.combinat sage.modules
    sage: f = w^3 + (i+j)*w + 1                                                         # optional - sage.combinat sage.modules
    sage: f                                                                             # optional - sage.combinat sage.modules
    w^3 + (i + j)*w + 1
    sage: f^2                                                                           # optional - sage.combinat sage.modules
    w^6 + (2*i + 2*j)*w^4 + 2*w^3 - 2*w^2 + (2*i + 2*j)*w + 1
    sage: f = w + i ; g = w + j                                                         # optional - sage.combinat sage.modules
    sage: f * g                                                                         # optional - sage.combinat sage.modules
    w^2 + (i + j)*w + k
    sage: g * f                                                                         # optional - sage.combinat sage.modules
    w^2 + (i + j)*w - k

:trac:`9944` introduced some changes related with
coercion. Previously, a dense and a sparse polynomial ring with the
same variable name over the same base ring evaluated equal, but of
course they were not identical. Coercion maps are cached - but if a
coercion to a dense ring is requested and a coercion to a sparse ring
is returned instead (since the cache keys are equal!), all hell breaks
loose.

Therefore, the coercion between rings of sparse and dense polynomials
works as follows::

    sage: R.<x> = PolynomialRing(QQ, sparse=True)
    sage: S.<x> = QQ[]
    sage: S == R
    False
    sage: S.has_coerce_map_from(R)
    True
    sage: R.has_coerce_map_from(S)
    False
    sage: (R.0 + S.0).parent()
    Univariate Polynomial Ring in x over Rational Field
    sage: (S.0 + R.0).parent()
    Univariate Polynomial Ring in x over Rational Field

It may be that one has rings of dense or sparse polynomials over
different base rings. In that situation, coercion works by means of
the :func:`~sage.categories.pushout.pushout` formalism::

    sage: R.<x> = PolynomialRing(GF(5), sparse=True)                                    # optional - sage.rings.finite_rings
    sage: S.<x> = PolynomialRing(ZZ)
    sage: R.has_coerce_map_from(S)                                                      # optional - sage.rings.finite_rings
    False
    sage: S.has_coerce_map_from(R)                                                      # optional - sage.rings.finite_rings
    False
    sage: S.0 + R.0                                                                     # optional - sage.rings.finite_rings
    2*x
    sage: (S.0 + R.0).parent()                                                          # optional - sage.rings.finite_rings
    Univariate Polynomial Ring in x over Finite Field of size 5
    sage: (S.0 + R.0).parent().is_sparse()                                              # optional - sage.rings.finite_rings
    False

Similarly, there is a coercion from the (non-default) NTL
implementation for univariate polynomials over the integers
to the default FLINT implementation, but not vice versa::

    sage: R.<x> = PolynomialRing(ZZ, implementation='NTL')                              # optional - sage.libs.ntl
    sage: S.<x> = PolynomialRing(ZZ, implementation='FLINT')                            # optional - sage.libs.flint
<<<<<<< HEAD
    sage: (S.0 + R.0).parent() is S                                                       # optional - sage.libs.flint sage.libs.ntl
    True
    sage: (R.0 + S.0).parent() is S                                                       # optional - sage.libs.flint sage.libs.ntl
=======
    sage: (S.0 + R.0).parent() is S                                                     # optional - sage.libs.flint sage.libs.ntl
    True
    sage: (R.0 + S.0).parent() is S                                                     # optional - sage.libs.flint sage.libs.ntl
>>>>>>> 1e649be1
    True

TESTS::

    sage: K.<x> = FractionField(QQ['x'])
    sage: V.<z> = K[]
    sage: x+z
    z + x

Check that :trac:`5562` has been fixed::

    sage: R.<u> = PolynomialRing(RDF, 1)
    sage: v1 = vector([u])                                                              # optional - sage.modules
    sage: v2 = vector([CDF(2)])                                                         # optional - sage.modules
    sage: v1 * v2                                                                       # optional - sage.modules
    2.0*u

"""

#*****************************************************************************
#       Copyright (C) 2006 William Stein <wstein@gmail.com>
#
# This program is free software: you can redistribute it and/or modify
# it under the terms of the GNU General Public License as published by
# the Free Software Foundation, either version 2 of the License, or
# (at your option) any later version.
#                  http://www.gnu.org/licenses/
#*****************************************************************************


import sys

from sage.structure.element import Element

import sage.categories as categories
from sage.categories.morphism import IdentityMorphism

import sage.rings.ring as ring
from sage.structure.element import is_RingElement
import sage.rings.rational_field as rational_field
from sage.rings.rational_field import QQ
from sage.rings.integer_ring import ZZ
from sage.rings.integer import Integer
from sage.rings.number_field.number_field_base import NumberField

try:
    from sage.libs.pari.all import pari_gen
except ImportError:
    pari_gen = ()

from sage.rings.polynomial.polynomial_ring_constructor import polynomial_default_category

import sage.misc.latex as latex
from sage.misc.prandom import randint
from sage.misc.cachefunc import cached_method
from sage.misc.lazy_attribute import lazy_attribute

import sage.rings.abc
from sage.rings.fraction_field_element import FractionFieldElement
from sage.rings.finite_rings.element_base import FiniteRingElement
from sage.rings.polynomial.polynomial_singular_interface import PolynomialRing_singular_repr
from sage.rings.polynomial.polynomial_singular_interface import can_convert_to_singular
from sage.rings.power_series_ring_element import PowerSeries

_CommutativeRings = categories.commutative_rings.CommutativeRings()

import sage.interfaces.abc


def is_PolynomialRing(x):
    """
    Return True if ``x`` is a *univariate* polynomial ring (and not a
    sparse multivariate polynomial ring in one variable).

    EXAMPLES::

        sage: from sage.rings.polynomial.polynomial_ring import is_PolynomialRing
        sage: from sage.rings.polynomial.multi_polynomial_ring import is_MPolynomialRing
        sage: is_PolynomialRing(2)
        False

    This polynomial ring is not univariate.

    ::

        sage: is_PolynomialRing(ZZ['x,y,z'])
        False
        sage: is_MPolynomialRing(ZZ['x,y,z'])
        True

    ::

        sage: is_PolynomialRing(ZZ['w'])
        True

    Univariate means not only in one variable, but is a specific data
    type. There is a multivariate (sparse) polynomial ring data type,
    which supports a single variable as a special case.

    ::

        sage: R.<w> = PolynomialRing(ZZ, implementation="singular"); R                  # optional - sage.libs.singular
        Multivariate Polynomial Ring in w over Integer Ring
        sage: is_PolynomialRing(R)                                                      # optional - sage.libs.singular
        False
        sage: type(R)                                                                   # optional - sage.libs.singular
        <class 'sage.rings.polynomial.multi_polynomial_libsingular.MPolynomialRing_libsingular'>
    """
    return isinstance(x, PolynomialRing_general)


#########################################################################################

class PolynomialRing_general(ring.Algebra):
    """
    Univariate polynomial ring over a ring.
    """

    def __init__(self, base_ring, name=None, sparse=False, implementation=None,
                 element_class=None, category=None):
        """
        EXAMPLES::

            sage: R.<x> = QQ['x']
            sage: R(-1) + R(1)
            0
            sage: (x - 2/3)*(x^2 - 8*x + 16)
            x^3 - 26/3*x^2 + 64/3*x - 32/3

            sage: category(ZZ['x'])
            Join of Category of unique factorization domains
             and Category of commutative algebras over
              (euclidean domains and infinite enumerated sets and metric spaces)
             and Category of infinite sets
            sage: category(GF(7)['x'])                                                  # optional - sage.rings.finite_rings
            Join of Category of euclidean domains
             and Category of commutative algebras over
              (finite enumerated fields and subquotients of monoids and quotients of semigroups) and Category of infinite sets

        TESTS:

        Verify that :trac:`15232` has been resolved::

            sage: K.<x> = FunctionField(QQ)
            sage: R.<y> = K[]
            sage: TestSuite(R).run()

        Check that category for zero ring::

            sage: PolynomialRing(Zmod(1), 'x').category()
            Category of finite commutative algebras over
            (finite commutative rings and subquotients of monoids and
            quotients of semigroups and finite enumerated sets)

        Check `is_finite` inherited from category (:trac:`24432`)::

            sage: Zmod(1)['x'].is_finite()
            True

            sage: GF(7)['x'].is_finite()                                                # optional - sage.rings.finite_rings
            False

            sage: Zmod(1)['x']['y'].is_finite()
            True

            sage: GF(7)['x']['y'].is_finite()                                           # optional - sage.rings.finite_rings
            False

        """
        # We trust that, if category is given, it is useful and does not need to be joined
        # with the default category
        if category is None:
            if base_ring.is_zero():
                category = categories.rings.Rings().Finite()
            else:
                category = polynomial_default_category(base_ring.category(), 1)
        self.__is_sparse = sparse
        if element_class:
            self._polynomial_class = element_class
        else:
            if sparse:
                from sage.rings.polynomial.polynomial_element_generic import Polynomial_generic_sparse
                self._polynomial_class = Polynomial_generic_sparse
            else:
                from sage.rings.polynomial.polynomial_element import Polynomial_generic_dense
                self._polynomial_class = Polynomial_generic_dense
        self.Element = self._polynomial_class
        self.__cyclopoly_cache = {}
        self._has_singular = False
        ring.Algebra.__init__(self, base_ring, names=name, normalize=True, category=category)
        self._populate_coercion_lists_(convert_method_name='_polynomial_')

    def __reduce__(self):
        from sage.rings.polynomial.polynomial_ring_constructor import unpickle_PolynomialRing
        args = (self.base_ring(), self.variable_names(), None, self.is_sparse())
        return unpickle_PolynomialRing, args

    def _element_constructor_(self, x=None, check=True, is_gen=False,
                              construct=False, **kwds):
        r"""
        Convert ``x`` into this univariate polynomial ring,
        possibly non-canonically.

        Conversion from power series::

            sage: R.<x> = QQ[]
            sage: R(1 + x + x^2 + O(x^3))
            x^2 + x + 1

        Stacked polynomial rings coerce into constants if possible. First,
        the univariate case::

            sage: R.<x> = QQ[]
            sage: S.<u> = R[]
            sage: S(u + 2)
            u + 2
            sage: S(x + 3)
            x + 3
            sage: S(x + 3).degree()
            0

        Second, the multivariate case::

            sage: R.<x,y> = QQ[]
            sage: S.<u> = R[]
            sage: S(x + 2*y)
            x + 2*y
            sage: S(x + 2*y).degree()
            0
            sage: S(u + 2*x)
            u + 2*x
            sage: S(u + 2*x).degree()
            1

        Foreign polynomial rings coerce into the highest ring; the point
        here is that an element of T could coerce to an element of R or an
        element of S; it is anticipated that an element of T is more likely
        to be "the right thing" and is historically consistent.

        ::

            sage: R.<x> = QQ[]
            sage: S.<u> = R[]
            sage: T.<a> = QQ[]
            sage: S(a)
            u

        Coercing in pari elements::

            sage: QQ['x'](pari('[1,2,3/5]'))                                            # optional - sage.libs.pari
            3/5*x^2 + 2*x + 1
            sage: QQ['x'](pari('(-1/3)*x^10 + (2/3)*x - 1/5'))                          # optional - sage.libs.pari
            -1/3*x^10 + 2/3*x - 1/5

        Coercing strings::

            sage: QQ['y']('-y')
            -y

        TESTS:

        Python 3 range is allowed::

            sage: R = PolynomialRing(ZZ,'x')
            sage: R(range(4))
            3*x^3 + 2*x^2 + x

        This shows that the issue at :trac:`4106` is fixed::

            sage: x = var('x')                                                          # optional - sage.symbolic
            sage: R = IntegerModRing(4)
            sage: S = R['x']                                                            # optional - sage.symbolic
            sage: S(x)                                                                  # optional - sage.symbolic
            x

        Throw a TypeError if any of the coefficients cannot be coerced
        into the base ring (:trac:`6777`)::

            sage: RealField(300)['x']( [ 1, ComplexField(300).gen(), 0 ])
            Traceback (most recent call last):
            ...
            TypeError: unable to convert '1.00...00*I' to a real number

        Check that the bug in :trac:`11239` is fixed::

            sage: K.<a> = GF(5^2, prefix='z')                                           # optional - sage.rings.finite_rings
            sage: L.<b> = GF(5^4, prefix='z')                                           # optional - sage.rings.finite_rings
            sage: f = K['x'].gen() + a                                                  # optional - sage.rings.finite_rings
            sage: L['x'](f)                                                             # optional - sage.rings.finite_rings
            x + b^3 + b^2 + b + 3

        A test from :trac:`14485` ::

            sage: x = SR.var('x')                                                       # optional - sage.symbolic
            sage: QQbar[x](x^6 + x^5 + x^4 - x^3 + x^2 - x + 2/5)                       # optional - sage.rings.number_field sage.symbolic
            x^6 + x^5 + x^4 - x^3 + x^2 - x + 2/5

        Check support for unicode characters (:trac:`29280`)::

            sage: QQ['λ']('λ^2')
            λ^2
        """
        C = self.element_class
        if isinstance(x, (list, tuple)):
            return C(self, x, check=check, is_gen=False, construct=construct)
        if isinstance(x, range):
            return C(self, list(x), check=check, is_gen=False,
                     construct=construct)
        if isinstance(x, Element):
            P = x.parent()
            if P is self:
                return x
            elif P is self.base_ring():
                # It *is* the base ring, hence, we should not need to check.
                # Moreover, if x is equal to zero then we usually need to
                # provide [] to the polynomial class, not [x], if we don't want
                # to check (normally, polynomials like to strip trailing zeroes).
                # However, in the padic case, we WANT that trailing
                # zeroes are not stripped, because O(5)==0, but still it must
                # not be forgotten. It should be the job of the __init__ method
                # to decide whether to strip or not to strip.
                return C(self, [x], check=False, is_gen=False,
                         construct=construct)
            elif P == self.base_ring():
                return C(self, [x], check=True, is_gen=False,
                         construct=construct)
        if isinstance(x, sage.interfaces.abc.SingularElement) and self._has_singular:
            self._singular_().set_ring()
            try:
                return x.sage_poly(self)
            except Exception:
                raise TypeError("Unable to coerce singular object")
        elif isinstance(x, str):
            try:
                from sage.misc.parser import Parser, LookupNameMaker
                R = self.base_ring()
                p = Parser(Integer, R, LookupNameMaker({self.variable_name(): self.gen()}, R))
                return self(p.parse(x))
            except NameError:
                raise TypeError("Unable to coerce string")
        elif isinstance(x, FractionFieldElement):
            if x.denominator().is_unit():
                x = x.numerator() * x.denominator().inverse_of_unit()
            else:
                raise TypeError("denominator must be a unit")
        elif isinstance(x, pari_gen):
            if x.type() == 't_RFRAC':
                raise TypeError("denominator must be a unit")
            if x.type() != 't_POL':
                x = x.Polrev()
        elif isinstance(x, FiniteRingElement):
            try:
                return self(x.polynomial())
            except AttributeError:
                pass
        elif isinstance(x, PowerSeries):
            x = x.truncate()
        return C(self, x, check, is_gen, construct=construct, **kwds)

    @classmethod
    def _implementation_names(cls, implementation, base_ring, sparse=False):
        """
        Check whether this class can handle the implementation
        ``implementation`` over the given base ring and sparseness.

        This is a simple wrapper around :meth:`_implementation_names_impl`
        which does the real work.

        .. NOTE::

            It is assumed that the ``base_ring`` argument is a base ring
            which the class can handle.

        INPUT:

        - ``implementation`` -- either a string denoting a specific
          implementation or ``None`` for the default.

        - ``base_ring`` -- the base ring for the polynomial ring.

        - ``sparse`` -- (boolean) whether the implementation is sparse.

        OUTPUT:

        - if the implementation is supported, the output is a list of
          all names (possibly including ``None``) which refer to the
          given implementation. The first element of the list is the
          canonical name. If the ``__init__`` method does not take an
          ``implementation`` keyword, then the first element must be
          ``None``.

        - if the implementation is not supported, raise a
          ``ValueError``.

        EXAMPLES::

            sage: from sage.rings.polynomial.polynomial_ring import PolynomialRing_general
            sage: PolynomialRing_general._implementation_names(None, ZZ, True)
            [None, 'generic']
            sage: PolynomialRing_general._implementation_names("generic", ZZ, True)
            [None, 'generic']
            sage: PolynomialRing_general._implementation_names("xyzzy", ZZ, True)
            Traceback (most recent call last):
            ...
            ValueError: unknown implementation 'xyzzy' for sparse polynomial rings over Integer Ring
        """
        names = cls._implementation_names_impl(implementation, base_ring, sparse)
        if names is NotImplemented:
            raise ValueError("unknown implementation %r for %s polynomial rings over %r" %
                    (implementation, "sparse" if sparse else "dense", base_ring))
        assert isinstance(names, list)
        assert implementation in names
        return names

    @staticmethod
    def _implementation_names_impl(implementation, base_ring, sparse):
        """
        The underlying implementation of :meth:`_implementation_names`.

        The behaviour is exactly the same, except that an unknown
        implementation returns ``NotImplemented`` instead of raising
        ``ValueError``.

        EXAMPLES::

            sage: from sage.rings.polynomial.polynomial_ring import PolynomialRing_general
            sage: PolynomialRing_general._implementation_names_impl("xyzzy", ZZ, True)
            NotImplemented
        """
        if implementation is None or implementation == "generic":
            return [None, "generic"]
        return NotImplemented

    def is_integral_domain(self, proof = True):
        """
        EXAMPLES::

            sage: ZZ['x'].is_integral_domain()
            True
            sage: Integers(8)['x'].is_integral_domain()
            False
        """
        return self.base_ring().is_integral_domain(proof)

    def is_unique_factorization_domain(self, proof = True):
        """
        EXAMPLES::

            sage: ZZ['x'].is_unique_factorization_domain()
            True
            sage: Integers(8)['x'].is_unique_factorization_domain()
            False
        """
        return self.base_ring().is_unique_factorization_domain(proof)

    def is_noetherian(self):
        return self.base_ring().is_noetherian()

    def some_elements(self):
        r"""
        Return a list of polynomials.

        This is typically used for running generic tests.

        EXAMPLES::

            sage: R.<x> = QQ[]
            sage: R.some_elements()
            [x, 0, 1, 1/2, x^2 + 2*x + 1, x^3, x^2 - 1, x^2 + 1, 2*x^2 + 2]
        """
        # the comments in the following lines describe the motivation for
        # adding these elements, they are not accurate over all rings and in
        # all contexts
        R = self.base_ring()
        # Doing things this way is a little robust against rings where
        #    2 might not convert in
        one = R.one()
        return [self.gen(),
            self.zero(), self(one), self(R.an_element()), # elements of the base ring
            self([one,2*one,one]), # a square
            self([0,0,0,one]), # a power but not a square
            self([-one,0,one]), # a reducible element
            self([one,0,one]), # an irreducible element
            self([2*one,0,2*one]), # an element with non-trivial content
        ]

    @cached_method
    def flattening_morphism(self):
        r"""
        Return the flattening morphism of this polynomial ring

        EXAMPLES::

            sage: QQ['a','b']['x'].flattening_morphism()
            Flattening morphism:
              From: Univariate Polynomial Ring in x over
                    Multivariate Polynomial Ring in a, b over Rational Field
              To:   Multivariate Polynomial Ring in a, b, x over Rational Field

            sage: QQ['x'].flattening_morphism()
            Identity endomorphism of Univariate Polynomial Ring in x over Rational Field
        """
        from .multi_polynomial_ring import is_MPolynomialRing
        base = self.base_ring()
        if is_PolynomialRing(base) or is_MPolynomialRing(base):
            from .flatten import FlatteningMorphism
            return FlatteningMorphism(self)
        else:
            return IdentityMorphism(self)

    def construction(self):
        """
        Return the construction functor.
        """
        return categories.pushout.PolynomialFunctor(self.variable_name(), sparse=self.__is_sparse), self.base_ring()

    def completion(self, p=None, prec=20, extras=None):
        r"""
        Return the completion of ``self`` with respect to the irreducible
        polynomial ``p``.

        Currently only implemented for ``p=self.gen()`` (the default), i.e. you
        can only complete `R[x]` with respect to `x`, the result being a ring
        of power series in `x`. The ``prec`` variable controls the precision
        used in the power series ring. If ``prec`` is `\infty`, then this
        returns a :class:`LazyPowerSeriesRing`.

        EXAMPLES::

            sage: P.<x> = PolynomialRing(QQ)
            sage: P
            Univariate Polynomial Ring in x over Rational Field
            sage: PP = P.completion(x)
            sage: PP
            Power Series Ring in x over Rational Field
            sage: f = 1 - x
            sage: PP(f)
            1 - x
            sage: 1 / f
            -1/(x - 1)
            sage: g = 1 / PP(f); g
            1 + x + x^2 + x^3 + x^4 + x^5 + x^6 + x^7 + x^8 + x^9 + x^10 + x^11
             + x^12 + x^13 + x^14 + x^15 + x^16 + x^17 + x^18 + x^19 + O(x^20)
            sage: 1 / g
            1 - x + O(x^20)

            sage: PP = P.completion(x, prec=oo); PP
            Lazy Taylor Series Ring in x over Rational Field
            sage: g = 1 / PP(f); g
            1 + x + x^2 + O(x^3)
            sage: 1 / g == f
            True
        """
        if p is None or str(p) == self._names[0]:
            if prec == float('inf'):
                from sage.rings.lazy_series_ring import LazyPowerSeriesRing
                return LazyPowerSeriesRing(self.base_ring(), names=(self._names[0],),
                                           sparse=self.is_sparse())
            from sage.rings.power_series_ring import PowerSeriesRing
            return PowerSeriesRing(self.base_ring(), name=self._names[0],
                                   default_prec=prec, sparse=self.is_sparse())

        raise NotImplementedError("cannot complete %s with respect to %s" % (self, p))

    def _coerce_map_from_base_ring(self):
        """
        Return a coercion map from the base ring of ``self``.

        EXAMPLES::

            sage: R.<x> = QQ[]
            sage: R.coerce_map_from(QQ)
            Polynomial base injection morphism:
              From: Rational Field
              To:   Univariate Polynomial Ring in x over Rational Field
            sage: R.coerce_map_from(ZZ)
            Composite map:
              From: Integer Ring
              To:   Univariate Polynomial Ring in x over Rational Field
              Defn:   Natural morphism:
                      From: Integer Ring
                      To:   Rational Field
                    then
                      Polynomial base injection morphism:
                      From: Rational Field
                      To:   Univariate Polynomial Ring in x over Rational Field
            sage: R.coerce_map_from(GF(7))                                              # optional - sage.rings.finite_rings
        """
        from .polynomial_element import PolynomialBaseringInjection

        return PolynomialBaseringInjection(self.base_ring(), self)

    def _coerce_map_from_(self, P):
        """
        The rings that canonically coerce to this polynomial ring are:

        - this ring itself

        - any ring that canonically coerces to the base ring of this ring.

        - polynomial rings in the same variable over any base ring that
          canonically coerces to the base ring of this ring.

        - a multivariate polynomial ring P such that self's variable name
          is among the variable names of P, and the ring obtained by
          removing that variable is different from the base ring of self,
          but coerces into it. (see :trac:`813` for a discussion of this)

        Caveat: There is no coercion from a dense into a sparse
        polynomial ring. So, when adding a dense and a sparse
        polynomial, the result will be dense. See :trac:`9944`.

        EXAMPLES::

            sage: R = QQ['x']
            sage: R.has_coerce_map_from(ZZ['x'])
            True
            sage: R.has_coerce_map_from(ZZ['y'])
            False

        Here we test against the change in the coercions introduced
        in :trac:`9944`::

            sage: R.<x> = PolynomialRing(QQ, sparse=True)
            sage: S.<x> = QQ[]
            sage: (R.0 + S.0).parent()
            Univariate Polynomial Ring in x over Rational Field
            sage: (S.0 + R.0).parent()
            Univariate Polynomial Ring in x over Rational Field

        Here we test a feature that was implemented in :trac:`813`::

            sage: P = QQ['x','y']
            sage: Q = Frac(QQ['x'])['y']
            sage: Q.has_coerce_map_from(P)
            True
            sage: P.0 + Q.0
            y + x

        In order to avoid bidirectional coercions (which are generally
        problematic), we only have a coercion from P to Q if the base
        ring of Q is more complicated than "P minus one variable"::

            sage: Q = QQ['x']['y']
            sage: P.has_coerce_map_from(Q)
            True
            sage: Q.has_coerce_map_from(P)
            False
            sage: Q.base_ring() is P.remove_var(Q.variable_name())
            True

        Over the integers, there is a coercion from the NTL and generic
        implementation to the default FLINT implementation::

            sage: R = PolynomialRing(ZZ, 't', implementation="NTL")                     # optional - sage.libs.ntl
            sage: S = PolynomialRing(ZZ, 't', implementation="FLINT")                   # optional - sage.libs.flint
            sage: T = PolynomialRing(ZZ, 't', implementation="generic")
            sage: R.has_coerce_map_from(S)                                              # optional - sage.libs.flint sage.libs.ntl
            False
            sage: R.has_coerce_map_from(T)                                              # optional - sage.libs.ntl
            False
            sage: S.has_coerce_map_from(T)                                              # optional - sage.libs.flint
            True
            sage: S.has_coerce_map_from(R)                                              # optional - sage.libs.flint sage.libs.ntl
            True
            sage: T.has_coerce_map_from(R)                                              # optional - sage.libs.ntl
            False
            sage: T.has_coerce_map_from(S)                                              # optional - sage.libs.flint
            False
        """
        base_ring = self.base_ring()
        # handle constants that canonically coerce into self.base_ring()
        # first, if possible
        try:
            connecting = base_ring.coerce_map_from(P)
            if connecting is not None:
                return self.coerce_map_from(base_ring) * connecting
        except TypeError:
            pass

        # polynomial rings in the same variable over a base that canonically
        # coerces into self.base_ring()
        if is_PolynomialRing(P):
            if self.construction()[0] != P.construction()[0]:
                # Construction (including variable names) must be the
                # same to allow coercion
                return False
            self_sparse = self.is_sparse()
            P_sparse = P.is_sparse()
            if self_sparse and not P_sparse:
                # Coerce only sparse -> dense
                return False

            if P.base_ring() is base_ring:
                # Same base ring but different implementations.
                # Ideally, we should avoid cyclic coercions (a coercion
                # from A to B and also from B to A), but this is
                # currently hard to do:
                # see https://github.com/sagemath/sage/issues/24319
                if not self_sparse and P_sparse:
                    # Always allow coercion sparse -> dense
                    pass
                elif base_ring is ZZ:
                    # Over ZZ, only allow coercion from any ZZ['x']
                    # implementation to the default FLINT implementation
                    try:
                        from .polynomial_integer_dense_flint import Polynomial_integer_dense_flint
                    except ImportError:
                        return None
                    if self.element_class is not Polynomial_integer_dense_flint:
                        return None
                # Other rings: always allow coercion
                # To be fixed in Issue #24319
            f = base_ring.coerce_map_from(P.base_ring())
            if f is None:
                return None
            from sage.rings.homset import RingHomset
            from sage.rings.polynomial.polynomial_ring_homomorphism import PolynomialRingHomomorphism_from_base
            return PolynomialRingHomomorphism_from_base(RingHomset(P, self), f)

        # Last, we consider multivariate polynomial rings:
        from sage.rings.polynomial.multi_polynomial_ring import is_MPolynomialRing
        if is_MPolynomialRing(P) and self.variable_name() in P.variable_names():
            P_ = P.remove_var(self.variable_name())
            return self.base_ring()!=P_ and self.base_ring().has_coerce_map_from(P_)

    def _magma_init_(self, magma):
        """
        Used in converting this ring to the corresponding ring in MAGMA.

        EXAMPLES::

            sage: R = QQ['y']
            sage: R._magma_init_(magma)                     # optional - magma
            'SageCreateWithNames(PolynomialRing(_sage_ref...),["y"])'
            sage: S = magma(R)                              # optional - magma
            sage: S                                         # optional - magma
            Univariate Polynomial Ring in y over Rational Field
            sage: S.1                                       # optional - magma
            y
            sage: magma(PolynomialRing(GF(7), 'x'))         # optional - magma          # optional - sage.rings.finite_rings
            Univariate Polynomial Ring in x over GF(7)
            sage: magma(PolynomialRing(GF(49,'a'), 'x'))    # optional - magma          # optional - sage.rings.finite_rings
            Univariate Polynomial Ring in x over GF(7^2)
            sage: magma(PolynomialRing(PolynomialRing(ZZ,'w'), 'x'))  # optional - magma
            Univariate Polynomial Ring in x over Univariate Polynomial Ring in w over Integer Ring

        Watch out, Magma has different semantics from Sage, i.e., in Magma
        there is a unique univariate polynomial ring, and the variable name
        has no intrinsic meaning (it only impacts printing), so can't be
        reliably set because of caching.

        ::

            sage: m = Magma()            # new magma session; optional - magma
            sage: m(QQ['w'])                                # optional - magma
            Univariate Polynomial Ring in w over Rational Field
            sage: m(QQ['x'])                                # optional - magma
            Univariate Polynomial Ring in x over Rational Field
            sage: m(QQ['w'])   # same magma object, now prints as x; optional - magma
            Univariate Polynomial Ring in x over Rational Field

        A nested example over a Givaro finite field::

            sage: k.<a> = GF(9)                                                         # optional - sage.rings.finite_rings
            sage: R.<x> = k[]                                                           # optional - sage.rings.finite_rings
            sage: magma(a^2*x^3 + (a+1)*x + a)              # optional - magma          # optional - sage.rings.finite_rings
            a^2*x^3 + a^2*x + a
        """
        B = magma(self.base_ring())
        Bref = B._ref()
        s = 'PolynomialRing(%s)'%(Bref)
        return magma._with_names(s, self.variable_names())

    def _gap_init_(self, gap=None):
        """
        String for representing this polynomial ring in GAP.

        INPUT:

        - ``gap`` -- (optional GAP instance) used for representing the base ring

        EXAMPLES::

            sage: R.<z> = ZZ[]
            sage: gap(R)                                                                # optional - sage.libs.gap
            PolynomialRing( Integers, ["z"] )
            sage: gap(R) is gap(R)                                                      # optional - sage.libs.gap
            True
            sage: gap(z^2 + z)                                                          # optional - sage.libs.gap
            z^2+z

        A univariate polynomial ring over a multivariate polynomial
        ring over a number field::

            sage: Q.<t> = QQ[]
            sage: K.<tau> = NumberField(t^2 + t + 1)                                    # optional - sage.rings.number_field
            sage: P.<x,y> = K[]                                                         # optional - sage.rings.number_field
            sage: S.<z> = P[]                                                           # optional - sage.rings.number_field
            sage: gap(S)                                                                # optional - sage.libs.gap sage.rings.number_field
            PolynomialRing( PolynomialRing( <algebraic extension over the Rationals of degree 2>, ["x", "y"] ), ["z"] )
            sage: gap(S) is gap(S)                                                      # optional - sage.libs.gap sage.rings.number_field
            True
        """
        if gap is not None:
            base_ring = gap(self.base_ring()).name()
        else:
            base_ring = self.base_ring()._gap_init_()
        return 'PolynomialRing(%s, ["%s"])'%(base_ring, self.variable_name())

    def _sage_input_(self, sib, coerced):
        r"""
        Produce an expression which will reproduce this value when
        evaluated.

        EXAMPLES::

            sage: sage_input(GF(5)['x']['y'], verify=True)                              # optional - sage.rings.finite_rings
            # Verified
            GF(5)['x']['y']
            sage: from sage.misc.sage_input import SageInputBuilder                     # optional - sage.rings.finite_rings
            sage: ZZ['z']._sage_input_(SageInputBuilder(), False)                       # optional - sage.rings.finite_rings
            {constr_parent: {subscr: {atomic:ZZ}[{atomic:'z'}]} with gens: ('z',)}
        """
        base = sib(self.base_ring())
        sie = base[self.variable_name()]
        gens_syntax = sib.empty_subscript(base)
        return sib.parent_with_gens(self, sie, self.variable_names(), 'R',
                                    gens_syntax=gens_syntax)

    def _macaulay2_init_(self, macaulay2=None):
        """
        EXAMPLES::

            sage: R = QQ['x']
            sage: macaulay2(R).describe()  # optional - macaulay2
            QQ[x, Degrees => {1}, Heft => {1}, MonomialOrder => {MonomialSize => 16},
                                                                {GRevLex => {1}    }
                                                                {Position => Up    }
            --------------------------------------------------------------------------------
            DegreeRank => 1]

        TESTS:

        Check that results are cached (:trac:`28074`)::

            sage: R = ZZ['t']
            sage: macaulay2(R) is macaulay2(R)  # optional - macaulay2
            True
        """
        if macaulay2 is None:
            from sage.interfaces.macaulay2 import macaulay2 as m2_default
            macaulay2 = m2_default
        return macaulay2._macaulay2_input_ring(self.base_ring(), self.gens())

    def _is_valid_homomorphism_(self, codomain, im_gens, base_map=None):
        """
        EXAMPLES::

            sage: R.<x> = QQ[]
            sage: R._is_valid_homomorphism_(GF(7), [5])                                 # optional - sage.rings.finite_rings
            False
            sage: R._is_valid_homomorphism_(Qp(7), [5])                                 # optional - sage.rings.padics
            True
        """
        # Since poly rings are free, any image of the gen
        # determines a homomorphism
        if base_map is None:
            # If no base map is given, the only requirement is that the
            # base ring coerces into the codomain
            return codomain.has_coerce_map_from(self.base_ring())
        return True

    #    Polynomial rings should be unique parents. Hence,
    #    no need for any comparison method

    def __hash__(self):
        # should be faster than just relying on the string representation
        try:
            return self._cached_hash
        except AttributeError:
            pass
        h = self._cached_hash = hash((self.base_ring(),self.variable_name()))
        return h

    def _repr_(self):
        try:
            return self._cached_repr
        except AttributeError:
            pass
        s = "Univariate Polynomial Ring in %s over %s"%(
                self.variable_name(), self.base_ring())
        if self.is_sparse():
            s = "Sparse " + s
        self._cached_repr = s
        return s

    def _latex_(self):
        r"""
        EXAMPLES::

            sage: S.<alpha12> = ZZ[]
            sage: latex(S)
            \Bold{Z}[\alpha_{12}]
        """
        return "%s[%s]"%(latex.latex(self.base_ring()), self.latex_variable_names()[0])

    def base_extend(self, R):
        """
        Return the base extension of this polynomial ring to `R`.

        EXAMPLES::

            sage: R.<x> = RR[]; R
            Univariate Polynomial Ring in x over Real Field with 53 bits of precision
            sage: R.base_extend(CC)
            Univariate Polynomial Ring in x over Complex Field with 53 bits of precision
            sage: R.base_extend(QQ)
            Traceback (most recent call last):
            ...
            TypeError: no such base extension
            sage: R.change_ring(QQ)
            Univariate Polynomial Ring in x over Rational Field
        """
        from sage.rings.polynomial.polynomial_ring_constructor import PolynomialRing

        if R.has_coerce_map_from(self.base_ring()):
            return PolynomialRing(R, names=self.variable_name(), sparse=self.is_sparse())
        else:
            raise TypeError("no such base extension")

    def change_ring(self, R):
        """
        Return the polynomial ring in the same variable as ``self`` over `R`.

        EXAMPLES::

<<<<<<< HEAD
            sage: R.<ZZZ> = RealIntervalField() []; R
            Univariate Polynomial Ring in ZZZ over Real Interval Field with 53 bits of precision
=======
            sage: R.<ZZZ> = RealIntervalField()[]; R
            Univariate Polynomial Ring in ZZZ over
             Real Interval Field with 53 bits of precision
>>>>>>> 1e649be1
            sage: R.change_ring(GF(19^2, 'b'))                                          # optional - sage.rings.finite_rings
            Univariate Polynomial Ring in ZZZ over Finite Field in b of size 19^2
        """
        from sage.rings.polynomial.polynomial_ring_constructor import PolynomialRing

        return PolynomialRing(R, names=self.variable_name(), sparse=self.is_sparse())

    def change_var(self, var):
        r"""
        Return the polynomial ring in variable ``var`` over the same base
        ring.

        EXAMPLES::

            sage: R.<x> = ZZ[]; R
            Univariate Polynomial Ring in x over Integer Ring
            sage: R.change_var('y')
            Univariate Polynomial Ring in y over Integer Ring
        """
        from sage.rings.polynomial.polynomial_ring_constructor import PolynomialRing

        return PolynomialRing(self.base_ring(), names = var, sparse=self.is_sparse())

    def extend_variables(self, added_names, order = 'degrevlex'):
        r"""
        Return a multivariate polynomial ring with the same base ring but
        with ``added_names`` as additional variables.

        EXAMPLES::

            sage: R.<x> = ZZ[]; R
            Univariate Polynomial Ring in x over Integer Ring
            sage: R.extend_variables('y, z')
            Multivariate Polynomial Ring in x, y, z over Integer Ring
            sage: R.extend_variables(('y', 'z'))
            Multivariate Polynomial Ring in x, y, z over Integer Ring
        """
        from sage.rings.polynomial.polynomial_ring_constructor import PolynomialRing

        if isinstance(added_names, str):
            added_names = added_names.split(',')
        return PolynomialRing(self.base_ring(), names = self.variable_names() + tuple(added_names), order = order)

    def variable_names_recursive(self, depth=sage.rings.infinity.infinity):
        r"""
        Return the list of variable names of this ring and its base rings,
        as if it were a single multi-variate polynomial.

        INPUT:

        - ``depth`` -- an integer or :mod:`Infinity <sage.rings.infinity>`.

        OUTPUT:

        A tuple of strings.

        EXAMPLES::

            sage: R = QQ['x']['y']['z']
            sage: R.variable_names_recursive()
            ('x', 'y', 'z')
            sage: R.variable_names_recursive(2)
            ('y', 'z')
        """
        if depth <= 0:
            return ()
        elif depth == 1:
            return self.variable_names()
        else:
            my_vars = self.variable_names()
            try:
                return self.base_ring().variable_names_recursive(depth - len(my_vars)) + my_vars
            except AttributeError:
                return my_vars

    def _mpoly_base_ring(self, variables=None):
        r"""
        Returns the base ring if this is viewed as a polynomial ring over
        ``variables``. See also
        Polynomial._mpoly_dict_recursive
        """
        if variables is None:
            variables = self.variable_names_recursive()
        variables = list(variables)
        var = self.variable_name()
        if var not in variables:
            return self
        else:
            try:
                return self.base_ring()._mpoly_base_ring(variables[:variables.index(var)])
            except AttributeError:
                return self.base_ring()

    def characteristic(self):
        """
        Return the characteristic of this polynomial ring, which is the
        same as that of its base ring.

        EXAMPLES::

            sage: R.<ZZZ> = RealIntervalField()[]; R
            Univariate Polynomial Ring in ZZZ over Real Interval Field with 53 bits of precision
            sage: R.characteristic()
            0
            sage: S = R.change_ring(GF(19^2, 'b')); S                                   # optional - sage.rings.finite_rings
            Univariate Polynomial Ring in ZZZ over Finite Field in b of size 19^2
            sage: S.characteristic()
            19
        """
        return self.base_ring().characteristic()

    def cyclotomic_polynomial(self, n):
        """
        Return the nth cyclotomic polynomial as a polynomial in this
        polynomial ring. For details of the implementation, see the
        documentation for
        :func:`sage.rings.polynomial.cyclotomic.cyclotomic_coeffs`.

        EXAMPLES::

            sage: R = ZZ['x']
            sage: R.cyclotomic_polynomial(8)                                            # optional - sage.libs.pari
            x^4 + 1
            sage: R.cyclotomic_polynomial(12)                                           # optional - sage.libs.pari
            x^4 - x^2 + 1
            sage: S = PolynomialRing(FiniteField(7), 'x')                               # optional - sage.rings.finite_rings
            sage: S.cyclotomic_polynomial(12)                                           # optional - sage.rings.finite_rings
            x^4 + 6*x^2 + 1
            sage: S.cyclotomic_polynomial(1)                                            # optional - sage.rings.finite_rings
            x + 6

        TESTS:

        Make sure it agrees with other systems for the trivial case::

            sage: ZZ['x'].cyclotomic_polynomial(1)                                      # optional - sage.libs.pari
            x - 1
            sage: gp('polcyclo(1)')                                                     # optional - sage.libs.pari
            x - 1
        """
        if n <= 0:
            raise ArithmeticError("n=%s must be positive"%n)
        elif n == 1:
            return self.gen() - 1
        else:
            from .cyclotomic import cyclotomic_coeffs
            return self(cyclotomic_coeffs(n), check=True)

    @cached_method
    def gen(self, n=0):
        """
        Return the indeterminate generator of this polynomial ring.

        EXAMPLES::

            sage: R.<abc> = Integers(8)[]; R
            Univariate Polynomial Ring in abc over Ring of integers modulo 8
            sage: t = R.gen(); t
            abc
            sage: t.is_gen()
            True

        An identical generator is always returned.

        ::

            sage: t is R.gen()
            True
        """
        if n != 0:
            raise IndexError("generator n not defined")
        return self.element_class(self, [0,1], is_gen=True)

    def gens_dict(self):
        """
        Return a dictionary whose entries are ``{name:variable,...}``,
        where ``name`` stands for the variable names of this
        object (as strings) and ``variable`` stands for the corresponding
        generators (as elements of this object).

        EXAMPLES::

            sage: R.<y,x,a42> = RR[]
            sage: R.gens_dict()
            {'a42': a42, 'x': x, 'y': y}
        """
        gens = self.gens()
        names = self.variable_names()
        assert len(gens) == len(names)
        return dict(zip(names, gens))

    def parameter(self):
        """
        Return the generator of this polynomial ring.

        This is the same as ``self.gen()``.
        """
        return self.gen()

    @cached_method
    def is_exact(self):
        return self.base_ring().is_exact()

    def is_field(self, proof = True):
        """
        Return False, since polynomial rings are never fields.

        EXAMPLES::

            sage: R.<z> = Integers(2)[]; R
            Univariate Polynomial Ring in z over Ring of integers modulo 2 (using GF2X)
            sage: R.is_field()
            False
        """
        return False

    def is_sparse(self):
        """
        Return true if elements of this polynomial ring have a sparse
        representation.

        EXAMPLES::

            sage: R.<z> = Integers(8)[]; R
            Univariate Polynomial Ring in z over Ring of integers modulo 8
            sage: R.is_sparse()
            False
            sage: R.<W> = PolynomialRing(QQ, sparse=True); R
            Sparse Univariate Polynomial Ring in W over Rational Field
            sage: R.is_sparse()
            True
        """
        return self.__is_sparse

    def monomial(self, exponent):
        """
        Return the monomial with the ``exponent``.

        INPUT:

        - ``exponent`` -- nonnegative integer

        EXAMPLES::

            sage: R.<x> = PolynomialRing(ZZ)
            sage: R.monomial(5)
            x^5
            sage: e=(10,)
            sage: R.monomial(*e)
            x^10
            sage: m = R.monomial(100)
            sage: R.monomial(m.degree()) == m
            True
        """
        return self({exponent:self.base_ring().one()})

    def krull_dimension(self):
        """
        Return the Krull dimension of this polynomial ring, which is one
        more than the Krull dimension of the base ring.

        EXAMPLES::

            sage: R.<x> = QQ[]
            sage: R.krull_dimension()
            1
            sage: R.<z> = GF(9, 'a')[]; R                                               # optional - sage.rings.finite_rings
            Univariate Polynomial Ring in z over Finite Field in a of size 3^2
            sage: R.krull_dimension()                                                   # optional - sage.rings.finite_rings
            1
            sage: S.<t> = R[]                                                           # optional - sage.rings.finite_rings
            sage: S.krull_dimension()                                                   # optional - sage.rings.finite_rings
            2
            sage: for n in range(10):                                                   # optional - sage.rings.finite_rings
            ....:     S = PolynomialRing(S, 'w')
            sage: S.krull_dimension()                                                   # optional - sage.rings.finite_rings
            12
        """
        return self.base_ring().krull_dimension() + 1

    def ngens(self):
        """
        Return the number of generators of this polynomial ring, which is 1
        since it is a univariate polynomial ring.

        EXAMPLES::

            sage: R.<z> = Integers(8)[]; R
            Univariate Polynomial Ring in z over Ring of integers modulo 8
            sage: R.ngens()
            1
        """
        return 1

    def random_element(self, degree=(-1,2), *args, **kwds):
        r"""
        Return a random polynomial of given degree or with given degree bounds.

        INPUT:

        -  ``degree`` - optional integer for fixing the degree
           or a tuple of minimum and maximum degrees. By default set to
           ``(-1,2)``.

        -  ``*args, **kwds`` - Passed on to the ``random_element`` method for
           the base ring

        EXAMPLES::

            sage: R.<x> = ZZ[]
            sage: f = R.random_element(10, 5, 10)
            sage: f.degree()
            10
            sage: f.parent() is R
            True
            sage: all(a in range(5, 10) for a in f.coefficients())
            True
            sage: R.random_element(6).degree()
            6

        If a tuple of two integers is given for the ``degree`` argument, a degree
        is first uniformly chosen, then a polynomial of that degree is given::

            sage: R.random_element(degree=(0, 8)).degree() in range(0, 9)
            True
            sage: found = [False]*9
            sage: while not all(found):
            ....:     found[R.random_element(degree=(0, 8)).degree()] = True

        Note that the zero polynomial has degree `-1`, so if you want to
        consider it set the minimum degree to `-1`::

            sage: while R.random_element(degree=(-1,2), x=-1, y=1) != R.zero():
            ....:     pass

        TESTS::

            sage: R.random_element(degree=[5])
            Traceback (most recent call last):
            ...
            ValueError: degree argument must be an integer or a tuple of 2 integers (min_degree, max_degree)

            sage: R.random_element(degree=(5,4))
            Traceback (most recent call last):
            ...
            ValueError: minimum degree must be less or equal than maximum degree

        Check that :trac:`16682` is fixed::

            sage: R = PolynomialRing(GF(2), 'z')                                        # optional - sage.rings.finite_rings
            sage: for _ in range(100):                                                  # optional - sage.rings.finite_rings
            ....:     d = randint(-1,20)
            ....:     P = R.random_element(degree=d)
            ....:     assert P.degree() == d, "problem with {} which has not degree {}".format(P,d)

            sage: R.random_element(degree=-2)                                           # optional - sage.rings.finite_rings
            Traceback (most recent call last):
            ...
            ValueError: degree should be an integer greater or equal than -1
        """
        R = self.base_ring()

        if isinstance(degree, (list, tuple)):
            if len(degree) != 2:
                raise ValueError("degree argument must be an integer or a tuple of 2 integers (min_degree, max_degree)")
            if degree[0] > degree[1]:
                raise ValueError("minimum degree must be less or equal than maximum degree")
        else:
            degree = (degree,degree)

        if degree[0] <= -2:
            raise ValueError("degree should be an integer greater or equal than -1")

        # If the coefficient range only contains 0, then
        # * if the degree range includes -1, return the zero polynomial,
        # * otherwise raise a value error
        if args == (0, 1):
            if degree[0] == -1:
                return self.zero()
            else:
                raise ValueError("No polynomial of degree >= 0 has all coefficients zero")

        # Pick a random degree
        d = randint(degree[0], degree[1])

        # If degree is -1, return the 0 polynomial
        if d == -1:
            return self.zero()

        # If degree is 0, return a random constant term
        if d == 0:
            return self(R._random_nonzero_element(*args, **kwds))

        # Pick random coefficients
        p = self([R.random_element(*args, **kwds) for _ in range(d)])

        # Add non-zero leading coefficient
        p += R._random_nonzero_element(*args, **kwds) * self.gen() ** d

        return p

    def _monics_degree( self, of_degree ):
        """
        Refer to monics() for full documentation.
        """
        base = self.base_ring()
        for coeffs in sage.misc.mrange.xmrange_iter([[base.one()]]+[base]*of_degree):
            # Each iteration returns a *new* list!
            # safe to mutate the return
            coeffs.reverse()
            yield self(coeffs)

    def _monics_max( self, max_degree ):
        """
        Refer to monics() for full documentation.
        """
        for degree in range(max_degree + 1):
            for m in self._monics_degree( degree ):
                yield m

    def _polys_degree( self, of_degree ):
        """
        Refer to polynomials() for full documentation.
        """
        base = self.base_ring()
        base0 = base.zero()
        for leading_coeff in base:
            if leading_coeff != base0:
                for lt1 in sage.misc.mrange.xmrange_iter([base]*(of_degree)):
                    # Each iteration returns a *new* list!
                    # safe to mutate the return
                    coeffs = [leading_coeff] + lt1
                    coeffs.reverse()
                    yield self(coeffs)

    def _polys_max( self, max_degree ):
        """
        Refer to polynomials() for full documentation.
        """
        base = self.base_ring()
        for coeffs in sage.misc.mrange.xmrange_iter([base]*(max_degree+1)):
            # Each iteration returns a *new* list!
            # safe to mutate the return
            coeffs.reverse()
            yield self(coeffs)

    @lazy_attribute
    def _Karatsuba_threshold(self):
        """
        Return the default Karatsuba threshold.

        EXAMPLES::

            sage: R.<x> = QQbar[]                                                       # optional - sage.rings.number_field
            sage: R._Karatsuba_threshold                                                # optional - sage.rings.number_field
            8
            sage: MS = MatrixSpace(ZZ, 2, 2)                                            # optional - sage.modules
            sage: R.<x> = MS[]                                                          # optional - sage.modules
            sage: R._Karatsuba_threshold                                                # optional - sage.modules
            0
        """
        base_ring = self.base_ring()
        if is_PolynomialRing(base_ring):
            return 0
        try:
            from sage.matrix.matrix_space import MatrixSpace
        except ImportError:
            pass
        else:
            if isinstance(base_ring, MatrixSpace):
                return 0
        from sage.rings.fraction_field import FractionField_generic
        if isinstance(base_ring, FractionField_generic):
            return 1 << 60
        # Generic default value
        return 8

    def karatsuba_threshold(self):
        """
        Return the Karatsuba threshold used for this ring by the method
        :meth:`_mul_karatsuba` to fall back to the schoolbook algorithm.

        EXAMPLES::

            sage: K = QQ['x']
            sage: K.karatsuba_threshold()
            8
            sage: K = QQ['x']['y']
            sage: K.karatsuba_threshold()
            0
        """
        return self._Karatsuba_threshold

    def set_karatsuba_threshold(self, Karatsuba_threshold):
        """
        Changes the default threshold for this ring in the method :meth:`_mul_karatsuba`
        to fall back to the schoolbook algorithm.

        .. warning::

           This method may have a negative performance impact in polynomial
           arithmetic. So use it at your own risk.

        EXAMPLES::

            sage: K = QQ['x']
            sage: K.karatsuba_threshold()
            8
            sage: K.set_karatsuba_threshold(0)
            sage: K.karatsuba_threshold()
            0
        """
        self._Karatsuba_threshold = int(Karatsuba_threshold)

    def polynomials( self, of_degree = None, max_degree = None ):
        """
        Return an iterator over the polynomials of specified degree.

        INPUT: Pass exactly one of:

        -  ``max_degree`` - an int; the iterator will generate
           all polynomials which have degree less than or equal to
           ``max_degree``

        -  ``of_degree`` - an int; the iterator will generate
           all polynomials which have degree ``of_degree``
<<<<<<< HEAD

=======
>>>>>>> 1e649be1

        OUTPUT: an iterator

        EXAMPLES::

            sage: P = PolynomialRing(GF(3), 'y')                                        # optional - sage.rings.finite_rings
            sage: for p in P.polynomials(of_degree=2): print(p)                         # optional - sage.rings.finite_rings
            y^2
            y^2 + 1
            y^2 + 2
            y^2 + y
            y^2 + y + 1
            y^2 + y + 2
            y^2 + 2*y
            y^2 + 2*y + 1
            y^2 + 2*y + 2
            2*y^2
            2*y^2 + 1
            2*y^2 + 2
            2*y^2 + y
            2*y^2 + y + 1
            2*y^2 + y + 2
            2*y^2 + 2*y
            2*y^2 + 2*y + 1
            2*y^2 + 2*y + 2
            sage: for p in P.polynomials(max_degree=1): print(p)                        # optional - sage.rings.finite_rings
            0
            1
            2
            y
            y + 1
            y + 2
            2*y
            2*y + 1
            2*y + 2
            sage: for p in P.polynomials(max_degree=1, of_degree=3): print(p)           # optional - sage.rings.finite_rings
            Traceback (most recent call last):
            ...
            ValueError: you should pass exactly one of of_degree and max_degree

        AUTHORS:

        - Joel B. Mohler
        """

        if self.base_ring().order() is sage.rings.infinity.infinity:
            raise NotImplementedError
        if of_degree is not None and max_degree is None:
            return self._polys_degree( of_degree )
        if max_degree is not None and of_degree is None:
            return self._polys_max( max_degree )
        raise ValueError("you should pass exactly one of of_degree and max_degree")

    def monics( self, of_degree = None, max_degree = None ):
        """
        Return an iterator over the monic polynomials of specified degree.

        INPUT: Pass exactly one of:


        -  ``max_degree`` - an int; the iterator will generate
           all monic polynomials which have degree less than or equal to
           ``max_degree``

        -  ``of_degree`` - an int; the iterator will generate
           all monic polynomials which have degree ``of_degree``


        OUTPUT: an iterator

        EXAMPLES::

            sage: P = PolynomialRing(GF(4, 'a'), 'y')                                   # optional - sage.rings.finite_rings
            sage: for p in P.monics(of_degree=2): print(p)                              # optional - sage.rings.finite_rings
            y^2
            y^2 + a
            y^2 + a + 1
            y^2 + 1
            y^2 + a*y
            y^2 + a*y + a
            y^2 + a*y + a + 1
            y^2 + a*y + 1
            y^2 + (a + 1)*y
            y^2 + (a + 1)*y + a
            y^2 + (a + 1)*y + a + 1
            y^2 + (a + 1)*y + 1
            y^2 + y
            y^2 + y + a
            y^2 + y + a + 1
            y^2 + y + 1
            sage: for p in P.monics(max_degree=1): print(p)                             # optional - sage.rings.finite_rings
            1
            y
            y + a
            y + a + 1
            y + 1
            sage: for p in P.monics(max_degree=1, of_degree=3): print(p)                # optional - sage.rings.finite_rings
            Traceback (most recent call last):
            ...
            ValueError: you should pass exactly one of of_degree and max_degree

        AUTHORS:

        - Joel B. Mohler
        """

        if self.base_ring().order() is sage.rings.infinity.infinity:
            raise NotImplementedError
        if of_degree is not None and max_degree is None:
            return self._monics_degree( of_degree )
        if max_degree is not None and of_degree is None:
            return self._monics_max( max_degree )
        raise ValueError("you should pass exactly one of of_degree and max_degree")


class PolynomialRing_commutative(PolynomialRing_general, ring.CommutativeAlgebra):
    """
    Univariate polynomial ring over a commutative ring.
    """
    def __init__(self, base_ring, name=None, sparse=False, implementation=None,
                 element_class=None, category=None):
        if base_ring not in _CommutativeRings:
            raise TypeError("Base ring %s must be a commutative ring."%repr(base_ring))
        # We trust that, if a category is given, that it is useful.
        if category is None:
            if base_ring.is_zero():
                category = categories.algebras.Algebras(base_ring.category()).Commutative().Finite()
            else:
                category = polynomial_default_category(base_ring.category(), 1)
        PolynomialRing_general.__init__(self, base_ring, name=name,
                                        sparse=sparse, implementation=implementation,
                                        element_class=element_class, category=category)

    def quotient_by_principal_ideal(self, f, names=None, **kwds):
        """
        Return the quotient of this polynomial ring by the principal
        ideal (generated by) `f`.

        INPUT:

        - ``f`` - either a polynomial in ``self``, or a principal
          ideal of ``self``.
        - further named arguments that are passed to the quotient constructor.

        EXAMPLES::

            sage: R.<x> = QQ[]
            sage: I = (x^2 - 1) * R
            sage: R.quotient_by_principal_ideal(I)                                      # optional - sage.libs.pari
            Univariate Quotient Polynomial Ring in xbar
             over Rational Field with modulus x^2 - 1

        The same example, using the polynomial instead of the ideal,
        and customizing the variable name::

            sage: R.<x> = QQ[]
            sage: R.quotient_by_principal_ideal(x^2 - 1, names=('foo',))                # optional - sage.libs.pari
            Univariate Quotient Polynomial Ring in foo
             over Rational Field with modulus x^2 - 1

        TESTS:

        Quotienting by the zero ideal returns ``self`` (:trac:`5978`)::

            sage: R = QQ['x']
            sage: R.quotient_by_principal_ideal(R.zero_ideal()) is R                    # optional - sage.libs.pari
            True
            sage: R.quotient_by_principal_ideal(0) is R                                 # optional - sage.libs.pari
            True
        """
        from sage.rings.ideal import Ideal
        I = Ideal(f)
        if I.is_zero():
            return self
        f = I.gen()
        from sage.rings.polynomial.polynomial_quotient_ring import PolynomialQuotientRing
        return PolynomialQuotientRing(self, f, names, **kwds)

    def weyl_algebra(self):
        """
        Return the Weyl algebra generated from ``self``.

        EXAMPLES::

            sage: R = QQ['x']
            sage: W = R.weyl_algebra(); W                                               # optional - sage.combinat sage.modules
            Differential Weyl algebra of polynomials in x over Rational Field
            sage: W.polynomial_ring() == R                                              # optional - sage.combinat sage.modules
            True
        """
        from sage.algebras.weyl_algebra import DifferentialWeylAlgebra
        return DifferentialWeylAlgebra(self)

    def _roots_univariate_polynomial(self, p, ring=None, multiplicities=True, algorithm=None, degree_bound=None):
        """
        Return the list of roots of ``p``.

        INPUT:

        - ``p`` -- the polynomial whose roots are computed
        - ``ring`` -- the ring to find roots (default is the base ring of ``p``)
        - ``multiplicities`` -- bool (default: True): if ``True``, return a list of pairs ``(root, multiplicity)``; if ``False`` return a list of roots
        - ``algorithm`` -- ignored (TODO: remove)
        - ``degree_bound``-- if not ``None``, return only roots of degree at most ``degree_bound``

        EXAMPLES::

            sage: R.<x> = QQ[]
            sage: S.<y> = R[]
            sage: p = y^3 + (-x^2 - 3)*y^2 + (2*x^3 - x^2 + 3)*y - x^4 + 2*x^2 - 1
            sage: p.roots()
            [(x^2 - 2*x + 1, 1), (x + 1, 2)]
            sage: p.roots(multiplicities=False)
            [x^2 - 2*x + 1, x + 1]
            sage: p.roots(degree_bound=1)
            [(x + 1, 2)]

        TESTS:

        Check that :trac:`23639` is fixed::

            sage: foo = QQ['x']['y'].one()
            sage: foo.roots(QQ)
            []
        """
        if ring is not None and ring is not self:
            p = p.change_ring(ring)
            if degree_bound is None:
                return p.roots(multiplicities = multiplicities, algorithm = algorithm)
            return p.roots(multiplicities = multiplicities, algorithm = algorithm, degree_bound = degree_bound)

        roots = p._roots_from_factorization(p.factor(), multiplicities)
        if degree_bound is not None:
            if multiplicities:
                roots = [(r,m) for (r,m) in roots if r.degree() <= degree_bound]
            else:
                roots = [r for r in roots if r.degree() <= degree_bound]
        return roots


class PolynomialRing_integral_domain(PolynomialRing_commutative, PolynomialRing_singular_repr,
                                     ring.IntegralDomain):
    def __init__(self, base_ring, name="x", sparse=False, implementation=None,
            element_class=None, category=None):
        """
        TESTS::

            sage: from sage.rings.polynomial.polynomial_ring import PolynomialRing_integral_domain as PRing
            sage: R = PRing(ZZ, 'x'); R
            Univariate Polynomial Ring in x over Integer Ring
            sage: type(R.gen())                                                         # optional - sage.libs.flint
            <class 'sage.rings.polynomial.polynomial_integer_dense_flint.Polynomial_integer_dense_flint'>

            sage: R = PRing(ZZ, 'x', implementation='NTL'); R                           # optional - sage.libs.ntl
            Univariate Polynomial Ring in x over Integer Ring (using NTL)
            sage: type(R.gen())                                                         # optional - sage.libs.ntl
            <class 'sage.rings.polynomial.polynomial_integer_dense_ntl.Polynomial_integer_dense_ntl'>
        """
        self._implementation_repr = ''
        if element_class is None:
            given_implementation = implementation
            for implementation in self._implementation_names(implementation, base_ring, sparse):
                if base_ring is ZZ:
                    if implementation == 'NTL':
                        try:
                            from sage.rings.polynomial.polynomial_integer_dense_ntl \
                                import Polynomial_integer_dense_ntl as element_class
                        except ImportError:
                            if given_implementation:
                                raise
                            continue
                        self._implementation_repr = ' (using NTL)'
                    elif implementation == 'FLINT':
                        try:
                            from .polynomial_integer_dense_flint \
                                import Polynomial_integer_dense_flint as element_class
                        except ImportError:
                            if given_implementation:
                                raise
                            continue
                break
        PolynomialRing_commutative.__init__(self, base_ring, name=name,
                                            sparse=sparse, implementation=implementation,
                                            element_class=element_class, category=category)
        self._has_singular = can_convert_to_singular(self)

    @cached_method(key=lambda self, d, q, sign, lead: (d, q, sign, tuple([x if isinstance(x, (tuple, list)) else (x, 0) for x in lead]) if isinstance(lead, (tuple, list)) else ((lead, 0))))
    def weil_polynomials(self, d, q, sign=1, lead=1):
        r"""
        Return all integer polynomials whose complex roots all have a specified absolute value.

        Such polynomials `f` satisfy a functional equation

        .. MATH::

            T^d f(q/T) = s q^{d/2} f(T)

        where `d` is the degree of `f`, `s` is a sign and `q^{1/2}` is the absolute value
        of the roots of `f`.

        INPUT:

        - ``d`` -- integer, the degree of the polynomials

        - ``q`` -- integer, the square of the complex absolute value of the roots

        - ``sign`` -- integer (default `1`), the sign `s` of the functional equation

        - ``lead`` -- integer, list of integers or list of pairs of integers (default `1`),
          constraints on the leading few coefficients of the generated polynomials.
          If pairs `(a, b)` of integers are given, they are treated as a constraint
          of the form `\equiv a \pmod{b}`; the moduli must be in decreasing order by
          divisibility, and the modulus of the leading coefficient must be 0.

        .. SEEALSO::

            More documentation and additional options are available using the iterator
            :class:`sage.rings.polynomial.weil.weil_polynomials.WeilPolynomials`
            directly. In addition, polynomials have a method :meth:`is_weil_polynomial` to
            test whether or not the given polynomial is a Weil polynomial.

        EXAMPLES::

            sage: R.<T> = ZZ[]
            sage: L = R.weil_polynomials(4, 2)                                          # optional - sage.libs.flint
            sage: len(L)                                                                # optional - sage.libs.flint
            35
            sage: L[9]                                                                  # optional - sage.libs.flint
            T^4 + T^3 + 2*T^2 + 2*T + 4
            sage: all(p.is_weil_polynomial() for p in L)                                # optional - sage.libs.flint
            True

        Setting multiple leading coefficients::

            sage: R.<T> = QQ[]
            sage: l = R.weil_polynomials(4, 2, lead=((1,0), (2,4), (1,2)))              # optional - sage.libs.flint
            sage: l                                                                     # optional - sage.libs.flint
            [T^4 + 2*T^3 + 5*T^2 + 4*T + 4,
             T^4 + 2*T^3 + 3*T^2 + 4*T + 4,
             T^4 - 2*T^3 + 5*T^2 - 4*T + 4,
             T^4 - 2*T^3 + 3*T^2 - 4*T + 4]

        We do not require Weil polynomials to be monic. This example generates Weil
        polynomials associated to K3 surfaces over `\GF{2}` of Picard number at least 12::

            sage: R.<T> = QQ[]
            sage: l = R.weil_polynomials(10, 1, lead=2)                                 # optional - sage.libs.flint
            sage: len(l)                                                                # optional - sage.libs.flint
            4865
            sage: l[len(l)//2]                                                          # optional - sage.libs.flint
            2*T^10 + T^8 + T^6 + T^4 + T^2 + 2

        TESTS:

        We check that products of Weil polynomials are also listed as Weil polynomials::

            sage: all((f * g) in R.weil_polynomials(6, q) for q in [3, 4]                                               # optional - sage.libs.flint
            ....:     for f in R.weil_polynomials(2, q) for g in R.weil_polynomials(4, q))
            True

        We check that irreducible Weil polynomials of degree 6 are CM::

            sage: simples = [f for f in R.weil_polynomials(6, 3) if f.is_irreducible()]                                 # optional - sage.libs.flint
            sage: len(simples)                                                                                          # optional - sage.libs.flint
            348
            sage: reals = [R([f[3+i] + sum((-3)^j * (i+2*j)/(i+j) * binomial(i+j,j) * f[3+i+2*j]                        # optional - sage.libs.flint
            ....:                          for j in range(1, (3+i)//2 + 1))
            ....:          for i in range(4)]) for f in simples]

        Check that every polynomial in this list has 3 real roots between `-2 \sqrt{3}` and `2 \sqrt{3}`::

            sage: roots = [f.roots(RR, multiplicities=False) for f in reals]                                            # optional - sage.libs.flint
            sage: all(len(L) == 3 and all(x^2 <= 12 for x in L) for L in roots)                                         # optional - sage.libs.flint
            True

        Finally, check that the original polynomials are reconstructed as CM polynomials::

            sage: all(f == T^3*r(T + 3/T) for (f, r) in zip(simples, reals))                                            # optional - sage.libs.flint
            True

        A simple check (not sufficient)::

            sage: all(f.number_of_real_roots() == 0 for f in simples)                                                   # optional - sage.libs.flint
            True
        """
        R = self.base_ring()
        if not (R is ZZ or R is QQ):
            raise ValueError("Weil polynomials have integer coefficients")
        from sage.rings.polynomial.weil.weil_polynomials import WeilPolynomials
        return list(WeilPolynomials(d, q, sign, lead, polring=self))

    @staticmethod
    def _implementation_names_impl(implementation, base_ring, sparse):
        """
        TESTS::

            sage: from sage.rings.polynomial.polynomial_ring import PolynomialRing_integral_domain
            sage: PolynomialRing_integral_domain._implementation_names_impl(None, ZZ, False)
            ['FLINT', None]
            sage: PolynomialRing_integral_domain._implementation_names_impl(None, ZZ, True)
            [None, 'generic']
            sage: PolynomialRing_integral_domain._implementation_names_impl(None, QQ, False)
            [None, 'generic']
            sage: PolynomialRing_integral_domain._implementation_names_impl(None, QQ, True)
            [None, 'generic']
        """
        if base_ring is ZZ and not sparse:
            defaults = ["FLINT", None]
            if implementation in defaults:
                return defaults
            elif implementation in ["NTL", "generic"]:
                return [implementation]
        elif implementation is None or implementation == "generic":
            return [None, "generic"]
        return NotImplemented

    def _repr_(self):
        """
        TESTS::

            sage: from sage.rings.polynomial.polynomial_ring import PolynomialRing_integral_domain as PRing
            sage: R = PRing(ZZ, 'x', implementation='NTL'); R                           # optional - sage.libs.ntl
            Univariate Polynomial Ring in x over Integer Ring (using NTL)
        """
        s = PolynomialRing_commutative._repr_(self)
        return s + self._implementation_repr

    def construction(self):
        """
        Return the construction functor.

        EXAMPLES::

            sage: from sage.rings.polynomial.polynomial_ring import PolynomialRing_integral_domain as PRing
            sage: R = PRing(ZZ, 'x'); R
            Univariate Polynomial Ring in x over Integer Ring
            sage: functor, arg = R.construction(); functor, arg
            (Poly[x], Integer Ring)
            sage: functor.implementation is None
            True

            sage: R = PRing(ZZ, 'x', implementation='NTL'); R                           # optional - sage.libs.ntl
            Univariate Polynomial Ring in x over Integer Ring (using NTL)
            sage: functor, arg = R.construction(); functor, arg                         # optional - sage.libs.ntl
            (Poly[x], Integer Ring)
            sage: functor.implementation                                                # optional - sage.libs.ntl
            'NTL'
        """
        implementation = None
        # NOTE: This is obviously not a complete solution. The parents
        # don't keep track in a clean way what the implementation is.
        # Issue #31852 is the task of finding a general solution for
        # construction functors of parents with multiple
        # implementations, such as MatrixSpace, Polyhedron, and
        # PolynomialRing.
        if 'NTL' in self._implementation_repr:
            implementation = 'NTL'
        return categories.pushout.PolynomialFunctor(self.variable_name(), sparse=self.is_sparse(),
                                                    implementation=implementation), self.base_ring()

class PolynomialRing_field(PolynomialRing_integral_domain,
                           ring.PrincipalIdealDomain):
    def __init__(self, base_ring, name="x", sparse=False, implementation=None,
                 element_class=None, category=None):
        """
        TESTS::

            sage: from sage.rings.polynomial.polynomial_ring import PolynomialRing_field as PRing
            sage: R = PRing(QQ, 'x'); R
            Univariate Polynomial Ring in x over Rational Field
            sage: type(R.gen())                                                         # optional - sage.libs.flint
            <class 'sage.rings.polynomial.polynomial_rational_flint.Polynomial_rational_flint'>
            sage: R = PRing(QQ, 'x', sparse=True); R
            Sparse Univariate Polynomial Ring in x over Rational Field
            sage: type(R.gen())
            <class 'sage.rings.polynomial.polynomial_ring.PolynomialRing_field_with_category.element_class'>
            sage: R = PRing(CC, 'x'); R
            Univariate Polynomial Ring in x over Complex Field with 53 bits of precision
            sage: type(R.gen())
            <class 'sage.rings.polynomial.polynomial_ring.PolynomialRing_field_with_category.element_class'>

        Demonstrate that :trac:`8762` is fixed::

            sage: R.<x> = PolynomialRing(GF(next_prime(10^20)), sparse=True)            # optional - sage.rings.finite_rings
            sage: x^(10^20) # this should be fast
            x^100000000000000000000
        """
        def _element_class():
            if element_class:
                return element_class
            if sparse:
                from sage.rings.polynomial.polynomial_element_generic import Polynomial_generic_sparse_field
                return Polynomial_generic_sparse_field
            if isinstance(base_ring, rational_field.RationalField):
                try:
                    from sage.rings.polynomial.polynomial_rational_flint import Polynomial_rational_flint
                    return Polynomial_rational_flint
                except ImportError:
                    pass
            elif isinstance(base_ring, NumberField):
                if base_ring.is_absolute():
                    from sage.rings.polynomial.polynomial_number_field import Polynomial_absolute_number_field_dense
                    return Polynomial_absolute_number_field_dense
                else:
                    from sage.rings.polynomial.polynomial_number_field import Polynomial_relative_number_field_dense
                    return Polynomial_relative_number_field_dense
            elif isinstance(base_ring, sage.rings.abc.RealField):
                try:
                    from .polynomial_real_mpfr_dense import PolynomialRealDense
                    return PolynomialRealDense
                except ImportError:
                    pass
            elif isinstance(base_ring, sage.rings.abc.ComplexBallField):
                try:
                    from sage.rings.polynomial.polynomial_complex_arb import Polynomial_complex_arb
                    return Polynomial_complex_arb
                except ImportError:
                    pass
            from sage.rings.polynomial.polynomial_element_generic import Polynomial_generic_dense_field
            return Polynomial_generic_dense_field

        PolynomialRing_integral_domain.__init__(self, base_ring, name=name,
                                                sparse=sparse, implementation=implementation,
                                                element_class=_element_class(), category=category)

    def _ideal_class_(self, n=0):
        """
        Returns the class representing ideals in univariate polynomial rings over fields.

        EXAMPLES::

            sage: R.<t> = GF(5)[]                                                       # optional - sage.rings.finite_rings
            sage: R._ideal_class_()                                                     # optional - sage.rings.finite_rings
            <class 'sage.rings.polynomial.ideal.Ideal_1poly_field'>
        """
        from sage.rings.polynomial.ideal import Ideal_1poly_field
        return Ideal_1poly_field

    def divided_difference(self, points, full_table=False):
        r"""
        Return the Newton divided-difference coefficients of the
        Lagrange interpolation polynomial through ``points``.

        INPUT:

        - ``points`` -- a list of pairs `(x_0, y_0), (x_1, y_1),
          \dots, (x_n, y_n)` of elements of the base ring of ``self``,
          where `x_i - x_j` is invertible for `i \neq j`.  This method
          converts the `x_i` and `y_i` into the base ring of ``self``.

        - ``full_table`` -- boolean (default: ``False``): If ``True``,
          return the full divided-difference table.  If ``False``,
          only return entries along the main diagonal; these are the
          Newton divided-difference coefficients `F_{i,i}`.

        OUTPUT:

        The Newton divided-difference coefficients of the `n`-th
        Lagrange interpolation polynomial `P_n(x)` that passes through
        the points in ``points`` (see :meth:`lagrange_polynomial`).
        These are the coefficients `F_{0,0}, F_{1,1}, \dots, F_{n,n}`
        in the base ring of ``self`` such that

        .. MATH::

            P_n(x) = \sum_{i=0}^n F_{i,i} \prod_{j=0}^{i-1} (x - x_j)

        EXAMPLES:

        Only return the divided-difference coefficients `F_{i,i}`.
        This example is taken from Example 1, page 121 of [BF2005]_::

            sage: points = [(1.0, 0.7651977), (1.3, 0.6200860), (1.6, 0.4554022),
            ....:           (1.9, 0.2818186), (2.2, 0.1103623)]
            sage: R = PolynomialRing(RR, "x")
            sage: R.divided_difference(points)
            [0.765197700000000,
             -0.483705666666666,
             -0.108733888888889,
             0.0658783950617283,
             0.00182510288066044]

        Now return the full divided-difference table::

            sage: points = [(1.0, 0.7651977), (1.3, 0.6200860), (1.6, 0.4554022),
            ....:           (1.9, 0.2818186), (2.2, 0.1103623)]
            sage: R = PolynomialRing(RR, "x")
            sage: R.divided_difference(points, full_table=True)
            [[0.765197700000000],
             [0.620086000000000, -0.483705666666666],
             [0.455402200000000, -0.548946000000000, -0.108733888888889],
             [0.281818600000000, -0.578612000000000,
                                -0.0494433333333339, 0.0658783950617283],
             [0.110362300000000, -0.571520999999999, 0.0118183333333349,
                                0.0680685185185209, 0.00182510288066044]]

        The following example is taken from Example 4.12, page 225 of
        [MF1999]_::

            sage: points = [(1, -3), (2, 0), (3, 15), (4, 48), (5, 105), (6, 192)]
            sage: R = PolynomialRing(QQ, "x")
            sage: R.divided_difference(points)
            [-3, 3, 6, 1, 0, 0]
            sage: R.divided_difference(points, full_table=True)
            [[-3],
             [0, 3],
             [15, 15, 6],
             [48, 33, 9, 1],
             [105, 57, 12, 1, 0],
             [192, 87, 15, 1, 0, 0]]
        """
        to_base_ring = self.base_ring()
        points = [tuple(to_base_ring(c) for c in p) for p in points]
        n = len(points)
        F = [[points[i][1]] for i in range(n)]
        for i in range(1, n):
            for j in range(1, i+1):
                numer = F[i][j-1] - F[i-1][j-1]
                denom = points[i][0] - points[i-j][0]
                F[i].append(numer / denom)
        if full_table:
            return F
        else:
            return [F[i][i] for i in range(n)]

    def lagrange_polynomial(self, points, algorithm="divided_difference", previous_row=None):
        r"""
        Return the Lagrange interpolation polynomial through the
        given points.

        INPUT:

        - ``points`` -- a list of pairs `(x_0, y_0), (x_1, y_1),
          \dots, (x_n, y_n)` of elements of the base ring of ``self``,
          where `x_i - x_j` is invertible for `i \neq j`.  This method
          converts the `x_i` and `y_i` into the base ring of ``self``.

        - ``algorithm`` -- (default: ``'divided_difference'``): one of
          the following:

          - ``'divided_difference'``: use the method of divided
            differences.

          - ``'neville'``: adapt Neville's method as
            described on page 144 of [BF2005]_ to recursively generate
            the Lagrange interpolation polynomial.  Neville's method
            generates a table of approximating polynomials, where the
            last row of that table contains the `n`-th Lagrange
            interpolation polynomial.  The adaptation implemented by
            this method is to only generate the last row of this
            table, instead of the full table itself.  Generating the
            full table can be memory inefficient.

        - ``previous_row`` -- (default: ``None``): This option is only
          relevant if used with ``algorithm='neville'``.  If provided,
          this should be the last row of the table resulting from a
          previous use of Neville's method.  If such a row is passed,
          then ``points`` should consist of both previous and new
          interpolating points.  Neville's method will then use that
          last row and the interpolating points to generate a new row
          containing an interpolation polynomial for the new points.

        OUTPUT:

        The Lagrange interpolation polynomial through the points
        `(x_0, y_0), (x_1, y_1), \dots, (x_n, y_n)`.  This is the
        unique polynomial `P_n` of degree at most `n` in ``self``
        satisfying `P_n(x_i) = y_i` for `0 \le i \le n`.

        EXAMPLES:

        By default, we use the method of divided differences::

            sage: R = PolynomialRing(QQ, 'x')
            sage: f = R.lagrange_polynomial([(0,1), (2,2), (3,-2), (-4,9)]); f
            -23/84*x^3 - 11/84*x^2 + 13/7*x + 1
            sage: f(0)
            1
            sage: f(2)
            2
            sage: f(3)
            -2
            sage: f(-4)
            9
            sage: R = PolynomialRing(GF(2**3, 'a'), 'x')                                # optional - sage.rings.finite_rings
            sage: a = R.base_ring().gen()                                               # optional - sage.rings.finite_rings
            sage: f = R.lagrange_polynomial([(a^2+a, a), (a, 1), (a^2, a^2+a+1)]); f    # optional - sage.rings.finite_rings
            a^2*x^2 + a^2*x + a^2
            sage: f(a^2 + a)                                                            # optional - sage.rings.finite_rings
            a
            sage: f(a)                                                                  # optional - sage.rings.finite_rings
            1
            sage: f(a^2)                                                                # optional - sage.rings.finite_rings
            a^2 + a + 1

        Now use a memory efficient version of Neville's method::

            sage: R = PolynomialRing(QQ, 'x')
            sage: R.lagrange_polynomial([(0,1), (2,2), (3,-2), (-4,9)],
            ....:                       algorithm="neville")
            [9,
            -11/7*x + 19/7,
            -17/42*x^2 - 83/42*x + 53/7,
            -23/84*x^3 - 11/84*x^2 + 13/7*x + 1]
            sage: R = PolynomialRing(GF(2**3, 'a'), 'x')                                # optional - sage.rings.finite_rings
            sage: a = R.base_ring().gen()                                               # optional - sage.rings.finite_rings
            sage: R.lagrange_polynomial([(a^2+a, a), (a, 1), (a^2, a^2+a+1)],           # optional - sage.rings.finite_rings
            ....:                       algorithm="neville")
            [a^2 + a + 1, x + a + 1, a^2*x^2 + a^2*x + a^2]

        Repeated use of Neville's method to get better Lagrange
        interpolation polynomials::

            sage: R = PolynomialRing(QQ, 'x')
            sage: p = R.lagrange_polynomial([(0,1), (2,2)], algorithm="neville")
            sage: R.lagrange_polynomial([(0,1), (2,2), (3,-2), (-4,9)],
            ....:                       algorithm="neville", previous_row=p)[-1]
            -23/84*x^3 - 11/84*x^2 + 13/7*x + 1
            sage: R = PolynomialRing(GF(2**3, 'a'), 'x')                                # optional - sage.rings.finite_rings
            sage: a = R.base_ring().gen()                                               # optional - sage.rings.finite_rings
            sage: p = R.lagrange_polynomial([(a^2+a, a), (a, 1)], algorithm="neville")  # optional - sage.rings.finite_rings
            sage: R.lagrange_polynomial([(a^2+a, a), (a, 1), (a^2, a^2+a+1)],           # optional - sage.rings.finite_rings
            ....:                       algorithm="neville", previous_row=p)[-1]
            a^2*x^2 + a^2*x + a^2

        TESTS:

        The value for ``algorithm`` must be either
        ``'divided_difference'`` (default), or ``'neville'``::

            sage: R = PolynomialRing(QQ, "x")
            sage: R.lagrange_polynomial([(0,1),(2,2),(3,-2),(-4,9)], algorithm="abc")
            Traceback (most recent call last):
            ...
            ValueError: algorithm must be one of 'divided_difference' or 'neville'
            sage: R.lagrange_polynomial([(0,1),(2,2),(3,-2),(-4,9)], algorithm="divided difference")
            Traceback (most recent call last):
            ...
            ValueError: algorithm must be one of 'divided_difference' or 'neville'
            sage: R.lagrange_polynomial([(0,1),(2,2),(3,-2),(-4,9)], algorithm="")
            Traceback (most recent call last):
            ...
            ValueError: algorithm must be one of 'divided_difference' or 'neville'

        Make sure that :trac:`10304` is fixed.  The return value
        should always be an element of ``self`` in the case of
        ``divided_difference``, or a list of elements of ``self`` in
        the case of ``neville``::

            sage: R = PolynomialRing(QQ, "x")
            sage: R.lagrange_polynomial([]).parent() == R
            True
            sage: R.lagrange_polynomial([(2, 3)]).parent() == R
            True
            sage: row = R.lagrange_polynomial([], algorithm='neville')
            sage: all(poly.parent() == R for poly in row)
            True
            sage: row = R.lagrange_polynomial([(2, 3)], algorithm='neville')
            sage: all(poly.parent() == R for poly in row)
            True

        Check that base fields of positive characteristic are treated
        correctly (see :trac:`9787`)::

            sage: R.<x> = GF(101)[]                                                     # optional - sage.rings.finite_rings
            sage: R.lagrange_polynomial([[1, 0], [2, 0]])                               # optional - sage.rings.finite_rings
            0
            sage: R.lagrange_polynomial([[1, 0], [2, 0], [3, 0]])                       # optional - sage.rings.finite_rings
            0
        """
        # Perhaps we should be slightly stricter on the input and use
        # self.base_ring().coerce here and in the divided_difference()
        # method above.  However, this breaks an example in
        # sage.tests.french_book.nonlinear_doctest where the base ring
        # is CC, but the function values lie in the symbolic ring.
        to_base_ring = self.base_ring()
        points = [[to_base_ring(u) for u in x] for x in points]
        var = self.gen()

        # use the method of divided-difference
        if algorithm == "divided_difference":
            # Evaluate in nested form, similar to Horner's method. This is
            # more efficient than evaluation using the definition of
            # Lagrange interpolation polynomial by means of divided
            # difference.
            n = len(points)
            if n == 0:
                return self.zero()

            F = self.divided_difference(points)
            P = self.coerce(F[n-1])
            for i in range(n-2, -1, -1):
                P *= (var - points[i][0])
                P += F[i]
            return P

            # Evaluate using the definition of Lagrange interpolation
            # polynomial by means of divided difference. This is slow
            # compared to that above, which is in nested form.
#             P = 0
#             for i in range(n):
#                 prod = 1
#                 for j in range(i):
#                     prod *= (var - points[j][0])
#                 P += (F[i] * prod)
#             return P

        # using Neville's method for recursively generating the
        # Lagrange interpolation polynomial
        elif algorithm == "neville":
            if previous_row is None:
                previous_row = []
            N = len(points)
            M = len(previous_row)
            # During the computation, P keeps track of the previous row,
            # and Q keeps track of the current row
            P = previous_row + [None] * (N - M) # use results of previous computation if available
            Q = [None] * N
            for i in range(M, N):
                Q[0] = self.coerce(points[i][1])  # start populating the current row
                for j in range(1, 1 + i):
                    numer = (var - points[i - j][0]) * Q[j - 1] - (var - points[i][0]) * P[j - 1]
                    denom = points[i][0] - points[i - j][0]
                    Q[j] = numer / denom
                P, Q = Q, P # the current row is complete, reuse the old P to hold the next row
            return P # return the last row in the Neville table

#        # use the definition of Lagrange interpolation polynomial
#        elif algorithm == "definition":
#            def Pj(j):
#                denom = 1
#                divis = 1
#                for i in range(len(points)):
#                    if i!=j:
#                        denom *= (var          - points[i][0])
#                        divis *= (points[j][0] - points[i][0])
#            return denom/divis
#
#            P = 0
#            for j in range(len(points)):
#                P += Pj(j)*points[j][1]
#            return P

        else:
            raise ValueError("algorithm must be one of 'divided_difference' or 'neville'")

    @cached_method
    def fraction_field(self):
        """
        Returns the fraction field of self.

        EXAMPLES::

            sage: R.<t> = GF(5)[]                                                       # optional - sage.rings.finite_rings
            sage: R.fraction_field()                                                    # optional - sage.rings.finite_rings
            Fraction Field of Univariate Polynomial Ring in t
             over Finite Field of size 5

        TESTS:

        Check that :trac:`25449` has been resolved::

            sage: k = GF(25453)                                                         # optional - sage.rings.finite_rings
            sage: F.<x> = FunctionField(k)                                              # optional - sage.rings.finite_rings
            sage: R.<t> = k[]                                                           # optional - sage.rings.finite_rings
            sage: t(x)                                                                  # optional - sage.rings.finite_rings
            x

            sage: k = GF(55667)                                                         # optional - sage.rings.finite_rings
            sage: F.<x> = FunctionField(k)                                              # optional - sage.rings.finite_rings
            sage: R.<t> = k[]                                                           # optional - sage.rings.finite_rings
            sage: t(x)                                                                  # optional - sage.rings.finite_rings
            x

        """
        R = self.base_ring()
        p = R.characteristic()
        if p != 0 and R.is_prime_field():
            try:
                from sage.rings.fraction_field_FpT import FpT
            except ImportError:
                pass
            else:
                if 2 < p and p < FpT.INTEGER_LIMIT:
                    return FpT(self)
        from sage.rings.fraction_field import FractionField_1poly_field
        return FractionField_1poly_field(self)


class PolynomialRing_dense_finite_field(PolynomialRing_field):
    """
    Univariate polynomial ring over a finite field.

    EXAMPLES::

        sage: R = PolynomialRing(GF(27, 'a'), 'x')                                      # optional - sage.rings.finite_rings
        sage: type(R)                                                                   # optional - sage.rings.finite_rings
        <class 'sage.rings.polynomial.polynomial_ring.PolynomialRing_dense_finite_field_with_category'>
    """
    def __init__(self, base_ring, name="x", element_class=None, implementation=None):
        """
        TESTS::

            sage: from sage.rings.polynomial.polynomial_ring import PolynomialRing_dense_finite_field                       # optional - sage.rings.finite_rings
            sage: R = PolynomialRing_dense_finite_field(GF(5), implementation='generic')                                    # optional - sage.rings.finite_rings
            sage: type(R(0))                                                                                                # optional - sage.rings.finite_rings
            <class 'sage.rings.polynomial.polynomial_ring.PolynomialRing_dense_finite_field_with_category.element_class'>

            sage: S = PolynomialRing_dense_finite_field(GF(25, 'a'), implementation='NTL')                                  # optional - sage.rings.finite_rings
            sage: type(S(0))                                                                                                # optional - sage.rings.finite_rings
            <class 'sage.rings.polynomial.polynomial_zz_pex.Polynomial_ZZ_pEX'>

            sage: S = PolynomialRing_dense_finite_field(GF(64), implementation='superfast')                                 # optional - sage.rings.finite_rings
            Traceback (most recent call last):
            ...
            ValueError: unknown implementation 'superfast' for dense polynomial rings over Finite Field in z6 of size 2^6
        """
        if element_class is None:
            given_implementation = implementation
            for implementation in self._implementation_names(implementation, base_ring):
                if implementation == "NTL":
                    try:
                        from sage.libs.ntl.ntl_ZZ_pEContext import ntl_ZZ_pEContext
                        from sage.libs.ntl.ntl_ZZ_pX import ntl_ZZ_pX
                        from sage.rings.polynomial.polynomial_zz_pex import Polynomial_ZZ_pEX
                    except ImportError:
                        if given_implementation:
                            raise
                        continue
                    p = base_ring.characteristic()
                    self._modulus = ntl_ZZ_pEContext(ntl_ZZ_pX(list(base_ring.modulus()), p))
                    element_class = Polynomial_ZZ_pEX
                break
        PolynomialRing_field.__init__(self, base_ring, sparse=False, name=name,
                                      implementation=implementation, element_class=element_class)

    @staticmethod
    def _implementation_names_impl(implementation, base_ring, sparse):
        """
        TESTS::

            sage: from sage.rings.polynomial.polynomial_ring import PolynomialRing_dense_finite_field                       # optional - sage.rings.finite_rings
            sage: PolynomialRing_dense_finite_field._implementation_names_impl("NTL", GF(4), False)                         # optional - sage.rings.finite_rings
            ['NTL', None]
            sage: PolynomialRing_dense_finite_field._implementation_names_impl(None, GF(4), False)                          # optional - sage.rings.finite_rings
            ['NTL', None]
            sage: PolynomialRing_dense_finite_field._implementation_names_impl("generic", GF(4), False)                     # optional - sage.rings.finite_rings
            ['generic']
            sage: PolynomialRing_dense_finite_field._implementation_names_impl("FLINT", GF(4), False)                       # optional - sage.rings.finite_rings
            NotImplemented
            sage: PolynomialRing_dense_finite_field._implementation_names_impl(None, GF(4), True)                           # optional - sage.rings.finite_rings
            NotImplemented
        """
        if sparse:
            return NotImplemented
        defaults = ["NTL", None]
        if implementation in defaults:
            return defaults
        elif implementation == "generic":
            return [implementation]
        return NotImplemented

    def irreducible_element(self, n, algorithm=None):
        """
        Construct a monic irreducible polynomial of degree `n`.

        INPUT:

        - ``n`` -- integer: degree of the polynomial to construct

        - ``algorithm`` -- string: algorithm to use, or ``None``

          - ``'random'`` or ``None``:
            try random polynomials until an irreducible
            one is found.

          - ``'first_lexicographic'``: try polynomials in
            lexicographic order until an irreducible one is found.

        OUTPUT:

        A monic irreducible polynomial of degree `n` in ``self``.

        EXAMPLES::

            sage: f = GF(5^3, 'a')['x'].irreducible_element(2)                          # optional - sage.rings.finite_rings
            sage: f.degree()                                                            # optional - sage.rings.finite_rings
            2
            sage: f.is_irreducible()                                                    # optional - sage.rings.finite_rings
            True
            sage: R = GF(19)['x']                                                       # optional - sage.rings.finite_rings
            sage: R.irreducible_element(21, algorithm="first_lexicographic")            # optional - sage.rings.finite_rings
            x^21 + x + 5
            sage: R = GF(5**2, 'a')['x']                                                # optional - sage.rings.finite_rings
            sage: R.irreducible_element(17, algorithm="first_lexicographic")            # optional - sage.rings.finite_rings
            x^17 + a*x + 4*a + 3

        AUTHORS:

        - Peter Bruin (June 2013)
        - Jean-Pierre Flori (May 2014)
        """
        if n < 1:
            raise ValueError("degree must be at least 1")

        if algorithm is None:
            algorithm = "random"

        if algorithm == "random":
            while True:
                f = self.gen()**n + self.random_element(degree=(0, n - 1))
                if f.is_irreducible():
                    return f
        elif algorithm == "first_lexicographic":
            for g in self.polynomials(max_degree=n-1):
                f = self.gen()**n + g
                if f.is_irreducible():
                    return f
        else:
            raise ValueError("no such algorithm for finding an irreducible polynomial: %s" % algorithm)

    def _roth_ruckenstein(self, p, degree_bound, precision):
        r"""
        Return all polynomials which are a solution to the, possibly modular,
        root-finding problem.

        This is the core of Roth-Ruckenstein's algorithm where all conversions,
        checks and parent-extraction have been done.

        INPUT:

        - ``p`` -- a nonzero polynomial over ``F[x][y]``. The polynomial ``p``
          should be first truncated to ``precision``

        - ``degree_bound`` -- a bound on the degree of the roots of ``p`` that
          the algorithm computes

        - ``precision`` -- if given, roots are computed modulo `x^d` where `d` is
          ``precision`` (see below)

        OUTPUT:

        The list of roots of ``p`` of degree at most ``degree_bound``:

        - If `precision = None` actual roots are computed, i.e. all `f \in F[x]`
          such that `p(f) = 0`.

        - If ``precision = k`` for some integer ``k``, then all `f \in \F[x]` such
          that `Q(f) \equiv 0 \mod x^k` are computed. This set is infinite, thus it
          represented as a list of pairs in `F[x] \times \ZZ_+`, where
          `(f, d)` denotes that `Q(f + x^d h) \equiv 0 \mod x^k` for any `h \in
          F[[x]]`.

        EXAMPLES::

            sage: F = GF(17)                                                            # optional - sage.rings.finite_rings
            sage: Px.<x> = F[]                                                          # optional - sage.rings.finite_rings
            sage: Pxy.<y> = Px[]                                                        # optional - sage.rings.finite_rings
            sage: p = (y - (x**2 + x + 1)) * (y**2 - x + 1) * (y - (x**3 + 4*x + 16))   # optional - sage.rings.finite_rings
            sage: Px._roth_ruckenstein(p, 3, None)                                      # optional - sage.rings.finite_rings
            [x^3 + 4*x + 16, x^2 + x + 1]
            sage: Px._roth_ruckenstein(p, 2, None)                                      # optional - sage.rings.finite_rings
            [x^2 + x + 1]
            sage: Px._roth_ruckenstein(p, 1, 2)                                         # optional - sage.rings.finite_rings
            [(4*x + 16, 2), (2*x + 13, 2), (15*x + 4, 2), (x + 1, 2)]
        """
        def roth_rec(p, lam, k, g):
            r"""
            Recursive core method for Roth-Ruckenstein algorithm.

            INPUT:

            - ``p`` -- the current value of the polynomial
            - ``lam`` -- is the power of x whose coefficient is being computed
            - ``k`` -- the remaining precision to handle (if ``precision`` is given)
            - ``g`` -- the root being computed
            """
            if precision and k <= 0:
                solutions.append((g, lam))
                return
            val = min(c.valuation() for c in p)
            if precision:
                k = k - val
            T = p.map_coefficients(lambda c:c.shift(-val))
            Ty = T.map_coefficients(lambda c:c[0]).change_ring(F)
            if Ty.is_zero() or (precision and k <= 0):
                if precision:
                    solutions.append((g, lam))
                else:
                    solutions.append(g)
                return
            roots = Ty.roots(multiplicities=False)
            for gamma in roots:
                g_new = g + gamma*x**lam
                if lam < degree_bound:
                    Tg = T(x*y + gamma)
                    roth_rec(Tg , lam+1, k, g_new)
                else:
                    if precision:
                        solutions.append((g_new, lam+1))
                    elif p(gamma).is_zero():
                        solutions.append(g_new)
            return

        x = self.gen()
        y = p.parent().gen()
        F = self.base_ring()
        solutions = []
        g = self.zero()

        roth_rec(p, 0, precision, g)
        return solutions

    def _alekhnovich(self, p, degree_bound, precision=None, dc_threshold=None):
        r"""
        Use Alekhnovich's Divide & Conquer variant of Roth-Ruckenstein's
        rootfinding algorithm to find roots modulo-up-to-some-precision of a `Q \in
        F[x][y]` where `F` is a finite field. Supports a mixed strategy with
        Roth-Ruckenstein applied at lowest precision.

        INPUT:

        - ``p`` -- a nonzero polynomial over ``F[x][y]``. The polynomial ``p``
          should be first truncated to ``precision``

        - ``degree_bound`` -- a bound on the degree of the roots of ``p`` that
          the algorithm computes

        - ``precision`` -- if given, roots are computed modulo `x^d` where `d` is
          ``precision`` (see below)

        - ``dc_threshold`` -- if given, the algorithm calls :meth:`_roth_ruckenetein`
          to compute roots of degree at most ``dc_threshold``

        OUTPUT:

        The list of roots of ``p`` of degree at most ``degree_bound``:

        - If `precision = None` actual roots are computed, i.e. all `f \in F[x]`
          such that `p(f) = 0`.

        - If ``precision = k`` for some integer ``k``, then all `f \in \F[x]` such
          that `Q(f) \equiv 0 \mod x^k` are computed. This set is infinite, thus it
          represented as a list of pairs in `F[x] \times \ZZ_+`, where
          `(f, d)` denotes that `Q(f + x^d h) \equiv 0 \mod x^k` for any `h \in
          F[[x]]`.

        .. NOTE::

            Non-exhaustive testing tends to indicate that ``dc_threhold = None`` is,
            surprisingly, the best strategy. (See the example section.)

        EXAMPLES::

            sage: R.<x> = GF(17)[]                                                      # optional - sage.rings.finite_rings
            sage: S.<y> = R[]                                                           # optional - sage.rings.finite_rings
            sage: p = (y - 2*x^2 - 3*x - 14) * (y - 3*x + 2) * (y - 1)                  # optional - sage.rings.finite_rings
            sage: R._alekhnovich(p, 2)                                                  # optional - sage.rings.finite_rings
            [3*x + 15, 2*x^2 + 3*x + 14, 1]
            sage: R._alekhnovich(p, 1)                                                  # optional - sage.rings.finite_rings
            [3*x + 15, 1]
            sage: R._alekhnovich(p, 1, precision=2)                                     # optional - sage.rings.finite_rings
            [(3*x + 15, 2), (3*x + 14, 2), (1, 2)]

        Example of benchmark to check that `dc_threshold = None` is better::

            sage: p = prod(y - R.random_element(20)                       # not tested  # optional - sage.rings.finite_rings
            ....:          for _ in range(10)) * S.random_element(10,10)
            sage: %timeit _alekhnovich(R, p, 20, dc_threshold = None)     # not tested  # optional - sage.rings.finite_rings
            1 loop, best of 3: 418 ms per loop
            sage: %timeit _alekhnovich(R, p, 20, dc_threshold = 1)        # not tested  # optional - sage.rings.finite_rings
            1 loop, best of 3: 416 ms per loop
            sage: %timeit _alekhnovich(R, p, 20, dc_threshold = 2)        # not tested  # optional - sage.rings.finite_rings
            1 loop, best of 3: 418 ms per loop
            sage: %timeit _alekhnovich(R, p, 20, dc_threshold = 3)        # not tested  # optional - sage.rings.finite_rings
            1 loop, best of 3: 454 ms per loop
            sage: %timeit _alekhnovich(R, p, 20, dc_threshold = 4)        # not tested  # optional - sage.rings.finite_rings
            1 loop, best of 3: 519 ms per loop

        AUTHORS:

        - Johan Rosenkilde (2015) -- Original implementation
        - Bruno Grenet (August 2016) -- Incorporation into SageMath and polishing
        """
        def alekh_rec(p, k, degree_bound, lvl):
            r"""
            Recursive core method for Alekhnovich algorithm."

            INPUT:

            - ``p`` -- the current value of the polynomial
            - ``k`` -- the number of coefficients left to be computed
            - ``degree_bound`` -- the current degree bound
            - ``lvl`` -- the level in the recursion tree
            """
            if k<=0:
                return [ (self.zero(),0) ]
            elif degree_bound < 0:
                # The only possible root of (current) p, if any, is y = 0
                if p(0).is_zero() or p(0).valuation() >= k:
                    return [ (self.zero(),0) ]
                else:
                    return []
            elif k == 1 or degree_bound == 0:
                #Either one coefficient left to be computed, or p has only one coefficient
                py = self([c[0] for c in p.list()])  # py = p(x=0, y)
                if py.is_zero():
                    return [ (self.zero(), 0) ]
                roots = py.roots(multiplicities=False)
                return [ (self(r),1) for r in roots ]
            elif k < dc_threshold:
                # Run Roth-Ruckenstein
                return self._roth_ruckenstein(p, degree_bound=degree_bound, precision=k)
            else:
                p = p.map_coefficients(lambda c:c.truncate(k))
                half_roots = alekh_rec(p, k//2, degree_bound, lvl+1)
                whole_roots = []
                for (hi, di) in half_roots:
                    QhatT = p(hi + y*x**di)
                    if not QhatT:
                        whole_roots.append((hi,di))
                    else:
                        val = min(c.valuation() for c in QhatT)
                        Qhat = QhatT.map_coefficients(lambda c:c.shift(-val))
                        sec_half = alekh_rec(Qhat, k-val, degree_bound - di, lvl+1)
                        whole_roots.extend([ (hi + hij.shift(di), di+dij) for (hij, dij) in sec_half ])
                return whole_roots

        x = self.gen()
        y = p.parent().gen()

        # If precision is not given, find actual roots. To be sure, precision then
        # needs to be more than wdeg{1,degree_bound}(Q) since a root might have degree degree_bound.
        if precision is None:
            k = 1 + max( p[i].degree() + degree_bound*i for i in range(1+p.degree()))
        else:
            k = precision

        mod_roots = alekh_rec(p, k, degree_bound, 0)

        if precision is None:
            roots = []
            for hi,_ in mod_roots:
                if p(hi).is_zero():
                    roots.append(hi)
            return roots
        else:
            return mod_roots

    def _roots_univariate_polynomial(self, p, ring=None, multiplicities=False, algorithm=None, degree_bound=None):
        """
        Return the list of roots of ``p``.

        INPUT:

        - ``p`` -- the polynomial whose roots are computed
        - ``ring`` -- the ring to find roots (default is the base ring of ``p``)
        - ``multiplicities`` -- bool (default: True): currently, roots are only
          computed without their multiplicities.
        - ``algorithm`` -- the algorithm to use: either ``"Alekhnovich"`` (default)
          or ``"Roth-Ruckenstein"``
        - ``degree_bound``-- if not ``None``, return only roots of degree at
          most ``degree_bound``

        EXAMPLES::

            sage: R.<x> = GF(13)[]                                                      # optional - sage.rings.finite_rings
            sage: S.<y> = R[]                                                           # optional - sage.rings.finite_rings
            sage: p = y^2 + (12*x^2 + x + 11)*y + x^3 + 12*x^2 + 12*x + 1               # optional - sage.rings.finite_rings
            sage: p.roots(multiplicities=False)                                         # optional - sage.rings.finite_rings
            [x^2 + 11*x + 1, x + 1]
            sage: p.roots(multiplicities=False, degree_bound=1)                         # optional - sage.rings.finite_rings
            [x + 1]
            sage: p.roots(multiplicities=False, algorithm="Roth-Ruckenstein")           # optional - sage.rings.finite_rings
            [x^2 + 11*x + 1, x + 1]

        TESTS:

        Check that :trac:`23639` is fixed::

            sage: R = GF(3)['x']['y']                                                   # optional - sage.rings.finite_rings
            sage: R.one().roots(multiplicities=False)                                   # optional - sage.rings.finite_rings
            []
            sage: R.zero().roots(multiplicities=False)                                  # optional - sage.rings.finite_rings
            Traceback (most recent call last):
            ...
            ArithmeticError: roots of 0 are not defined
        """
        if multiplicities:
            raise NotImplementedError("Use multiplicities=False")

        if degree_bound is None:
            l = p.degree()
            if l < 0:
                raise ArithmeticError("roots of 0 are not defined")
            if l == 0:
                return []
            dl = p[l].degree()
            degree_bound = max((p[i].degree() - dl)//(l - i) for i in range(l) if p[i])

        if algorithm is None:
            algorithm = "Alekhnovich"

        if algorithm == "Roth-Ruckenstein":
            return self._roth_ruckenstein(p, degree_bound, None)

        elif algorithm == "Alekhnovich":
            return self._alekhnovich(p, degree_bound)

        else:
            raise ValueError("unknown algorithm '{}'".format(algorithm))


class PolynomialRing_cdvr(PolynomialRing_integral_domain):
    r"""
    A class for polynomial ring over complete discrete valuation rings
    """
    def __init__(self, base_ring, name=None, sparse=False, implementation=None,
                 element_class=None, category=None):
        r"""
        TESTS::

            sage: from sage.rings.polynomial.polynomial_ring import PolynomialRing_cdvr

            sage: S.<x> = ZZ[]
            sage: isinstance(S, PolynomialRing_cdvr)
            False

            sage: S.<x> = Zp(5)[]                                                       # optional - sage.rings.padics
            sage: isinstance(S, PolynomialRing_cdvr)
            True
        """
        if element_class is None:
            if sparse:
                from sage.rings.polynomial.polynomial_element_generic import Polynomial_generic_sparse_cdvr
                element_class = Polynomial_generic_sparse_cdvr
            else:
                from sage.rings.polynomial.polynomial_element_generic import Polynomial_generic_dense_cdvr
                element_class = Polynomial_generic_dense_cdvr
        PolynomialRing_integral_domain.__init__(self, base_ring, name, sparse,
                                                implementation=implementation,
                                                element_class=element_class, category=category)


class PolynomialRing_cdvf(PolynomialRing_cdvr, PolynomialRing_field):
    """
    A class for polynomial ring over complete discrete valuation fields
    """
    def __init__(self, base_ring, name=None, sparse=False, implementation=None,
                 element_class=None, category=None):
        r"""
        TESTS::

            sage: from sage.rings.polynomial.polynomial_ring import PolynomialRing_cdvf

            sage: S.<x> = QQ[]
            sage: isinstance(S, PolynomialRing_cdvf)
            False

            sage: S.<x> = Qp(5)[]                                                       # optional - sage.rings.padics
            sage: isinstance(S, PolynomialRing_cdvf)                                    # optional - sage.rings.padics
            True
        """
        if element_class is None:
            if sparse:
                from sage.rings.polynomial.polynomial_element_generic import Polynomial_generic_sparse_cdvf
                element_class = Polynomial_generic_sparse_cdvf
            else:
                from sage.rings.polynomial.polynomial_element_generic import Polynomial_generic_dense_cdvf
                element_class = Polynomial_generic_dense_cdvf
        PolynomialRing_field.__init__(self, base_ring, name, sparse,
                                      implementation=implementation, element_class=element_class,
                                      category=category)


class PolynomialRing_dense_padic_ring_generic(PolynomialRing_cdvr):
    r"""
    A class for dense polynomial ring over p-adic rings
    """
    def __init__(self, base_ring, name=None, implementation=None, element_class=None, category=None):
        PolynomialRing_cdvr.__init__(self, base_ring, sparse=False, name=name,
                                     implementation=implementation, element_class=element_class,
                                     category=category)

    @staticmethod
    def _implementation_names_impl(implementation, base_ring, sparse):
        """
        Only support ``implementation=None`` and ``sparse=False``.

        TESTS::

            sage: from sage.rings.polynomial.polynomial_ring import PolynomialRing_dense_padic_ring_generic
            sage: PolynomialRing_dense_padic_ring_generic._implementation_names_impl(None, Zp(2), False)                # optional - sage.rings.padics
            [None]
            sage: PolynomialRing_dense_padic_ring_generic._implementation_names_impl(None, Zp(2), True)                 # optional - sage.rings.padics
            NotImplemented
            sage: PolynomialRing_dense_padic_ring_generic._implementation_names_impl("generic", Zp(2), False)           # optional - sage.rings.padics
            NotImplemented
        """
        if implementation is None and not sparse:
            return [None]  # Not a "generic" implementation
        return NotImplemented


class PolynomialRing_dense_padic_field_generic(PolynomialRing_cdvf):
    r"""
    A class for dense polynomial ring over p-adic fields
    """
    def __init__(self, base_ring, name=None, implementation=None, element_class=None, category=None):
        PolynomialRing_cdvf.__init__(self, base_ring, sparse=False, name=name,
                                     implementation=implementation, element_class=element_class,
                                     category=category)

    @staticmethod
    def _implementation_names_impl(implementation, base_ring, sparse):
        """
        Only support ``implementation=None`` and ``sparse=False``.

        TESTS::

            sage: from sage.rings.polynomial.polynomial_ring import PolynomialRing_dense_padic_field_generic
            sage: PolynomialRing_dense_padic_field_generic._implementation_names_impl(None, Qp(2), False)               # optional - sage.rings.padics
            [None]
            sage: PolynomialRing_dense_padic_field_generic._implementation_names_impl(None, Qp(2), True)                # optional - sage.rings.padics
            NotImplemented
            sage: PolynomialRing_dense_padic_field_generic._implementation_names_impl("generic", Qp(2), False)          # optional - sage.rings.padics
            NotImplemented
        """
        if implementation is None and not sparse:
            return [None]  # Not a "generic" implementation
        return NotImplemented


class PolynomialRing_dense_padic_ring_capped_relative(PolynomialRing_dense_padic_ring_generic):
    def __init__(self, base_ring, name=None, implementation=None, element_class=None, category=None):
        """
        TESTS::

            sage: from sage.rings.polynomial.polynomial_ring import PolynomialRing_dense_padic_ring_capped_relative as PRing
            sage: R = PRing(Zp(13), name='t'); R                                                                        # optional - sage.rings.padics
            Univariate Polynomial Ring in t over 13-adic Ring with capped relative precision 20
            sage: type(R.gen())                                                                                         # optional - sage.rings.padics
            <class 'sage.rings.polynomial.polynomial_ring.PolynomialRing_dense_padic_ring_capped_relative_with_category.element_class'>
        """
        if element_class is None:
            from sage.rings.polynomial.padics.\
                    polynomial_padic_capped_relative_dense import \
                    Polynomial_padic_capped_relative_dense
            element_class = Polynomial_padic_capped_relative_dense
        PolynomialRing_dense_padic_ring_generic.__init__(self, base_ring, name=name,
                                                         implementation=implementation,
                                                         element_class=element_class, category=category)


class PolynomialRing_dense_padic_ring_capped_absolute(PolynomialRing_dense_padic_ring_generic):
    def __init__(self, base_ring, name=None, implementation=None, element_class=None, category=None):
        """
        TESTS::

            sage: from sage.rings.polynomial.polynomial_ring import PolynomialRing_dense_padic_ring_capped_absolute as PRing
            sage: R = PRing(Zp(13, type='capped-abs'), name='t'); R                                                     # optional - sage.rings.padics
            Univariate Polynomial Ring in t over 13-adic Ring with capped absolute precision 20
            sage: type(R.gen())                                                                                         # optional - sage.rings.padics
            <class 'sage.rings.polynomial.polynomial_ring.PolynomialRing_dense_padic_ring_capped_absolute_with_category.element_class'>
        """
        if element_class is None:
            from sage.rings.polynomial.padics.polynomial_padic_flat import \
                    Polynomial_padic_flat
            element_class = Polynomial_padic_flat
        PolynomialRing_dense_padic_ring_generic.__init__(self, base_ring, name=name,
                                                         implementation=implementation,
                                                         element_class=element_class, category=category)


class PolynomialRing_dense_padic_ring_fixed_mod(PolynomialRing_dense_padic_ring_generic):
    def __init__(self, base_ring, name=None, implementation=None, element_class=None, category=None):
        """
        TESTS::

            sage: from sage.rings.polynomial.polynomial_ring import PolynomialRing_dense_padic_ring_fixed_mod as PRing
            sage: R = PRing(Zp(13, type='fixed-mod'), name='t'); R                                                      # optional - sage.rings.padics
            Univariate Polynomial Ring in t over 13-adic Ring of fixed modulus 13^20

            sage: type(R.gen())                                                                                         # optional - sage.rings.padics
            <class 'sage.rings.polynomial.polynomial_ring.PolynomialRing_dense_padic_ring_fixed_mod_with_category.element_class'>
        """
        if element_class is None:
            from sage.rings.polynomial.padics.polynomial_padic_flat import \
                    Polynomial_padic_flat
            element_class = Polynomial_padic_flat
        PolynomialRing_dense_padic_ring_generic.__init__(self, base_ring, name=name,
                                                         implementation=implementation,
                                                         element_class=element_class, category=category)


class PolynomialRing_dense_padic_field_capped_relative(PolynomialRing_dense_padic_field_generic):
    def __init__(self, base_ring, name=None, implementation=None, element_class=None, category=None):
        """
        TESTS::

            sage: from sage.rings.polynomial.polynomial_ring import PolynomialRing_dense_padic_field_capped_relative as PRing
            sage: R = PRing(Qp(13), name='t'); R                                                                        # optional - sage.rings.padics
            Univariate Polynomial Ring in t over 13-adic Field with capped relative precision 20
            sage: type(R.gen())                                                                                         # optional - sage.rings.padics
            <class 'sage.rings.polynomial.polynomial_ring.PolynomialRing_dense_padic_field_capped_relative_with_category.element_class'>
        """
        if element_class is None:
            from sage.rings.polynomial.padics.\
                    polynomial_padic_capped_relative_dense import \
                    Polynomial_padic_capped_relative_dense
            element_class = Polynomial_padic_capped_relative_dense
        PolynomialRing_dense_padic_field_generic.__init__(self, base_ring, name=name,
                                                          implementation=implementation,
                                                          element_class=element_class, category=category)


class PolynomialRing_dense_mod_n(PolynomialRing_commutative):
    def __init__(self, base_ring, name=None, element_class=None,
            implementation=None, category=None):
        """
        TESTS::

            sage: from sage.rings.polynomial.polynomial_ring import PolynomialRing_dense_mod_n as PRing
            sage: R = PRing(Zmod(15), 'x'); R
            Univariate Polynomial Ring in x over Ring of integers modulo 15
            sage: type(R.gen())                                                                                         # optional - sage.libs.flint
            <class 'sage.rings.polynomial.polynomial_zmod_flint.Polynomial_zmod_flint'>

            sage: R = PRing(Zmod(15), 'x', implementation='NTL'); R                                                     # optional - sage.libs.ntl
            Univariate Polynomial Ring in x over Ring of integers modulo 15 (using NTL)
            sage: type(R.gen())                                                                                         # optional - sage.libs.ntl
            <class 'sage.rings.polynomial.polynomial_modn_dense_ntl.Polynomial_dense_modn_ntl_zz'>

            sage: R = PRing(Zmod(2**63*3), 'x', implementation='NTL'); R                                                # optional - sage.libs.ntl
            Univariate Polynomial Ring in x over Ring of integers modulo 27670116110564327424 (using NTL)
            sage: type(R.gen())                                                                                         # optional - sage.libs.ntl
            <class 'sage.rings.polynomial.polynomial_modn_dense_ntl.Polynomial_dense_modn_ntl_ZZ'>

            sage: R = PRing(Zmod(2**63*3), 'x', implementation='FLINT')                                                 # optional - sage.libs.flint
            Traceback (most recent call last):
            ...
            ValueError: FLINT does not support modulus 27670116110564327424

            sage: R = PRing(Zmod(2**63*3), 'x'); R                                                                      # optional - sage.libs.ntl
            Univariate Polynomial Ring in x over Ring of integers modulo 27670116110564327424 (using NTL)
            sage: type(R.gen())                                                                                         # optional - sage.libs.ntl
            <class 'sage.rings.polynomial.polynomial_modn_dense_ntl.Polynomial_dense_modn_ntl_ZZ'>
        """
        if element_class is None:
            self._implementation_repr = ''
            given_implementation = implementation
            for implementation in self._implementation_names(implementation, base_ring):
                if implementation == "FLINT":
                    try:
                        from .polynomial_zmod_flint import Polynomial_zmod_flint as element_class
                    except ImportError:
                        if given_implementation:
                            raise
                        continue
                    self._implementation_repr = ''
                elif implementation == "NTL":
                    modulus = base_ring.order()
                    try:
                        from . import polynomial_modn_dense_ntl as modn_dense_ntl
                    except ImportError:
                        if given_implementation:
                            raise
                        continue
                    if modulus < ZZ(modn_dense_ntl.zz_p_max):
                        element_class = modn_dense_ntl.Polynomial_dense_modn_ntl_zz
                    else:
                        element_class = modn_dense_ntl.Polynomial_dense_modn_ntl_ZZ
                    self._implementation_repr = ' (using NTL)'
                break

        PolynomialRing_commutative.__init__(self, base_ring, name=name, implementation=implementation,
                                            element_class=element_class, category=category)

    @staticmethod
    def _implementation_names_impl(implementation, base_ring, sparse):
        """
        TESTS::

            sage: from sage.rings.polynomial.polynomial_ring import PolynomialRing_dense_mod_n
            sage: PolynomialRing_dense_mod_n._implementation_names_impl("FLINT", IntegerModRing(10), False)
            ['FLINT', None]
            sage: PolynomialRing_dense_mod_n._implementation_names_impl("NTL", IntegerModRing(10), False)
            ['NTL']
            sage: PolynomialRing_dense_mod_n._implementation_names_impl(None, IntegerModRing(10), False)
            ['FLINT', None]
            sage: PolynomialRing_dense_mod_n._implementation_names_impl("generic", IntegerModRing(10), False)
            NotImplemented
            sage: PolynomialRing_dense_mod_n._implementation_names_impl("FLINT", IntegerModRing(10^30), False)
            Traceback (most recent call last):
            ...
            ValueError: FLINT does not support modulus 1000000000000000000000000000000
            sage: PolynomialRing_dense_mod_n._implementation_names_impl("NTL", IntegerModRing(10^30), False)
            ['NTL', None]
            sage: PolynomialRing_dense_mod_n._implementation_names_impl(None, IntegerModRing(10^30), False)
            ['NTL', None]
            sage: PolynomialRing_dense_mod_n._implementation_names_impl("generic", IntegerModRing(10^30), False)
            NotImplemented
            sage: PolynomialRing_dense_mod_n._implementation_names_impl(None, IntegerModRing(10^30), True)
            NotImplemented
        """
        if sparse:
            return NotImplemented
        modulus = base_ring.order()
        if modulus <= sys.maxsize:
            defaults = ["FLINT", None]
        elif implementation == "FLINT":
            raise ValueError("FLINT does not support modulus %s" % modulus)
        else:
            defaults = ["NTL", None]
        if implementation in defaults:
            return defaults
        elif implementation == "NTL":
            return [implementation]
        return NotImplemented

    @cached_method
    def modulus(self):
        """
        EXAMPLES::

            sage: R.<x> = Zmod(15)[]
            sage: R.modulus()
            15
        """
        return self.base_ring().characteristic()

    def _repr_(self):
        """
        TESTS::

            sage: from sage.rings.polynomial.polynomial_ring import PolynomialRing_integral_domain as PRing
            sage: R = PRing(ZZ, 'x', implementation='NTL'); R                           # optional - sage.libs.ntl
            Univariate Polynomial Ring in x over Integer Ring (using NTL)
        """
        s = PolynomialRing_commutative._repr_(self)
        return s + self._implementation_repr

    def residue_field(self, ideal, names=None):
        """
        Return the residue finite field at the given ideal.

        EXAMPLES::

            sage: R.<t> = GF(2)[]                                                       # optional - sage.rings.finite_rings
            sage: k.<a> = R.residue_field(t^3 + t + 1); k                               # optional - sage.rings.finite_rings
            Residue field in a
             of Principal ideal (t^3 + t + 1) of Univariate Polynomial Ring in t
             over Finite Field of size 2 (using GF2X)
            sage: k.list()                                                              # optional - sage.rings.finite_rings
            [0, a, a^2, a + 1, a^2 + a, a^2 + a + 1, a^2 + 1, 1]
            sage: R.residue_field(t)                                                    # optional - sage.rings.finite_rings
            Residue field of Principal ideal (t) of Univariate Polynomial Ring in t
             over Finite Field of size 2 (using GF2X)
            sage: P = R.irreducible_element(8) * R                                      # optional - sage.rings.finite_rings
            sage: P                                                                     # optional - sage.rings.finite_rings
            Principal ideal (t^8 + t^4 + t^3 + t^2 + 1) of Univariate Polynomial Ring in t
             over Finite Field of size 2 (using GF2X)
            sage: k.<a> = R.residue_field(P); k                                         # optional - sage.rings.finite_rings
            Residue field in a
             of Principal ideal (t^8 + t^4 + t^3 + t^2 + 1) of Univariate Polynomial Ring in t
             over Finite Field of size 2 (using GF2X)
            sage: k.cardinality()                                                       # optional - sage.rings.finite_rings
            256

        Non-maximal ideals are not accepted::

            sage: R.residue_field(t^2 + 1)                                              # optional - sage.rings.finite_rings
            Traceback (most recent call last):
            ...
            ArithmeticError: ideal is not maximal
            sage: R.residue_field(0)                                                    # optional - sage.rings.finite_rings
            Traceback (most recent call last):
            ...
            ArithmeticError: ideal is not maximal
            sage: R.residue_field(1)                                                    # optional - sage.rings.finite_rings
            Traceback (most recent call last):
            ...
            ArithmeticError: ideal is not maximal
        """
        ideal = self.ideal(ideal)
        if not ideal.is_maximal():
            raise ArithmeticError("ideal is not maximal")
        return ideal.residue_field(names)


class PolynomialRing_dense_mod_p(PolynomialRing_dense_finite_field,
                                 PolynomialRing_dense_mod_n,
                                 PolynomialRing_singular_repr):
    def __init__(self, base_ring, name="x", implementation=None, element_class=None, category=None):
        """
        TESTS::

            sage: P = GF(2)['x']; P                                                                     # optional - sage.rings.finite_rings
            Univariate Polynomial Ring in x over Finite Field of size 2 (using GF2X)
            sage: type(P.gen())                                                                         # optional - sage.rings.finite_rings
            <class 'sage.rings.polynomial.polynomial_gf2x.Polynomial_GF2X'>

            sage: from sage.rings.polynomial.polynomial_ring import PolynomialRing_dense_mod_p          # optional - sage.rings.finite_rings
            sage: P = PolynomialRing_dense_mod_p(GF(5), 'x'); P                                         # optional - sage.rings.finite_rings
            Univariate Polynomial Ring in x over Finite Field of size 5
            sage: type(P.gen())                                                                         # optional - sage.rings.finite_rings
            <class 'sage.rings.polynomial.polynomial_zmod_flint.Polynomial_zmod_flint'>

            sage: P = PolynomialRing_dense_mod_p(GF(5), 'x', implementation='NTL'); P                   # optional - sage.rings.finite_rings
            Univariate Polynomial Ring in x over Finite Field of size 5 (using NTL)
            sage: type(P.gen())                                                                         # optional - sage.rings.finite_rings
            <class 'sage.rings.polynomial.polynomial_modn_dense_ntl.Polynomial_dense_mod_p'>

            sage: P = PolynomialRing_dense_mod_p(GF(9223372036854775837), 'x')                          # optional - sage.rings.finite_rings
            sage: P                                                                                     # optional - sage.rings.finite_rings
            Univariate Polynomial Ring in x over Finite Field of size 9223372036854775837 (using NTL)
            sage: type(P.gen())                                                                         # optional - sage.rings.finite_rings
            <class 'sage.rings.polynomial.polynomial_modn_dense_ntl.Polynomial_dense_mod_p'>

        This caching bug was fixed in :trac:`24264`::

            sage: p = 2^64 + 13
            sage: A = GF(p^2)                                                           # optional - sage.rings.finite_rings
            sage: B = GF(p^3)                                                           # optional - sage.rings.finite_rings
            sage: R = A.modulus().parent()                                              # optional - sage.rings.finite_rings
            sage: S = B.modulus().parent()                                              # optional - sage.rings.finite_rings
            sage: R is S                                                                # optional - sage.rings.finite_rings
            True
        """
        if element_class is None:
            given_implementation = implementation
            for implementation in self._implementation_names(implementation, base_ring):
                if implementation == "FLINT":
                    try:
                        from .polynomial_zmod_flint import Polynomial_zmod_flint as element_class
                    except ImportError:
                        if given_implementation:
                            raise
                        continue
                    self._implementation_repr = ''
                elif implementation == "NTL":
                    try:
                        from .polynomial_modn_dense_ntl import Polynomial_dense_mod_p as element_class
                    except ImportError:
                        if given_implementation:
                            raise
                        continue
                    self._implementation_repr = ' (using NTL)'
                elif implementation == "GF2X":
                    try:
                        from .polynomial_gf2x import Polynomial_GF2X as element_class
                    except ImportError:
                        if given_implementation:
                            raise
                        continue
                    self._implementation_repr = ' (using GF2X)'
                break

        PolynomialRing_dense_mod_n.__init__(self, base_ring, name=name, implementation=implementation,
                                            element_class=element_class, category=category)

        self._has_singular = can_convert_to_singular(self)

    @staticmethod
    def _implementation_names_impl(implementation, base_ring, sparse):
        """
        TESTS::

            sage: PolynomialRing(GF(2), 'x', implementation="GF2X")                     # optional - sage.rings.finite_rings
            Univariate Polynomial Ring in x over Finite Field of size 2 (using GF2X)
            sage: PolynomialRing(GF(2), 'x', implementation="NTL")                      # optional - sage.rings.finite_rings
            Univariate Polynomial Ring in x over Finite Field of size 2 (using GF2X)
            sage: PolynomialRing(GF(2), 'x', implementation=None)                       # optional - sage.rings.finite_rings
            Univariate Polynomial Ring in x over Finite Field of size 2 (using GF2X)
            sage: PolynomialRing(GF(2), 'x', implementation="FLINT")                    # optional - sage.rings.finite_rings
            Univariate Polynomial Ring in x over Finite Field of size 2
            sage: PolynomialRing(GF(3), 'x', implementation="GF2X")                     # optional - sage.rings.finite_rings
            Traceback (most recent call last):
            ...
            ValueError: GF2X only supports modulus 2
        """
        if sparse:
            return NotImplemented
        modulus = base_ring.characteristic()
        if modulus == 2:
            defaults = ["GF2X", "NTL", None]
        elif implementation == "GF2X":
            raise ValueError("GF2X only supports modulus 2")
        elif modulus <= sys.maxsize:
            defaults = ["FLINT", None]
        elif implementation == "FLINT":
            raise ValueError("FLINT does not support modulus %s" % modulus)
        else:
            defaults = ["NTL", None]
        if implementation in defaults:
            return defaults
        elif implementation in ["NTL", "FLINT"]:
            return [implementation]
        return NotImplemented

    def irreducible_element(self, n, algorithm=None):
        """
        Construct a monic irreducible polynomial of degree `n`.

        INPUT:

        - ``n`` -- integer: the degree of the polynomial to construct

        - ``algorithm`` -- string: algorithm to use, or ``None``.
          Currently available options are:

          - ``'adleman-lenstra'``: a variant of the Adleman--Lenstra
            algorithm as implemented in PARI.

          - ``'conway'``: look up the Conway polynomial of degree `n`
            over the field of `p` elements in the database; raise a
            ``RuntimeError`` if it is not found.

          - ``'ffprimroot'``: use the :pari:`ffprimroot` function from
            PARI.

          - ``'first_lexicographic'``: return the lexicographically
            smallest irreducible polynomial of degree `n`.

          - ``'minimal_weight'``: return an irreducible polynomial of
            degree `n` with minimal number of non-zero coefficients.
            Only implemented for `p = 2`.

          - ``'primitive'``: return a polynomial `f` such that a root of
            `f` generates the multiplicative group of the finite field
            extension defined by `f`. This uses the Conway polynomial if
            possible, otherwise it uses ``'ffprimroot'``.

          - ``'random'``: try random polynomials until an irreducible
            one is found.

          If ``algorithm`` is ``None``, use `x - 1` in degree 1. In
          degree > 1, the Conway polynomial is used if it is found in
          the database.  Otherwise, the algorithm ``minimal_weight``
          is used if `p = 2`, and the algorithm ``'adleman-lenstra'`` if
          `p > 2`.

        OUTPUT:

        A monic irreducible polynomial of degree `n` in ``self``.

        EXAMPLES::

            sage: GF(5)['x'].irreducible_element(2)                                     # optional - sage.rings.finite_rings
            x^2 + 4*x + 2
            sage: GF(5)['x'].irreducible_element(2, algorithm="adleman-lenstra")        # optional - sage.rings.finite_rings
            x^2 + x + 1
            sage: GF(5)['x'].irreducible_element(2, algorithm="primitive")              # optional - sage.rings.finite_rings
            x^2 + 4*x + 2
            sage: GF(5)['x'].irreducible_element(32, algorithm="first_lexicographic")   # optional - sage.rings.finite_rings
            x^32 + 2
            sage: GF(5)['x'].irreducible_element(32, algorithm="conway")                # optional - sage.rings.finite_rings
            Traceback (most recent call last):
            ...
            RuntimeError: requested Conway polynomial not in database.
            sage: GF(5)['x'].irreducible_element(32, algorithm="primitive")             # optional - sage.rings.finite_rings
            x^32 + ...

        In characteristic 2::

            sage: GF(2)['x'].irreducible_element(33)                                    # optional - sage.rings.finite_rings
            x^33 + x^13 + x^12 + x^11 + x^10 + x^8 + x^6 + x^3 + 1
            sage: GF(2)['x'].irreducible_element(33, algorithm="minimal_weight")        # optional - sage.rings.finite_rings
            x^33 + x^10 + 1

        In degree 1::

            sage: GF(97)['x'].irreducible_element(1)                                    # optional - sage.rings.finite_rings
            x + 96
            sage: GF(97)['x'].irreducible_element(1, algorithm="conway")                # optional - sage.rings.finite_rings
            x + 92
            sage: GF(97)['x'].irreducible_element(1, algorithm="adleman-lenstra")       # optional - sage.rings.finite_rings
            x

        AUTHORS:

        - Peter Bruin (June 2013)

        - Jeroen Demeyer (September 2014): add "ffprimroot" algorithm,
          see :trac:`8373`.
        """
        from sage.libs.pari.all import pari
        from sage.rings.finite_rings.conway_polynomials import (conway_polynomial,
                                                                exists_conway_polynomial)
        from .polynomial_gf2x import (GF2X_BuildIrred_list,
                                     GF2X_BuildSparseIrred_list,
                                     GF2X_BuildRandomIrred_list)

        p = self.characteristic()
        n = int(n)
        if n < 1:
            raise ValueError("degree must be at least 1")

        if algorithm is None:
            if n == 1:
                return self((-1,1))  # Polynomial x - 1
            elif exists_conway_polynomial(p, n):
                algorithm = "conway"
            elif p == 2:
                algorithm = "minimal_weight"
            else:
                algorithm = "adleman-lenstra"
        elif algorithm == "primitive":
            if exists_conway_polynomial(p, n):
                algorithm = "conway"
            else:
                algorithm = "ffprimroot"

        if algorithm == "adleman-lenstra":
            return self(pari(p).ffinit(n))
        elif algorithm == "conway":
            return self(conway_polynomial(p, n))
        elif algorithm == "first_lexicographic":
            if p == 2:
                return self(GF2X_BuildIrred_list(n))
            else:
                # Fallback to PolynomialRing_dense_finite_field.irreducible_element
                pass
        elif algorithm == "ffprimroot":
            return self(pari(p).ffinit(n).ffgen().ffprimroot().charpoly())
        elif algorithm == "minimal_weight":
            if p == 2:
                return self(GF2X_BuildSparseIrred_list(n))
            else:
                raise NotImplementedError("'minimal_weight' option only implemented for p = 2")
        elif algorithm == "random":
            if p == 2:
                return self(GF2X_BuildRandomIrred_list(n))
            else:
                pass

        # No suitable algorithm found, try algorithms from the base class.
        return PolynomialRing_dense_finite_field.irreducible_element(self, n, algorithm)

def polygen(ring_or_element, name="x"):
    """
    Return a polynomial indeterminate.

    INPUT:

    - ``polygen(base_ring, name="x")``

    - ``polygen(ring_element, name="x")``

    If the first input is a ring, return a polynomial generator over
    that ring. If it is a ring element, return a polynomial generator
    over the parent of the element.

    EXAMPLES::

        sage: z = polygen(QQ, 'z')
        sage: z^3 + z +1
        z^3 + z + 1
        sage: parent(z)
        Univariate Polynomial Ring in z over Rational Field

    .. note::

       If you give a list or comma-separated string to :func:`polygen`, you'll
       get a tuple of indeterminates, exactly as if you called
       :func:`polygens`.
    """
    if is_RingElement(ring_or_element):
        base_ring = ring_or_element.parent()
    elif ring.is_Ring(ring_or_element):
        base_ring = ring_or_element
    else:
        raise TypeError("input must be a ring or ring element")
    from sage.rings.polynomial.polynomial_ring_constructor import PolynomialRing

    t = PolynomialRing(base_ring, name)
    if t.ngens() > 1:
        return t.gens()
    return t.gen()

def polygens(base_ring, names="x", *args):
    """
    Return indeterminates over the given base ring with the given
    names.

    EXAMPLES::

        sage: x,y,z = polygens(QQ,'x,y,z')
        sage: (x+y+z)^2
        x^2 + 2*x*y + y^2 + 2*x*z + 2*y*z + z^2
        sage: parent(x)
        Multivariate Polynomial Ring in x, y, z over Rational Field
        sage: t = polygens(QQ, ['x','yz','abc'])
        sage: t
        (x, yz, abc)

    The number of generators can be passed as a third argument::

        sage: polygens(QQ, 'x', 4)
        (x0, x1, x2, x3)
    """
    from sage.rings.polynomial.polynomial_ring_constructor import PolynomialRing
    return PolynomialRing(base_ring, names, *args).gens()<|MERGE_RESOLUTION|>--- conflicted
+++ resolved
@@ -107,15 +107,9 @@
 
     sage: R.<x> = PolynomialRing(ZZ, implementation='NTL')                              # optional - sage.libs.ntl
     sage: S.<x> = PolynomialRing(ZZ, implementation='FLINT')                            # optional - sage.libs.flint
-<<<<<<< HEAD
-    sage: (S.0 + R.0).parent() is S                                                       # optional - sage.libs.flint sage.libs.ntl
-    True
-    sage: (R.0 + S.0).parent() is S                                                       # optional - sage.libs.flint sage.libs.ntl
-=======
     sage: (S.0 + R.0).parent() is S                                                     # optional - sage.libs.flint sage.libs.ntl
     True
     sage: (R.0 + S.0).parent() is S                                                     # optional - sage.libs.flint sage.libs.ntl
->>>>>>> 1e649be1
     True
 
 TESTS::
@@ -1053,14 +1047,9 @@
 
         EXAMPLES::
 
-<<<<<<< HEAD
-            sage: R.<ZZZ> = RealIntervalField() []; R
-            Univariate Polynomial Ring in ZZZ over Real Interval Field with 53 bits of precision
-=======
             sage: R.<ZZZ> = RealIntervalField()[]; R
             Univariate Polynomial Ring in ZZZ over
              Real Interval Field with 53 bits of precision
->>>>>>> 1e649be1
             sage: R.change_ring(GF(19^2, 'b'))                                          # optional - sage.rings.finite_rings
             Univariate Polynomial Ring in ZZZ over Finite Field in b of size 19^2
         """
@@ -1587,10 +1576,6 @@
 
         -  ``of_degree`` - an int; the iterator will generate
            all polynomials which have degree ``of_degree``
-<<<<<<< HEAD
-
-=======
->>>>>>> 1e649be1
 
         OUTPUT: an iterator
 
