# -*- coding: utf-8 -*-
"""
Univariate Polynomial Rings

Sage implements sparse and dense polynomials over commutative and
non-commutative rings.  In the non-commutative case, the polynomial
variable commutes with the elements of the base ring.

AUTHOR:

- William Stein

- Kiran Kedlaya (2006-02-13): added macaulay2 option

- Martin Albrecht (2006-08-25): removed it again as it isn't needed anymore

- Simon King (2011-05): Dense and sparse polynomial rings must not be equal.

- Simon King (2011-10): Choice of categories for polynomial rings.

EXAMPLES::

    sage: z = QQ['z'].0
    sage: (z^3 + z - 1)^3
    z^9 + 3*z^7 - 3*z^6 + 3*z^5 - 6*z^4 + 4*z^3 - 3*z^2 + 3*z - 1

Saving and loading of polynomial rings works::

    sage: loads(dumps(QQ['x'])) == QQ['x']
    True
    sage: k = PolynomialRing(QQ['x'],'y'); loads(dumps(k))==k
    True
    sage: k = PolynomialRing(ZZ,'y'); loads(dumps(k)) == k
    True
    sage: k = PolynomialRing(ZZ,'y', sparse=True); loads(dumps(k))
    Sparse Univariate Polynomial Ring in y over Integer Ring

Rings with different variable names are not equal; in fact,
by :trac:`9944`, polynomial rings are equal if and only
if they are identical (which should be the  case for all parent
structures in Sage)::

    sage: QQ['y'] != QQ['x']
    True
    sage: QQ['y'] != QQ['z']
    True

We create a polynomial ring over a quaternion algebra::

    sage: # needs sage.combinat sage.modules
    sage: A.<i,j,k> = QuaternionAlgebra(QQ, -1,-1)
    sage: R.<w> = PolynomialRing(A, sparse=True)
    sage: f = w^3 + (i+j)*w + 1
    sage: f
    w^3 + (i + j)*w + 1
    sage: f^2
    w^6 + (2*i + 2*j)*w^4 + 2*w^3 - 2*w^2 + (2*i + 2*j)*w + 1
    sage: f = w + i ; g = w + j
    sage: f * g
    w^2 + (i + j)*w + k
    sage: g * f
    w^2 + (i + j)*w - k

:trac:`9944` introduced some changes related with
coercion. Previously, a dense and a sparse polynomial ring with the
same variable name over the same base ring evaluated equal, but of
course they were not identical. Coercion maps are cached - but if a
coercion to a dense ring is requested and a coercion to a sparse ring
is returned instead (since the cache keys are equal!), all hell breaks
loose.

Therefore, the coercion between rings of sparse and dense polynomials
works as follows::

    sage: R.<x> = PolynomialRing(QQ, sparse=True)
    sage: S.<x> = QQ[]
    sage: S == R
    False
    sage: S.has_coerce_map_from(R)
    True
    sage: R.has_coerce_map_from(S)
    False
    sage: (R.0 + S.0).parent()
    Univariate Polynomial Ring in x over Rational Field
    sage: (S.0 + R.0).parent()
    Univariate Polynomial Ring in x over Rational Field

It may be that one has rings of dense or sparse polynomials over
different base rings. In that situation, coercion works by means of
the :func:`~sage.categories.pushout.pushout` formalism::

<<<<<<< HEAD
    sage: R.<x> = PolynomialRing(GF(5), sparse=True)
    sage: S.<x> = PolynomialRing(ZZ)
    sage: R.has_coerce_map_from(S)
    False
    sage: S.has_coerce_map_from(R)
    False
    sage: S.0 + R.0
    2*x
    sage: (S.0 + R.0).parent()
    Univariate Polynomial Ring in x over Finite Field of size 5
    sage: (S.0 + R.0).parent().is_sparse()
=======
    sage: R.<x> = PolynomialRing(GF(5), sparse=True)                                    # needs sage.rings.finite_rings
    sage: S.<x> = PolynomialRing(ZZ)
    sage: R.has_coerce_map_from(S)                                                      # needs sage.rings.finite_rings
    False
    sage: S.has_coerce_map_from(R)                                                      # needs sage.rings.finite_rings
    False
    sage: S.0 + R.0                                                                     # needs sage.rings.finite_rings
    2*x
    sage: (S.0 + R.0).parent()                                                          # needs sage.rings.finite_rings
    Univariate Polynomial Ring in x over Finite Field of size 5
    sage: (S.0 + R.0).parent().is_sparse()                                              # needs sage.rings.finite_rings
>>>>>>> 31097fc4
    False

Similarly, there is a coercion from the (non-default) NTL
implementation for univariate polynomials over the integers
to the default FLINT implementation, but not vice versa::

    sage: R.<x> = PolynomialRing(ZZ, implementation='NTL')                              # needs sage.libs.ntl
    sage: S.<x> = PolynomialRing(ZZ, implementation='FLINT')                            # needs sage.libs.flint
    sage: (S.0 + R.0).parent() is S                                                     # needs sage.libs.flint sage.libs.ntl
    True
    sage: (R.0 + S.0).parent() is S                                                     # needs sage.libs.flint sage.libs.ntl
    True

TESTS::

    sage: K.<x> = FractionField(QQ['x'])
    sage: V.<z> = K[]
    sage: x+z
    z + x

Check that :trac:`5562` has been fixed::

    sage: R.<u> = PolynomialRing(RDF, 1)
    sage: v1 = vector([u])                                                              # needs sage.modules
    sage: v2 = vector([CDF(2)])                                                         # needs sage.modules
    sage: v1 * v2                                                                       # needs sage.modules
    2.0*u

"""

#*****************************************************************************
#       Copyright (C) 2006 William Stein <wstein@gmail.com>
#
# This program is free software: you can redistribute it and/or modify
# it under the terms of the GNU General Public License as published by
# the Free Software Foundation, either version 2 of the License, or
# (at your option) any later version.
#                  http://www.gnu.org/licenses/
#*****************************************************************************


import sys

from sage.structure.element import Element

import sage.categories as categories
from sage.categories.morphism import IdentityMorphism

import sage.rings.ring as ring
from sage.structure.element import is_RingElement
import sage.rings.rational_field as rational_field
from sage.rings.rational_field import QQ
from sage.rings.integer_ring import ZZ
from sage.rings.integer import Integer
from sage.rings.number_field.number_field_base import NumberField

try:
    from sage.libs.pari.all import pari_gen
except ImportError:
    pari_gen = ()

from sage.rings.polynomial.polynomial_ring_constructor import polynomial_default_category

import sage.misc.latex as latex
from sage.misc.prandom import randint
from sage.misc.cachefunc import cached_method
from sage.misc.lazy_attribute import lazy_attribute

import sage.rings.abc
from sage.rings.fraction_field_element import FractionFieldElement
from sage.rings.finite_rings.element_base import FiniteRingElement
from sage.rings.polynomial.polynomial_singular_interface import PolynomialRing_singular_repr
from sage.rings.polynomial.polynomial_singular_interface import can_convert_to_singular
from sage.rings.power_series_ring_element import PowerSeries

_CommutativeRings = categories.commutative_rings.CommutativeRings()

import sage.interfaces.abc


def is_PolynomialRing(x):
    """
    Return ``True`` if ``x`` is a *univariate* polynomial ring (and not a
    sparse multivariate polynomial ring in one variable).

    EXAMPLES::

        sage: from sage.rings.polynomial.polynomial_ring import is_PolynomialRing
        sage: from sage.rings.polynomial.multi_polynomial_ring import is_MPolynomialRing
        sage: is_PolynomialRing(2)
        False

    This polynomial ring is not univariate.

    ::

        sage: is_PolynomialRing(ZZ['x,y,z'])
        False
        sage: is_MPolynomialRing(ZZ['x,y,z'])
        True

    ::

        sage: is_PolynomialRing(ZZ['w'])
        True

    Univariate means not only in one variable, but is a specific data
    type. There is a multivariate (sparse) polynomial ring data type,
    which supports a single variable as a special case.

    ::

        sage: R.<w> = PolynomialRing(ZZ, implementation="singular"); R                  # needs sage.libs.singular
        Multivariate Polynomial Ring in w over Integer Ring
        sage: is_PolynomialRing(R)                                                      # needs sage.libs.singular
        False
        sage: type(R)                                                                   # needs sage.libs.singular
        <class 'sage.rings.polynomial.multi_polynomial_libsingular.MPolynomialRing_libsingular'>
    """
    return isinstance(x, PolynomialRing_general)


#########################################################################################

class PolynomialRing_general(ring.Algebra):
    """
    Univariate polynomial ring over a ring.
    """

    def __init__(self, base_ring, name=None, sparse=False, implementation=None,
                 element_class=None, category=None):
        """
        EXAMPLES::

            sage: R.<x> = QQ['x']
            sage: R(-1) + R(1)
            0
            sage: (x - 2/3)*(x^2 - 8*x + 16)
            x^3 - 26/3*x^2 + 64/3*x - 32/3

            sage: category(ZZ['x'])
            Join of Category of unique factorization domains
             and Category of commutative algebras over
              (euclidean domains and infinite enumerated sets and metric spaces)
             and Category of infinite sets
<<<<<<< HEAD
            sage: category(GF(7)['x'])
=======
            sage: category(GF(7)['x'])                                                  # needs sage.rings.finite_rings
>>>>>>> 31097fc4
            Join of Category of euclidean domains
             and Category of commutative algebras over
              (finite enumerated fields and subquotients of monoids and quotients of semigroups) and Category of infinite sets

        TESTS:

        Verify that :trac:`15232` has been resolved::

            sage: K.<x> = FunctionField(QQ)
            sage: R.<y> = K[]
            sage: TestSuite(R).run()

        Check that category for zero ring::

            sage: PolynomialRing(Zmod(1), 'x').category()
            Category of finite commutative algebras over
            (finite commutative rings and subquotients of monoids and
            quotients of semigroups and finite enumerated sets)

        Check `is_finite` inherited from category (:trac:`24432`)::

            sage: Zmod(1)['x'].is_finite()
            True

<<<<<<< HEAD
            sage: GF(7)['x'].is_finite()
=======
            sage: GF(7)['x'].is_finite()                                                # needs sage.rings.finite_rings
>>>>>>> 31097fc4
            False

            sage: Zmod(1)['x']['y'].is_finite()
            True

<<<<<<< HEAD
            sage: GF(7)['x']['y'].is_finite()
=======
            sage: GF(7)['x']['y'].is_finite()                                           # needs sage.rings.finite_rings
>>>>>>> 31097fc4
            False

        """
        # We trust that, if category is given, it is useful and does not need to be joined
        # with the default category
        if category is None:
            if base_ring.is_zero():
                category = categories.rings.Rings().Finite()
            else:
                category = polynomial_default_category(base_ring.category(), 1)
        self.__is_sparse = sparse
        if element_class:
            self._polynomial_class = element_class
        else:
            if sparse:
                from sage.rings.polynomial.polynomial_element_generic import Polynomial_generic_sparse
                self._polynomial_class = Polynomial_generic_sparse
            else:
                from sage.rings.polynomial.polynomial_element import Polynomial_generic_dense
                self._polynomial_class = Polynomial_generic_dense
        self.Element = self._polynomial_class
        self.__cyclopoly_cache = {}
        self._has_singular = False
        ring.Algebra.__init__(self, base_ring, names=name, normalize=True, category=category)
        self._populate_coercion_lists_(convert_method_name='_polynomial_')

    def __reduce__(self):
        from sage.rings.polynomial.polynomial_ring_constructor import unpickle_PolynomialRing
        args = (self.base_ring(), self.variable_names(), None, self.is_sparse())
        return unpickle_PolynomialRing, args

    def _element_constructor_(self, x=None, check=True, is_gen=False,
                              construct=False, **kwds):
        r"""
        Convert ``x`` into this univariate polynomial ring,
        possibly non-canonically.

        Conversion from power series::

            sage: R.<x> = QQ[]
            sage: R(1 + x + x^2 + O(x^3))
            x^2 + x + 1

        Stacked polynomial rings coerce into constants if possible. First,
        the univariate case::

            sage: R.<x> = QQ[]
            sage: S.<u> = R[]
            sage: S(u + 2)
            u + 2
            sage: S(x + 3)
            x + 3
            sage: S(x + 3).degree()
            0

        Second, the multivariate case::

            sage: R.<x,y> = QQ[]
            sage: S.<u> = R[]
            sage: S(x + 2*y)
            x + 2*y
            sage: S(x + 2*y).degree()
            0
            sage: S(u + 2*x)
            u + 2*x
            sage: S(u + 2*x).degree()
            1

        Foreign polynomial rings coerce into the highest ring; the point
        here is that an element of T could coerce to an element of R or an
        element of S; it is anticipated that an element of T is more likely
        to be "the right thing" and is historically consistent.

        ::

            sage: R.<x> = QQ[]
            sage: S.<u> = R[]
            sage: T.<a> = QQ[]
            sage: S(a)
            u

        Coercing in pari elements::

            sage: QQ['x'](pari('[1,2,3/5]'))                                            # needs sage.libs.pari
            3/5*x^2 + 2*x + 1
            sage: QQ['x'](pari('(-1/3)*x^10 + (2/3)*x - 1/5'))                          # needs sage.libs.pari
            -1/3*x^10 + 2/3*x - 1/5

        Coercing strings::

            sage: QQ['y']('-y')
            -y

        TESTS:

        Python 3 range is allowed::

            sage: R = PolynomialRing(ZZ,'x')
            sage: R(range(4))
            3*x^3 + 2*x^2 + x

        This shows that the issue at :trac:`4106` is fixed::

            sage: x = var('x')                                                          # needs sage.symbolic
            sage: R = IntegerModRing(4)
            sage: S = R['x']                                                            # needs sage.symbolic
            sage: S(x)                                                                  # needs sage.symbolic
            x

        Throw a TypeError if any of the coefficients cannot be coerced
        into the base ring (:trac:`6777`)::

            sage: RealField(300)['x']( [ 1, ComplexField(300).gen(), 0 ])               # needs sage.rings.real_mpfr
            Traceback (most recent call last):
            ...
            TypeError: unable to convert '1.00...00*I' to a real number

        Check that the bug in :trac:`11239` is fixed::

            sage: # needs sage.rings.finite_rings
            sage: K.<a> = GF(5^2, prefix='z')
            sage: L.<b> = GF(5^4, prefix='z')
            sage: f = K['x'].gen() + a
            sage: L['x'](f)
            x + b^3 + b^2 + b + 3

        A test from :trac:`14485` ::

            sage: x = SR.var('x')                                                       # needs sage.symbolic
            sage: QQbar[x](x^6 + x^5 + x^4 - x^3 + x^2 - x + 2/5)                       # needs sage.rings.number_field sage.symbolic
            x^6 + x^5 + x^4 - x^3 + x^2 - x + 2/5

        Check support for unicode characters (:trac:`29280`)::

            sage: QQ['λ']('λ^2')
            λ^2
        """
        C = self.element_class
        if isinstance(x, (list, tuple)):
            return C(self, x, check=check, is_gen=False, construct=construct)
        if isinstance(x, range):
            return C(self, list(x), check=check, is_gen=False,
                     construct=construct)
        if isinstance(x, Element):
            P = x.parent()
            if P is self:
                return x
            elif P is self.base_ring():
                # It *is* the base ring, hence, we should not need to check.
                # Moreover, if x is equal to zero then we usually need to
                # provide [] to the polynomial class, not [x], if we don't want
                # to check (normally, polynomials like to strip trailing zeroes).
                # However, in the padic case, we WANT that trailing
                # zeroes are not stripped, because O(5)==0, but still it must
                # not be forgotten. It should be the job of the __init__ method
                # to decide whether to strip or not to strip.
                return C(self, [x], check=False, is_gen=False,
                         construct=construct)
            elif P == self.base_ring():
                return C(self, [x], check=True, is_gen=False,
                         construct=construct)
        if isinstance(x, sage.interfaces.abc.SingularElement) and self._has_singular:
            self._singular_().set_ring()
            try:
                return x.sage_poly(self)
            except Exception:
                raise TypeError("Unable to coerce singular object")
        elif isinstance(x, str):
            try:
                from sage.misc.parser import Parser, LookupNameMaker
                R = self.base_ring()
                p = Parser(Integer, R, LookupNameMaker({self.variable_name(): self.gen()}, R))
                return self(p.parse(x))
            except NameError:
                raise TypeError("Unable to coerce string")
        elif isinstance(x, FractionFieldElement):
            if x.denominator().is_unit():
                x = x.numerator() * x.denominator().inverse_of_unit()
            else:
                raise TypeError("denominator must be a unit")
        elif isinstance(x, pari_gen):
            if x.type() == 't_RFRAC':
                raise TypeError("denominator must be a unit")
            if x.type() != 't_POL':
                x = x.Polrev()
        elif isinstance(x, FiniteRingElement):
            try:
                return self(x.polynomial())
            except AttributeError:
                pass
        elif isinstance(x, PowerSeries):
            x = x.truncate()
        return C(self, x, check, is_gen, construct=construct, **kwds)

    @classmethod
    def _implementation_names(cls, implementation, base_ring, sparse=False):
        """
        Check whether this class can handle the implementation
        ``implementation`` over the given base ring and sparseness.

        This is a simple wrapper around :meth:`_implementation_names_impl`
        which does the real work.

        .. NOTE::

            It is assumed that the ``base_ring`` argument is a base ring
            which the class can handle.

        INPUT:

        - ``implementation`` -- either a string denoting a specific
          implementation or ``None`` for the default.

        - ``base_ring`` -- the base ring for the polynomial ring.

        - ``sparse`` -- (boolean) whether the implementation is sparse.

        OUTPUT:

        - if the implementation is supported, the output is a list of
          all names (possibly including ``None``) which refer to the
          given implementation. The first element of the list is the
          canonical name. If the ``__init__`` method does not take an
          ``implementation`` keyword, then the first element must be
          ``None``.

        - if the implementation is not supported, raise a
          ``ValueError``.

        EXAMPLES::

            sage: from sage.rings.polynomial.polynomial_ring import PolynomialRing_general
            sage: PolynomialRing_general._implementation_names(None, ZZ, True)
            [None, 'generic']
            sage: PolynomialRing_general._implementation_names("generic", ZZ, True)
            [None, 'generic']
            sage: PolynomialRing_general._implementation_names("xyzzy", ZZ, True)
            Traceback (most recent call last):
            ...
            ValueError: unknown implementation 'xyzzy' for sparse polynomial rings over Integer Ring
        """
        names = cls._implementation_names_impl(implementation, base_ring, sparse)
        if names is NotImplemented:
            raise ValueError("unknown implementation %r for %s polynomial rings over %r" %
                    (implementation, "sparse" if sparse else "dense", base_ring))
        assert isinstance(names, list)
        assert implementation in names
        return names

    @staticmethod
    def _implementation_names_impl(implementation, base_ring, sparse):
        """
        The underlying implementation of :meth:`_implementation_names`.

        The behaviour is exactly the same, except that an unknown
        implementation returns ``NotImplemented`` instead of raising
        ``ValueError``.

        EXAMPLES::

            sage: from sage.rings.polynomial.polynomial_ring import PolynomialRing_general
            sage: PolynomialRing_general._implementation_names_impl("xyzzy", ZZ, True)
            NotImplemented
        """
        if implementation is None or implementation == "generic":
            return [None, "generic"]
        return NotImplemented

    def is_integral_domain(self, proof=True):
        """
        EXAMPLES::

            sage: ZZ['x'].is_integral_domain()
            True
            sage: Integers(8)['x'].is_integral_domain()
            False
        """
        return self.base_ring().is_integral_domain(proof)

    def is_unique_factorization_domain(self, proof=True):
        """
        EXAMPLES::

            sage: ZZ['x'].is_unique_factorization_domain()
            True
            sage: Integers(8)['x'].is_unique_factorization_domain()
            False
        """
        return self.base_ring().is_unique_factorization_domain(proof)

    def is_noetherian(self):
        return self.base_ring().is_noetherian()

    def some_elements(self):
        r"""
        Return a list of polynomials.

        This is typically used for running generic tests.

        EXAMPLES::

            sage: R.<x> = QQ[]
            sage: R.some_elements()
            [x, 0, 1, 1/2, x^2 + 2*x + 1, x^3, x^2 - 1, x^2 + 1, 2*x^2 + 2]
        """
        # the comments in the following lines describe the motivation for
        # adding these elements, they are not accurate over all rings and in
        # all contexts
        R = self.base_ring()
        # Doing things this way is a little robust against rings where
        #    2 might not convert in
        one = R.one()
        return [self.gen(),
            self.zero(), self(one), self(R.an_element()), # elements of the base ring
            self([one,2*one,one]), # a square
            self([0,0,0,one]), # a power but not a square
            self([-one,0,one]), # a reducible element
            self([one,0,one]), # an irreducible element
            self([2*one,0,2*one]), # an element with non-trivial content
        ]

    @cached_method
    def flattening_morphism(self):
        r"""
        Return the flattening morphism of this polynomial ring

        EXAMPLES::

            sage: QQ['a','b']['x'].flattening_morphism()
            Flattening morphism:
              From: Univariate Polynomial Ring in x over
                    Multivariate Polynomial Ring in a, b over Rational Field
              To:   Multivariate Polynomial Ring in a, b, x over Rational Field

            sage: QQ['x'].flattening_morphism()
            Identity endomorphism of Univariate Polynomial Ring in x over Rational Field
        """
        from .multi_polynomial_ring import is_MPolynomialRing
        base = self.base_ring()
        if is_PolynomialRing(base) or is_MPolynomialRing(base):
            from .flatten import FlatteningMorphism
            return FlatteningMorphism(self)
        else:
            return IdentityMorphism(self)

    def construction(self):
        """
        Return the construction functor.
        """
        return categories.pushout.PolynomialFunctor(self.variable_name(), sparse=self.__is_sparse), self.base_ring()

    def completion(self, p=None, prec=20, extras=None):
        r"""
        Return the completion of ``self`` with respect to the irreducible
        polynomial ``p``.

        Currently only implemented for ``p=self.gen()`` (the default), i.e. you
        can only complete `R[x]` with respect to `x`, the result being a ring
        of power series in `x`. The ``prec`` variable controls the precision
        used in the power series ring. If ``prec`` is `\infty`, then this
        returns a :class:`LazyPowerSeriesRing`.

        EXAMPLES::

            sage: P.<x> = PolynomialRing(QQ)
            sage: P
            Univariate Polynomial Ring in x over Rational Field
            sage: PP = P.completion(x)
            sage: PP
            Power Series Ring in x over Rational Field
            sage: f = 1 - x
            sage: PP(f)
            1 - x
            sage: 1 / f
            -1/(x - 1)
            sage: g = 1 / PP(f); g
            1 + x + x^2 + x^3 + x^4 + x^5 + x^6 + x^7 + x^8 + x^9 + x^10 + x^11
             + x^12 + x^13 + x^14 + x^15 + x^16 + x^17 + x^18 + x^19 + O(x^20)
            sage: 1 / g
            1 - x + O(x^20)

            sage: PP = P.completion(x, prec=oo); PP                                     # needs sage.combinat
            Lazy Taylor Series Ring in x over Rational Field
            sage: g = 1 / PP(f); g                                                      # needs sage.combinat
            1 + x + x^2 + O(x^3)
            sage: 1 / g == f                                                            # needs sage.combinat
            True
        """
        if p is None or str(p) == self._names[0]:
            if prec == float('inf'):
                from sage.rings.lazy_series_ring import LazyPowerSeriesRing
                return LazyPowerSeriesRing(self.base_ring(), names=(self._names[0],),
                                           sparse=self.is_sparse())
            from sage.rings.power_series_ring import PowerSeriesRing
            return PowerSeriesRing(self.base_ring(), name=self._names[0],
                                   default_prec=prec, sparse=self.is_sparse())

        raise NotImplementedError("cannot complete %s with respect to %s" % (self, p))

    def _coerce_map_from_base_ring(self):
        """
        Return a coercion map from the base ring of ``self``.

        EXAMPLES::

            sage: R.<x> = QQ[]
            sage: R.coerce_map_from(QQ)
            Polynomial base injection morphism:
              From: Rational Field
              To:   Univariate Polynomial Ring in x over Rational Field
            sage: R.coerce_map_from(ZZ)
            Composite map:
              From: Integer Ring
              To:   Univariate Polynomial Ring in x over Rational Field
              Defn:   Natural morphism:
                      From: Integer Ring
                      To:   Rational Field
                    then
                      Polynomial base injection morphism:
                      From: Rational Field
                      To:   Univariate Polynomial Ring in x over Rational Field
<<<<<<< HEAD
            sage: R.coerce_map_from(GF(7))
=======
            sage: R.coerce_map_from(GF(7))                                              # needs sage.rings.finite_rings
>>>>>>> 31097fc4
        """
        from .polynomial_element import PolynomialBaseringInjection

        return PolynomialBaseringInjection(self.base_ring(), self)

    def _coerce_map_from_(self, P):
        """
        The rings that canonically coerce to this polynomial ring are:

        - this ring itself

        - any ring that canonically coerces to the base ring of this ring.

        - polynomial rings in the same variable over any base ring that
          canonically coerces to the base ring of this ring.

        - a multivariate polynomial ring P such that self's variable name
          is among the variable names of P, and the ring obtained by
          removing that variable is different from the base ring of self,
          but coerces into it. (see :trac:`813` for a discussion of this)

        Caveat: There is no coercion from a dense into a sparse
        polynomial ring. So, when adding a dense and a sparse
        polynomial, the result will be dense. See :trac:`9944`.

        EXAMPLES::

            sage: R = QQ['x']
            sage: R.has_coerce_map_from(ZZ['x'])
            True
            sage: R.has_coerce_map_from(ZZ['y'])
            False

        Here we test against the change in the coercions introduced
        in :trac:`9944`::

            sage: R.<x> = PolynomialRing(QQ, sparse=True)
            sage: S.<x> = QQ[]
            sage: (R.0 + S.0).parent()
            Univariate Polynomial Ring in x over Rational Field
            sage: (S.0 + R.0).parent()
            Univariate Polynomial Ring in x over Rational Field

        Here we test a feature that was implemented in :trac:`813`::

            sage: P = QQ['x','y']
            sage: Q = Frac(QQ['x'])['y']
            sage: Q.has_coerce_map_from(P)
            True
            sage: P.0 + Q.0
            y + x

        In order to avoid bidirectional coercions (which are generally
        problematic), we only have a coercion from P to Q if the base
        ring of Q is more complicated than "P minus one variable"::

            sage: Q = QQ['x']['y']
            sage: P.has_coerce_map_from(Q)
            True
            sage: Q.has_coerce_map_from(P)
            False
            sage: Q.base_ring() is P.remove_var(Q.variable_name())
            True

        Over the integers, there is a coercion from the NTL and generic
        implementation to the default FLINT implementation::

            sage: R = PolynomialRing(ZZ, 't', implementation="NTL")                     # needs sage.libs.ntl
            sage: S = PolynomialRing(ZZ, 't', implementation="FLINT")                   # needs sage.libs.flint
            sage: T = PolynomialRing(ZZ, 't', implementation="generic")
            sage: R.has_coerce_map_from(S)                                              # needs sage.libs.flint sage.libs.ntl
            False
            sage: R.has_coerce_map_from(T)                                              # needs sage.libs.ntl
            False
            sage: S.has_coerce_map_from(T)                                              # needs sage.libs.flint
            True
            sage: S.has_coerce_map_from(R)                                              # needs sage.libs.flint sage.libs.ntl
            True
            sage: T.has_coerce_map_from(R)                                              # needs sage.libs.ntl
            False
            sage: T.has_coerce_map_from(S)                                              # needs sage.libs.flint
            False
        """
        base_ring = self.base_ring()
        # handle constants that canonically coerce into self.base_ring()
        # first, if possible
        try:
            connecting = base_ring.coerce_map_from(P)
            if connecting is not None:
                return self.coerce_map_from(base_ring) * connecting
        except TypeError:
            pass

        # polynomial rings in the same variable over a base that canonically
        # coerces into self.base_ring()
        if is_PolynomialRing(P):
            if self.construction()[0] != P.construction()[0]:
                # Construction (including variable names) must be the
                # same to allow coercion
                return False
            self_sparse = self.is_sparse()
            P_sparse = P.is_sparse()
            if self_sparse and not P_sparse:
                # Coerce only sparse -> dense
                return False

            if P.base_ring() is base_ring:
                # Same base ring but different implementations.
                # Ideally, we should avoid cyclic coercions (a coercion
                # from A to B and also from B to A), but this is
                # currently hard to do:
                # see https://github.com/sagemath/sage/issues/24319
                if not self_sparse and P_sparse:
                    # Always allow coercion sparse -> dense
                    pass
                elif base_ring is ZZ:
                    # Over ZZ, only allow coercion from any ZZ['x']
                    # implementation to the default FLINT implementation
                    try:
                        from .polynomial_integer_dense_flint import Polynomial_integer_dense_flint
                    except ImportError:
                        return None
                    if self.element_class is not Polynomial_integer_dense_flint:
                        return None
                # Other rings: always allow coercion
                # To be fixed in Issue #24319
            f = base_ring.coerce_map_from(P.base_ring())
            if f is None:
                return None
            from sage.rings.homset import RingHomset
            from sage.rings.polynomial.polynomial_ring_homomorphism import PolynomialRingHomomorphism_from_base
            return PolynomialRingHomomorphism_from_base(RingHomset(P, self), f)

        # Last, we consider multivariate polynomial rings:
        from sage.rings.polynomial.multi_polynomial_ring import is_MPolynomialRing
        if is_MPolynomialRing(P) and self.variable_name() in P.variable_names():
            P_ = P.remove_var(self.variable_name())
            return self.base_ring()!=P_ and self.base_ring().has_coerce_map_from(P_)

    def _magma_init_(self, magma):
        """
        Used in converting this ring to the corresponding ring in MAGMA.

        EXAMPLES::

            sage: R = QQ['y']
            sage: R._magma_init_(magma)                     # optional - magma
            'SageCreateWithNames(PolynomialRing(_sage_ref...),["y"])'
            sage: S = magma(R)                              # optional - magma
            sage: S                                         # optional - magma
            Univariate Polynomial Ring in y over Rational Field
            sage: S.1                                       # optional - magma
            y
            sage: magma(PolynomialRing(GF(7), 'x'))     # optional - magma              # needs sage.rings.finite_rings
            Univariate Polynomial Ring in x over GF(7)
            sage: magma(PolynomialRing(GF(49,'a'), 'x'))        # optional - magma, needs sage.rings.finite_rings
            Univariate Polynomial Ring in x over GF(7^2)
            sage: magma(PolynomialRing(PolynomialRing(ZZ,'w'), 'x'))  # optional - magma
            Univariate Polynomial Ring in x over Univariate Polynomial Ring in w over Integer Ring

        Watch out, Magma has different semantics from Sage, i.e., in Magma
        there is a unique univariate polynomial ring, and the variable name
        has no intrinsic meaning (it only impacts printing), so can't be
        reliably set because of caching.

        ::

            sage: # optional - magma
            sage: m = Magma()
            sage: m(QQ['w'])
            Univariate Polynomial Ring in w over Rational Field
            sage: m(QQ['x'])
            Univariate Polynomial Ring in x over Rational Field
            sage: m(QQ['w'])
            Univariate Polynomial Ring in x over Rational Field

        A nested example over a Givaro finite field::

            sage: k.<a> = GF(9)                                                         # needs sage.rings.finite_rings
            sage: R.<x> = k[]                                                           # needs sage.rings.finite_rings
            sage: magma(a^2*x^3 + (a+1)*x + a)  # optional - magma                      # needs sage.rings.finite_rings
            a^2*x^3 + a^2*x + a
        """
        B = magma(self.base_ring())
        Bref = B._ref()
        s = 'PolynomialRing(%s)'%(Bref)
        return magma._with_names(s, self.variable_names())

    def _gap_init_(self, gap=None):
        """
        String for representing this polynomial ring in GAP.

        INPUT:

        - ``gap`` -- (optional GAP instance) used for representing the base ring

        EXAMPLES::

            sage: R.<z> = ZZ[]
            sage: gap(R)                                                                # needs sage.libs.gap
            PolynomialRing( Integers, ["z"] )
            sage: gap(R) is gap(R)                                                      # needs sage.libs.gap
            True
            sage: gap(z^2 + z)                                                          # needs sage.libs.gap
            z^2+z

        A univariate polynomial ring over a multivariate polynomial
        ring over a number field::

            sage: Q.<t> = QQ[]
            sage: K.<tau> = NumberField(t^2 + t + 1)                                    # needs sage.rings.number_field
            sage: P.<x,y> = K[]                                                         # needs sage.rings.number_field
            sage: S.<z> = P[]                                                           # needs sage.rings.number_field
            sage: gap(S)                                                                # needs sage.libs.gap sage.rings.number_field
            PolynomialRing( PolynomialRing( <algebraic extension over the Rationals of degree 2>, ["x", "y"] ), ["z"] )
            sage: gap(S) is gap(S)                                                      # needs sage.libs.gap sage.rings.number_field
            True
        """
        if gap is not None:
            base_ring = gap(self.base_ring()).name()
        else:
            base_ring = self.base_ring()._gap_init_()
        return 'PolynomialRing(%s, ["%s"])'%(base_ring, self.variable_name())

    def _sage_input_(self, sib, coerced):
        r"""
        Produce an expression which will reproduce this value when
        evaluated.

        EXAMPLES::

<<<<<<< HEAD
            sage: sage_input(GF(5)['x']['y'], verify=True)
            # Verified
            GF(5)['x']['y']
            sage: from sage.misc.sage_input import SageInputBuilder
            sage: ZZ['z']._sage_input_(SageInputBuilder(), False)
=======
            sage: sage_input(GF(5)['x']['y'], verify=True)                              # needs sage.rings.finite_rings
            # Verified
            GF(5)['x']['y']
            sage: from sage.misc.sage_input import SageInputBuilder                     # needs sage.rings.finite_rings
            sage: ZZ['z']._sage_input_(SageInputBuilder(), False)                       # needs sage.rings.finite_rings
>>>>>>> 31097fc4
            {constr_parent: {subscr: {atomic:ZZ}[{atomic:'z'}]} with gens: ('z',)}
        """
        base = sib(self.base_ring())
        sie = base[self.variable_name()]
        gens_syntax = sib.empty_subscript(base)
        return sib.parent_with_gens(self, sie, self.variable_names(), 'R',
                                    gens_syntax=gens_syntax)

    def _macaulay2_init_(self, macaulay2=None):
        """
        EXAMPLES::

            sage: R = QQ['x']
            sage: macaulay2(R).describe()  # optional - macaulay2
            QQ[x, Degrees => {1}, Heft => {1}, MonomialOrder => {MonomialSize => 16},
                                                                {GRevLex => {1}    }
                                                                {Position => Up    }
            --------------------------------------------------------------------------------
            DegreeRank => 1]

        TESTS:

        Check that results are cached (:trac:`28074`)::

            sage: R = ZZ['t']
            sage: macaulay2(R) is macaulay2(R)  # optional - macaulay2
            True
        """
        if macaulay2 is None:
            from sage.interfaces.macaulay2 import macaulay2 as m2_default
            macaulay2 = m2_default
        return macaulay2._macaulay2_input_ring(self.base_ring(), self.gens())

    def _is_valid_homomorphism_(self, codomain, im_gens, base_map=None):
        """
        EXAMPLES::

            sage: R.<x> = QQ[]
<<<<<<< HEAD
            sage: R._is_valid_homomorphism_(GF(7), [5])
=======
            sage: R._is_valid_homomorphism_(GF(7), [5])                                 # needs sage.rings.finite_rings
>>>>>>> 31097fc4
            False
            sage: R._is_valid_homomorphism_(Qp(7), [5])                                 # needs sage.rings.padics
            True
        """
        # Since poly rings are free, any image of the gen
        # determines a homomorphism
        if base_map is None:
            # If no base map is given, the only requirement is that the
            # base ring coerces into the codomain
            return codomain.has_coerce_map_from(self.base_ring())
        return True

    #    Polynomial rings should be unique parents. Hence,
    #    no need for any comparison method

    def __hash__(self):
        # should be faster than just relying on the string representation
        try:
            return self._cached_hash
        except AttributeError:
            pass
        h = self._cached_hash = hash((self.base_ring(),self.variable_name()))
        return h

    def _repr_(self):
        try:
            return self._cached_repr
        except AttributeError:
            pass
        s = "Univariate Polynomial Ring in %s over %s"%(
                self.variable_name(), self.base_ring())
        if self.is_sparse():
            s = "Sparse " + s
        self._cached_repr = s
        return s

    def _latex_(self):
        r"""
        EXAMPLES::

            sage: S.<alpha12> = ZZ[]
            sage: latex(S)
            \Bold{Z}[\alpha_{12}]
        """
        return "%s[%s]"%(latex.latex(self.base_ring()), self.latex_variable_names()[0])

    def base_extend(self, R):
        """
        Return the base extension of this polynomial ring to `R`.

        EXAMPLES::

            sage: R.<x> = RR[]; R
            Univariate Polynomial Ring in x over Real Field with 53 bits of precision
            sage: R.base_extend(CC)
            Univariate Polynomial Ring in x over Complex Field with 53 bits of precision
            sage: R.base_extend(QQ)
            Traceback (most recent call last):
            ...
            TypeError: no such base extension
            sage: R.change_ring(QQ)
            Univariate Polynomial Ring in x over Rational Field
        """
        from sage.rings.polynomial.polynomial_ring_constructor import PolynomialRing

        if R.has_coerce_map_from(self.base_ring()):
            return PolynomialRing(R, names=self.variable_name(), sparse=self.is_sparse())
        else:
            raise TypeError("no such base extension")

    def change_ring(self, R):
        """
        Return the polynomial ring in the same variable as ``self`` over `R`.

        EXAMPLES::

            sage: R.<ZZZ> = RealIntervalField()[]; R
            Univariate Polynomial Ring in ZZZ over
             Real Interval Field with 53 bits of precision
            sage: R.change_ring(GF(19^2, 'b'))                                          # needs sage.rings.finite_rings
            Univariate Polynomial Ring in ZZZ over Finite Field in b of size 19^2
        """
        from sage.rings.polynomial.polynomial_ring_constructor import PolynomialRing

        return PolynomialRing(R, names=self.variable_name(), sparse=self.is_sparse())

    def change_var(self, var):
        r"""
        Return the polynomial ring in variable ``var`` over the same base
        ring.

        EXAMPLES::

            sage: R.<x> = ZZ[]; R
            Univariate Polynomial Ring in x over Integer Ring
            sage: R.change_var('y')
            Univariate Polynomial Ring in y over Integer Ring
        """
        from sage.rings.polynomial.polynomial_ring_constructor import PolynomialRing

        return PolynomialRing(self.base_ring(), names=var, sparse=self.is_sparse())

    def extend_variables(self, added_names, order='degrevlex'):
        r"""
        Return a multivariate polynomial ring with the same base ring but
        with ``added_names`` as additional variables.

        EXAMPLES::

            sage: R.<x> = ZZ[]; R
            Univariate Polynomial Ring in x over Integer Ring
            sage: R.extend_variables('y, z')
            Multivariate Polynomial Ring in x, y, z over Integer Ring
            sage: R.extend_variables(('y', 'z'))
            Multivariate Polynomial Ring in x, y, z over Integer Ring
        """
        from sage.rings.polynomial.polynomial_ring_constructor import PolynomialRing

        if isinstance(added_names, str):
            added_names = added_names.split(',')
        return PolynomialRing(self.base_ring(), names=self.variable_names() + tuple(added_names), order=order)

    def variable_names_recursive(self, depth=sage.rings.infinity.infinity):
        r"""
        Return the list of variable names of this ring and its base rings,
        as if it were a single multi-variate polynomial.

        INPUT:

        - ``depth`` -- an integer or :mod:`Infinity <sage.rings.infinity>`.

        OUTPUT:

        A tuple of strings.

        EXAMPLES::

            sage: R = QQ['x']['y']['z']
            sage: R.variable_names_recursive()
            ('x', 'y', 'z')
            sage: R.variable_names_recursive(2)
            ('y', 'z')
        """
        if depth <= 0:
            return ()
        elif depth == 1:
            return self.variable_names()
        else:
            my_vars = self.variable_names()
            try:
                return self.base_ring().variable_names_recursive(depth - len(my_vars)) + my_vars
            except AttributeError:
                return my_vars

    def _mpoly_base_ring(self, variables=None):
        r"""
        Returns the base ring if this is viewed as a polynomial ring over
        ``variables``. See also
        Polynomial._mpoly_dict_recursive
        """
        if variables is None:
            variables = self.variable_names_recursive()
        variables = list(variables)
        var = self.variable_name()
        if var not in variables:
            return self
        else:
            try:
                return self.base_ring()._mpoly_base_ring(variables[:variables.index(var)])
            except AttributeError:
                return self.base_ring()

    def characteristic(self):
        """
        Return the characteristic of this polynomial ring, which is the
        same as that of its base ring.

        EXAMPLES::

            sage: R.<ZZZ> = RealIntervalField()[]; R
            Univariate Polynomial Ring in ZZZ over Real Interval Field with 53 bits of precision
            sage: R.characteristic()
            0
            sage: S = R.change_ring(GF(19^2, 'b')); S                                   # needs sage.rings.finite_rings
            Univariate Polynomial Ring in ZZZ over Finite Field in b of size 19^2
            sage: S.characteristic()                                                    # needs sage.rings.finite_rings
            19
        """
        return self.base_ring().characteristic()

    def cyclotomic_polynomial(self, n):
        """
        Return the nth cyclotomic polynomial as a polynomial in this
        polynomial ring. For details of the implementation, see the
        documentation for
        :func:`sage.rings.polynomial.cyclotomic.cyclotomic_coeffs`.

        EXAMPLES::

            sage: R = ZZ['x']
            sage: R.cyclotomic_polynomial(8)                                            # needs sage.libs.pari
            x^4 + 1
            sage: R.cyclotomic_polynomial(12)                                           # needs sage.libs.pari
            x^4 - x^2 + 1
<<<<<<< HEAD
            sage: S = PolynomialRing(FiniteField(7), 'x')
            sage: S.cyclotomic_polynomial(12)
            x^4 + 6*x^2 + 1
            sage: S.cyclotomic_polynomial(1)
=======
            sage: S = PolynomialRing(FiniteField(7), 'x')                               # needs sage.rings.finite_rings
            sage: S.cyclotomic_polynomial(12)                                           # needs sage.rings.finite_rings
            x^4 + 6*x^2 + 1
            sage: S.cyclotomic_polynomial(1)                                            # needs sage.rings.finite_rings
>>>>>>> 31097fc4
            x + 6

        TESTS:

        Make sure it agrees with other systems for the trivial case::

            sage: ZZ['x'].cyclotomic_polynomial(1)                                      # needs sage.libs.pari
            x - 1
            sage: gp('polcyclo(1)')                                                     # needs sage.libs.pari
            x - 1
        """
        if n <= 0:
            raise ArithmeticError("n=%s must be positive"%n)
        elif n == 1:
            return self.gen() - 1
        else:
            from .cyclotomic import cyclotomic_coeffs
            return self(cyclotomic_coeffs(n), check=True)

    @cached_method
    def gen(self, n=0):
        """
        Return the indeterminate generator of this polynomial ring.

        EXAMPLES::

            sage: R.<abc> = Integers(8)[]; R
            Univariate Polynomial Ring in abc over Ring of integers modulo 8
            sage: t = R.gen(); t
            abc
            sage: t.is_gen()
            True

        An identical generator is always returned.

        ::

            sage: t is R.gen()
            True
        """
        if n != 0:
            raise IndexError("generator n not defined")
        return self.element_class(self, [0,1], is_gen=True)

    def gens_dict(self):
        """
        Return a dictionary whose entries are ``{name:variable,...}``,
        where ``name`` stands for the variable names of this
        object (as strings) and ``variable`` stands for the corresponding
        generators (as elements of this object).

        EXAMPLES::

            sage: R.<y,x,a42> = RR[]
            sage: R.gens_dict()
            {'a42': a42, 'x': x, 'y': y}
        """
        gens = self.gens()
        names = self.variable_names()
        assert len(gens) == len(names)
        return dict(zip(names, gens))

    def parameter(self):
        """
        Return the generator of this polynomial ring.

        This is the same as ``self.gen()``.
        """
        return self.gen()

    @cached_method
    def is_exact(self):
        return self.base_ring().is_exact()

    def is_field(self, proof=True):
        """
        Return False, since polynomial rings are never fields.

        EXAMPLES::

            sage: R.<z> = Integers(2)[]; R
            Univariate Polynomial Ring in z over Ring of integers modulo 2 (using GF2X)
            sage: R.is_field()
            False
        """
        return False

    def is_sparse(self):
        """
        Return ``True`` if elements of this polynomial ring have a sparse
        representation.

        EXAMPLES::

            sage: R.<z> = Integers(8)[]; R
            Univariate Polynomial Ring in z over Ring of integers modulo 8
            sage: R.is_sparse()
            False
            sage: R.<W> = PolynomialRing(QQ, sparse=True); R
            Sparse Univariate Polynomial Ring in W over Rational Field
            sage: R.is_sparse()
            True
        """
        return self.__is_sparse

    def monomial(self, exponent):
        """
        Return the monomial with the ``exponent``.

        INPUT:

        - ``exponent`` -- nonnegative integer

        EXAMPLES::

            sage: R.<x> = PolynomialRing(ZZ)
            sage: R.monomial(5)
            x^5
            sage: e=(10,)
            sage: R.monomial(*e)
            x^10
            sage: m = R.monomial(100)
            sage: R.monomial(m.degree()) == m
            True
        """
        return self({exponent:self.base_ring().one()})

    def krull_dimension(self):
        """
        Return the Krull dimension of this polynomial ring, which is one
        more than the Krull dimension of the base ring.

        EXAMPLES::

            sage: R.<x> = QQ[]
            sage: R.krull_dimension()
            1
            sage: R.<z> = GF(9, 'a')[]; R                                               # needs sage.rings.finite_rings
            Univariate Polynomial Ring in z over Finite Field in a of size 3^2
<<<<<<< HEAD
            sage: R.krull_dimension()
            1
            sage: S.<t> = R[]
            sage: S.krull_dimension()
            2
            sage: for n in range(10):
            ....:     S = PolynomialRing(S, 'w')
            sage: S.krull_dimension()
=======
            sage: R.krull_dimension()                                                   # needs sage.rings.finite_rings
            1
            sage: S.<t> = R[]                                                           # needs sage.rings.finite_rings
            sage: S.krull_dimension()                                                   # needs sage.rings.finite_rings
            2
            sage: for n in range(10):                                                   # needs sage.rings.finite_rings
            ....:     S = PolynomialRing(S, 'w')
            sage: S.krull_dimension()                                                   # needs sage.rings.finite_rings
>>>>>>> 31097fc4
            12
        """
        return self.base_ring().krull_dimension() + 1

    def ngens(self):
        """
        Return the number of generators of this polynomial ring, which is 1
        since it is a univariate polynomial ring.

        EXAMPLES::

            sage: R.<z> = Integers(8)[]; R
            Univariate Polynomial Ring in z over Ring of integers modulo 8
            sage: R.ngens()
            1
        """
        return 1

    def random_element(self, degree=(-1,2), *args, **kwds):
        r"""
        Return a random polynomial of given degree or with given degree bounds.

        INPUT:

        -  ``degree`` - optional integer for fixing the degree
           or a tuple of minimum and maximum degrees. By default set to
           ``(-1,2)``.

        -  ``*args, **kwds`` - Passed on to the ``random_element`` method for
           the base ring

        EXAMPLES::

            sage: R.<x> = ZZ[]
            sage: f = R.random_element(10, 5, 10)
            sage: f.degree()
            10
            sage: f.parent() is R
            True
            sage: all(a in range(5, 10) for a in f.coefficients())
            True
            sage: R.random_element(6).degree()
            6

        If a tuple of two integers is given for the ``degree`` argument, a degree
        is first uniformly chosen, then a polynomial of that degree is given::

            sage: R.random_element(degree=(0, 8)).degree() in range(0, 9)
            True
            sage: found = [False]*9
            sage: while not all(found):
            ....:     found[R.random_element(degree=(0, 8)).degree()] = True

        Note that the zero polynomial has degree `-1`, so if you want to
        consider it set the minimum degree to `-1`::

            sage: while R.random_element(degree=(-1,2), x=-1, y=1) != R.zero():
            ....:     pass

        TESTS::

            sage: R.random_element(degree=[5])
            Traceback (most recent call last):
            ...
            ValueError: degree argument must be an integer or a tuple of 2 integers (min_degree, max_degree)

            sage: R.random_element(degree=(5,4))
            Traceback (most recent call last):
            ...
            ValueError: minimum degree must be less or equal than maximum degree

        Check that :trac:`16682` is fixed::

<<<<<<< HEAD
            sage: R = PolynomialRing(GF(2), 'z')
            sage: for _ in range(100):
=======
            sage: R = PolynomialRing(GF(2), 'z')                                        # needs sage.rings.finite_rings
            sage: for _ in range(100):                                                  # needs sage.rings.finite_rings
>>>>>>> 31097fc4
            ....:     d = randint(-1,20)
            ....:     P = R.random_element(degree=d)
            ....:     assert P.degree() == d, "problem with {} which has not degree {}".format(P,d)

<<<<<<< HEAD
            sage: R.random_element(degree=-2)
=======
            sage: R.random_element(degree=-2)                                           # needs sage.rings.finite_rings
>>>>>>> 31097fc4
            Traceback (most recent call last):
            ...
            ValueError: degree should be an integer greater or equal than -1
        """
        R = self.base_ring()

        if isinstance(degree, (list, tuple)):
            if len(degree) != 2:
                raise ValueError("degree argument must be an integer or a tuple of 2 integers (min_degree, max_degree)")
            if degree[0] > degree[1]:
                raise ValueError("minimum degree must be less or equal than maximum degree")
        else:
            degree = (degree,degree)

        if degree[0] <= -2:
            raise ValueError("degree should be an integer greater or equal than -1")

        # If the coefficient range only contains 0, then
        # * if the degree range includes -1, return the zero polynomial,
        # * otherwise raise a value error
        if args == (0, 1):
            if degree[0] == -1:
                return self.zero()
            else:
                raise ValueError("No polynomial of degree >= 0 has all coefficients zero")

        # Pick a random degree
        d = randint(degree[0], degree[1])

        # If degree is -1, return the 0 polynomial
        if d == -1:
            return self.zero()

        # If degree is 0, return a random constant term
        if d == 0:
            return self(R._random_nonzero_element(*args, **kwds))

        # Pick random coefficients
        p = self([R.random_element(*args, **kwds) for _ in range(d)])

        # Add non-zero leading coefficient
        p += R._random_nonzero_element(*args, **kwds) * self.gen() ** d

        return p

    def _monics_degree(self, of_degree):
        """
        Refer to monics() for full documentation.
        """
        base = self.base_ring()
        for coeffs in sage.misc.mrange.xmrange_iter([[base.one()]]+[base]*of_degree):
            # Each iteration returns a *new* list!
            # safe to mutate the return
            coeffs.reverse()
            yield self(coeffs)

    def _monics_max(self, max_degree):
        """
        Refer to monics() for full documentation.
        """
        for degree in range(max_degree + 1):
            yield from self._monics_degree(degree)

    def _polys_degree(self, of_degree):
        """
        Refer to polynomials() for full documentation.
        """
        base = self.base_ring()
        base0 = base.zero()
        for leading_coeff in base:
            if leading_coeff != base0:
                for lt1 in sage.misc.mrange.xmrange_iter([base]*(of_degree)):
                    # Each iteration returns a *new* list!
                    # safe to mutate the return
                    coeffs = [leading_coeff] + lt1
                    coeffs.reverse()
                    yield self(coeffs)

    def _polys_max( self, max_degree ):
        """
        Refer to polynomials() for full documentation.
        """
        base = self.base_ring()
        for coeffs in sage.misc.mrange.xmrange_iter([base]*(max_degree+1)):
            # Each iteration returns a *new* list!
            # safe to mutate the return
            coeffs.reverse()
            yield self(coeffs)

    @lazy_attribute
    def _Karatsuba_threshold(self):
        """
        Return the default Karatsuba threshold.

        EXAMPLES::

            sage: R.<x> = QQbar[]                                                       # needs sage.rings.number_field
            sage: R._Karatsuba_threshold                                                # needs sage.rings.number_field
            8
            sage: MS = MatrixSpace(ZZ, 2, 2)                                            # needs sage.modules
            sage: R.<x> = MS[]                                                          # needs sage.modules
            sage: R._Karatsuba_threshold                                                # needs sage.modules
            0
        """
        base_ring = self.base_ring()
        if is_PolynomialRing(base_ring):
            return 0
        try:
            from sage.matrix.matrix_space import MatrixSpace
        except ImportError:
            pass
        else:
            if isinstance(base_ring, MatrixSpace):
                return 0
        from sage.rings.fraction_field import FractionField_generic
        if isinstance(base_ring, FractionField_generic):
            return 1 << 60
        # Generic default value
        return 8

    def karatsuba_threshold(self):
        """
        Return the Karatsuba threshold used for this ring by the method
        :meth:`_mul_karatsuba` to fall back to the schoolbook algorithm.

        EXAMPLES::

            sage: K = QQ['x']
            sage: K.karatsuba_threshold()
            8
            sage: K = QQ['x']['y']
            sage: K.karatsuba_threshold()
            0
        """
        return self._Karatsuba_threshold

    def set_karatsuba_threshold(self, Karatsuba_threshold):
        """
        Changes the default threshold for this ring in the method :meth:`_mul_karatsuba`
        to fall back to the schoolbook algorithm.

        .. warning::

           This method may have a negative performance impact in polynomial
           arithmetic. So use it at your own risk.

        EXAMPLES::

            sage: K = QQ['x']
            sage: K.karatsuba_threshold()
            8
            sage: K.set_karatsuba_threshold(0)
            sage: K.karatsuba_threshold()
            0
        """
        self._Karatsuba_threshold = int(Karatsuba_threshold)

    def polynomials( self, of_degree=None, max_degree=None ):
        """
        Return an iterator over the polynomials of specified degree.

        INPUT: Pass exactly one of:

        -  ``max_degree`` - an int; the iterator will generate
           all polynomials which have degree less than or equal to
           ``max_degree``

        -  ``of_degree`` - an int; the iterator will generate
           all polynomials which have degree ``of_degree``

        OUTPUT: an iterator

        EXAMPLES::

<<<<<<< HEAD
=======
            sage: # needs sage.rings.finite_rings
>>>>>>> 31097fc4
            sage: P = PolynomialRing(GF(3), 'y')
            sage: for p in P.polynomials(of_degree=2): print(p)
            y^2
            y^2 + 1
            y^2 + 2
            y^2 + y
            y^2 + y + 1
            y^2 + y + 2
            y^2 + 2*y
            y^2 + 2*y + 1
            y^2 + 2*y + 2
            2*y^2
            2*y^2 + 1
            2*y^2 + 2
            2*y^2 + y
            2*y^2 + y + 1
            2*y^2 + y + 2
            2*y^2 + 2*y
            2*y^2 + 2*y + 1
            2*y^2 + 2*y + 2
            sage: for p in P.polynomials(max_degree=1): print(p)
            0
            1
            2
            y
            y + 1
            y + 2
            2*y
            2*y + 1
            2*y + 2
            sage: for p in P.polynomials(max_degree=1, of_degree=3): print(p)
            Traceback (most recent call last):
            ...
            ValueError: you should pass exactly one of of_degree and max_degree

        AUTHORS:

        - Joel B. Mohler
        """

        if self.base_ring().order() is sage.rings.infinity.infinity:
            raise NotImplementedError
        if of_degree is not None and max_degree is None:
            return self._polys_degree( of_degree )
        if max_degree is not None and of_degree is None:
            return self._polys_max( max_degree )
        raise ValueError("you should pass exactly one of of_degree and max_degree")

    def monics( self, of_degree=None, max_degree=None ):
        """
        Return an iterator over the monic polynomials of specified degree.

        INPUT: Pass exactly one of:


        -  ``max_degree`` - an int; the iterator will generate
           all monic polynomials which have degree less than or equal to
           ``max_degree``

        -  ``of_degree`` - an int; the iterator will generate
           all monic polynomials which have degree ``of_degree``


        OUTPUT: an iterator

        EXAMPLES::

            sage: # needs sage.rings.finite_rings
            sage: P = PolynomialRing(GF(4, 'a'), 'y')
            sage: for p in P.monics(of_degree=2): print(p)
            y^2
            y^2 + a
            y^2 + a + 1
            y^2 + 1
            y^2 + a*y
            y^2 + a*y + a
            y^2 + a*y + a + 1
            y^2 + a*y + 1
            y^2 + (a + 1)*y
            y^2 + (a + 1)*y + a
            y^2 + (a + 1)*y + a + 1
            y^2 + (a + 1)*y + 1
            y^2 + y
            y^2 + y + a
            y^2 + y + a + 1
            y^2 + y + 1
            sage: for p in P.monics(max_degree=1): print(p)
            1
            y
            y + a
            y + a + 1
            y + 1
            sage: for p in P.monics(max_degree=1, of_degree=3): print(p)
            Traceback (most recent call last):
            ...
            ValueError: you should pass exactly one of of_degree and max_degree

        AUTHORS:

        - Joel B. Mohler
        """

        if self.base_ring().order() is sage.rings.infinity.infinity:
            raise NotImplementedError
        if of_degree is not None and max_degree is None:
            return self._monics_degree( of_degree )
        if max_degree is not None and of_degree is None:
            return self._monics_max( max_degree )
        raise ValueError("you should pass exactly one of of_degree and max_degree")


class PolynomialRing_commutative(PolynomialRing_general, ring.CommutativeAlgebra):
    """
    Univariate polynomial ring over a commutative ring.
    """
    def __init__(self, base_ring, name=None, sparse=False, implementation=None,
                 element_class=None, category=None):
        if base_ring not in _CommutativeRings:
            raise TypeError("Base ring %s must be a commutative ring."%repr(base_ring))
        # We trust that, if a category is given, that it is useful.
        if category is None:
            if base_ring.is_zero():
                category = categories.algebras.Algebras(base_ring.category()).Commutative().Finite()
            else:
                category = polynomial_default_category(base_ring.category(), 1)
        PolynomialRing_general.__init__(self, base_ring, name=name,
                                        sparse=sparse, implementation=implementation,
                                        element_class=element_class, category=category)

    def quotient_by_principal_ideal(self, f, names=None, **kwds):
        """
        Return the quotient of this polynomial ring by the principal
        ideal (generated by) `f`.

        INPUT:

        - ``f`` - either a polynomial in ``self``, or a principal
          ideal of ``self``.
        - further named arguments that are passed to the quotient constructor.

        EXAMPLES::

            sage: R.<x> = QQ[]
            sage: I = (x^2 - 1) * R
            sage: R.quotient_by_principal_ideal(I)                                      # needs sage.libs.pari
            Univariate Quotient Polynomial Ring in xbar
             over Rational Field with modulus x^2 - 1

        The same example, using the polynomial instead of the ideal,
        and customizing the variable name::

            sage: R.<x> = QQ[]
            sage: R.quotient_by_principal_ideal(x^2 - 1, names=('foo',))                # needs sage.libs.pari
            Univariate Quotient Polynomial Ring in foo
             over Rational Field with modulus x^2 - 1

        TESTS:

        Quotienting by the zero ideal returns ``self`` (:trac:`5978`)::

            sage: R = QQ['x']
            sage: R.quotient_by_principal_ideal(R.zero_ideal()) is R                    # needs sage.libs.pari
            True
            sage: R.quotient_by_principal_ideal(0) is R                                 # needs sage.libs.pari
            True
        """
        from sage.rings.ideal import Ideal
        I = Ideal(f)
        if I.is_zero():
            return self
        f = I.gen()
        from sage.rings.polynomial.polynomial_quotient_ring import PolynomialQuotientRing
        return PolynomialQuotientRing(self, f, names, **kwds)

    def weyl_algebra(self):
        """
        Return the Weyl algebra generated from ``self``.

        EXAMPLES::

            sage: R = QQ['x']
            sage: W = R.weyl_algebra(); W                                               # needs sage.combinat sage.modules
            Differential Weyl algebra of polynomials in x over Rational Field
            sage: W.polynomial_ring() == R                                              # needs sage.combinat sage.modules
            True
        """
        from sage.algebras.weyl_algebra import DifferentialWeylAlgebra
        return DifferentialWeylAlgebra(self)

    def _roots_univariate_polynomial(self, p, ring=None, multiplicities=True, algorithm=None, degree_bound=None):
        """
        Return the list of roots of ``p``.

        INPUT:

        - ``p`` -- the polynomial whose roots are computed
        - ``ring`` -- the ring to find roots (default is the base ring of ``p``)
        - ``multiplicities`` -- bool (default: True): if ``True``, return a list of pairs ``(root, multiplicity)``; if ``False`` return a list of roots
        - ``algorithm`` -- ignored (TODO: remove)
        - ``degree_bound``-- if not ``None``, return only roots of degree at most ``degree_bound``

        EXAMPLES::

            sage: R.<x> = QQ[]
            sage: S.<y> = R[]
            sage: p = y^3 + (-x^2 - 3)*y^2 + (2*x^3 - x^2 + 3)*y - x^4 + 2*x^2 - 1
            sage: p.roots()
            [(x^2 - 2*x + 1, 1), (x + 1, 2)]
            sage: p.roots(multiplicities=False)
            [x^2 - 2*x + 1, x + 1]
            sage: p.roots(degree_bound=1)
            [(x + 1, 2)]

        TESTS:

        Check that :trac:`23639` is fixed::

            sage: foo = QQ['x']['y'].one()
            sage: foo.roots(QQ)
            []
        """
        if ring is not None and ring is not self:
            p = p.change_ring(ring)
            if degree_bound is None:
                return p.roots(multiplicities=multiplicities, algorithm=algorithm)
            return p.roots(multiplicities=multiplicities, algorithm=algorithm, degree_bound=degree_bound)

        roots = p._roots_from_factorization(p.factor(), multiplicities)
        if degree_bound is not None:
            if multiplicities:
                roots = [(r,m) for (r,m) in roots if r.degree() <= degree_bound]
            else:
                roots = [r for r in roots if r.degree() <= degree_bound]
        return roots


class PolynomialRing_integral_domain(PolynomialRing_commutative, PolynomialRing_singular_repr,
                                     ring.IntegralDomain):
    def __init__(self, base_ring, name="x", sparse=False, implementation=None,
            element_class=None, category=None):
        """
        TESTS::

            sage: from sage.rings.polynomial.polynomial_ring import PolynomialRing_integral_domain as PRing
            sage: R = PRing(ZZ, 'x'); R
            Univariate Polynomial Ring in x over Integer Ring
            sage: type(R.gen())                                                         # needs sage.libs.flint
            <class 'sage.rings.polynomial.polynomial_integer_dense_flint.Polynomial_integer_dense_flint'>

            sage: R = PRing(ZZ, 'x', implementation='NTL'); R                           # needs sage.libs.ntl
            Univariate Polynomial Ring in x over Integer Ring (using NTL)
            sage: type(R.gen())                                                         # needs sage.libs.ntl
            <class 'sage.rings.polynomial.polynomial_integer_dense_ntl.Polynomial_integer_dense_ntl'>
        """
        self._implementation_repr = ''
        if element_class is None:
            given_implementation = implementation
            for implementation in self._implementation_names(implementation, base_ring, sparse):
                if base_ring is ZZ:
                    if implementation == 'NTL':
                        try:
                            from sage.rings.polynomial.polynomial_integer_dense_ntl \
                                import Polynomial_integer_dense_ntl as element_class
                        except ImportError:
                            if given_implementation:
                                raise
                            continue
                        self._implementation_repr = ' (using NTL)'
                    elif implementation == 'FLINT':
                        try:
                            from .polynomial_integer_dense_flint \
                                import Polynomial_integer_dense_flint as element_class
                        except ImportError:
                            if given_implementation:
                                raise
                            continue
                break
        PolynomialRing_commutative.__init__(self, base_ring, name=name,
                                            sparse=sparse, implementation=implementation,
                                            element_class=element_class, category=category)
        self._has_singular = can_convert_to_singular(self)

    @cached_method(key=lambda self, d, q, sign, lead: (d, q, sign, tuple([x if isinstance(x, (tuple, list)) else (x, 0) for x in lead]) if isinstance(lead, (tuple, list)) else ((lead, 0))))
    def weil_polynomials(self, d, q, sign=1, lead=1):
        r"""
        Return all integer polynomials whose complex roots all have a specified absolute value.

        Such polynomials `f` satisfy a functional equation

        .. MATH::

            T^d f(q/T) = s q^{d/2} f(T)

        where `d` is the degree of `f`, `s` is a sign and `q^{1/2}` is the absolute value
        of the roots of `f`.

        INPUT:

        - ``d`` -- integer, the degree of the polynomials

        - ``q`` -- integer, the square of the complex absolute value of the roots

        - ``sign`` -- integer (default `1`), the sign `s` of the functional equation

        - ``lead`` -- integer, list of integers or list of pairs of integers (default `1`),
          constraints on the leading few coefficients of the generated polynomials.
          If pairs `(a, b)` of integers are given, they are treated as a constraint
          of the form `\equiv a \pmod{b}`; the moduli must be in decreasing order by
          divisibility, and the modulus of the leading coefficient must be 0.

        .. SEEALSO::

            More documentation and additional options are available using the iterator
            :class:`sage.rings.polynomial.weil.weil_polynomials.WeilPolynomials`
            directly. In addition, polynomials have a method :meth:`is_weil_polynomial` to
            test whether or not the given polynomial is a Weil polynomial.

        EXAMPLES::

            sage: R.<T> = ZZ[]
            sage: L = R.weil_polynomials(4, 2)                                          # needs sage.libs.flint
            sage: len(L)                                                                # needs sage.libs.flint
            35
            sage: L[9]                                                                  # needs sage.libs.flint
            T^4 + T^3 + 2*T^2 + 2*T + 4
            sage: all(p.is_weil_polynomial() for p in L)                                # needs sage.libs.flint
            True

        Setting multiple leading coefficients::

            sage: R.<T> = QQ[]
            sage: l = R.weil_polynomials(4, 2, lead=((1,0), (2,4), (1,2)))              # needs sage.libs.flint
            sage: l                                                                     # needs sage.libs.flint
            [T^4 + 2*T^3 + 5*T^2 + 4*T + 4,
             T^4 + 2*T^3 + 3*T^2 + 4*T + 4,
             T^4 - 2*T^3 + 5*T^2 - 4*T + 4,
             T^4 - 2*T^3 + 3*T^2 - 4*T + 4]

        We do not require Weil polynomials to be monic. This example generates Weil
        polynomials associated to K3 surfaces over `\GF{2}` of Picard number at least 12::

            sage: R.<T> = QQ[]
            sage: l = R.weil_polynomials(10, 1, lead=2)                                 # needs sage.libs.flint
            sage: len(l)                                                                # needs sage.libs.flint
            4865
            sage: l[len(l)//2]                                                          # needs sage.libs.flint
            2*T^10 + T^8 + T^6 + T^4 + T^2 + 2

        TESTS:

        We check that products of Weil polynomials are also listed as Weil polynomials::

            sage: all((f * g) in R.weil_polynomials(6, q) for q in [3, 4]                                               # needs sage.libs.flint
            ....:     for f in R.weil_polynomials(2, q) for g in R.weil_polynomials(4, q))
            True

        We check that irreducible Weil polynomials of degree 6 are CM::

            sage: simples = [f for f in R.weil_polynomials(6, 3) if f.is_irreducible()]                                 # needs sage.libs.flint
            sage: len(simples)                                                                                          # needs sage.libs.flint
            348
            sage: reals = [R([f[3+i] + sum((-3)^j * (i+2*j)/(i+j) * binomial(i+j,j) * f[3+i+2*j]                        # needs sage.libs.flint
            ....:                          for j in range(1, (3+i)//2 + 1))
            ....:          for i in range(4)]) for f in simples]

        Check that every polynomial in this list has 3 real roots between `-2 \sqrt{3}` and `2 \sqrt{3}`::

            sage: roots = [f.roots(RR, multiplicities=False) for f in reals]                                            # needs sage.libs.flint
            sage: all(len(L) == 3 and all(x^2 <= 12 for x in L) for L in roots)                                         # needs sage.libs.flint
            True

        Finally, check that the original polynomials are reconstructed as CM polynomials::

            sage: all(f == T^3*r(T + 3/T) for (f, r) in zip(simples, reals))                                            # needs sage.libs.flint
            True

        A simple check (not sufficient)::

            sage: all(f.number_of_real_roots() == 0 for f in simples)                                                   # needs sage.libs.flint
            True
        """
        R = self.base_ring()
        if not (R is ZZ or R is QQ):
            raise ValueError("Weil polynomials have integer coefficients")
        from sage.rings.polynomial.weil.weil_polynomials import WeilPolynomials
        return list(WeilPolynomials(d, q, sign, lead, polring=self))

    @staticmethod
    def _implementation_names_impl(implementation, base_ring, sparse):
        """
        TESTS::

            sage: from sage.rings.polynomial.polynomial_ring import PolynomialRing_integral_domain
            sage: PolynomialRing_integral_domain._implementation_names_impl(None, ZZ, False)
            ['FLINT', None]
            sage: PolynomialRing_integral_domain._implementation_names_impl(None, ZZ, True)
            [None, 'generic']
            sage: PolynomialRing_integral_domain._implementation_names_impl(None, QQ, False)
            [None, 'generic']
            sage: PolynomialRing_integral_domain._implementation_names_impl(None, QQ, True)
            [None, 'generic']
        """
        if base_ring is ZZ and not sparse:
            defaults = ["FLINT", None]
            if implementation in defaults:
                return defaults
            elif implementation in ["NTL", "generic"]:
                return [implementation]
        elif implementation is None or implementation == "generic":
            return [None, "generic"]
        return NotImplemented

    def _repr_(self):
        """
        TESTS::

            sage: from sage.rings.polynomial.polynomial_ring import PolynomialRing_integral_domain as PRing
            sage: R = PRing(ZZ, 'x', implementation='NTL'); R                           # needs sage.libs.ntl
            Univariate Polynomial Ring in x over Integer Ring (using NTL)
        """
        s = PolynomialRing_commutative._repr_(self)
        return s + self._implementation_repr

    def construction(self):
        """
        Return the construction functor.

        EXAMPLES::

            sage: from sage.rings.polynomial.polynomial_ring import PolynomialRing_integral_domain as PRing
            sage: R = PRing(ZZ, 'x'); R
            Univariate Polynomial Ring in x over Integer Ring
            sage: functor, arg = R.construction(); functor, arg
            (Poly[x], Integer Ring)
            sage: functor.implementation is None
            True

            sage: R = PRing(ZZ, 'x', implementation='NTL'); R                           # needs sage.libs.ntl
            Univariate Polynomial Ring in x over Integer Ring (using NTL)
            sage: functor, arg = R.construction(); functor, arg                         # needs sage.libs.ntl
            (Poly[x], Integer Ring)
            sage: functor.implementation                                                # needs sage.libs.ntl
            'NTL'
        """
        implementation = None
        # NOTE: This is obviously not a complete solution. The parents
        # don't keep track in a clean way what the implementation is.
        # Issue #31852 is the task of finding a general solution for
        # construction functors of parents with multiple
        # implementations, such as MatrixSpace, Polyhedron, and
        # PolynomialRing.
        if 'NTL' in self._implementation_repr:
            implementation = 'NTL'
        return categories.pushout.PolynomialFunctor(self.variable_name(), sparse=self.is_sparse(),
                                                    implementation=implementation), self.base_ring()

class PolynomialRing_field(PolynomialRing_integral_domain,
                           ring.PrincipalIdealDomain):
    def __init__(self, base_ring, name="x", sparse=False, implementation=None,
                 element_class=None, category=None):
        """
        TESTS::

            sage: from sage.rings.polynomial.polynomial_ring import PolynomialRing_field as PRing
            sage: R = PRing(QQ, 'x'); R
            Univariate Polynomial Ring in x over Rational Field
            sage: type(R.gen())                                                         # needs sage.libs.flint
            <class 'sage.rings.polynomial.polynomial_rational_flint.Polynomial_rational_flint'>
            sage: R = PRing(QQ, 'x', sparse=True); R
            Sparse Univariate Polynomial Ring in x over Rational Field
            sage: type(R.gen())
            <class 'sage.rings.polynomial.polynomial_ring.PolynomialRing_field_with_category.element_class'>
            sage: R = PRing(CC, 'x'); R                                                 # needs sage.rings.real_mpfr
            Univariate Polynomial Ring in x over Complex Field with 53 bits of precision
            sage: type(R.gen())                                                         # needs sage.rings.real_mpfr
            <class 'sage.rings.polynomial.polynomial_ring.PolynomialRing_field_with_category.element_class'>

        Demonstrate that :trac:`8762` is fixed::

            sage: R.<x> = PolynomialRing(GF(next_prime(10^20)), sparse=True)            # needs sage.rings.finite_rings
<<<<<<< HEAD
            sage: x^(10^20)  # this should be fast                                      # needs sage.rings.finite_rings
=======
            sage: x^(10^20) # this should be fast                                       # needs sage.rings.finite_rings
>>>>>>> 31097fc4
            x^100000000000000000000
        """
        def _element_class():
            if element_class:
                return element_class
            if sparse:
                from sage.rings.polynomial.polynomial_element_generic import Polynomial_generic_sparse_field
                return Polynomial_generic_sparse_field
            if isinstance(base_ring, rational_field.RationalField):
                try:
                    from sage.rings.polynomial.polynomial_rational_flint import Polynomial_rational_flint
                    return Polynomial_rational_flint
                except ImportError:
                    pass
            elif isinstance(base_ring, NumberField):
                if base_ring.is_absolute():
                    from sage.rings.polynomial.polynomial_number_field import Polynomial_absolute_number_field_dense
                    return Polynomial_absolute_number_field_dense
                else:
                    from sage.rings.polynomial.polynomial_number_field import Polynomial_relative_number_field_dense
                    return Polynomial_relative_number_field_dense
            elif isinstance(base_ring, sage.rings.abc.RealField):
                try:
                    from .polynomial_real_mpfr_dense import PolynomialRealDense
                    return PolynomialRealDense
                except ImportError:
                    pass
            elif isinstance(base_ring, sage.rings.abc.ComplexBallField):
                try:
                    from sage.rings.polynomial.polynomial_complex_arb import Polynomial_complex_arb
                    return Polynomial_complex_arb
                except ImportError:
                    pass
            from sage.rings.polynomial.polynomial_element_generic import Polynomial_generic_dense_field
            return Polynomial_generic_dense_field

        PolynomialRing_integral_domain.__init__(self, base_ring, name=name,
                                                sparse=sparse, implementation=implementation,
                                                element_class=_element_class(), category=category)

    def _ideal_class_(self, n=0):
        """
        Returns the class representing ideals in univariate polynomial rings over fields.

        EXAMPLES::

<<<<<<< HEAD
            sage: R.<t> = GF(5)[]
            sage: R._ideal_class_()
=======
            sage: R.<t> = GF(5)[]                                                       # needs sage.rings.finite_rings
            sage: R._ideal_class_()                                                     # needs sage.rings.finite_rings
>>>>>>> 31097fc4
            <class 'sage.rings.polynomial.ideal.Ideal_1poly_field'>
        """
        from sage.rings.polynomial.ideal import Ideal_1poly_field
        return Ideal_1poly_field

    def divided_difference(self, points, full_table=False):
        r"""
        Return the Newton divided-difference coefficients of the
        Lagrange interpolation polynomial through ``points``.

        INPUT:

        - ``points`` -- a list of pairs `(x_0, y_0), (x_1, y_1),
          \dots, (x_n, y_n)` of elements of the base ring of ``self``,
          where `x_i - x_j` is invertible for `i \neq j`.  This method
          converts the `x_i` and `y_i` into the base ring of ``self``.

        - ``full_table`` -- boolean (default: ``False``): If ``True``,
          return the full divided-difference table.  If ``False``,
          only return entries along the main diagonal; these are the
          Newton divided-difference coefficients `F_{i,i}`.

        OUTPUT:

        The Newton divided-difference coefficients of the `n`-th
        Lagrange interpolation polynomial `P_n(x)` that passes through
        the points in ``points`` (see :meth:`lagrange_polynomial`).
        These are the coefficients `F_{0,0}, F_{1,1}, \dots, F_{n,n}`
        in the base ring of ``self`` such that

        .. MATH::

            P_n(x) = \sum_{i=0}^n F_{i,i} \prod_{j=0}^{i-1} (x - x_j)

        EXAMPLES:

        Only return the divided-difference coefficients `F_{i,i}`.
        This example is taken from Example 1, page 121 of [BF2005]_::

            sage: points = [(1.0, 0.7651977), (1.3, 0.6200860), (1.6, 0.4554022),
            ....:           (1.9, 0.2818186), (2.2, 0.1103623)]
            sage: R = PolynomialRing(RR, "x")
            sage: R.divided_difference(points)
            [0.765197700000000,
             -0.483705666666666,
             -0.108733888888889,
             0.0658783950617283,
             0.00182510288066044]

        Now return the full divided-difference table::

            sage: points = [(1.0, 0.7651977), (1.3, 0.6200860), (1.6, 0.4554022),
            ....:           (1.9, 0.2818186), (2.2, 0.1103623)]
            sage: R = PolynomialRing(RR, "x")
            sage: R.divided_difference(points, full_table=True)
            [[0.765197700000000],
             [0.620086000000000, -0.483705666666666],
             [0.455402200000000, -0.548946000000000, -0.108733888888889],
             [0.281818600000000, -0.578612000000000,
                                -0.0494433333333339, 0.0658783950617283],
             [0.110362300000000, -0.571520999999999, 0.0118183333333349,
                                0.0680685185185209, 0.00182510288066044]]

        The following example is taken from Example 4.12, page 225 of
        [MF1999]_::

            sage: points = [(1, -3), (2, 0), (3, 15), (4, 48), (5, 105), (6, 192)]
            sage: R = PolynomialRing(QQ, "x")
            sage: R.divided_difference(points)
            [-3, 3, 6, 1, 0, 0]
            sage: R.divided_difference(points, full_table=True)
            [[-3],
             [0, 3],
             [15, 15, 6],
             [48, 33, 9, 1],
             [105, 57, 12, 1, 0],
             [192, 87, 15, 1, 0, 0]]
        """
        to_base_ring = self.base_ring()
        points = [tuple(to_base_ring(c) for c in p) for p in points]
        n = len(points)
        F = [[points[i][1]] for i in range(n)]
        for i in range(1, n):
            for j in range(1, i+1):
                numer = F[i][j-1] - F[i-1][j-1]
                denom = points[i][0] - points[i-j][0]
                F[i].append(numer / denom)
        if full_table:
            return F
        else:
            return [F[i][i] for i in range(n)]

    def lagrange_polynomial(self, points, algorithm="divided_difference", previous_row=None):
        r"""
        Return the Lagrange interpolation polynomial through the
        given points.

        INPUT:

        - ``points`` -- a list of pairs `(x_0, y_0), (x_1, y_1),
          \dots, (x_n, y_n)` of elements of the base ring of ``self``,
          where `x_i - x_j` is invertible for `i \neq j`.  This method
          converts the `x_i` and `y_i` into the base ring of ``self``.

        - ``algorithm`` -- (default: ``'divided_difference'``): one of
          the following:

          - ``'divided_difference'``: use the method of divided
            differences.

          - ``'neville'``: adapt Neville's method as
            described on page 144 of [BF2005]_ to recursively generate
            the Lagrange interpolation polynomial.  Neville's method
            generates a table of approximating polynomials, where the
            last row of that table contains the `n`-th Lagrange
            interpolation polynomial.  The adaptation implemented by
            this method is to only generate the last row of this
            table, instead of the full table itself.  Generating the
            full table can be memory inefficient.

        - ``previous_row`` -- (default: ``None``): This option is only
          relevant if used with ``algorithm='neville'``.  If provided,
          this should be the last row of the table resulting from a
          previous use of Neville's method.  If such a row is passed,
          then ``points`` should consist of both previous and new
          interpolating points.  Neville's method will then use that
          last row and the interpolating points to generate a new row
          containing an interpolation polynomial for the new points.

        OUTPUT:

        The Lagrange interpolation polynomial through the points
        `(x_0, y_0), (x_1, y_1), \dots, (x_n, y_n)`.  This is the
        unique polynomial `P_n` of degree at most `n` in ``self``
        satisfying `P_n(x_i) = y_i` for `0 \le i \le n`.

        EXAMPLES:

        By default, we use the method of divided differences::

            sage: R = PolynomialRing(QQ, 'x')
            sage: f = R.lagrange_polynomial([(0,1), (2,2), (3,-2), (-4,9)]); f
            -23/84*x^3 - 11/84*x^2 + 13/7*x + 1
            sage: f(0)
            1
            sage: f(2)
            2
            sage: f(3)
            -2
            sage: f(-4)
            9
            sage: R = PolynomialRing(GF(2**3, 'a'), 'x')                                # needs sage.rings.finite_rings
<<<<<<< HEAD
            sage: a = R.base_ring().gen()
=======
            sage: a = R.base_ring().gen()                                               # needs sage.rings.finite_rings
>>>>>>> 31097fc4
            sage: f = R.lagrange_polynomial([(a^2+a, a), (a, 1), (a^2, a^2+a+1)]); f    # needs sage.rings.finite_rings
            a^2*x^2 + a^2*x + a^2
            sage: f(a^2 + a)                                                            # needs sage.rings.finite_rings
            a
            sage: f(a)                                                                  # needs sage.rings.finite_rings
            1
            sage: f(a^2)                                                                # needs sage.rings.finite_rings
            a^2 + a + 1

        Now use a memory efficient version of Neville's method::

            sage: R = PolynomialRing(QQ, 'x')
            sage: R.lagrange_polynomial([(0,1), (2,2), (3,-2), (-4,9)],
            ....:                       algorithm="neville")
            [9,
            -11/7*x + 19/7,
            -17/42*x^2 - 83/42*x + 53/7,
            -23/84*x^3 - 11/84*x^2 + 13/7*x + 1]
            sage: R = PolynomialRing(GF(2**3, 'a'), 'x')                                # needs sage.rings.finite_rings
<<<<<<< HEAD
            sage: a = R.base_ring().gen()
=======
            sage: a = R.base_ring().gen()                                               # needs sage.rings.finite_rings
>>>>>>> 31097fc4
            sage: R.lagrange_polynomial([(a^2+a, a), (a, 1), (a^2, a^2+a+1)],           # needs sage.rings.finite_rings
            ....:                       algorithm="neville")
            [a^2 + a + 1, x + a + 1, a^2*x^2 + a^2*x + a^2]

        Repeated use of Neville's method to get better Lagrange
        interpolation polynomials::

            sage: R = PolynomialRing(QQ, 'x')
            sage: p = R.lagrange_polynomial([(0,1), (2,2)], algorithm="neville")
            sage: R.lagrange_polynomial([(0,1), (2,2), (3,-2), (-4,9)],
            ....:                       algorithm="neville", previous_row=p)[-1]
            -23/84*x^3 - 11/84*x^2 + 13/7*x + 1
            sage: R = PolynomialRing(GF(2**3, 'a'), 'x')                                # needs sage.rings.finite_rings
<<<<<<< HEAD
            sage: a = R.base_ring().gen()
            sage: p = R.lagrange_polynomial([(a^2+a, a), (a, 1)], algorithm="neville")
=======
            sage: a = R.base_ring().gen()                                               # needs sage.rings.finite_rings
            sage: p = R.lagrange_polynomial([(a^2+a, a), (a, 1)], algorithm="neville")  # needs sage.rings.finite_rings
>>>>>>> 31097fc4
            sage: R.lagrange_polynomial([(a^2+a, a), (a, 1), (a^2, a^2+a+1)],           # needs sage.rings.finite_rings
            ....:                       algorithm="neville", previous_row=p)[-1]
            a^2*x^2 + a^2*x + a^2

        TESTS:

        The value for ``algorithm`` must be either
        ``'divided_difference'`` (default), or ``'neville'``::

            sage: R = PolynomialRing(QQ, "x")
            sage: R.lagrange_polynomial([(0,1),(2,2),(3,-2),(-4,9)], algorithm="abc")
            Traceback (most recent call last):
            ...
            ValueError: algorithm must be one of 'divided_difference' or 'neville'
            sage: R.lagrange_polynomial([(0,1),(2,2),(3,-2),(-4,9)], algorithm="divided difference")
            Traceback (most recent call last):
            ...
            ValueError: algorithm must be one of 'divided_difference' or 'neville'
            sage: R.lagrange_polynomial([(0,1),(2,2),(3,-2),(-4,9)], algorithm="")
            Traceback (most recent call last):
            ...
            ValueError: algorithm must be one of 'divided_difference' or 'neville'

        Make sure that :trac:`10304` is fixed.  The return value
        should always be an element of ``self`` in the case of
        ``divided_difference``, or a list of elements of ``self`` in
        the case of ``neville``::

            sage: R = PolynomialRing(QQ, "x")
            sage: R.lagrange_polynomial([]).parent() == R
            True
            sage: R.lagrange_polynomial([(2, 3)]).parent() == R
            True
            sage: row = R.lagrange_polynomial([], algorithm='neville')
            sage: all(poly.parent() == R for poly in row)
            True
            sage: row = R.lagrange_polynomial([(2, 3)], algorithm='neville')
            sage: all(poly.parent() == R for poly in row)
            True

        Check that base fields of positive characteristic are treated
        correctly (see :trac:`9787`)::

<<<<<<< HEAD
            sage: R.<x> = GF(101)[]
            sage: R.lagrange_polynomial([[1, 0], [2, 0]])
            0
            sage: R.lagrange_polynomial([[1, 0], [2, 0], [3, 0]])
=======
            sage: R.<x> = GF(101)[]                                                     # needs sage.rings.finite_rings
            sage: R.lagrange_polynomial([[1, 0], [2, 0]])                               # needs sage.rings.finite_rings
            0
            sage: R.lagrange_polynomial([[1, 0], [2, 0], [3, 0]])                       # needs sage.rings.finite_rings
>>>>>>> 31097fc4
            0
        """
        # Perhaps we should be slightly stricter on the input and use
        # self.base_ring().coerce here and in the divided_difference()
        # method above.  However, this breaks an example in
        # sage.tests.french_book.nonlinear_doctest where the base ring
        # is CC, but the function values lie in the symbolic ring.
        to_base_ring = self.base_ring()
        points = [[to_base_ring(u) for u in x] for x in points]
        var = self.gen()

        # use the method of divided-difference
        if algorithm == "divided_difference":
            # Evaluate in nested form, similar to Horner's method. This is
            # more efficient than evaluation using the definition of
            # Lagrange interpolation polynomial by means of divided
            # difference.
            n = len(points)
            if n == 0:
                return self.zero()

            F = self.divided_difference(points)
            P = self.coerce(F[n-1])
            for i in range(n-2, -1, -1):
                P *= (var - points[i][0])
                P += F[i]
            return P

            # Evaluate using the definition of Lagrange interpolation
            # polynomial by means of divided difference. This is slow
            # compared to that above, which is in nested form.
#             P = 0
#             for i in range(n):
#                 prod = 1
#                 for j in range(i):
#                     prod *= (var - points[j][0])
#                 P += (F[i] * prod)
#             return P

        # using Neville's method for recursively generating the
        # Lagrange interpolation polynomial
        elif algorithm == "neville":
            if previous_row is None:
                previous_row = []
            N = len(points)
            M = len(previous_row)
            # During the computation, P keeps track of the previous row,
            # and Q keeps track of the current row
            P = previous_row + [None] * (N - M) # use results of previous computation if available
            Q = [None] * N
            for i in range(M, N):
                Q[0] = self.coerce(points[i][1])  # start populating the current row
                for j in range(1, 1 + i):
                    numer = (var - points[i - j][0]) * Q[j - 1] - (var - points[i][0]) * P[j - 1]
                    denom = points[i][0] - points[i - j][0]
                    Q[j] = numer / denom
                P, Q = Q, P # the current row is complete, reuse the old P to hold the next row
            return P # return the last row in the Neville table

#        # use the definition of Lagrange interpolation polynomial
#        elif algorithm == "definition":
#            def Pj(j):
#                denom = 1
#                divis = 1
#                for i in range(len(points)):
#                    if i!=j:
#                        denom *= (var          - points[i][0])
#                        divis *= (points[j][0] - points[i][0])
#            return denom/divis
#
#            P = 0
#            for j in range(len(points)):
#                P += Pj(j)*points[j][1]
#            return P

        else:
            raise ValueError("algorithm must be one of 'divided_difference' or 'neville'")

    @cached_method
    def fraction_field(self):
        """
        Returns the fraction field of self.

        EXAMPLES::

<<<<<<< HEAD
            sage: R.<t> = GF(5)[]
            sage: R.fraction_field()
=======
            sage: R.<t> = GF(5)[]                                                       # needs sage.rings.finite_rings
            sage: R.fraction_field()                                                    # needs sage.rings.finite_rings
>>>>>>> 31097fc4
            Fraction Field of Univariate Polynomial Ring in t
             over Finite Field of size 5

        TESTS:

        Check that :trac:`25449` has been resolved::

            sage: # needs sage.rings.finite_rings
            sage: k = GF(25453)
            sage: F.<x> = FunctionField(k)
            sage: R.<t> = k[]
            sage: t(x)
            x

            sage: # needs sage.rings.finite_rings
            sage: k = GF(55667)
            sage: F.<x> = FunctionField(k)
            sage: R.<t> = k[]
            sage: t(x)
            x

        """
        R = self.base_ring()
        p = R.characteristic()
        if p != 0 and R.is_prime_field():
            try:
                from sage.rings.fraction_field_FpT import FpT
            except ImportError:
                pass
            else:
                if 2 < p and p < FpT.INTEGER_LIMIT:
                    return FpT(self)
        from sage.rings.fraction_field import FractionField_1poly_field
        return FractionField_1poly_field(self)


class PolynomialRing_dense_finite_field(PolynomialRing_field):
    """
    Univariate polynomial ring over a finite field.

    EXAMPLES::

        sage: R = PolynomialRing(GF(27, 'a'), 'x')                                      # needs sage.rings.finite_rings
        sage: type(R)                                                                   # needs sage.rings.finite_rings
        <class 'sage.rings.polynomial.polynomial_ring.PolynomialRing_dense_finite_field_with_category'>
    """
    def __init__(self, base_ring, name="x", element_class=None, implementation=None):
        """
        TESTS::

<<<<<<< HEAD
            sage: from sage.rings.polynomial.polynomial_ring import PolynomialRing_dense_finite_field
            sage: R = PolynomialRing_dense_finite_field(GF(5), implementation='generic')
            sage: type(R(0))
=======
            sage: from sage.rings.polynomial.polynomial_ring import PolynomialRing_dense_finite_field                   # needs sage.rings.finite_rings
            sage: R = PolynomialRing_dense_finite_field(GF(5), implementation='generic')            # needs sage.rings.finite_rings
            sage: type(R(0))                                                            # needs sage.rings.finite_rings
>>>>>>> 31097fc4
            <class 'sage.rings.polynomial.polynomial_ring.PolynomialRing_dense_finite_field_with_category.element_class'>

            sage: S = PolynomialRing_dense_finite_field(GF(25, 'a'), implementation='NTL')          # needs sage.rings.finite_rings
            sage: type(S(0))                                                            # needs sage.rings.finite_rings
            <class 'sage.rings.polynomial.polynomial_zz_pex.Polynomial_ZZ_pEX'>

            sage: S = PolynomialRing_dense_finite_field(GF(64), implementation='superfast')         # needs sage.rings.finite_rings
            Traceback (most recent call last):
            ...
            ValueError: unknown implementation 'superfast' for dense polynomial rings over Finite Field in z6 of size 2^6
        """
        if element_class is None:
            given_implementation = implementation
            for implementation in self._implementation_names(implementation, base_ring):
                if implementation == "NTL":
                    try:
                        from sage.libs.ntl.ntl_ZZ_pEContext import ntl_ZZ_pEContext
                        from sage.libs.ntl.ntl_ZZ_pX import ntl_ZZ_pX
                        from sage.rings.polynomial.polynomial_zz_pex import Polynomial_ZZ_pEX
                    except ImportError:
                        if given_implementation:
                            raise
                        continue
                    p = base_ring.characteristic()
                    self._modulus = ntl_ZZ_pEContext(ntl_ZZ_pX(list(base_ring.modulus()), p))
                    element_class = Polynomial_ZZ_pEX
                break
        PolynomialRing_field.__init__(self, base_ring, sparse=False, name=name,
                                      implementation=implementation, element_class=element_class)

    @staticmethod
    def _implementation_names_impl(implementation, base_ring, sparse):
        """
        TESTS::

<<<<<<< HEAD
            sage: from sage.rings.polynomial.polynomial_ring import PolynomialRing_dense_finite_field
            sage: PolynomialRing_dense_finite_field._implementation_names_impl("NTL", GF(4), False)                     # needs sage.rings.finite_rings
            ['NTL', None]
            sage: PolynomialRing_dense_finite_field._implementation_names_impl(None, GF(4), False)  # needs sage.rings.finite_rings
            ['NTL', None]
            sage: PolynomialRing_dense_finite_field._implementation_names_impl("generic", GF(4), False)                 # needs sage.rings.finite_rings
            ['generic']
            sage: PolynomialRing_dense_finite_field._implementation_names_impl("FLINT", GF(4), False)                   # needs sage.rings.finite_rings
            NotImplemented
            sage: PolynomialRing_dense_finite_field._implementation_names_impl(None, GF(4), True)   # needs sage.rings.finite_rings
=======
            sage: # needs sage.rings.finite_rings
            sage: from sage.rings.polynomial.polynomial_ring import PolynomialRing_dense_finite_field
            sage: PolynomialRing_dense_finite_field._implementation_names_impl("NTL", GF(4), False)
            ['NTL', None]
            sage: PolynomialRing_dense_finite_field._implementation_names_impl(None, GF(4), False)
            ['NTL', None]
            sage: PolynomialRing_dense_finite_field._implementation_names_impl("generic", GF(4), False)
            ['generic']
            sage: PolynomialRing_dense_finite_field._implementation_names_impl("FLINT", GF(4), False)
            NotImplemented
            sage: PolynomialRing_dense_finite_field._implementation_names_impl(None, GF(4), True)
>>>>>>> 31097fc4
            NotImplemented
        """
        if sparse:
            return NotImplemented
        defaults = ["NTL", None]
        if implementation in defaults:
            return defaults
        elif implementation == "generic":
            return [implementation]
        return NotImplemented

    def irreducible_element(self, n, algorithm=None):
        """
        Construct a monic irreducible polynomial of degree `n`.

        INPUT:

        - ``n`` -- integer: degree of the polynomial to construct

        - ``algorithm`` -- string: algorithm to use, or ``None``

          - ``'random'`` or ``None``:
            try random polynomials until an irreducible
            one is found.

          - ``'first_lexicographic'``: try polynomials in
            lexicographic order until an irreducible one is found.

        OUTPUT:

        A monic irreducible polynomial of degree `n` in ``self``.

        EXAMPLES::

<<<<<<< HEAD
            sage: f = GF(5^3, 'a')['x'].irreducible_element(2)                          # needs sage.rings.finite_rings
            sage: f.degree()                                                            # needs sage.rings.finite_rings
            2
            sage: f.is_irreducible()                                                    # needs sage.rings.finite_rings
            True
            sage: R = GF(19)['x']
            sage: R.irreducible_element(21, algorithm="first_lexicographic")            # needs sage.rings.finite_rings
            x^21 + x + 5
            sage: R = GF(5**2, 'a')['x']                                                # needs sage.rings.finite_rings
            sage: R.irreducible_element(17, algorithm="first_lexicographic")            # needs sage.rings.finite_rings
=======
            sage: # needs sage.rings.finite_rings
            sage: f = GF(5^3, 'a')['x'].irreducible_element(2)
            sage: f.degree()
            2
            sage: f.is_irreducible()
            True
            sage: R = GF(19)['x']
            sage: R.irreducible_element(21, algorithm="first_lexicographic")
            x^21 + x + 5
            sage: R = GF(5**2, 'a')['x']
            sage: R.irreducible_element(17, algorithm="first_lexicographic")
>>>>>>> 31097fc4
            x^17 + a*x + 4*a + 3

        AUTHORS:

        - Peter Bruin (June 2013)
        - Jean-Pierre Flori (May 2014)
        """
        if n < 1:
            raise ValueError("degree must be at least 1")

        if algorithm is None:
            algorithm = "random"

        if algorithm == "random":
            while True:
                f = self.gen()**n + self.random_element(degree=(0, n - 1))
                if f.is_irreducible():
                    return f
        elif algorithm == "first_lexicographic":
            for g in self.polynomials(max_degree=n-1):
                f = self.gen()**n + g
                if f.is_irreducible():
                    return f
        else:
            raise ValueError("no such algorithm for finding an irreducible polynomial: %s" % algorithm)

    def _roth_ruckenstein(self, p, degree_bound, precision):
        r"""
        Return all polynomials which are a solution to the, possibly modular,
        root-finding problem.

        This is the core of Roth-Ruckenstein's algorithm where all conversions,
        checks and parent-extraction have been done.

        INPUT:

        - ``p`` -- a nonzero polynomial over ``F[x][y]``. The polynomial ``p``
          should be first truncated to ``precision``

        - ``degree_bound`` -- a bound on the degree of the roots of ``p`` that
          the algorithm computes

        - ``precision`` -- if given, roots are computed modulo `x^d` where `d` is
          ``precision`` (see below)

        OUTPUT:

        The list of roots of ``p`` of degree at most ``degree_bound``:

        - If `precision = None` actual roots are computed, i.e. all `f \in F[x]`
          such that `p(f) = 0`.

        - If ``precision = k`` for some integer ``k``, then all `f \in \F[x]` such
          that `Q(f) \equiv 0 \mod x^k` are computed. This set is infinite, thus it
          represented as a list of pairs in `F[x] \times \ZZ_+`, where
          `(f, d)` denotes that `Q(f + x^d h) \equiv 0 \mod x^k` for any `h \in
          F[[x]]`.

        EXAMPLES::

<<<<<<< HEAD
=======
            sage: # needs sage.rings.finite_rings
>>>>>>> 31097fc4
            sage: F = GF(17)
            sage: Px.<x> = F[]
            sage: Pxy.<y> = Px[]
            sage: p = (y - (x**2 + x + 1)) * (y**2 - x + 1) * (y - (x**3 + 4*x + 16))
<<<<<<< HEAD
            sage: Px._roth_ruckenstein(p, 3, None)                                      # needs sage.rings.finite_rings
            [x^3 + 4*x + 16, x^2 + x + 1]
            sage: Px._roth_ruckenstein(p, 2, None)                                      # needs sage.rings.finite_rings
            [x^2 + x + 1]
            sage: Px._roth_ruckenstein(p, 1, 2)                                         # needs sage.rings.finite_rings
=======
            sage: Px._roth_ruckenstein(p, 3, None)
            [x^3 + 4*x + 16, x^2 + x + 1]
            sage: Px._roth_ruckenstein(p, 2, None)
            [x^2 + x + 1]
            sage: Px._roth_ruckenstein(p, 1, 2)
>>>>>>> 31097fc4
            [(4*x + 16, 2), (2*x + 13, 2), (15*x + 4, 2), (x + 1, 2)]
        """
        def roth_rec(p, lam, k, g):
            r"""
            Recursive core method for Roth-Ruckenstein algorithm.

            INPUT:

            - ``p`` -- the current value of the polynomial
            - ``lam`` -- is the power of x whose coefficient is being computed
            - ``k`` -- the remaining precision to handle (if ``precision`` is given)
            - ``g`` -- the root being computed
            """
            if precision and k <= 0:
                solutions.append((g, lam))
                return
            val = min(c.valuation() for c in p)
            if precision:
                k = k - val
            T = p.map_coefficients(lambda c:c.shift(-val))
            Ty = T.map_coefficients(lambda c:c[0]).change_ring(F)
            if Ty.is_zero() or (precision and k <= 0):
                if precision:
                    solutions.append((g, lam))
                else:
                    solutions.append(g)
                return
            roots = Ty.roots(multiplicities=False)
            for gamma in roots:
                g_new = g + gamma*x**lam
                if lam < degree_bound:
                    Tg = T(x*y + gamma)
                    roth_rec(Tg , lam+1, k, g_new)
                else:
                    if precision:
                        solutions.append((g_new, lam+1))
                    elif p(gamma).is_zero():
                        solutions.append(g_new)
            return

        x = self.gen()
        y = p.parent().gen()
        F = self.base_ring()
        solutions = []
        g = self.zero()

        roth_rec(p, 0, precision, g)
        return solutions

    def _alekhnovich(self, p, degree_bound, precision=None, dc_threshold=None):
        r"""
        Use Alekhnovich's Divide & Conquer variant of Roth-Ruckenstein's
        rootfinding algorithm to find roots modulo-up-to-some-precision of a `Q \in
        F[x][y]` where `F` is a finite field. Supports a mixed strategy with
        Roth-Ruckenstein applied at lowest precision.

        INPUT:

        - ``p`` -- a nonzero polynomial over ``F[x][y]``. The polynomial ``p``
          should be first truncated to ``precision``

        - ``degree_bound`` -- a bound on the degree of the roots of ``p`` that
          the algorithm computes

        - ``precision`` -- if given, roots are computed modulo `x^d` where `d` is
          ``precision`` (see below)

        - ``dc_threshold`` -- if given, the algorithm calls :meth:`_roth_ruckenetein`
          to compute roots of degree at most ``dc_threshold``

        OUTPUT:

        The list of roots of ``p`` of degree at most ``degree_bound``:

        - If `precision = None` actual roots are computed, i.e. all `f \in F[x]`
          such that `p(f) = 0`.

        - If ``precision = k`` for some integer ``k``, then all `f \in \F[x]` such
          that `Q(f) \equiv 0 \mod x^k` are computed. This set is infinite, thus it
          represented as a list of pairs in `F[x] \times \ZZ_+`, where
          `(f, d)` denotes that `Q(f + x^d h) \equiv 0 \mod x^k` for any `h \in
          F[[x]]`.

        .. NOTE::

            Non-exhaustive testing tends to indicate that ``dc_threhold = None`` is,
            surprisingly, the best strategy. (See the example section.)

        EXAMPLES::

<<<<<<< HEAD
            sage: R.<x> = GF(17)[]
            sage: S.<y> = R[]
            sage: p = (y - 2*x^2 - 3*x - 14) * (y - 3*x + 2) * (y - 1)
            sage: R._alekhnovich(p, 2)                                                  # needs sage.rings.finite_rings
            [3*x + 15, 2*x^2 + 3*x + 14, 1]
            sage: R._alekhnovich(p, 1)                                                  # needs sage.rings.finite_rings
            [3*x + 15, 1]
            sage: R._alekhnovich(p, 1, precision=2)                                     # needs sage.rings.finite_rings
=======
            sage: # needs sage.rings.finite_rings
            sage: R.<x> = GF(17)[]
            sage: S.<y> = R[]
            sage: p = (y - 2*x^2 - 3*x - 14) * (y - 3*x + 2) * (y - 1)
            sage: R._alekhnovich(p, 2)
            [3*x + 15, 2*x^2 + 3*x + 14, 1]
            sage: R._alekhnovich(p, 1)
            [3*x + 15, 1]
            sage: R._alekhnovich(p, 1, precision=2)
>>>>>>> 31097fc4
            [(3*x + 15, 2), (3*x + 14, 2), (1, 2)]

        Example of benchmark to check that `dc_threshold = None` is better::

            sage: # not tested, needs sage.rings.finite_rings
            sage: p = prod(y - R.random_element(20)
            ....:          for _ in range(10)) * S.random_element(10,10)
            sage: %timeit _alekhnovich(R, p, 20, dc_threshold = None)
            1 loop, best of 3: 418 ms per loop
            sage: %timeit _alekhnovich(R, p, 20, dc_threshold = 1)
            1 loop, best of 3: 416 ms per loop
            sage: %timeit _alekhnovich(R, p, 20, dc_threshold = 2)
            1 loop, best of 3: 418 ms per loop
            sage: %timeit _alekhnovich(R, p, 20, dc_threshold = 3)
            1 loop, best of 3: 454 ms per loop
            sage: %timeit _alekhnovich(R, p, 20, dc_threshold = 4)
            1 loop, best of 3: 519 ms per loop

        AUTHORS:

        - Johan Rosenkilde (2015) -- Original implementation
        - Bruno Grenet (August 2016) -- Incorporation into SageMath and polishing
        """
        def alekh_rec(p, k, degree_bound, lvl):
            r"""
            Recursive core method for Alekhnovich algorithm."

            INPUT:

            - ``p`` -- the current value of the polynomial
            - ``k`` -- the number of coefficients left to be computed
            - ``degree_bound`` -- the current degree bound
            - ``lvl`` -- the level in the recursion tree
            """
            if k<=0:
                return [ (self.zero(),0) ]
            elif degree_bound < 0:
                # The only possible root of (current) p, if any, is y = 0
                if p(0).is_zero() or p(0).valuation() >= k:
                    return [ (self.zero(),0) ]
                else:
                    return []
            elif k == 1 or degree_bound == 0:
                #Either one coefficient left to be computed, or p has only one coefficient
                py = self([c[0] for c in p.list()])  # py = p(x=0, y)
                if py.is_zero():
                    return [ (self.zero(), 0) ]
                roots = py.roots(multiplicities=False)
                return [ (self(r),1) for r in roots ]
            elif k < dc_threshold:
                # Run Roth-Ruckenstein
                return self._roth_ruckenstein(p, degree_bound=degree_bound, precision=k)
            else:
                p = p.map_coefficients(lambda c:c.truncate(k))
                half_roots = alekh_rec(p, k//2, degree_bound, lvl+1)
                whole_roots = []
                for (hi, di) in half_roots:
                    QhatT = p(hi + y*x**di)
                    if not QhatT:
                        whole_roots.append((hi,di))
                    else:
                        val = min(c.valuation() for c in QhatT)
                        Qhat = QhatT.map_coefficients(lambda c:c.shift(-val))
                        sec_half = alekh_rec(Qhat, k-val, degree_bound - di, lvl+1)
                        whole_roots.extend([ (hi + hij.shift(di), di+dij) for (hij, dij) in sec_half ])
                return whole_roots

        x = self.gen()
        y = p.parent().gen()

        # If precision is not given, find actual roots. To be sure, precision then
        # needs to be more than wdeg{1,degree_bound}(Q) since a root might have degree degree_bound.
        if precision is None:
            k = 1 + max( p[i].degree() + degree_bound*i for i in range(1+p.degree()))
        else:
            k = precision

        mod_roots = alekh_rec(p, k, degree_bound, 0)

        if precision is None:
            roots = []
            for hi,_ in mod_roots:
                if p(hi).is_zero():
                    roots.append(hi)
            return roots
        else:
            return mod_roots

    def _roots_univariate_polynomial(self, p, ring=None, multiplicities=False, algorithm=None, degree_bound=None):
        """
        Return the list of roots of ``p``.

        INPUT:

        - ``p`` -- the polynomial whose roots are computed
        - ``ring`` -- the ring to find roots (default is the base ring of ``p``)
        - ``multiplicities`` -- bool (default: True): currently, roots are only
          computed without their multiplicities.
        - ``algorithm`` -- the algorithm to use: either ``"Alekhnovich"`` (default)
          or ``"Roth-Ruckenstein"``
        - ``degree_bound``-- if not ``None``, return only roots of degree at
          most ``degree_bound``

        EXAMPLES::

<<<<<<< HEAD
            sage: R.<x> = GF(13)[]
            sage: S.<y> = R[]
            sage: p = y^2 + (12*x^2 + x + 11)*y + x^3 + 12*x^2 + 12*x + 1
            sage: p.roots(multiplicities=False)                                         # needs sage.rings.finite_rings
            [x^2 + 11*x + 1, x + 1]
            sage: p.roots(multiplicities=False, degree_bound=1)                         # needs sage.rings.finite_rings
            [x + 1]
            sage: p.roots(multiplicities=False, algorithm="Roth-Ruckenstein")           # needs sage.rings.finite_rings
=======
            sage: # needs sage.rings.finite_rings
            sage: R.<x> = GF(13)[]
            sage: S.<y> = R[]
            sage: p = y^2 + (12*x^2 + x + 11)*y + x^3 + 12*x^2 + 12*x + 1
            sage: p.roots(multiplicities=False)
            [x^2 + 11*x + 1, x + 1]
            sage: p.roots(multiplicities=False, degree_bound=1)
            [x + 1]
            sage: p.roots(multiplicities=False, algorithm="Roth-Ruckenstein")
>>>>>>> 31097fc4
            [x^2 + 11*x + 1, x + 1]

        TESTS:

        Check that :trac:`23639` is fixed::

<<<<<<< HEAD
            sage: R = GF(3)['x']['y']
            sage: R.one().roots(multiplicities=False)
            []
            sage: R.zero().roots(multiplicities=False)
=======
            sage: R = GF(3)['x']['y']                                                   # needs sage.rings.finite_rings
            sage: R.one().roots(multiplicities=False)                                   # needs sage.rings.finite_rings
            []
            sage: R.zero().roots(multiplicities=False)                                  # needs sage.rings.finite_rings
>>>>>>> 31097fc4
            Traceback (most recent call last):
            ...
            ArithmeticError: roots of 0 are not defined
        """
        if multiplicities:
            raise NotImplementedError("Use multiplicities=False")

        if degree_bound is None:
            l = p.degree()
            if l < 0:
                raise ArithmeticError("roots of 0 are not defined")
            if l == 0:
                return []
            dl = p[l].degree()
            degree_bound = max((p[i].degree() - dl)//(l - i) for i in range(l) if p[i])

        if algorithm is None:
            algorithm = "Alekhnovich"

        if algorithm == "Roth-Ruckenstein":
            return self._roth_ruckenstein(p, degree_bound, None)

        elif algorithm == "Alekhnovich":
            return self._alekhnovich(p, degree_bound)

        else:
            raise ValueError("unknown algorithm '{}'".format(algorithm))


class PolynomialRing_cdvr(PolynomialRing_integral_domain):
    r"""
    A class for polynomial ring over complete discrete valuation rings
    """
    def __init__(self, base_ring, name=None, sparse=False, implementation=None,
                 element_class=None, category=None):
        r"""
        TESTS::

            sage: from sage.rings.polynomial.polynomial_ring import PolynomialRing_cdvr

            sage: S.<x> = ZZ[]
            sage: isinstance(S, PolynomialRing_cdvr)
            False

            sage: S.<x> = Zp(5)[]                                                       # needs sage.rings.padics
<<<<<<< HEAD
            sage: isinstance(S, PolynomialRing_cdvr)                                    # needs sage.rings.padics
=======
            sage: isinstance(S, PolynomialRing_cdvr)
>>>>>>> 31097fc4
            True
        """
        if element_class is None:
            if sparse:
                from sage.rings.polynomial.polynomial_element_generic import Polynomial_generic_sparse_cdvr
                element_class = Polynomial_generic_sparse_cdvr
            else:
                from sage.rings.polynomial.polynomial_element_generic import Polynomial_generic_dense_cdvr
                element_class = Polynomial_generic_dense_cdvr
        PolynomialRing_integral_domain.__init__(self, base_ring, name, sparse,
                                                implementation=implementation,
                                                element_class=element_class, category=category)


class PolynomialRing_cdvf(PolynomialRing_cdvr, PolynomialRing_field):
    """
    A class for polynomial ring over complete discrete valuation fields
    """
    def __init__(self, base_ring, name=None, sparse=False, implementation=None,
                 element_class=None, category=None):
        r"""
        TESTS::

            sage: from sage.rings.polynomial.polynomial_ring import PolynomialRing_cdvf

            sage: S.<x> = QQ[]
            sage: isinstance(S, PolynomialRing_cdvf)
            False

            sage: S.<x> = Qp(5)[]                                                       # needs sage.rings.padics
            sage: isinstance(S, PolynomialRing_cdvf)                                    # needs sage.rings.padics
            True
        """
        if element_class is None:
            if sparse:
                from sage.rings.polynomial.polynomial_element_generic import Polynomial_generic_sparse_cdvf
                element_class = Polynomial_generic_sparse_cdvf
            else:
                from sage.rings.polynomial.polynomial_element_generic import Polynomial_generic_dense_cdvf
                element_class = Polynomial_generic_dense_cdvf
        PolynomialRing_field.__init__(self, base_ring, name, sparse,
                                      implementation=implementation, element_class=element_class,
                                      category=category)


class PolynomialRing_dense_padic_ring_generic(PolynomialRing_cdvr):
    r"""
    A class for dense polynomial ring over p-adic rings
    """
    def __init__(self, base_ring, name=None, implementation=None, element_class=None, category=None):
        PolynomialRing_cdvr.__init__(self, base_ring, sparse=False, name=name,
                                     implementation=implementation, element_class=element_class,
                                     category=category)

    @staticmethod
    def _implementation_names_impl(implementation, base_ring, sparse):
        """
        Only support ``implementation=None`` and ``sparse=False``.

        TESTS::

            sage: from sage.rings.polynomial.polynomial_ring import PolynomialRing_dense_padic_ring_generic
            sage: PolynomialRing_dense_padic_ring_generic._implementation_names_impl(None, Zp(2), False)                # needs sage.rings.padics
            [None]
            sage: PolynomialRing_dense_padic_ring_generic._implementation_names_impl(None, Zp(2), True)                 # needs sage.rings.padics
            NotImplemented
            sage: PolynomialRing_dense_padic_ring_generic._implementation_names_impl("generic", Zp(2), False)           # needs sage.rings.padics
            NotImplemented
        """
        if implementation is None and not sparse:
            return [None]  # Not a "generic" implementation
        return NotImplemented


class PolynomialRing_dense_padic_field_generic(PolynomialRing_cdvf):
    r"""
    A class for dense polynomial ring over p-adic fields
    """
    def __init__(self, base_ring, name=None, implementation=None, element_class=None, category=None):
        PolynomialRing_cdvf.__init__(self, base_ring, sparse=False, name=name,
                                     implementation=implementation, element_class=element_class,
                                     category=category)

    @staticmethod
    def _implementation_names_impl(implementation, base_ring, sparse):
        """
        Only support ``implementation=None`` and ``sparse=False``.

        TESTS::

            sage: from sage.rings.polynomial.polynomial_ring import PolynomialRing_dense_padic_field_generic
            sage: PolynomialRing_dense_padic_field_generic._implementation_names_impl(None, Qp(2), False)               # needs sage.rings.padics
            [None]
            sage: PolynomialRing_dense_padic_field_generic._implementation_names_impl(None, Qp(2), True)                # needs sage.rings.padics
            NotImplemented
            sage: PolynomialRing_dense_padic_field_generic._implementation_names_impl("generic", Qp(2), False)          # needs sage.rings.padics
            NotImplemented
        """
        if implementation is None and not sparse:
            return [None]  # Not a "generic" implementation
        return NotImplemented


class PolynomialRing_dense_padic_ring_capped_relative(PolynomialRing_dense_padic_ring_generic):
    def __init__(self, base_ring, name=None, implementation=None, element_class=None, category=None):
        """
        TESTS::

            sage: from sage.rings.polynomial.polynomial_ring import PolynomialRing_dense_padic_ring_capped_relative as PRing
            sage: R = PRing(Zp(13), name='t'); R                                                                        # needs sage.rings.padics
            Univariate Polynomial Ring in t over 13-adic Ring with capped relative precision 20
            sage: type(R.gen())                                                                                         # needs sage.rings.padics
            <class 'sage.rings.polynomial.polynomial_ring.PolynomialRing_dense_padic_ring_capped_relative_with_category.element_class'>
        """
        if element_class is None:
            from sage.rings.polynomial.padics.\
                    polynomial_padic_capped_relative_dense import \
                    Polynomial_padic_capped_relative_dense
            element_class = Polynomial_padic_capped_relative_dense
        PolynomialRing_dense_padic_ring_generic.__init__(self, base_ring, name=name,
                                                         implementation=implementation,
                                                         element_class=element_class, category=category)


class PolynomialRing_dense_padic_ring_capped_absolute(PolynomialRing_dense_padic_ring_generic):
    def __init__(self, base_ring, name=None, implementation=None, element_class=None, category=None):
        """
        TESTS::

            sage: from sage.rings.polynomial.polynomial_ring import PolynomialRing_dense_padic_ring_capped_absolute as PRing
            sage: R = PRing(Zp(13, type='capped-abs'), name='t'); R                                                     # needs sage.rings.padics
            Univariate Polynomial Ring in t over 13-adic Ring with capped absolute precision 20
            sage: type(R.gen())                                                                                         # needs sage.rings.padics
            <class 'sage.rings.polynomial.polynomial_ring.PolynomialRing_dense_padic_ring_capped_absolute_with_category.element_class'>
        """
        if element_class is None:
            from sage.rings.polynomial.padics.polynomial_padic_flat import \
                    Polynomial_padic_flat
            element_class = Polynomial_padic_flat
        PolynomialRing_dense_padic_ring_generic.__init__(self, base_ring, name=name,
                                                         implementation=implementation,
                                                         element_class=element_class, category=category)


class PolynomialRing_dense_padic_ring_fixed_mod(PolynomialRing_dense_padic_ring_generic):
    def __init__(self, base_ring, name=None, implementation=None, element_class=None, category=None):
        """
        TESTS::

            sage: from sage.rings.polynomial.polynomial_ring import PolynomialRing_dense_padic_ring_fixed_mod as PRing
            sage: R = PRing(Zp(13, type='fixed-mod'), name='t'); R                                                      # needs sage.rings.padics
            Univariate Polynomial Ring in t over 13-adic Ring of fixed modulus 13^20

            sage: type(R.gen())                                                                                         # needs sage.rings.padics
            <class 'sage.rings.polynomial.polynomial_ring.PolynomialRing_dense_padic_ring_fixed_mod_with_category.element_class'>
        """
        if element_class is None:
            from sage.rings.polynomial.padics.polynomial_padic_flat import \
                    Polynomial_padic_flat
            element_class = Polynomial_padic_flat
        PolynomialRing_dense_padic_ring_generic.__init__(self, base_ring, name=name,
                                                         implementation=implementation,
                                                         element_class=element_class, category=category)


class PolynomialRing_dense_padic_field_capped_relative(PolynomialRing_dense_padic_field_generic):
    def __init__(self, base_ring, name=None, implementation=None, element_class=None, category=None):
        """
        TESTS::

            sage: from sage.rings.polynomial.polynomial_ring import PolynomialRing_dense_padic_field_capped_relative as PRing
            sage: R = PRing(Qp(13), name='t'); R                                                                        # needs sage.rings.padics
            Univariate Polynomial Ring in t over 13-adic Field with capped relative precision 20
            sage: type(R.gen())                                                                                         # needs sage.rings.padics
            <class 'sage.rings.polynomial.polynomial_ring.PolynomialRing_dense_padic_field_capped_relative_with_category.element_class'>
        """
        if element_class is None:
            from sage.rings.polynomial.padics.\
                    polynomial_padic_capped_relative_dense import \
                    Polynomial_padic_capped_relative_dense
            element_class = Polynomial_padic_capped_relative_dense
        PolynomialRing_dense_padic_field_generic.__init__(self, base_ring, name=name,
                                                          implementation=implementation,
                                                          element_class=element_class, category=category)


class PolynomialRing_dense_mod_n(PolynomialRing_commutative):
    def __init__(self, base_ring, name=None, element_class=None,
            implementation=None, category=None):
        """
        TESTS::

            sage: from sage.rings.polynomial.polynomial_ring import PolynomialRing_dense_mod_n as PRing
            sage: R = PRing(Zmod(15), 'x'); R
            Univariate Polynomial Ring in x over Ring of integers modulo 15
            sage: type(R.gen())                                                                                         # needs sage.libs.flint
            <class 'sage.rings.polynomial.polynomial_zmod_flint.Polynomial_zmod_flint'>

            sage: R = PRing(Zmod(15), 'x', implementation='NTL'); R                                                     # needs sage.libs.ntl
            Univariate Polynomial Ring in x over Ring of integers modulo 15 (using NTL)
            sage: type(R.gen())                                                                                         # needs sage.libs.ntl
            <class 'sage.rings.polynomial.polynomial_modn_dense_ntl.Polynomial_dense_modn_ntl_zz'>

            sage: R = PRing(Zmod(2**63*3), 'x', implementation='NTL'); R                                                # needs sage.libs.ntl
            Univariate Polynomial Ring in x over Ring of integers modulo 27670116110564327424 (using NTL)
            sage: type(R.gen())                                                                                         # needs sage.libs.ntl
            <class 'sage.rings.polynomial.polynomial_modn_dense_ntl.Polynomial_dense_modn_ntl_ZZ'>

            sage: R = PRing(Zmod(2**63*3), 'x', implementation='FLINT')                                                 # needs sage.libs.flint
            Traceback (most recent call last):
            ...
            ValueError: FLINT does not support modulus 27670116110564327424

            sage: R = PRing(Zmod(2**63*3), 'x'); R                                                                      # needs sage.libs.ntl
            Univariate Polynomial Ring in x over Ring of integers modulo 27670116110564327424 (using NTL)
            sage: type(R.gen())                                                                                         # needs sage.libs.ntl
            <class 'sage.rings.polynomial.polynomial_modn_dense_ntl.Polynomial_dense_modn_ntl_ZZ'>
        """
        if element_class is None:
            self._implementation_repr = ''
            given_implementation = implementation
            for implementation in self._implementation_names(implementation, base_ring):
                if implementation == "FLINT":
                    try:
                        from .polynomial_zmod_flint import Polynomial_zmod_flint as element_class
                    except ImportError:
                        if given_implementation:
                            raise
                        continue
                    self._implementation_repr = ''
                elif implementation == "NTL":
                    modulus = base_ring.order()
                    try:
                        from . import polynomial_modn_dense_ntl as modn_dense_ntl
                    except ImportError:
                        if given_implementation:
                            raise
                        continue
                    if modulus < ZZ(modn_dense_ntl.zz_p_max):
                        element_class = modn_dense_ntl.Polynomial_dense_modn_ntl_zz
                    else:
                        element_class = modn_dense_ntl.Polynomial_dense_modn_ntl_ZZ
                    self._implementation_repr = ' (using NTL)'
                break

        PolynomialRing_commutative.__init__(self, base_ring, name=name, implementation=implementation,
                                            element_class=element_class, category=category)

    @staticmethod
    def _implementation_names_impl(implementation, base_ring, sparse):
        """
        TESTS::

            sage: from sage.rings.polynomial.polynomial_ring import PolynomialRing_dense_mod_n
            sage: PolynomialRing_dense_mod_n._implementation_names_impl("FLINT", IntegerModRing(10), False)
            ['FLINT', None]
            sage: PolynomialRing_dense_mod_n._implementation_names_impl("NTL", IntegerModRing(10), False)
            ['NTL']
            sage: PolynomialRing_dense_mod_n._implementation_names_impl(None, IntegerModRing(10), False)
            ['FLINT', None]
            sage: PolynomialRing_dense_mod_n._implementation_names_impl("generic", IntegerModRing(10), False)
            NotImplemented
            sage: PolynomialRing_dense_mod_n._implementation_names_impl("FLINT", IntegerModRing(10^30), False)
            Traceback (most recent call last):
            ...
            ValueError: FLINT does not support modulus 1000000000000000000000000000000
            sage: PolynomialRing_dense_mod_n._implementation_names_impl("NTL", IntegerModRing(10^30), False)
            ['NTL', None]
            sage: PolynomialRing_dense_mod_n._implementation_names_impl(None, IntegerModRing(10^30), False)
            ['NTL', None]
            sage: PolynomialRing_dense_mod_n._implementation_names_impl("generic", IntegerModRing(10^30), False)
            NotImplemented
            sage: PolynomialRing_dense_mod_n._implementation_names_impl(None, IntegerModRing(10^30), True)
            NotImplemented
        """
        if sparse:
            return NotImplemented
        modulus = base_ring.order()
        if modulus <= sys.maxsize:
            defaults = ["FLINT", None]
        elif implementation == "FLINT":
            raise ValueError("FLINT does not support modulus %s" % modulus)
        else:
            defaults = ["NTL", None]
        if implementation in defaults:
            return defaults
        elif implementation == "NTL":
            return [implementation]
        return NotImplemented

    @cached_method
    def modulus(self):
        """
        EXAMPLES::

            sage: R.<x> = Zmod(15)[]
            sage: R.modulus()
            15
        """
        return self.base_ring().characteristic()

    def _repr_(self):
        """
        TESTS::

            sage: from sage.rings.polynomial.polynomial_ring import PolynomialRing_integral_domain as PRing
            sage: R = PRing(ZZ, 'x', implementation='NTL'); R                           # needs sage.libs.ntl
            Univariate Polynomial Ring in x over Integer Ring (using NTL)
        """
        s = PolynomialRing_commutative._repr_(self)
        return s + self._implementation_repr

    def residue_field(self, ideal, names=None):
        """
        Return the residue finite field at the given ideal.

        EXAMPLES::

<<<<<<< HEAD
            sage: R.<t> = GF(2)[]
            sage: k.<a> = R.residue_field(t^3 + t + 1); k                               # needs sage.rings.finite_rings
            Residue field in a
             of Principal ideal (t^3 + t + 1) of Univariate Polynomial Ring in t
             over Finite Field of size 2 (using GF2X)
            sage: k.list()                                                              # needs sage.rings.finite_rings
            [0, a, a^2, a + 1, a^2 + a, a^2 + a + 1, a^2 + 1, 1]
            sage: R.residue_field(t)                                                    # needs sage.rings.finite_rings
            Residue field of Principal ideal (t) of Univariate Polynomial Ring in t
             over Finite Field of size 2 (using GF2X)
            sage: P = R.irreducible_element(8) * R                                      # needs sage.rings.finite_rings
            sage: P                                                                     # needs sage.rings.finite_rings
            Principal ideal (t^8 + t^4 + t^3 + t^2 + 1) of Univariate Polynomial Ring in t
             over Finite Field of size 2 (using GF2X)
            sage: k.<a> = R.residue_field(P); k                                         # needs sage.rings.finite_rings
            Residue field in a
             of Principal ideal (t^8 + t^4 + t^3 + t^2 + 1) of Univariate Polynomial Ring in t
             over Finite Field of size 2 (using GF2X)
            sage: k.cardinality()                                                       # needs sage.rings.finite_rings
=======
            sage: # needs sage.rings.finite_rings
            sage: R.<t> = GF(2)[]
            sage: k.<a> = R.residue_field(t^3 + t + 1); k
            Residue field in a
             of Principal ideal (t^3 + t + 1) of Univariate Polynomial Ring in t
             over Finite Field of size 2 (using GF2X)
            sage: k.list()
            [0, a, a^2, a + 1, a^2 + a, a^2 + a + 1, a^2 + 1, 1]
            sage: R.residue_field(t)
            Residue field of Principal ideal (t) of Univariate Polynomial Ring in t
             over Finite Field of size 2 (using GF2X)
            sage: P = R.irreducible_element(8) * R
            sage: P
            Principal ideal (t^8 + t^4 + t^3 + t^2 + 1) of Univariate Polynomial Ring in t
             over Finite Field of size 2 (using GF2X)
            sage: k.<a> = R.residue_field(P); k
            Residue field in a
             of Principal ideal (t^8 + t^4 + t^3 + t^2 + 1) of Univariate Polynomial Ring in t
             over Finite Field of size 2 (using GF2X)
            sage: k.cardinality()
>>>>>>> 31097fc4
            256

        Non-maximal ideals are not accepted::

            sage: R.residue_field(t^2 + 1)                                              # needs sage.rings.finite_rings
            Traceback (most recent call last):
            ...
            ArithmeticError: ideal is not maximal
<<<<<<< HEAD
            sage: R.residue_field(0)
            Traceback (most recent call last):
            ...
            ArithmeticError: ideal is not maximal
            sage: R.residue_field(1)
=======
            sage: R.residue_field(0)                                                    # needs sage.rings.finite_rings
            Traceback (most recent call last):
            ...
            ArithmeticError: ideal is not maximal
            sage: R.residue_field(1)                                                    # needs sage.rings.finite_rings
>>>>>>> 31097fc4
            Traceback (most recent call last):
            ...
            ArithmeticError: ideal is not maximal
        """
        ideal = self.ideal(ideal)
        if not ideal.is_maximal():
            raise ArithmeticError("ideal is not maximal")
        return ideal.residue_field(names)


class PolynomialRing_dense_mod_p(PolynomialRing_dense_finite_field,
                                 PolynomialRing_dense_mod_n,
                                 PolynomialRing_singular_repr):
    def __init__(self, base_ring, name="x", implementation=None, element_class=None, category=None):
        """
        TESTS::

            sage: P = GF(2)['x']; P                                                     # needs sage.rings.finite_rings
            Univariate Polynomial Ring in x over Finite Field of size 2 (using GF2X)
            sage: type(P.gen())                                                         # needs sage.rings.finite_rings
            <class 'sage.rings.polynomial.polynomial_gf2x.Polynomial_GF2X'>

<<<<<<< HEAD
            sage: from sage.rings.polynomial.polynomial_ring import PolynomialRing_dense_mod_p
            sage: P = PolynomialRing_dense_mod_p(GF(5), 'x'); P
=======
            sage: from sage.rings.polynomial.polynomial_ring import PolynomialRing_dense_mod_p      # needs sage.rings.finite_rings
            sage: P = PolynomialRing_dense_mod_p(GF(5), 'x'); P                         # needs sage.rings.finite_rings
>>>>>>> 31097fc4
            Univariate Polynomial Ring in x over Finite Field of size 5
            sage: type(P.gen())                                                         # needs sage.rings.finite_rings
            <class 'sage.rings.polynomial.polynomial_zmod_flint.Polynomial_zmod_flint'>

            sage: P = PolynomialRing_dense_mod_p(GF(5), 'x', implementation='NTL'); P   # needs sage.rings.finite_rings
            Univariate Polynomial Ring in x over Finite Field of size 5 (using NTL)
            sage: type(P.gen())                                                         # needs sage.rings.finite_rings
            <class 'sage.rings.polynomial.polynomial_modn_dense_ntl.Polynomial_dense_mod_p'>

            sage: P = PolynomialRing_dense_mod_p(GF(9223372036854775837), 'x')          # needs sage.rings.finite_rings
            sage: P                                                                     # needs sage.rings.finite_rings
            Univariate Polynomial Ring in x over Finite Field of size 9223372036854775837 (using NTL)
            sage: type(P.gen())                                                         # needs sage.rings.finite_rings
            <class 'sage.rings.polynomial.polynomial_modn_dense_ntl.Polynomial_dense_mod_p'>

        This caching bug was fixed in :trac:`24264`::

            sage: p = 2^64 + 13
            sage: A = GF(p^2)                                                           # needs sage.rings.finite_rings
            sage: B = GF(p^3)                                                           # needs sage.rings.finite_rings
            sage: R = A.modulus().parent()                                              # needs sage.rings.finite_rings
            sage: S = B.modulus().parent()                                              # needs sage.rings.finite_rings
            sage: R is S                                                                # needs sage.rings.finite_rings
            True
        """
        if element_class is None:
            given_implementation = implementation
            for implementation in self._implementation_names(implementation, base_ring):
                if implementation == "FLINT":
                    try:
                        from .polynomial_zmod_flint import Polynomial_zmod_flint as element_class
                    except ImportError:
                        if given_implementation:
                            raise
                        continue
                    self._implementation_repr = ''
                elif implementation == "NTL":
                    try:
                        from .polynomial_modn_dense_ntl import Polynomial_dense_mod_p as element_class
                    except ImportError:
                        if given_implementation:
                            raise
                        continue
                    self._implementation_repr = ' (using NTL)'
                elif implementation == "GF2X":
                    try:
                        from .polynomial_gf2x import Polynomial_GF2X as element_class
                    except ImportError:
                        if given_implementation:
                            raise
                        continue
                    self._implementation_repr = ' (using GF2X)'
                break

        PolynomialRing_dense_mod_n.__init__(self, base_ring, name=name, implementation=implementation,
                                            element_class=element_class, category=category)

        self._has_singular = can_convert_to_singular(self)

    @staticmethod
    def _implementation_names_impl(implementation, base_ring, sparse):
        """
        TESTS::

<<<<<<< HEAD
            sage: PolynomialRing(GF(2), 'x', implementation="GF2X")                     # needs sage.rings.finite_rings
            Univariate Polynomial Ring in x over Finite Field of size 2 (using GF2X)
            sage: PolynomialRing(GF(2), 'x', implementation="NTL")                      # needs sage.rings.finite_rings
            Univariate Polynomial Ring in x over Finite Field of size 2 (using GF2X)
            sage: PolynomialRing(GF(2), 'x', implementation=None)                       # needs sage.rings.finite_rings
            Univariate Polynomial Ring in x over Finite Field of size 2 (using GF2X)
            sage: PolynomialRing(GF(2), 'x', implementation="FLINT")                    # needs sage.rings.finite_rings
=======
            sage: # needs sage.rings.finite_rings
            sage: PolynomialRing(GF(2), 'x', implementation="GF2X")
            Univariate Polynomial Ring in x over Finite Field of size 2 (using GF2X)
            sage: PolynomialRing(GF(2), 'x', implementation="NTL")
            Univariate Polynomial Ring in x over Finite Field of size 2 (using GF2X)
            sage: PolynomialRing(GF(2), 'x', implementation=None)
            Univariate Polynomial Ring in x over Finite Field of size 2 (using GF2X)
            sage: PolynomialRing(GF(2), 'x', implementation="FLINT")
>>>>>>> 31097fc4
            Univariate Polynomial Ring in x over Finite Field of size 2
            sage: PolynomialRing(GF(3), 'x', implementation="GF2X")
            Traceback (most recent call last):
            ...
            ValueError: GF2X only supports modulus 2
        """
        if sparse:
            return NotImplemented
        modulus = base_ring.characteristic()
        if modulus == 2:
            defaults = ["GF2X", "NTL", None]
        elif implementation == "GF2X":
            raise ValueError("GF2X only supports modulus 2")
        elif modulus <= sys.maxsize:
            defaults = ["FLINT", None]
        elif implementation == "FLINT":
            raise ValueError("FLINT does not support modulus %s" % modulus)
        else:
            defaults = ["NTL", None]
        if implementation in defaults:
            return defaults
        elif implementation in ["NTL", "FLINT"]:
            return [implementation]
        return NotImplemented

    def irreducible_element(self, n, algorithm=None):
        """
        Construct a monic irreducible polynomial of degree `n`.

        INPUT:

        - ``n`` -- integer: the degree of the polynomial to construct

        - ``algorithm`` -- string: algorithm to use, or ``None``.
          Currently available options are:

          - ``'adleman-lenstra'``: a variant of the Adleman--Lenstra
            algorithm as implemented in PARI.

          - ``'conway'``: look up the Conway polynomial of degree `n`
            over the field of `p` elements in the database; raise a
            ``RuntimeError`` if it is not found.

          - ``'ffprimroot'``: use the :pari:`ffprimroot` function from
            PARI.

          - ``'first_lexicographic'``: return the lexicographically
            smallest irreducible polynomial of degree `n`.

          - ``'minimal_weight'``: return an irreducible polynomial of
            degree `n` with minimal number of non-zero coefficients.
            Only implemented for `p = 2`.

          - ``'primitive'``: return a polynomial `f` such that a root of
            `f` generates the multiplicative group of the finite field
            extension defined by `f`. This uses the Conway polynomial if
            possible, otherwise it uses ``'ffprimroot'``.

          - ``'random'``: try random polynomials until an irreducible
            one is found.

          If ``algorithm`` is ``None``, use `x - 1` in degree 1. In
          degree > 1, the Conway polynomial is used if it is found in
          the database.  Otherwise, the algorithm ``minimal_weight``
          is used if `p = 2`, and the algorithm ``'adleman-lenstra'`` if
          `p > 2`.

        OUTPUT:

        A monic irreducible polynomial of degree `n` in ``self``.

        EXAMPLES::

            sage: # needs sage.rings.finite_rings
            sage: GF(5)['x'].irreducible_element(2)
            x^2 + 4*x + 2
            sage: GF(5)['x'].irreducible_element(2, algorithm="adleman-lenstra")
            x^2 + x + 1
            sage: GF(5)['x'].irreducible_element(2, algorithm="primitive")
            x^2 + 4*x + 2
            sage: GF(5)['x'].irreducible_element(32, algorithm="first_lexicographic")
            x^32 + 2
            sage: GF(5)['x'].irreducible_element(32, algorithm="conway")
            Traceback (most recent call last):
            ...
            RuntimeError: requested Conway polynomial not in database.
            sage: GF(5)['x'].irreducible_element(32, algorithm="primitive")
            x^32 + ...

        In characteristic 2::

            sage: GF(2)['x'].irreducible_element(33)                                    # needs sage.rings.finite_rings
            x^33 + x^13 + x^12 + x^11 + x^10 + x^8 + x^6 + x^3 + 1
            sage: GF(2)['x'].irreducible_element(33, algorithm="minimal_weight")        # needs sage.rings.finite_rings
            x^33 + x^10 + 1

        In degree 1::

            sage: GF(97)['x'].irreducible_element(1)                                    # needs sage.rings.finite_rings
            x + 96
            sage: GF(97)['x'].irreducible_element(1, algorithm="conway")                # needs sage.rings.finite_rings
            x + 92
            sage: GF(97)['x'].irreducible_element(1, algorithm="adleman-lenstra")       # needs sage.rings.finite_rings
            x

        AUTHORS:

        - Peter Bruin (June 2013)

        - Jeroen Demeyer (September 2014): add "ffprimroot" algorithm,
          see :trac:`8373`.
        """
        from sage.libs.pari.all import pari
        from sage.rings.finite_rings.conway_polynomials import (conway_polynomial,
                                                                exists_conway_polynomial)
        from .polynomial_gf2x import (GF2X_BuildIrred_list,
                                     GF2X_BuildSparseIrred_list,
                                     GF2X_BuildRandomIrred_list)

        p = self.characteristic()
        n = int(n)
        if n < 1:
            raise ValueError("degree must be at least 1")

        if algorithm is None:
            if n == 1:
                return self((-1,1))  # Polynomial x - 1
            elif exists_conway_polynomial(p, n):
                algorithm = "conway"
            elif p == 2:
                algorithm = "minimal_weight"
            else:
                algorithm = "adleman-lenstra"
        elif algorithm == "primitive":
            if exists_conway_polynomial(p, n):
                algorithm = "conway"
            else:
                algorithm = "ffprimroot"

        if algorithm == "adleman-lenstra":
            return self(pari(p).ffinit(n))
        elif algorithm == "conway":
            return self(conway_polynomial(p, n))
        elif algorithm == "first_lexicographic":
            if p == 2:
                return self(GF2X_BuildIrred_list(n))
            else:
                # Fallback to PolynomialRing_dense_finite_field.irreducible_element
                pass
        elif algorithm == "ffprimroot":
            return self(pari(p).ffinit(n).ffgen().ffprimroot().charpoly())
        elif algorithm == "minimal_weight":
            if p == 2:
                return self(GF2X_BuildSparseIrred_list(n))
            else:
                raise NotImplementedError("'minimal_weight' option only implemented for p = 2")
        elif algorithm == "random":
            if p == 2:
                return self(GF2X_BuildRandomIrred_list(n))
            else:
                pass

        # No suitable algorithm found, try algorithms from the base class.
        return PolynomialRing_dense_finite_field.irreducible_element(self, n, algorithm)

def polygen(ring_or_element, name="x"):
    """
    Return a polynomial indeterminate.

    INPUT:

    - ``polygen(base_ring, name="x")``

    - ``polygen(ring_element, name="x")``

    If the first input is a ring, return a polynomial generator over
    that ring. If it is a ring element, return a polynomial generator
    over the parent of the element.

    EXAMPLES::

        sage: z = polygen(QQ, 'z')
        sage: z^3 + z +1
        z^3 + z + 1
        sage: parent(z)
        Univariate Polynomial Ring in z over Rational Field

    .. note::

       If you give a list or comma-separated string to :func:`polygen`, you'll
       get a tuple of indeterminates, exactly as if you called
       :func:`polygens`.
    """
    if is_RingElement(ring_or_element):
        base_ring = ring_or_element.parent()
    elif ring.is_Ring(ring_or_element):
        base_ring = ring_or_element
    else:
        raise TypeError("input must be a ring or ring element")
    from sage.rings.polynomial.polynomial_ring_constructor import PolynomialRing

    t = PolynomialRing(base_ring, name)
    if t.ngens() > 1:
        return t.gens()
    return t.gen()

def polygens(base_ring, names="x", *args):
    """
    Return indeterminates over the given base ring with the given
    names.

    EXAMPLES::

        sage: x,y,z = polygens(QQ,'x,y,z')
        sage: (x+y+z)^2
        x^2 + 2*x*y + y^2 + 2*x*z + 2*y*z + z^2
        sage: parent(x)
        Multivariate Polynomial Ring in x, y, z over Rational Field
        sage: t = polygens(QQ, ['x','yz','abc'])
        sage: t
        (x, yz, abc)

    The number of generators can be passed as a third argument::

        sage: polygens(QQ, 'x', 4)
        (x0, x1, x2, x3)
    """
    from sage.rings.polynomial.polynomial_ring_constructor import PolynomialRing
    return PolynomialRing(base_ring, names, *args).gens()<|MERGE_RESOLUTION|>--- conflicted
+++ resolved
@@ -89,7 +89,6 @@
 different base rings. In that situation, coercion works by means of
 the :func:`~sage.categories.pushout.pushout` formalism::
 
-<<<<<<< HEAD
     sage: R.<x> = PolynomialRing(GF(5), sparse=True)
     sage: S.<x> = PolynomialRing(ZZ)
     sage: R.has_coerce_map_from(S)
@@ -101,19 +100,6 @@
     sage: (S.0 + R.0).parent()
     Univariate Polynomial Ring in x over Finite Field of size 5
     sage: (S.0 + R.0).parent().is_sparse()
-=======
-    sage: R.<x> = PolynomialRing(GF(5), sparse=True)                                    # needs sage.rings.finite_rings
-    sage: S.<x> = PolynomialRing(ZZ)
-    sage: R.has_coerce_map_from(S)                                                      # needs sage.rings.finite_rings
-    False
-    sage: S.has_coerce_map_from(R)                                                      # needs sage.rings.finite_rings
-    False
-    sage: S.0 + R.0                                                                     # needs sage.rings.finite_rings
-    2*x
-    sage: (S.0 + R.0).parent()                                                          # needs sage.rings.finite_rings
-    Univariate Polynomial Ring in x over Finite Field of size 5
-    sage: (S.0 + R.0).parent().is_sparse()                                              # needs sage.rings.finite_rings
->>>>>>> 31097fc4
     False
 
 Similarly, there is a coercion from the (non-default) NTL
@@ -259,11 +245,7 @@
              and Category of commutative algebras over
               (euclidean domains and infinite enumerated sets and metric spaces)
              and Category of infinite sets
-<<<<<<< HEAD
             sage: category(GF(7)['x'])
-=======
-            sage: category(GF(7)['x'])                                                  # needs sage.rings.finite_rings
->>>>>>> 31097fc4
             Join of Category of euclidean domains
              and Category of commutative algebras over
               (finite enumerated fields and subquotients of monoids and quotients of semigroups) and Category of infinite sets
@@ -288,21 +270,13 @@
             sage: Zmod(1)['x'].is_finite()
             True
 
-<<<<<<< HEAD
             sage: GF(7)['x'].is_finite()
-=======
-            sage: GF(7)['x'].is_finite()                                                # needs sage.rings.finite_rings
->>>>>>> 31097fc4
             False
 
             sage: Zmod(1)['x']['y'].is_finite()
             True
 
-<<<<<<< HEAD
             sage: GF(7)['x']['y'].is_finite()
-=======
-            sage: GF(7)['x']['y'].is_finite()                                           # needs sage.rings.finite_rings
->>>>>>> 31097fc4
             False
 
         """
@@ -724,11 +698,7 @@
                       Polynomial base injection morphism:
                       From: Rational Field
                       To:   Univariate Polynomial Ring in x over Rational Field
-<<<<<<< HEAD
             sage: R.coerce_map_from(GF(7))
-=======
-            sage: R.coerce_map_from(GF(7))                                              # needs sage.rings.finite_rings
->>>>>>> 31097fc4
         """
         from .polynomial_element import PolynomialBaseringInjection
 
@@ -960,19 +930,11 @@
 
         EXAMPLES::
 
-<<<<<<< HEAD
             sage: sage_input(GF(5)['x']['y'], verify=True)
             # Verified
             GF(5)['x']['y']
             sage: from sage.misc.sage_input import SageInputBuilder
             sage: ZZ['z']._sage_input_(SageInputBuilder(), False)
-=======
-            sage: sage_input(GF(5)['x']['y'], verify=True)                              # needs sage.rings.finite_rings
-            # Verified
-            GF(5)['x']['y']
-            sage: from sage.misc.sage_input import SageInputBuilder                     # needs sage.rings.finite_rings
-            sage: ZZ['z']._sage_input_(SageInputBuilder(), False)                       # needs sage.rings.finite_rings
->>>>>>> 31097fc4
             {constr_parent: {subscr: {atomic:ZZ}[{atomic:'z'}]} with gens: ('z',)}
         """
         base = sib(self.base_ring())
@@ -1011,11 +973,7 @@
         EXAMPLES::
 
             sage: R.<x> = QQ[]
-<<<<<<< HEAD
             sage: R._is_valid_homomorphism_(GF(7), [5])
-=======
-            sage: R._is_valid_homomorphism_(GF(7), [5])                                 # needs sage.rings.finite_rings
->>>>>>> 31097fc4
             False
             sage: R._is_valid_homomorphism_(Qp(7), [5])                                 # needs sage.rings.padics
             True
@@ -1220,17 +1178,10 @@
             x^4 + 1
             sage: R.cyclotomic_polynomial(12)                                           # needs sage.libs.pari
             x^4 - x^2 + 1
-<<<<<<< HEAD
             sage: S = PolynomialRing(FiniteField(7), 'x')
             sage: S.cyclotomic_polynomial(12)
             x^4 + 6*x^2 + 1
             sage: S.cyclotomic_polynomial(1)
-=======
-            sage: S = PolynomialRing(FiniteField(7), 'x')                               # needs sage.rings.finite_rings
-            sage: S.cyclotomic_polynomial(12)                                           # needs sage.rings.finite_rings
-            x^4 + 6*x^2 + 1
-            sage: S.cyclotomic_polynomial(1)                                            # needs sage.rings.finite_rings
->>>>>>> 31097fc4
             x + 6
 
         TESTS:
@@ -1370,7 +1321,6 @@
             1
             sage: R.<z> = GF(9, 'a')[]; R                                               # needs sage.rings.finite_rings
             Univariate Polynomial Ring in z over Finite Field in a of size 3^2
-<<<<<<< HEAD
             sage: R.krull_dimension()
             1
             sage: S.<t> = R[]
@@ -1379,16 +1329,6 @@
             sage: for n in range(10):
             ....:     S = PolynomialRing(S, 'w')
             sage: S.krull_dimension()
-=======
-            sage: R.krull_dimension()                                                   # needs sage.rings.finite_rings
-            1
-            sage: S.<t> = R[]                                                           # needs sage.rings.finite_rings
-            sage: S.krull_dimension()                                                   # needs sage.rings.finite_rings
-            2
-            sage: for n in range(10):                                                   # needs sage.rings.finite_rings
-            ....:     S = PolynomialRing(S, 'w')
-            sage: S.krull_dimension()                                                   # needs sage.rings.finite_rings
->>>>>>> 31097fc4
             12
         """
         return self.base_ring().krull_dimension() + 1
@@ -1462,22 +1402,13 @@
 
         Check that :trac:`16682` is fixed::
 
-<<<<<<< HEAD
             sage: R = PolynomialRing(GF(2), 'z')
             sage: for _ in range(100):
-=======
-            sage: R = PolynomialRing(GF(2), 'z')                                        # needs sage.rings.finite_rings
-            sage: for _ in range(100):                                                  # needs sage.rings.finite_rings
->>>>>>> 31097fc4
             ....:     d = randint(-1,20)
             ....:     P = R.random_element(degree=d)
             ....:     assert P.degree() == d, "problem with {} which has not degree {}".format(P,d)
 
-<<<<<<< HEAD
             sage: R.random_element(degree=-2)
-=======
-            sage: R.random_element(degree=-2)                                           # needs sage.rings.finite_rings
->>>>>>> 31097fc4
             Traceback (most recent call last):
             ...
             ValueError: degree should be an integer greater or equal than -1
@@ -1652,10 +1583,6 @@
 
         EXAMPLES::
 
-<<<<<<< HEAD
-=======
-            sage: # needs sage.rings.finite_rings
->>>>>>> 31097fc4
             sage: P = PolynomialRing(GF(3), 'y')
             sage: for p in P.polynomials(of_degree=2): print(p)
             y^2
@@ -2136,11 +2063,7 @@
         Demonstrate that :trac:`8762` is fixed::
 
             sage: R.<x> = PolynomialRing(GF(next_prime(10^20)), sparse=True)            # needs sage.rings.finite_rings
-<<<<<<< HEAD
             sage: x^(10^20)  # this should be fast                                      # needs sage.rings.finite_rings
-=======
-            sage: x^(10^20) # this should be fast                                       # needs sage.rings.finite_rings
->>>>>>> 31097fc4
             x^100000000000000000000
         """
         def _element_class():
@@ -2187,13 +2110,8 @@
 
         EXAMPLES::
 
-<<<<<<< HEAD
             sage: R.<t> = GF(5)[]
             sage: R._ideal_class_()
-=======
-            sage: R.<t> = GF(5)[]                                                       # needs sage.rings.finite_rings
-            sage: R._ideal_class_()                                                     # needs sage.rings.finite_rings
->>>>>>> 31097fc4
             <class 'sage.rings.polynomial.ideal.Ideal_1poly_field'>
         """
         from sage.rings.polynomial.ideal import Ideal_1poly_field
@@ -2345,12 +2263,10 @@
             -2
             sage: f(-4)
             9
+
+            sage: # needs sage.rings.finite_rings
             sage: R = PolynomialRing(GF(2**3, 'a'), 'x')                                # needs sage.rings.finite_rings
-<<<<<<< HEAD
-            sage: a = R.base_ring().gen()
-=======
             sage: a = R.base_ring().gen()                                               # needs sage.rings.finite_rings
->>>>>>> 31097fc4
             sage: f = R.lagrange_polynomial([(a^2+a, a), (a, 1), (a^2, a^2+a+1)]); f    # needs sage.rings.finite_rings
             a^2*x^2 + a^2*x + a^2
             sage: f(a^2 + a)                                                            # needs sage.rings.finite_rings
@@ -2369,12 +2285,10 @@
             -11/7*x + 19/7,
             -17/42*x^2 - 83/42*x + 53/7,
             -23/84*x^3 - 11/84*x^2 + 13/7*x + 1]
+
+            sage: # needs sage.rings.finite_rings
             sage: R = PolynomialRing(GF(2**3, 'a'), 'x')                                # needs sage.rings.finite_rings
-<<<<<<< HEAD
-            sage: a = R.base_ring().gen()
-=======
             sage: a = R.base_ring().gen()                                               # needs sage.rings.finite_rings
->>>>>>> 31097fc4
             sage: R.lagrange_polynomial([(a^2+a, a), (a, 1), (a^2, a^2+a+1)],           # needs sage.rings.finite_rings
             ....:                       algorithm="neville")
             [a^2 + a + 1, x + a + 1, a^2*x^2 + a^2*x + a^2]
@@ -2387,14 +2301,11 @@
             sage: R.lagrange_polynomial([(0,1), (2,2), (3,-2), (-4,9)],
             ....:                       algorithm="neville", previous_row=p)[-1]
             -23/84*x^3 - 11/84*x^2 + 13/7*x + 1
+
+            sage: # needs sage.rings.finite_rings
             sage: R = PolynomialRing(GF(2**3, 'a'), 'x')                                # needs sage.rings.finite_rings
-<<<<<<< HEAD
-            sage: a = R.base_ring().gen()
-            sage: p = R.lagrange_polynomial([(a^2+a, a), (a, 1)], algorithm="neville")
-=======
             sage: a = R.base_ring().gen()                                               # needs sage.rings.finite_rings
             sage: p = R.lagrange_polynomial([(a^2+a, a), (a, 1)], algorithm="neville")  # needs sage.rings.finite_rings
->>>>>>> 31097fc4
             sage: R.lagrange_polynomial([(a^2+a, a), (a, 1), (a^2, a^2+a+1)],           # needs sage.rings.finite_rings
             ....:                       algorithm="neville", previous_row=p)[-1]
             a^2*x^2 + a^2*x + a^2
@@ -2438,17 +2349,10 @@
         Check that base fields of positive characteristic are treated
         correctly (see :trac:`9787`)::
 
-<<<<<<< HEAD
             sage: R.<x> = GF(101)[]
             sage: R.lagrange_polynomial([[1, 0], [2, 0]])
             0
             sage: R.lagrange_polynomial([[1, 0], [2, 0], [3, 0]])
-=======
-            sage: R.<x> = GF(101)[]                                                     # needs sage.rings.finite_rings
-            sage: R.lagrange_polynomial([[1, 0], [2, 0]])                               # needs sage.rings.finite_rings
-            0
-            sage: R.lagrange_polynomial([[1, 0], [2, 0], [3, 0]])                       # needs sage.rings.finite_rings
->>>>>>> 31097fc4
             0
         """
         # Perhaps we should be slightly stricter on the input and use
@@ -2534,13 +2438,8 @@
 
         EXAMPLES::
 
-<<<<<<< HEAD
             sage: R.<t> = GF(5)[]
             sage: R.fraction_field()
-=======
-            sage: R.<t> = GF(5)[]                                                       # needs sage.rings.finite_rings
-            sage: R.fraction_field()                                                    # needs sage.rings.finite_rings
->>>>>>> 31097fc4
             Fraction Field of Univariate Polynomial Ring in t
              over Finite Field of size 5
 
@@ -2591,15 +2490,9 @@
         """
         TESTS::
 
-<<<<<<< HEAD
             sage: from sage.rings.polynomial.polynomial_ring import PolynomialRing_dense_finite_field
             sage: R = PolynomialRing_dense_finite_field(GF(5), implementation='generic')
             sage: type(R(0))
-=======
-            sage: from sage.rings.polynomial.polynomial_ring import PolynomialRing_dense_finite_field                   # needs sage.rings.finite_rings
-            sage: R = PolynomialRing_dense_finite_field(GF(5), implementation='generic')            # needs sage.rings.finite_rings
-            sage: type(R(0))                                                            # needs sage.rings.finite_rings
->>>>>>> 31097fc4
             <class 'sage.rings.polynomial.polynomial_ring.PolynomialRing_dense_finite_field_with_category.element_class'>
 
             sage: S = PolynomialRing_dense_finite_field(GF(25, 'a'), implementation='NTL')          # needs sage.rings.finite_rings
@@ -2635,18 +2528,6 @@
         """
         TESTS::
 
-<<<<<<< HEAD
-            sage: from sage.rings.polynomial.polynomial_ring import PolynomialRing_dense_finite_field
-            sage: PolynomialRing_dense_finite_field._implementation_names_impl("NTL", GF(4), False)                     # needs sage.rings.finite_rings
-            ['NTL', None]
-            sage: PolynomialRing_dense_finite_field._implementation_names_impl(None, GF(4), False)  # needs sage.rings.finite_rings
-            ['NTL', None]
-            sage: PolynomialRing_dense_finite_field._implementation_names_impl("generic", GF(4), False)                 # needs sage.rings.finite_rings
-            ['generic']
-            sage: PolynomialRing_dense_finite_field._implementation_names_impl("FLINT", GF(4), False)                   # needs sage.rings.finite_rings
-            NotImplemented
-            sage: PolynomialRing_dense_finite_field._implementation_names_impl(None, GF(4), True)   # needs sage.rings.finite_rings
-=======
             sage: # needs sage.rings.finite_rings
             sage: from sage.rings.polynomial.polynomial_ring import PolynomialRing_dense_finite_field
             sage: PolynomialRing_dense_finite_field._implementation_names_impl("NTL", GF(4), False)
@@ -2658,7 +2539,6 @@
             sage: PolynomialRing_dense_finite_field._implementation_names_impl("FLINT", GF(4), False)
             NotImplemented
             sage: PolynomialRing_dense_finite_field._implementation_names_impl(None, GF(4), True)
->>>>>>> 31097fc4
             NotImplemented
         """
         if sparse:
@@ -2693,18 +2573,6 @@
 
         EXAMPLES::
 
-<<<<<<< HEAD
-            sage: f = GF(5^3, 'a')['x'].irreducible_element(2)                          # needs sage.rings.finite_rings
-            sage: f.degree()                                                            # needs sage.rings.finite_rings
-            2
-            sage: f.is_irreducible()                                                    # needs sage.rings.finite_rings
-            True
-            sage: R = GF(19)['x']
-            sage: R.irreducible_element(21, algorithm="first_lexicographic")            # needs sage.rings.finite_rings
-            x^21 + x + 5
-            sage: R = GF(5**2, 'a')['x']                                                # needs sage.rings.finite_rings
-            sage: R.irreducible_element(17, algorithm="first_lexicographic")            # needs sage.rings.finite_rings
-=======
             sage: # needs sage.rings.finite_rings
             sage: f = GF(5^3, 'a')['x'].irreducible_element(2)
             sage: f.degree()
@@ -2716,7 +2584,6 @@
             x^21 + x + 5
             sage: R = GF(5**2, 'a')['x']
             sage: R.irreducible_element(17, algorithm="first_lexicographic")
->>>>>>> 31097fc4
             x^17 + a*x + 4*a + 3
 
         AUTHORS:
@@ -2777,27 +2644,16 @@
 
         EXAMPLES::
 
-<<<<<<< HEAD
-=======
             sage: # needs sage.rings.finite_rings
->>>>>>> 31097fc4
             sage: F = GF(17)
             sage: Px.<x> = F[]
             sage: Pxy.<y> = Px[]
             sage: p = (y - (x**2 + x + 1)) * (y**2 - x + 1) * (y - (x**3 + 4*x + 16))
-<<<<<<< HEAD
-            sage: Px._roth_ruckenstein(p, 3, None)                                      # needs sage.rings.finite_rings
-            [x^3 + 4*x + 16, x^2 + x + 1]
-            sage: Px._roth_ruckenstein(p, 2, None)                                      # needs sage.rings.finite_rings
-            [x^2 + x + 1]
-            sage: Px._roth_ruckenstein(p, 1, 2)                                         # needs sage.rings.finite_rings
-=======
             sage: Px._roth_ruckenstein(p, 3, None)
             [x^3 + 4*x + 16, x^2 + x + 1]
             sage: Px._roth_ruckenstein(p, 2, None)
             [x^2 + x + 1]
             sage: Px._roth_ruckenstein(p, 1, 2)
->>>>>>> 31097fc4
             [(4*x + 16, 2), (2*x + 13, 2), (15*x + 4, 2), (x + 1, 2)]
         """
         def roth_rec(p, lam, k, g):
@@ -2888,16 +2744,6 @@
 
         EXAMPLES::
 
-<<<<<<< HEAD
-            sage: R.<x> = GF(17)[]
-            sage: S.<y> = R[]
-            sage: p = (y - 2*x^2 - 3*x - 14) * (y - 3*x + 2) * (y - 1)
-            sage: R._alekhnovich(p, 2)                                                  # needs sage.rings.finite_rings
-            [3*x + 15, 2*x^2 + 3*x + 14, 1]
-            sage: R._alekhnovich(p, 1)                                                  # needs sage.rings.finite_rings
-            [3*x + 15, 1]
-            sage: R._alekhnovich(p, 1, precision=2)                                     # needs sage.rings.finite_rings
-=======
             sage: # needs sage.rings.finite_rings
             sage: R.<x> = GF(17)[]
             sage: S.<y> = R[]
@@ -2907,7 +2753,6 @@
             sage: R._alekhnovich(p, 1)
             [3*x + 15, 1]
             sage: R._alekhnovich(p, 1, precision=2)
->>>>>>> 31097fc4
             [(3*x + 15, 2), (3*x + 14, 2), (1, 2)]
 
         Example of benchmark to check that `dc_threshold = None` is better::
@@ -3013,16 +2858,6 @@
 
         EXAMPLES::
 
-<<<<<<< HEAD
-            sage: R.<x> = GF(13)[]
-            sage: S.<y> = R[]
-            sage: p = y^2 + (12*x^2 + x + 11)*y + x^3 + 12*x^2 + 12*x + 1
-            sage: p.roots(multiplicities=False)                                         # needs sage.rings.finite_rings
-            [x^2 + 11*x + 1, x + 1]
-            sage: p.roots(multiplicities=False, degree_bound=1)                         # needs sage.rings.finite_rings
-            [x + 1]
-            sage: p.roots(multiplicities=False, algorithm="Roth-Ruckenstein")           # needs sage.rings.finite_rings
-=======
             sage: # needs sage.rings.finite_rings
             sage: R.<x> = GF(13)[]
             sage: S.<y> = R[]
@@ -3032,24 +2867,16 @@
             sage: p.roots(multiplicities=False, degree_bound=1)
             [x + 1]
             sage: p.roots(multiplicities=False, algorithm="Roth-Ruckenstein")
->>>>>>> 31097fc4
             [x^2 + 11*x + 1, x + 1]
 
         TESTS:
 
         Check that :trac:`23639` is fixed::
 
-<<<<<<< HEAD
             sage: R = GF(3)['x']['y']
             sage: R.one().roots(multiplicities=False)
             []
             sage: R.zero().roots(multiplicities=False)
-=======
-            sage: R = GF(3)['x']['y']                                                   # needs sage.rings.finite_rings
-            sage: R.one().roots(multiplicities=False)                                   # needs sage.rings.finite_rings
-            []
-            sage: R.zero().roots(multiplicities=False)                                  # needs sage.rings.finite_rings
->>>>>>> 31097fc4
             Traceback (most recent call last):
             ...
             ArithmeticError: roots of 0 are not defined
@@ -3094,12 +2921,9 @@
             sage: isinstance(S, PolynomialRing_cdvr)
             False
 
+            sage: # needs sage.rings.padics
             sage: S.<x> = Zp(5)[]                                                       # needs sage.rings.padics
-<<<<<<< HEAD
             sage: isinstance(S, PolynomialRing_cdvr)                                    # needs sage.rings.padics
-=======
-            sage: isinstance(S, PolynomialRing_cdvr)
->>>>>>> 31097fc4
             True
         """
         if element_class is None:
@@ -3418,27 +3242,6 @@
 
         EXAMPLES::
 
-<<<<<<< HEAD
-            sage: R.<t> = GF(2)[]
-            sage: k.<a> = R.residue_field(t^3 + t + 1); k                               # needs sage.rings.finite_rings
-            Residue field in a
-             of Principal ideal (t^3 + t + 1) of Univariate Polynomial Ring in t
-             over Finite Field of size 2 (using GF2X)
-            sage: k.list()                                                              # needs sage.rings.finite_rings
-            [0, a, a^2, a + 1, a^2 + a, a^2 + a + 1, a^2 + 1, 1]
-            sage: R.residue_field(t)                                                    # needs sage.rings.finite_rings
-            Residue field of Principal ideal (t) of Univariate Polynomial Ring in t
-             over Finite Field of size 2 (using GF2X)
-            sage: P = R.irreducible_element(8) * R                                      # needs sage.rings.finite_rings
-            sage: P                                                                     # needs sage.rings.finite_rings
-            Principal ideal (t^8 + t^4 + t^3 + t^2 + 1) of Univariate Polynomial Ring in t
-             over Finite Field of size 2 (using GF2X)
-            sage: k.<a> = R.residue_field(P); k                                         # needs sage.rings.finite_rings
-            Residue field in a
-             of Principal ideal (t^8 + t^4 + t^3 + t^2 + 1) of Univariate Polynomial Ring in t
-             over Finite Field of size 2 (using GF2X)
-            sage: k.cardinality()                                                       # needs sage.rings.finite_rings
-=======
             sage: # needs sage.rings.finite_rings
             sage: R.<t> = GF(2)[]
             sage: k.<a> = R.residue_field(t^3 + t + 1); k
@@ -3459,7 +3262,6 @@
              of Principal ideal (t^8 + t^4 + t^3 + t^2 + 1) of Univariate Polynomial Ring in t
              over Finite Field of size 2 (using GF2X)
             sage: k.cardinality()
->>>>>>> 31097fc4
             256
 
         Non-maximal ideals are not accepted::
@@ -3468,19 +3270,11 @@
             Traceback (most recent call last):
             ...
             ArithmeticError: ideal is not maximal
-<<<<<<< HEAD
             sage: R.residue_field(0)
             Traceback (most recent call last):
             ...
             ArithmeticError: ideal is not maximal
             sage: R.residue_field(1)
-=======
-            sage: R.residue_field(0)                                                    # needs sage.rings.finite_rings
-            Traceback (most recent call last):
-            ...
-            ArithmeticError: ideal is not maximal
-            sage: R.residue_field(1)                                                    # needs sage.rings.finite_rings
->>>>>>> 31097fc4
             Traceback (most recent call last):
             ...
             ArithmeticError: ideal is not maximal
@@ -3503,22 +3297,19 @@
             sage: type(P.gen())                                                         # needs sage.rings.finite_rings
             <class 'sage.rings.polynomial.polynomial_gf2x.Polynomial_GF2X'>
 
-<<<<<<< HEAD
             sage: from sage.rings.polynomial.polynomial_ring import PolynomialRing_dense_mod_p
             sage: P = PolynomialRing_dense_mod_p(GF(5), 'x'); P
-=======
-            sage: from sage.rings.polynomial.polynomial_ring import PolynomialRing_dense_mod_p      # needs sage.rings.finite_rings
-            sage: P = PolynomialRing_dense_mod_p(GF(5), 'x'); P                         # needs sage.rings.finite_rings
->>>>>>> 31097fc4
             Univariate Polynomial Ring in x over Finite Field of size 5
-            sage: type(P.gen())                                                         # needs sage.rings.finite_rings
+            sage: type(P.gen())                                                         # needs sage.libs.flint
             <class 'sage.rings.polynomial.polynomial_zmod_flint.Polynomial_zmod_flint'>
 
-            sage: P = PolynomialRing_dense_mod_p(GF(5), 'x', implementation='NTL'); P   # needs sage.rings.finite_rings
+            sage: # needs sage.libs.ntl
+            sage: P = PolynomialRing_dense_mod_p(GF(5), 'x', implementation='NTL'); P
             Univariate Polynomial Ring in x over Finite Field of size 5 (using NTL)
-            sage: type(P.gen())                                                         # needs sage.rings.finite_rings
+            sage: type(P.gen())
             <class 'sage.rings.polynomial.polynomial_modn_dense_ntl.Polynomial_dense_mod_p'>
 
+            sage: # needs sage.libs.ntl sage.rings.finite_rings
             sage: P = PolynomialRing_dense_mod_p(GF(9223372036854775837), 'x')          # needs sage.rings.finite_rings
             sage: P                                                                     # needs sage.rings.finite_rings
             Univariate Polynomial Ring in x over Finite Field of size 9223372036854775837 (using NTL)
@@ -3527,6 +3318,7 @@
 
         This caching bug was fixed in :trac:`24264`::
 
+            sage: # needs sage.rings.finite_rings
             sage: p = 2^64 + 13
             sage: A = GF(p^2)                                                           # needs sage.rings.finite_rings
             sage: B = GF(p^3)                                                           # needs sage.rings.finite_rings
@@ -3574,15 +3366,6 @@
         """
         TESTS::
 
-<<<<<<< HEAD
-            sage: PolynomialRing(GF(2), 'x', implementation="GF2X")                     # needs sage.rings.finite_rings
-            Univariate Polynomial Ring in x over Finite Field of size 2 (using GF2X)
-            sage: PolynomialRing(GF(2), 'x', implementation="NTL")                      # needs sage.rings.finite_rings
-            Univariate Polynomial Ring in x over Finite Field of size 2 (using GF2X)
-            sage: PolynomialRing(GF(2), 'x', implementation=None)                       # needs sage.rings.finite_rings
-            Univariate Polynomial Ring in x over Finite Field of size 2 (using GF2X)
-            sage: PolynomialRing(GF(2), 'x', implementation="FLINT")                    # needs sage.rings.finite_rings
-=======
             sage: # needs sage.rings.finite_rings
             sage: PolynomialRing(GF(2), 'x', implementation="GF2X")
             Univariate Polynomial Ring in x over Finite Field of size 2 (using GF2X)
@@ -3591,7 +3374,6 @@
             sage: PolynomialRing(GF(2), 'x', implementation=None)
             Univariate Polynomial Ring in x over Finite Field of size 2 (using GF2X)
             sage: PolynomialRing(GF(2), 'x', implementation="FLINT")
->>>>>>> 31097fc4
             Univariate Polynomial Ring in x over Finite Field of size 2
             sage: PolynomialRing(GF(3), 'x', implementation="GF2X")
             Traceback (most recent call last):
