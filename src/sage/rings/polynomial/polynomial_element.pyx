# coding: utf-8
"""
Univariate polynomial base class

TESTS::

    sage: R.<x> = ZZ[]
    sage: f = x^5 + 2*x^2 + (-1)
    sage: f == loads(dumps(f))
    True

    sage: PolynomialRing(ZZ,'x').objgen()
    (Univariate Polynomial Ring in x over Integer Ring, x)

AUTHORS:

- William Stein: first version

- Martin Albrecht: added singular coercion

- Robert Bradshaw: moved Polynomial_generic_dense to Cython

- Miguel Marco: implemented resultant in the case where PARI fails

- Simon King: used a faster way of conversion from the base ring

- Kwankyu Lee (2013-06-02): enhanced :meth:`quo_rem`

- Julian Rueth (2012-05-25,2014-05-09): fixed is_squarefree() for imperfect
  fields, fixed division without remainder over QQbar; added ``_cache_key``
  for polynomials with unhashable coefficients

- Simon King (2013-10): implemented copying of :class:`PolynomialBaseringInjection`

- Bruno Grenet (2014-07-13): enhanced :meth:`quo_rem`

- Kiran Kedlaya (2016-03): added root counting

- Edgar Costa (2017-07): added rational reconstruction

- Kiran Kedlaya (2017-09): added reciprocal transform, trace polynomial

- David Zureick-Brown (2017-09): added is_weil_polynomial

- Sebastian Oehms (2018-10): made :meth:`roots` and  :meth:`factor` work over more
  cases of proper integral domains (see :issue:`26421`)

"""

# ****************************************************************************
#       Copyright (C) 2007 William Stein <wstein@gmail.com>
#
#  Distributed under the terms of the GNU General Public License (GPL)
#  as published by the Free Software Foundation; either version 2 of
#  the License, or (at your option) any later version.
#                  https://www.gnu.org/licenses/
# ****************************************************************************

cdef is_FractionField
cdef ZZ, QQ, RR, CC, RDF, CDF

cimport cython
from cpython.number cimport PyNumber_Check

import operator
import copy
import re
from io import StringIO

from sage.cpython.wrapperdescr cimport wrapperdescr_fastcall
import sage.rings.rational
import sage.rings.integer
import sage.rings.integer_ring
import sage.rings.rational_field
import sage.rings.fraction_field_element
import sage.rings.infinity as infinity
from sage.misc.latex import latex
from sage.arith.power cimport generic_power
from sage.arith.misc import crt
from sage.arith.long cimport pyobject_to_long
from sage.misc.mrange import cartesian_product_iterator
from sage.misc.superseded import deprecated_function_alias
from sage.structure.factorization import Factorization
from sage.structure.richcmp cimport (richcmp, richcmp_item,
        rich_to_bool, rich_to_bool_sgn)

try:
    from sage.libs.pari.all import pari, pari_gen, PariError
except ImportError:
    pari_gen = ()
    pari = None

    class PariError(Exception):
        pass

cimport sage.rings.abc

from sage.rings.real_double import RDF
import sage.rings.abc

import sage.interfaces.abc

from sage.structure.coerce cimport coercion_model
from sage.structure.element import coerce_binop
from sage.structure.element cimport (parent, have_same_parent,
        Element, RingElement)

from sage.rings.rational_field import QQ, is_RationalField
from sage.rings.integer_ring import ZZ, is_IntegerRing
from sage.rings.integer cimport Integer, smallInteger
from sage.libs.gmp.mpz cimport *
from sage.rings.fraction_field import FractionField, is_FractionField
from sage.rings.padics.padic_generic import pAdicGeneric

from sage.structure.category_object cimport normalize_names

from sage.misc.derivative import multi_derivative

from sage.arith.misc import sort_complex_numbers_for_display, power_mod, is_prime
from sage.arith.functions import lcm

from sage.rings.polynomial import polynomial_fateman

from sage.rings.ideal import is_Ideal
from sage.rings.polynomial.polynomial_ring import is_PolynomialRing
from sage.rings.polynomial.multi_polynomial_ring import is_MPolynomialRing
from sage.rings.polynomial.multi_polynomial cimport MPolynomial
from sage.rings.polynomial.polynomial_quotient_ring_element import PolynomialQuotientRingElement
from sage.misc.cachefunc import cached_function

from sage.categories.map cimport Map
from sage.categories.morphism cimport Morphism

from sage.misc.superseded import deprecation_cython as deprecation, deprecated_function_alias
from sage.misc.cachefunc import cached_method


cpdef is_Polynomial(f) noexcept:
    """
    Return ``True`` if ``f`` is of type univariate polynomial.

    This function is deprecated.

    INPUT:

    -  ``f`` -- an object

    EXAMPLES::

        sage: from sage.rings.polynomial.polynomial_element import is_Polynomial
        sage: R.<x> = ZZ[]
        sage: is_Polynomial(x^3 + x + 1)
        doctest:...: DeprecationWarning: the function is_Polynomial is deprecated;
        use isinstance(x, sage.rings.polynomial.polynomial_element.Polynomial) instead
        See https://github.com/sagemath/sage/issues/32709 for details.
        True
        sage: S.<y> = R[]
        sage: f = y^3 + x*y - 3*x; f
        y^3 + x*y - 3*x
        sage: is_Polynomial(f)
        True

    However this function does not return ``True`` for genuine multivariate
    polynomial type objects or symbolic polynomials, since those are
    not of the same data type as univariate polynomials::

        sage: R.<x,y> = QQ[]
        sage: f = y^3 + x*y - 3*x; f
        y^3 + x*y - 3*x
        sage: is_Polynomial(f)
        False

        sage: # needs sage.symbolic
        sage: var('x,y')
        (x, y)
        sage: f = y^3 + x*y - 3*x; f
        y^3 + x*y - 3*x
        sage: is_Polynomial(f)
        False
    """
    from sage.misc.superseded import deprecation
    deprecation(32709, "the function is_Polynomial is deprecated; use isinstance(x, sage.rings.polynomial.polynomial_element.Polynomial) instead")

    return isinstance(f, Polynomial)

from sage.rings.polynomial.polynomial_compiled cimport CompiledPolynomialFunction

from sage.rings.polynomial.polydict cimport ETuple


cdef class Polynomial(CommutativePolynomial):
    """
    A polynomial.

    EXAMPLES::

        sage: R.<y> = QQ['y']
        sage: S.<x> = R['x']
        sage: S
        Univariate Polynomial Ring in x over Univariate Polynomial Ring in y
        over Rational Field
        sage: f = x*y; f
        y*x
        sage: type(f)
        <class 'sage.rings.polynomial.polynomial_element.Polynomial_generic_dense'>
        sage: p = (y+1)^10; p(1)
        1024

    .. automethod:: _add_
    .. automethod:: _sub_
    .. automethod:: _lmul_
    .. automethod:: _rmul_
    .. automethod:: _mul_
    .. automethod:: _mul_trunc_
    """

    def __init__(self, parent, is_gen = False, construct=False):
        """
        The following examples illustrate creation of elements of
        polynomial rings, and some basic arithmetic.

        First we make a polynomial over the integers and do some
        arithmetic::

            sage: R.<x> = ZZ[]
            sage: f = x^5 + 2*x^2 + (-1); f
            x^5 + 2*x^2 - 1
            sage: f^2
            x^10 + 4*x^7 - 2*x^5 + 4*x^4 - 4*x^2 + 1

        Next we do arithmetic in a sparse polynomial ring over the
        integers::

            sage: R.<x> = ZZ[ ]; R
            Univariate Polynomial Ring in x over Integer Ring
            sage: S.<Z> = R[ ]; S
            Univariate Polynomial Ring in Z over Univariate Polynomial Ring in x over Integer Ring
            sage: f = Z^3 + (x^2-2*x+1)*Z - 3; f
            Z^3 + (x^2 - 2*x + 1)*Z - 3
            sage: f*f
            Z^6 + (2*x^2 - 4*x + 2)*Z^4 - 6*Z^3 + (x^4 - 4*x^3 + 6*x^2 - 4*x + 1)*Z^2 + (-6*x^2 + 12*x - 6)*Z + 9
            sage: f^3 == f*f*f
            True
        """
        CommutativeAlgebraElement.__init__(self, parent)
        self._is_gen = is_gen

    cdef Polynomial _new_generic(self, list coeffs) noexcept:
        r"""
        Quickly construct a new polynomial of the same type as ``self``,
        bypassing the parent's element constructor.

        The new polynomial takes ownership of the coefficient list
        given on input.
        """
        cdef Py_ssize_t n = len(coeffs) - 1
        while n >= 0 and not coeffs[n]:
            del coeffs[n]
            n -= 1
        return type(self)(self._parent, coeffs, check=False)

    cpdef _add_(self, right) noexcept:
        r"""
        Add two polynomials.

        EXAMPLES::

            sage: R = ZZ['x']
            sage: p = R([1,2,3,4])
            sage: q = R([4,-3,2,-1])
            sage: p + q    # indirect doctest
            3*x^3 + 5*x^2 - x + 5
        """
        cdef Py_ssize_t i, min
        cdef list x = self.list(copy=False)
        cdef list y = right.list(copy=False)

        if len(x) > len(y):
            min = len(y)
            high = x[min:]
        elif len(x) < len(y):
            min = len(x)
            high = y[min:]
        else:
            min = len(x)
            high = []

        low = [x[i] + y[i] for i in range(min)]
        return self._new_generic(low + high)

    cpdef _neg_(self) noexcept:
        return self._new_generic([-x for x in self.list(copy=False)])

    cpdef bint is_zero(self) except -1:
        r"""
        Test whether this polynomial is zero.

        EXAMPLES::

            sage: R = GF(2)['x']['y']
            sage: R([0,1]).is_zero()
            False
            sage: R([0]).is_zero()
            True
            sage: R([-1]).is_zero()
            False
        """
        return self.degree() < 0

    cpdef bint is_one(self) except -1:
        r"""
        Test whether this polynomial is 1.

        EXAMPLES::

            sage: R.<x> = QQ[]
            sage: (x - 3).is_one()
            False
            sage: R(1).is_one()
            True

            sage: R2.<y> = R[]
            sage: R2(x).is_one()
            False
            sage: R2(1).is_one()
            True
            sage: R2(-1).is_one()
            False
        """
        return self.degree() == 0 and self.get_unsafe(0).is_one()

    def plot(self, xmin=None, xmax=None, *args, **kwds):
        """
        Return a plot of this polynomial.

        INPUT:

        -  ``xmin`` - float

        -  ``xmax`` - float

        -  ``*args, **kwds`` - passed to either plot or
           point


        OUTPUT: returns a graphic object.

        EXAMPLES::

            sage: x = polygen(GF(389))
            sage: plot(x^2 + 1, rgbcolor=(0,0,1))                                       # needs sage.plot
            Graphics object consisting of 1 graphics primitive
            sage: x = polygen(QQ)
            sage: plot(x^2 + 1, rgbcolor=(1,0,0))                                       # needs sage.plot
            Graphics object consisting of 1 graphics primitive
        """
        R = self.base_ring()
        from sage.plot.all import plot, point
        if R.characteristic() == 0:
            if xmin is None and xmax is None:
                (xmin, xmax) = (-1,1)
            elif xmin is None or xmax is None:
                raise AttributeError("must give both plot endpoints")
            return plot(self.__call__, (xmin, xmax), *args, **kwds)
        else:
            if R.is_finite():
                v = list(R)
                v.sort()
                w = dict([(v[i],i) for i in range(len(v))])
                z = [(i, w[self(v[i])]) for i in range(len(v))]
                return point(z, *args, **kwds)
        raise NotImplementedError("plotting of polynomials over %s not implemented"%R)

    cpdef _lmul_(self, Element left) noexcept:
        """
        Multiply self on the left by a scalar.

        EXAMPLES::

            sage: R.<x> = ZZ[]
            sage: f = (x^3 + x + 5)
            sage: f._lmul_(7)
            7*x^3 + 7*x + 35
            sage: 7*f
            7*x^3 + 7*x + 35
        """
        # todo -- should multiply individual coefficients??
        #         that could be in derived class.
        #         Note that we are guaranteed that right is in the base ring, so this could be fast.
        if not left:
            return self._parent.zero()
        return self._parent(left) * self

    cpdef _rmul_(self, Element right) noexcept:
        """
        Multiply self on the right by a scalar.

        EXAMPLES::

            sage: R.<x> = ZZ[]
            sage: f = (x^3 + x + 5)
            sage: f._rmul_(7)
            7*x^3 + 7*x + 35
            sage: f*7
            7*x^3 + 7*x + 35
        """
        # todo -- Should multiply individual coefficients??
        #         that could be in derived class.
        #         Note that we are guaranteed that right is in the base ring, so this could be fast.
        if not right:
            return self._parent.zero()
        return self * self._parent(right)

    def subs(self, in_dict=None, *args, **kwds):
        r"""
        Substitute the variable in ``self``.

        EXAMPLES::

            sage: R.<x> = QQ[]
            sage: f = x^3 + x - 3
            sage: f.subs(x=5)
            127
            sage: f.subs(5)
            127
            sage: f.subs({x:2})
            7
            sage: f.subs({})
            x^3 + x - 3
            sage: f.subs({'x':2})
            Traceback (most recent call last):
            ...
            TypeError: keys do not match self's parent
        """
        if not in_dict:
            return self(*args, **kwds)

        if isinstance(in_dict, dict):
            if len(in_dict) > 1:
                raise TypeError("only the generator can be substituted, use __call__ instead")
            k, v = next(iter(in_dict.items()))
            if not k or k == self._parent.gen():
                return self(v, *args, **kwds)
            raise TypeError("keys do not match self's parent")

        return self(in_dict, *args, **kwds)
<<<<<<< HEAD

    substitute = subs
=======
>>>>>>> da048df9

    @cython.boundscheck(False)
    @cython.wraparound(False)
    def __call__(self, *args, **kwds):
        """
        Evaluate this polynomial.

        INPUT:

        - ``*args`` -- ring elements, need not be in the coefficient ring of
            the polynomial. The **first** positional argument is substituted
            for the polynomial's indeterminate. Remaining arguments, if any,
            are used **from left to right** to evaluate the coefficients.
        - ``**kwds`` -- variable name-value pairs.

        OUTPUT:

        The value of the polynomial at the point specified by the arguments.

        ALGORITHM:

        By default, use Horner's method or create a
        :class:`~sage.rings.polynomial.polynomial_compiled.CompiledPolynomialFunction`
        depending on the polynomial's degree.

        Element classes may define a method called ``_evaluate_polynomial``
        to provide an alternative evaluation algorithm for a given argument
        type. Note that ``_evaluate_polynomial`` may not always be used:
        for instance, subclasses dedicated to specific coefficient rings
        typically do not call it.

        EXAMPLES::

            sage: R.<x> = QQ[]
            sage: f = x/2 - 5
            sage: f(3)
            -7/2
            sage: R.<x> = ZZ[]
            sage: f = (x-1)^5
            sage: f(2/3)
            -1/243

        We evaluate a polynomial over a quaternion algebra::

            sage: # needs sage.combinat sage.modules
            sage: A.<i,j,k> = QuaternionAlgebra(QQ, -1, -1)
            sage: R.<w> = PolynomialRing(A, sparse=True)
            sage: f = i*j*w^5 - 13*i*w^2 + (i+j)*w + i
            sage: f(i+j+1)
            24 + 26*i - 10*j - 25*k
            sage: w = i+j+1; i*j*w^5 - 13*i*w^2 + (i+j)*w + i
            24 + 26*i - 10*j - 25*k

        The parent ring of the answer always "starts" with the parent of
        the object at which we are evaluating. Thus, e.g., if we input a
        matrix, we are guaranteed to get a matrix out, though the base ring
        of that matrix may change depending on the base of the polynomial
        ring. ::

            sage: # needs sage.combinat sage.modules
            sage: R.<x> = QQ[]
            sage: f = R(2/3)
            sage: a = matrix(ZZ, 2)
            sage: b = f(a); b
            [2/3   0]
            [  0 2/3]
            sage: b.parent()
            Full MatrixSpace of 2 by 2 dense matrices over Rational Field
            sage: f = R(1)
            sage: b = f(a); b
            [1 0]
            [0 1]
            sage: b.parent()
            Full MatrixSpace of 2 by 2 dense matrices over Rational Field

        ::

            sage: R.<w> = GF(17)[]
            sage: f = w^3 + 3*w +2
            sage: f(5)
            6
            sage: f(w=5)
            6
            sage: f(x=10)  # x isn't mentioned
            w^3 + 3*w + 2

        Nested polynomial ring elements can be called like multivariate
        polynomials. Note the order of the arguments::

            sage: R.<x> = QQ[]; S.<y> = R[]
            sage: f = x + y*x + y^2
            sage: f.parent()
            Univariate Polynomial Ring in y over Univariate Polynomial Ring in x over Rational Field
            sage: f(2)
            3*x + 4
            sage: f(2,4)
            16
            sage: f(y=2, x=4)
            16
            sage: f(2, x=4)
            16
            sage: f(2, x=4, z=5)
            16
            sage: f(2, 4, z=10)
            16
            sage: f(y=x)
            2*x^2 + x
            sage: f(x=y)
            2*y^2 + y

        Also observe that ``f(y0, x0)`` means ``f(x=x0)(y=y0)``, not
        ``f(y=y0)(x=x0)``. The two expressions may take different values::

            sage: f(y, x)
            y^2 + x*y + x
            sage: f(y)(x)
            2*x^2 + x

        Polynomial ring elements can also, like multivariate
        polynomials, be called with an argument that is a list or
        tuple containing the values to be substituted, though it is
        perhaps more natural to just unpack the list::

            sage: f([2])   # calling with a list
            3*x + 4
            sage: f((2,))  # calling with a tuple
            3*x + 4
            sage: f(*[2])  # unpacking the list to call normally
            3*x + 4

        The following results in an element of the symbolic ring. ::

            sage: f(x=sqrt(2))                                                          # needs sage.symbolic
            y^2 + sqrt(2)*y + sqrt(2)

        ::

            sage: R.<t> = PowerSeriesRing(QQ, 't'); S.<x> = R[]
            sage: f = 1 + x*t^2 + 3*x*t^4
            sage: f(2)
            1 + 2*t^2 + 6*t^4
            sage: f(2, 1/2)
            15/8

        Some special cases are optimized. ::

            sage: R.<x> = PolynomialRing(QQ, sparse=True)
            sage: f = x^3-2*x
            sage: f(x) is f
            True
            sage: f(1/x)
            (-2*x^2 + 1)/x^3

            sage: f = x^100 + 3
            sage: f(0)
            3
            sage: parent(f(0))
            Rational Field
            sage: parent(f(Qp(5)(0)))                                                   # needs sage.rings.padics
            5-adic Field with capped relative precision 20

        TESTS:

        One test for a simple evaluation::

            sage: x, y = polygens(ZZ, 'x,y')
            sage: t = polygen(x.parent(), 't')
            sage: F = x*y*t
            sage: F(y=1)
            x*t

        The following shows that :issue:`2360` is indeed fixed. ::

            sage: R.<x,y> = ZZ[]
            sage: P.<a> = ZZ[]
            sage: e = [x^2,y^3]
            sage: f = 6*a^4
            sage: f(x)
            6*x^4
            sage: f(e)
            Traceback (most recent call last):
            ...
            TypeError: Wrong number of arguments
            sage: f(x)
            6*x^4

        The following shows that :issue:`9006` is also fixed. ::

            sage: f = ZZ['x'](1000000 * [1])
            sage: f(1)
            1000000

        The following test came up in :issue:`9051`::

            sage: # needs sage.rings.complex_interval_field
            sage: Cif = ComplexIntervalField(64)
            sage: R.<x> = Cif[]
            sage: f = 2*x-1
            sage: jj = Cif(RIF(0,2))
            sage: f(jj).center(), f(jj).diameter()
            (1.00000000000000000, 4.00000000000000000)

        The following failed before the patch to :issue:`3979`

        ::

            sage: R.<x> = ZZ[]
            sage: S.<y> = R[]
            sage: g = x*y + 1
            sage: g(x=3)
            3*y + 1

        ::

            sage: Pol_x.<x> = QQ[]
            sage: Pol_xy.<y> = Pol_x[]
            sage: pol = 1000*x^2*y^2 + 100*y + 10*x + 1

            sage: pol(y, 0)
            100*y + 1

            sage: pol(~y, 0)
            (y + 100)/y

            sage: pol(y=x, x=1)
            1000*x^2 + 100*x + 11

            sage: zero = Pol_xy(0)
            sage: zero(1).parent()
            Univariate Polynomial Ring in x over Rational Field

            sage: zero = QQ['x'](0)
            sage: a = matrix(ZZ, [[1]])                                                 # needs sage.modules
            sage: zero(a).parent()                                                      # needs sage.modules
            Full MatrixSpace of 1 by 1 dense matrices over Rational Field

            sage: pol(y, x).parent() is pol(x, y).parent() is pol(y, y).parent() is Pol_xy
            True

            sage: pol(x, x).parent()
            Univariate Polynomial Ring in x over Rational Field

            sage: one = Pol_xy(1)
            sage: one(1, 1.).parent()                                                   # needs sage.rings.real_mpfr
            Real Field with 53 bits of precision

            sage: zero = GF(2)['x'](0)
            sage: zero(1.).parent()                                                     # needs sage.rings.real_mpfr
            Traceback (most recent call last):
            ...
            TypeError: no common canonical parent for objects with parents:
            'Finite Field of size 2' and 'Real Field with 53 bits of precision'

            sage: pol(x, y, x=1)
            Traceback (most recent call last):
            ...
            TypeError: Wrong number of arguments

        Check that :issue:`22317` is fixed::

            sage: R = ZZ['x']['y']['z']
            sage: d = R.gens_dict_recursive()
            sage: p = d['x'] * d['z']
            sage: p(x=QQ(0))
            0

        Check that :issue:`32513` is fixed::

            sage: R.<x> = PolynomialRing(ZZ)
            sage: x.substitute([])
            x
            sage: Polynomial.__call__(x, [])
            x

        These were drastically slower prior to :issue:`33165`::

            sage: # needs sage.rings.finite_rings
            sage: R.<x> = GF(31337)[]
            sage: f = R(list(range(100, 201)))
            sage: g = R(list(range(1, 1001)))
            sage: S.<y> = R.quotient(f)
            sage: g(y)
            22537*y^99 + 4686*y^98 + 13285*y^97 + 4216*y^96 + ... + 6389*y^3 + 30062*y^2 + 13755*y + 11875

        ::

            sage: # needs sage.rings.finite_rings
            sage: T.<z> = GF(31337)[]
            sage: g(z)
            1000*z^999 + 999*z^998 + 998*z^997 + 997*z^996 + ... + 5*z^4 + 4*z^3 + 3*z^2 + 2*z + 1
            sage: g(z^2)
            1000*z^1998 + 999*z^1996 + 998*z^1994 + 997*z^1992 + ... + 5*z^8 + 4*z^6 + 3*z^4 + 2*z^2 + 1
            sage: g(T([0, 1]))
            1000*z^999 + 999*z^998 + 998*z^997 + 997*z^996 + ... + 5*z^4 + 4*z^3 + 3*z^2 + 2*z + 1
            sage: g(T.zero())
            1
            sage: g(T(2))
            23069

        ::

            sage: # needs sage.rings.finite_rings
            sage: U.<u,v> = GF(31337)[]
            sage: g(u)
            1000*u^999 + 999*u^998 + 998*u^997 + 997*u^996 + ... + 5*u^4 + 4*u^3 + 3*u^2 + 2*u + 1
            sage: g(u*v^2)
            1000*u^999*v^1998 + 999*u^998*v^1996 + 998*u^997*v^1994 + ... + 4*u^3*v^6 + 3*u^2*v^4 + 2*u*v^2 + 1
            sage: g(U.zero())
            1
            sage: g(U(2))
            -8268

        Sparse tests for :issue:`33165`::

            sage: R.<x> = PolynomialRing(QQ, sparse=True)
            sage: f = x^1000000 + 1
            sage: S.<y> = PolynomialRing(QQ, sparse=True)
            sage: f(y)
            y^1000000 + 1
            sage: f(y^100)
            y^100000000 + 1

            sage: U.<u,v> = PolynomialRing(QQ, sparse=True)
            sage: g = x^10000 + 1
            sage: g(u)
            u^10000 + 1
            sage: g(u*v^2)
            u^10000*v^20000 + 1

        AUTHORS:

        -  David Joyner (2005-04-10)

        -  William Stein (2006-01-22): change so parent is determined by the
           arithmetic

        -  William Stein (2007-03-24): fix parent being determined in the
           constant case!

        -  Robert Bradshaw (2007-04-09): add support for nested calling

        -  Tom Boothby (2007-05-01): evaluation done by
           CompiledPolynomialFunction

        -  William Stein (2007-06-03): add support for keyword arguments.

        -  Francis Clarke (2012-08-26): fix keyword substitution in the
           leading coefficient.
        """
        cdef long i, j, d, deg
        cdef Polynomial pol = self
        cdef ETuple etup
        cdef list cs
        cdef dict coeff_sparse, coeff_dict

        deg = self.degree()
        if deg < 0:
            top = self._parent._base.one()
            cst = self._parent._base.zero()
        else:
            top = self.get_unsafe(deg)
            cst = self.get_unsafe(0)

        a = args[0] if len(args) == 1 else None
        if kwds or not (isinstance(a, Element) or PyNumber_Check(a)):
            # slow path

            # Isolate the variable we are interested in, check remaining
            # arguments

            a = kwds.pop(self.variable_name(), None)
            if args:
                if a is not None:
                    raise TypeError("unsupported mix of keyword and positional arguments")
                if isinstance(args[0], (list, tuple)):
                    if len(args) > 1:
                        raise TypeError("invalid arguments")
                    args = args[0]
                if args:
                    a, args = args[0], args[1:]
            if a is None:
                a = self._parent.gen()

            eval_coeffs = False
            if args or kwds:
                try:
                    # Note that we may be calling a different implementation that
                    # is more permissive about its arguments than we are.
                    top = top(*args, **kwds)
                except TypeError:
                    if args: # bwd compat: nonsense *keyword* arguments are okay
                        raise TypeError("Wrong number of arguments")
                else:
                    eval_coeffs = True

            # Evaluate the coefficients, then fall through to evaluate the
            # resulting univariate polynomial

            if eval_coeffs:
                new_base = parent(top)
                # tentative common parent of the evaluated coefficients
                pol = pol.map_coefficients(lambda c: c(*args, **kwds),
                                           new_base_ring=new_base)
                cst = cst(*args, **kwds)

        R = parent(a)

        if R is not pol._parent._base:
            # If a is a monomial in an isomorphic polynomial ring (or quotient
            # of an isomorphic polynomial ring), the code below wastes a lot of
            # time on conversions and unnecessary intermediate reductions.
            # We can do dramatically better by simply doing the conversion once
            # and returning the result. See #33165.
            if isinstance(a, Polynomial) and a.base_ring() is pol._parent._base:
                if (<Polynomial> a).is_gen():
                    return R(pol)
                d = (<Polynomial> a).degree()
                if d < 0:  # f(0)
                    return R(cst)
                if d == 0:  # f(const)
                    return R(pol((<Polynomial> a).constant_coefficient()))
                if (<Polynomial> a).is_monomial():
                    if d == 1:  # f(x); is_gen() does not catch all such cases
                        return R(pol)
                    if pol._parent.is_sparse():
                        coeff_sparse = {}
                        coeff_dict = <dict> pol.dict()
                        for i in coeff_dict:
                            coeff_sparse[i * d] = coeff_dict[i]
                        return R(coeff_sparse, check=False)
                    # Dense version
                    cs = [pol._parent._base.zero()] * (pol.degree() * d + 1)
                    j = 0
                    for i in range(pol.degree()+1):
                        cs[j] = pol.get_unsafe(i)
                        j += d
                    return R(cs, check=False)

            elif isinstance(a, MPolynomial) and a.base_ring() is pol.base_ring() and a.is_monomial():
                if (<MPolynomial> a).is_constant():
                    if (<MPolynomial> a).is_zero():  # f(0) is just the constant term of f
                        return R(cst)
                    # f(const), so do the evaluation in the base ring
                    return R(pol((<MPolynomial> a).constant_coefficient()))
                if a.is_monomial():
                    etup = ETuple((<MPolynomial> a).degrees())
                    if pol._parent.is_sparse():
                        coeff_dict = <dict> pol.dict()
                        return R({etup.emul(key): coeff_dict[key] for key in coeff_dict})
                    # Dense version
                    return R({etup.emul(i): c for i, c in enumerate(pol)})

            elif isinstance(a, PolynomialQuotientRingElement) and a.lift().is_gen() and R.polynomial_ring() is pol._parent:
                return R(pol)

            # Coerce a once and for all to a parent containing the coefficients.
            # This can save lots of coercions when the common parent is the
            # polynomial's base ring (e.g., for evaluations at integers).
            cst, aa = coercion_model.canonical_coercion(cst, a)
            # Use fast multiplication actions like matrix × scalar.
            # If there is no action, replace a by an element of the
            # target parent.
            S = parent(aa)
            if coercion_model.get_action(S, R) is None:
                a = aa
                R = S

        d = pol.degree()

        if d <= 0 or (isinstance(a, Element) and R.is_exact() and a.is_zero()):
            return cst # with the right parent thanks to the above coercion
        elif pol._parent is R and a.is_gen():
            return pol
        elif hasattr(a, "_evaluate_polynomial"):
            try:
                return a._evaluate_polynomial(pol)
            except NotImplementedError:
                pass

        if pol._compiled is None:
            if d < 4 or d > 50000:
                result = pol.get_unsafe(d)
                for i in range(d - 1, -1, -1):
                    result = result * a + pol.get_unsafe(i)
                return result
            pol._compiled = CompiledPolynomialFunction(pol.list())
        return pol._compiled.eval(a)

    def compose_trunc(self, Polynomial other, long n):
        r"""
        Return the composition of ``self`` and ``other``, truncated to `O(x^n)`.

        This method currently works for some specific coefficient rings only.

        EXAMPLES::

            sage: Pol.<x> = CBF[]                                                       # needs sage.libs.flint
            sage: (1 + x + x^2/2 + x^3/6 + x^4/24 + x^5/120).compose_trunc(1 + x, 2)    # needs sage.libs.flint
            ([2.708333333333333 +/- ...e-16])*x + [2.71666666666667 +/- ...e-15]

            sage: Pol.<x> = QQ['y'][]
            sage: (1 + x + x^2/2 + x^3/6 + x^4/24 + x^5/120).compose_trunc(1 + x, 2)
            Traceback (most recent call last):
            ...
            NotImplementedError: truncated composition is not implemented
            for this subclass of polynomials
        """
        raise NotImplementedError("truncated composition is not implemented "
                                  "for this subclass of polynomials")

    def _compile(self):
        # For testing
        self._compiled = CompiledPolynomialFunction(self.list())
        return self._compiled

    def _get_compiled(self):
        # For testing
        return self._compiled

    def _fast_callable_(self, etb):
        r"""
        Given an ExpressionTreeBuilder, return an Expression representing
        this value.

        EXAMPLES::

            sage: from sage.ext.fast_callable import ExpressionTreeBuilder
            sage: etb = ExpressionTreeBuilder(vars=['t'])
            sage: R.<t> = QQ[]
            sage: v = -1/4*t^6 + 1/2*t^5 - t^4 - 12*t^3 + 1/2*t^2 - 1/95*t - 1/2
            sage: v._fast_callable_(etb)
            add(mul(add(mul(add(mul(add(mul(add(mul(add(mul(v_0, -1/4), 1/2), v_0), -1), v_0), -12), v_0), 1/2), v_0), -1/95), v_0), -1/2)

        TESTS::

            sage: R(2)._fast_callable_(etb)
            2
            sage: R(0)._fast_callable_(etb)
            0
            sage: fast_callable(R(2))(3)
            2
        """
        x = etb.var(self.variable_name())
        expr = x
        cdef int i, d = self.degree()
        # We handle polynomial rings like QQ['x']['y']; that gives us some
        # slowdown.  Optimize away some of that:
        if len(etb._vars) == 1:
            # OK, we're in the (very common) univariate case.
            coeff_maker = etb.constant
        else:
            # There may be variables in our coefficients...
            coeff_maker = etb.make
        if d == -1:
            return coeff_maker(0)
        coeff = self.get_unsafe(d)
        if d == 0:
            return coeff_maker(coeff)
        if coeff != 1:
            expr *= coeff_maker(coeff)
        for i from d > i >= 0:
            coeff = self.get_unsafe(i)
            if coeff:
                expr += coeff_maker(coeff)
            if i > 0:
                expr *= x
        return expr

    cpdef _richcmp_(self, other, int op) noexcept:
        r"""
        Compare the two polynomials self and other.

        We order polynomials first by degree (but treating 0 as having
        degree 0), then in dictionary order starting with the
        coefficient of largest degree.

        EXAMPLES::

            sage: R.<x> = QQ['x']
            sage: 3*x^3  + 5 > 10*x^2 + 19
            True
            sage: x^2 - 2*x - 1 < x^2 - 1
            True
            sage: x^2 - 2*x - 1 > x^2 - 1
            False
            sage: x^3 - 3 > 393939393
            True

        Test comparison with zero (:issue:`18633`)::

            sage: 0 < R(1)
            True
            sage: R(-1) < 0
            True
            sage: -x < 0
            False
            sage: R(0) == R(0)
            True

        TESTS:

        Test that comparisons are consistent when using interval
        coefficients::

            sage: # needs sage.rings.real_interval_field
            sage: R.<x> = RIF[]
            sage: a = RIF(0,1) * x
            sage: b = RIF(1,2) * x
            sage: a == a
            False
            sage: a != a
            False
            sage: a == b
            False
            sage: a < b
            False
            sage: a > b
            False
            sage: a <= b
            True
            sage: a >= b
            False
            sage: a != b
            False

            sage: R.<x> = RBF[]                                                         # needs sage.libs.flint
            sage: pol = RBF(1.0, 0.1)                                                   # needs sage.libs.flint
            sage: pol == pol                                                            # needs sage.libs.flint
            False
        """
        cdef Polynomial pol = <Polynomial?>other

        cdef Py_ssize_t d1 = self.degree()
        cdef Py_ssize_t d2 = pol.degree()

        # Special case constant polynomials
        if d1 == -1: # self is the 0 polynomial
            if d2 == -1:
                return rich_to_bool(op, 0) # both polynomials are 0
            elif d2 == 0:
                return richcmp(self._parent._base.zero(), pol.get_unsafe(0), op)
            return rich_to_bool_sgn(op, -1) # we have d2 > 0
        elif d1 == 0: # self is a nonzero constant
            if d2 == -1:
                return richcmp(self.get_unsafe(0), pol._parent._base.zero(), op)
            elif d2 == 0:
                return richcmp(self.get_unsafe(0), pol.get_unsafe(0), op)
            return rich_to_bool_sgn(op, -1) # we have d2 > d1 == 0

        # For different degrees, compare the degree
        if d1 != d2:
            return rich_to_bool_sgn(op, d1 - d2)

        cdef Py_ssize_t i
        for i in reversed(range(d1+1)):
            x = self.get_unsafe(i)
            y = pol.get_unsafe(i)
            res = richcmp_item(x, y, op)
            if res is not NotImplemented:
                return res
        return rich_to_bool(op, 0)

    def __bool__(self):
        """
        EXAMPLES::

            sage: P = PolynomialRing(ZZ, 'x')(0)
            sage: bool(P)
            False
            sage: P = PolynomialRing(ZZ, 'x')([1,2,3])
            sage: bool(P)
            True
        """
        return self.degree() >= 0

    def __getitem__(self, n):
        r"""
        Return the `n`-th coefficient of ``self``.

        .. WARNING::

            If `P` is a polynomial of degree `d`, then ``P[i]``
            returns `0` when `i < 0` or `i > d`.  This behaviour
            intentionally differs from that of lists: if `L` is a list
            of length `n`, then Python defines ``L[-i] = L[n - i]``
            for `0 < i \le n``.  The definition used here is more
            meaningful for polynomials, since it can be extended
            immediately to Laurent series, for example.

        EXAMPLES:

        We illustrate the difference between polynomials and lists
        when negative indices are involved::

            sage: R.<x> = QQ[]
            sage: f = x + 2
            sage: f[-1]
            0
            sage: list(f)[-1]
            1

        Slices can be used to truncate polynomials::

            sage: pol = R(range(8)); pol
            7*x^7 + 6*x^6 + 5*x^5 + 4*x^4 + 3*x^3 + 2*x^2 + x
            sage: pol[:6]
            5*x^5 + 4*x^4 + 3*x^3 + 2*x^2 + x

        Any other kind of slicing is an error, see :issue:`18940`::

            sage: f[1:3]
            Traceback (most recent call last):
            ...
            IndexError: polynomial slicing with a start is not defined

            sage: f[1:3:2]
            Traceback (most recent call last):
            ...
            IndexError: polynomial slicing with a step is not defined
        """
        cdef Py_ssize_t d = self.degree() + 1
        if isinstance(n, slice):
            start, stop, step = n.start, n.stop, n.step
            if step is not None:
                raise IndexError("polynomial slicing with a step is not defined")
            if start is not None:
                raise IndexError("polynomial slicing with a start is not defined")
            if stop is None or stop > d:
                stop = d
            values = [self.get_unsafe(i) for i in range(stop)]
            return self._new_generic(values)

        return self.get_coeff_c(pyobject_to_long(n))

    cdef get_coeff_c(self, Py_ssize_t i) noexcept:
        """
        Return the `i`-th coefficient of ``self``.
        """
        cdef Py_ssize_t d = self.degree()
        if 0 <= i <= d:
            return self.get_unsafe(i)
        else:
            return self._parent._base.zero()

    cdef get_unsafe(self, Py_ssize_t i) noexcept:
        """
        Return the `i`-th coefficient of ``self``.

        Used as building block for a generic :meth:`__getitem__`. Should be
        overridden by Cython subclasses. The default implementation makes it
        possible to implement concrete subclasses in Python.
        """
        return self[i]

    def __iter__(self):
        """
        EXAMPLES::

            sage: P = PolynomialRing(ZZ, 'x')([1,2,3])
            sage: [y for y in iter(P)]
            [1, 2, 3]
        """
        return iter(self.list(copy=False))

    def _cache_key(self):
        """
        Return a hashable key which identifies this element.

        EXAMPLES::

            sage: # needs sage.rings.padics
            sage: K.<u> = Qq(4)
            sage: R.<x> = K[]
            sage: f = x
            sage: hash(f)
            Traceback (most recent call last):
            ...
            TypeError: unhashable type: 'sage.rings.padics.qadic_flint_CR.qAdicCappedRelativeElement'
            sage: f._cache_key()
            (Univariate Polynomial Ring in x over 2-adic Unramified Extension Field in u defined by x^2 + x + 1,
             0,
             1 + O(2^20))
            sage: @cached_function
            ....: def foo(t): return t
            ....:
            sage: foo(x)
            (1 + O(2^20))*x
        """
        return (self._parent,) + tuple(self)

    def __hash__(self):
        return self._hash_c()

    cdef long _hash_c(self) except -1:
        """
        This hash incorporates the variable name in an effort to respect
        the obvious inclusions into multi-variable polynomial rings.

        The tuple algorithm is borrowed from
        http://effbot.org/zone/python-hash.htm.

        EXAMPLES::

            sage: R.<x>=ZZ[]
            sage: hash(R(1))==hash(1)  # respect inclusions of the integers
            True
            sage: hash(R.0)==hash(FractionField(R).0)  # respect inclusions into the fraction field
            True
            sage: R.<x>=QQ[]
            sage: hash(R(1/2))==hash(1/2)  # respect inclusions of the rationals
            True
            sage: hash(R.0)==hash(FractionField(R).0)  # respect inclusions into the fraction field
            True
            sage: R.<x>=IntegerModRing(11)[]
            sage: hash(R.0)==hash(FractionField(R).0)  # respect inclusions into the fraction field
            True

        TESTS:

        Verify that :issue:`16251` has been resolved, i.e., polynomials with
        unhashable coefficients are unhashable::

            sage: K.<a> = Qq(9)                                                         # needs sage.rings.padics
            sage: R.<t> = K[]                                                           # needs sage.rings.padics
            sage: hash(t)                                                               # needs sage.rings.padics
            Traceback (most recent call last):
            ...
            TypeError: unhashable type: 'sage.rings.padics.qadic_flint_CR.qAdicCappedRelativeElement'

        """
        cdef long result = 0 # store it in a c-int and just let the overflowing additions wrap
        cdef long result_mon
        cdef long c_hash
        cdef long var_name_hash
        cdef int i
        for i from 0<= i <= self.degree():
            if i == 1:
                # we delay the hashing until now to not waste it on a constant poly
                var_name_hash = hash(self._parent._names[0])
            # I'm assuming (incorrectly) that hashes of zero indicate that the element is 0.
            # This assumption is not true, but I think it is true enough for the purposes and it
            # it allows us to write fast code that omits terms with 0 coefficients.  This is
            # important if we want to maintain the '==' relationship with sparse polys.
            c_hash = hash(self.get_unsafe(i))
            if c_hash != 0:
                if i == 0:
                    result += c_hash
                else:
                    # Hash (self[i], generator, i) as a tuple according to the algorithm.
                    result_mon = c_hash
                    result_mon = (1000003 * result_mon) ^ var_name_hash
                    result_mon = (1000003 * result_mon) ^ i
                    result += result_mon
        if result == -1:
            return -2
        return result

    def _im_gens_(self, codomain, im_gens, base_map=None):
        """
        Return the image of this element under the morphism defined by
        ``im_gens`` in ``codomain``, where elements of the
        base ring are mapped by ``base_map``.

        EXAMPLES::

            sage: R.<x> = ZZ[]
            sage: H = Hom(R, QQ); H
            Set of Homomorphisms from Univariate Polynomial Ring in x over Integer Ring to Rational Field
            sage: f = H([5]); f
            Ring morphism:
              From: Univariate Polynomial Ring in x over Integer Ring
              To:   Rational Field
              Defn: x |--> 5
            sage: f(x)
            5
            sage: f(x^2 + 3)  # indirect doctest
            28

            sage: # needs sage.rings.number_field
            sage: K.<i> = NumberField(x^2 + 1)
            sage: cc = K.hom([-i])
            sage: S.<y> = K[]
            sage: phi = S.hom([y^2], base_map=cc)
            sage: phi(i*y)
            -i*y^2
        """
        a = im_gens[0]
        d = self.degree()
        if d == -1:
            return codomain.zero() # Special case: 0 should always coerce to 0
        if base_map is None:
            base_map = codomain.coerce_map_from(self.base_ring())
        result = base_map(self.get_unsafe(d))
        i = d - 1
        while i >= 0:
            result = result * a + base_map(self.get_unsafe(i))
            i -= 1
        return result

    def _scalar_conversion(self, R):
        r"""
        Generic conversion of constant polynomial to the ring ``R``.

        Ideally such conversions should go through
        :class:`ConstantPolynomialSection`. However, it does not work when
        there are additional conversions involved.

        EXAMPLES::

            sage: a = QQ['x'](1/5)
            sage: QQ(a)
            1/5
            sage: AA(a)                                                                 # needs sage.rings.number_field
            1/5
            sage: QQbar(a)                                                              # needs sage.rings.number_field
            1/5
            sage: RDF(a)
            0.2
            sage: CDF(a)                                                                # needs sage.rings.complex_double
            0.2
            sage: RR(a)                                                                 # needs sage.rings.real_mpfr
            0.200000000000000
            sage: CC(a)                                                                 # needs sage.rings.real_mpfr
            0.200000000000000
            sage: RBF(a)                                                                # needs sage.libs.flint
            [0.2000000000000000 +/- 4.45e-17]
            sage: CBF(a)                                                                # needs sage.libs.flint
            [0.2000000000000000 +/- 4.45e-17]
            sage: RIF(a)                                                                # needs sage.rings.real_interval_field
            0.2000000000000000?
            sage: CIF(a)                                                                # needs sage.rings.complex_interval_field
            0.2000000000000000?
            sage: float(a)
            0.2
            sage: complex(a)
            (0.2+0j)

            sage: # needs sage.rings.number_field
            sage: b = AA['x'](AA(2/3).sqrt())
            sage: AA(b)
            0.8164965809277260?
            sage: RR(b)                                                                 # needs sage.rings.real_mpfr
            0.816496580927726
            sage: RBF(b)                                                                # needs sage.libs.flint
            [0.816496580927726 +/- 2.44e-16]
            sage: RIF(b)                                                                # needs sage.rings.real_interval_field
            0.8164965809277260?
            sage: float(b)
            0.816496580927726

            sage: # needs sage.rings.number_field
            sage: c = QQbar['x'](QQbar(-2/5).sqrt())
            sage: QQbar(c)
            0.6324555320336758?*I
            sage: CDF(c)
            0.6324555320336758*I
            sage: CC(c)                                                                 # needs sage.rings.real_mpfr
            0.632455532033676*I
            sage: CBF(c)  # abs tol 1e-16                                               # needs sage.libs.flint
            [0.6324555320336759 +/- 3.38e-17]*I
            sage: CIF(c)                                                                # needs sage.rings.complex_interval_field
            0.6324555320336758?*I
            sage: complex(c)
            0.6324555320336758j

            sage: K.<x> = Frac(RR['x'])
            sage: ZZ(2*x/x)              # indirect doctest
            2
            sage: ZZ(x)
            Traceback (most recent call last):
            ...
            TypeError: cannot convert nonconstant polynomial

            sage: x = polygen(QQ)
            sage: A.<u> = NumberField(x^3 - 2)                                          # needs sage.rings.number_field
            sage: A(A['x'](u))                                                          # needs sage.rings.number_field
            u
        """
        if self.degree() > 0:
            raise TypeError("cannot convert nonconstant polynomial")
        return R(self.get_coeff_c(0))

    _real_double_ = _scalar_conversion
    _complex_double_ = _scalar_conversion
    _mpfr_ = _scalar_conversion
    _complex_mpfr_ = _scalar_conversion
    _real_mpfi_ = _scalar_conversion
    _complex_mpfi_ = _scalar_conversion
    _arb_ = _scalar_conversion
    _acb_ = _scalar_conversion
    _integer_ = _scalar_conversion
    _algebraic_ = _scalar_conversion

    def __int__(self):
        """
        EXAMPLES::

            sage: P = PolynomialRing(ZZ, 'x')([3])
            sage: int(P)
            3
        """
        return self._scalar_conversion(int)

    def __float__(self):
        """
        EXAMPLES::

            sage: P = PolynomialRing(ZZ, 'x')([1])
            sage: float(P)
            1.0
        """
        return self._scalar_conversion(float)

    def __complex__(self):
        r"""
        EXAMPLES::

            sage: p = PolynomialRing(QQbar, 'x')(1+I)                                   # needs sage.rings.number_field
            sage: complex(p)                                                            # needs sage.rings.number_field
            (1+1j)
        """
        return self._scalar_conversion(complex)

    def _rational_(self):
        r"""
        EXAMPLES::

            sage: R.<x> = PolynomialRing(QQ)
            sage: QQ(R(45/4))
            45/4
            sage: QQ(3*x + 45)
            Traceback (most recent call last):
            ...
            TypeError: not a constant polynomial
        """
        return self._scalar_conversion(sage.rings.rational.Rational)

    def _symbolic_(self, R):
        """
        EXAMPLES::

            sage: # needs sage.symbolic
            sage: R.<x> = QQ[]
            sage: f = x^3 + x
            sage: g = f._symbolic_(SR); g
            x^3 + x
            sage: g(x=2)
            10
            sage: g = SR(f)
            sage: g(x=2)
            10

        The polynomial has to be over a field of characteristic 0 (see
        :issue:`24072`)::

            sage: R.<w> = GF(7)[]
            sage: f = SR(2*w^3 + 1); f                                                  # needs sage.symbolic
            Traceback (most recent call last):
            ...
            TypeError: positive characteristic not allowed in symbolic computations
        """
        d = dict([(repr(g), R.var(g)) for g in self._parent.gens()])
        return self.subs(**d)

    def __invert__(self):
        """
        EXAMPLES::

            sage: R.<x> = QQ[]
            sage: f = x - 90283
            sage: f.__invert__()
            1/(x - 90283)
            sage: ~f
            1/(x - 90283)
        """
        return self.parent().one() / self

    def inverse_of_unit(self):
        """
        EXAMPLES::

            sage: R.<x> = QQ[]
            sage: f = x - 90283
            sage: f.inverse_of_unit()
            Traceback (most recent call last):
            ...
            ArithmeticError: x - 90283 is not a unit
            in Univariate Polynomial Ring in x over Rational Field
            sage: f = R(-90283); g = f.inverse_of_unit(); g
            -1/90283
            sage: parent(g)
            Univariate Polynomial Ring in x over Rational Field

        TESTS::

            sage: Integers(1)['x'](0).inverse_of_unit()
            0
        """
        d = self.degree()
        if d > 0:
            if not self.is_unit():
                raise ArithmeticError(f"{self} is not a unit in {self.parent()}")
            else:
                raise NotImplementedError("polynomial inversion over non-integral domains not implemented")
        elif d == -1:
            cst = self._parent._base.zero()
        else:
            cst = self.get_unsafe(0)
        inv = cst.inverse_of_unit()
        return self._parent([inv])

    def inverse_mod(a, m):
        """
        Invert the polynomial ``a`` with respect to ``m``, or raise a :class:`ValueError`
        if no such inverse exists.

        The parameter ``m`` may be either a single polynomial or an ideal
        (for consistency with :meth:`inverse_mod` in other rings).

        .. SEEALSO::

            If you are only interested in the inverse modulo a monomial `x^k`
            then you might use the specialized method
            :meth:`inverse_series_trunc` which is much faster.

        EXAMPLES::

            sage: S.<t> = QQ[]
            sage: f = inverse_mod(t^2 + 1, t^3 + 1); f
            -1/2*t^2 - 1/2*t + 1/2
            sage: f * (t^2 + 1) % (t^3 + 1)
            1
            sage: f = t.inverse_mod((t + 1)^7); f
            -t^6 - 7*t^5 - 21*t^4 - 35*t^3 - 35*t^2 - 21*t - 7
            sage: (f * t) + (t + 1)^7
            1
            sage: t.inverse_mod(S.ideal((t + 1)^7)) == f
            True

        This also works over inexact rings, but note that due to rounding
        error the product may not always exactly equal the constant
        polynomial 1 and have extra terms with coefficients close to zero. ::

            sage: # needs scipy sage.modules
            sage: R.<x> = RDF[]
            sage: epsilon = RDF(1).ulp()*50   # Allow an error of up to 50 ulp
            sage: f = inverse_mod(x^2 + 1, x^5 + x + 1); f  # abs tol 1e-14
            0.4*x^4 - 0.2*x^3 - 0.4*x^2 + 0.2*x + 0.8
            sage: poly = f * (x^2 + 1) % (x^5 + x + 1)
            sage: # Remove noisy zero terms:
            sage: parent(poly)([0.0 if abs(c) <= epsilon else c
            ....:               for c in poly.coefficients(sparse=False)])
            1.0
            sage: f = inverse_mod(x^3 - x + 1, x - 2); f
            0.14285714285714285
            sage: f * (x^3 - x + 1) % (x - 2)
            1.0
            sage: g = 5*x^3 + x - 7; m = x^4 - 12*x + 13; f = inverse_mod(g, m); f
            -0.0319636125...*x^3 - 0.0383269759...*x^2 - 0.0463050900...*x + 0.346479687...
            sage: poly = f*g % m
            sage: # Remove noisy zero terms:
            sage: parent(poly)([0.0 if abs(c) <= epsilon else c  # abs tol 1e-14
            ....:               for c in poly.coefficients(sparse=False)])
            1.0000000000000004

        ALGORITHM: Solve the system `as + mt = 1`, returning `s` as the inverse
        of `a` mod `m`.

        Uses the Euclidean algorithm for exact rings, and solves a linear
        system for the coefficients of `s` and `t` for inexact rings (as the
        Euclidean algorithm may not converge in that case).

        AUTHORS:

        - Robert Bradshaw (2007-05-31)
        """
        from sage.rings.ideal import is_Ideal
        if is_Ideal(m):
            v = m.gens_reduced()
            if len(v) > 1:
                raise NotImplementedError("Don't know how to invert modulo non-principal ideal %s" % m)
            m = v[0]
        if m.degree() == 1 and m[1].is_unit():
            # a(x) mod (x-r) = a(r)
            r = -m[0]
            if not m[1].is_one():
                r *= m.base_ring()(~m[1])
            u = a(r)
            if u.is_unit():
                return a.parent()(~u)
        if a.parent().is_exact():
            # use xgcd
            g, s, _ = a.xgcd(m)
            if g == 1:
                return s
            elif g.is_unit():
                return g.inverse_of_unit() * s
            else:
                raise ValueError("Impossible inverse modulo")
        else:
            # xgcd may not converge for inexact rings.
            # Instead solve for the coefficients of
            # s (degree n-1) and t (degree n-2) in
            #               as + mt = 1
            # as a linear system.
            from sage.matrix.constructor import matrix
            from sage.modules.free_module_element import vector
            a %= m
            n = m.degree()
            R = a.parent().base_ring()
            M = matrix(R, 2*n-1)
            # a_i s_j x^{i+j} terms
            for i in range(n):
                for j in range(n):
                    M[i+j, j] = a[i]
            # m_i t_j x^{i+j} terms
            for i in range(n+1):
                for j in range(n-1):
                    M[i+j, j+n] = m[i]
            v = vector(R, [R.one()] + [R.zero()]*(2*n-2)) # the constant polynomial 1
            if M.is_invertible():
                x = M.solve_right(v) # there has to be a better way to solve
                return a.parent()(list(x)[0:n])
            else:
                raise ValueError("Impossible inverse modulo")

    cpdef Polynomial inverse_series_trunc(self, long prec) noexcept:
        r"""
        Return a polynomial approximation of precision ``prec`` of the inverse
        series of this polynomial.

        .. SEEALSO::

            The method :meth:`inverse_mod` allows more generally to invert this
            polynomial with respect to any ideal.

        EXAMPLES::

            sage: x = polygen(ZZ)
            sage: s = (1 + x).inverse_series_trunc(5)
            sage: s
            x^4 - x^3 + x^2 - x + 1
            sage: s * (1 + x)
            x^5 + 1

        Note that the constant coefficient needs to be a unit::

            sage: ZZx.<x> = ZZ[]
            sage: ZZxy.<y> = ZZx[]
            sage: (1+x + y**2).inverse_series_trunc(4)
            Traceback (most recent call last):
            ...
            ValueError: constant term x + 1 is not a unit
            sage: (1+x + y**2).change_ring(ZZx.fraction_field()).inverse_series_trunc(4)
            (-1/(x^2 + 2*x + 1))*y^2 + 1/(x + 1)

        The method works over any polynomial ring::

            sage: R = Zmod(4)
            sage: Rx.<x> = R[]
            sage: Rxy.<y> = Rx[]

            sage: p = 1 + (1+2*x)*y + x**2*y**4
            sage: q = p.inverse_series_trunc(10)
            sage: (p*q).truncate(11)
            (2*x^4 + 3*x^2 + 3)*y^10 + 1

        Even noncommutative ones::

            sage: # needs sage.modules
            sage: M = MatrixSpace(ZZ, 2)
            sage: x = polygen(M)
            sage: p = M([1,2,3,4])*x^3 + M([-1,0,0,1])*x^2 + M([1,3,-1,0])*x + M.one()
            sage: q = p.inverse_series_trunc(5)
            sage: (p*q).truncate(5) == M.one()
            True
            sage: q = p.inverse_series_trunc(13)
            sage: (p*q).truncate(13) == M.one()
            True

        TESTS::

            sage: x = polygen(ZZ['a','b'])
            sage: (x + 1).inverse_series_trunc(0)
            Traceback (most recent call last):
            ...
            ValueError: the precision must be positive, got 0

        AUTHORS:

        - David Harvey (2006-09-09): Newton's method implementation for power
          series

        - Vincent Delecroix (2014-2015): move the implementation directly in
          polynomial
        """
        if prec <= 0:
            raise ValueError("the precision must be positive, got {}".format(prec))

        const_term = self.get_coeff_c(0)
        if not const_term.is_unit():
            raise ValueError("constant term {} is not a unit".format(const_term))

        R = self._parent
        A = R.base_ring()
        try:
            first_coeff = const_term.inverse_of_unit()
        except AttributeError:
            first_coeff = A(~const_term)

        current = R(first_coeff)
        for next_prec in sage.misc.misc.newton_method_sizes(prec)[1:]:
            z = current._mul_trunc_(self, next_prec)._mul_trunc_(current, next_prec)
            current = current + current - z
        return current

    def revert_series(self, n):
        r"""
        Return a polynomial ``f`` such that
        ``f(self(x)) = self(f(x)) = x mod x^n``.

        Currently, this is only implemented over some coefficient rings.

        EXAMPLES::

            sage: Pol.<x> = QQ[]
            sage: (x + x^3/6 + x^5/120).revert_series(6)
            3/40*x^5 - 1/6*x^3 + x
            sage: Pol.<x> = CBF[]                                                       # needs sage.libs.flint
            sage: (x + x^3/6 + x^5/120).revert_series(6)                                # needs sage.libs.flint
            ([0.075000000000000 +/- ...e-17])*x^5 + ([-0.166666666666667 +/- ...e-16])*x^3 + x

            sage: # needs sage.symbolic
            sage: Pol.<x> = SR[]
            sage: x.revert_series(6)
            Traceback (most recent call last):
            ...
            NotImplementedError: only implemented for certain base rings
        """
        raise NotImplementedError("only implemented for certain base rings")

    cpdef _mul_(self, right) noexcept:
        """
        EXAMPLES::

            sage: R.<x> = ZZ[]
            sage: (x - 4) * (x^2 - 8*x + 16)
            x^3 - 12*x^2 + 48*x - 64
            sage: C.<t> = PowerSeriesRing(ZZ)
            sage: D.<s> = PolynomialRing(C)
            sage: z = (1 + O(t)) + t*s^2
            sage: z*z
            t^2*s^4 + (2*t + O(t^2))*s^2 + 1 + O(t)

            ## More examples from trac 2943, added by Kiran S. Kedlaya 2 Dec 09
            sage: C.<t> = PowerSeriesRing(Integers())
            sage: D.<s> = PolynomialRing(C)
            sage: z = 1 + (t + O(t^2))*s + (t^2 + O(t^3))*s^2
            sage: z*z
            (t^4 + O(t^5))*s^4 + (2*t^3 + O(t^4))*s^3 + (3*t^2 + O(t^3))*s^2 + (2*t + O(t^2))*s + 1

        TESTS::

            sage: # needs sage.modules
            sage: Pol.<x> = MatrixSpace(ZZ, 2)[]
            sage: a = matrix([[1,0], [0,0]])
            sage: b = matrix([[1,2], [3,4]])
            sage: list((a*x)*(b*x + 1))
            [
            [0 0]  [1 0]  [1 2]
            [0 0], [0 0], [0 0]
            ]
            sage: list((b*x + 1)*(a*x))
            [
            [0 0]  [1 0]  [1 0]
            [0 0], [0 0], [3 0]
            ]
            sage: list((a*x + 1)*(b*x))
            [
            [0 0]  [1 2]  [1 2]
            [0 0], [3 4], [0 0]
            ]
        """
        if not self or not right:
            return self._parent.zero()

        cdef Polynomial _right = right
        if self.is_term():
            return _right._mul_term(self, term_on_right=False)
        elif _right.is_term():
            return self._mul_term(_right, term_on_right=True)

        elif self._parent.is_exact():
            return self._mul_karatsuba(right)
        else:
            return self._mul_generic(right)

    cpdef Polynomial _mul_trunc_(self, Polynomial right, long n) noexcept:
        r"""
        Return the truncated multiplication of two polynomials up to ``n``.

        This is the default implementation that does the multiplication and then
        truncate! There are custom implementations in several subclasses:

        - :meth:`on dense polynomial over integers (via FLINT) <sage.rings.polynomial.polynomial_integer_dense_flint.Polynomial_integer_dense_flint._mul_trunc_>`

        - :meth:`on dense polynomial over Z/nZ (via FLINT)
          <sage.rings.polynomial.polynomial_zmod_flint.Polynomial_zmod_flint._mul_trunc_>`

        - :meth:`on dense rational polynomial (via FLINT)
          <sage.rings.polynomial.polynomial_rational_flint.Polynomial_rational_flint._mul_trunc_>`

        - :meth:`on dense polynomial on Z/nZ (via NTL)
          <sage.rings.polynomial.polynomial_modn_dense_ntl.Polynomial_dense_modn_ntl_zz._mul_trunc_>`

        EXAMPLES::

            sage: R = QQ['x']['y']
            sage: y = R.gen()
            sage: x = R.base_ring().gen()
            sage: p1 = 1 - x*y + 2*y**3
            sage: p2 = -1/3 + y**5
            sage: p1._mul_trunc_(p2, 5)
            -2/3*y^3 + 1/3*x*y - 1/3

        .. TODO::

            implement a generic truncated Karatsuba and use it here.
        """
        cdef Polynomial pol
        cdef list x, y
        if not self or not right:
            return self._parent.zero()
        elif n < self._parent._Karatsuba_threshold:
            x = self.list(copy=False)
            y = right.list(copy=False)
            return self._new_generic(do_schoolbook_product(x, y, n))
        else:
            pol = self.truncate(n) * right.truncate(n)
            return pol._inplace_truncate(n)

    def multiplication_trunc(self, other, n):
        r"""
        Truncated multiplication

        EXAMPLES::

            sage: R.<x> = ZZ[]
            sage: (x^10 + 5*x^5 + x^2 - 3).multiplication_trunc(x^7 - 3*x^3 + 1, 11)
            x^10 + x^9 - 15*x^8 - 3*x^7 + 2*x^5 + 9*x^3 + x^2 - 3

        Check that coercion is working::

            sage: R2 = QQ['x']
            sage: x2 = R2.gen()
            sage: p1 = (x^3 + 1).multiplication_trunc(x2^3 - 2, 5); p1
            -x^3 - 2
            sage: p2 = (x2^3 + 1).multiplication_trunc(x^3 - 2, 5); p2
            -x^3 - 2
            sage: parent(p1) == parent(p2) == R2
            True
        """
        if not have_same_parent(self, other):
            self, other = coercion_model.canonical_coercion(self, other)
        return self._mul_trunc_(other, pyobject_to_long(n))

    def square(self):
        """
        Return the square of this polynomial.

        .. TODO::

            - This is just a placeholder; for now it just uses ordinary
              multiplication. But generally speaking, squaring is faster than
              ordinary multiplication, and it's frequently used, so subclasses
              may choose to provide a specialised squaring routine.

            - Perhaps this even belongs at a lower level? RingElement or
              something?

        AUTHORS:

        - David Harvey (2006-09-09)

        EXAMPLES::

            sage: R.<x> = QQ[]
            sage: f = x^3 + 1
            sage: f.square()
            x^6 + 2*x^3 + 1
            sage: f*f
            x^6 + 2*x^3 + 1
        """
        return self * self

    def squarefree_decomposition(self):
        """
        Return the square-free decomposition of this polynomial.  This is a
        partial factorization into square-free, coprime polynomials.

        EXAMPLES::

            sage: x = polygen(QQ)
            sage: p = 37 * (x - 1)^3 * (x - 2)^3 * (x - 1/3)^7 * (x - 3/7)
            sage: p.squarefree_decomposition()
            (37*x - 111/7) * (x^2 - 3*x + 2)^3 * (x - 1/3)^7
            sage: p = 37 * (x - 2/3)^2
            sage: p.squarefree_decomposition()
            (37) * (x - 2/3)^2
            sage: x = polygen(GF(3))
            sage: x.squarefree_decomposition()
            x
            sage: f = QQbar['x'](1)                                                     # needs sage.rings.number_field
            sage: f.squarefree_decomposition()                                          # needs sage.rings.number_field
            1

        """
        if self.degree() < 0:
            raise ValueError("square-free decomposition not defined for zero polynomial")
        if hasattr(self.base_ring(),'_squarefree_decomposition_univariate_polynomial'):
            return self.base_ring()._squarefree_decomposition_univariate_polynomial(self)
        raise NotImplementedError("square-free decomposition not implemented for this polynomial")

    def is_square(self, root=False):
        """
        Return whether or not polynomial is square.

        If the optional
        argument ``root`` is set to ``True``, then also returns the square root
        (or ``None``, if the polynomial is not square).

        INPUT:

        -  ``root`` - whether or not to also return a square
           root (default: ``False``)

        OUTPUT:

        -  ``bool`` - whether or not a square

        -  ``root`` - (optional) an actual square root if
           found, and ``None`` otherwise.

        EXAMPLES::

            sage: R.<x> = PolynomialRing(QQ)
            sage: (x^2 + 2*x + 1).is_square()
            True
            sage: (x^4 + 2*x^3 - x^2 - 2*x + 1).is_square(root=True)
            (True, x^2 + x - 1)

            sage: f = 12 * (x + 1)^2 * (x + 3)^2
            sage: f.is_square()
            False
            sage: f.is_square(root=True)
            (False, None)

            sage: h = f/3; h
            4*x^4 + 32*x^3 + 88*x^2 + 96*x + 36
            sage: h.is_square(root=True)
            (True, 2*x^2 + 8*x + 6)

            sage: S.<y> = PolynomialRing(RR)
            sage: g = 12 * (y + 1)^2 * (y + 3)^2

            sage: g.is_square()
            True

        TESTS:

        Make sure :issue:`9093` is fixed::

            sage: R(1).is_square()
            True
            sage: R(4/9).is_square(root=True)
            (True, 2/3)
            sage: R(-1/3).is_square()
            False
            sage: R(0).is_square()
            True

        Make sure :issue:`35860` is fixed::

            sage: S.<x> = PolynomialRing(ZZ)
            sage: is_square(S(1), True)[1].parent()
            Univariate Polynomial Ring in x over Integer Ring
        """
        if self.is_zero():
            return (True, self) if root else True

        try:
            f = self.squarefree_decomposition()
        except NotImplementedError:
            f = self.factor()

        u = self._parent.base_ring()(f.unit())

        if all(a[1] % 2 == 0 for a in f) and u.is_square():
            g = self._parent(u.sqrt())
            for a in f:
                g *= a[0] ** (a[1] // 2)
            return (True, g) if root else True
        else:
            return (False, None) if root else False

    def _distinct_degree_factorisation_squarefree(self):
        """
        Helper function for any_irreducible_factor which computes
        the distinct degree factorisation of `self`.

        Creates an iterator for all valid degrees `d`, and returns
        tuples of the form `(a_d, d)` for a polynomial `a_d` the
        product of irreducible polynomials of degree `d`.

        Assumes that this polynomial is squarefree.

        EXAMPLES::

            sage: # needs sage.rings.finite_rings
            sage: F = GF(163)
            sage: R.<x> = F[]
            sage: f = (x + 162) * (x^3 + 7*x + 161) * (x^7 + 9*x + 161)
            sage: list(f._distinct_degree_factorisation_squarefree())
            [(x + 162, 1), (x^3 + 7*x + 161, 3), (x^7 + 9*x + 161, 7)]

        ::

            sage: # needs sage.rings.finite_rings
            sage: K.<z8> = GF(2^8)
            sage: R.<x> = K[]
            sage: u1 = x + z8^6 + z8^3 + z8
            sage: u2 = x^2 + (z8^5 + z8^3 + z8^2 + 1)*x + z8^4 + z8^3 + z8 + 1
            sage: u3 = x^3 + z8^7 + z8^4 + z8^3 + z8^2 + z8
            sage: f = u1 * u2 * u3
            sage: list(f._distinct_degree_factorisation_squarefree())
            [(x + z8^6 + z8^3 + z8, 1),
            (x^2 + (z8^5 + z8^3 + z8^2 + 1)*x + z8^4 + z8^3 + z8 + 1, 2),
            (x^3 + z8^7 + z8^4 + z8^3 + z8^2 + z8, 3)]
        """
        q = self.base_ring().order() # p^k
        R, x = self.parent().objgen()

        # Initialise values
        v = self
        w = x
        d = 0
        e = v.degree()

        # Iterate over all possible degrees with degree
        while 2*(d + 1) <= e:
            d = d + 1
            w = pow(w, q, v)

            ad = v.gcd(w - x)
            if not ad.is_one():
                yield (ad, d)
                v = v // ad

            e = v.degree()

        # Last case, v itself might be irreducible
        if e > 0:
            yield (v, e)
        return

    def _cantor_zassenhaus_split_to_irreducible(self, degree):
        """
        Helper function for :meth:`any_irreducible_factor` which computes
        a factor from a polynomial of the form `self = prod g_i(x)`
        with all `g_i(x)` irreducible of the same degree. Uses the
        Cantor-Zassenhaus splitting method.

        EXAMPLES::

            sage: # needs sage.rings.finite_rings
            sage: F = GF(163)
            sage: R.<x> = F[]
            sage: f = (x^2 + 36*x + 34) * (x^2 + 36*x + 132) * (x^2 + 112*x + 48)
            sage: f._cantor_zassenhaus_split_to_irreducible(2)   # random
            x^2 + 112*x + 48
            sage: f._cantor_zassenhaus_split_to_irreducible(2)   # random
            x^2 + 36*x + 34
            sage: f._cantor_zassenhaus_split_to_irreducible(2)   # random
            x^2 + 36*x + 132
            sage: factor = f._cantor_zassenhaus_split_to_irreducible(2)
            sage: factor.is_irreducible()
            True
            sage: f % factor == 0
            True

        ::

            sage: # needs sage.rings.finite_rings
            sage: F.<z4> = GF(2^4)
            sage: R.<x> = F[]
            sage: f = (x + z4^2 + z4) * (x + z4^2 + z4 + 1)
            sage: f._cantor_zassenhaus_split_to_irreducible(1)   # random
            x + z4^2 + z4
            sage: f._cantor_zassenhaus_split_to_irreducible(1)   # random
            x + z4^2 + z4
            sage: f._cantor_zassenhaus_split_to_irreducible(1)   # random
            x + z4^2 + z4 + 1
            sage: factor = f._cantor_zassenhaus_split_to_irreducible(1)
            sage: factor.is_irreducible()
            True
            sage: f % factor == 0
            True
        """
        R = self.parent()
        q = self.base_ring().order()

        # Polynomial is already irreducible by the assumptions of the function
        if self.degree() == degree:
            return self

        # We expect to succeed with greater than 1/2 probability,
        # so if we try 1000 times and fail, there's a bug somewhere.
        for _ in range(1000):
            # Sample a polynomial "uniformly" from R
            # TODO: once #37118 has been merged, this can be made cleaner,
            #       as we will actually have access to uniform sampling.
            #       At the moment, we make an ugly call for polynomials of
            #       degree exactly 2*degree + 1, instead of polynomials of degree
            #       less than `self.degree()` as the original desc. of C-Z.
            #       Additionally, we can use the `monic` flag:
            #       R.random_element(degree=(self.degree() - 1), monic=True)
            T = R.random_element(2*degree + 1).monic()

            # Need to handle odd and even characteristic separately
            if q % 2:
                h = self.gcd(pow(T, (q-1)//2, self) - 1)
            else:
                # Compute the trace of T with field of order 2^k
                # sum T^(2^i) for i in range (degree * k)
                # We use repeated squaring to avoid redundent multiplications
                C, TT = T, T
                for _ in range(degree * self.base_ring().degree() - 1):
                    TT = TT * TT % self
                    C += TT
                h = self.gcd(C)

            hd = h.degree()

            # If we found a factor of desired degree, return it
            if hd == degree:
                return h

            # Else check if we have a non-trivial factor and keep going
            if 0 < hd < self.degree():
                if 2*hd > self.degree():
                    h = self // h
                return h._cantor_zassenhaus_split_to_irreducible(degree)

        # If you are reaching this error, chances are there's a bug in the code.
        raise AssertionError(f"no splitting of degree {degree} found for {self}")

    def _any_irreducible_factor_squarefree(self, degree=None):
        """
        Helper function for any_irreducible_factor which computes
        an irreducible factor from self, assuming the input is
        squarefree.

        Does this by first computing the distinct degree factorisations
        of self and then finds a factor with Cantor-Zassenhaus
        splitting.

        If degree is not None, then only irreducible factors of degree
        `degree` are searched for, otherwise the smallest degree factor
        is found.

        EXAMPLES::

            sage: # needs sage.rings.finite_rings
            sage: F = GF(163)
            sage: R.<x> = F[]
            sage: f = (x^2 + 36*x + 34) * (x^2 + 36*x + 132) * (x^2 + 112*x + 48)
            sage: f = (x^2 + 50*x + 28) * (x^5 + 75*x^4 + 87*x^3 + 96*x^2 + 98*x + 40) * (x^7 + 20*x^6 + 16*x^5 + 36*x^4 + 59*x^3 + 3*x^2 + 46*x + 84)
            sage: f._any_irreducible_factor_squarefree()
            x^2 + 50*x + 28
            sage: f._any_irreducible_factor_squarefree(degree=2)
            x^2 + 50*x + 28
            sage: f._any_irreducible_factor_squarefree(degree=5)
            x^5 + 75*x^4 + 87*x^3 + 96*x^2 + 98*x + 40
            sage: f._any_irreducible_factor_squarefree(degree=7)
            x^7 + 20*x^6 + 16*x^5 + 36*x^4 + 59*x^3 + 3*x^2 + 46*x + 84
            sage: g = (x^2 + 50*x + 28)
            sage: g._any_irreducible_factor_squarefree(degree=1)
            Traceback (most recent call last):
            ...
            ValueError: no irreducible factor of degree 1 could be computed from x^2 + 50*x + 28

        ::

            sage: # needs sage.rings.finite_rings
            sage: F.<z4> = GF(2^4)
            sage: R.<x> = F[]
            sage: f = (x + z4^3 + z4^2 + z4) * (x^2 + x + z4^3 + 1) * (x^3 + (z4^3 + z4)*x^2 + z4^2 + 1)
            sage: f._any_irreducible_factor_squarefree()
            x + z4^3 + z4^2 + z4
            sage: f._any_irreducible_factor_squarefree(degree=1)
            x + z4^3 + z4^2 + z4
            sage: f._any_irreducible_factor_squarefree(degree=2)
            x^2 + x + z4^3 + 1
            sage: f._any_irreducible_factor_squarefree(degree=3)
            x^3 + (z4^3 + z4)*x^2 + z4^2 + 1
        """
        # If the degree is not None we only want to check a single polynomial
        if degree is not None:
            for (poly, d) in self._distinct_degree_factorisation_squarefree():
                if d == degree:
                    return poly._cantor_zassenhaus_split_to_irreducible(degree)
                # Stop iterating early if the degree is too large
                elif d > degree:
                    raise ValueError(f"no irreducible factor of degree {degree} could be computed from {self}")
            raise ValueError(f"no irreducible factor of degree {degree} could be computed from {self}")

        # Otherwise we use the smallest possible d value
        for (poly, d) in self._distinct_degree_factorisation_squarefree():
            return poly._cantor_zassenhaus_split_to_irreducible(d)
        raise ValueError(f"no irreducible factor could be computed from {self}")

    def any_irreducible_factor(self, degree=None, assume_squarefree=False, assume_distinct_deg=False):
        """
        Return an irreducible factor of this polynomial.

        INPUT:

        - ``degree`` (None or positive integer) -- (default: ``None``).
          Used for polynomials over finite fields. If ``None``, returns
          the the first factor found (usually the smallest). Otherwise,
          attempts to return an irreducible factor of ``self`` of chosen
          degree ``degree``.

        - ``assume_squarefree`` (boolean) -- (default: ``False``).
          Used for polynomials over finite fields.  If ``True``,
          this polynomial is assumed to be squarefree.

        - ``assume_distinct_deg`` (boolean) -- (default: ``False``).
          Used for polynomials over finite fields.  If ``True``,
          this polynomial is assumed to be the product of irreducible
          polynomials of degree equal to ``degree``.

        EXAMPLES::

            sage: # needs sage.rings.finite_rings
            sage: F = GF(163)
            sage: R.<x> = F[]
            sage: f = (x + 40)^3 * (x^5 + 76*x^4 + 93*x^3 + 112*x^2 + 22*x + 27)^2 * (x^6 + 50*x^5 + 143*x^4 + 162*x^2 + 109*x + 140)
            sage: f.any_irreducible_factor()
            x + 40
            sage: f.any_irreducible_factor(degree=5)
            x^5 + 76*x^4 + 93*x^3 + 112*x^2 + 22*x + 27

        When the polynomial is known to be squarefree we can optimise the call
        by setting ``assume_squarefree`` to be ``True``::

            sage: # needs sage.rings.finite_rings
            sage: F = GF(163)
            sage: R.<x> = F[]
            sage: g = (x - 1) * (x^3 + 7*x + 161)
            sage: g.any_irreducible_factor(assume_squarefree=True)
            x + 162
            sage: g.any_irreducible_factor(degree=3, assume_squarefree=True)
            x^3 + 7*x + 161

        If we ask for an irreducible factor which does not exist, the function
        will throw a ``ValueError``::

            sage: # needs sage.rings.finite_rings
            sage: F = GF(163)
            sage: R.<x> = F[]
            sage: g = (x - 1) * (x^3 + 7*x + 161)
            sage: g.any_irreducible_factor(degree=2, assume_squarefree=True)
            Traceback (most recent call last):
            ...
            ValueError: no irreducible factor of degree 2 could be computed from x^4 + 162*x^3 + 7*x^2 + 154*x + 2

        If we assume that the polynomial is product of irreducible polynomials of the
        same degree, we must also supply the degree::

            sage: # needs sage.rings.finite_rings
            sage: F = GF(163)
            sage: R.<x> = F[]
            sage: h = (x + 57) * (x + 98) * (x + 117) * (x + 145)
            sage: h.any_irreducible_factor(degree=1, assume_distinct_deg=True)   # random
            x + 98
            sage: h.any_irreducible_factor(assume_distinct_deg=True)
            Traceback (most recent call last):
            ...
            ValueError: degree must be known if distinct degree factorisation is assumed

        Also works for extension fields and even characteristic::

            sage: F.<z4> = GF(2^4)
            sage: R.<x> = F[]
            sage: f = (x + z4^3 + z4^2)^4 * (x^2 + z4*x + z4) * (x^2 + (z4^3 + z4^2 + z4)*x + z4^2 + z4 + 1)
            sage: f.any_irreducible_factor()
            x + z4^3 + z4^2
            sage: f.any_irreducible_factor(degree=2)  # random
            x^2 + (z4^3 + z4^2 + z4)*x + z4^2 + z4 + 1

        We can also use this function for polynomials which are not defined over finite
        fields, but this simply falls back to a slow method of factorisation::

            sage: R.<x> = ZZ[]
            sage: f = 3*x^4 + 2*x^3
            sage: f.any_irreducible_factor()
            3*x + 2
        """
        # Make sure the user inputted something reasonable for degree
        if degree is not None:
            degree = ZZ(degree)
            if degree < 1:
                raise ValueError(f"{degree = } must be positive")

        if assume_distinct_deg and degree is None:
            raise ValueError("degree must be known if distinct degree factorisation is assumed")

        # When not working over a finite field, do the simple thing of factoring.
        # If degree is none, we return the first factor, otherwise we iterate
        # through and look for a polynomial with the desired degree.
        from sage.categories.finite_fields import FiniteFields
        if self.base_ring() not in FiniteFields():
            try:
                factorisation = self.factor()
            except (NotImplementedError, ValueError):
                raise ValueError(f"cannot factor {self} over the base ring {self.base_ring()}")
            if degree is None:
                return factorisation[0][0]
            for (poly, e) in factorisation:
                if poly.degree() == degree:
                    return poly
            raise ValueError(f"polynomial {self} has no irreducible factor of degree {degree}")

        # For finite fields, we find irreducible factors in the following three steps:
        #
        # 1. Compute the squarefree decomposition of the polynomial `self`
        # 2. For each squarefree polynomial find the distinct degree `d`
        #    factorisation, F, which is the product of degree `d` polynomials
        #    dividing the squarefree polynomial
        # 3. Using Cantor-Zassenhaus splitting with degree `d` to find a
        #    single linear factor and return the root.
        #
        # When degree is None, we check all degrees smaller than the degree of the
        # squarefree polynomial, otherwise we work with only a single degree set by
        # the user.

        # Initial checks for bad input
        if self.degree() <= 0:
            raise ValueError(f"there are no irreducible factors of {self}")

        # If we know the polynomial is square-free, we can start here
        if assume_squarefree:
            if assume_distinct_deg:
                return self._cantor_zassenhaus_split_to_irreducible(degree)
            return self._any_irreducible_factor_squarefree(degree)

        # Otherwise we compute the squarefree decomposition and check each
        # polynomial for a root. If no poly has a root, we raise an error.
        SFD = self.squarefree_decomposition()
        SFD.sort()
        for poly, _ in SFD:
            try:
                return poly._any_irreducible_factor_squarefree(degree)
            except ValueError:
                pass

        # If degree has been set, there could just be no factor of the desired degree
        if degree:
            raise ValueError(f"polynomial {self} has no irreducible factor of degree {degree}")
        # But if any degree is allowed then there should certainly be a factor if self has degree > 0
        raise AssertionError(f"no irreducible factor was computed for {self}. Bug.")

    def any_root(self, ring=None, degree=None, assume_squarefree=False, assume_distinct_deg=False):
        """
        Return a root of this polynomial in the given ring.

        INPUT:

        - ``ring`` -- The ring in which a root is sought.  By default
          this is the coefficient ring.

        - ``degree`` (None or nonzero integer) -- Used for polynomials
          over finite fields.  Return a root of degree
          ``abs(degree)`` over the ground field.  If negative, also
          assumes that all factors of this polynomial are of degree
          ``abs(degree)``.  If None, returns a root of minimal degree
          contained within the given ring.

        - ``assume_squarefree`` (bool) -- Used for polynomials over
          finite fields.  If ``True``, this polynomial is assumed to be
          squarefree.

        - ``assume_distinct_deg`` (bool) -- Used for polynomials over
          finite fields.  If ``True``, all factors of this polynomial
          are assumed to have degree ``degree``.

        .. WARNING::

            Negative degree input will be deprecated. Instead use
            ``assume_distinct_deg``.

        EXAMPLES::

            sage: # needs sage.rings.finite_rings
            sage: R.<x> = GF(11)[]
            sage: f = 7*x^7 + 8*x^6 + 4*x^5 + x^4 + 6*x^3 + 10*x^2 + 8*x + 5
            sage: f.any_root()
            2
            sage: f.factor()
            (7) * (x + 9) * (x^6 + 10*x^4 + 6*x^3 + 5*x^2 + 2*x + 2)
            sage: f = x^6 + 10*x^4 + 6*x^3 + 5*x^2 + 2*x + 2
            sage: root = f.any_root(GF(11^6, 'a'))
            sage: roots = sorted(f.roots(GF(11^6, 'a'), multiplicities=False))
            sage: roots
            [10*a^5 + 2*a^4 + 8*a^3 + 9*a^2 + a,
            a^5 + a^4 + 7*a^3 + 2*a^2 + 10*a,
            9*a^5 + 5*a^4 + 10*a^3 + 8*a^2 + 3*a + 1,
            2*a^5 + 8*a^4 + 3*a^3 + 6*a + 2,
            a^5 + 3*a^4 + 8*a^3 + 2*a^2 + 3*a + 4,
            10*a^5 + 3*a^4 + 8*a^3 + a^2 + 10*a + 4]
            sage: root in roots
            True

            sage: # needs sage.rings.finite_rings
            sage: g = (x-1) * (x^2 + 3*x + 9) * (x^5 + 5*x^4 + 8*x^3 + 5*x^2 + 3*x + 5)
            sage: g.any_root(ring=GF(11^10, 'b'), degree=1)
            1
            sage: root = g.any_root(ring=GF(11^10, 'b'), degree=2)
            sage: roots = (x^2 + 3*x + 9).roots(ring=GF(11^10, 'b'), multiplicities=False)
            sage: root in roots
            True
            sage: root = g.any_root(ring=GF(11^10, 'b'), degree=5)
            sage: roots = (x^5 + 5*x^4 + 8*x^3 + 5*x^2 + 3*x + 5).roots(ring=GF(11^10, 'b'), multiplicities=False)
            sage: root in roots
            True

        TESTS::

            sage: R.<x> = GF(5)[]
            sage: K.<a> = GF(5^12)                                                      # needs sage.rings.finite_rings
            sage: for _ in range(40):                                                   # needs sage.rings.finite_rings
            ....:     f = R.random_element(degree=4)
            ....:     assert f(f.any_root(K)) == 0

        Check that our Cantor-Zassenhaus implementation does not loop
        over finite fields of even characteristic (see :issue:`16162`)::

            sage: # needs sage.rings.finite_rings
            sage: K.<a> = GF(2**8)
            sage: x = polygen(K)
            sage: r = (x**2+x+1).any_root()  # used to loop
            sage: r**2 + r
            1
            sage: (x**2+a+1).any_root()
            a^7 + a^2

        Also check that such computations can be interrupted::

            sage: # needs sage.rings.finite_rings
            sage: K.<a> = GF(2^8)
            sage: x = polygen(K)
            sage: pol = x^1000000 + x + a
            sage: alarm(0.5); pol.any_root()
            Traceback (most recent call last):
            ...
            AlarmInterrupt

        Check root computation over large finite fields::

            sage: # needs sage.libs.m4ri sage.rings.finite_rings
            sage: K.<a> = GF(2**50)
            sage: x = polygen(K)
            sage: (x**10+x+a).any_root()
            a^49 + a^47 + a^44 + a^42 + a^41 + a^39 + a^38 + a^37 + a^36
            + a^34 + a^33 + a^29 + a^27 + a^26 + a^25 + a^23 + a^18
            + a^13 + a^7 + a^5 + a^4 + a^3 + a^2 + a
            sage: K.<a> = GF(2**150)
            sage: x = polygen(K)
            sage: (x**10+x+a).any_root()
            a^149 + a^148 + a^146 + a^144 + a^143 + a^140 + a^138 + a^136 + a^134
            + a^132 + a^131 + a^130 + a^129 + a^127 + a^123 + a^120 + a^118 + a^114
            + a^113 + a^112 + a^111 + a^108 + a^104 + a^103 + a^102 + a^99 + a^98
            + a^94 + a^91 + a^90 + a^88 + a^79 + a^78 + a^75 + a^73 + a^72 + a^67
            + a^65 + a^64 + a^63 + a^62 + a^61 + a^59 + a^57 + a^52 + a^50 + a^48
            + a^47 + a^46 + a^45 + a^43 + a^41 + a^39 + a^37 + a^34 + a^31 + a^29
            + a^27 + a^25 + a^23 + a^22 + a^20 + a^18 + a^16 + a^14 + a^11 + a^10
            + a^8 + a^6 + a^5 + a^4 + a + 1

        Check that :issue:`21998` has been resolved::

            sage: # needs sage.rings.finite_rings
            sage: K.<a> = GF(2^4)
            sage: R.<x> = K[]
            sage: f = x^2 + x + a^2 + a
            sage: r = f.any_root()
            sage: r^2 + r
            a^2 + a

        Check for :issue:`37034`::

            sage: R.<x> = Zmod(55)[]
            sage: (x^2 + 1).any_root()
            Traceback (most recent call last):
            ...
            ValueError: polynomial x^2 + 1 has no roots
        """
        # When not working over a finite field, do the simple thing of factoring for
        # roots and picking the first root. If none are available, raise an error.
        from sage.categories.finite_fields import FiniteFields
        if not self.base_ring() in FiniteFields():
            rs = self.roots(ring=ring, multiplicities=False)
            if rs:
                return rs[0]
            raise ValueError(f"polynomial {self} has no roots")

        # When the degree is none, we only look for a linear factor
        if degree is None:
            # if a ring is given try and coerce the polynomial into this ring
            if ring is not None:
                try:
                    self = self.change_ring(ring)
                except ValueError:
                    raise(f"cannot coerce polynomial {self} to the new ring: {ring}")

            # try and find a linear irreducible polynomial from f to compute a root
            try:
                f = self.any_irreducible_factor(degree=1, assume_squarefree=assume_squarefree)
            except ValueError:
                raise ValueError(f"no root of polynomial {self} can be computed")

            return - f[0] / f[1]

        # The old version of `any_root()` allowed degree < 0 to indicate that the input polynomial
        # had a distinct degree factorisation, we pass this to any_irreducible_factor as a bool and
        # ensure that the degree is positive.
        degree = ZZ(degree)
        if degree < 0:
            from sage.misc.superseded import deprecation
            deprecation(37170, "negative ``degree`` will be disallowed. Instead use the bool `assume_distinct_deg`.")
            degree = -degree
            assume_distinct_deg = True

        # If a certain degree is requested, then we find an irreducible factor of degree `degree`
        # use this to compute a field extension and return the generator as root of this polynomial
        # if the degree and a ring is given however, instead compute a degree `degree` factor in the
        # base ring and then find a factor from this in the supplied ring.
        try:
            f = self.any_irreducible_factor(degree=degree,
                                            assume_squarefree=assume_squarefree,
                                            assume_distinct_deg=assume_distinct_deg)
        except ValueError:
            raise ValueError(f"no irreducible factor of degree {degree} can be computed from {self}")

        # For the case when the degree is one, just return the root
        if degree.is_one():
            root = - f[0] / f[1]
            if ring is None:
                return root
            return ring(root)

        # We are now in the case where the irreducible polynomial we have found is
        # of degree > 1. The old version of this function simply computed the roots
        # of this by calling f.roots(ring)... I don't really understand why
        # though, as we can simply ask for f.any_root() for this polynomial over the
        # new ring?
        if ring is None:
            # TODO: a faster option would be to create an extension with `f`
            #       as F_ext = self.base_ring().extension(f, names="a")
            #       however this returns a quotient ring rather than a
            #       FiniteField type if the base field is a non-prime field,
            #       so this slower option is chosen to ensure the root is
            #       over explicitly a FiniteField type.
            ring = self.base_ring().extension(f.degree(), names="a")

        # Now we look for a linear root of this irreducible polynomial of degree `degree`
        # over the user supplied ring or the extension we just computed. If the user sent
        # a bad ring here of course there may be no root found.
        f = f.change_ring(ring)
        return f.any_root()

    def __truediv__(left, right):
        r"""
        EXAMPLES::

            sage: x = QQ['x'].0
            sage: f = (x^3 + 5)/3; f
            1/3*x^3 + 5/3
            sage: f.parent()
            Univariate Polynomial Ring in x over Rational Field

        If we do the same over `\ZZ` the result is in the
        polynomial ring over `\QQ`.

        ::

            sage: x  = ZZ['x'].0
            sage: f = (x^3 + 5)/3; f
            1/3*x^3 + 5/3
            sage: f.parent()
            Univariate Polynomial Ring in x over Rational Field

        Divides can make elements of the fraction field::

            sage: R.<x> = QQ['x']
            sage: f = x^3 + 5
            sage: g = R(3)
            sage: h = f/g; h
            1/3*x^3 + 5/3
            sage: h.parent()
            Fraction Field of Univariate Polynomial Ring in x over Rational Field

        This is another example over a non-prime finite field (submitted by
        a student of Jon Hanke). It illustrates cancellation between the
        numerator and denominator over a non-prime finite field.

        ::

            sage: R.<x> = PolynomialRing(GF(5^2, 'a'), 'x')                             # needs sage.rings.finite_rings
            sage: f = x^3 + 4*x
            sage: f / (x - 1)                                                           # needs sage.rings.finite_rings
            x^2 + x

        Be careful about coercions (this used to be broken)::

            sage: R.<x> = ZZ['x']
            sage: f = x / Mod(2,5); f
            3*x
            sage: f.parent()
            Univariate Polynomial Ring in x over Ring of integers modulo 5

        TESTS:

        Check that :issue:`12217` is fixed::

            sage: P.<x> = GF(5)[]
            sage: x/0
            Traceback (most recent call last):
            ...
            ZeroDivisionError: inverse of Mod(0, 5) does not exist

            sage: P.<x> = GF(25, 'a')[]                                                 # needs sage.rings.finite_rings
            sage: x/5                                                                   # needs sage.rings.finite_rings
            Traceback (most recent call last):
            ...
            ZeroDivisionError: division by zero in finite field

        Check that :issue:`23611` is fixed::

            sage: int(1) / x
            1/x
        """
        # Same parents => bypass coercion
        if have_same_parent(left, right):
            return (<Element>left)._div_(right)

        # Try division of polynomial by a scalar
        if isinstance(left, Polynomial):
            R = (<Polynomial>left)._parent._base
            try:
                x = R.coerce(right)
                return left * ~x
            except TypeError:
                pass

        # Delegate to coercion model. The line below is basically
        # RingElement.__truediv__(left, right), except that it also
        # works if left is not of type RingElement.
        return wrapperdescr_fastcall(RingElement.__truediv__,
                left, (right,), <object>NULL)

    def __pow__(left, right, modulus):
        """
        EXAMPLES::

            sage: x = polygen(QQ['u']['v'])
            sage: f = x - 1
            sage: f._pow(3)
            x^3 - 3*x^2 + 3*x - 1
            sage: f^3
            x^3 - 3*x^2 + 3*x - 1

            sage: R = PolynomialRing(GF(2), 'x')
            sage: f = R(x^9 + x^7 + x^6 + x^5 + x^4 + x^2 + x)
            sage: h = R(x^10 + x^7 + x^6 + x^5 + x^4 + x^3 + x^2 + 1)
            sage: pow(f, 2, h)
            x^9 + x^8 + x^7 + x^5 + x^3

        TESTS::

            sage: x = polygen(QQ['u']['v'])
            sage: x^(1/2)
            Traceback (most recent call last):
            ...
            TypeError: non-integral exponents not supported

        ::

            sage: int(1)^x
            Traceback (most recent call last):
            ...
            TypeError: unsupported operand type(s) for ** or pow(): 'int' and 'sage.rings.polynomial.polynomial_element.Polynomial_generic_dense'

        ::

            sage: x^x
            Traceback (most recent call last):
            ...
            TypeError: non-integral exponents not supported

        ::

            sage: # needs sage.rings.finite_rings
            sage: k = GF(5)
            sage: D.<x> = k[]
            sage: l.<x> = k.extension(x^2 + 2)
            sage: R.<t> = l[]
            sage: f = t^4 + (2*x - 1)*t^3 + (2*x + 1)*t^2 + 3
            sage: h = t^4 - x*t^3 + (3*x + 1)*t^2 + 2*t + 2*x - 1
            sage: pow(f, 2, h)
            3*t^3 + (2*x + 3)*t^2 + (2*x + 2)*t + 2*x + 2
            sage: pow(f, 10**7, h)
            4*x*t^3 + 2*x*t^2 + 4*x*t + 4

        Check that :issue:`18457` is fixed::

            sage: R.<x> = PolynomialRing(GF(5), sparse=True)
            sage: (1+x)^(5^10)
            x^9765625 + 1
            sage: S.<t> = GF(3)[]
            sage: R1.<x> = PolynomialRing(S, sparse=True)
            sage: (1+x+t)^(3^10)
            x^59049 + t^59049 + 1
            sage: R2.<x> = PolynomialRing(S, sparse=False)
            sage: (1+x+t)^(3^10)
            x^59049 + t^59049 + 1

        Check that the algorithm used is indeed correct::

            sage: # needs sage.rings.finite_rings
            sage: from sage.arith.power import generic_power
            sage: R1 = PolynomialRing(GF(8,'a'), 'x')
            sage: R2 = PolynomialRing(GF(9,'b'), 'x', sparse=True)
            sage: R3 = PolynomialRing(R2, 'y')
            sage: R4 = PolynomialRing(R1, 'y', sparse=True)
            sage: for d in range(20,40):        # long time
            ....:     for R in [R1, R2, R3, R3]:
            ....:         a = R.random_element()
            ....:         assert a^d == generic_power(a, d)

        Test the powering modulo ``x^n`` (calling :meth:`power_trunc`)::

            sage: R.<x> = GF(3)[]
            sage: pow(x + 1, 51, x^7)
            x^6 + 2*x^3 + 1

            sage: S.<y> = QQ[]
            sage: R.<x> = S[]
            sage: pow(y*x+1, 51, x^7)
            18009460*y^6*x^6 + 2349060*y^5*x^5 + ... + 51*y*x + 1

        Check that fallback method is used when it is not possible to compute
        the characteristic of the base ring (:issue:`24308`)::

            sage: # needs sage.libs.singular
            sage: kk.<a,b> = GF(2)[]
            sage: k.<y,w> = kk.quo(a^2 + a + 1)
            sage: K.<T> = k[]
            sage: (T*y)^21
            T^21
        """
        if not isinstance(left, Polynomial):
            return NotImplemented
        cdef Polynomial self = <Polynomial>left

        if type(right) is not Integer:
            try:
                right = Integer(right)
            except TypeError:
                raise TypeError("non-integral exponents not supported")

        d = self.degree()
        if d == -1:
            return self._parent(self._parent._base.zero() ** right)
        elif d == 0:
            return self._parent(self.get_unsafe(0) ** right)
        if right < 0:
            return (~self)**(-right)
        if modulus:
            if right > 0 and \
               parent(modulus) == self._parent and \
               modulus.number_of_terms() == 1 and \
               modulus.leading_coefficient().is_one():
                return self.power_trunc(right, modulus.degree())
            return power_mod(self, right, modulus)
        if self.is_gen():   # special case x**n should be faster!
            P = self._parent
            R = P._base
            if P.is_sparse():
                v = {right: R.one()}
            else:
                v = [R.zero()]*right + [R.one()]
            return self.parent()(v, check=False)
        if right > 20: # no gain below
            try:
                p = self.parent().characteristic()
            except (AttributeError, NotImplementedError):
                # some quotients do not implement characteristic
                # see github issue 24308
                p = -1
            if 0 < p <= right and (self.base_ring() in sage.categories.integral_domains.IntegralDomains() or p.is_prime()):
                x = self.parent().gen()
                ret = self.parent().one()
                e = 1
                q = right
                sparse = self.parent().is_sparse()
                if sparse:
                    d = self.dict()
                else:
                    c = self.list(copy=False)
                while q > 0:
                    q, r = q.quo_rem(p)
                    if r != 0:
                        if sparse:
                            tmp = self.parent()({e*k : d[k]**e for k in d})
                        else:
                            tmp = [0] * (e * len(c) - e + 1)
                            for i in range(len(c)):
                                tmp[e*i] = c[i]**e
                            tmp = self.parent()(tmp)
                        ret *= generic_power(tmp, r)
                    e *= p
                return ret

        return generic_power(self, right)

    def power_trunc(self, n, prec):
        r"""
        Truncated ``n``-th power of this polynomial up to precision ``prec``

        INPUT:

        - ``n`` -- (non-negative integer) power to be taken

        - ``prec`` -- (integer) the precision

        EXAMPLES::

            sage: R.<x> = ZZ[]
            sage: (3*x^2 - 2*x + 1).power_trunc(5, 8)
            -1800*x^7 + 1590*x^6 - 1052*x^5 + 530*x^4 - 200*x^3 + 55*x^2 - 10*x + 1
            sage: ((3*x^2 - 2*x + 1)^5).truncate(8)
            -1800*x^7 + 1590*x^6 - 1052*x^5 + 530*x^4 - 200*x^3 + 55*x^2 - 10*x + 1

            sage: S.<y> = R[]
            sage: (x + y).power_trunc(5,5)
            5*x*y^4 + 10*x^2*y^3 + 10*x^3*y^2 + 5*x^4*y + x^5
            sage: ((x + y)^5).truncate(5)
            5*x*y^4 + 10*x^2*y^3 + 10*x^3*y^2 + 5*x^4*y + x^5

            sage: R.<x> = GF(3)[]
            sage: p = x^2 - x + 1
            sage: q = p.power_trunc(80, 20); q
            x^19 + x^18 + ... + 2*x^4 + 2*x^3 + x + 1
            sage: (p^80).truncate(20) == q
            True

            sage: R.<x> = GF(7)[]
            sage: p = (x^2 + x + 1).power_trunc(2^100, 100); p
            2*x^99 + x^98 + x^95 + 2*x^94 + ... + 3*x^2 + 2*x + 1

            sage: for i in range(100):
            ....:    q1 = (x^2 + x + 1).power_trunc(2^100 + i, 100)
            ....:    q2 = p * (x^2 + x + 1).power_trunc(i, 100)
            ....:    q2 = q2.truncate(100)
            ....:    assert q1 == q2, "i = {}".format(i)

        TESTS::

            sage: x = polygen(QQ)
            sage: (3*x - 5).power_trunc(2^200, 0)
            0
            sage: x.power_trunc(-1, 10)
            Traceback (most recent call last):
            ...
            ValueError: n must be a non-negative integer
            sage: R.<y> = QQ['x']
            sage: y.power_trunc(2**32 - 1, 2)
            0
            sage: y.power_trunc(2**64 - 1, 2)
            0
        """
        cdef Integer ZZn = ZZ(n)
        if mpz_fits_ulong_p(ZZn.value):
            return self._power_trunc(mpz_get_ui(ZZn.value), prec)
        return generic_power_trunc(self, ZZn, pyobject_to_long(prec))

    cpdef Polynomial _power_trunc(self, unsigned long n, long prec) noexcept:
        r"""
        Truncated ``n``-th power of this polynomial up to precision ``prec``

        This method is overridden for certain subclasses when a library function
        is available.

        INPUT:

        - ``n`` -- (non-negative integer) power to be taken

        - ``prec`` -- (integer) the precision

        TESTS::

            sage: R.<x> = QQ['y'][]
            sage: for p in [R.one(), x, x+1, x-1, x^2 - 1]:
            ....:     for n in range(0, 20):
            ....:         for prec in [1, 2, 3, 10]:
            ....:             assert p._power_trunc(n, prec) == (p**n).truncate(prec)
        """
        return generic_power_trunc(self, Integer(n), prec)

    def _pow(self, right):
        # TODO: fit __pow__ into the arithmetic structure
        d = self.degree()
        if d == -1:
            return self._parent(self._parent._base.zero() ** right)
        elif d == 0:
            return self._parent(self.get_unsafe(0) ** right)
        if right < 0:
            return (~self)**(-right)
        if (<Polynomial>self) == self._parent.gen():   # special case x**n should be faster!
            v = [0]*right + [1]
            return self._parent(v, check=True)
        return generic_power(self, right)

    def _repr(self, name=None):
        """
        Return the string representation of this polynomial.

        INPUT:

        - ``name`` - None or a string; used for printing the variable.

        EXAMPLES::

            sage: S.<t> = QQ[]
            sage: R.<x> = S[]
            sage: f = (1 - t^3)*x^3 - t^2*x^2 - x + 1
            sage: f._repr()
            '(-t^3 + 1)*x^3 - t^2*x^2 - x + 1'
            sage: f._repr('z')
            '(-t^3 + 1)*z^3 - t^2*z^2 - z + 1'
            sage: P.<y> = RR[]
            sage: y, -y
            (y, -y)

        TESTS:

        We verify that :issue:`23020` has been resolved. (There are no
        elements in the Sage library yet that do not implement
        ``__bool__``, so we have to create one artificially.)::

            sage: class PatchedAlgebraicNumber(sage.rings.qqbar.AlgebraicNumber):       # needs sage.rings.number_field
            ....:     def __bool__(self): raise NotImplementedError()
            sage: R.<x> = QQbar[]                                                       # needs sage.rings.number_field
            sage: R([PatchedAlgebraicNumber(0), 1])                                     # needs sage.rings.number_field
            x + 0
        """
        if name is None:
            name = self._parent._names[0]
        # p-adic polynomials like (1 + O(p^20))*x have _is_gen set to True but
        # want their coefficient printed with its O() term
        if self._is_gen and not isinstance(self._parent._base, pAdicGeneric):
            return name
        sbuf = StringIO()
        sbuf.write(" ")
        m = self.degree() + 1
        atomic_repr = self._parent.base_ring()._repr_option('element_is_atomic')
        coeffs = self.list(copy=False)
        for n in reversed(range(m)):
            x = coeffs[n]
            is_nonzero = False
            try:
                is_nonzero = bool(x)
            except NotImplementedError:
                # for some elements it is not possible/feasible to determine
                # whether they are zero or not; we just print them anyway in
                # such cases
                is_nonzero = True
            if is_nonzero:
                if n != m-1:
                    sbuf.write(" + ")
                x = y = repr(x)
                if y.find("-") == 0:
                    y = y[1:]
                if not atomic_repr and n > 0 and (y.find("+") != -1 or y.find("-") != -1):
                    x = "(%s)"%x
                if n > 1:
                    var = "*%s^%s"%(name,n)
                elif n==1:
                    var = "*%s"%name
                else:
                    var = ""
                sbuf.write(x)
                sbuf.write(var)
        s = sbuf.getvalue()
        s = s.replace(" + -", " - ")
        s = re.sub(r' 1(\.0+)?\*',' ', s)
        s = re.sub(r' -1(\.0+)?\*',' -', s)
        if s == " ":
            return "0"
        return s[1:]

    def _repr_(self):
        r"""
        Return string representation of this polynomial.

        EXAMPLES::

            sage: R.<x> = PolynomialRing(QQ)
            sage: f = x^3+2/3*x^2 - 5/3
            sage: f._repr_()
            'x^3 + 2/3*x^2 - 5/3'
            sage: f.rename('vaughn')
            Traceback (most recent call last):
            ...
            NotImplementedError: object does not support renaming: x^3 + 2/3*x^2 - 5/3
        """
        return self._repr()

    def _latex_(self, name=None):
        r"""
        Return the latex representation of this polynomial.

        EXAMPLES:

        A fairly simple example over `\QQ`.

        ::

            sage: # needs sage.rings.number_field
            sage: C3.<omega> = CyclotomicField(3)
            sage: R.<X> = C3[]
            sage: f = X^3 - omega*X
            sage: latex(f)
            X^{3} - \omega X

            sage: R.<x> = RDF[]
            sage: latex(x+2)
            x + 2.0

        The following illustrates the fix of :issue:`2586`::

            sage: latex(ZZ['alpha']['b']([0, ZZ['alpha'].0]))
            \alpha b

        The following illustrates a (non-intentional) superfluity of parentheses

            sage: K.<I> = QuadraticField(-1)                                            # needs sage.rings.number_field
            sage: R.<x> = K[]                                                           # needs sage.rings.number_field
            sage: latex(I*x^2 - I*x)                                                    # needs sage.rings.number_field
            \left(\sqrt{-1}\right) x^{2} + \left(-\sqrt{-1}\right) x
        """
        s = " "
        coeffs = self.list(copy=False)
        m = len(coeffs)
        if name is None:
            name = self._parent.latex_variable_names()[0]
        atomic_repr = self._parent.base_ring()._repr_option('element_is_atomic')
        for n in reversed(range(m)):
            x = coeffs[n]
            x = y = latex(x)
            if x != '0':
                if n != m-1:
                    s += " + "
                if y.find("-") == 0:
                    y = y[1:]
                if not atomic_repr and n > 0 and (y.find("+") != -1 or y.find("-") != -1):
                    x = "\\left(%s\\right)" % x
                if n > 1:
                    var = "|%s^{%s}" % (name, n)
                elif n==1:
                    var = "|%s" % name
                else:
                    var = ""
                s += "%s %s" % (x, var)
        s = s.replace(" + -", " - ")
        s = re.sub(r" 1(\.0+)? \|", " ", s)
        s = re.sub(r" -1(\.0+)? \|", " -", s)
        s = s.replace("|", "")
        if s == " ":
            return "0"
        return s[1:].lstrip().rstrip()

    def _sage_input_(self, sib, coerced):
        r"""
        Produce an expression which will reproduce this value when
        evaluated.

        EXAMPLES::

            sage: K.<x> = ZZ[]
            sage: sage_input(K(0), verify=True)
            # Verified
            ZZ['x'](0)
            sage: sage_input(K(-54321), preparse=False, verify=True)
            # Verified
            ZZ['x'](-54321)
            sage: sage_input(x, verify=True)
            # Verified
            R.<x> = ZZ[]
            x
            sage: sage_input(x, preparse=False)
            R = ZZ['x']
            x = R.gen()
            x
            sage: sage_input((3*x-2)^3, verify=True)
            # Verified
            R.<x> = ZZ[]
            27*x^3 - 54*x^2 + 36*x - 8
            sage: L.<y> = K[]
            sage: sage_input(L(0), verify=True)
            # Verified
            ZZ['x']['y'](0)
            sage: sage_input((x+y+1)^2, verify=True)
            # Verified
            R1.<x> = ZZ[]
            R2.<y> = R1[]
            y^2 + (2*x + 2)*y + (x^2 + 2*x + 1)
            sage: sage_input(RR(pi) * polygen(RR), verify=True)                         # needs sage.symbolic
            # Verified
            R.<x> = RR[]
            3.1415926535897931*x
            sage: sage_input(polygen(GF(7)) + 12, verify=True)
            # Verified
            R.<x> = GF(7)[]
            x + 5
            sage: from sage.misc.sage_input import SageInputBuilder
            sage: K(0)._sage_input_(SageInputBuilder(), True)
            {atomic:0}
            sage: (x^2 - 1)._sage_input_(SageInputBuilder(), False)
            {binop:- {binop:** {gen:x {constr_parent: {subscr: {atomic:ZZ}[{atomic:'x'}]} with gens: ('x',)}} {atomic:2}} {atomic:1}}
        """
        if self.degree() > 0:
            gen = sib.gen(self._parent)
            coeffs = self.list(copy=False)
            terms = []
            for i in range(len(coeffs)-1, -1, -1):
                if i > 0:
                    if i > 1:
                        gen_pow = gen**sib.int(i)
                    else:
                        gen_pow = gen
                    terms.append(sib.prod((sib(coeffs[i], True), gen_pow), simplify=True))
                else:
                    terms.append(sib(coeffs[i], True))
            return sib.sum(terms, simplify=True)
        elif coerced:
            return sib(self.constant_coefficient(), True)
        else:
            return sib(self._parent)(sib(self.constant_coefficient(), True))

    def __setitem__(self, n, value):
        """
        Set the n-th coefficient of this polynomial. This always raises an
        IndexError, since in Sage polynomials are immutable.

        INPUT:

        -  ``n`` - an integer

        -  ``value`` - value to set the n-th coefficient to

        OUTPUT: an :class:`IndexError` is always raised.

        EXAMPLES::

            sage: R.<x> = ZZ[]
            sage: f = x^3 + x + 1
            sage: f[2] = 3
            Traceback (most recent call last):
            ...
            IndexError: polynomials are immutable
        """
        raise IndexError("polynomials are immutable")

    cpdef _floordiv_(self, right) noexcept:
        r"""
        Quotient of division of ``self`` by ``other``. This is denoted //.

        If self = quotient \* right + remainder, this function returns
        quotient.

        EXAMPLES::

            sage: R.<x> = ZZ[]
            sage: f = x^3 + x + 1
            sage: g = f*(x^2-2) + x
            sage: g.__floordiv__(f)
            x^2 - 2
            sage: g//f
            x^2 - 2
        """
        if (<Polynomial> right).is_one():
            # quite typical when removing gcds...
            return self
        Q, _ = self.quo_rem(right)
        return Q

    def __mod__(self, other):
        """
        Remainder of division of ``self`` by ``other``.

        EXAMPLES::

            sage: R.<x> = ZZ[]
            sage: x % (x+1)
            -1
            sage: (x^3 + x - 1) % (x^2 - 1)
            2*x - 1
        """
        _, R = self.quo_rem(other)
        return R

    def mod(self, other):
        """
        Remainder of division of ``self`` by ``other``.

        EXAMPLES::

            sage: R.<x> = ZZ[]
            sage: x % (x+1)
            -1
            sage: (x^3 + x - 1) % (x^2 - 1)
            2*x - 1

        TESTS:

        Check the problem reported at :issue:`12529` is fixed::

            sage: # needs sage.rings.finite_rings
            sage: gens = 'y a0 a1 a2 b0 b1 b2 c1 c2 d0 d1 d2 d3 d4 d5 d6 d7'.split()
            sage: R = PolynomialRing(GF(8), 17, gens)
            sage: R.inject_variables(verbose=False)
            sage: A, B, C = a0 + a1*y + a2*y^2, b0 + b1*y + b2*y^2, c1*y + c2*y^2
            sage: D = d0 + d1*y + d2*y^2 + d3*y^3 + d4*y^4 + d5*y^5 + d6*y^6 + d7*y^7
            sage: F = D.subs({y: B})
            sage: G = A.subs({y: F}) + C
            sage: g = G.mod(y^8 + y)                                                    # needs sage.libs.singular
            sage: g.degree(y)                                                           # needs sage.libs.singular
            7
        """
        return self % other

    def _is_atomic(self):
        """
        EXAMPLES::

            sage: R.<x> = QQ[]
            sage: S.<y> = R[]
            sage: S(x+2)
            x + 2
            sage: S(x+2)._is_atomic()
            False
            sage: S(x)._is_atomic()
            True
        """
        return (self.degree() == self.valuation() and
                self.leading_coefficient()._is_atomic())

    cpdef _mul_generic(self, right) noexcept:
        """
        Compute the product of ``self`` and ``right`` using the classical quadratic
        algorithm. This method is the default for inexact rings.

        For two polynomials of degree n and m this method needs
        (m+1)*(n+1) products and n*m additions

        EXAMPLES::

            sage: K.<x> = QQ[]
            sage: f = 1+3*x+4*x^2+x^3
            sage: g = x^2+3*x^5
            sage: f._mul_generic(g)
            3*x^8 + 12*x^7 + 9*x^6 + 4*x^5 + 4*x^4 + 3*x^3 + x^2

        Show the product in the symbolic ring::

            sage: L = SR['x']                                                           # needs sage.symbolic
            sage: var('a0,a1,b0,b1')                                                    # needs sage.symbolic
            (a0, a1, b0, b1)
            sage: L([a0, a1])._mul_generic(L([b0, b1]))                                 # needs sage.symbolic
            a1*b1*x^2 + (a1*b0 + a0*b1)*x + a0*b0

        A non-commutative example::

            sage: # needs sage.combinat sage.modules
            sage: A.<i,j,k> = QuaternionAlgebra(QQ, -1,-1)
            sage: R.<w> = PolynomialRing(A)
            sage: f = i*w + j
            sage: g = k*w + 1
            sage: f._mul_generic(g)
            -j*w^2 + 2*i*w + j
            sage: g._mul_generic(f)
            j*w^2 + j


        TESTS::

            sage: K.<x> = QQ[]
            sage: f = K(0)
            sage: g = K.random_element(10)
            sage: f._mul_generic(g)
            0
            sage: g._mul_generic(f)
            0
            sage: f._mul_generic(K(0))
            0
            sage: g._mul_generic(g) - g._mul_karatsuba(g)
            0
            sage: h = K(QQ.random_element(100,100))
            sage: f._mul_generic(h)
            0
            sage: K([h*c for c in g.list()]) - g._mul_generic(h)
            0
            sage: g._mul_generic(h) - K([h*c for c in g.list()])
            0
        """
        if self is right:
            return self._square_generic()
        cdef list x = self.list(copy=False)
        cdef list y = right.list(copy=False)
        return self._new_generic(do_schoolbook_product(x, y, -1))

    cdef _square_generic(self) noexcept:
        cdef list x = self.list(copy=False)
        cdef Py_ssize_t i, j
        cdef Py_ssize_t d = len(x)-1
        zero = self._parent.base_ring().zero()
        two = self._parent.base_ring()(2)
        cdef list coeffs = [zero] * (2 * d + 1)
        for i from 0 <= i <= d:
            coeffs[2*i] = x[i] * x[i]
            for j from 0 <= j < i:
                coeffs[i+j] += two * x[i] * x[j]
        return self._new_generic(coeffs)

    def _mul_fateman(self, right):
        r"""
        Return the product of two polynomials using Kronecker's trick to
        do the multiplication. This could be used over a generic base
        ring.

        .. NOTE::

           -  Since this is implemented in interpreted Python, it could be
              hugely sped up by reimplementing it in Pyrex.

           -  Over the reals there is precision loss, at least in the current
              implementation.


        INPUT:

        -  ``self`` - Polynomial

        -  ``right`` - Polynomial (over same base ring as
           self)


        OUTPUT: Polynomial - The product self\*right.

        ALGORITHM: Based on a paper by R. Fateman

        http://www.cs.berkeley.edu/~fateman/papers/polysbyGMP.pdf

        The idea is to encode dense univariate polynomials as big integers,
        instead of sequences of coefficients. The paper argues that because
        integer multiplication is so cheap, that encoding 2 polynomials to
        big numbers and then decoding the result might be faster than
        popular multiplication algorithms. This seems true when the degree
        is larger than 200.

        EXAMPLES::

            sage: # needs sage.rings.real_mpfr
            sage: S.<y> = PolynomialRing(RR)
            sage: f = y^10 - 1.393493*y + 0.3
            sage: f._mul_karatsuba(f,0)
            y^20 - 2.78698600000000*y^11 + 0.600000000000000*y^10 + 1.11022302462516e-16*y^8 - 1.11022302462516e-16*y^6 - 1.11022302462516e-16*y^3 + 1.94182274104900*y^2 - 0.836095800000000*y + 0.0900000000000000
            sage: f._mul_fateman(f)
            y^20 - 2.78698600000000*y^11 + 0.600000000000000*y^10 + 1.94182274104900*y^2 - 0.836095800000000*y + 0.0900000000000000

        Advantages:


        -  Faster than Karatsuba over `\QQ` and
           `\ZZ` (but much slower still than calling NTL's
           optimized C++ implementation, which is the default over
           `\ZZ`)

        -  Potentially less complicated.


        Drawbacks:


        -  Slower over R when the degree of both of polynomials is less
           than 250 (roughly).

        -  Over R, results may not be as accurate as the Karatsuba case.
           This is because we represent coefficients of polynomials over R as
           fractions, then convert them back to floating-point numbers.


        AUTHORS:

        - Didier Deshommes (2006-05-25)
        """
        return self._parent(polynomial_fateman._mul_fateman_mul(self,right))

    @cython.boundscheck(False)
    @cython.wraparound(False)
    @cython.overflowcheck(False)
    def _mul_karatsuba(self, right, K_threshold = None):
        r"""
        Compute the product of two polynomials using the Karatsuba divide
        and conquer multiplication algorithm. This is only used over a
        generic base ring. (Special libraries like Flint are used, e.g., for
        the integers and rationals, which are much faster.)

        INPUT:

          - ``self`` - Polynomial
          - ``right`` - Polynomial (over same base ring as ``self``)
          - ``K_threshold`` - (optional) Integer. A threshold to fall back to
            schoolbook algorithm. In the recursion, if one of the polynomials
            is of degree less that K_threshold then the classic quadratic
            polynomial is used.

        OUTPUT:

        The product ``self * right``.

        ALGORITHM:

        The basic idea is to use that

        .. MATH::

            (aX + b) (cX + d) = acX^2 + ((a+b)(c+d)-ac-bd)X + bd


        where ac=a\*c and bd=b\*d, which requires three multiplications
        instead of the naive four. Given f and g of arbitrary degree bigger
        than one, let e be min(deg(f),deg(g))/2. Write

        .. MATH::

            f = a X^e + b   \text{ and }   g = c X^e + d


        and use the identity

        .. MATH::

            (aX^e + b) (cX^e + d) = ac X^{2e} +((a+b)(c+d) - ac - bd)X^e + bd


        to recursively compute `fg`.

        If `self` is a polynomial of degree n and `right` is a polynomial of
        degree m with n < m, then we interpret `right` as

        .. MATH::

            g0 + g1 * x^n + g2 * x^{2n} + ... + gq * x^{nq}

        where `gi` are polynomials of degree <= n. We then compute each product
        `gi*right` with Karatsuba multiplication and reconstruct `self*right`
        from the partial products.

        The theoretical complexity for multiplying two polynomials of the same
        degree n is O(n^log(3,2)). Through testing of polynomials of degree up
        to 5000 we get that the number of operations for two polynomials of
        degree up to n-1 is bounded by:

        7.53*n**1.59 additions and 1.46*n**1.59 products on the base ring.

        For polynomials of degree m-1 and n-1 with m<n the number of operations
        is bounded by:

        8.11*m**0.59*n additions and 1.56*m**0.59*n products.

        (The bound might be worse for larger degrees.)

        EXAMPLES::

            sage: K.<x> = QQ[]
            sage: f = 1+3*x+4*x^2+x^3
            sage: g = x^2+3*x^5
            sage: f._mul_karatsuba(g,0)
            3*x^8 + 12*x^7 + 9*x^6 + 4*x^5 + 4*x^4 + 3*x^3 + x^2
            sage: f._mul_karatsuba(g,2)
            3*x^8 + 12*x^7 + 9*x^6 + 4*x^5 + 4*x^4 + 3*x^3 + x^2

        Show the product in the symbolic ring::

            sage: # needs sage.symbolic
            sage: L = SR['x']
            sage: var('a0,a1,b0,b1')
            (a0, a1, b0, b1)
            sage: L([a0, a1])._mul_karatsuba(L([b0, b1]), 0)
            a1*b1*x^2 + ((a0 + a1)*(b0 + b1) - a0*b0 - a1*b1)*x + a0*b0
            sage: L([a0, a1])._mul_karatsuba(L([b0, b1]), 2)
            a1*b1*x^2 + (a1*b0 + a0*b1)*x + a0*b0

        A noncommutative example::

            sage: # needs sage.combinat sage.modules
            sage: A.<i,j,k> = QuaternionAlgebra(QQ, -1,-1)
            sage: R.<w> = PolynomialRing(A)
            sage: f = i*w + j
            sage: g = k*w + 1
            sage: f._mul_karatsuba(g,0)
            -j*w^2 + 2*i*w + j
            sage: g._mul_karatsuba(f,0)
            j*w^2 + j

        TESTS::

            sage: K.<x> = QQ[]
            sage: f = K(0)
            sage: g = K.random_element(10)
            sage: f._mul_karatsuba(g,0)
            0
            sage: g._mul_karatsuba(f,0)
            0
            sage: f._mul_karatsuba(K(0),0)
            0
            sage: g._mul_generic(g) - g._mul_karatsuba(g,0)
            0
            sage: h = K(QQ.random_element(100,100))
            sage: f._mul_karatsuba(h)
            0
            sage: K([h*c for c in g.list()]) - g._mul_generic(h)
            0
            sage: g._mul_karatsuba(h) - K([h*c for c in g.list()])
            0

        Random tests for noncommutative rings::

            sage: # needs sage.combinat sage.modules
            sage: A.<i,j,k> = QuaternionAlgebra(QQ, -1,-1)
            sage: R.<w> = PolynomialRing(A)
            sage: f = R.random_element(randint(10,100))
            sage: g = R.random_element(randint(10,100))
            sage: f._mul_generic(g) == f._mul_karatsuba(g,0)
            True
            sage: f._mul_generic(g) == f._mul_karatsuba(g,16)
            True
            sage: g = R.random_element(0)
            sage: f._mul_karatsuba(g,0) == f._mul_generic(g)
            True
            sage: g._mul_karatsuba(f,0) == g._mul_generic(f)
            True

        Polynomials over matrices::

            sage: # needs sage.modules
            sage: K = PolynomialRing(MatrixSpace(QQ, 2), 'x')
            sage: f = K.random_element(randint(5, 10))
            sage: g = K.random_element(randint(5, 10))
            sage: h1 = f._mul_generic(g)
            sage: h2 = f._mul_karatsuba(g,randint(0, 10))
            sage: h1 == h2
            True
        """
        if self.is_zero():
            return self
        elif right.is_zero():
            return right
        cdef list f = self.list(copy=False)
        cdef list g = right.list(copy=False)
        n = len(f)
        m = len(g)
        if n == 1:
            c = f[0]
            return self._new_generic([c*a for a in g])
        if m == 1:
            c = g[0]
            return self._new_generic([a*c for a in f])
        if K_threshold is None:
            K_threshold = self._parent._Karatsuba_threshold
        if n <= K_threshold or m <= K_threshold:
            return self._new_generic(do_schoolbook_product(f, g, -1))
        if n == m:
            return self._new_generic(do_karatsuba(f,g, K_threshold, 0, 0, n))
        return self._new_generic(do_karatsuba_different_size(f,g, K_threshold))

    @cython.boundscheck(False)
    @cython.wraparound(False)
    cdef Polynomial _mul_term(self, Polynomial term, bint term_on_right) noexcept:
        """
        Return the product ``self * term``, where ``term`` is a polynomial
        with a single term.
        """
        cdef Py_ssize_t d = term.degree()
        cdef Py_ssize_t i
        cdef list coeffs, output
        c = term.get_unsafe(d)
        if term_on_right:
            coeffs = [a * c for a in self.list(copy=False)]
        else:
            coeffs = [c * a for a in self.list(copy=False)]
        if d == 0:
            return self._new_generic(coeffs)
        # shift by d
        output = [self.base_ring().zero()] * d
        output.extend(coeffs)
        return self._new_generic(output)

    def base_ring(self):
        """
        Return the base ring of the parent of ``self``.

        EXAMPLES::

            sage: R.<x> = ZZ[]
            sage: x.base_ring()
            Integer Ring
            sage: (2*x + 3).base_ring()
            Integer Ring
        """
        return self._parent.base_ring()

    cpdef base_extend(self, R) noexcept:
        """
        Return a copy of this polynomial but with coefficients in ``R``, if
        there is a natural map from the coefficient ring of ``self`` to ``R``.

        EXAMPLES::

            sage: R.<x> = QQ[]
            sage: f = x^3 - 17*x + 3
            sage: f.base_extend(GF(7))
            Traceback (most recent call last):
            ...
            TypeError: no such base extension
            sage: f.change_ring(GF(7))
            x^3 + 4*x + 3
        """
        S = self._parent.base_extend(R)
        return S(self)

    def change_variable_name(self, var):
        """
        Return a new polynomial over the same base ring but in a different
        variable.

        EXAMPLES::

            sage: x = polygen(QQ,'x')
            sage: f = -2/7*x^3 + (2/3)*x - 19/993; f
            -2/7*x^3 + 2/3*x - 19/993
            sage: f.change_variable_name('theta')
            -2/7*theta^3 + 2/3*theta - 19/993
        """
        from sage.rings.polynomial.polynomial_ring_constructor import PolynomialRing

        R = PolynomialRing(self._parent.base_ring(), names=var)
        return R(self)

    def change_ring(self, R):
        """
        Return a copy of this polynomial but with coefficients in ``R``, if at
        all possible.

        INPUT:

        - ``R`` - a ring or morphism.

        EXAMPLES::

            sage: K.<z> = CyclotomicField(3)                                            # needs sage.rings.number_field
            sage: f = K.defining_polynomial()                                           # needs sage.rings.number_field
            sage: f.change_ring(GF(7))                                                  # needs sage.rings.finite_rings sage.rings.number_field
            x^2 + x + 1

        ::

            sage: # needs sage.rings.number_field
            sage: K.<z> = CyclotomicField(3)
            sage: R.<x> = K[]
            sage: f = x^2 + z
            sage: f.change_ring(K.embeddings(CC)[1])                                    # needs sage.rings.real_mpfr
            x^2 - 0.500000000000000 - 0.866025403784438*I

        ::

            sage: R.<x> = QQ[]
            sage: f = x^2 + 1
            sage: f.change_ring(QQ.embeddings(CC)[0])                                   # needs sage.rings.real_mpfr
            x^2 + 1.00000000000000

        TESTS:

        Check that :issue:`25022` is fixed::

            sage: K.<x> = ZZ[]
            sage: x.change_ring(SR) == SR['x'].gen()                                    # needs sage.symbolic
            True
            sage: x.change_ring(ZZ['x']) == ZZ['x']['x'].gen()
            True

        Check that :issue:`28541` is fixed::

            sage: # needs sage.rings.finite_rings
            sage: F.<a> = GF(7^2)
            sage: S.<x> = F[]
            sage: P = x^2 + a*x + a^2
            sage: P.change_ring(F.frobenius_endomorphism())
            x^2 + (6*a + 1)*x + 6*a + 5
        """
        if isinstance(R, Map):
            return self.map_coefficients(R)
        else:
            return self._parent.change_ring(R)(self.list(copy=False))

    cpdef dict _mpoly_dict_recursive(self, tuple variables=None, base_ring=None) noexcept:
        """
        Return a dict of coefficient entries suitable for construction of a
        MPolynomial_polydict with the given variables.

        EXAMPLES::

            sage: R.<x> = ZZ[]
            sage: R(0)._mpoly_dict_recursive()
            {}
            sage: f = 7*x^5 + x^2 - 2*x - 3
            sage: f._mpoly_dict_recursive()
            {(0,): -3, (1,): -2, (2,): 1, (5,): 7}
        """
        if not self:
            return {}

        cdef ETuple const_ix
        cdef list mpolys
        cdef Py_ssize_t k

        var = self._parent.variable_name()
        if variables is None:
            variables = self._parent.variable_names_recursive()
        if var not in variables:
            x = base_ring(self) if base_ring else self
            const_ix = ETuple((0,)*len(variables))
            return { const_ix: x }

        cdef tuple prev_variables = variables[:variables.index(var)]
        const_ix = ETuple((0,)*len(prev_variables))
        mpolys = None

        if prev_variables:
            try:
                mpolys = [a._mpoly_dict_recursive(prev_variables, base_ring)
                          for a in self]
            except AttributeError:
                pass

        if mpolys is None:
            if base_ring is not None and base_ring is not self.base_ring():
                mpolys = [{const_ix: base_ring(a)} if a else {} for a in self]
            else:
                mpolys = [{const_ix: a} if a else {} for a in self]

        cdef dict D = {}
        cdef tuple leftovers = (0,) * (len(variables) - len(prev_variables) - 1)
        for k in range(len(mpolys)):
            for i,a in mpolys[k].iteritems():
                j = ETuple((k,) + leftovers)
                D[i + j] = a

        return D

    def __copy__(self):
        """
        Return a "copy" of ``self``.

        This is just ``self``, since in Sage polynomials are immutable.

        EXAMPLES:

        We create the polynomial `f=x+3`, then note that
        the copy is just the same polynomial again, which is fine since
        polynomials are immutable.

        ::

            sage: x = ZZ['x'].0
            sage: f = x + 3
            sage: g = copy(f)
            sage: g is f
            True
        """
        return self

    def degree(self, gen=None):
        """
        Return the degree of this polynomial. The zero polynomial has
        degree `-1`.

        EXAMPLES::

            sage: x = ZZ['x'].0
            sage: f = x^93 + 2*x + 1
            sage: f.degree()
            93
            sage: x = PolynomialRing(QQ, 'x', sparse=True).0
            sage: f = x^100000
            sage: f.degree()
            100000

        ::

            sage: x = QQ['x'].0
            sage: f = 2006*x^2006 - x^2 + 3
            sage: f.degree()
            2006
            sage: f = 0*x
            sage: f.degree()
            -1
            sage: f = x + 33
            sage: f.degree()
            1

        AUTHORS:

        - Naqi Jaffery (2006-01-24): examples
        """
        raise NotImplementedError

    def euclidean_degree(self):
        r"""
        Return the degree of this element as an element of an Euclidean domain.

        If this polynomial is defined over a field, this is simply its :meth:`degree`.

        EXAMPLES::

            sage: R.<x> = QQ[]
            sage: x.euclidean_degree()
            1
            sage: R.<x> = ZZ[]
            sage: x.euclidean_degree()
            Traceback (most recent call last):
            ...
            NotImplementedError

        """
        from sage.categories.fields import Fields
        if self.base_ring() in Fields():
            return self.degree()
        raise NotImplementedError

    def denominator(self):
        """
        Return a denominator of ``self``.

        First, the lcm of the denominators of the entries of ``self``
        is computed and returned. If this computation fails, the
        unit of the parent of ``self`` is returned.

        Note that some subclasses may implement their own
        :meth:`denominator` method. For example, see
        :class:`sage.rings.polynomial.polynomial_rational_flint.Polynomial_rational_flint`

        .. warning::

           This is not the denominator of the rational function
           defined by ``self``, which would always be 1 since ``self`` is a
           polynomial.

        EXAMPLES:

        First we compute the denominator of a polynomial with
        integer coefficients, which is of course 1.

        ::

            sage: R.<x> = ZZ[]
            sage: f = x^3 + 17*x + 1
            sage: f.denominator()
            1

        Next we compute the denominator of a polynomial with rational
        coefficients.

        ::

            sage: R.<x> = PolynomialRing(QQ)
            sage: f = (1/17)*x^19 - (2/3)*x + 1/3; f
            1/17*x^19 - 2/3*x + 1/3
            sage: f.denominator()
            51

        Finally, we try to compute the denominator of a polynomial with
        coefficients in the real numbers, which is a ring whose elements do
        not have a :meth:`denominator` method.

        ::

            sage: # needs sage.rings.real_mpfr
            sage: R.<x> = RR[]
            sage: f = x + RR('0.3'); f
            x + 0.300000000000000
            sage: f.denominator()
            1.00000000000000

        Check that the denominator is an element over the base whenever the base
        has no :meth:`denominator` method. This closes :issue:`9063`. ::

            sage: R.<a> = GF(5)[]
            sage: x = R(0)
            sage: x.denominator()
            1
            sage: type(x.denominator())
            <class 'sage.rings.finite_rings.integer_mod.IntegerMod_int'>
            sage: isinstance(x.numerator() / x.denominator(), Polynomial)
            True
            sage: isinstance(x.numerator() / R(1), Polynomial)
            False

        TESTS:

        Check that :issue:`18518` is fixed::

            sage: R.<x> = PolynomialRing(QQ, sparse=True)
            sage: p = x^(2^100) - 1/2
            sage: p.denominator()
            2
        """

        if self.degree() == -1:
            return self.base_ring().one()
        x = self.coefficients()
        try:
            d = x[0].denominator()
            for y in x:
                d = d.lcm(y.denominator())
            return d
        except(AttributeError):
            return self.base_ring().one()

    def numerator(self):
        """
        Return a numerator of ``self``, computed as ``self * self.denominator()``

        Note that some subclasses may implement its own numerator
        function. For example, see
        :class:`sage.rings.polynomial.polynomial_rational_flint.Polynomial_rational_flint`

        .. warning::

          This is not the numerator of the rational function
          defined by ``self``, which would always be ``self`` since ``self`` is a
          polynomial.

        EXAMPLES:

        First we compute the numerator of a polynomial with
        integer coefficients, which is of course ``self``.

        ::

            sage: R.<x> = ZZ[]
            sage: f = x^3 + 17*x + 1
            sage: f.numerator()
            x^3 + 17*x + 1
            sage: f == f.numerator()
            True

        Next we compute the numerator of a polynomial with rational
        coefficients.

        ::

            sage: R.<x> = PolynomialRing(QQ)
            sage: f = (1/17)*x^19 - (2/3)*x + 1/3; f
            1/17*x^19 - 2/3*x + 1/3
            sage: f.numerator()
            3*x^19 - 34*x + 17
            sage: f == f.numerator()
            False

        We try to compute the denominator of a polynomial with
        coefficients in the real numbers, which is a ring whose elements do
        not have a denominator method.

        ::

            sage: # needs sage.rings.real_mpfr
            sage: R.<x> = RR[]
            sage: f = x + RR('0.3'); f
            x + 0.300000000000000
            sage: f.numerator()
            x + 0.300000000000000

        We check that the computation of the numerator and denominator
        are valid.

        ::

            sage: # needs sage.rings.number_field sage.symbolic
            sage: K = NumberField(symbolic_expression('x^3+2'), 'a')['s,t']['x']
            sage: f = K.random_element()
            sage: f.numerator() / f.denominator() == f
            True

            sage: R = RR['x']
            sage: f = R.random_element()
            sage: f.numerator() / f.denominator() == f
            True
        """
        return self * self.denominator()

    def derivative(self, *args):
        r"""
        The formal derivative of this polynomial, with respect to variables
        supplied in ``args``.

        Multiple variables and iteration counts may be supplied; see
        documentation for the global :func:`derivative` function for more
        details.

        .. SEEALSO::

           :meth:`_derivative`

        EXAMPLES::

            sage: R.<x> = PolynomialRing(QQ)
            sage: g = -x^4 + x^2/2 - x
            sage: g.derivative()
            -4*x^3 + x - 1
            sage: g.derivative(x)
            -4*x^3 + x - 1
            sage: g.derivative(x, x)
            -12*x^2 + 1
            sage: g.derivative(x, 2)
            -12*x^2 + 1

        ::

            sage: R.<t> = PolynomialRing(ZZ)
            sage: S.<x> = PolynomialRing(R)
            sage: f = t^3*x^2 + t^4*x^3
            sage: f.derivative()
            3*t^4*x^2 + 2*t^3*x
            sage: f.derivative(x)
            3*t^4*x^2 + 2*t^3*x
            sage: f.derivative(t)
            4*t^3*x^3 + 3*t^2*x^2
        """
        return multi_derivative(self, args)

    # add .diff(), .differentiate() as aliases for .derivative()
    diff = differentiate = derivative

    def _derivative(self, var=None):
        r"""
        Return the formal derivative of this polynomial with respect to the
        variable var.

        If var is the generator of this polynomial ring (or the default
        value None), this is the usual formal derivative.

        Otherwise, _derivative(var) is called recursively for each of the
        coefficients of this polynomial.

        .. SEEALSO::

           :meth:`derivative`

        EXAMPLES::

            sage: R.<x> = ZZ[]
            sage: R(0)._derivative()
            0
            sage: parent(R(0)._derivative())
            Univariate Polynomial Ring in x over Integer Ring

        ::

            sage: f = 7*x^5 + x^2 - 2*x - 3
            sage: f._derivative()
            35*x^4 + 2*x - 2
            sage: f._derivative(None)
            35*x^4 + 2*x - 2
            sage: f._derivative(x)
            35*x^4 + 2*x - 2

        It is not possible to differentiate with respect to 2\*x for instance::

            sage: f._derivative(2*x)
            Traceback (most recent call last):
            ...
            ValueError: cannot differentiate with respect to 2*x

        Examples illustrating recursive behaviour::

            sage: R.<x> = ZZ[]
            sage: S.<y> = PolynomialRing(R)
            sage: f = x^3 + y^3
            sage: f._derivative()
            3*y^2
            sage: f._derivative(y)
            3*y^2
            sage: f._derivative(x)
            3*x^2

        ::

            sage: R = ZZ['x']
            sage: S = R.fraction_field(); x = S.gen()
            sage: R(1).derivative(R(x))
            0

        Check that :issue:`28147` is fixed::

            sage: # needs sage.rings.finite_rings
            sage: R.<x> = GF(65537)[]
            sage: p = x^4 - 17*x^3 + 2*x^2 - x + 7
            sage: p.derivative()
            4*x^3 + 65486*x^2 + 4*x + 65536
            sage: R.<x> = GF(19^2)[]
            sage: p = x^4 - 17*x^3 + 2*x^2 - x + 7
            sage: p.derivative()
            4*x^3 + 6*x^2 + 4*x + 18

            sage: R.<x> = GF(2)[]
            sage: p = x^4 + x^2 + x
            sage: p.derivative()
            1

            sage: R.<x> = Integers(77)[]
            sage: f = x^4 - x - 1
            sage: f._derivative()
            4*x^3 + 76
            sage: f._derivative(None)
            4*x^3 + 76

            sage: f._derivative(2*x)
            Traceback (most recent call last):
            ...
            ValueError: cannot differentiate with respect to 2*x

            sage: # needs sage.symbolic
            sage: y = var("y")
            sage: f._derivative(y)
            Traceback (most recent call last):
            ...
            ValueError: cannot differentiate with respect to y


        Check that :issue:`26844` is fixed by :issue:`28147`::

            sage: A = PolynomialRing(GF(3), name='t')
            sage: K = A.fraction_field()
            sage: t = K.gen()
            sage: t.derivative(t)
            1

        Check that :issue:`28187` is fixed::

            sage: R.<x> = GF(65537)[]                                                   # needs sage.rings.finite_rings
            sage: x._derivative(2*x)
            Traceback (most recent call last):
            ...
            ValueError: cannot differentiate with respect to 2*x

            sage: # needs sage.symbolic
            sage: y = var('y')
            sage: R.gen()._derivative(y)
            Traceback (most recent call last):
            ...
            ValueError: cannot differentiate with respect to y
        """
        if var is not None and var != self._parent.gen():
            try:
                # call _derivative() recursively on coefficients
                return self._parent([coeff._derivative(var) for coeff in self.list(copy=False)])
            except AttributeError:
                raise ValueError(f'cannot differentiate with respect to {var}')

        # compute formal derivative with respect to generator
        if self.is_zero():
            return self
        cdef Py_ssize_t n, degree = self.degree()
        if degree == 0:
            return self._parent.zero()
        coeffs = self.list(copy=False)
        return self._new_generic([n*coeffs[n] for n from 1 <= n <= degree])

    def gradient(self):
        """
        Return a list of the partial derivative of ``self``
        with respect to the variable of this univariate polynomial.

        There is only one partial derivative.

        EXAMPLES::

           sage: P.<x> = QQ[]
           sage: f = x^2 + (2/3)*x + 1
           sage: f.gradient()
           [2*x + 2/3]
           sage: f = P(1)
           sage: f.gradient()
           [0]
        """
        return [self.diff()]

    def integral(self,var=None):
        """
        Return the integral of this polynomial.

        By default, the integration variable is the variable of the
        polynomial.

        Otherwise, the integration variable is the optional parameter ``var``

        .. NOTE::

            The integral is always chosen so that the constant term is 0.

        EXAMPLES::

            sage: R.<x> = ZZ[]
            sage: R(0).integral()
            0
            sage: f = R(2).integral(); f
            2*x

        Note that the integral lives over the fraction field of the
        scalar coefficients::

            sage: f.parent()
            Univariate Polynomial Ring in x over Rational Field
            sage: R(0).integral().parent()
            Univariate Polynomial Ring in x over Rational Field

            sage: f = x^3 + x - 2
            sage: g = f.integral(); g
            1/4*x^4 + 1/2*x^2 - 2*x
            sage: g.parent()
            Univariate Polynomial Ring in x over Rational Field

        This shows that the issue at :issue:`7711` is resolved::

            sage: # needs sage.rings.finite_rings
            sage: P.<x,z> = PolynomialRing(GF(2147483647))
            sage: Q.<y> = PolynomialRing(P)
            sage: p = x + y + z
            sage: p.integral()
            -1073741823*y^2 + (x + z)*y

            sage: # needs sage.rings.finite_rings
            sage: P.<x,z> = PolynomialRing(GF(next_prime(2147483647)))
            sage: Q.<y> = PolynomialRing(P)
            sage: p = x + y + z
            sage: p.integral()
            1073741830*y^2 + (x + z)*y

        A truly convoluted example::

            sage: A.<a1, a2> = PolynomialRing(ZZ)
            sage: B.<b> = PolynomialRing(A)
            sage: C.<c> = PowerSeriesRing(B)
            sage: R.<x> = PolynomialRing(C)
            sage: f = a2*x^2 + c*x - a1*b
            sage: f.parent()
            Univariate Polynomial Ring in x over Power Series Ring in c
            over Univariate Polynomial Ring in b over Multivariate Polynomial
            Ring in a1, a2 over Integer Ring
            sage: f.integral()
            1/3*a2*x^3 + 1/2*c*x^2 - a1*b*x
            sage: f.integral().parent()
            Univariate Polynomial Ring in x over Power Series Ring in c
            over Univariate Polynomial Ring in b over Multivariate Polynomial
            Ring in a1, a2 over Rational Field
            sage: g = 3*a2*x^2 + 2*c*x - a1*b
            sage: g.integral()
            a2*x^3 + c*x^2 - a1*b*x
            sage: g.integral().parent()
            Univariate Polynomial Ring in x over Power Series Ring in c
            over Univariate Polynomial Ring in b over Multivariate Polynomial
            Ring in a1, a2 over Rational Field

        Integration with respect to a variable in the base ring::

            sage: R.<x> = QQ[]
            sage: t = PolynomialRing(R,'t').gen()
            sage: f = x*t + 5*t^2
            sage: f.integral(x)
            5*x*t^2 + 1/2*x^2*t

        TESTS:

        Check that :issue:`18600` is fixed::

            sage: Sx.<x> = ZZ[]
            sage: Sxy.<y> = Sx[]
            sage: Sxyz.<z> = Sxy[]
            sage: p = 1 + x*y + x*z + y*z^2
            sage: q = p.integral()
            sage: q
            1/3*y*z^3 + 1/2*x*z^2 + (x*y + 1)*z
            sage: q.parent()
            Univariate Polynomial Ring in z over Univariate Polynomial Ring in y
            over Univariate Polynomial Ring in x over Rational Field
            sage: q.derivative() == p
            True
            sage: p.integral(y)
            1/2*y^2*z^2 + x*y*z + 1/2*x*y^2 + y
            sage: p.integral(y).derivative(y) == p
            True
            sage: p.integral(x).derivative(x) == p
            True

        Check that it works with non-integral domains (:issue:`18600`)::

            sage: x = polygen(Zmod(4))
            sage: p = x**4 + 1
            sage: p.integral()
            x^5 + x
            sage: p.integral().derivative() == p
            True
        """
        R = self._parent

        # TODO:
        # calling the coercion model bin_op is much more accurate than using the
        # true division (which is bypassed by polynomials). But it does not work
        # in all cases!!
        cm = coercion_model
        try:
            S = cm.bin_op(R.one(), ZZ.one(), operator.truediv).parent()
            Q = S.base_ring()
        except TypeError:
            Q = (R.base_ring().one() / ZZ.one()).parent()
            S = R.change_ring(Q)
        if var is not None and var != R.gen():
            # call integral() recursively on coefficients
            return S([coeff.integral(var) for coeff in self])
        cdef Py_ssize_t n
        zero = Q.zero()
        p = [zero] + [cm.bin_op(Q(self.get_unsafe(n)), n + 1, operator.truediv)
                      if self.get_unsafe(n) else zero for n in range(self.degree() + 1)]
        return S(p)

    def dict(self):
        """
        Return a sparse dictionary representation of this univariate
        polynomial.

        EXAMPLES::

            sage: R.<x> = QQ[]
            sage: f = x^3 + -1/7*x + 13
            sage: f.dict()
            {0: 13, 1: -1/7, 3: 1}
        """
        cdef dict X = {}
        cdef list Y = self.list(copy=False)
        cdef Py_ssize_t i
        for i in range(len(Y)):
            c = Y[i]
            if c:
                X[i] = c
        return X

    def factor(self, **kwargs):
        r"""
        Return the factorization of ``self`` over its base ring.

        INPUT:

        - ``kwargs`` -- any keyword arguments are passed to the method
          :meth:`_factor_univariate_polynomial` of the base ring if it
          defines such a method.

        OUTPUT:

        A factorization of ``self`` over its parent into a unit and
        irreducible factors.  If the parent is a polynomial ring
        over a field, these factors are monic.

        EXAMPLES:

        Factorization is implemented over various rings. Over `\QQ`::

            sage: x = QQ['x'].0
            sage: f = (x^3 - 1)^2
            sage: f.factor()                                                            # needs sage.libs.pari
            (x - 1)^2 * (x^2 + x + 1)^2

        Since `\QQ` is a field, the irreducible factors are monic::

            sage: f = 10*x^5 - 1
            sage: f.factor()                                                            # needs sage.libs.pari
            (10) * (x^5 - 1/10)
            sage: f = 10*x^5 - 10
            sage: f.factor()                                                            # needs sage.libs.pari
            (10) * (x - 1) * (x^4 + x^3 + x^2 + x + 1)

        Over `\ZZ` the irreducible factors need not be monic::

            sage: x = ZZ['x'].0
            sage: f = 10*x^5 - 1
            sage: f.factor()                                                            # needs sage.libs.pari
            10*x^5 - 1

        We factor a non-monic polynomial over a finite field of 25
        elements::

            sage: # needs sage.rings.finite_rings
            sage: k.<a> = GF(25)
            sage: R.<x> = k[]
            sage: f = 2*x^10 + 2*x + 2*a
            sage: F = f.factor(); F
            (2) * (x + a + 2) * (x^2 + 3*x + 4*a + 4) * (x^2 + (a + 1)*x + a + 2)
            * (x^5 + (3*a + 4)*x^4 + (3*a + 3)*x^3 + 2*a*x^2 + (3*a + 1)*x + 3*a + 1)

        Notice that the unit factor is included when we multiply `F`
        back out::

            sage: expand(F)                                                             # needs sage.rings.finite_rings sage.symbolic
            2*x^10 + 2*x + 2*a

        A new ring.  In the example below, we set the special method
        ``_factor_univariate_polynomial()`` in the base ring which is
        called to factor univariate polynomials.  This facility can be
        used to easily extend polynomial factorization to work over
        new rings you introduce::

             sage: # needs sage.libs.ntl
             sage: R.<x> = PolynomialRing(IntegerModRing(4), implementation="NTL")
             sage: (x^2).factor()
             Traceback (most recent call last):
             ...
             NotImplementedError: factorization of polynomials over rings with
             composite characteristic is not implemented
             sage: def my_factor(f):
             ....:     return f.change_ring(ZZ).factor()
             sage: R.base_ring()._factor_univariate_polynomial = my_factor
             sage: (x^2).factor()                                                       # needs sage.libs.pari
             x^2
             sage: del R.base_ring()._factor_univariate_polynomial  # clean up

        Arbitrary precision real and complex factorization::

            sage: # needs sage.libs.pari sage.rings.real_mpfr
            sage: R.<x> = RealField(100)[]
            sage: F = factor(x^2 - 3); F
            (x - 1.7320508075688772935274463415) * (x + 1.7320508075688772935274463415)
            sage: expand(F)
            x^2 - 3.0000000000000000000000000000
            sage: factor(x^2 + 1)
            x^2 + 1.0000000000000000000000000000

            sage: # needs sage.libs.pari sage.rings.real_mpfr
            sage: R.<x> = ComplexField(100)[]
            sage: F = factor(x^2 + 3); F
            (x - 1.7320508075688772935274463415*I) * (x + 1.7320508075688772935274463415*I)
            sage: expand(F)
            x^2 + 3.0000000000000000000000000000
            sage: factor(x^2 + 1)
            (x - I) * (x + I)
            sage: f = R(I) * (x^2 + 1) ; f
            I*x^2 + I
            sage: F = factor(f); F
            (1.0000000000000000000000000000*I) * (x - I) * (x + I)
            sage: expand(F)
            I*x^2 + I

        Over a number field::

            sage: # needs sage.rings.number_field
            sage: K.<z> = CyclotomicField(15)
            sage: x = polygen(K)
            sage: ((x^3 + z*x + 1)^3 * (x - z)).factor()
            (x - z) * (x^3 + z*x + 1)^3
            sage: cyclotomic_polynomial(12).change_ring(K).factor()
            (x^2 - z^5 - 1) * (x^2 + z^5)
            sage: ((x^3 + z*x + 1)^3 * (x/(z+2) - 1/3)).factor()
            (-1/331*z^7 + 3/331*z^6 - 6/331*z^5 + 11/331*z^4
                - 21/331*z^3 + 41/331*z^2 - 82/331*z + 165/331)
            * (x - 1/3*z - 2/3) * (x^3 + z*x + 1)^3

        Over a relative number field::

            sage: # needs sage.rings.number_field
            sage: x = polygen(QQ)
            sage: K.<z> = CyclotomicField(3)
            sage: L.<a> = K.extension(x^3 - 2)
            sage: t = polygen(L, 't')
            sage: f = (t^3 + t + a) * (t^5 + t + z); f
            t^8 + t^6 + a*t^5 + t^4 + z*t^3 + t^2 + (a + z)*t + z*a
            sage: f.factor()
            (t^3 + t + a) * (t^5 + t + z)

        Over the real double field::

            sage: # needs numpy
            sage: R.<x> = RDF[]
            sage: (-2*x^2 - 1).factor()
            (-2.0) * (x^2 + 0.5000000000000001)
            sage: (-2*x^2 - 1).factor().expand()
            -2.0*x^2 - 1.0000000000000002
            sage: f = (x - 1)^3
            sage: f.factor()  # abs tol 2e-5
            (x - 1.0000065719436413) * (x^2 - 1.9999934280563585*x + 0.9999934280995487)

        The above output is incorrect because it relies on the
        :meth:`.roots` method, which does not detect that all the roots
        are real::

            sage: f.roots()  # abs tol 2e-5                                             # needs numpy
            [(1.0000065719436413, 1)]

        Over the complex double field the factors are approximate and
        therefore occur with multiplicity 1::

            sage: # needs numpy sage.rings.complex_double
            sage: R.<x> = CDF[]
            sage: f = (x^2 + 2*R(I))^3
            sage: F = f.factor()
            sage: F  # abs tol 3e-5
            (x - 1.0000138879287663 + 1.0000013435286879*I)
            * (x - 0.9999942196864997 + 0.9999873009803959*I)
            * (x - 0.9999918923847313 + 1.0000113554909125*I)
            * (x + 0.9999908759550227 - 1.0000069659624138*I)
            * (x + 0.9999985293216753 - 0.9999886153831807*I)
            * (x + 1.0000105947233 - 1.0000044186544053*I)
            sage: [f(t[0][0]).abs() for t in F]  # abs tol 1e-13
            [1.979365054e-14, 1.97936298566e-14, 1.97936990747e-14,
             3.6812407475e-14, 3.65211563729e-14, 3.65220890052e-14]

        Factoring polynomials over `\ZZ/n\ZZ` for
        composite `n` is not implemented::

            sage: R.<x> = PolynomialRing(Integers(35))
            sage: f = (x^2 + 2*x + 2) * (x^2 + 3*x + 9)
            sage: f.factor()
            Traceback (most recent call last):
            ...
            NotImplementedError: factorization of polynomials over
            rings with composite characteristic is not implemented

        Factoring polynomials over the algebraic numbers (see
        :issue:`8544`)::

            sage: R.<x> = QQbar[]                                                       # needs sage.rings.number_field
            sage: (x^8 - 1).factor()                                                    # needs sage.rings.number_field
            (x - 1) * (x - 0.7071067811865475? - 0.7071067811865475?*I)
            * (x - 0.7071067811865475? + 0.7071067811865475?*I) * (x - I) * (x + I)
            * (x + 0.7071067811865475? - 0.7071067811865475?*I)
            * (x + 0.7071067811865475? + 0.7071067811865475?*I) * (x + 1)

        Factoring polynomials over the algebraic reals (see
        :issue:`8544`)::

            sage: R.<x> = AA[]                                                          # needs sage.rings.number_field
            sage: (x^8 + 1).factor()                                                    # needs sage.rings.number_field
            (x^2 - 1.847759065022574?*x + 1.000000000000000?)
            * (x^2 - 0.7653668647301795?*x + 1.000000000000000?)
            * (x^2 + 0.7653668647301795?*x + 1.000000000000000?)
            * (x^2 + 1.847759065022574?*x + 1.000000000000000?)

        TESTS:

        This came up in :issue:`7088`::

            sage: R.<x> = PolynomialRing(ZZ)
            sage: f = 12*x^10 + x^9 + 432*x^3 + 9011
            sage: g = 13*x^11 + 89*x^3 + 1
            sage: F = f^2 * g^3
            sage: F = f^2 * g^3; F.factor()                                             # needs sage.libs.pari
            (12*x^10 + x^9 + 432*x^3 + 9011)^2 * (13*x^11 + 89*x^3 + 1)^3
            sage: F = f^2 * g^3 * 7; F.factor()                                         # needs sage.libs.pari
            7 * (12*x^10 + x^9 + 432*x^3 + 9011)^2 * (13*x^11 + 89*x^3 + 1)^3

        This example came up in :issue:`7097`::

            sage: # needs sage.rings.number_field
            sage: x = polygen(QQ)
            sage: f = 8*x^9 + 42*x^6 + 6*x^3 - 1
            sage: g = (x^24 - 12*x^23 + 72*x^22 - 286*x^21 + 849*x^20 - 2022*x^19 + 4034*x^18
            ....:       - 6894*x^17 + 10182*x^16 - 13048*x^15 + 14532*x^14 - 13974*x^13
            ....:       + 11365*x^12 - 7578*x^11 + 4038*x^10 - 1766*x^9 + 762*x^8 - 408*x^7
            ....:       + 236*x^6 - 126*x^5 + 69*x^4 - 38*x^3 + 18*x^2 - 6*x + 1)
            sage: assert g.is_irreducible()                                             # needs sage.libs.pari
            sage: K.<a> = NumberField(g)
            sage: len(f.roots(K))
            9
            sage: f.factor()                                                            # needs sage.libs.pari
            (8) * (x^3 + 1/4) * (x^6 + 5*x^3 - 1/2)
            sage: f.change_ring(K).factor()
            (8) * (x - 3260097/3158212*a^22 + 35861067/3158212*a^21 - 197810817/3158212*a^20
                     + 722970825/3158212*a^19 - 1980508347/3158212*a^18 + 4374189477/3158212*a^17
                     - 4059860553/1579106*a^16 + 6442403031/1579106*a^15 - 17542341771/3158212*a^14
                     + 20537782665/3158212*a^13 - 20658463789/3158212*a^12 + 17502836649/3158212*a^11
                     - 11908953451/3158212*a^10 + 6086953981/3158212*a^9 - 559822335/789553*a^8
                     + 194545353/789553*a^7 - 505969453/3158212*a^6 + 338959407/3158212*a^5
                     - 155204647/3158212*a^4 + 79628015/3158212*a^3 - 57339525/3158212*a^2
                     + 26692783/3158212*a - 1636338/789553) * ...
            sage: f = QQbar['x'](1)
            sage: f.factor()
            1

        Factorization also works even if the variable of the finite
        field is nefariously labeled `x`::

            sage: # needs sage.rings.finite_rings
            sage: R.<x> = GF(3^2, 'x')[]
            sage: f = x^10 + 7*x - 13
            sage: G = f.factor(); G
            (x + x) * (x + 2*x + 1) * (x^4 + (x + 2)*x^3 + (2*x + 2)*x + 2)
            * (x^4 + 2*x*x^3 + (x + 1)*x + 2)
            sage: prod(G) == f
            True

        ::

            sage: # needs sage.rings.finite_rings
            sage: R.<x0> = GF(9,'x')[]  # purposely calling it x to test robustness
            sage: f = x0^3 + x0 + 1
            sage: f.factor()
            (x0 + 2) * (x0 + x) * (x0 + 2*x + 1)
            sage: f = 0*x0
            sage: f.factor()
            Traceback (most recent call last):
            ...
            ArithmeticError: factorization of 0 is not defined

        ::

            sage: f = x0^0                                                              # needs sage.rings.finite_rings
            sage: f.factor()                                                            # needs sage.rings.finite_rings
            1

        Over a complicated number field::

            sage: # needs sage.rings.number_field
            sage: x = polygen(QQ, 'x')
            sage: f = x^6 + 10/7*x^5 - 867/49*x^4 - 76/245*x^3 + 3148/35*x^2 - 25944/245*x + 48771/1225
            sage: K.<a> = NumberField(f)
            sage: S.<T> = K[]
            sage: ff = S(f); ff
            T^6 + 10/7*T^5 - 867/49*T^4 - 76/245*T^3 + 3148/35*T^2 - 25944/245*T + 48771/1225
            sage: F = ff.factor()
            sage: len(F)
            4
            sage: F[:2]
            [(T - a, 1),
             (T - 40085763200/924556084127*a^5 - 145475769880/924556084127*a^4
               + 527617096480/924556084127*a^3 + 1289745809920/924556084127*a^2
               - 3227142391585/924556084127*a - 401502691578/924556084127, 1)]
            sage: expand(F)
            T^6 + 10/7*T^5 - 867/49*T^4 - 76/245*T^3 + 3148/35*T^2 - 25944/245*T + 48771/1225

        ::

            sage: # needs sage.rings.number_field
            sage: f = x^2 - 1/3
            sage: K.<a> = NumberField(f)
            sage: A.<T> = K[]
            sage: A(x^2 - 1).factor()
            (T - 1) * (T + 1)
            sage: A(3*x^2 - 1).factor()
            (3) * (T - a) * (T + a)
            sage: A(x^2 - 1/3).factor()
            (T - a) * (T + a)

        Test that :issue:`10279` is fixed::

            sage: # needs sage.rings.number_field
            sage: R.<t> = PolynomialRing(QQ)
            sage: K.<a> = NumberField(t^4 - t^2 + 1)
            sage: pol = t^3 + (-4*a^3 + 2*a)*t^2 - 11/3*a^2*t + 2/3*a^3 - 4/3*a
            sage: pol.factor()
            (t - 2*a^3 + a) * (t - 4/3*a^3 + 2/3*a) * (t - 2/3*a^3 + 1/3*a)

        Test that this factorization really uses ``nffactor()`` internally::

            sage: # needs sage.libs.pari sage.rings.number_field
            sage: pari.default("debug", 3)
            sage: F = pol.factor()
            <BLANKLINE>
            Entering nffactor:
            ...
            sage: pari.default("debug", 0)

        Test that :issue:`10369` is fixed::

            sage: # needs sage.rings.number_field
            sage: x = polygen(QQ)
            sage: K.<a> = NumberField(x^6 + x^5 + x^4 + x^3 + x^2 + x + 1)
            sage: R.<t> = PolynomialRing(K)
            sage: pol = ((-1/7*a^5 - 1/7*a^4 - 1/7*a^3 - 1/7*a^2 - 2/7*a - 1/7)*t^10
            ....:        + (4/7*a^5 - 2/7*a^4 - 2/7*a^3 - 2/7*a^2 - 2/7*a - 6/7)*t^9
            ....:        + (90/49*a^5 + 152/49*a^4 + 18/49*a^3 + 24/49*a^2 + 30/49*a + 36/49)*t^8
            ....:        + (-10/49*a^5 + 10/7*a^4 + 198/49*a^3 - 102/49*a^2 - 60/49*a - 26/49)*t^7
            ....:        + (40/49*a^5 + 45/49*a^4 + 60/49*a^3 + 277/49*a^2 - 204/49*a - 78/49)*t^6
            ....:        + (90/49*a^5 + 110/49*a^4 + 2*a^3 + 80/49*a^2 + 46/7*a - 30/7)*t^5
            ....:        + (30/7*a^5 + 260/49*a^4 + 250/49*a^3 + 232/49*a^2 + 32/7*a + 8)*t^4
            ....:        + (-184/49*a^5 - 58/49*a^4 - 52/49*a^3 - 66/49*a^2 - 72/49*a - 72/49)*t^3
            ....:        + (18/49*a^5 - 32/49*a^4 + 10/49*a^3 + 4/49*a^2)*t^2
            ....:        + (2/49*a^4 - 4/49*a^3 + 2/49*a^2)*t)
            sage: pol.factor()
            (-1/7*a^5 - 1/7*a^4 - 1/7*a^3 - 1/7*a^2 - 2/7*a - 1/7) * t
             * (t - a^5 - a^4 - a^3 - a^2 - a - 1)^4
             * (t^5 + (-12/7*a^5 - 10/7*a^4 - 8/7*a^3 - 6/7*a^2 - 4/7*a - 2/7)*t^4
                    + (12/7*a^5 - 8/7*a^3 + 16/7*a^2 + 2/7*a + 20/7)*t^3
                    + (-20/7*a^5 - 20/7*a^3 - 20/7*a^2 + 4/7*a - 2)*t^2
                    + (12/7*a^5 + 12/7*a^3 + 2/7*a + 16/7)*t
                    - 4/7*a^5 - 4/7*a^3 - 4/7*a - 2/7)
            sage: pol = ((1/7*a^2 - 1/7*a)*t^10 + (4/7*a - 6/7)*t^9
            ....:        + (102/49*a^5 + 99/49*a^4 + 96/49*a^3 + 93/49*a^2 + 90/49*a + 150/49)*t^8
            ....:        + (-160/49*a^5 - 36/49*a^4 - 48/49*a^3 - 8/7*a^2 - 60/49*a - 60/49)*t^7
            ....:        + (30/49*a^5 - 55/49*a^4 + 20/49*a^3 + 5/49*a^2)*t^6
            ....:        + (6/49*a^4 - 12/49*a^3 + 6/49*a^2)*t^5)
            sage: pol.factor()
            (1/7*a^2 - 1/7*a) * t^5
             * (t^5 + (-40/7*a^5 - 38/7*a^4 - 36/7*a^3 - 34/7*a^2 - 32/7*a - 30/7)*t^4
                    + (60/7*a^5 - 30/7*a^4 - 18/7*a^3 - 9/7*a^2 - 3/7*a)*t^3
                    + (60/7*a^4 - 40/7*a^3 - 16/7*a^2 - 4/7*a)*t^2
                    + (30/7*a^3 - 25/7*a^2 - 5/7*a)*t + 6/7*a^2 - 6/7*a)
            sage: pol = (x^10 + (4/7*a - 6/7)*x^9 + (9/49*a^2 - 3/7*a + 15/49)*x^8
            ....:         + (8/343*a^3 - 32/343*a^2 + 40/343*a - 20/343)*x^7
            ....:         + (5/2401*a^4 - 20/2401*a^3 + 40/2401*a^2 - 5/343*a + 15/2401)*x^6
            ....:         + (-6/16807*a^4 + 12/16807*a^3 - 18/16807*a^2 + 12/16807*a - 6/16807)*x^5)
            sage: pol.factor()
            x^5 * (x^5 + (4/7*a - 6/7)*x^4 + (9/49*a^2 - 3/7*a + 15/49)*x^3
                    + (8/343*a^3 - 32/343*a^2 + 40/343*a - 20/343)*x^2
                    + (5/2401*a^4 - 20/2401*a^3 + 40/2401*a^2 - 5/343*a + 15/2401)*x
                    - 6/16807*a^4 + 12/16807*a^3 - 18/16807*a^2 + 12/16807*a - 6/16807)

        Factoring over a number field over which we cannot factor the
        discriminant by trial division::

            sage: # needs sage.rings.number_field
            sage: x = polygen(QQ)
            sage: K.<a> = NumberField(x^16 - x - 6)
            sage: R.<x> = PolynomialRing(K)
            sage: f = (x+a)^50 - (a-1)^50
            sage: len(factor(f))
            6
            sage: pari(K.discriminant()).factor(limit=10^6)
            [-1, 1; 3, 15; 23, 1; 887, 1; 12583, 1; 2354691439917211, 1]
            sage: factor(K.discriminant())
            -1 * 3^15 * 23 * 887 * 12583 * 6335047 * 371692813

        Factoring over a number field over which we cannot factor the
        discriminant and over which `nffactor()` fails::

            sage: # needs sage.libs.pari sage.rings.number_field
            sage: p = next_prime(10^50); q = next_prime(10^51); n = p*q
            sage: K.<a> = QuadraticField(p*q)
            sage: R.<x> = PolynomialRing(K)
            sage: K.pari_polynomial('a').nffactor("x^2+1")
            Mat([x^2 + 1, 1])
            sage: factor(x^2 + 1)
            x^2 + 1
            sage: factor((x - a) * (x + 2*a))
            (x - a) * (x + 2*a)

        A test where nffactor used to fail without a nf structure::

            sage: # needs sage.rings.number_field
            sage: x = polygen(QQ)
            sage: K = NumberField([x^2 - 1099511627777, x^3 - 3], 'a')
            sage: x = polygen(K)
            sage: f = x^3 - 3
            sage: factor(f)
            (x - a1) * (x^2 + a1*x + a1^2)

        We check that :issue:`7554` is fixed::

            sage: L.<q> = LaurentPolynomialRing(QQ)
            sage: F = L.fraction_field()
            sage: R.<x> = PolynomialRing(F)
            sage: factor(x)                                                             # needs sage.libs.pari
            x
            sage: factor(x^2 - q^2)
            (x - q) * (x + q)
            sage: factor(x^2 - q^-2)
            (x - 1/q) * (x + 1/q)

            sage: P.<a,b,c> = PolynomialRing(ZZ)
            sage: R.<x> = PolynomialRing(FractionField(P))
            sage: p = (x - a) * (b*x + c) * (a*b*x + a*c) / (a + 2)
            sage: factor(p)                                                             # needs sage.libs.singular
            (a/(a + 2)) * (x - a) * (b*x + c)^2

        Check that :issue:`24973` is fixed::

            sage: x1 = ZZ['x'].gen()
            sage: x2 = ZZ['x']['x'].gen()
            sage: (x1 - x2).factor()                                                    # needs sage.libs.singular
            -x + x

        Check that :issue:`26421' is fixed::

            sage: R.<t> = LaurentPolynomialRing(ZZ)
            sage: P.<x> = R[]
            sage: p = x^4 + (-5 - 2*t)*x^3 + (-2 + 10*t)*x^2 + (10 + 4*t)*x - 20*t
            sage: p.factor()                                                            # needs sage.libs.singular
            (x - 5) * (x - 2*t) * (x^2 - 2)

        Check that :issue:`29266` is fixed:

            sage: f = t*x + t
            sage: f.is_irreducible()                                                    # needs sage.libs.singular
            True
            sage: f = 2*x + 4
            sage: f.is_irreducible()                                                    # needs sage.libs.singular
            Traceback (most recent call last):
            ...
            NotImplementedError
        """
        # PERFORMANCE NOTE:
        #     In many tests with SMALL degree PARI is substantially
        #     better than NTL.  (And magma is better yet.)  And the
        #     timing difference has nothing to do with moving Python
        #     data to NTL and back.
        #     For large degree ( > 1500) in the one test I tried, NTL was
        #     *much* better than MAGMA, and far better than PARI.  So probably
        #     NTL's implementation is asymptotically better.  I could use
        #     PARI for smaller degree over other rings besides Z, and use
        #     NTL in general.
        # A remark from Bill Hart (2007-09-25) about the above observation:
        ## NTL uses the Berlekamp-Zassenhaus method with van Hoeij's improvements.
        ## But so does Magma since about Jul 2001.
        ##
        ## But here's the kicker. PARI also uses this algorithm. Even Maple uses
        ## it!
        ##
        ## NTL's LLL algorithms are extremely well developed (van Hoeij uses
        ## LLL). There is also a possible speed difference in whether one uses
        ## quadratic convergence or not in the Hensel lift. But the right choice
        ## is not always what one thinks.
        ##
        ## But more than likely NTL is just better for large problems because
        ## Victor Shoup was very careful with the choice of strategies and
        ## parameters he used. Paul Zimmerman supplied him with a pile of
        ## polynomials to factor for comparison purposes and these seem to have
        ## been used to tune the algorithm for a wide range of inputs, including
        ## cases that van Hoeij's algorithm doesn't usually like.
        ##
        ## If you have a bound on the coefficients of the factors, one can surely
        ## do better than a generic implementation, but probably not much better
        ## if there are many factors.
        ##

        ## HUGE TODO, refactor the code below here such that this method will
        ## have as only the following code
        ##
        ## R = self.parent().base_ring()
        ## return R._factor_univariate_polynomial(self)
        ##
        ## in this way we can move the specific logic of factoring to the
        ## self.parent().base_ring() and get rid of all the ugly
        ## is_SomeType(R) checks and get way nicer structured code
        ## 200 lines of spaghetti code is just way to much!

        if self.degree() < 0:
            raise ArithmeticError("factorization of {!r} is not defined".format(self))
        if self.degree() == 0:
            return Factorization([], unit=self.get_unsafe(0))

        # Use multivariate implementations for polynomials over polynomial rings
        flatten = self._parent.flattening_morphism()
        tgt = flatten.codomain()
        if tgt is not self._parent and tgt._has_singular:
            try:
                F = flatten(self).factor(**kwargs)
                unflatten = flatten.section()
                return Factorization(((unflatten(f),m) for (f,m) in F), unit = F.unit())
            except NotImplementedError:
                pass

        R = self._parent.base_ring()
        if hasattr(R, '_factor_univariate_polynomial'):
            return R._factor_univariate_polynomial(self, **kwargs)

        G = None
        ch = R.characteristic()
        if not (ch == 0 or is_prime(ch)):
            raise NotImplementedError("factorization of polynomials over rings with composite characteristic is not implemented")

        from sage.rings.finite_rings.finite_field_base import FiniteField

        n = None

        if isinstance(R, sage.rings.abc.IntegerModRing) or is_IntegerRing(R):
            try:
                G = list(self._pari_with_name().factor())
            except PariError:
                raise NotImplementedError

        elif isinstance(R, FiniteField):
            v = [x.__pari__("a") for x in self.list()]
            f = pari(v).Polrev()
            G = list(f.factor())

        if G is None:
            # See if we can do this as a singular polynomial as a fallback
            # This was copied from the general multivariate implementation
            try:
                if R.is_finite():
                    if R.characteristic() > 1<<29:
                        raise NotImplementedError("Factorization of multivariate polynomials over prime fields with characteristic > 2^29 is not implemented.")

                P = self._parent
                P._singular_().set_ring()
                S = self._singular_().factorize()
                factors = S[1]
                exponents = S[2]
                v = sorted([( P(factors[i+1]),
                              sage.rings.integer.Integer(exponents[i+1]))
                            for i in range(len(factors))])
                unit = P.one()
                for i in range(len(v)):
                    if v[i][0].is_unit():
                        unit = unit * v[i][0]
                        del v[i]
                        break
                F = Factorization(v, unit=unit)
                F.sort()
                return F
            except (TypeError, AttributeError):
                if R.is_integral_domain() and not R.is_field():
                    try:
                        F = R.fraction_field()
                        PF = F[self.variable_name()]
                        pol_frac = PF(self)
                        pol_frac_fact = pol_frac.factor(**kwargs)
                        if R(pol_frac_fact.unit()).is_unit():
                            # Note: :meth:`base_change` may convert the unit to a non unit
                            return pol_frac_fact.base_change(self.parent())
                    except (TypeError, AttributeError, NotImplementedError):
                        raise NotImplementedError

                raise NotImplementedError

        return self._factor_pari_helper(G, n)

    def _factor_pari_helper(self, G, n=None, unit=None):
        """
        Fix up and normalize a factorization that came from PARI.

        TESTS::

            sage: # needs sage.libs.pari
            sage: R.<x> = PolynomialRing(ZZ)
            sage: f = (2*x + 1) * (3*x^2 - 5)^2
            sage: f._factor_pari_helper(pari(f).factor())
            (2*x + 1) * (3*x^2 - 5)^2
            sage: f._factor_pari_helper(pari(f).factor(), unit=11)
            11 * (2*x + 1) * (3*x^2 - 5)^2
            sage: (8*f)._factor_pari_helper(pari(f).factor())
            8 * (2*x + 1) * (3*x^2 - 5)^2
            sage: (8*f)._factor_pari_helper(pari(f).factor(), unit=11)
            88 * (2*x + 1) * (3*x^2 - 5)^2
            sage: QQ['x'](f)._factor_pari_helper(pari(f).factor())
            (18) * (x + 1/2) * (x^2 - 5/3)^2
            sage: QQ['x'](f)._factor_pari_helper(pari(f).factor(), unit=11)
            (198) * (x + 1/2) * (x^2 - 5/3)^2

            sage: # needs sage.libs.pari
            sage: f = prod((k^2*x^k + k)^(k-1) for k in primes(10))
            sage: F = f._factor_pari_helper(pari(f).factor()); F
            1323551250 * (2*x^2 + 1) * (3*x^3 + 1)^2 * (5*x^5 + 1)^4 * (7*x^7 + 1)^6
            sage: F.prod() == f
            True
            sage: QQ['x'](f)._factor_pari_helper(pari(f).factor())
            (1751787911376562500) * (x^2 + 1/2) * (x^3 + 1/3)^2 * (x^5 + 1/5)^4 * (x^7 + 1/7)^6

            sage: # needs sage.libs.pari
            sage: g = GF(19)['x'](f)
            sage: G = g._factor_pari_helper(pari(g).factor()); G
            (4) * (x + 3) * (x + 16)^5 * (x + 11)^6 * (x^2 + 7*x + 9)^4
            * (x^2 + 15*x + 9)^4 * (x^3 + 13)^2
            * (x^6 + 8*x^5 + 7*x^4 + 18*x^3 + 11*x^2 + 12*x + 1)^6
            sage: G.prod() == g
            True
        """
        pols, exps = G
        R = self._parent
        F = [(R(f), int(e)) for f, e in zip(pols, exps)]

        if unit is None:
            unit = self.leading_coefficient()
        else:
            unit *= self.leading_coefficient()

        if R.base_ring().is_field():
            # When the base ring is a field we normalize
            # the irreducible factors so they have leading
            # coefficient 1.
            for i, (f, e) in enumerate(F):
                if not f.is_monic():
                    F[i] = (f.monic(), e)

        else:
            # Otherwise we have to adjust for
            # the content ignored by PARI.
            content_fix = R.base_ring().one()
            for f, e in F:
                if not f.is_monic():
                    content_fix *= f.leading_coefficient()**e
            unit //= content_fix
            if not unit.is_unit():
                F.append((R(unit), ZZ(1)))
                unit = R.base_ring().one()

        if n is not None:
            pari.set_real_precision(n)  # restore precision
        return Factorization(F, unit)

    def splitting_field(self, names=None, map=False, **kwds):
        """
        Compute the absolute splitting field of a given polynomial.

        INPUT:

        - ``names`` -- (default: ``None``)  a variable name for the splitting field.

        - ``map`` -- (default: ``False``) also return an embedding of
          ``self`` into the resulting field.

        - ``kwds`` -- additional keywords depending on the type.
          Currently, only number fields are implemented. See
          :func:`sage.rings.number_field.splitting_field.splitting_field`
          for the documentation of these keywords.

        OUTPUT:

        If ``map`` is ``False``, the splitting field as an absolute field.
        If ``map`` is ``True``, a tuple ``(K, phi)`` where ``phi`` is an
        embedding of the base field of ``self`` in ``K``.

        EXAMPLES::

            sage: R.<x> = PolynomialRing(ZZ)
            sage: K.<a> = (x^3 + 2).splitting_field(); K                                # needs sage.rings.number_field
            Number Field in a with defining polynomial
             x^6 + 3*x^5 + 6*x^4 + 11*x^3 + 12*x^2 - 3*x + 1
            sage: K.<a> = (x^3 - 3*x + 1).splitting_field(); K                          # needs sage.rings.number_field
            Number Field in a with defining polynomial x^3 - 3*x + 1

        Relative situation::

            sage: # needs sage.rings.number_field
            sage: R.<x> = PolynomialRing(QQ)
            sage: K.<a> = NumberField(x^3 + 2)
            sage: S.<t> = PolynomialRing(K)
            sage: L.<b> = (t^2 - a).splitting_field()
            sage: L
            Number Field in b with defining polynomial t^6 + 2

        With ``map=True``, we also get the embedding of the base field
        into the splitting field::

            sage: L.<b>, phi = (t^2 - a).splitting_field(map=True)                      # needs sage.rings.number_field
            sage: phi                                                                   # needs sage.rings.number_field
            Ring morphism:
              From: Number Field in a with defining polynomial x^3 + 2
              To:   Number Field in b with defining polynomial t^6 + 2
              Defn: a |--> b^2

        An example over a finite field::

            sage: P.<x> = PolynomialRing(GF(7))
            sage: t = x^2 + 1
            sage: t.splitting_field('b')                                                # needs sage.rings.finite_rings
            Finite Field in b of size 7^2

            sage: P.<x> = PolynomialRing(GF(7^3, 'a'))                                  # needs sage.rings.finite_rings
            sage: t = x^2 + 1
            sage: t.splitting_field('b', map=True)                                      # needs sage.rings.finite_rings
            (Finite Field in b of size 7^6,
             Ring morphism:
               From: Finite Field in a of size 7^3
               To:   Finite Field in b of size 7^6
               Defn: a |--> 2*b^4 + 6*b^3 + 2*b^2 + 3*b + 2)

        If the extension is trivial and the generators have the same
        name, the map will be the identity::

            sage: t = 24*x^13 + 2*x^12 + 14
            sage: t.splitting_field('a', map=True)                                      # needs sage.rings.finite_rings
            (Finite Field in a of size 7^3,
             Identity endomorphism of Finite Field in a of size 7^3)

            sage: t = x^56 - 14*x^3
            sage: t.splitting_field('b', map=True)                                      # needs sage.rings.finite_rings
            (Finite Field in b of size 7^3,
             Ring morphism:
             From: Finite Field in a of size 7^3
               To:   Finite Field in b of size 7^3
               Defn: a |--> b)

        .. SEEALSO::

            :func:`sage.rings.number_field.splitting_field.splitting_field` for more examples over number fields

        TESTS::

            sage: K.<a,b> = x.splitting_field()
            Traceback (most recent call last):
            ...
            IndexError: the number of names must equal the number of generators
            sage: polygen(RR).splitting_field('x')
            Traceback (most recent call last):
            ...
            NotImplementedError: splitting_field() is only implemented over number fields and finite fields

            sage: # needs sage.rings.finite_rings
            sage: P.<x> = PolynomialRing(GF(11^5, 'a'))
            sage: t = x^2 + 1
            sage: t.splitting_field('b')
            Finite Field in b of size 11^10
            sage: t = 24*x^13 + 2*x^12 + 14
            sage: t.splitting_field('b')
            Finite Field in b of size 11^30
            sage: t = x^56 - 14*x^3
            sage: t.splitting_field('b')
            Finite Field in b of size 11^130

            sage: # needs sage.rings.finite_rings
            sage: P.<x> = PolynomialRing(GF(19^6, 'a'))
            sage: t = -x^6 + x^2 + 1
            sage: t.splitting_field('b')
            Finite Field in b of size 19^6
            sage: t = 24*x^13 + 2*x^12 + 14
            sage: t.splitting_field('b')
            Finite Field in b of size 19^18
            sage: t = x^56 - 14*x^3
            sage: t.splitting_field('b')
            Finite Field in b of size 19^156

            sage: # needs sage.rings.finite_rings
            sage: P.<x> = PolynomialRing(GF(83^6, 'a'))
            sage: t = 2*x^14 - 5 + 6*x
            sage: t.splitting_field('b')
            Finite Field in b of size 83^84
            sage: t = 24*x^13 + 2*x^12 + 14
            sage: t.splitting_field('b')
            Finite Field in b of size 83^78
            sage: t = x^56 - 14*x^3
            sage: t.splitting_field('b')
            Finite Field in b of size 83^12

            sage: # needs sage.rings.finite_rings
            sage: P.<x> = PolynomialRing(GF(401^13, 'a'))
            sage: t = 2*x^14 - 5 + 6*x
            sage: t.splitting_field('b')
            Finite Field in b of size 401^104
            sage: t = 24*x^13 + 2*x^12 + 14
            sage: t.splitting_field('b')
            Finite Field in b of size 401^156
            sage: t = x^56 - 14*x^3
            sage: t.splitting_field('b')
            Finite Field in b of size 401^52

            sage: R.<x> = QQ[]
            sage: f = x^2 - 2
            sage: f.splitting_field()
            Traceback (most recent call last):
            ...
            TypeError: You must specify the name of the generator.

        """
        if names is None:
            raise TypeError("You must specify the name of the generator.")
        name = normalize_names(1, names)[0]

        from sage.rings.number_field.number_field_base import NumberField
        from sage.rings.finite_rings.finite_field_base import FiniteField

        f = self.monic()            # Given polynomial, made monic
        F = f.parent().base_ring()  # Base field
        if not F.is_field():
            F = F.fraction_field()
            f = self.change_ring(F)

        if isinstance(F, NumberField):
            from sage.rings.number_field.splitting_field import splitting_field
            return splitting_field(f, name, map, **kwds)
        elif isinstance(F, FiniteField):
            degree = lcm([f.degree() for f, _ in self.factor()])
            return F.extension(degree, name, map=map, **kwds)

        raise NotImplementedError("splitting_field() is only implemented over number fields and finite fields")

    def pseudo_quo_rem(self,other):
        r"""
        Compute the pseudo-division of two polynomials.

        INPUT:

        - ``other`` -- a nonzero polynomial

        OUTPUT:

        `Q` and `R` such that `l^{m-n+1} \mathrm{self} = Q \cdot\mathrm{other} + R`
        where `m` is the degree of this polynomial, `n` is the degree of
        ``other``, `l` is the leading coefficient of ``other``. The result is
        such that `\deg(R) < \deg(\mathrm{other})`.

        ALGORITHM:

        Algorithm 3.1.2 in [Coh1993]_.

        EXAMPLES::

            sage: R.<x> = PolynomialRing(ZZ, sparse=True)
            sage: p = x^4 + 6*x^3 + x^2 - x + 2
            sage: q = 2*x^2 - 3*x - 1
            sage: quo, rem = p.pseudo_quo_rem(q); quo, rem
            (4*x^2 + 30*x + 51, 175*x + 67)
            sage: 2^(4-2+1)*p == quo*q + rem
            True

            sage: S.<T> = R[]
            sage: p = (-3*x^2 - x)*T^3 - 3*x*T^2 + (x^2 - x)*T + 2*x^2 + 3*x - 2
            sage: q = (-x^2 - 4*x - 5)*T^2 + (6*x^2 + x + 1)*T + 2*x^2 - x
            sage: quo, rem = p.pseudo_quo_rem(q); quo, rem
            ((3*x^4 + 13*x^3 + 19*x^2 + 5*x)*T + 18*x^4 + 12*x^3 + 16*x^2 + 16*x,
             (-113*x^6 - 106*x^5 - 133*x^4 - 101*x^3 - 42*x^2 - 41*x)*T
                  - 34*x^6 + 13*x^5 + 54*x^4 + 126*x^3 + 134*x^2 - 5*x - 50)
            sage: (-x^2 - 4*x - 5)^(3-2+1) * p == quo*q + rem
            True
        """
        if other.is_zero():
            raise ZeroDivisionError("Pseudo-division by zero is not possible")

        # if other is a constant, then R = 0 and Q = self * other^(deg(self))
        if other in self._parent.base_ring():
            return (self * other**(self.degree()), self._parent.zero())

        R = self
        B = other
        Q = self._parent.zero()
        e = self.degree() - other.degree() + 1
        d = B.leading_coefficient()

        while not R.degree() < B.degree():
            c = R.leading_coefficient()
            diffdeg = R.degree() - B.degree()
            Q = d*Q + self._parent(c).shift(diffdeg)
            R = d*R - c*B.shift(diffdeg)
            e -= 1

        q = d**e
        return (q*Q,q*R)

    @coerce_binop
    def gcd(self, other):
        """
        Return a greatest common divisor of this polynomial and ``other``.

        INPUT:

        - ``other`` -- a polynomial in the same ring as this polynomial

        OUTPUT:

        A greatest common divisor as a polynomial in the same ring as
        this polynomial. If the base ring is a field, the return value
        is a monic polynomial.

        .. NOTE::

            The actual algorithm for computing greatest common divisors depends
            on the base ring underlying the polynomial ring. If the base ring
            defines a method :meth:`_gcd_univariate_polynomial`, then this method
            will be called (see examples below).

        EXAMPLES::

            sage: R.<x> = QQ[]
            sage: (2*x^2).gcd(2*x)
            x
            sage: R.zero().gcd(0)
            0
            sage: (2*x).gcd(0)
            x

        One can easily add gcd functionality to new rings by providing a method
        ``_gcd_univariate_polynomial``::

            sage: # needs sage.rings.number_field sage.symbolic
            sage: O = ZZ[-sqrt(5)]
            sage: R.<x> = O[]
            sage: a = O.1
            sage: p = x + a
            sage: q = x^2 - 5
            sage: p.gcd(q)
            Traceback (most recent call last):
            ...
            NotImplementedError: Order of conductor 2 generated by a in Number
            Field in a with defining polynomial x^2 - 5 with a = -2.236067977499790?
            does not provide a gcd implementation for univariate polynomials
            sage: S.<x> = O.number_field()[]
            sage: O._gcd_univariate_polynomial = lambda f, g: R(S(f).gcd(S(g)))
            sage: p.gcd(q)
            x + a
            sage: del O._gcd_univariate_polynomial

        Use multivariate implementation for polynomials over polynomials rings::

            sage: R.<x> = ZZ[]
            sage: S.<y> = R[]
            sage: T.<z> = S[]
            sage: r = 2*x*y + z
            sage: p = r * (3*x*y*z - 1)
            sage: q = r * (x + y + z - 2)
            sage: p.gcd(q)                                                              # needs sage.libs.singular
            z + 2*x*y

            sage: R.<x> = QQ[]
            sage: S.<y> = R[]
            sage: r = 2*x*y + 1
            sage: p = r * (x - 1/2 * y)
            sage: q = r * (x*y^2 - x + 1/3)
            sage: p.gcd(q)                                                              # needs sage.libs.singular
            2*x*y + 1

        TESTS::

            sage: Pol = QQ['x','y']['x']
            sage: Pol.one().gcd(1)
            1
        """
        cdef Polynomial _other = <Polynomial> other
        if _other.is_one():
            return other
        elif self.is_one():
            return self
        flatten = self._parent.flattening_morphism()
        tgt = flatten.codomain()
        if tgt.ngens() > 1 and tgt._has_singular:
            g = flatten(self).gcd(flatten(other))
            return flatten.section()(g)
        try:
            doit = self._parent._base._gcd_univariate_polynomial
        except AttributeError:
            raise NotImplementedError("%s does not provide a gcd implementation for univariate polynomials"%self._parent._base)
        else:
            return doit(self, other)

    @coerce_binop
    def lcm(self, other):
        """
        Let `f` and `g` be two polynomials. Then this function returns the
        monic least common multiple of `f` and `g`.

        TESTS:

        Check that :issue:`32033` has been fixed::

            sage: R.<t> = GF(3)[]
            sage: lcm(R(0), R(0))
            0

        ::

            sage: R.<t> = RR[]
            sage: lcm(R(0), R(0))
            0
        """
        if self.is_zero() or other.is_zero():
            P = self.parent()
            return P.zero()
        f = self*other
        g = self.gcd(other)
        q = f//g
        return ~(q.leading_coefficient())*q

    def _lcm(self, other):
        """
        Let `f` and `g` be two polynomials. Then this function returns the
        monic least common multiple of `f` and `g`.
        """
        if self.is_zero() or other.is_zero():
            P = self.parent()
            return P.zero()
        f = self*other
        g = self.gcd(other)
        q = f//g
        return ~(q.leading_coefficient())*q  # make monic  (~ is inverse in python)

    def is_primitive(self, n=None, n_prime_divs=None):
        r"""
        Return ``True`` if the polynomial is primitive.

        The semantics of "primitive" depend on the polynomial coefficients.

        - (field theory) A polynomial of degree `m` over a finite field
          `\GF{q}` is primitive if it is irreducible and its root in
          `\GF{q^m}` generates the multiplicative group `\GF{q^m}^*`.

        - (ring theory) A polynomial over a ring is primitive if its
          coefficients generate the unit ideal.

        Calling :meth:`is_primitive` on a polynomial over an infinite field will
        raise an error.

        The additional inputs to this function are to speed up computation for
        field semantics (see note).

        INPUT:

        - ``n`` (default: ``None``) - if provided, should equal
          `q-1` where ``self.parent()`` is the field with `q`
          elements;  otherwise it will be computed.

        - ``n_prime_divs`` (default: ``None``) - if provided, should
          be a list of the prime divisors of `n`; otherwise it
          will be computed.

        .. NOTE::

          Computation of the prime divisors of `n` can dominate the running
          time of this method, so performing this computation externally
          (e.g., ``pdivs = n.prime_divisors()``) is a good idea for repeated calls
          to :meth:`is_primitive` for polynomials of the same degree.

          Results may be incorrect if the wrong `n` and/or factorization are
          provided.

        EXAMPLES:

        Field semantics examples.

        ::

            sage: # needs sage.rings.finite_rings
            sage: R.<x> = GF(2)['x']
            sage: f = x^4 + x^3 + x^2 + x + 1
            sage: f.is_irreducible(), f.is_primitive()
            (True, False)
            sage: f = x^3 + x + 1
            sage: f.is_irreducible(), f.is_primitive()
            (True, True)
            sage: R.<x> = GF(3)[]
            sage: f = x^3 - x + 1
            sage: f.is_irreducible(), f.is_primitive()
            (True, True)
            sage: f = x^2 + 1
            sage: f.is_irreducible(), f.is_primitive()
            (True, False)
            sage: R.<x> = GF(5)[]
            sage: f = x^2 + x + 1
            sage: f.is_primitive()
            False
            sage: f = x^2 - x + 2
            sage: f.is_primitive()
            True
            sage: x = polygen(QQ); f = x^2 + 1
            sage: f.is_primitive()
            Traceback (most recent call last):
            ...
            NotImplementedError: is_primitive() not defined for polynomials over infinite fields.

        Ring semantics examples.

        ::

            sage: x = polygen(ZZ)
            sage: f = 5*x^2 + 2
            sage: f.is_primitive()
            True
            sage: f = 5*x^2 + 5
            sage: f.is_primitive()
            False

            sage: # needs sage.rings.number_field
            sage: K = NumberField(x^2 + 5, 'a')
            sage: R = K.ring_of_integers()
            sage: a = R.gen(1)
            sage: a^2
            -5
            sage: f = a*x + 2
            sage: f.is_primitive()
            True
            sage: f = (1+a)*x + 2
            sage: f.is_primitive()
            False

            sage: x = polygen(Integers(10))
            sage: f = 5*x^2 + 2
            sage: #f.is_primitive()  #BUG:: elsewhere in Sage, should return True
            sage: f = 4*x^2 + 2
            sage: #f.is_primitive()  #BUG:: elsewhere in Sage, should return False

        TESTS::

            sage: # needs sage.rings.finite_rings
            sage: R.<x> = GF(2)['x']
            sage: f = x^4 + x^3 + x^2 + x + 1
            sage: f.is_primitive(15)
            False
            sage: f.is_primitive(15, [3,5])
            False
            sage: f.is_primitive(n_prime_divs=[3,5])
            False
            sage: f = x^3 + x + 1
            sage: f.is_primitive(7, [7])
            True
            sage: R.<x> = GF(3)[]
            sage: f = x^3 - x + 1
            sage: f.is_primitive(26, [2,13])
            True
            sage: f = x^2 + 1
            sage: f.is_primitive(8, [2])
            False
            sage: R.<x> = GF(5)[]
            sage: f = x^2 + x + 1
            sage: f.is_primitive(24, [2,3])
            False
            sage: f = x^2 - x + 2
            sage: f.is_primitive(24, [2,3])
            True
            sage: x = polygen(Integers(103)); f = x^2 + 1
            sage: f.is_primitive()
            False
        """
        R = self.base_ring()
        if R.is_field():
            if not R.is_finite():
                raise NotImplementedError("is_primitive() not defined for polynomials over infinite fields.")

            if not self.is_irreducible():
                return False
            if n is None:
                q = self.base_ring().order()
                n = q ** self.degree() - 1
            y = self._parent.quo(self).gen()
            from sage.groups.generic import order_from_multiple
            return n == order_from_multiple(y, n, n_prime_divs, operation="*")
        elif isinstance(R, sage.rings.abc.Order):
            K = R.number_field()
            return K.fractional_ideal(self.coefficients()) == K.fractional_ideal(1)
        else:
            return R.ideal(self.coefficients()) == R.ideal(1)

    def is_constant(self):
        """
        Return ``True`` if this is a constant polynomial.

        OUTPUT:


        -  ``bool`` - ``True`` if and only if this polynomial is
           constant


        EXAMPLES::

            sage: R.<x> = ZZ[]
            sage: x.is_constant()
            False
            sage: R(2).is_constant()
            True
            sage: R(0).is_constant()
            True
        """
        return self.degree() <= 0

    def is_monomial(self):
        """
        Return ``True`` if ``self`` is a monomial, i.e., a power of the generator.

        EXAMPLES::

            sage: R.<x> = QQ[]
            sage: x.is_monomial()
            True
            sage: (x + 1).is_monomial()
            False
            sage: (x^2).is_monomial()
            True
            sage: R(1).is_monomial()
            True

        The coefficient must be 1::

            sage: (2*x^5).is_monomial()
            False

        To allow a non-1 leading coefficient, use :meth:`is_term`::

            sage: (2*x^5).is_term()
            True

        .. warning::

           The definition of :meth:`is_monomial` in Sage up to 4.7.1 was the
           same as :meth:`is_term`, i.e., it allowed a coefficient not equal
           to 1.
        """
        return len(self.exponents()) == 1 and self.leading_coefficient() == 1

    cpdef bint is_term(self) except -1:
        """
        Return ``True`` if this polynomial is a nonzero element of the
        base ring times a power of the variable.

        EXAMPLES::

            sage: R.<x> = QQ[]
            sage: x.is_term()
            True
            sage: R(0).is_term()
            False
            sage: R(1).is_term()
            True
            sage: (3*x^5).is_term()
            True
            sage: (1 + 3*x^5).is_term()
            False

        To require that the coefficient is 1, use :meth:`is_monomial`
        instead::

            sage: (3*x^5).is_monomial()
            False
        """
        return len(self.exponents()) == 1

    def root_field(self, names, check_irreducible=True):
        """
        Return the field generated by the roots of the irreducible
        polynomial ``self``. The output is either a number field, relative
        number field, a quotient of a polynomial ring over a field, or the
        fraction field of the base ring.

        EXAMPLES::

            sage: R.<x> = QQ['x']
            sage: f = x^3 + x + 17
            sage: f.root_field('a')                                                     # needs sage.rings.number_field
            Number Field in a with defining polynomial x^3 + x + 17

        ::

            sage: R.<x> = QQ['x']
            sage: f = x - 3
            sage: f.root_field('b')                                                     # needs sage.rings.number_field
            Rational Field

        ::

            sage: R.<x> = ZZ['x']
            sage: f = x^3 + x + 17
            sage: f.root_field('b')                                                     # needs sage.rings.number_field
            Number Field in b with defining polynomial x^3 + x + 17

        ::

            sage: # needs sage.rings.number_field
            sage: y = QQ['x'].0
            sage: L.<a> = NumberField(y^3 - 2)
            sage: R.<x> = L['x']
            sage: f = x^3 + x + 17
            sage: f.root_field('c')
            Number Field in c with defining polynomial x^3 + x + 17 over its base field

        ::

            sage: # needs sage.rings.finite_rings
            sage: R.<x> = PolynomialRing(GF(9, 'a'))
            sage: f = x^3 + x^2 + 8
            sage: K.<alpha> = f.root_field(); K
            Univariate Quotient Polynomial Ring in alpha
             over Finite Field in a of size 3^2 with modulus x^3 + x^2 + 2
            sage: alpha^2 + 1
            alpha^2 + 1
            sage: alpha^3 + alpha^2
            1

        ::

            sage: R.<x> = QQ[]
            sage: f = x^2
            sage: K.<alpha> = f.root_field()                                            # needs sage.libs.pari
            Traceback (most recent call last):
            ...
            ValueError: polynomial must be irreducible

        TESTS::

            sage: (PolynomialRing(Integers(31), name='x').0 + 5).root_field('a')        # needs sage.rings.finite_rings
            Ring of integers modulo 31
        """
        R = self.base_ring()
        if not R.is_integral_domain():
            raise ValueError("the base ring must be a domain")

        if check_irreducible and not self.is_irreducible():
            raise ValueError("polynomial must be irreducible")

        if self.degree() <= 1:
            return R.fraction_field()

        from sage.rings.number_field.number_field import is_NumberField, NumberField

        if is_IntegerRing(R):
            from sage.rings.number_field.number_field import NumberField
            return NumberField(self, names)

        from sage.rings.number_field.number_field_base import NumberField as NumberField_base
        if isinstance(R, NumberField_base):
            from sage.rings.number_field.number_field import NumberField
            return NumberField(self, names)

        return R.fraction_field()[self._parent.variable_name()].quotient(self, names)

    def sylvester_matrix(self, right, variable = None):
        """
        Return the Sylvester matrix of ``self`` and ``right``.

        Note that the Sylvester matrix is not defined if one of the polynomials
        is zero.

        INPUT:

        - ``right`` -- a polynomial in the same ring as ``self``.
        - ``variable`` -- optional, included for compatibility with the multivariate
          case only. The variable of the polynomials.

        EXAMPLES::

            sage: R.<x> = PolynomialRing(ZZ)
            sage: f = (6*x + 47) * (7*x^2 - 2*x + 38)
            sage: g = (6*x + 47) * (3*x^3 + 2*x + 1)
            sage: M = f.sylvester_matrix(g); M                                          # needs sage.modules
            [  42  317  134 1786    0    0    0]
            [   0   42  317  134 1786    0    0]
            [   0    0   42  317  134 1786    0]
            [   0    0    0   42  317  134 1786]
            [  18  141   12  100   47    0    0]
            [   0   18  141   12  100   47    0]
            [   0    0   18  141   12  100   47]

        If the polynomials share a non-constant common factor then the
        determinant of the Sylvester matrix will be zero::

            sage: M.determinant()                                                       # needs sage.modules
            0

        If ``self`` and ``right`` are polynomials of positive degree, the determinant
        of the Sylvester matrix is the resultant of the polynomials.::

            sage: h1 = R._random_nonzero_element()
            sage: h2 = R._random_nonzero_element()
            sage: M1 = h1.sylvester_matrix(h2)                                          # needs sage.modules
            sage: M1.determinant() == h1.resultant(h2)                                  # needs sage.libs.pari sage.modules
            True

        The rank of the Sylvester matrix is related to the degree of the
        gcd of ``self`` and ``right``::

            sage: f.gcd(g).degree() == f.degree() + g.degree() - M.rank()               # needs sage.modules
            True
            sage: h1.gcd(h2).degree() == h1.degree() + h2.degree() - M1.rank()          # needs sage.modules
            True

        TESTS:

        The variable is optional, but must be the same in both rings::

            sage: K.<x> = QQ['x']
            sage: f = x + 1
            sage: g = QQ['y']([1, 0, 1])
            sage: f.sylvester_matrix(f, x)                                              # needs sage.modules
            [1 1]
            [1 1]
            sage: f.sylvester_matrix(g, x)
            Traceback (most recent call last):
            ...
            TypeError: no common canonical parent for objects with parents:
             'Univariate Polynomial Ring in x over Rational Field' and
             'Univariate Polynomial Ring in y over Rational Field'

        Polynomials must be defined over compatible base rings::

            sage: f = QQ['x']([1, 0, 1])
            sage: g = ZZ['x']([1, 0, 1])
            sage: h = GF(25, 'a')['x']([1, 0, 1])                                       # needs sage.rings.finite_rings
            sage: f.sylvester_matrix(g)                                                 # needs sage.modules
            [1 0 1 0]
            [0 1 0 1]
            [1 0 1 0]
            [0 1 0 1]
            sage: g.sylvester_matrix(h)                                                 # needs sage.modules sage.rings.finite_rings
            [1 0 1 0]
            [0 1 0 1]
            [1 0 1 0]
            [0 1 0 1]
            sage: f.sylvester_matrix(h)                                                 # needs sage.modules sage.rings.finite_rings
            Traceback (most recent call last):
            ...
            TypeError: no common canonical parent for objects with parents:
             'Univariate Polynomial Ring in x over Rational Field' and
             'Univariate Polynomial Ring in x over Finite Field in a of size 5^2'

        We can compute the sylvester matrix of a univariate and multivariate
        polynomial::

            sage: K.<x,y> = QQ['x,y']
            sage: g = K.random_element()
            sage: f.sylvester_matrix(g) == K(f).sylvester_matrix(g, x)                  # needs sage.modules
            True

        Corner cases::

            sage: # needs sage.modules
            sage: K.<x> = QQ[]
            sage: f = x^2 + 1
            sage: g = K(0)
            sage: f.sylvester_matrix(g)
            Traceback (most recent call last):
            ...
            ValueError: The Sylvester matrix is not defined for zero polynomials
            sage: g.sylvester_matrix(f)
            Traceback (most recent call last):
            ...
            ValueError: The Sylvester matrix is not defined for zero polynomials
            sage: g.sylvester_matrix(g)
            Traceback (most recent call last):
            ...
            ValueError: The Sylvester matrix is not defined for zero polynomials
            sage: K(3).sylvester_matrix(x^2)
            [3 0]
            [0 3]
            sage: K(3).sylvester_matrix(K(4))
            []
        """

        # This code is almost exactly the same as that of
        # sylvester_matrix() in multi_polynomial.pyx.

        if self._parent != right.parent():
            a, b = coercion_model.canonical_coercion(self,right)
            variable = a.parent()(self.variables()[0])
            #We add the variable to cover the case that right is a multivariate
            #polynomial
            return a.sylvester_matrix(b, variable)

        if variable:
            if variable.parent() != self._parent:
                variable = self._parent(variable)

        from sage.matrix.constructor import matrix

        # The dimension of the sage matrix is self.degree() + right.degree()

        if self.is_zero() or right.is_zero():
            raise ValueError("The Sylvester matrix is not defined for zero polynomials")

        m = self.degree()
        n = right.degree()

        M = matrix(self.base_ring(), n + m, n + m)

        r = 0
        offset = 0
        for _ in range(n):
            for c in range(m, -1, -1):
                M[r, m - c + offset] = self.get_unsafe(c)
            offset += 1
            r += 1

        offset = 0
        for _ in range(m):
            for c in range(n, -1, -1):
                M[r, n - c + offset] = right[c]
            offset += 1
            r += 1

        return M

    cpdef constant_coefficient(self) noexcept:
        """
        Return the constant coefficient of this polynomial.

        OUTPUT: element of base ring

        EXAMPLES::

            sage: R.<x> = QQ[]
            sage: f = -2*x^3 + 2*x - 1/3
            sage: f.constant_coefficient()
            -1/3
        """
        if self.is_zero():
            return self._parent._base.zero()
        # self.degree() >= 0
        return self.get_unsafe(0)

    cpdef Polynomial _new_constant_poly(self, a, Parent P) noexcept:
        """
        Create a new constant polynomial from a in P, which MUST be an
        element of the base ring of P (this is not checked).

        EXAMPLES::

            sage: R.<w> = PolynomialRing(GF(9, 'a'), sparse=True)                       # needs sage.rings.finite_rings
            sage: a = w._new_constant_poly(0, R); a                                     # needs sage.rings.finite_rings
            0
            sage: a.coefficients()                                                      # needs sage.rings.finite_rings
            []
        """
        t = type(self)
        return t(P, [a] if a else [], check=False)

    def is_monic(self):
        """
        Returns ``True`` if this polynomial is monic. The zero polynomial is by
        definition not monic.

        EXAMPLES::

            sage: x = QQ['x'].0
            sage: f = x + 33
            sage: f.is_monic()
            True
            sage: f = 0*x
            sage: f.is_monic()
            False
            sage: f = 3*x^3 + x^4 + x^2
            sage: f.is_monic()
            True
            sage: f = 2*x^2 + x^3 + 56*x^5
            sage: f.is_monic()
            False

        AUTHORS:

        - Naqi Jaffery (2006-01-24): examples
        """
        return not self.is_zero() and self[self.degree()] == 1

    def is_unit(self):
        r"""
        Return ``True`` if this polynomial is a unit.

        EXAMPLES::

            sage: a = Integers(90384098234^3)
            sage: b = a(2*191*236607587)
            sage: b.is_nilpotent()
            True

            sage: # needs sage.libs.pari
            sage: R.<x> = a[]
            sage: f = 3 + b*x + b^2*x^2
            sage: f.is_unit()
            True
            sage: f = 3 + b*x + b^2*x^2 + 17*x^3
            sage: f.is_unit()
            False

        EXERCISE (Atiyah-McDonald, Ch 1): Let `A[x]` be a
        polynomial ring in one variable. Then
        `f=\sum a_i x^i \in A[x]` is a unit if and only if
        `a_0` is a unit and `a_1,\ldots, a_n` are
        nilpotent.

        TESTS:

        Check that :issue:`18600` is fixed::

            sage: R.<x> = PolynomialRing(ZZ, sparse=True)
            sage: c = x^2^100 + 1
            sage: c.is_unit()
            False
        """
        d = self.degree()
        if d > 0:
            try:
                if self._parent.base_ring().is_integral_domain():
                    return False
            except NotImplementedError:
                pass
            for c in self.coefficients()[1:]:
                if not c.is_nilpotent():
                    return False
        if d == -1:
            return self._parent._base.zero().is_unit()
        return self.get_unsafe(0).is_unit()

    def is_nilpotent(self):
        r"""
        Return ``True`` if this polynomial is nilpotent.

        EXAMPLES::

            sage: R = Integers(12)
            sage: S.<x> = R[]
            sage: f = 5 + 6*x
            sage: f.is_nilpotent()
            False
            sage: f = 6 + 6*x^2
            sage: f.is_nilpotent()
            True
            sage: f^2
            0

        EXERCISE (Atiyah-McDonald, Ch 1): Let `A[x]` be a
        polynomial ring in one variable. Then
        `f=\sum a_i x^i \in A[x]` is nilpotent if and only if
        every `a_i` is nilpotent.

        TESTS:

        Check that :issue:`18600` is fixed::

            sage: R.<x> = PolynomialRing(Zmod(4), sparse=True)
            sage: (2*x^2^100 + 2).is_nilpotent()
            True
        """
        for c in self.coefficients():
            if not c.is_nilpotent():
                return False
        return True

    def is_gen(self):
        r"""
        Return ``True`` if this polynomial is the distinguished generator of
        the parent polynomial ring.

        EXAMPLES::

            sage: R.<x> = QQ[]
            sage: R(1).is_gen()
            False
            sage: R(x).is_gen()
            True

        Important - this function doesn't return ``True`` if ``self`` equals the
        generator; it returns ``True`` if ``self`` *is* the generator.

        ::

            sage: f = R([0,1]); f
            x
            sage: f.is_gen()
            False
            sage: f is x
            False
            sage: f == x
            True
        """
        return bool(self._is_gen)

    def lc(self):
        """
        Return the leading coefficient of this polynomial.

        OUTPUT: element of the base ring

        This method is the same as :meth:`leading_coefficient`.

        EXAMPLES::

            sage: R.<x> = QQ[]
            sage: f = (-2/5)*x^3 + 2*x - 1/3
            sage: f.lc()
            -2/5
        """
        return self[self.degree()]

    def leading_coefficient(self):
        """
        Return the leading coefficient of this polynomial.

        OUTPUT: element of the base ring

        EXAMPLES::

            sage: R.<x> = QQ[]
            sage: f = (-2/5)*x^3 + 2*x - 1/3
            sage: f.leading_coefficient()
            -2/5
        """
        return self[self.degree()]

    def lm(self):
        """
        Return the leading monomial of this polynomial.

        EXAMPLES::

            sage: R.<x> = QQ[]
            sage: f = (-2/5)*x^3 + 2*x - 1/3
            sage: f.lm()
            x^3
            sage: R(5).lm()
            1
            sage: R(0).lm()
            0
            sage: R(0).lm().parent() is R
            True
        """
        if self.degree() < 0:
            return self
        output = [self.base_ring().zero()] * self.degree() + [self.base_ring().one()]
        return self._new_generic(output)

    def lt(self):
        """
        Return the leading term of this polynomial.

        EXAMPLES::

            sage: R.<x> = QQ[]
            sage: f = (-2/5)*x^3 + 2*x - 1/3
            sage: f.lt()
            -2/5*x^3
            sage: R(5).lt()
            5
            sage: R(0).lt()
            0
            sage: R(0).lt().parent() is R
            True
        """
        return self.lc() * self.lm()

    def monic(self):
        """
        Return this polynomial divided by its leading coefficient. Does not
        change this polynomial.

        EXAMPLES::

            sage: x = QQ['x'].0
            sage: f = 2*x^2 + x^3 + 56*x^5
            sage: f.monic()
            x^5 + 1/56*x^3 + 1/28*x^2
            sage: f = (1/4)*x^2 + 3*x + 1
            sage: f.monic()
            x^2 + 12*x + 4

        The following happens because `f = 0` cannot be made into a
        monic polynomial

        ::

            sage: f = 0*x
            sage: f.monic()
            Traceback (most recent call last):
            ...
            ZeroDivisionError: rational division by zero

        Notice that the monic version of a polynomial over the integers is
        defined over the rationals.

        ::

            sage: x = ZZ['x'].0
            sage: f = 3*x^19 + x^2 - 37
            sage: g = f.monic(); g
            x^19 + 1/3*x^2 - 37/3
            sage: g.parent()
            Univariate Polynomial Ring in x over Rational Field

        AUTHORS:

        - Naqi Jaffery (2006-01-24): examples
        """
        if self.is_monic():
            return self
        a = ~self.leading_coefficient()
        R = self._parent
        if a.parent() != R.base_ring():
            S = R.base_extend(a.parent())
            return a*S(self)
        else:
            return a*self

    def coefficients(self, sparse=True):
        r"""
        Return the coefficients of the monomials appearing in ``self``.

        If ``sparse=True`` (the default), it returns only the non-zero coefficients.
        Otherwise, it returns the same value as ``self.list()``.
        (In this case, it may be slightly faster to invoke ``self.list()`` directly.)
        In either case, the coefficients are ordered by increasing degree.

        EXAMPLES::

            sage: _.<x> = PolynomialRing(ZZ)
            sage: f = 3*x^4 + 2*x^2 + 1
            sage: f.coefficients()
            [1, 2, 3]
            sage: f.coefficients(sparse=False)
            [1, 0, 2, 0, 3]
        """
        zero = self._parent.base_ring().zero()
        if sparse:
            return [c for c in self.list() if c != zero]
        else:
            return self.list()

    def global_height(self, prec=None):
        """
        Return the (projective) global height of the polynomial.

        This returns the absolute logarithmic height of the coefficients
        thought of as a projective point.

        INPUT:

        - ``prec`` -- desired floating point precision (default:
          default :class:`RealField` precision).

        OUTPUT: a real number.

        EXAMPLES::

            sage: R.<x> = PolynomialRing(QQ)
            sage: f = 3*x^3 + 2*x^2 + x
            sage: exp(f.global_height())                                                # needs sage.symbolic
            3.00000000000000

        Scaling should not change the result::

            sage: R.<x> = PolynomialRing(QQ)
            sage: f = 1/25*x^2 + 25/3*x + 1
            sage: f.global_height()                                                     # needs sage.symbolic
            6.43775164973640
            sage: g = 100 * f
            sage: g.global_height()                                                     # needs sage.symbolic
            6.43775164973640

        ::

            sage: R.<x> = PolynomialRing(QQbar)                                         # needs sage.rings.number_field
            sage: f = QQbar(i)*x^2 + 3*x                                                # needs sage.rings.number_field
            sage: f.global_height()                                                     # needs sage.rings.number_field
            1.09861228866811

        ::

            sage: # needs sage.rings.number_field
            sage: R.<x> = PolynomialRing(QQ)
            sage: K.<k> = NumberField(x^2 + 5)
            sage: T.<t> = PolynomialRing(K)
            sage: f = 1/1331 * t^2 + 5 * t + 7
            sage: f.global_height()
            9.13959596745043

        ::

            sage: R.<x> = QQ[]
            sage: f = 1/123*x^2 + 12
            sage: f.global_height(prec=2)                                               # needs sage.symbolic
            8.0

        ::

            sage: R.<x> = QQ[]
            sage: f = 0*x
            sage: f.global_height()                                                     # needs sage.rings.real_mpfr
            0.000000000000000
        """
        if prec is None:
            prec = 53

        if self.is_zero():
            from sage.rings.real_mpfr import RealField
            return RealField(prec).zero()

        from sage.categories.number_fields import NumberFields

        K = self.base_ring()
        if K in NumberFields() or isinstance(K, sage.rings.abc.Order) or is_IntegerRing(K):
            from sage.schemes.projective.projective_space import ProjectiveSpace
            P = ProjectiveSpace(K, self.number_of_terms() - 1)
            return P.point(self.coefficients()).global_height(prec=prec)
        elif isinstance(K, sage.rings.abc.AlgebraicField):
            from sage.rings.qqbar import number_field_elements_from_algebraics
            from sage.schemes.projective.projective_space import ProjectiveSpace

            K_pre, P, phi = number_field_elements_from_algebraics(self.coefficients())
            Pr = ProjectiveSpace(K_pre, len(P) - 1)
            return Pr.point(P).global_height(prec=prec)
        raise TypeError("Must be over a Numberfield or a Numberfield Order.")

    def local_height(self, v, prec=None):
        """
        Return the maximum of the local height of the coefficients of
        this polynomial.

        INPUT:

        - ``v`` -- a prime or prime ideal of the base ring.

        - ``prec`` -- desired floating point precision (default:
          default :class:`RealField` precision).

        OUTPUT: a real number.

        EXAMPLES::

            sage: R.<x> = PolynomialRing(QQ)
            sage: f = 1/1331*x^2 + 1/4000*x
            sage: f.local_height(1331)                                                  # needs sage.rings.real_mpfr
            7.19368581839511

        ::

            sage: # needs sage.rings.number_field
            sage: R.<x> = QQ[]
            sage: K.<k> = NumberField(x^2 - 5)
            sage: T.<t> = K[]
            sage: I = K.ideal(3)
            sage: f = 1/3*t^2 + 3
            sage: f.local_height(I)
            1.09861228866811

        ::

            sage: R.<x> = QQ[]
            sage: f = 1/2*x^2 + 2
            sage: f.local_height(2, prec=2)                                             # needs sage.rings.real_mpfr
            0.75
        """
        from sage.categories.number_fields import NumberFields

        if prec is None:
            prec = 53

        K = FractionField(self.base_ring())
        if K not in NumberFields():
            raise TypeError("must be over a Numberfield or a Numberfield order")

        return max([K(c).local_height(v, prec=prec) for c in self.coefficients()])

    def local_height_arch(self, i, prec=None):
        """
        Return the maximum of the local height at the ``i``-th infinite place
        of the coefficients of this polynomial.

        INPUT:

        - ``i`` -- an integer.

        - ``prec`` -- desired floating point precision (default:
          default :class:`RealField` precision).

        OUTPUT: a real number.

        EXAMPLES::

            sage: R.<x> = PolynomialRing(QQ)
            sage: f = 210*x^2
            sage: f.local_height_arch(0)                                                # needs sage.rings.real_mpfr
            5.34710753071747

        ::

            sage: # needs sage.rings.number_field
            sage: R.<x> = QQ[]
            sage: K.<k> = NumberField(x^2 - 5)
            sage: T.<t> = K[]
            sage: f = 1/2*t^2 + 3
            sage: f.local_height_arch(1, prec=52)
            1.09861228866811

        ::

            sage: R.<x> = QQ[]
            sage: f = 1/2*x^2 + 3
            sage: f.local_height_arch(0, prec=2)                                        # needs sage.rings.real_mpfr
            1.0
        """
        from sage.categories.number_fields import NumberFields

        if prec is None:
            prec = 53

        K = FractionField(self.base_ring())
        if K not in NumberFields():
            return TypeError("must be over a Numberfield or a Numberfield Order")

        if K == QQ:
            return max([K(c).local_height_arch(prec=prec) for c in self.coefficients()])
        return max([K(c).local_height_arch(i, prec=prec) for c in self.coefficients()])

    def exponents(self):
        """
        Return the exponents of the monomials appearing in ``self``.

        EXAMPLES::

            sage: _.<x> = PolynomialRing(ZZ)
            sage: f = x^4 + 2*x^2 + 1
            sage: f.exponents()
            [0, 2, 4]

        TESTS::

            sage: a = RIF['x'](1/3)
            sage: (a - a).exponents()
            [0]
        """
        cdef Py_ssize_t i
        return [i for i, c in enumerate(self.list(copy=False)) if c]

    cpdef list list(self, bint copy=True) noexcept:
        """
        Return a new copy of the list of the underlying elements of ``self``.

        EXAMPLES::

            sage: R.<x> = QQ[]
            sage: f = (-2/5)*x^3 + 2*x - 1/3
            sage: v = f.list(); v
            [-1/3, 2, 0, -2/5]

        Note that ``v`` is a list, it is mutable, and each call to the :meth:`list`
        method returns a new list::

            sage: type(v)
            <... 'list'>
            sage: v[0] = 5
            sage: f.list()
            [-1/3, 2, 0, -2/5]

        Here is an example with a generic polynomial ring::

            sage: R.<x> = QQ[]
            sage: S.<y> = R[]
            sage: f = y^3 + x*y - 3*x; f
            y^3 + x*y - 3*x
            sage: type(f)
            <class 'sage.rings.polynomial.polynomial_element.Polynomial_generic_dense'>
            sage: v = f.list(); v
            [-3*x, x, 0, 1]
            sage: v[0] = 10
            sage: f.list()
            [-3*x, x, 0, 1]
        """
        raise NotImplementedError

    def prec(self):
        """
        Return the precision of this polynomial. This is always infinity,
        since polynomials are of infinite precision by definition (there is
        no big-oh).

        EXAMPLES::

            sage: x = polygen(ZZ)
            sage: (x^5 + x + 1).prec()
            +Infinity
            sage: x.prec()
            +Infinity
        """
        return infinity.infinity

    def padded_list(self, n=None):
        """
        Return list of coefficients of ``self`` up to (but not including)
        `q^n`.

        Includes 0's in the list on the right so that the list has length
        `n`.

        INPUT:


        -  ``n`` - (default: None); if given, an integer that
           is at least 0


        EXAMPLES::

            sage: x = polygen(QQ)
            sage: f = 1 + x^3 + 23*x^5
            sage: f.padded_list()
            [1, 0, 0, 1, 0, 23]
            sage: f.padded_list(10)
            [1, 0, 0, 1, 0, 23, 0, 0, 0, 0]
            sage: len(f.padded_list(10))
            10
            sage: f.padded_list(3)
            [1, 0, 0]
            sage: f.padded_list(0)
            []
            sage: f.padded_list(-1)
            Traceback (most recent call last):
            ...
            ValueError: n must be at least 0

        TESTS:

        Check that :issue:`18600` is fixed::

            sage: R.<x> = PolynomialRing(ZZ, sparse=True)
            sage: (x^2^100 + x^8 - 1).padded_list(10)
            [-1, 0, 0, 0, 0, 0, 0, 0, 1, 0]
        """
        if n is None:
            return self.list()
        if n < 0:
            raise ValueError("n must be at least 0")
        if self.degree() < n:
            v = self.list()
            z = self._parent.base_ring().zero()
            return v + [z]*(n - len(v))
        else:
            return self[:int(n)].padded_list(n)

    def monomial_coefficient(self, m):
        """
        Return the coefficient in the base ring of the monomial ``m`` in
        ``self``, where ``m`` must have the same parent as ``self``.

        INPUT:

        - ``m`` - a monomial

        OUTPUT: Coefficient in base ring.

        EXAMPLES::

            sage: P.<x> = QQ[]
            sage: f = 2 * x
            sage: c = f.monomial_coefficient(x); c
            2
            sage: c.parent()
            Rational Field

            sage: f = x^9 - 1/2*x^2 + 7*x + 5/11
            sage: f.monomial_coefficient(x^9)
            1
            sage: f.monomial_coefficient(x^2)
            -1/2
            sage: f.monomial_coefficient(x)
            7
            sage: f.monomial_coefficient(x^0)
            5/11
            sage: f.monomial_coefficient(x^3)
            0
        """
        if not m.parent() is self._parent:
            raise TypeError("monomial must have same parent as self.")

        d = m.degree()
        coeffs = self.list()
        if 0 <= d < len(coeffs):
            return coeffs[d]
        else:
            return self._parent.base_ring().zero()

    def monomials(self):
        """
        Return the list of the monomials in ``self`` in a decreasing order of their degrees.

        EXAMPLES::

            sage: P.<x> = QQ[]
            sage: f = x^2 + (2/3)*x + 1
            sage: f.monomials()
            [x^2, x, 1]
            sage: f = P(3/2)
            sage: f.monomials()
            [1]
            sage: f = P(0)
            sage: f.monomials()
            []
            sage: f = x
            sage: f.monomials()
            [x]
            sage: f = - 1/2*x^2 + x^9 + 7*x + 5/11
            sage: f.monomials()
            [x^9, x^2, x, 1]

            sage: # needs sage.rings.number_field
            sage: x = polygen(ZZ, 'x')
            sage: K.<rho> = NumberField(x**2 + 1)
            sage: R.<y> = QQ[]
            sage: p = rho * y
            sage: p.monomials()
            [y]
        """
        if self.is_zero():
            return []
        v = self._parent.gen()
        zero = self._parent.base_ring().zero()
        coeffs = self.list()
        return [v**i for i in range(self.degree(), -1, -1) if coeffs[i] != zero]

    def newton_raphson(self, n, x0):
        """
        Return a list of n iterative approximations to a root of this
        polynomial, computed using the Newton-Raphson method.

        The Newton-Raphson method is an iterative root-finding algorithm.
        For `f(x)` a polynomial, as is the case here, this is essentially the
        same as Horner's method.

        INPUT:


        -  ``n`` - an integer (the number of iterations),

        -  ``x0`` - an initial guess `x_0`.


        OUTPUT: A list of numbers hopefully approximating a root of
        `f(x)=0`.

        If one of the iterates is a critical point of `f`, a
        :class:`ZeroDivisionError` exception is raised.

        EXAMPLES::

            sage: x = PolynomialRing(RealField(), 'x').gen()                            # needs sage.rings.real_mpfr
            sage: f = x^2 - 2                                                           # needs sage.rings.real_mpfr
            sage: f.newton_raphson(4, 1)                                                # needs sage.rings.real_mpfr
            [1.50000000000000, 1.41666666666667, 1.41421568627451, 1.41421356237469]

        AUTHORS:

        - David Joyner and William Stein (2005-11-28)
        """
        n = sage.rings.integer.Integer(n)
        df = self.derivative()
        K = self._parent.base_ring()
        a = K(x0)
        L = []
        for i in range(n):
            a -= self(a) / df(a)
            L.append(a)
        return L

    def polynomial(self, var):
        r"""
        Let ``var`` be one of the variables of the parent of ``self``. This returns
        ``self`` viewed as a univariate polynomial in ``var`` over the polynomial
        ring generated by all the other variables of the parent.

        For univariate polynomials, if ``var`` is the generator of the parent
        ring, we return this polynomial, otherwise raise an error.

        EXAMPLES::

            sage: R.<x> = QQ[]
            sage: (x + 1).polynomial(x)
            x + 1

        TESTS::

            sage: x.polynomial(1)
            Traceback (most recent call last):
            ...
            ValueError: given variable is not the generator of parent.
        """
        if self._parent.ngens() == 1:
            if self._parent.gen() == var:
                return self
            raise ValueError("given variable is not the generator of parent.")
        raise NotImplementedError

    def newton_slopes(self, p, lengths=False):
        """
        Return the `p`-adic slopes of the Newton polygon of ``self``,
        when this makes sense.

        OUTPUT:

        If ``lengths`` is ``False``, a list of rational numbers. If ``lengths`` is
        ``True``, a list of couples `(s,l)` where `s` is the slope and `l` the
        length of the corresponding segment in the Newton polygon.

        EXAMPLES::

            sage: x = QQ['x'].0
            sage: f = x^3 + 2
            sage: f.newton_slopes(2)                                                    # needs sage.libs.pari
            [1/3, 1/3, 1/3]
            sage: R.<x> = PolynomialRing(ZZ, sparse=True)
            sage: p = x^5 + 6*x^2 + 4
            sage: p.newton_slopes(2)                                                    # needs sage.libs.pari
            [1/2, 1/2, 1/3, 1/3, 1/3]
            sage: p.newton_slopes(2, lengths=True)
            [(1/2, 2), (1/3, 3)]
            sage: (x^2^100 + 27).newton_slopes(3, lengths=True)
            [(3/1267650600228229401496703205376, 1267650600228229401496703205376)]

        ALGORITHM: Uses PARI if ``lengths`` is ``False``.
        """
        if not lengths:
            f = self.__pari__()
            v = list(f.newtonpoly(p))
            return [sage.rings.rational.Rational(x) for x in v]

        e = self.exponents()
        c = self.coefficients()
        if len(e) == 0: return []
        if len(e) == 1:
            if e[0] == 0: return []
            else:         return [(infinity.infinity, e[0])]

        if e[0] == 0: slopes = []
        else:         slopes = [(infinity.infinity, e[0])]

        points = [(e[0], c[0].valuation(p)), (e[1], c[1].valuation(p))]
        slopes.append((-(c[1].valuation(p)-c[0].valuation(p))/(e[1] - e[0]), e[1]-e[0]))
        for i in range(2, len(e)):
            v = c[i].valuation(p)
            s = -(v-points[-1][1])/(e[i]-points[-1][0])
            while slopes and s >= slopes[-1][0]:
                slopes = slopes[:-1]
                points = points[:-1]
                s = -(v-points[-1][1])/(e[i]-points[-1][0])
            slopes.append((s,e[i]-points[-1][0]))
            points.append((e[i],v))

        return slopes

    def dispersion_set(self, other=None):
        r"""
        Compute the dispersion set of two polynomials.

        The dispersion set of `f` and `g` is the set of nonnegative integers
        `n` such that `f(x + n)` and `g(x)` have a nonconstant common factor.

        When ``other`` is ``None``, compute the auto-dispersion set of
        ``self``, i.e., its dispersion set with itself.

        ALGORITHM:

        See Section 4 of Man & Wright [MW1994]_.

        .. SEEALSO:: :meth:`dispersion`

        EXAMPLES::

            sage: Pol.<x> = QQ[]
            sage: x.dispersion_set(x + 1)                                               # needs sage.libs.pari
            [1]
            sage: (x + 1).dispersion_set(x)                                             # needs sage.libs.pari
            []

            sage: pol = x^3 + x - 7
            sage: (pol*pol(x+3)^2).dispersion_set()                                     # needs sage.libs.pari
            [0, 3]
        """
        other = self if other is None else self._parent.coerce(other)
        x = self._parent.gen()
        dispersions = set()
        for p, _ in self.factor():
            # need both due to the semantics of is_primitive() over fields
            assert p.is_monic() or p.is_primitive()
            for q, _ in other.factor():
                m, n = p.degree(), q.degree()
                assert q.is_monic() or q.is_primitive()
                if m != n or p[n] != q[n]:
                    continue
                alpha = (q[n-1] - p[n-1])/(n*p[n])
                if alpha.is_integer(): # ZZ() might work for non-integers...
                    alpha = ZZ(alpha)
                else:
                    continue
                if alpha < 0 or alpha in dispersions:
                    continue
                if n >= 1 and p(x + alpha) != q:
                    continue
                dispersions.add(alpha)
        return list(dispersions)

    def dispersion(self, other=None):
        r"""
        Compute the dispersion of a pair of polynomials.

        The dispersion of `f` and `g` is the largest nonnegative integer `n`
        such that `f(x + n)` and `g(x)` have a nonconstant common factor.

        When ``other`` is ``None``, compute the auto-dispersion of ``self``,
        i.e., its dispersion with itself.

        .. SEEALSO:: :meth:`dispersion_set`

        EXAMPLES::

            sage: Pol.<x> = QQ[]
            sage: x.dispersion(x + 1)                                                   # needs sage.libs.pari
            1
            sage: (x + 1).dispersion(x)                                                 # needs sage.libs.pari
            -Infinity

            sage: # needs sage.libs.pari sage.rings.number_field sage.symbolic
            sage: Pol.<x> = QQbar[]
            sage: pol = Pol([sqrt(5), 1, 3/2])
            sage: pol.dispersion()
            0
            sage: (pol*pol(x+3)).dispersion()
            3
        """
        dispersions = self.dispersion_set(other)
        return max(dispersions) if len(dispersions) > 0 else infinity.minus_infinity

    #####################################################################
    # Conversions to other systems
    #####################################################################
    def __pari__(self):
        r"""
        Return polynomial as a PARI object.

        Sage does not handle PARI's variable ordering requirements
        gracefully at this time. In practice, this means that the variable
        ``x`` needs to be the topmost variable, as in the
        example.

        EXAMPLES::

            sage: f = QQ['x']([0,1,2/3,3])
            sage: pari(f)                                                               # needs sage.libs.pari
            3*x^3 + 2/3*x^2 + x

        ::

            sage: S.<a> = QQ['a']
            sage: R.<x> = S['x']
            sage: f = R([0, a]) + R([0, 0, 2/3])
            sage: pari(f)                                                               # needs sage.libs.pari
            2/3*x^2 + a*x

        Polynomials over a number field work, provided that the variable is
        called 'x'::

            sage: # needs sage.rings.number_field
            sage: x = polygen(QQ)
            sage: K.<b> = NumberField(x^2 + x + 1)
            sage: R.<x> = PolynomialRing(K)
            sage: pol = (b + x)^3; pol
            x^3 + 3*b*x^2 + (-3*b - 3)*x + 1
            sage: pari(pol)                                                             # needs sage.libs.pari
            Mod(1, y^2 + y + 1)*x^3 + Mod(3*y, y^2 + y + 1)*x^2
             + Mod(-3*y - 3, y^2 + y + 1)*x + Mod(1, y^2 + y + 1)

        TESTS:

        Unfortunately, variable names matter::

            sage: R.<x, y> = QQ[]
            sage: S.<a> = R[]
            sage: f = x^2 + a; g = y^3 + a
            sage: pari(f)                                                               # needs sage.libs.pari
            Traceback (most recent call last):
            ...
            PariError: incorrect priority in gtopoly: variable x <= a

        Stacked polynomial rings, first with a univariate ring on the
        bottom::

            sage: S.<a> = QQ['a']
            sage: R.<x> = S['x']
            sage: pari(x^2 + 2*x)                                                       # needs sage.libs.pari
            x^2 + 2*x
            sage: pari(a*x + 2*x^3)                                                     # needs sage.libs.pari
            2*x^3 + a*x

        Stacked polynomial rings, second with a multivariate ring on the
        bottom::

            sage: S.<a, b> = ZZ['a', 'b']
            sage: R.<x> = S['x']
            sage: pari(x^2 + 2*x)                                                       # needs sage.libs.pari
            x^2 + 2*x
            sage: pari(a*x + 2*b*x^3)                                                   # needs sage.libs.pari
            2*b*x^3 + a*x

        Stacked polynomial rings with exotic base rings::

            sage: S.<a, b> = GF(7)['a', 'b']
            sage: R.<x> = S['x']
            sage: pari(x^2 + 9*x)                                                       # needs sage.libs.pari
            x^2 + 2*x
            sage: pari(a*x + 9*b*x^3)                                                   # needs sage.libs.pari
            2*b*x^3 + a*x

        ::

            sage: S.<a> = Integers(8)['a']
            sage: R.<x> = S['x']
            sage: pari(x^2 + 2*x)                                                       # needs sage.libs.pari
            Mod(1, 8)*x^2 + Mod(2, 8)*x
            sage: pari(a*x + 10*x^3)                                                    # needs sage.libs.pari
            Mod(2, 8)*x^3 + Mod(1, 8)*a*x
        """
        return self._pari_with_name(self._parent.variable_name())

    def _pari_or_constant(self, name=None):
        r"""
        Convert ``self`` to PARI.  This behaves identical to :meth:`__pari__`
        or :meth:`_pari_with_name` except for constant polynomials:
        then the constant is returned instead of a constant polynomial.

        INPUT:

        - ``name`` -- (default: None) Variable name.  If not given, use
          ``self.parent().variable_name()``.  This argument is irrelevant
          for constant polynomials.

        EXAMPLES::

            sage: # needs sage.libs.pari
            sage: R.<x> = PolynomialRing(ZZ)
            sage: pol = 2*x^2 + 7*x - 5
            sage: pol._pari_or_constant()
            2*x^2 + 7*x - 5
            sage: pol._pari_or_constant('a')
            2*a^2 + 7*a - 5
            sage: pol = R(7)
            sage: pol._pari_or_constant()
            7
            sage: pol._pari_or_constant().type()
            't_INT'
            sage: pol.__pari__().type()
            't_POL'
            sage: PolynomialRing(IntegerModRing(101), 't')()._pari_or_constant()
            Mod(0, 101)
        """
        if self.is_constant():
            return self.get_coeff_c(0).__pari__()
        if name is None:
            name = self._parent.variable_name()
        return self._pari_with_name(name)

    def _pari_with_name(self, name='x'):
        r"""
        Return polynomial as a PARI object with topmost variable
        ``name``.  By default, use 'x' for the variable name.

        For internal use only.

        EXAMPLES::

            sage: R.<a> = PolynomialRing(ZZ)
            sage: (2*a^2 + a)._pari_with_name()                                         # needs sage.libs.pari
            2*x^2 + x
            sage: (2*a^2 + a)._pari_with_name('y')                                      # needs sage.libs.pari
            2*y^2 + y
        """
        vals = [x.__pari__() for x in self.list()]
        return pari(vals).Polrev(name)

    def _pari_init_(self):
        return repr(self.__pari__())

    def _magma_init_(self, magma):
        """
        Return a string that evaluates in Magma to this polynomial.

        EXAMPLES::

            sage: # optional - magma
            sage: magma = Magma()  # new session
            sage: R.<y> = ZZ[]
            sage: f = y^3 - 17*y + 5
            sage: f._magma_init_(magma)
            '_sage_[...]![5,-17,0,1]'
            sage: g = magma(f); g
            y^3 - 17*y + 5

        Note that in Magma there is only one polynomial ring over each
        base, so if we make the polynomial ring over ZZ with variable
        `z`, then this changes the variable name of the polynomial
        we already defined::

            sage: R.<z> = ZZ[]
            sage: magma(R)                      # optional - magma
            Univariate Polynomial Ring in z over Integer Ring
            sage: g                             # optional - magma
            z^3 - 17*z + 5

        In Sage the variable name does not change::

            sage: f                             # optional - magma
            y^3 - 17*y + 5

        A more complicated nested example::

            sage: # optional - magma, needs sage.rings.finite_rings
            sage: k.<a> = GF(9); R.<s,t> = k[]; S.<W> = R[]
            sage: magma(a*W^20 + s*t/a)
            a*W^20 + a^7*s*t
        """
        # Get a reference to Magma version of parent.
        R = magma(self._parent)
        # Get list of coefficients.
        v = ','.join(a._magma_init_(magma) for a in self.list())
        return '%s![%s]' % (R.name(), v)

    def _gap_(self, gap):
        """
        Return this polynomial in GAP.

        INPUT:

        - ``gap`` -- a GAP or libgap instance

        EXAMPLES::

            sage: # needs sage.libs.gap
            sage: R.<y> = ZZ[]
            sage: f = y^3 - 17*y + 5
            sage: g = gap(f); g   # indirect doctest
            y^3-17*y+5
            sage: f._gap_init_()
            'y^3 - 17*y + 5'
            sage: R.<z> = ZZ[]
            sage: gap(R)
            PolynomialRing( Integers, ["z"] )
            sage: g
            y^3-17*y+5
            sage: gap(z^2 + z)
            z^2+z
            sage: libgap(z^2 + z)
            z^2+z

        Coefficients in a finite field::

            sage: # needs sage.libs.gap
            sage: R.<y> = GF(7)[]
            sage: f = y^3 - 17*y + 5
            sage: g = gap(f); g
            y^3+Z(7)^4*y+Z(7)^5
            sage: h = libgap(f); h
            y^3+Z(7)^4*y+Z(7)^5
            sage: g.Factors()
            [ y+Z(7)^0, y+Z(7)^0, y+Z(7)^5 ]
            sage: h.Factors()
            [ y+Z(7)^0, y+Z(7)^0, y+Z(7)^5 ]
            sage: f.factor()
            (y + 5) * (y + 1)^2
        """
        R = gap(self._parent)
        var = list(R.IndeterminatesOfPolynomialRing())[0]
        return self(var)

    def _libgap_(self):
        r"""
        TESTS::

            sage: R.<x> = ZZ[]
            sage: libgap(-x^3 + 3*x)   # indirect doctest                               # needs sage.libs.gap
            -x^3+3*x
            sage: libgap(R.zero())     # indirect doctest                               # needs sage.libs.gap
            0
        """
        from sage.libs.gap.libgap import libgap
        return self._gap_(libgap)

    def _giac_init_(self):
        r"""
        Return a Giac string representation of this polynomial.

        TESTS::

            sage: # needs sage.libs.giac
            sage: R.<x> = GF(101)['e,i'][]
            sage: f = R('e*i') * x + x^2
            sage: f._giac_init_()
            '((1)*1)*sageVARx^2+((1)*sageVARe*sageVARi)*sageVARx'
            sage: giac(f)
            sageVARx^2+sageVARe*sageVARi*sageVARx
            sage: giac(R.zero())
            0
        """
        g = 'sageVAR' + self.variable_name()
        s = '+'.join('(%s)*%s' % (self.monomial_coefficient(m)._giac_init_(),
                                  m._repr(g)) for m in self.monomials())
        return s if s else '0'

    ######################################################################

    @coerce_binop
    def resultant(self, other):
        r"""
        Return the resultant of ``self`` and ``other``.

        INPUT:

        - ``other`` -- a polynomial

        OUTPUT: an element of the base ring of the polynomial ring

        ALGORITHM:

        Uses PARI's function :pari:`polresultant`.  For base rings that
        are not supported by PARI, the resultant is computed as the
        determinant of the Sylvester matrix.

        EXAMPLES::

            sage: R.<x> = QQ[]
            sage: f = x^3 + x + 1;  g = x^3 - x - 1
            sage: r = f.resultant(g); r                                                 # needs sage.libs.pari
            -8
            sage: r.parent() is QQ                                                      # needs sage.libs.pari
            True

        We can compute resultants over univariate and multivariate
        polynomial rings::

            sage: R.<a> = QQ[]
            sage: S.<x> = R[]
            sage: f = x^2 + a; g = x^3 + a
            sage: r = f.resultant(g); r                                                 # needs sage.libs.pari
            a^3 + a^2
            sage: r.parent() is R                                                       # needs sage.libs.pari
            True

        ::

            sage: R.<a, b> = QQ[]
            sage: S.<x> = R[]
            sage: f = x^2 + a; g = x^3 + b
            sage: r = f.resultant(g); r                                                 # needs sage.libs.pari
            a^3 + b^2
            sage: r.parent() is R                                                       # needs sage.libs.pari
            True

        TESTS::

            sage: R.<x, y> = QQ[]
            sage: S.<a> = R[]
            sage: f = x^2 + a; g = y^3 + a
            sage: h = f.resultant(g); h                                                 # needs sage.libs.pari sage.modules
            y^3 - x^2
            sage: h.parent() is R                                                       # needs sage.libs.pari sage.modules
            True

        Check that :issue:`13672` is fixed::

            sage: R.<t> = GF(2)[]
            sage: S.<x> = R[]
            sage: f = (t^2 + t)*x + t^2 + t
            sage: g = (t + 1)*x + t^2
            sage: f.resultant(g)                                                        # needs sage.libs.pari
            t^4 + t

        Check that :issue:`15061` is fixed::

            sage: R.<T> = PowerSeriesRing(QQ)
            sage: F = R([1,1],2)
            sage: RP.<x> = PolynomialRing(R)
            sage: P = x^2 - F
            sage: P.resultant(P.derivative())                                           # needs sage.libs.pari
            -4 - 4*T + O(T^2)

        Check that :issue:`16360` is fixed::

            sage: K.<x> = FunctionField(QQ)
            sage: R.<y> = K[]
            sage: y.resultant(y + x)                                                    # needs sage.libs.pari sage.modules
            x

            sage: # needs sage.libs.singular
            sage: K.<a> = FunctionField(QQ)
            sage: R.<b> = K[]
            sage: L.<b> = K.extension(b^2 - a)
            sage: R.<x> = L[]
            sage: f = x^2 - a
            sage: g = x - b
            sage: f.resultant(g)                                                        # needs sage.libs.pari
            0

        Check that :issue:`17817` is fixed::

            sage: A.<a,b,c> = Frac(PolynomialRing(QQ,'a,b,c'))
            sage: B.<d,e,f> = PolynomialRing(A,'d,e,f')
            sage: R.<x> = PolynomialRing(B,'x')
            sage: S.<y> = PolynomialRing(R,'y')
            sage: p = ((1/b^2*d^2+1/a)*x*y^2+a*b/c*y+e+x^2)
            sage: q = -4*c^2*y^3+1
            sage: p.resultant(q)                                                        # needs sage.libs.pari sage.modules
            (16*c^4)*x^6 + (48*c^4)*e*x^4 + (1/(b^6)*d^6 + 3/(a*b^4)*d^4
            + (-12*a^3*b*c + 3)/(a^2*b^2)*d^2 + (-12*a^3*b*c + 1)/(a^3))*x^3
            + (48*c^4)*e^2*x^2 + ((-12*a*c)/b*d^2*e + (-12*b*c)*e)*x + (16*c^4)*e^3 + (4*a^3*b^3)/c


        Test for :issue:`10978`::

            sage: # needs sage.libs.pari sage.rings.complex_double sage.symbolic
            sage: R.<x> = PolynomialRing(CDF)
            sage: f = R(1 - I*x + (0.5)*x^2 + (1.7)*x^3)
            sage: g = f.derivative()
            sage: f.resultant(g)                                                        # needs sage.modules
            133.92599999999996 + 37.56999999999999*I
        """
        variable = self.variable_name()
        try:
            res = self.__pari__().polresultant(other, variable)
            return self._parent.base_ring()(res)
        except (TypeError, ValueError, PariError, NotImplementedError):
            return self.sylvester_matrix(other).det()

    @coerce_binop
    def subresultants(self, other):
        r"""
        Return the nonzero subresultant polynomials of ``self`` and ``other``.

        INPUT:

        - ``other`` -- a polynomial

        OUTPUT: a list of polynomials in the same ring as ``self``

        EXAMPLES::

            sage: R.<x> = ZZ[]
            sage: f = x^8 + x^6 - 3*x^4 - 3*x^3 + 8*x^2 + 2*x - 5
            sage: g = 3*x^6 + 5*x^4 - 4*x^2 - 9*x + 21
            sage: f.subresultants(g)
            [260708,
             9326*x - 12300,
             169*x^2 + 325*x - 637,
             65*x^2 + 125*x - 245,
             25*x^4 - 5*x^2 + 15,
             15*x^4 - 3*x^2 + 9]

        ALGORITHM:

        We use the schoolbook algorithm with Lazard's optimization described in [Duc1998]_

        REFERENCES:

        :wikipedia:`Polynomial_greatest_common_divisor#Subresultants`

        """
        P, Q = self, other
        if P.degree() < Q.degree():
            P, Q = Q, P
        S = []
        s = Q.leading_coefficient()**(P.degree()-Q.degree())
        A = Q
        B = P.pseudo_quo_rem(-Q)[1]
        ring = self.parent()
        while True:
            d = A.degree()
            e = B.degree()
            if B.is_zero():
                return S
            S = [ring(B)] + S
            delta = d - e
            if delta > 1:
                if len(S) > 1:
                    n = S[1].degree() - S[0].degree() - 1
                    if n == 0:
                        C = S[0]
                    else:
                        x = S[0].leading_coefficient()
                        y = S[1].leading_coefficient()
                        a = 1 << (int(n).bit_length()-1)
                        c = x
                        n = n - a
                        while a > 1:
                            a /= 2
                            c = c**2 / y
                            if n >= a:
                                c = c * x / y
                                n = n - a
                        C = c * S[0] / y
                else:
                    C = B.leading_coefficient()**(delta-1) * B / s**(delta-1)
                S = [ring(C)] + S
            else:
                C = B
            if e == 0:
                return S
            B = A.pseudo_quo_rem(-B)[1] / (s**delta * A.leading_coefficient())
            A = C
            s = A.leading_coefficient()

    def composed_op(p1, p2, op, algorithm=None, monic=False):
        r"""
        Return the composed sum, difference, product or quotient of this
        polynomial with another one.

        In the case of two monic polynomials `p_1` and `p_2` over an integral
        domain, the composed sum, difference, etc. are given by

        .. MATH::

            \prod_{p_1(a)=p_2(b)=0}(x - (a \ast b)), \qquad
            \ast ∈ \{ +, -, ×, / \}

        where the roots `a` and `b` are to be considered in the algebraic
        closure of the fraction field of the coefficients and counted with
        multiplicities. If the polynomials are not monic this quantity is
        multiplied by `\alpha_1^{\deg(p_2)} \alpha_2^{\deg(p_1)}` where
        `\alpha_1` and `\alpha_2` are the leading coefficients of `p_1` and
        `p_2` respectively.

        INPUT:

        - ``p2`` -- univariate polynomial belonging to the same polynomial ring
          as this polynomial

        - ``op`` -- ``operator.OP`` where ``OP=add`` or ``sub`` or ``mul`` or
          ``truediv``.

        - ``algorithm`` -- can be ``"resultant"`` or ``"BFSS"``;
          by default the former is used when the polynomials have few nonzero
          coefficients and small degrees or if the base ring is not `\ZZ` or
          `\QQ`. Otherwise the latter is used.

        - ``monic`` -- whether to return a monic polynomial. If ``True`` the
          coefficients of the result belong to the fraction field of the
          coefficients.

        ALGORITHM:

        The computation is straightforward using resultants. Indeed for the
        composed sum it would be `Res_y(p_1(x-y), p_2(y))`. However, the method
        from [BFSS2006]_ using series expansions is asymptotically much faster.

        Note that the algorithm ``BFSS`` with polynomials with coefficients in
        `\ZZ` needs to perform operations over `\QQ`.

        .. TODO::

           - The [BFSS2006]_ algorithm has been implemented here only in the case of
             polynomials over rationals. For other rings of zero characteristic
             (or if the characteristic is larger than the product of the degrees),
             one needs to implement a generic method ``_exp_series``. In the
             general case of non-zero characteristic there is an alternative
             algorithm in the same paper.

           - The Newton series computation can be done much more efficiently!
             See [BFSS2006]_.

        EXAMPLES::

            sage: x = polygen(ZZ)
            sage: p1 = x^2 - 1
            sage: p2 = x^4 - 1
            sage: p1.composed_op(p2, operator.add)                                      # needs sage.libs.singular
            x^8 - 4*x^6 + 4*x^4 - 16*x^2
            sage: p1.composed_op(p2, operator.mul)                                      # needs sage.libs.singular
            x^8 - 2*x^4 + 1
            sage: p1.composed_op(p2, operator.truediv)                                  # needs sage.libs.singular
            x^8 - 2*x^4 + 1

        This function works over any field. However for base rings other than
        `\ZZ` and `\QQ` only the resultant algorithm is available::

            sage: # needs sage.rings.number_field
            sage: x = polygen(QQbar)
            sage: p1 = x**2 - AA(2).sqrt()
            sage: p2 = x**3 - AA(3).sqrt()
            sage: r1 = p1.roots(multiplicities=False)
            sage: r2 = p2.roots(multiplicities=False)
            sage: p = p1.composed_op(p2, operator.add); p
            x^6 - 4.242640687119285?*x^4 - 3.464101615137755?*x^3 + 6*x^2
             - 14.69693845669907?*x + 0.1715728752538099?
            sage: all(p(x+y).is_zero() for x in r1 for y in r2)
            True

            sage: x = polygen(GF(2))
            sage: p1 = x**2 + x - 1
            sage: p2 = x**3 + x - 1
            sage: p_add = p1.composed_op(p2, operator.add); p_add                       # needs sage.libs.singular
            x^6 + x^5 + x^3 + x^2 + 1
            sage: p_mul = p1.composed_op(p2, operator.mul); p_mul                       # needs sage.libs.singular
            x^6 + x^4 + x^2 + x + 1
            sage: p_div = p1.composed_op(p2, operator.truediv); p_div                   # needs sage.libs.singular
            x^6 + x^5 + x^4 + x^2 + 1

            sage: # needs sage.rings.finite_rings
            sage: K = GF(2**6, 'a')
            sage: r1 = p1.roots(K, multiplicities=False)
            sage: r2 = p2.roots(K, multiplicities=False)
            sage: all(p_add(x1+x2).is_zero() for x1 in r1 for x2 in r2)                 # needs sage.libs.singular
            True
            sage: all(p_mul(x1*x2).is_zero() for x1 in r1 for x2 in r2)                 # needs sage.libs.singular
            True
            sage: all(p_div(x1/x2).is_zero() for x1 in r1 for x2 in r2)                 # needs sage.libs.singular
            True

        TESTS:

        ::

            sage: y = polygen(ZZ)
            sage: for p1 in [2*y^3 - y + 3, -y^5 - 2, 4*y - 3]:                         # needs sage.libs.singular
            ....:   for p2 in [5*y^2 - 7, -3*y - 1]:
            ....:     for monic in [True,False]:
            ....:       for op in [operator.add, operator.sub, operator.mul, operator.truediv]:
            ....:         pr = p1.composed_op(p2, op, "resultant", monic=monic)
            ....:         pb = p1.composed_op(p2, op, "BFSS", monic=monic)
            ....:         assert ((pr == pb) or ((not monic) and pr == -pb) and (parent(pr) is parent(pb)))
        """
        cdef long j
        cdef long prec

        try:
            if op is operator.div:
                op = operator.truediv
        except AttributeError:
            pass

        if op not in (operator.add, operator.sub, operator.mul, operator.truediv):
            raise ValueError("op must be operator.OP where OP=add, sub, mul or truediv")

        if not isinstance(p2, Polynomial):
            raise TypeError("p2 must be a polynomial")
        p1, p2 = coercion_model.canonical_coercion(p1, p2)
        K = p1.parent()
        assert is_PolynomialRing(p1.parent())
        S = K.base_ring()
        Sf = S.fraction_field()

        cdef long d1 = p1.degree()
        cdef long d2 = p2.degree()
        if d1 <= 0 or d2 <= 0:
            raise ValueError('the polynomials must have positive degree')

        if op is operator.truediv and p2.valuation() > 0:
            raise ZeroDivisionError('p2 must have zero valuation')
        if algorithm is None:
            # choose the algorithm observing that the "resultant" one
            # is fast when there are few terms and the degrees are not high
            N = 7
            if Sf is not QQ or (d1 <= N and d2 <= N):
                algorithm = "resultant"
            else:
                c = d1*sum(bool(p1[i]) for i in range(d1 + 1))*\
                    d2*sum(bool(p2[i]) for i in range(d2 + 1))
                if c <= N**4:
                    algorithm = "resultant"
                else:
                    algorithm = "BFSS"

        if algorithm == "resultant":
            R = S['x', 'y']
            x = R.gen(0)
            y = R.gen(1)
            if op is operator.add:
                lp = p1(x - y)
            elif op is operator.sub:
                lp = p1(x + y)
            elif op is operator.mul:
                lp = p1(x).homogenize(y)
            else:
                lp = p1(x * y)
            q = p2(y).resultant(lp, y).univariate_polynomial(K)
            return q.monic() if monic else q

        elif algorithm == "BFSS":
            if Sf is not QQ:
                raise ValueError("BFSS algorithm is available only for the base ring ZZ or QQ")
            if op is operator.sub:
                p2 = p2(-K.gen())
            elif op is operator.truediv:
                p2 = p2.reverse()
            # the computation below needs must be done in the fraction field
            # even though the result would have the same ring
            if Sf is not S:
                K = K.change_ring(Sf)
                p1 = p1.change_ring(Sf)
                p2 = p2.change_ring(Sf)
            prec = d1*d2 + 1
            np1 = p1.reverse().inverse_series_trunc(prec)
            np1 = np1._mul_trunc_(p1.derivative().reverse(), prec)
            np2 = p2.reverse().inverse_series_trunc(prec)
            np2 = np2._mul_trunc_(p2.derivative().reverse(), prec)
            if op in (operator.add, operator.sub):
                # compute np1e and np2e, the Hadamard products of respectively
                # np1 and np2 with the exponential series. That is
                #  a0 + a1 x + a2 x^2 + ...
                #  ->
                #  a0 + a1/1! x + a2/2! x^2 + ...
                fj = Sf.one()
                a1, a2 = [np1[0]], [np2[0]]
                for j in range(1, prec):
                    fj = fj*j
                    a1.append(np1[j] / fj)
                    a2.append(np2[j] / fj)
                np1e = K(a1)
                np2e = K(a2)

                # recover the polynomial from its Newton series
                np3e = np1e*np2e
                fj = -Sf.one()
                a3 = [Sf.zero()]
                for j in range(1, prec):
                    a3.append(np3e[j] * fj)
                    fj = fj*j
                np = K(a3)
                q = np
            else:
                np = K([-np1[j]*np2[j] for j in range(1, prec)])
                q = np.integral()

            q = q._exp_series(prec).reverse()
            q = q.shift(prec - q.degree() - 1)
            if monic:
                return q
            else:
                return (p1.leading_coefficient()**p2.degree() *
                        p2.leading_coefficient()**p1.degree() * q).change_ring(S)

        else:
            raise ValueError('algorithm must be "resultant" or "BFSS"')

    def compose_power(self, k, algorithm=None, monic=False):
        r"""
        Return the `k`-th iterate of the composed product of this
        polynomial with itself.

        INPUT:

        - `k` -- a non-negative integer

        - ``algorithm`` -- ``None`` (default), ``"resultant"`` or ``"BFSS"``.
          See :meth:`.composed_op`

        - ``monic`` - ``False`` (default) or ``True``.
          See :meth:`.composed_op`

        OUTPUT:

        The polynomial of degree `d^k` where `d` is the degree, whose
        roots are all `k`-fold products of roots of this polynomial.
        That is, `f*f*\dots*f` where this is `f` and
        `f*f=` ``f.composed_op(f, operator.mul)``.

        EXAMPLES::

            sage: R.<a,b,c> = ZZ[]
            sage: x = polygen(R)
            sage: f = (x - a) * (x - b) * (x - c)
            sage: f.compose_power(2).factor()                                           # needs sage.libs.singular sage.modules
            (x - c^2) * (x - b^2) * (x - a^2) * (x - b*c)^2 * (x - a*c)^2 * (x - a*b)^2

            sage: # needs sage.libs.singular sage.modules
            sage: x = polygen(QQ)
            sage: f = x^2 - 2*x + 2
            sage: f2 = f.compose_power(2); f2
            x^4 - 4*x^3 + 8*x^2 - 16*x + 16
            sage: f2 == f.composed_op(f, operator.mul)
            True
            sage: f3 = f.compose_power(3); f3
            x^8 - 8*x^7 + 32*x^6 - 64*x^5 + 128*x^4 - 512*x^3 + 2048*x^2 - 4096*x + 4096
            sage: f3 == f2.composed_op(f, operator.mul)
            True
            sage: f4 = f.compose_power(4)
            sage: f4 == f3.composed_op(f, operator.mul)
            True
        """
        try:
            k = ZZ(k)
        except ValueError("Cannot iterate {} times".format(k)):
            return self
        if k < 0:
            raise ValueError("Cannot iterate a negative number {} of times".format(k))
        if k == 0:
            return self.variables()[0] - 1
        if k == 1:
            return self
        if k == 2:
            return self.composed_op(self, operator.mul,
                                    algorithm=algorithm, monic=monic)
        k2, k1 = k.quo_rem(2)
        # recurse to get the k/2 -iterate where k=2*k2+k1:
        R = self.compose_power(k2, algorithm=algorithm, monic=monic)
        # square:
        R = R.composed_op(R, operator.mul, algorithm=algorithm, monic=monic)
        # one more factor if k odd:
        if k1:
            R = R.composed_op(self, operator.mul)
        return R

    def adams_operator_on_roots(self, n, monic=False):
        r"""
        Return the polynomial whose roots are the `n`-th powers
        of the roots of ``self``.

        INPUT:

        - `n` -- an integer

        - ``monic`` -- boolean (default ``False``)
          if set to ``True``, force the output to be monic

        EXAMPLES::

            sage: # needs sage.libs.pari sage.libs.singular
            sage: f = cyclotomic_polynomial(30)
            sage: f.adams_operator_on_roots(7) == f
            True
            sage: f.adams_operator_on_roots(6) == cyclotomic_polynomial(5)**2
            True
            sage: f.adams_operator_on_roots(10) == cyclotomic_polynomial(3)**4
            True
            sage: f.adams_operator_on_roots(15) == cyclotomic_polynomial(2)**8
            True
            sage: f.adams_operator_on_roots(30) == cyclotomic_polynomial(1)**8
            True

            sage: x = polygen(QQ)
            sage: f = x^2 - 2*x + 2
            sage: f.adams_operator_on_roots(10)                                                  # needs sage.libs.singular
            x^2 + 1024

        When ``self`` is monic, the output will have leading coefficient
        `\pm1` depending on the degree, but we can force it to be
        monic::

            sage: R.<a,b,c> = ZZ[]
            sage: x = polygen(R)
            sage: f = (x - a) * (x - b) * (x - c)
            sage: f.adams_operator_on_roots(3).factor()                                          # needs sage.libs.singular
            (-1) * (x - c^3) * (x - b^3) * (x - a^3)
            sage: f.adams_operator_on_roots(3, monic=True).factor()                              # needs sage.libs.singular
            (x - c^3) * (x - b^3) * (x - a^3)

        """
        from sage.rings.polynomial.polynomial_ring_constructor import PolynomialRing

        u, v = PolynomialRing(self._parent.base_ring(), ['u', 'v']).gens()
        R = (u - v**n).resultant(self(v), v)
        R = R([self.variables()[0], 0])
        if monic:
            R = R.monic()
        return R

    adams_operator = deprecated_function_alias(36396, adams_operator_on_roots)

    def symmetric_power(self, k, monic=False):
        r"""
        Return the polynomial whose roots are products of `k`-th distinct
        roots of this.

        EXAMPLES::

            sage: x = polygen(QQ)
            sage: f = x^4 - x + 2
            sage: [f.symmetric_power(k) for k in range(5)]                              # needs sage.libs.singular
            [x - 1, x^4 - x + 2, x^6 - 2*x^4 - x^3 - 4*x^2 + 8, x^4 - x^3 + 8, x - 2]

            sage: f = x^5 - 2*x + 2
            sage: [f.symmetric_power(k) for k in range(6)]                              # needs sage.libs.singular
            [x - 1,
             x^5 - 2*x + 2,
             x^10 + 2*x^8 - 4*x^6 - 8*x^5 - 8*x^4 - 8*x^3 + 16,
             x^10 + 4*x^7 - 8*x^6 + 16*x^5 - 16*x^4 + 32*x^2 + 64,
             x^5 + 2*x^4 - 16,
             x + 2]

            sage: R.<a,b,c,d> = ZZ[]
            sage: x = polygen(R)
            sage: f = (x - a) * (x - b) * (x - c) * (x - d)
            sage: [f.symmetric_power(k).factor() for k in range(5)]                     # needs sage.libs.singular
            [x - 1,
             (-x + d) * (-x + c) * (-x + b) * (-x + a),
             (x - c*d) * (x - b*d) * (x - a*d) * (x - b*c) * (x - a*c) * (x - a*b),
             (x - b*c*d) * (x - a*c*d) * (x - a*b*d) * (x - a*b*c),
             x - a*b*c*d]
        """
        try:
            k = ZZ(k)
        except (ValueError, TypeError):
            raise ValueError(f"Cannot compute k'th symmetric power for k={k}")
        n = self.degree()
        if k < 0 or k > n:
            raise ValueError(f"Cannot compute k'th symmetric power for k={k}")
        x = self.variables()[0]
        if k == 0:
            return x - 1
        if k == 1:
            if monic:
                return self.monic()
            return self
        c = (-1)**n * self(0)
        if k == n:
            return x - c
        if k > n - k:  # use (n-k)'th symmetric power
            g = self.symmetric_power(n - k, monic=monic)
            from sage.arith.misc import binomial
            g = ((-x)**binomial(n,k) * g(c/x) / c**binomial(n-1,k)).numerator()
            if monic:
                g = g.monic()
            return g

        def star(g, h):
            return g.composed_op(h, operator.mul, monic=True)

        def rpow(g, n):
            return g.adams_operator_on_roots(n, monic=True)
        if k == 2:
            g = (star(self, self) // rpow(self, 2)).nth_root(2)
            if monic:
                g = g.monic()
            return g
        if k == 3:
            g = star(self.symmetric_power(2, monic=monic), self) * rpow(self, 3)
            h = star(rpow(self, 2), self)
            g = (g // h).nth_root(3)
            if monic:
                g = g.monic()
            return g

        fkn = fkd = self._parent.one()
        for j in range(1, k + 1):
            g = star(rpow(self, j), self.symmetric_power(k - j))
            if j % 2:
                fkn *= g
            else:
                fkd *= g

        fk = fkn // fkd
        assert fk * fkd == fkn
        g = fk.nth_root(k)
        if monic:
            g = g.monic()
        return g

    def discriminant(self):
        r"""
        Return the discriminant of ``self``.

        The discriminant is

        .. MATH::

            R_n := a_n^{2 n-2} \prod_{1<i<j<n} (r_i-r_j)^2,

        where `n` is the degree of ``self``, `a_n` is the
        leading coefficient of ``self``, and the roots of ``self`` are
        `r_1, \ldots, r_n`.

        OUTPUT: An element of the base ring of the polynomial ring.

        ALGORITHM:

        Uses the identity `R_n(f) := (-1)^{n (n-1)/2} R(f, f')
        a_n^{n-k-2}`, where `n` is the degree of ``self``, `a_n` is the
        leading coefficient of ``self``, `f'` is the derivative of `f`,
        and `k` is the degree of `f'`. Calls :meth:`.resultant`.

        EXAMPLES:

        In the case of elliptic curves in special form, the discriminant is
        easy to calculate::

            sage: R.<x> = QQ[]
            sage: f = x^3 + x + 1
            sage: d = f.discriminant(); d                                               # needs sage.libs.pari
            -31
            sage: d.parent() is QQ                                                      # needs sage.libs.pari
            True
            sage: EllipticCurve([1, 1]).discriminant()/16                               # needs sage.libs.pari sage.schemes
            -31

        ::

            sage: R.<x> = QQ[]
            sage: f = 2*x^3 + x + 1
            sage: d = f.discriminant(); d                                               # needs sage.libs.pari
            -116

        We can compute discriminants over univariate and multivariate
        polynomial rings::

            sage: R.<a> = QQ[]
            sage: S.<x> = R[]
            sage: f = a*x + x + a + 1
            sage: d = f.discriminant(); d                                               # needs sage.libs.pari
            1
            sage: d.parent() is R                                                       # needs sage.libs.pari
            True

        ::

            sage: R.<a, b> = QQ[]
            sage: S.<x> = R[]
            sage: f = x^2 + a + b
            sage: d = f.discriminant(); d                                               # needs sage.libs.pari
            -4*a - 4*b
            sage: d.parent() is R                                                       # needs sage.libs.pari
            True

        TESTS::

            sage: R.<x, y> = QQ[]
            sage: S.<a> = R[]
            sage: f = x^2 + a
            sage: f.discriminant()                                                      # needs sage.libs.pari
            1

        Check that :issue:`13672` is fixed::

            sage: R.<t> = GF(5)[]
            sage: S.<x> = R[]
            sage: f = x^10 + 2*x^6 + 2*x^5 + x + 2
            sage: (f - t).discriminant()                                                # needs sage.rings.finite_rings
            4*t^5

        The following examples show that :issue:`11782` has been fixed::

            sage: var('x')                                                              # needs sage.symbolic
            x
            sage: ZZ.quo(81)['x'](3*x^2 + 3*x + 3).discriminant()                       # needs sage.libs.pari sage.symbolic
            54
            sage: ZZ.quo(9)['x'](2*x^3 + x^2 + x).discriminant()                        # needs sage.libs.pari sage.symbolic
            2

        This was fixed by :issue:`15422`::

            sage: R.<s> = PolynomialRing(Qp(2))                                         # needs sage.rings.padics
            sage: (s^2).discriminant()                                                  # needs sage.rings.padics
            0

        This was fixed by :issue:`16014`::

            sage: # needs sage.modules
            sage: PR.<b,t1,t2,x1,y1,x2,y2> = QQ[]
            sage: PRmu.<mu> = PR[]
            sage: E1 = diagonal_matrix(PR, [1, b^2, -b^2])
            sage: M = matrix(PR, [[1,-t1,x1-t1*y1], [t1,1,y1+t1*x1], [0,0,1]])
            sage: E1 = M.transpose()*E1*M
            sage: E2 = E1.subs(t1=t2, x1=x2, y1=y2)
            sage: det(mu*E1 + E2).discriminant().degrees()                              # needs sage.libs.pari
            (24, 12, 12, 8, 8, 8, 8)

        This addresses an issue raised by :issue:`15061`::

            sage: R.<T> = PowerSeriesRing(QQ)
            sage: F = R([1,1],2)
            sage: RP.<x> = PolynomialRing(R)
            sage: P = x^2 - F
            sage: P.discriminant()                                                      # needs sage.libs.pari
            4 + 4*T + O(T^2)
        """
        # Late import to avoid cyclic dependencies:
        from sage.rings.power_series_ring import is_PowerSeriesRing
        if self.is_zero():
            return self  # return 0
        n = self.degree()
        base_ring = self._parent.base_ring()
        if (is_MPolynomialRing(base_ring) or
            is_PowerSeriesRing(base_ring)):
            # It is often cheaper to compute discriminant of simple
            # multivariate polynomial and substitute the real
            # coefficients into that result (see #16014).
            return universal_discriminant(n)(list(self))
        d = self.derivative()
        k = d.degree()

        r = n % 4
        u = -1 # (-1)**(n*(n-1)/2)
        if r == 0 or r == 1:
            u = 1
        try:
            an = self.get_coeff_c(n)**(n - k - 2)
        except ZeroDivisionError:
            assert(n-k-2 == -1)
            # Rather than dividing the resultant by the leading coefficient,
            # we alter the Sylvester matrix (see #11782).
            mat = self.sylvester_matrix(d)
            mat[0, 0] = base_ring.one()
            mat[n - 1, 0] = base_ring(n)
            return u * mat.determinant()
        else:
            return base_ring(u * self.resultant(d) * an)

    def reverse(self, degree=None):
        """
        Return polynomial but with the coefficients reversed.

        If an optional ``degree`` argument is given, the coefficient list will be
        truncated or zero padded as necessary before reversing it. Assuming
        that the constant coefficient of ``self`` is nonzero, the reverse
        polynomial will have the specified degree.

        EXAMPLES::

            sage: R.<x> = ZZ[]; S.<y> = R[]
            sage: f = y^3 + x*y - 3*x; f
            y^3 + x*y - 3*x
            sage: f.reverse()
            -3*x*y^3 + x*y^2 + 1
            sage: f.reverse(degree=2)
            -3*x*y^2 + x*y
            sage: f.reverse(degree=5)
            -3*x*y^5 + x*y^4 + y^2

        TESTS::

            sage: f.reverse(degree=1.5r)
            Traceback (most recent call last):
            ...
            ValueError: degree argument must be a non-negative integer, got 1.5

            sage: f.reverse(0)
            -3*x
            sage: f
            y^3 + x*y - 3*x
        """
        v = self.list()

        cdef unsigned long d
        if degree is not None:
            if degree < 0:
                raise ValueError("degree argument must be a non-negative integer, got %s" % (degree))
            d = degree
            if d != degree:
                raise ValueError("degree argument must be a non-negative integer, got %s" % (degree))
            if len(v) < degree+1:
                v.reverse()
                v = [self.base_ring().zero()]*(degree+1-len(v)) + v
            elif len(v) > degree+1:
                v = v[:degree+1]
                v.reverse()
            else: # len(v) == degree + 1
                v.reverse()
        else:
            v.reverse()

        return self._new_generic(v)

    def roots(self, ring=None, multiplicities=True, algorithm=None, **kwds):
        r"""
        Return the roots of this polynomial (by default, in the base ring
        of this polynomial).

        INPUT:


        -  ``ring`` - the ring to find roots in

        -  ``multiplicities`` - bool (default: ``True``) if ``True``
           return list of pairs `(r, n)`, where `r` is the root and `n` is the
           multiplicity. If ``False``, just return the unique roots, with no
           information about multiplicities.

        -  ``algorithm`` - the root-finding algorithm to use.
           We attempt to select a reasonable algorithm by default, but this
           lets the caller override our choice.


        By default, this finds all the roots that lie in the base ring of
        the polynomial. However, the ring parameter can be used to specify
        a ring to look for roots in.

        If the polynomial and the output ring are both exact (integers,
        rationals, finite fields, etc.), then the output should always be
        correct (or raise an exception, if that case is not yet handled).

        If the output ring is approximate (floating-point real or complex
        numbers), then the answer will be estimated numerically, using
        floating-point arithmetic of at least the precision of the output
        ring. If the polynomial is ill-conditioned, meaning that a small
        change in the coefficients of the polynomial will lead to a
        relatively large change in the location of the roots, this may give
        poor results. Distinct roots may be returned as multiple roots,
        multiple roots may be returned as distinct roots, real roots may be
        lost entirely (because the numerical estimate thinks they are
        complex roots). Note that polynomials with multiple roots are
        always ill-conditioned; there's a footnote at the end of the
        docstring about this.

        If the output ring is a :class:`RealIntervalField` or :class:`ComplexIntervalField`
        of a given precision, then the answer will always be correct (or an
        exception will be raised, if a case is not implemented). Each root
        will be contained in one of the returned intervals, and the
        intervals will be disjoint. (The returned intervals may be of
        higher precision than the specified output ring.)

        At the end of this docstring (after the examples) is a description
        of all the cases implemented in this function, and the algorithms
        used. That section also describes the possibilities for the
        ``algorithm`` keyword, for the cases where multiple algorithms exist.

        EXAMPLES::

            sage: # needs sage.libs.pari
            sage: x = QQ['x'].0
            sage: f = x^3 - 1
            sage: f.roots()
            [(1, 1)]
            sage: f.roots(ring=CC)   # ... - low order bits slightly different on ppc   # needs sage.rings.real_mpfr
            [(1.00000000000000, 1),
             (-0.500000000000000 - 0.86602540378443...*I, 1),
             (-0.500000000000000 + 0.86602540378443...*I, 1)]
            sage: f = (x^3 - 1)^2
            sage: f.roots()
            [(1, 2)]
            sage: f = -19*x + 884736
            sage: f.roots()
            [(884736/19, 1)]
            sage: (f^20).roots()
            [(884736/19, 20)]

        ::

            sage: # needs sage.rings.number_field
            sage: K.<z> = CyclotomicField(3)
            sage: f = K.defining_polynomial()
            sage: f.roots(ring=GF(7))
            [(4, 1), (2, 1)]
            sage: g = f.change_ring(GF(7))
            sage: g.roots()
            [(4, 1), (2, 1)]
            sage: g.roots(multiplicities=False)
            [4, 2]

        A new ring.  In the example below, we add the special method
        :meth:`_roots_univariate_polynomial` to the base ring, and observe
        that this method is called instead to find roots of
        polynomials over this ring.  This facility can be used to
        easily extend root finding to work over new rings you
        introduce::

             sage: R.<x> = QQ[]
             sage: (x^2 + 1).roots()                                                    # needs sage.libs.pari
             []
             sage: def my_roots(f, *args, **kwds):
             ....:     return f.change_ring(CDF).roots()
             sage: QQ._roots_univariate_polynomial = my_roots
             sage: (x^2 + 1).roots()  # abs tol 1e-14                                   # needs numpy
             [(2.7755575615628914e-17 - 1.0*I, 1), (0.9999999999999997*I, 1)]
             sage: del QQ._roots_univariate_polynomial

        An example over RR, which illustrates that only the roots in RR are
        returned::

            sage: # needs numpy sage.rings.real_mpfr
            sage: x = RR['x'].0
            sage: f = x^3 - 2
            sage: f.roots()
            [(1.25992104989487, 1)]
            sage: f.factor()
            (x - 1.25992104989487) * (x^2 + 1.25992104989487*x + 1.58740105196820)
            sage: x = RealField(100)['x'].0
            sage: f = x^3 - 2
            sage: f.roots()
            [(1.2599210498948731647672106073, 1)]

        ::

            sage: # needs sage.rings.real_mpfr
            sage: x = CC['x'].0
            sage: f = x^3 - 2
            sage: f.roots()                                                             # needs numpy
            [(1.25992104989487, 1),
             (-0.62996052494743... - 1.09112363597172*I, 1),
             (-0.62996052494743... + 1.09112363597172*I, 1)]
            sage: f.roots(algorithm='pari')                                             # needs sage.libs.pari
            [(1.25992104989487, 1),
             (-0.629960524947437 - 1.09112363597172*I, 1),
             (-0.629960524947437 + 1.09112363597172*I, 1)]

        Another example showing that only roots in the base ring are
        returned::

            sage: x = polygen(ZZ)
            sage: f = (2*x - 3) * (x - 1) * (x + 1)
            sage: f.roots()                                                             # needs sage.libs.pari
            [(1, 1), (-1, 1)]
            sage: f.roots(ring=QQ)                                                      # needs sage.libs.pari
            [(3/2, 1), (1, 1), (-1, 1)]

        An example where we compute the roots lying in a subring of the
        base ring::

            sage: Pols.<n> = QQ[]
            sage: pol = (n - 1/2)^2 * (n - 1)^2 * (n - 2)
            sage: pol.roots(ZZ)                                                         # needs sage.libs.pari
            [(2, 1), (1, 2)]

        An example involving large numbers::

            sage: # needs numpy sage.rings.real_mpfr
            sage: x = RR['x'].0
            sage: f = x^2 - 1e100
            sage: f.roots()
            [(-1.00000000000000e50, 1), (1.00000000000000e50, 1)]
            sage: f = x^10 - 2 * (5*x - 1)^2
            sage: f.roots(multiplicities=False)
            [-1.6772670339941..., 0.19995479628..., 0.20004530611..., 1.5763035161844...]

        ::

            sage: # needs numpy sage.rings.real_mpfr
            sage: x = CC['x'].0
            sage: i = CC.0
            sage: f = (x - 1) * (x - i)
            sage: f.roots(multiplicities=False)
            [1.00000000000000, 1.00000000000000*I]
            sage: g = (x - 1.33 + 1.33*i) * (x - 2.66 - 2.66*i)
            sage: g.roots(multiplicities=False)
            [1.33000000000000 - 1.33000000000000*I, 2.66000000000000 + 2.66000000000000*I]

        Describing roots using radical expressions::

            sage: x = QQ['x'].0
            sage: f = x^2 + 2
            sage: f.roots(SR)                                                           # needs sage.symbolic
            [(-I*sqrt(2), 1), (I*sqrt(2), 1)]
            sage: f.roots(SR, multiplicities=False)                                     # needs sage.symbolic
            [-I*sqrt(2), I*sqrt(2)]

        The roots of some polynomials cannot be described using radical
        expressions::

            sage: (x^5 - x + 1).roots(SR)                                               # needs sage.symbolic
            []

        For some other polynomials, no roots can be found at the moment
        due to the way roots are computed. :issue:`17516` addresses
        these defects. Until that gets implemented, one such example
        is the following::

            sage: f = x^6 - 300*x^5 + 30361*x^4 - 1061610*x^3 + 1141893*x^2 - 915320*x + 101724
            sage: f.roots()                                                             # needs sage.libs.pari
            []

        A purely symbolic roots example::

            sage: # needs sage.symbolic
            sage: X = var('X')
            sage: f = expand((X - 1) * (X - I)^3 * (X^2 - sqrt(2))); f
            X^6 - (3*I + 1)*X^5 - sqrt(2)*X^4 + (3*I - 3)*X^4 + (3*I + 1)*sqrt(2)*X^3
            + (I + 3)*X^3 - (3*I - 3)*sqrt(2)*X^2 - I*X^2 - (I + 3)*sqrt(2)*X + I*sqrt(2)
            sage: f.roots()
            [(I, 3), (-2^(1/4), 1), (2^(1/4), 1), (1, 1)]

        The same operation, performed over a polynomial ring
        with symbolic coefficients::

            sage: # needs sage.symbolic
            sage: X = SR['X'].0
            sage: f = (X - 1) * (X - I)^3 * (X^2 - sqrt(2)); f
            X^6 + (-3*I - 1)*X^5 + (-sqrt(2) + 3*I - 3)*X^4 + ((3*I + 1)*sqrt(2) + I + 3)*X^3
            + (-(3*I - 3)*sqrt(2) - I)*X^2 + (-(I + 3)*sqrt(2))*X + I*sqrt(2)
            sage: f.roots()
            [(I, 3), (-2^(1/4), 1), (2^(1/4), 1), (1, 1)]
            sage: f.roots(multiplicities=False)
            [I, -2^(1/4), 2^(1/4), 1]

        A couple of examples where the base ring does not have a
        factorization algorithm (yet). Note that this is currently done via
        a rather naive enumeration, so could be very slow::

            sage: R = Integers(6)
            sage: S.<x> = R['x']
            sage: p = x^2 - 1
            sage: p.roots()
            Traceback (most recent call last):
            ...
            NotImplementedError: root finding with multiplicities for this polynomial
            not implemented (try the multiplicities=False option)
            sage: p.roots(multiplicities=False)                                         # needs sage.libs.pari
            [5, 1]
            sage: R = Integers(9)
            sage: A = PolynomialRing(R, 'y')
            sage: y = A.gen()
            sage: f = 10*y^2 - y^3 - 9
            sage: f.roots(multiplicities=False)                                         # needs sage.libs.pari
            [1, 0, 3, 6]

        An example over the complex double field (where root finding is
        fast, thanks to NumPy)::

            sage: # needs numpy sage.rings.complex_double
            sage: R.<x> = CDF[]
            sage: f = R.cyclotomic_polynomial(5); f
            x^4 + x^3 + x^2 + x + 1.0
            sage: f.roots(multiplicities=False)  # abs tol 1e-9
            [-0.8090169943749469 - 0.5877852522924724*I, -0.8090169943749473 + 0.5877852522924724*I,
             0.30901699437494773 - 0.951056516295154*I, 0.30901699437494756 + 0.9510565162951525*I]
            sage: [z^5 for z in f.roots(multiplicities=False)]  # abs tol 2e-14
            [0.9999999999999957 - 1.2864981197413038e-15*I, 0.9999999999999976 + 3.062854959141552e-15*I,
             1.0000000000000024 + 1.1331077795295987e-15*I, 0.9999999999999953 - 2.0212861992297117e-15*I]
            sage: f = CDF['x']([1,2,3,4]); f
            4.0*x^3 + 3.0*x^2 + 2.0*x + 1.0
            sage: r = f.roots(multiplicities=False)
            sage: [f(a).abs() for a in r]  # abs tol 1e-14
            [2.574630599127759e-15, 1.457101633618084e-15, 1.1443916996305594e-15]

        Another example over RDF::

            sage: x = RDF['x'].0
            sage: ((x^3 - 1)).roots()  # abs tol 4e-16                                  # needs numpy
            [(1.0000000000000002, 1)]
            sage: ((x^3 - 1)).roots(multiplicities=False)  # abs tol 4e-16              # needs numpy
            [1.0000000000000002]

        More examples involving the complex double field::

            sage: # needs numpy sage.rings.complex_double sage.rings.real_mpfr
            sage: x = CDF['x'].0
            sage: i = CDF.0
            sage: f = x^3 + 2*i; f
            x^3 + 2.0*I
            sage: f.roots()
            [(-1.09112363597172... - 0.62996052494743...*I, 1),
             (...1.25992104989487...*I, 1),
             (1.09112363597172... - 0.62996052494743...*I, 1)]
            sage: f.roots(multiplicities=False)
            [-1.09112363597172... - 0.62996052494743...*I, ...1.25992104989487...*I,
              1.09112363597172... - 0.62996052494743...*I]
            sage: [abs(f(z)) for z in f.roots(multiplicities=False)]  # abs tol 1e-14
            [8.95090418262362e-16, 8.728374398092689e-16, 1.0235750533041806e-15]
            sage: f = i*x^3 + 2; f
            I*x^3 + 2.0
            sage: f.roots()
            [(-1.09112363597172... + 0.62996052494743...*I, 1),
             (...1.25992104989487...*I, 1),
             (1.09112363597172... + 0.62996052494743...*I, 1)]
            sage: abs(f(f.roots()[0][0]))  # abs tol 1e-13
            1.1102230246251565e-16

        Examples using real root isolation::

            sage: x = polygen(ZZ)
            sage: f = x^2 - x - 1
            sage: f.roots()                                                             # needs sage.libs.pari
            []
            sage: f.roots(ring=AA)                                                      # needs sage.rings.number_field
            [(-0.618033988749895?, 1), (1.618033988749895?, 1)]

            sage: # needs sage.rings.real_interval_field
            sage: f.roots(ring=RIF)
            [(-0.6180339887498948482045868343657?, 1), (1.6180339887498948482045868343657?, 1)]
            sage: f.roots(ring=RIF, multiplicities=False)
            [-0.6180339887498948482045868343657?, 1.6180339887498948482045868343657?]
            sage: f.roots(ring=RealIntervalField(150))
            [(-0.6180339887498948482045868343656381177203091798057628621354486227?, 1),
             (1.618033988749894848204586834365638117720309179805762862135448623?, 1)]
            sage: f = f^2 * (x - 1)
            sage: f.roots(ring=RIF)
            [(-0.6180339887498948482045868343657?, 2),
             (1.0000000000000000000000000000000?, 1),
             (1.6180339887498948482045868343657?, 2)]
            sage: f.roots(ring=RIF, multiplicities=False)
            [-0.6180339887498948482045868343657?,
             1.0000000000000000000000000000000?,
             1.6180339887498948482045868343657?]

        Examples using complex root isolation::

            sage: x = polygen(ZZ)
            sage: p = x^5 - x - 1
            sage: p.roots()                                                             # needs sage.libs.pari
            []
            sage: p.roots(ring=CIF)                                                     # needs sage.rings.complex_interval_field
            [(1.167303978261419?, 1),
             (-0.764884433600585? - 0.352471546031727?*I, 1),
             (-0.764884433600585? + 0.352471546031727?*I, 1),
             (0.181232444469876? - 1.083954101317711?*I, 1),
             (0.181232444469876? + 1.083954101317711?*I, 1)]
            sage: p.roots(ring=ComplexIntervalField(200))                               # needs sage.rings.complex_interval_field
            [(1.167303978261418684256045899854842180720560371525489039140082?, 1),
             (-0.76488443360058472602982318770854173032899665194736756700778? - 0.35247154603172624931794709140258105439420648082424733283770?*I, 1),
             (-0.76488443360058472602982318770854173032899665194736756700778? + 0.35247154603172624931794709140258105439420648082424733283770?*I, 1),
             (0.18123244446987538390180023778112063996871646618462304743774? - 1.08395410131771066843034449298076657427364024315511565430114?*I, 1),
             (0.18123244446987538390180023778112063996871646618462304743774? + 1.08395410131771066843034449298076657427364024315511565430114?*I, 1)]
            sage: rts = p.roots(ring=QQbar); rts                                        # needs sage.rings.number_field
            [(1.167303978261419?, 1),
             (-0.7648844336005847? - 0.3524715460317263?*I, 1),
             (-0.7648844336005847? + 0.3524715460317263?*I, 1),
             (0.1812324444698754? - 1.083954101317711?*I, 1),
             (0.1812324444698754? + 1.083954101317711?*I, 1)]
            sage: p.roots(ring=AA)                                                      # needs sage.rings.number_field
            [(1.167303978261419?, 1)]
            sage: p = (x - rts[4][0])^2 * (3*x^2 + x + 1)                               # needs sage.rings.number_field
            sage: p.roots(ring=QQbar)                                                   # needs sage.rings.number_field
            [(-0.1666666666666667? - 0.552770798392567?*I, 1),
             (-0.1666666666666667? + 0.552770798392567?*I, 1),
             (0.1812324444698754? + 1.083954101317711?*I, 2)]
            sage: p.roots(ring=CIF)                                                     # needs sage.rings.complex_interval_field
            [(-0.1666666666666667? - 0.552770798392567?*I, 1),
             (-0.1666666666666667? + 0.552770798392567?*I, 1),
             (0.1812324444698754? + 1.083954101317711?*I, 2)]

        In some cases, it is possible to isolate the roots of polynomials over
        complex ball fields::

            sage: # needs sage.libs.flint
            sage: Pol.<x> = CBF[]
            sage: (x^2 + 2).roots(multiplicities=False)
            [[+/- ...e-19] + [-1.414213562373095 +/- ...e-17]*I,
            [+/- ...e-19] + [1.414213562373095 +/- ...e-17]*I]
            sage: (x^3 - 1/2).roots(RBF, multiplicities=False)
            [[0.7937005259840997 +/- ...e-17]]
            sage: ((x - 1)^2).roots(multiplicities=False, proof=False)
            doctest:...
            UserWarning: roots may have been lost...
            [[1.00000000000 +/- ...e-12] + [+/- ...e-11]*I,
             [1.0000000000 +/- ...e-12] + [+/- ...e-12]*I]

        Note that coefficients in a number field with defining polynomial
        `x^2 + 1` are considered to be Gaussian rationals (with the
        generator mapping to `+I`), if you ask for complex roots.

        ::

            sage: # needs sage.rings.number_field
            sage: K.<im> = QuadraticField(-1)
            sage: y = polygen(K)
            sage: p = y^4 - 2 - im
            sage: p.roots(ring=CC)
            [(-1.2146389322441... - 0.14142505258239...*I, 1),
             (-0.14142505258239... + 1.2146389322441...*I, 1),
             (0.14142505258239... - 1.2146389322441...*I, 1),
             (1.2146389322441... + 0.14142505258239...*I, 1)]
            sage: p = p^2 * (y^2 - 2)
            sage: p.roots(ring=CIF)
            [(-1.414213562373095?, 1), (1.414213562373095?, 1),
             (-1.214638932244183? - 0.141425052582394?*I, 2),
             (-0.141425052582394? + 1.214638932244183?*I, 2),
             (0.141425052582394? - 1.214638932244183?*I, 2),
             (1.214638932244183? + 0.141425052582394?*I, 2)]

        Note that one should not use NumPy when wanting high precision
        output as it does not support any of the high precision types::

            sage: # needs numpy sage.rings.real_mpfr sage.symbolic
            sage: R.<x> = RealField(200)[]
            sage: f = x^2 - R(pi)
            sage: f.roots()
            [(-1.7724538509055160272981674833411451827975494561223871282138, 1),
             (1.7724538509055160272981674833411451827975494561223871282138, 1)]
            sage: f.roots(algorithm='numpy')
            doctest... UserWarning: NumPy does not support arbitrary precision arithmetic.
            The roots found will likely have less precision than you expect.
            [(-1.77245385090551..., 1), (1.77245385090551..., 1)]

        We can also find roots over number fields::

            sage: K.<z> = CyclotomicField(15)                                           # needs sage.rings.number_field
            sage: R.<x> = PolynomialRing(K)                                             # needs sage.rings.number_field
            sage: (x^2 + x + 1).roots()                                                 # needs sage.rings.number_field
            [(z^5, 1), (-z^5 - 1, 1)]

        There are many combinations of floating-point input and output
        types that work. (Note that some of them are quite pointless like using
        ``algorithm='numpy'`` with high-precision types.)

        ::

            sage: # needs sage.rings.complex_double sage.rings.real_mpfr
            sage: rflds = (RR, RDF, RealField(100))
            sage: cflds = (CC, CDF, ComplexField(100))
            sage: def cross(a, b):
            ....:     return list(cartesian_product_iterator([a, b]))
            sage: flds = cross(rflds, rflds) + cross(rflds, cflds) + cross(cflds, cflds)
            sage: for (fld_in, fld_out) in flds:
            ....:     x = polygen(fld_in)
            ....:     f = x^3 - fld_in(2)
            ....:     x2 = polygen(fld_out)
            ....:     f2 = x2^3 - fld_out(2)
            ....:     for algo in (None, 'pari', 'numpy'):
            ....:         rts = f.roots(ring=fld_out, multiplicities=False)
            ....:         rts = sorted(rts, key=lambda x: x.imag())
            ....:         if fld_in == fld_out and algo is None:
            ....:             print("{} {}".format(fld_in, rts))
            ....:         for rt in rts:
            ....:             assert(abs(f2(rt)) <= 1e-10)
            ....:             assert(rt.parent() == fld_out)
            Real Field with 53 bits of precision [1.25992104989487]
            Real Double Field [1.25992104989...]
            Real Field with 100 bits of precision [1.2599210498948731647672106073]
            Complex Field with 53 bits of precision [-0.62996052494743... - 1.09112363597172*I, 1.25992104989487, -0.62996052494743... + 1.09112363597172*I]
            Complex Double Field [-0.629960524947... - 1.0911236359717...*I, 1.25992104989487..., -0.629960524947... + 1.0911236359717...*I]
            Complex Field with 100 bits of precision [-0.62996052494743658238360530364 - 1.0911236359717214035600726142*I, 1.2599210498948731647672106073, -0.62996052494743658238360530364 + 1.0911236359717214035600726142*I]

        Note that we can find the roots of a polynomial with algebraic
        coefficients::

            sage: # needs sage.rings.number_field
            sage: rt2 = sqrt(AA(2))
            sage: rt3 = sqrt(AA(3))
            sage: x = polygen(AA)
            sage: f = (x - rt2) * (x - rt3); f
            x^2 - 3.146264369941973?*x + 2.449489742783178?
            sage: rts = f.roots(); rts
            [(1.414213562373095?, 1), (1.732050807568878?, 1)]
            sage: rts[0][0] == rt2
            True
            sage: f.roots(ring=RealIntervalField(150))
            [(1.414213562373095048801688724209698078569671875376948073176679738?, 1),
             (1.732050807568877293527446341505872366942805253810380628055806980?, 1)]

        We can handle polynomials with huge coefficients.

        This number doesn't even fit in an IEEE double-precision float, but
        ``RR`` and ``CC`` allow a much larger range of floating-point numbers::

            sage: bigc = 2^1500
            sage: CDF(bigc)                                                             # needs sage.rings.complex_double
            +infinity
            sage: CC(bigc)                                                              # needs sage.rings.real_mpfr
            3.50746621104340e451

        Polynomials using such large coefficients can't be handled by
        numpy, but pari can deal with them::

            sage: x = polygen(QQ)
            sage: p = x + bigc
            sage: p.roots(ring=RR, algorithm='numpy')                                   # needs numpy sage.rings.real_mpfr
            Traceback (most recent call last):
            ...
            LinAlgError: Array must not contain infs or NaNs
            sage: p.roots(ring=RR, algorithm='pari')                                    # needs sage.libs.pari sage.rings.real_mpfr
            [(-3.50746621104340e451, 1)]
            sage: p.roots(ring=AA)                                                      # needs sage.rings.number_field
            [(-3.5074662110434039?e451, 1)]
            sage: p.roots(ring=QQbar)                                                   # needs sage.rings.number_field
            [(-3.5074662110434039?e451, 1)]
            sage: p = bigc*x + 1
            sage: p.roots(ring=RR)                                                      # needs numpy
            [(-2.85106096489671e-452, 1)]
            sage: p.roots(ring=AA)                                                      # needs sage.rings.number_field
            [(-2.8510609648967059?e-452, 1)]
            sage: p.roots(ring=QQbar)                                                   # needs sage.rings.number_field
            [(-2.8510609648967059?e-452, 1)]
            sage: p = x^2 - bigc
            sage: p.roots(ring=RR)                                                      # needs numpy
            [(-5.92238652153286e225, 1), (5.92238652153286e225, 1)]
            sage: p.roots(ring=QQbar)                                                   # needs sage.rings.number_field
            [(-5.9223865215328558?e225, 1), (5.9223865215328558?e225, 1)]

        Check that :issue:`30522` is fixed::

            sage: PolynomialRing(SR, names="x")("x^2").roots()                          # needs sage.symbolic
            [(0, 2)]

        Check that :issue:`30523` is fixed::

            sage: PolynomialRing(SR, names="x")("x^2 + q").roots()                      # needs sage.symbolic
            [(-sqrt(-q), 1), (sqrt(-q), 1)]

        ALGORITHM:

        For brevity, we will use ``RR`` to mean any :class:`RealField` of any precision;
        similarly for ``RIF``, ``CC``, and ``CIF``. Since Sage has no specific
        implementation of Gaussian rationals (or of number fields with
        embedding, at all), when we refer to Gaussian rationals below we
        will accept any number field with defining polynomial
        `x^2+1`, mapping the field generator to +I.

        We call the base ring of the polynomial `K`, and the ring given by
        the ``ring`` argument `L`. (If ``ring`` is not specified, then `L` is the
        same as `K`.)

        If `K` and `L` are floating-point (``RDF``, ``CDF``, ``RR``, or ``CC``), then a
        floating-point root-finder is used. If `L` is ``RDF`` or ``CDF``, then we
        default to using NumPy's :func:`roots`; otherwise, we use PARI's
        function :pari:`polroots`. This choice can be overridden with
        ``algorithm='pari'`` or ``algorithm='numpy'``. If the algorithm is
        unspecified and NumPy's :func:`roots` algorithm fails, then we fall
        back to PARI (NumPy will fail if some coefficient is infinite,
        for instance).

        If `L` is ``SR`` (or one of its subrings), then the roots will be radical
        expressions, computed as the solutions of a symbolic polynomial
        expression. At the moment this delegates to
        :meth:`sage.symbolic.expression.Expression.solve`
        which in turn uses Maxima to find radical solutions.
        Some solutions may be lost in this approach.
        Once :issue:`17516` gets implemented, all possible radical
        solutions should become available.

        If `L` is ``AA`` or ``RIF``, and `K` is ``ZZ``, ``QQ``, or ``AA``, then the root isolation
        algorithm :func:`sage.rings.polynomial.real_roots.real_roots` is used.
        (You can call :func:`real_roots` directly to get more control than this
        method gives.)

        If `L` is ``QQbar`` or ``CIF``, and `K` is ``ZZ``, ``QQ``, ``AA``, ``QQbar``, or the Gaussian
        rationals, then the root isolation algorithm
        :func:`sage.rings.polynomial.complex_roots.complex_roots` is used. (You
        can call :func:`complex_roots` directly to get more control than this
        method gives.)

        If `L` is ``AA`` and `K` is ``QQbar`` or the Gaussian rationals, then
        :func:`complex_roots` is used (as above) to find roots in ``QQbar``, then
        these roots are filtered to select only the real roots.

        If `L` is floating-point and `K` is not, then we attempt to change the
        polynomial ring to `L` (using :meth:`change_ring`) (or, if `L` is complex
        and `K` is not, to the corresponding real field). Then we use either
        PARI or NumPy as specified above.

        For all other cases where `K` is different from `L`, we attempt to use
        ``.change_ring(L)``. When that fails but `L` is a subring of `K`, we also
        attempt to compute the roots over `K` and filter the ones belonging
        to `L`.

        The next method, which is used if `K` is an integral domain, is to
        attempt to factor the polynomial. If this succeeds, then for every
        degree-one factor `ax+b`, we add `-b/a` as a root (as long as this
        quotient is actually in the desired ring).

        If factoring over `K` is not implemented (or `K` is not an integral
        domain), and `K` is finite, then we find the roots by enumerating all
        elements of `K` and checking whether the polynomial evaluates to zero
        at that value.

        .. NOTE::

           We mentioned above that polynomials with multiple roots are
           always ill-conditioned; if your input is given to `n` bits of
           precision, you should not expect more than `n/k` good bits
           for a `k`-fold root. (You can get solutions that make the
           polynomial evaluate to a number very close to zero;
           basically the problem is that with a multiple root, there
           are many such numbers, and it's difficult to choose between
           them.)

           To see why this is true, consider the naive floating-point
           error analysis model where you just pretend that all
           floating-point numbers are somewhat imprecise - a little
           'fuzzy', if you will.  Then the graph of a floating-point
           polynomial will be a fuzzy line.  Consider the graph of
           `(x-1)^3`; this will be a fuzzy line with a
           horizontal tangent at `x=1`, `y=0`. If the
           fuzziness extends up and down by about j, then it will
           extend left and right by about cube_root(j).

        TESTS::

            sage: # needs sage.rings.number_field
            sage: K.<zeta> = CyclotomicField(2)
            sage: R.<x> = K[]
            sage: factor(x^3 - 1)
            (x - 1) * (x^2 + x + 1)

        This shows that the issue from :issue:`6237` is fixed::

            sage: R.<u> = QQ[]
            sage: g = -27*u^14 - 32*u^9
            sage: g.roots(CDF, multiplicities=False)  # abs tol 2e-15                   # needs numpy
            [-1.0345637159435719, 0.0, -0.3196977699902601 - 0.9839285635706636*I, -0.3196977699902601 + 0.9839285635706636*I,
             0.8369796279620465 - 0.6081012947885318*I, 0.8369796279620465 + 0.6081012947885318*I]
            sage: g.roots(CDF)  # abs tol 2e-15                                         # needs numpy
            [(-1.0345637159435719, 1), (0.0, 9), (-0.3196977699902601 - 0.9839285635706636*I, 1), (-0.3196977699902601 + 0.9839285635706636*I, 1),
             (0.8369796279620465 - 0.6081012947885318*I, 1), (0.8369796279620465 + 0.6081012947885318*I, 1)]

        This shows that the issue at :issue:`2418` is fixed::

            sage: x = polygen(QQ)
            sage: p = (x^50/2^100 + x^10 + x + 1).change_ring(ComplexField(106))        # needs sage.rings.real_mpfr
            sage: rts = (p/2^100).roots(multiplicities=False)                           # needs sage.libs.pari
            sage: eps = 2^(-50)   # we test the roots numerically
            sage: [abs(p(rt)) < eps for rt in rts] == [True]*50                         # needs sage.rings.number_field
            True

        This shows that the issue at :issue:`10901` is fixed::

            sage: # needs sage.symbolic
            sage: a = var('a'); R.<x> = SR[]
            sage: f = x - a
            sage: f.roots(RR)
            Traceback (most recent call last):
            ...
            TypeError: cannot evaluate symbolic expression to a numeric value
            sage: f.roots(CC)
            Traceback (most recent call last):
            ...
            TypeError: cannot evaluate symbolic expression to a numeric value

        We can find roots of polynomials defined over `\ZZ` or `\QQ`
        over the `p`-adics, see :issue:`15422`::

            sage: R.<x> = ZZ[]
            sage: pol = (x - 1)^2
            sage: pol.roots(Qp(3, 5))                                                   # needs sage.rings.padics
            [(1 + O(3^5), 2)]

        We lose precision if we first change coefficients to `\QQ_p`::

            sage: # needs sage.rings.padics
            sage: pol.change_ring(Qp(3, 5)).roots()
            [(1 + O(3^3), 2)]
            sage: (pol - 3^6).roots(Qp(3, 5))
            [(1 + 2*3^3 + 2*3^4 + O(3^5), 1), (1 + 3^3 + O(3^5), 1)]
            sage: r = pol.roots(Zp(3, 5), multiplicities=False); r
            [1 + O(3^5)]
            sage: parent(r[0])
            3-adic Ring with capped relative precision 5

        Spurious crash with pari-2.5.5, see :issue:`16165`::

            sage: f = (1+x+x^2)^3
            sage: f.roots(ring=CC)                                                      # needs sage.libs.pari sage.rings.real_mpfr
            [(-0.500000000000000 - 0.866025403784439*I, 3),
             (-0.500000000000000 + 0.866025403784439*I, 3)]

        Test a crash reported at :issue:`19649`::

            sage: polRing.<x> = PolynomialRing(ZZ)
            sage: j = (x+1)^2 * (x-1)^7 * (x^2-x+1)^5
            sage: j.roots(CC)                                                           # needs sage.libs.pari sage.rings.real_mpfr
            [(-1.00000000000000, 2),
             (1.00000000000000, 7),
             (0.500000000000000 - 0.866025403784439*I, 5),
             (0.500000000000000 + 0.866025403784439*I, 5)]

        Test that some large finite rings can be handled (:issue:`13825`)::

            sage: R.<x> = IntegerModRing(20000009)[]                                    # needs sage.libs.pari
            sage: eq = x^6+x-17
            sage: eq.roots(multiplicities=False)                                        # needs sage.libs.pari
            [3109038, 17207405]

        Test that roots in fixed modulus p-adic fields work (:issue:`17598`)::

            sage: len(cyclotomic_polynomial(3).roots(ZpFM(739, 566)))                   # needs sage.rings.padics
            2

        Check that :issue:`26421` is fixed::

            sage: R.<t> = LaurentPolynomialRing(ZZ)
            sage: P.<x> = R[]
            sage: p = x^4 + (-5 - 2*t)*x^3 + (-2 + 10*t)*x^2 + (10 + 4*t)*x - 20*t
            sage: p.roots()                                                             # needs sage.libs.singular
            [(5, 1), (2*t, 1)]

        Check that :issue:`31040` is fixed::

            sage: R.<x> = QQ[]
            sage: K.<a> = Qq(3).extension(x^2 + 1)                                      # needs sage.rings.padics
            sage: (x^2 + 1).roots(K)                                                    # needs sage.rings.padics
            [(a + O(3^20), 1),
             (2*a + 2*a*3 + 2*a*3^2 + 2*a*3^3 + 2*a*3^4 + 2*a*3^5 + 2*a*3^6 + 2*a*3^7 + 2*a*3^8 + 2*a*3^9 + 2*a*3^10
                + 2*a*3^11 + 2*a*3^12 + 2*a*3^13 + 2*a*3^14 + 2*a*3^15 + 2*a*3^16 + 2*a*3^17 + 2*a*3^18 + 2*a*3^19 + O(3^20),
              1)]

        Check that :issue:`31710` is fixed::

            sage: CBF['x'].zero().roots(multiplicities=False)                           # needs sage.libs.flint
            Traceback (most recent call last):
            ...
            ArithmeticError: taking the roots of the zero polynomial

        Check that :issue:`33979` is fixed::

            sage: # needs sage.libs.pari
            sage: n = randint(2, 10^6)
            sage: K = Integers(n)
            sage: R.<x> = PolynomialRing(K)
            sage: a = randint(0, n - 1)
            sage: b = randint(0, n - 1)
            sage: f = (x - a) * (x - b)
            sage: all(r.parent() is K for r in f.roots(multiplicities=False))           # needs sage.rings.finite_rings
            True
        """
        from sage.rings.finite_rings.finite_field_constructor import GF
        K = self._parent.base_ring()

        # If the base ring has a method _roots_univariate_polynomial,
        # try to use it. An exception is raised if the method does not
        # handle the current parameters
        if hasattr(K, '_roots_univariate_polynomial'):
            try:
                return K._roots_univariate_polynomial(self, ring=ring, multiplicities=multiplicities, algorithm=algorithm, **kwds)
            except NotImplementedError:
                # This does not handle something, so keep calm and continue on
                pass

        if kwds:
            raise TypeError("roots() got unexpected keyword argument(s): {}".format(kwds.keys()))

        L = K if ring is None else ring

        input_fp = isinstance(K, (sage.rings.abc.RealField,
                                  sage.rings.abc.ComplexField,
                                  sage.rings.abc.RealDoubleField,
                                  sage.rings.abc.ComplexDoubleField))
        output_fp = isinstance(L, (sage.rings.abc.RealField,
                                  sage.rings.abc.ComplexField,
                                  sage.rings.abc.RealDoubleField,
                                  sage.rings.abc.ComplexDoubleField))
        input_complex = isinstance(K, (sage.rings.abc.ComplexField, sage.rings.abc.ComplexDoubleField))
        output_complex = isinstance(L, (sage.rings.abc.ComplexField, sage.rings.abc.ComplexDoubleField))
        input_gaussian = (isinstance(K, sage.rings.abc.NumberField_quadratic)
                          and list(K.polynomial()) == [1, 0, 1])

        if input_fp and output_fp:
            # allow for possibly using a fast but less reliable
            # floating point algorithm from numpy
            low_prec = isinstance(K, (sage.rings.abc.RealDoubleField, sage.rings.abc.ComplexDoubleField))
            if algorithm is None:
                if low_prec:
                    algorithm = 'either'
                else:
                    algorithm = 'pari'

            if algorithm != 'numpy' and algorithm != 'either' and algorithm != 'pari':
                raise ValueError("Unknown algorithm '%s'" % algorithm)

            # We should support GSL, too.  We could also support PARI's
            # old Newton-iteration algorithm.

            input_arbprec = isinstance(K, (sage.rings.abc.RealField, sage.rings.abc.ComplexField))

            if algorithm == 'numpy' or algorithm == 'either':
                if K.prec() > 53 and L.prec() > 53:
                    from warnings import warn
                    warn('NumPy does not support arbitrary precision arithmetic.  ' +
                         'The roots found will likely have less precision than ' +
                         'you expect.')

                import numpy
                from numpy.linalg.linalg import LinAlgError
                from sage.rings.complex_double import CDF

                numpy_dtype = ('complex' if input_complex else 'double')
                ty = (complex if input_complex else float)
                coeffs = self.list()
                numpy_array = numpy.array([ty(c) for c in reversed(coeffs)], dtype=numpy_dtype)
                try:
                    ext_rts1 = numpy.roots(numpy_array)
                    rts = []
                    for rt in ext_rts1:
                        rts.append(CDF(rt))
                    rts.sort()
                    ext_rts = rts
                except (ValueError, LinAlgError):
                    if algorithm == 'either':
                        algorithm = 'pari'
                    else:
                        raise

            if algorithm == 'pari':
                if not input_arbprec:
                    from sage.rings.real_mpfr import RR
                    from sage.rings.cc import CC
                    self = self.change_ring(CC if input_complex else RR)
                ext_rts = self.__pari__().polroots(precision=L.prec())

            if output_complex:
                rts = sort_complex_numbers_for_display([L(root) for root in ext_rts])
            else:
                rts = sorted([L(root.real()) for root in ext_rts if root.imag() == 0])

            rts_mult = []
            j = 0
            while j < len(rts):
                rt = rts[j]
                mult = rts.count(rt)
                rts_mult.append((rt, mult))
                j += mult

            if multiplicities:
                return rts_mult
            else:
                return [rt for (rt, mult) in rts_mult]

        if isinstance(L, sage.rings.abc.SymbolicRing):
            if self.degree() == 2:
                from sage.misc.functional import sqrt
                from sage.symbolic.constants import I
                coeffs = self.list()
                D = coeffs[1]*coeffs[1] - 4*coeffs[0]*coeffs[2]
                l = None
                if D > 0:
                    l = [((-coeffs[1]-sqrt(D))/2/coeffs[2], 1),
                         ((-coeffs[1]+sqrt(D))/2/coeffs[2], 1)]
                elif D < 0:
                    l = [((-coeffs[1]-I*sqrt(-D))/2/coeffs[2], 1),
                         ((-coeffs[1]+I*sqrt(-D))/2/coeffs[2], 1)]
                elif D == 0:
                    l = [(-coeffs[1]/2/coeffs[2], 2)]
                if l:
                    if multiplicities:
                        return l
                    else:
                        return [val for val,m in l]
            from sage.symbolic.ring import SR
            vname = 'do_not_use_this_name_in_a_polynomial_coefficient'
            var = SR(vname)
            expr = self(var)
            rts = expr.solve(var,
                             explicit_solutions=True,
                             multiplicities=multiplicities)
            if multiplicities:
                return [(rt.rhs(), mult) for rt, mult in zip(*rts)]
            else:
                return [rt.rhs() for rt in rts]

        if L != K or isinstance(L, sage.rings.abc.AlgebraicField_common):
            # So far, the only "special" implementations are for real
            # and complex root isolation and for p-adic factorization
            if (is_IntegerRing(K) or is_RationalField(K)
                or isinstance(K, sage.rings.abc.AlgebraicRealField)) and \
                isinstance(L, (sage.rings.abc.AlgebraicRealField, sage.rings.abc.RealIntervalField)):

                from sage.rings.polynomial.real_roots import real_roots

                if isinstance(L, sage.rings.abc.AlgebraicRealField):
                    rts = real_roots(self, retval='algebraic_real')
                else:
                    diam = ~(ZZ(1) << L.prec())
                    rts1 = real_roots(self, retval='interval', max_diameter=diam)

                    # We (essentially) promise in the docstring above
                    # that returned intervals will be at least the precision
                    # of the given ring.  But real_roots() does not guarantee
                    # this; for instance, if it returns exactly zero,
                    # it may return this with a low-precision
                    # RealIntervalFieldElement.

                    rts = []
                    for (rt, mult) in rts1:
                        if rt.prec() < L.prec():
                            rt = L(rt)
                        rts.append((rt, mult))

                if multiplicities:
                    return rts
                else:
                    return [rt for (rt, mult) in rts]

            if (is_IntegerRing(K) or is_RationalField(K)
                or isinstance(K, sage.rings.abc.AlgebraicField_common) or input_gaussian) and \
                isinstance(L, (sage.rings.abc.ComplexIntervalField, sage.rings.abc.AlgebraicField_common)):

                from sage.rings.polynomial.complex_roots import complex_roots

                if isinstance(L, sage.rings.abc.ComplexIntervalField):
                    rts = complex_roots(self, min_prec=L.prec())
                elif isinstance(L, sage.rings.abc.AlgebraicField):
                    rts = complex_roots(self, retval='algebraic')
                else:
                    rts = complex_roots(self, retval='algebraic_real')

                if multiplicities:
                    return rts
                else:
                    return [rt for (rt, mult) in rts]

            if output_fp and output_complex and not input_gaussian:
                # If we want the complex roots, and the input is not
                # floating point, we convert to a real polynomial
                # (except when the input coefficients are Gaussian rationals).
                if isinstance(L, sage.rings.abc.ComplexDoubleField):
                    real_field = RDF
                else:
                    from sage.rings.real_mpfr import RealField
                    real_field = RealField(L.prec())

                return self.change_ring(real_field).roots(ring=L, multiplicities=multiplicities, algorithm=algorithm)
            elif isinstance(L, (sage.rings.abc.pAdicRing, sage.rings.abc.pAdicField)) and L.absolute_degree() == 1:
                p = L.prime()
                n = L.precision_cap()
                try:
                    F = self.factor_padic(p, n)
                except AttributeError:
                    pass
                else:
                    return self.change_ring(L)._roots_from_factorization(F, multiplicities)

            try:
                self_L = self.change_ring(L)
            except (TypeError, ValueError):
                if L.is_exact() and L.is_subring(K):
                    return self._roots_in_subring(L, multiplicities, algorithm)
                else:
                    raise

            return self_L.roots(multiplicities=multiplicities, algorithm=algorithm)

        try:
            if K.is_integral_domain():
                if not K.is_field():
                    try:
                        # get rid of the content of self since we don't need it
                        # and we really don't want to factor it if it's a huge
                        # integer
                        c = self.content_ideal().gen()
                        self = self//c
                    except (AttributeError, NotImplementedError, TypeError):
                        pass
                return self._roots_from_factorization(self.factor(), multiplicities)
            else:
                raise NotImplementedError
        except NotImplementedError:
            if K.is_finite():
                if multiplicities:
                    raise NotImplementedError("root finding with multiplicities for this polynomial not implemented (try the multiplicities=False option)")
                elif isinstance(K, sage.rings.abc.IntegerModRing):
                    # handling via the chinese remainders theorem
                    N = K.cardinality()
                    primes = N.prime_divisors()
                    residue_roots = []
                    for p in primes:
                        local_self = self.change_ring(GF(p))
                        local_roots = local_self.roots(multiplicities=False)
                        residue_roots.append([a.lift() for a in local_roots])
                    result = []
                    P = ZZ.prod(primes)
                    for res in cartesian_product_iterator(residue_roots):
                        lifted = crt(list(res), primes)
                        candidate = lifted
                        for k in range(N // P):
                            if not self(candidate):
                                result.append(K(candidate))
                            candidate += P
                    return result
                else:
                    return [a for a in K if not self(a)]

            raise NotImplementedError("root finding for this polynomial not implemented")

    def _roots_from_factorization(self, F, multiplicities):
        """
        Given a factorization ``F`` of the polynomial ``self``, return
        the roots of ``self``.

        EXAMPLES::

            sage: R.<x> = ZZ[]
            sage: pol = 20*x^3 - 50*x^2 + 20*x
            sage: F = pol.factor(); F                                                   # needs sage.libs.pari
            2 * 5 * (x - 2) * x * (2*x - 1)
            sage: pol._roots_from_factorization(F, multiplicities=True)                 # needs sage.libs.pari
            [(2, 1), (0, 1)]
            sage: pol.change_ring(QQ)._roots_from_factorization(F, multiplicities=False)            # needs sage.libs.pari
            [2, 0, 1/2]
        """
        seq = []
        K = self._parent.base_ring()
        for fac in F:
            g = fac[0]
            if g.degree() == 1:
                try:
                    # We need to check that this root is actually in K;
                    # otherwise we'd return roots in the fraction field of K.
                    rt = K(-g[0] / g[1])
                except (ValueError, ArithmeticError, TypeError):
                    pass
                else:
                    if multiplicities:
                        seq.append((rt,fac[1]))
                    else:
                        seq.append(rt)
        return seq

    def _roots_in_subring(self, L, multiplicities, algorithm):
        r"""
        Helper method for :meth:`roots` that filters the roots belonging to
        a subring of the base ring.

        TESTS::

            sage: Pols.<n> = QQ[]
            sage: pol = (n - 1/2)^2 * (n - 1)^2 * (n - 2)
            sage: rts = pol.roots(ZZ, multiplicities=False); rts                        # needs sage.libs.pari
            [2, 1]
            sage: rts[0].parent()                                                       # needs sage.libs.pari
            Integer Ring

            sage: Pols_x.<x> = QQ[]
            sage: Pols_xy.<y> = Pols_x[]
            sage: ((y - 1)*(y - x))._roots_in_subring(QQ, True, None)                   # needs sage.libs.singular
            [(1, 1)]
        """
        K = self._parent.base_ring()
        sec = K.coerce_map_from(L).section()
        if sec is None:
            raise NotImplementedError("embedding of {} into {} has no implemented section", L, K)
        rts_K = self.roots(multiplicities=multiplicities, algorithm=algorithm)
        if not multiplicities:
            rts_K = [(rt, None) for rt in rts_K]
        rts_L = []
        for xK, mult in rts_K:
            try:
                xL = sec(xK)
            except (TypeError, ValueError):
                continue
            rts_L.append((xL, mult))
        if multiplicities:
            return rts_L
        else:
            return [rt for (rt, _) in rts_L]

    def real_roots(self):
        """
        Return the real roots of this polynomial, without multiplicities.

        Calls ``self.roots(ring=RR)``, unless this is a polynomial with
        floating-point real coefficients, in which case it calls
        ``self.roots()``.

        EXAMPLES::

            sage: x = polygen(ZZ)
            sage: (x^2 - x - 1).real_roots()                                            # needs sage.libs.pari sage.rings.real_mpfr
            [-0.618033988749895, 1.61803398874989]

        TESTS::

            sage: x = polygen(RealField(100))                                           # needs sage.libs.pari sage.rings.real_mpfr
            sage: (x^2 - x - 1).real_roots()[0].parent()                                # needs sage.libs.pari sage.rings.real_mpfr
                Real Field with 100 bits of precision
            sage: x = polygen(RDF)
            sage: (x^2 - x - 1).real_roots()[0].parent()                                # needs numpy
            Real Double Field

            sage: x = polygen(ZZ,'x'); v = (x^2 - x - 1).real_roots()                   # needs sage.libs.pari sage.rings.real_mpfr
            sage: v[0].parent() is RR                                                   # needs sage.libs.pari sage.rings.real_mpfr
            True
        """
        K = self.base_ring()
        if isinstance(K, (sage.rings.abc.RealField, sage.rings.abc.RealDoubleField)):
            return self.roots(multiplicities=False)

        from sage.rings.real_mpfr import RR

        return self.roots(ring=RR, multiplicities=False)

    def complex_roots(self):
        """
        Return the complex roots of this polynomial, without
        multiplicities.

        Calls ``self.roots(ring=CC)``, unless this is a polynomial with
        floating-point coefficients, in which case it is uses the
        appropriate precision from the input coefficients.

        EXAMPLES::

            sage: # needs sage.libs.pari sage.rings.real_mpfr
            sage: x = polygen(ZZ)
            sage: (x^3 - 1).complex_roots()   # note: low order bits slightly different on ppc.
            [1.00000000000000,
             -0.500000000000000 - 0.86602540378443...*I,
             -0.500000000000000 + 0.86602540378443...*I]

        TESTS::

            sage: # needs sage.libs.pari sage.rings.real_mpfr
            sage: x = polygen(RR)
            sage: (x^3 - 1).complex_roots()[0].parent()
            Complex Field with 53 bits of precision

            sage: x = polygen(RDF)
            sage: (x^3 - 1).complex_roots()[0].parent()                                 # needs numpy
            Complex Double Field

            sage: x = polygen(RealField(200))                                           # needs sage.rings.real_mpfr
            sage: (x^3 - 1).complex_roots()[0].parent()                                 # needs sage.rings.real_mpfr
            Complex Field with 200 bits of precision

            sage: x = polygen(CDF)                                                      # needs sage.rings.complex_double
            sage: (x^3 - 1).complex_roots()[0].parent()                                 # needs numpy sage.rings.complex_double
            Complex Double Field


            sage: # needs sage.rings.real_mpfr
            sage: x = polygen(ComplexField(200))
            sage: (x^3 - 1).complex_roots()[0].parent()
            Complex Field with 200 bits of precision
            sage: x = polygen(ZZ,'x'); v=(x^2-x-1).complex_roots()
            sage: v[0].parent() is CC
            True
        """
        K = self.base_ring()
        if isinstance(K, sage.rings.abc.RealField):
            from sage.rings.complex_mpfr import ComplexField
            return self.roots(ring=ComplexField(K.prec()), multiplicities=False)
        if isinstance(K, sage.rings.abc.RealDoubleField):
            from sage.rings.complex_double import CDF
            return self.roots(ring=CDF, multiplicities=False)
        if isinstance(K, (sage.rings.abc.ComplexField, sage.rings.abc.ComplexDoubleField)):
            return self.roots(multiplicities=False)
        from sage.rings.cc import CC
        return self.roots(ring=CC, multiplicities=False)

    def number_of_roots_in_interval(self, a=None, b=None):
        r"""
        Return the number of roots of this polynomial in the interval
        `[a,b]`, counted without multiplicity. The endpoints `a`, `b` default to
        ``-Infinity``, ``Infinity`` (which are also valid input values).

        Calls the PARI routine :pari:`polsturm`.

        Note that as of version 2.8, PARI includes the left endpoint
        of the interval (and no longer uses Sturm's algorithm on exact
        inputs). :pari:`polsturm` requires a polynomial with real
        coefficients; in case PARI returns an error, we try again
        after taking the GCD of ``self`` with its complex conjugate.

        EXAMPLES::

            sage: # needs sage.libs.pari
            sage: R.<x> = PolynomialRing(ZZ)
            sage: pol = (x - 1)^2 * (x - 2)^2 * (x - 3)
            sage: pol.number_of_roots_in_interval(1, 2)
            2
            sage: pol.number_of_roots_in_interval(1.01, 2)
            1
            sage: pol.number_of_roots_in_interval(None, 2)
            2
            sage: pol.number_of_roots_in_interval(1, Infinity)
            3
            sage: pol.number_of_roots_in_interval()
            3
            sage: pol = (x - 1) * (x - 2) * (x - 3)

            sage: # needs sage.libs.pari sage.rings.real_mpfr
            sage: pol2 = pol.change_ring(CC)
            sage: pol2.number_of_roots_in_interval()
            3
            sage: R.<x> = PolynomialRing(CC)
            sage: pol = (x - 1) * (x - CC(I))
            sage: pol.number_of_roots_in_interval(0, 2)
            1

        TESTS::

            sage: # needs sage.libs.pari
            sage: R.<x> = PolynomialRing(ZZ)
            sage: pol = (x - 1)^2 * (x - 2)^2 * (x - 3)
            sage: pol.number_of_roots_in_interval(1, 2)
            2
            sage: pol = chebyshev_T(5,x)
            sage: pol.number_of_roots_in_interval(-1, 2)
            5
            sage: pol.number_of_roots_in_interval(0, 2)
            3

        """
        pol = self // self.gcd(self.derivative())  # squarefree part
        if a is None:
            a1 = -infinity.infinity
        else:
            a1 = a
        if b is None:
            b1 = infinity.infinity
        else:
            b1 = b
        try:
            return pari(pol).polsturm([a1, b1])
        except PariError:
            # Take GCD with the conjugate, to extract the maximum factor
            # with real coefficients.
            pol2 = pol.gcd(pol.map_coefficients(lambda z: z.conjugate()))
            return pari(pol2).polsturm([a1, b1])

    def number_of_real_roots(self):
        r"""
        Return the number of real roots of this polynomial, counted
        without multiplicity.

        EXAMPLES::

            sage: # needs sage.libs.pari
            sage: R.<x> = PolynomialRing(ZZ)
            sage: pol = (x - 1)^2 * (x - 2)^2 * (x - 3)
            sage: pol.number_of_real_roots()
            3
            sage: pol = (x - 1) * (x - 2) * (x - 3)

            sage: # needs sage.libs.pari sage.rings.real_mpfr
            sage: pol2 = pol.change_ring(CC)
            sage: pol2.number_of_real_roots()
            3
            sage: R.<x> = PolynomialRing(CC)
            sage: pol = (x - 1) * (x - CC(I))
            sage: pol.number_of_real_roots()
            1
        """
        return self.number_of_roots_in_interval()

    def all_roots_in_interval(self, a=None, b=None):
        r"""
        Return ``True`` if the roots of this polynomial are all real and
        contained in the given interval.

        EXAMPLES::

            sage: # needs sage.libs.pari
            sage: R.<x> = PolynomialRing(ZZ)
            sage: pol = (x - 1)^2 * (x - 2)^2 * (x - 3)
            sage: pol.all_roots_in_interval(1, 3)
            True
            sage: pol.all_roots_in_interval(1.01, 3)
            False
            sage: pol = chebyshev_T(5, x)
            sage: pol.all_roots_in_interval(-1, 1)
            True
            sage: pol = chebyshev_T(5, x/2)
            sage: pol.all_roots_in_interval(-1, 1)
            False
            sage: pol.all_roots_in_interval()
            True
        """
        pol = self // self.gcd(self.derivative())
        return pol.number_of_roots_in_interval(a, b) == pol.degree()

    def is_real_rooted(self):
        r"""
        Return ``True`` if the roots of this polynomial are all real.

        EXAMPLES::

            sage: # needs sage.libs.pari
            sage: R.<x> = PolynomialRing(ZZ)
            sage: pol = chebyshev_T(5, x)
            sage: pol.is_real_rooted()
            True
            sage: pol = x^2 + 1
            sage: pol.is_real_rooted()
            False
        """
        return self.all_roots_in_interval()

    def reciprocal_transform(self, R=1, q=1):
        r"""
        Transform a general polynomial into a self-reciprocal polynomial.

        The input `Q` and output `P` satisfy the relation

        .. MATH::

            P(x) = Q(x + q/x) x^{\deg(Q)} R(x).

        In this relation, `Q` has all roots in the real interval
        `[-2\sqrt{q}, 2\sqrt{q}]` if and only if `P` has all roots on the
        circle `|x| = \sqrt{q}` and `R` divides `x^2-q`.

        .. SEEALSO::

            The inverse operation is :meth:`trace_polynomial`.

        INPUT:

        - ``R`` -- polynomial
        - ``q`` -- scalar (default: `1`)

        EXAMPLES::

            sage: pol.<x> = PolynomialRing(Rationals())
            sage: u = x^2 + x - 1
            sage: u.reciprocal_transform()
            x^4 + x^3 + x^2 + x + 1
            sage: u.reciprocal_transform(R=x-1)
            x^5 - 1
            sage: u.reciprocal_transform(q=3)
            x^4 + x^3 + 5*x^2 + 3*x + 9
        """
        S = self.parent()
        x = S.gen()
        return S(x**(self.degree()) * self(x + q/x)) * R

    def trace_polynomial(self):
        r"""
        Compute the trace polynomial and cofactor.

        The input `P` and output `Q` satisfy the relation

        .. MATH::

            P(x) = Q(x + q/x) x^{\deg(Q)} R(x).

        In this relation, `Q` has all roots in the real interval
        `[-2\sqrt{q}, 2\sqrt{q}]` if and only if `P` has all roots on the
        circle `|x| = \sqrt{q}` and `R` divides `x^2-q`.  We thus require
        that the base ring of this polynomial have a coercion to the real
        numbers.

        .. SEEALSO::

            The inverse operation is :meth:`reciprocal_transform`.

        OUTPUT:

        - ``Q`` -- trace polynomial
        - ``R`` -- cofactor
        - ``q`` -- scaling factor

        EXAMPLES::

            sage: pol.<x> = PolynomialRing(Rationals())
            sage: u = x^5 - 1; u.trace_polynomial()
            (x^2 + x - 1, x - 1, 1)
            sage: u = x^4 + x^3 + 5*x^2 + 3*x + 9
            sage: u.trace_polynomial()
            (x^2 + x - 1, 1, 3)

        We check that this function works for rings
        that have a coercion to the reals::

            sage: # needs sage.rings.number_field
            sage: K.<a> = NumberField(x^2 - 2, embedding=1.4)
            sage: u = x^4 + a*x^3 + 3*x^2 + 2*a*x + 4
            sage: u.trace_polynomial()
            (x^2 + a*x - 1, 1, 2)
            sage: (u*(x^2-2)).trace_polynomial()
            (x^2 + a*x - 1, x^2 - 2, 2)
            sage: (u*(x^2-2)^2).trace_polynomial()
            (x^4 + a*x^3 - 9*x^2 - 8*a*x + 8, 1, 2)
            sage: (u*(x^2-2)^3).trace_polynomial()
            (x^4 + a*x^3 - 9*x^2 - 8*a*x + 8, x^2 - 2, 2)
            sage: u = x^4 + a*x^3 + 3*x^2 + 4*a*x + 16
            sage: u.trace_polynomial()
            (x^2 + a*x - 5, 1, 4)
            sage: (u*(x-2)).trace_polynomial()
            (x^2 + a*x - 5, x - 2, 4)
            sage: (u*(x+2)).trace_polynomial()
            (x^2 + a*x - 5, x + 2, 4)

        TESTS:

        Check that :issue:`28395` is fixed::

            sage: P.<t> = QQ[]
            sage: u = t^4 + 3*t^2 + 1
            sage: u.trace_polynomial()
            (t^2 + 1, 1, 1)
        """
        S = self.parent()
        A = S.base_ring()
        x = S.gen()
        if self.get_coeff_c(0) == 0:
            raise ValueError("Polynomial not self-reciprocal")
        d = self.degree()
        # previous if statement implies d >= 0
        val = self.get_unsafe(0) / self.get_unsafe(d)
        sg = val.sign()
        try:
            q = A(abs(val)**(2/d))
        except (TypeError, ValueError):
            raise ValueError("Polynomial not self-reciprocal")
        for i in range(d//2 + 1):
            if self.get_unsafe(d - i) != sg * self.get_unsafe(i) / q**(d/2-i):
                raise ValueError("Polynomial not self-reciprocal")
        Q = self
        if sg == -1 and Q.degree() % 2 == 0:
            cofactor = x**2 - q
        elif sg == -1:
            cofactor = x - q.sqrt()
        elif Q.degree() % 2:
            cofactor = x + q.sqrt()
        else:
            cofactor = S.one()
        Q //= cofactor
        coeffs = []
        m = Q.degree() // 2
        for i in reversed(range(m + 1)):
            coeffs.insert(0, Q[2*i]) # Note: degree of Q may be less than 2*i
            Q = (Q % (x**2 + q)**i) // x
        return S(coeffs), cofactor, q

    def is_weil_polynomial(self, return_q=False):
        r"""
        Return ``True`` if this is a Weil polynomial.

        This polynomial must have rational or integer coefficients.

        INPUT:

        - ``self`` -- polynomial with rational or integer coefficients

        - ``return_q`` -- (default ``False``) if ``True``, return a second value `q`
          which is the prime power with respect to which this is `q`-Weil,
          or 0 if there is no such value.

        EXAMPLES::

            sage: polRing.<x> = PolynomialRing(Rationals())
            sage: P0 = x^4 + 5*x^3 + 15*x^2 + 25*x + 25
            sage: P1 = x^4 + 25*x^3 + 15*x^2 + 5*x + 25
            sage: P2 = x^4 + 5*x^3 + 25*x^2 + 25*x + 25
            sage: P0.is_weil_polynomial(return_q=True)                                  # needs sage.libs.pari
            (True, 5)
            sage: P0.is_weil_polynomial(return_q=False)                                 # needs sage.libs.pari
            True
            sage: P1.is_weil_polynomial(return_q=True)
            (False, 0)
            sage: P1.is_weil_polynomial(return_q=False)
            False
            sage: P2.is_weil_polynomial()                                               # needs sage.libs.pari
            False

        .. SEEALSO::

            Polynomial rings have a method :meth:`weil_polynomials` to compute sets of Weil
            polynomials. This computation uses the iterator
            :class:`sage.rings.polynomial.weil.weil_polynomials.WeilPolynomials`.

        TESTS:

        Check that :issue:`28395` is fixed::

            sage: P.<t> = QQ[]
            sage: u = t^10 + 4*t^9 + 8*t^8 + 18*t^7 + 81*t^6 + 272*t^5 + 567*t^4 + 882*t^3 + 2744*t^2 + 9604*t + 16807
            sage: u.is_weil_polynomial()                                                # needs sage.libs.pari
            True

        AUTHORS:

        David Zureick-Brown (2017-10-01)
        """
        from sage.rings.rational_field import QQ
        if not QQ.has_coerce_map_from(self.base_ring()):
            raise NotImplementedError
        polRing = self.parent()
        x = polRing.gen()
        # the following is the polynomial whose roots are the squares
        # of the roots of self.
        Q = polRing(list(self(x)*self(-x))[::2])
        try:
            Q, _, q = Q.trace_polynomial()
        except ValueError:
            b = False
        else:
            b = Q.all_roots_in_interval(-2*q.sqrt(), 2*q.sqrt())
        if return_q:
            return (b, self.base_ring()(q.sqrt())) if b else (b, 0)
        else:
            return b

    def is_lorentzian(self, explain=False):
        r"""
        Return ``True`` if this is a Lorentzian polynomial.

        A univariate real polynomial is Lorentzian if and only if it is a
        monomial with positive coefficient, or zero.  The definition is more
        involved for multivariate real polynomials.

        INPUT:

        - ``explain`` -- boolean (default: ``False``); if ``True``
          return a tuple whose first element is the boolean result of the test,
          and the second element is a string describing the reason the test failed,
          or ``None`` if the test succeeded

        EXAMPLES::

            sage: P.<x> = QQ[]
            sage: p1 = x^2
            sage: p1.is_lorentzian()
            True
            sage: p2 = 1 + x^2
            sage: p2.is_lorentzian()
            False
            sage: p3 = P.zero()
            sage: p3.is_lorentzian()
            True
            sage: p4 = -2*x^3
            sage: p4.is_lorentzian()
            False

        It is an error to check if a polynomial is Lorentzian if its base ring
        is not a subring of the real numbers, as the notion is not defined in
        this case::

            sage: # needs sage.rings.real_mpfr
            sage: Q.<y> = CC[]
            sage: q = y^2
            sage: q.is_lorentzian()
            Traceback (most recent call last):
            ...
            NotImplementedError: is_lorentzian only implemented for real polynomials

        The method can give a reason for a polynomial failing to be Lorentzian::

            sage: p = x^2 + 2*x
            sage: p.is_lorentzian(explain=True)
            (False, 'inhomogeneous')

        REFERENCES:

        For full definitions and related discussion, see [BrHu2019]_ and
        [HMMS2019]_.
        """
        from sage.rings.polynomial.polynomial_ring_constructor import PolynomialRing

        R = PolynomialRing(self.base_ring(), 1, [self.variable_name()])
        return R(self).is_lorentzian(explain=explain)

    def variable_name(self):
        """
        Return name of variable used in this polynomial as a string.

        OUTPUT: string

        EXAMPLES::

            sage: R.<t> = QQ[]
            sage: f = t^3 + 3/2*t + 5
            sage: f.variable_name()
            't'
        """
        return self._parent.variable_name()

    @coerce_binop
    def xgcd(self, other):
        r"""
        Return an extended gcd of this polynomial and ``other``.

        INPUT:

        - ``other`` -- a polynomial in the same ring as this polynomial

        OUTPUT:

        A tuple ``(r, s, t)`` where ``r`` is a greatest common divisor
        of this polynomial and ``other``, and ``s`` and ``t`` are such
        that ``r = s*self + t*other`` holds.

        .. NOTE::

            The actual algorithm for computing the extended gcd depends on the
            base ring underlying the polynomial ring. If the base ring defines
            a method :meth:`_xgcd_univariate_polynomial`, then this method will be
            called (see examples below).

        EXAMPLES::

            sage: # needs sage.rings.number_field
            sage: R.<x> = QQbar[]
            sage: (2*x^2).gcd(2*x)
            x
            sage: R.zero().gcd(0)
            0
            sage: (2*x).gcd(0)
            x

        One can easily add xgcd functionality to new rings by providing a
        method :meth:`_xgcd_univariate_polynomial`::

            sage: R.<x> = QQ[]
            sage: S.<y> = R[]
            sage: h1 = y*x
            sage: h2 = y^2*x^2
            sage: h1.xgcd(h2)
            Traceback (most recent call last):
            ...
            NotImplementedError: Univariate Polynomial Ring in x over Rational Field
            does not provide an xgcd implementation for univariate polynomials
            sage: T.<x,y> = QQ[]
            sage: def poor_xgcd(f, g):
            ....:     ret = S(T(f).gcd(g))
            ....:     if ret == f: return ret, S.one(), S.zero()
            ....:     if ret == g: return ret, S.zero(), S.one()
            ....:     raise NotImplementedError
            sage: R._xgcd_univariate_polynomial = poor_xgcd
            sage: h1.xgcd(h2)
            (x*y, 1, 0)
            sage: del R._xgcd_univariate_polynomial

        """
        if hasattr(self.base_ring(), '_xgcd_univariate_polynomial'):
            return self.base_ring()._xgcd_univariate_polynomial(self, other)
        else:
            raise NotImplementedError("%s does not provide an xgcd implementation for univariate polynomials"%self.base_ring())

    def rational_reconstruction(self, m, n_deg=None, d_deg=None):
        r"""
        Return a tuple of two polynomials ``(n, d)``
        where ``self * d`` is congruent to ``n`` modulo ``m`` and
        ``n.degree() <= n_deg`` and ``d.degree() <= d_deg``.

        INPUT:

        - ``m`` -- a univariate polynomial

        - ``n_deg`` -- (optional) an integer; the default is `\lfloor (\deg(m) - 1)/2 \rfloor`

        - ``d_deg`` -- (optional) an integer; the default is `\lfloor (\deg(m) - 1)/2 \rfloor`

        ALGORITHM:

        The algorithm is based on the extended Euclidean algorithm for the polynomial greatest common divisor.

        EXAMPLES:

        Over `\QQ[z]`::

            sage: z  = PolynomialRing(QQ, 'z').gen()
            sage: p = -z**16 - z**15 - z**14 + z**13 + z**12 + z**11 - z**5 - z**4 - z**3 + z**2 + z + 1
            sage: m = z**21
            sage: n, d = p.rational_reconstruction(m); n, d
            (z^4 + 2*z^3 + 3*z^2 + 2*z + 1,
             z^10 + z^9 + z^8 + z^7 + z^6 + z^5 + z^4 + z^3 + z^2 + z + 1)
            sage: ((p*d - n) % m).is_zero()
            True

        Over `\ZZ[z]`::

            sage: z  = PolynomialRing(ZZ, 'z').gen()
            sage: p = -z**16 - z**15 - z**14 + z**13 + z**12 + z**11 - z**5 - z**4 - z**3 + z**2 + z + 1
            sage: m = z**21
            sage: n, d = p.rational_reconstruction(m); n, d
            (z^4 + 2*z^3 + 3*z^2 + 2*z + 1,
             z^10 + z^9 + z^8 + z^7 + z^6 + z^5 + z^4 + z^3 + z^2 + z + 1)
            sage: ((p*d - n) % m).is_zero()
            True

        Over an integral domain, ``d`` might not be monic::

            sage: P = PolynomialRing(ZZ, 'x')
            sage: x = P.gen()
            sage: p = 7*x^5 - 10*x^4 + 16*x^3 - 32*x^2 + 128*x + 256
            sage: m = x^5
            sage: n, d = p.rational_reconstruction(m, 3, 2); n, d
            (-32*x^3 + 384*x^2 + 2304*x + 2048, 5*x + 8)
            sage: ((p*d - n) % m).is_zero()
            True
            sage: n, d = p.rational_reconstruction(m, 4, 0); n, d
            (-10*x^4 + 16*x^3 - 32*x^2 + 128*x + 256, 1)
            sage: ((p*d - n) % m).is_zero()
            True

        Over `\QQ(t)[z]`::

            sage: P = PolynomialRing(QQ, 't')
            sage: t = P.gen()
            sage: Pz = PolynomialRing(P.fraction_field(), 'z')
            sage: z = Pz.gen()
            sage: # p = (1 + t^2*z + z^4) / (1 - t*z)
            sage: p = (1 + t^2*z + z^4)*(1 - t*z).inverse_mod(z^9)
            sage: m = z^9
            sage: n, d = p.rational_reconstruction(m); n, d
            (-1/t*z^4 - t*z - 1/t, z - 1/t)
            sage: ((p*d - n) % m).is_zero()
            True
            sage: w = PowerSeriesRing(P.fraction_field(), 'w').gen()
            sage: n = -10*t^2*z^4 + (-t^2 + t - 1)*z^3 + (-t - 8)*z^2 + z + 2*t^2 - t
            sage: d = z^4 + (2*t + 4)*z^3 + (-t + 5)*z^2 + (t^2 + 2)*z + t^2 + 2*t + 1
            sage: prec = 9
            sage: x = n.subs(z=w)/d.subs(z=w) + O(w^prec)
            sage: nc, dc = Pz(x.list()).rational_reconstruction(z^prec)
            sage: (nc, dc) == (n, d)
            True

        Over `\QQ[t][z]`::

            sage: P = PolynomialRing(QQ, 't')
            sage: t = P.gen()
            sage: z = PolynomialRing(P, 'z').gen()
            sage: # p = (1 + t^2*z + z^4) / (1 - t*z) mod z^9
            sage: p = (1 + t^2*z + z^4) * sum((t*z)**i for i in range(9))
            sage: m = z^9
            sage: n, d = p.rational_reconstruction(m,); n, d
            (-z^4 - t^2*z - 1, t*z - 1)
            sage: ((p*d - n) % m).is_zero()
            True

        Over `\QQ_5`::

            sage: # needs sage.rings.padics
            sage: x = PolynomialRing(Qp(5), 'x').gen()
            sage: p = 4*x^5 + 3*x^4 + 2*x^3 + 2*x^2 + 4*x + 2
            sage: m = x^6
            sage: n, d = p.rational_reconstruction(m, 3, 2)
            sage: ((p*d - n) % m).is_zero()
            True

        Can also be used to obtain known Padé approximations::

            sage: z = PowerSeriesRing(QQ, 'z').gen()
            sage: P = PolynomialRing(QQ, 'x')
            sage: x = P.gen()
            sage: p = P(z.exp().list())
            sage: m = x^5
            sage: n, d = p.rational_reconstruction(m, 4, 0); n, d
            (1/24*x^4 + 1/6*x^3 + 1/2*x^2 + x + 1, 1)
            sage: ((p*d - n) % m).is_zero()
            True
            sage: m = x^3
            sage: n, d = p.rational_reconstruction(m, 1, 1); n, d
            (-x - 2, x - 2)
            sage: ((p*d - n) % m).is_zero()
            True
            sage: p = P(log(1-z).list())
            sage: m = x^9
            sage: n, d = p.rational_reconstruction(m, 4, 4); n, d
            (25/6*x^4 - 130/3*x^3 + 105*x^2 - 70*x, x^4 - 20*x^3 + 90*x^2 - 140*x + 70)
            sage: ((p*d - n) % m).is_zero()
            True
            sage: p = P(sqrt(1+z).list())
            sage: m = x^6
            sage: n, d = p.rational_reconstruction(m, 3, 2); n, d
            (1/6*x^3 + 3*x^2 + 8*x + 16/3, x^2 + 16/3*x + 16/3)
            sage: ((p*d - n) % m).is_zero()
            True
            sage: p = P((2*z).exp().list())
            sage: m = x^7
            sage: n, d = p.rational_reconstruction(m, 3, 3); n, d
            (-x^3 - 6*x^2 - 15*x - 15, x^3 - 6*x^2 + 15*x - 15)
            sage: ((p*d - n) % m).is_zero()
            True

        Over `\RR[z]`::

            sage: # needs sage.rings.real_mpfr
            sage: z = PowerSeriesRing(RR, 'z').gen()
            sage: P = PolynomialRing(RR, 'x')
            sage: x = P.gen()
            sage: p = P((2*z).exp().list())
            sage: m = x^7
            sage: n, d = p.rational_reconstruction(m, 3, 3); n, d  # absolute tolerance 1e-10
            (-x^3 - 6.0*x^2 - 15.0*x - 15.0, x^3 - 6.0*x^2 + 15.0*x - 15.0)

        .. SEEALSO::

            * :mod:`sage.matrix.berlekamp_massey`,
            * :meth:`sage.rings.polynomial.polynomial_zmod_flint.Polynomial_zmod_flint.rational_reconstruction`
        """
        P = self.parent()
        if not P.base_ring().is_field():
            if not P.base_ring().is_integral_domain():
                raise NotImplementedError("rational_reconstruction() "
                        "is only implemented when the base ring is a field "
                        "or a integral domain, "
                        "a workaround is to do a multimodular approach")
            Pf = P.base_extend(P.base_ring().fraction_field())
            sF = Pf(self)
            mF = Pf(m)
            n, d = sF.rational_reconstruction(mF, n_deg, d_deg)
            l = lcm([n.denominator(), d.denominator()])
            n *= l
            d *= l
            return P(n), P(d)

        # n and d are unique if m.degree() > (n.degree() + d.degree())
        if n_deg is None:
            n_deg = (m.degree() - 1) // 2
        if d_deg is None:
            d_deg = (m.degree() - 1) // 2

        if n_deg < 0 or d_deg < 0:
            raise ValueError("the degree bounds "
                    "n_deg and d_deg should be positive")

        #XGCD until degree the degree of t1 surpasses the degree of n
        s0 = P(0)
        t0 = P(1)
        s1 = P(m)
        t1 = self.mod(s1)

        while n_deg < t1.degree() and t1 != 0:
            q, r1 = s1.quo_rem(t1)
            r0 = s0 - q*t0
            s0 = t0
            s1 = t1
            t0 = r0
            t1 = r1

        assert t0 != 0
        if d_deg < t0.degree():
            raise ValueError("could not complete rational reconstruction")

        # make the denominator monic
        c = t0.leading_coefficient()
        t0 = t0.monic()
        t1 = t1 / c
        return t1, t0

    rational_reconstruct = deprecated_function_alias(12696, rational_reconstruction)

    def variables(self):
        """
        Return the tuple of variables occurring in this polynomial.

        EXAMPLES::

            sage: R.<x> = QQ[]
            sage: x.variables()
            (x,)

        A constant polynomial has no variables.

        ::

            sage: R(2).variables()
            ()
        """
        if self.is_constant():
            return ()
        else:
            return self._parent.gens()

    def args(self):
        """
        Return the generator of this polynomial ring, which is the (only)
        argument used when calling self.

        EXAMPLES::

            sage: R.<x> = QQ[]
            sage: x.args()
            (x,)

        A constant polynomial has no variables, but still takes a single
        argument.

        ::

            sage: R(2).args()
            (x,)
        """
        return self._parent.gens()

    def valuation(self, p=None):
        r"""
        If `f = a_r x^r + a_{r+1}x^{r+1} + \cdots`, with
        `a_r` nonzero, then the valuation of `f` is
        `r`. The valuation of the zero polynomial is
        `\infty`.

        If a prime (or non-prime) `p` is given, then the valuation
        is the largest power of `p` which divides ``self``.

        The valuation at `\infty` is ``-self.degree()``.

        EXAMPLES::

            sage: P.<x> = ZZ[]
            sage: (x^2 + x).valuation()
            1
            sage: (x^2 + x).valuation(x + 1)
            1
            sage: (x^2 + 1).valuation()
            0
            sage: (x^3 + 1).valuation(infinity)
            -3
            sage: P(0).valuation()
            +Infinity
        """
        cdef int k
        cdef Polynomial _p

        if not self:
            return infinity.infinity

        if p is None:
            for k from 0 <= k <= self.degree():
                if self.get_unsafe(k):
                    return ZZ(k)
        if isinstance(p, Polynomial):
            _p = self._parent.coerce(p)
        elif p is infinity.infinity:
            return -self.degree()
        elif is_Ideal(p) and p.ring() is self._parent: # eventually need to handle fractional ideals in the fraction field
            if self._parent.base_ring().is_field(): # common case
                _p = p.gen()
            else:
                raise NotImplementedError
        else:
            from sage.rings.fraction_field import is_FractionField
            if is_FractionField(p.parent()) and self._parent.has_coerce_map_from(p.parent().ring()):
                _p = self._parent.coerce(p.parent().ring()(p)) # here we require that p be integral.
            else:
                raise TypeError("The polynomial, p, must have the same parent as self.")

        if _p.degree() == 0:
            raise ArithmeticError("The polynomial, p, must be non-constant.")
        k = -1
        cdef Polynomial rem = self._parent.zero()
        while rem.is_zero():
            self, rem = self.quo_rem(_p)
            k += 1
        return sage.rings.integer.Integer(k)

    def ord(self, p=None):
        r"""
        This is the same as the valuation of ``self`` at `p`. See the
        documentation for :meth:`valuation`.

        EXAMPLES::

            sage: R.<x> = ZZ[]
            sage: (x^2 + x).ord(x + 1)
            1
        """
        return self.valuation(p)

    def add_bigoh(self, prec):
        r"""
        Return the power series of precision at most ``prec`` got by adding
        `O(q^\text{prec})` to self, where `q` is its variable.

        EXAMPLES::

            sage: R.<x> = ZZ[]
            sage: f = 1 + 4*x + x^3
            sage: f.add_bigoh(7)
            1 + 4*x + x^3 + O(x^7)
            sage: f.add_bigoh(2)
            1 + 4*x + O(x^2)
            sage: f.add_bigoh(2).parent()
            Power Series Ring in x over Integer Ring
        """
        return self._parent.completion(self._parent.gen())(self).add_bigoh(prec)

    @cached_method
    def is_irreducible(self):
        r"""
        Return whether this polynomial is irreducible.

        EXAMPLES::

            sage: R.<x> = ZZ[]
            sage: (x^3 + 1).is_irreducible()                                            # needs sage.libs.pari
            False
            sage: (x^2 - 1).is_irreducible()                                            # needs sage.libs.pari
            False
            sage: (x^3 + 2).is_irreducible()                                            # needs sage.libs.pari
            True
            sage: R(0).is_irreducible()
            False

        The base ring does matter:  for example, `2x` is irreducible as a
        polynomial in `\QQ[x]`, but not in `\ZZ[x]`::

            sage: R.<x> = ZZ[]
            sage: R(2*x).is_irreducible()                                               # needs sage.libs.pari
            False
            sage: R.<x> = QQ[]
            sage: R(2*x).is_irreducible()                                               # needs sage.libs.pari
            True

        TESTS::

            sage: # needs sage.rings.number_field
            sage: F.<t> = NumberField(x^2 - 5)
            sage: Fx.<xF> = PolynomialRing(F)
            sage: f = Fx([2*t - 5, 5*t - 10, 3*t - 6, -t, -t + 2, 1])
            sage: f.is_irreducible()
            False
            sage: f = Fx([2*t - 3, 5*t - 10, 3*t - 6, -t, -t + 2, 1])
            sage: f.is_irreducible()
            True

        If the base ring implements `_is_irreducible_univariate_polynomial`,
        then this method gets used instead of the generic algorithm which just
        factors the input::

            sage: R.<x> = QQbar[]                                                       # needs sage.rings.number_field
            sage: hasattr(QQbar, "_is_irreducible_univariate_polynomial")               # needs sage.rings.number_field
            True
            sage: (x^2 + 1).is_irreducible()                                            # needs sage.rings.number_field
            False

        Constants can be irreducible if they are not units::

            sage: R.<x> = ZZ[]
            sage: R(1).is_irreducible()
            False
            sage: R(4).is_irreducible()
            False
            sage: R(5).is_irreducible()
            True

        Check that caching works::

            sage: R.<x> = ZZ[]
            sage: x.is_irreducible()                                                    # needs sage.libs.pari
            True
            sage: x.is_irreducible.cache                                                # needs sage.libs.pari
            True


        """
        if self.is_zero():
            return False
        if self.is_unit():
            return False
        if self.degree() == 0:
            return self.base_ring()(self).is_irreducible()

        B = self.parent().base_ring()
        if hasattr(B, '_is_irreducible_univariate_polynomial'):
            return B._is_irreducible_univariate_polynomial(self)

        F = self.factor()
        if len(F) > 1 or F[0][1] > 1:
            return False
        return True

    def shift(self, n):
        r"""
        Return this polynomial multiplied by the power `x^n`. If
        `n` is negative, terms below `x^n` will be
        discarded. Does not change this polynomial (since polynomials are
        immutable).

        EXAMPLES::

            sage: R.<x> = QQ[]
            sage: p = x^2 + 2*x + 4
            sage: p.shift(0)
             x^2 + 2*x + 4
            sage: p.shift(-1)
             x + 2
            sage: p.shift(-5)
             0
            sage: p.shift(2)
             x^4 + 2*x^3 + 4*x^2

        One can also use the infix shift operator::

            sage: f = x^3 + x
            sage: f >> 2
            x
            sage: f << 2
            x^5 + x^3

        TESTS::

            sage: p = R(0)
            sage: p.shift(3).is_zero()
            True
            sage: p.shift(-3).is_zero()
            True

        AUTHORS:

        - David Harvey (2006-08-06)

        - Robert Bradshaw (2007-04-18): Added support for infix
          operator.
        """
        if n == 0 or self.degree() < 0:
            return self   # safe because immutable.
        if n > 0:
            output = [self.base_ring().zero()] * n
            output.extend(self.coefficients(sparse=False))
            return self._new_generic(output)
        if n < 0:
            if n > self.degree():
                return self._new_generic([])
            else:
                return self._new_generic(self.coefficients(sparse=False)[-int(n):])

    def __lshift__(self, k):
        """
        EXAMPLES::

            sage: R.<x> = ZZ[]
            sage: f = x + 2
            sage: f << 3
            x^4 + 2*x^3
        """
        return self.shift(k)

    def __rshift__(self, k):
        """
        EXAMPLES::

            sage: R.<x> = ZZ[]
            sage: f = x^4 + 2*x^3
            sage: f >> 3
            x + 2
        """
        return self.shift(-k)

    cpdef Polynomial truncate(self, long n) noexcept:
        r"""
        Return the polynomial of degree `< n` which is equivalent
        to self modulo `x^n`.

        EXAMPLES::

            sage: R.<x> = ZZ[]; S.<y> = PolynomialRing(R, sparse=True)
            sage: f = y^3 + x*y - 3*x; f
            y^3 + x*y - 3*x
            sage: f.truncate(2)
            x*y - 3*x
            sage: f.truncate(1)
            -3*x
            sage: f.truncate(0)
            0
        """
        # __getitem__ already returns a polynomial!!
        # We must not have check=False, since 0 must not have _coeffs = [0].
        return <Polynomial>self._parent(self[:n])#, check=False)

    cdef _inplace_truncate(self, long prec) noexcept:
        return self.truncate(prec)

    @cached_method
    def is_squarefree(self):
        """
        Return ``False`` if this polynomial is not square-free, i.e., if there is a
        non-unit `g` in the polynomial ring such that `g^2` divides ``self``.

        .. WARNING::

            This method is not consistent with
            :meth:`.squarefree_decomposition` since the latter does not factor
            the content of a polynomial. See the examples below.

        EXAMPLES::

            sage: R.<x> = QQ[]
            sage: f = (x-1) * (x-2) * (x^2-5) * (x^17-3); f
            x^21 - 3*x^20 - 3*x^19 + 15*x^18 - 10*x^17 - 3*x^4 + 9*x^3 + 9*x^2 - 45*x + 30
            sage: f.is_squarefree()
            True
            sage: (f * (x^2-5)).is_squarefree()
            False

        A generic implementation is available, which relies on gcd
        computations::

            sage: # needs sage.libs.pari
            sage: R.<x> = ZZ[]
            sage: (2*x).is_squarefree()
            True
            sage: (4*x).is_squarefree()
            False
            sage: (2*x^2).is_squarefree()
            False
            sage: R(0).is_squarefree()
            False

            sage: S.<y> = QQ[]
            sage: R.<x> = S[]
            sage: (2*x*y).is_squarefree()
            True
            sage: (2*x*y^2).is_squarefree()
            False

        In positive characteristic, we compute the square-free
        decomposition or a full factorization, depending on which is
        available::

            sage: K.<t> = FunctionField(GF(3))
            sage: R.<x> = K[]
            sage: (x^3 - x).is_squarefree()
            True
            sage: (x^3 - 1).is_squarefree()                                             # needs sage.libs.pari
            False
            sage: (x^3 + t).is_squarefree()                                             # needs sage.libs.pari
            True
            sage: (x^3 + t^3).is_squarefree()                                           # needs sage.libs.pari
            False

        In the following example, `t^2` is a unit in the base field::

            sage: R(t^2).is_squarefree()
            True

        This method is not consistent with :meth:`.squarefree_decomposition`::

            sage: R.<x> = ZZ[]
            sage: f = 4 * x
            sage: f.is_squarefree()                                                     # needs sage.libs.pari
            False
            sage: f.squarefree_decomposition()                                          # needs sage.libs.pari
            (4) * x

        If you want this method equally not to consider the content, you can
        remove it as in the following example::

            sage: c = f.content()
            sage: (f/c).is_squarefree()                                                 # needs sage.libs.pari
            True

        If the base ring is not an integral domain, the question is not
        mathematically well-defined::

            sage: R.<x> = IntegerModRing(9)[]
            sage: pol = (x + 3) * (x + 6); pol
            x^2
            sage: pol.is_squarefree()
            Traceback (most recent call last):
            ...
            TypeError: is_squarefree() is not defined for
            polynomials over Ring of integers modulo 9

        TESTS:

        Check that the results are cached::

            sage: R.<x> = ZZ[]
            sage: f = x^2
            sage: f.is_squarefree()                                                     # needs sage.libs.pari
            False
            sage: f.is_squarefree.cache
            False

        If the base ring implements `_is_squarefree_univariate_polynomial`,
        then this method gets used instead of the generic algorithm in
        :meth:`_is_squarefree_generic`::

            sage: # needs sage.rings.number_field
            sage: R.<x> = QQbar[]
            sage: (x^2).is_squarefree()
            False
            sage: hasattr(QQbar, '_is_squarefree_univariate_polynomial')
            False
            sage: QQbar._is_squarefree_univariate_polynomial = lambda self: True
            sage: (x^2).is_squarefree()
            True
            sage: del(QQbar._is_squarefree_univariate_polynomial)

        """
        B = self._parent.base_ring()
        if B not in sage.categories.integral_domains.IntegralDomains():
            raise TypeError("is_squarefree() is not defined for polynomials over {}".format(B))

        B = self.parent().base_ring()
        if hasattr(B, '_is_squarefree_univariate_polynomial'):
            return B._is_squarefree_univariate_polynomial(self)

        return self._is_squarefree_generic()

    def _is_squarefree_generic(self):
        r"""
        Return False if this polynomial is not square-free, i.e., if there is a
        non-unit `g` in the polynomial ring such that `g^2` divides ``self``.

        EXAMPLES::

            sage: R.<x> = QQbar[]                                                       # needs sage.rings.number_field
            sage: (x^2*(x + 1)).is_squarefree()  # indirect doctest                     # needs sage.rings.number_field
            False
            sage: (x*(x+1)).is_squarefree()  # indirect doctest                         # needs sage.rings.number_field
            True

        """
        B = self.parent().base_ring()

        # a square-free polynomial has a square-free content
        if not B.is_field():
            content = self.content_ideal().gen()
            if not content.is_squarefree():
                return False

        # separable polynomials are square-free
        if self.derivative().gcd(self).is_constant():
            return True

        # for characteristic zero rings, square-free polynomials have to be separable
        if B.characteristic().is_zero():
            return False

        # over rings of positive characteristic, we rely on the square-free decomposition if available
        try:
            F = self.squarefree_decomposition()
        # We catch:
        # - NotImplementedError in case squarefree decomposition is not implemented
        # - AttributeError in case p-th roots are not (or do not exist)
        except (NotImplementedError, AttributeError):
            F = self.factor()
        return all(e <= 1 for (f, e) in F)

    def radical(self):
        """
        Return the radical of ``self``.

        Over a field, this is the product of
        the distinct irreducible factors of ``self``. (This is also sometimes
        called the "square-free part" of ``self``, but that term is ambiguous;
        it is sometimes used to mean the quotient of ``self`` by its maximal
        square factor.)

        EXAMPLES::

            sage: P.<x> = ZZ[]
            sage: t = (x^2-x+1)^3 * (3*x-1)^2
            sage: t.radical()
            3*x^3 - 4*x^2 + 4*x - 1
            sage: radical(12 * x^5)
            6*x

        If self has a factor of multiplicity divisible by the characteristic (see :issue:`8736`)::

            sage: P.<x> = GF(2)[]
            sage: (x^3 + x^2).radical()                                                 # needs sage.rings.finite_rings
            x^2 + x
        """
        P = self._parent
        R = P.base_ring()
        p = R.characteristic()
        if p == 0 or p > self.degree():
            if R.is_field():
                return self // self.gcd(self.derivative())
            else:
                # Be careful with the content: return the
                # radical of the content times the radical of
                # (self/content)
                content = self.content_ideal().gen()
                self_1 = (self//content)
                return (self_1 // self_1.gcd(self_1.derivative())) * content.radical()
        else:  # The above method is not always correct (see Issue 8736)
            return self.factor().radical_value()

    def content_ideal(self):
        """
        Return the content ideal of this polynomial, defined as the ideal
        generated by its coefficients.

        EXAMPLES::

            sage: R.<x> = IntegerModRing(4)[]
            sage: f = x^4 + 3*x^2 + 2
            sage: f.content_ideal()
            Ideal (2, 3, 1) of Ring of integers modulo 4

        When the base ring is a gcd ring, the content as a ring element is
        the generator of the content ideal::

            sage: R.<x> = ZZ[]
            sage: f = 2*x^3 - 4*x^2 + 6*x - 10
            sage: f.content_ideal().gen()
            2
        """
        return self.base_ring().ideal(self.coefficients())

    def norm(self, p):
        r"""
        Return the `p`-norm of this polynomial.

        DEFINITION: For integer `p`, the `p`-norm of a
        polynomial is the `p`\th root of the sum of the
        `p`\th powers of the absolute values of the coefficients of
        the polynomial.

        INPUT:


        -  ``p`` - (positive integer or +infinity) the degree
           of the norm


        EXAMPLES::

            sage: # needs sage.rings.real_mpfr
            sage: R.<x> = RR[]
            sage: f = x^6 + x^2 + -x^4 - 2*x^3
            sage: f.norm(2)
            2.64575131106459
            sage: (sqrt(1^2 + 1^2 + (-1)^2 + (-2)^2)).n()                               # needs sage.symbolic
            2.64575131106459

        ::

            sage: f.norm(1)                                                             # needs sage.rings.real_mpfr
            5.00000000000000
            sage: f.norm(infinity)                                                      # needs sage.rings.real_mpfr
            2.00000000000000

        ::

            sage: f.norm(-1)                                                            # needs sage.rings.real_mpfr
            Traceback (most recent call last):
            ...
            ValueError: The degree of the norm must be positive

        TESTS::

            sage: # needs sage.rings.real_mpfr
            sage: R.<x> = RR[]
            sage: f = x^6 + x^2 + -x^4 -x^3
            sage: f.norm(int(2))
            2.00000000000000

        Check that :issue:`18600` is fixed::

            sage: R.<x> = PolynomialRing(ZZ, sparse=True)
            sage: (x^2^100 + 1).norm(1)                                                 # needs sage.rings.real_mpfr
            2.00000000000000

        AUTHORS:

        - Didier Deshommes
        - William Stein: fix bugs, add definition, etc.
        """
        from sage.rings.real_mpfr import RR

        if p <= 0:
            raise ValueError("The degree of the norm must be positive")

        coeffs = self.coefficients()
        if p == infinity.infinity:
            return RR(max([abs(i) for i in coeffs]))

        p = sage.rings.integer.Integer(p)  # because we'll do 1/p below.

        if p == 1:
            return RR(sum([abs(i) for i in coeffs]))

        return RR(sum([abs(i)**p for i in coeffs]))**(1/p)

    cpdef long number_of_terms(self) noexcept:
        """
        Return the number of non-zero coefficients of ``self``.

        Also called weight, Hamming weight or sparsity.

        EXAMPLES::

            sage: R.<x> = ZZ[]
            sage: f = x^3 - x
            sage: f.number_of_terms()
            2
            sage: R(0).number_of_terms()
            0
            sage: f = (x + 1)^100
            sage: f.number_of_terms()
            101
            sage: S = GF(5)['y']
            sage: S(f).number_of_terms()
            5
            sage: cyclotomic_polynomial(105).number_of_terms()
            33

        The method :meth:`hamming_weight` is an alias::

            sage: f.hamming_weight()
            101
        """
        cdef long w = 0
        for a in self.coefficients(sparse=False):
            if a:
                w += 1
        return w

    # alias hamming_weight for number_of_terms:
    hamming_weight = number_of_terms

    def map_coefficients(self, f, new_base_ring=None):
        """
        Return the polynomial obtained by applying ``f`` to the non-zero
        coefficients of ``self``.

        If ``f`` is a :class:`sage.categories.map.Map`, then the resulting
        polynomial will be defined over the codomain of ``f``. Otherwise, the
        resulting polynomial will be over the same ring as ``self``. Set
        ``new_base_ring`` to override this behaviour.

        INPUT:

        - ``f`` -- a callable that will be applied to the coefficients of ``self``.

        - ``new_base_ring`` (optional) -- if given, the resulting polynomial
          will be defined over this ring.

        EXAMPLES::

            sage: R.<x> = ZZ[]
            sage: f = x^2 + 2
            sage: f.map_coefficients(lambda a: a + 42)
            43*x^2 + 44
            sage: R.<x> = PolynomialRing(ZZ, sparse=True)
            sage: f = x^(2^32) + 2
            sage: f.map_coefficients(lambda a: a + 42)
            43*x^4294967296 + 44

            sage: # needs sage.symbolic
            sage: R.<x> = SR[]
            sage: f = (1+I)*x^2 + 3*x - I
            sage: f.map_coefficients(lambda z: z.conjugate())
            (-I + 1)*x^2 + 3*x + I
            sage: R.<x> = PolynomialRing(SR, sparse=True)
            sage: f = (1+I)*x^(2^32) - I
            sage: f.map_coefficients(lambda z: z.conjugate())
            (-I + 1)*x^4294967296 + I

        Examples with different base ring::

            sage: R.<x> = ZZ[]
            sage: k = GF(2)
            sage: residue = lambda x: k(x)
            sage: f = 4*x^2 + x + 3
            sage: g = f.map_coefficients(residue); g
            x + 1
            sage: g.parent()
            Univariate Polynomial Ring in x over Integer Ring
            sage: g = f.map_coefficients(residue, new_base_ring=k); g
            x + 1
            sage: g.parent()                                                            # needs sage.libs.ntl
            Univariate Polynomial Ring in x over Finite Field of size 2 (using GF2X)
            sage: residue = k.coerce_map_from(ZZ)
            sage: g = f.map_coefficients(residue); g
            x + 1
            sage: g.parent()                                                            # needs sage.libs.ntl
            Univariate Polynomial Ring in x over Finite Field of size 2 (using GF2X)
        """
        R = self._parent
        if new_base_ring is not None:
            R = R.change_ring(new_base_ring)
        elif isinstance(f, Map):
            R = R.change_ring(f.codomain())
        return R({k: f(v) for k, v in self.dict().items()})

    def is_cyclotomic(self, certificate=False, algorithm="pari"):
        r"""
        Test if this polynomial is a cyclotomic polynomial.

        A *cyclotomic polynomial* is a monic, irreducible polynomial such that
        all roots are roots of unity.

        By default the answer is a boolean. But if ``certificate`` is ``True``,
        the result is a non-negative integer: it is ``0`` if ``self`` is not
        cyclotomic, and a positive integer ``n`` if ``self`` is the `n`-th
        cyclotomic polynomial.

        .. SEEALSO::

            :meth:`is_cyclotomic_product`
            :meth:`cyclotomic_part`
            :meth:`has_cyclotomic_factor`

        INPUT:

        - ``certificate`` -- boolean, default to ``False``. Only works with
          ``algorithm`` set to ``"pari"``.

        - ``algorithm`` -- either ``"pari"`` or ``"sage"`` (default is ``"pari"``)

        ALGORITHM:

        The native algorithm implemented in Sage uses the first
        algorithm of [BD1989]_. The algorithm in PARI (using
        :pari:`poliscyclo`) is more subtle since it does compute the
        inverse of the Euler `\phi` function to determine the `n` such
        that the polynomial is the `n`-th cyclotomic polynomial.

        EXAMPLES:

        Quick tests::

            sage: # needs sage.libs.pari
            sage: P.<x> = ZZ['x']
            sage: (x - 1).is_cyclotomic()
            True
            sage: (x + 1).is_cyclotomic()
            True
            sage: (x^2 - 1).is_cyclotomic()
            False
            sage: (x^2 + x + 1).is_cyclotomic(certificate=True)
            3
            sage: (x^2 + 2*x + 1).is_cyclotomic(certificate=True)
            0

        Test first 100 cyclotomic polynomials::

            sage: all(cyclotomic_polynomial(i).is_cyclotomic() for i in range(1, 101))  # needs sage.libs.pari
            True

        Some more tests::

            sage: # needs sage.libs.pari
            sage: f = x^16 + x^14 - x^10 + x^8 - x^6 + x^2 + 1
            sage: f.is_cyclotomic(algorithm="pari")
            False
            sage: f.is_cyclotomic(algorithm="sage")
            False
            sage: g = x^16 + x^14 - x^10 - x^8 - x^6 + x^2 + 1
            sage: g.is_cyclotomic(algorithm="pari")
            True
            sage: g.is_cyclotomic(algorithm="sage")
            True

            sage: y = polygen(QQ)
            sage: (y/2 - 1/2).is_cyclotomic()
            False
            sage: (2*(y/2 - 1/2)).is_cyclotomic()                                       # needs sage.libs.pari
            True

        Invalid arguments::

            sage: (x - 3).is_cyclotomic(algorithm="sage", certificate=True)             # needs sage.libs.pari
            Traceback (most recent call last):
            ...
            ValueError: no implementation of the certificate within Sage

        Test using other rings::

            sage: z = polygen(GF(5))
            sage: (z - 1).is_cyclotomic()
            Traceback (most recent call last):
            ...
            NotImplementedError: not implemented in non-zero characteristic

        TESTS::

            sage: R = ZZ['x']
            sage: for _ in range(20):                                                   # needs sage.libs.pari
            ....:     p = R.random_element(degree=randint(10,20))
            ....:     ans_pari = p.is_cyclotomic(algorithm="pari")
            ....:     ans_sage = p.is_cyclotomic(algorithm="sage")
            ....:     assert ans_pari == ans_sage, "problem with p={}".format(p)
            sage: for d in range(2, 20):                                                # needs sage.libs.pari
            ....:     p = cyclotomic_polynomial(d)
            ....:     assert p.is_cyclotomic(algorithm="pari"), "pari problem with p={}".format(p)
            ....:     assert p.is_cyclotomic(algorithm="sage"), "sage problem with p={}".format(p)

        Test the output type when ``certificate=True``::

            sage: type((x^2 - 2).is_cyclotomic(certificate=True))                       # needs sage.libs.pari
            <class 'sage.rings.integer.Integer'>
            sage: type((x - 1).is_cyclotomic(certificate=True))                         # needs sage.libs.pari
            <class 'sage.rings.integer.Integer'>

        Check that the arguments are forwarded when the input is not a
        polynomial with coefficients in `\ZZ`::

            sage: x = polygen(QQ)
            sage: (x - 1).is_cyclotomic(certificate=True)                               # needs sage.libs.pari
            1
        """
        S = self.base_ring()
        if S.characteristic() != 0:
            raise NotImplementedError("not implemented in non-zero characteristic")
        if S != ZZ:
            try:
                f = self.change_ring(ZZ)
            except TypeError:
                return False
            return f.is_cyclotomic(certificate=certificate, algorithm=algorithm)

        if algorithm == "pari":
            ans = self.__pari__().poliscyclo()
            return Integer(ans) if certificate else bool(ans)

        elif algorithm != "sage":
            raise ValueError("algorithm must be either 'pari' or 'sage'")

        elif certificate:
            raise ValueError("no implementation of the certificate within Sage")

        if not self.is_monic():
            return False

        P = self._parent
        gen = P.gen()

        if self == gen - 1:  # the first cyc. pol. is treated apart
            return True

        if self.constant_coefficient() != 1:
            return False

        if not self.is_irreducible():
            return False

        coefs = self.coefficients(sparse=False)

        # compute the graeffe transform of self
        po_odd = P(coefs[1::2])
        po_even = P(coefs[0::2])
        f1 = po_even * po_even - gen * (po_odd * po_odd)

        # first case
        if f1 == self:
            return True

        # second case
        selfminus = self(-gen)
        if f1 == selfminus:
            if selfminus.leading_coefficient() < 0 and (-selfminus).is_cyclotomic(algorithm="sage"):
                return True
            elif selfminus.is_cyclotomic(algorithm="sage"):
                return True

        # third case, we need to take a square root
        ans, ff1 = f1.is_square(True)
        return ans and ff1.is_cyclotomic(algorithm="sage")

    def is_cyclotomic_product(self):
        r"""
        Test whether this polynomial is a product of cyclotomic polynomials.

        This method simply calls the function :pari:`poliscycloprod`
        from the Pari library.

        .. SEEALSO::

            :meth:`is_cyclotomic`
            :meth:`cyclotomic_part`
            :meth:`has_cyclotomic_factor`

        EXAMPLES::

            sage: x = polygen(ZZ)
            sage: (x^5 - 1).is_cyclotomic_product()                                     # needs sage.libs.pari
            True
            sage: (x^5 + x^4 - x^2 + 1).is_cyclotomic_product()                         # needs sage.libs.pari
            False

            sage: p = prod(cyclotomic_polynomial(i) for i in [2, 5, 7, 12])
            sage: p.is_cyclotomic_product()                                             # needs sage.libs.pari
            True

            sage: (x^5 - 1/3).is_cyclotomic_product()
            False

            sage: x = polygen(Zmod(5))
            sage: (x - 1).is_cyclotomic_product()
            Traceback (most recent call last):
            ...
            NotImplementedError: not implemented in non-zero characteristic
        """
        if self.base_ring().characteristic() != 0:
            raise NotImplementedError("not implemented in non-zero characteristic")
        if self.base_ring() != ZZ:
            try:
                f = self.change_ring(ZZ)
            except TypeError:
                return False
            return f.is_cyclotomic_product()

        return bool(self.__pari__().poliscycloprod())

    def cyclotomic_part(self):
        r"""
        Return the product of the irreducible factors of this polynomial
        which are cyclotomic polynomials.

        The algorithm assumes that the polynomial has rational coefficients.

        .. SEEALSO::

            :meth:`is_cyclotomic`
            :meth:`is_cyclotomic_product`
            :meth:`has_cyclotomic_factor`

        EXAMPLES::

            sage: P.<x> = PolynomialRing(Integers())
            sage: pol = 2*(x^4 + 1)
            sage: pol.cyclotomic_part()
            x^4 + 1
            sage: pol = x^4 + 2
            sage: pol.cyclotomic_part()
            1
            sage: pol = (x^4 + 1)^2 * (x^4 + 2)
            sage: pol.cyclotomic_part()
            x^8 + 2*x^4 + 1

            sage: P.<x> = PolynomialRing(QQ)
            sage: pol = (x^4 + 1)^2 * (x^4 + 2)
            sage: pol.cyclotomic_part()
            x^8 + 2*x^4 + 1

            sage: pol = (x - 1) * x * (x + 2)
            sage: pol.cyclotomic_part()
            x - 1

        TESTS::

            sage: P.<x> = PolynomialRing(RR)
            sage: pol = (x^4 + 1)^2 * (x^4 + 2)
            sage: pol.cyclotomic_part()
            Traceback (most recent call last):
            ...
            NotImplementedError: not implemented for inexact base rings

            sage: x = polygen(Zmod(5))
            sage: (x-1).cyclotomic_part()
            Traceback (most recent call last):
            ...
            NotImplementedError: not implemented in non-zero characteristic
        """
        S = self.base_ring()
        if S.characteristic():
            raise NotImplementedError("not implemented in non-zero characteristic")
        if not S.is_exact():
            raise NotImplementedError("not implemented for inexact base rings")
        R = self._parent
        x = R.gen()
        # Extract Phi_n when n is odd.
        t1 = self
        while True:
            t2 = t1.gcd(t1(x**2))
            if t1.degree() == t2.degree():
                break
            t1 = t2
        ans = t1
        ans //= x**ans.valuation()
        # Extract Phi_n when v_2(n) = 1, 2, ...
        t0 = self // t1
        i = 0
        while t0.degree():
            t1 = t0
            while True:
                t2 = t1.gcd(t1(-x**2))
                if t1.degree() == t2.degree():
                    break
                t1 = t2
            ans *= t1(x**(2**i))
            t0 = t0 // t1
            t1 = t0.gcd(t0(-x))
            t0 = R(list(t1)[::2])
            i += 1
        return ans // ans.leading_coefficient()

    def has_cyclotomic_factor(self):
        r"""
        Return ``True`` if the given polynomial has a nontrivial cyclotomic factor.

        The algorithm assumes that the polynomial has rational coefficients.

        If the polynomial is known to be irreducible, it may be slightly more
        efficient to call :meth:`is_cyclotomic` instead.

        .. SEEALSO::

            :meth:`is_cyclotomic`
            :meth:`is_cyclotomic_product`
            :meth:`cyclotomic_part`

        EXAMPLES::

            sage: pol.<x> = PolynomialRing(Rationals())
            sage: u = x^5 - 1; u.has_cyclotomic_factor()
            True
            sage: u = x^5 - 2; u.has_cyclotomic_factor()
            False
            sage: u = pol(cyclotomic_polynomial(7)) * pol.random_element()  # random
            sage: u.has_cyclotomic_factor()                                 # random
            True
        """
        if not QQ.has_coerce_map_from(self.base_ring()):
            raise NotImplementedError("coefficients not rational")
        polRing = self.parent()
        x = polRing.gen()

        pol1 = self
        # First, while pol1 has a nontrivial even factor, replace
        # that factor with the polynomials whose roots are the squares of
        # the roots of that factor. This replaces any roots of unity of order
        # divisible by 4 with roots of unity of order not divisible by 4.

        pol2 = pol1.gcd(pol1(-x))
        while not pol2.is_constant():
            pol1 = (pol1 // pol2) * polRing(pol2.list()[::2])
            pol2 = pol1.gcd(pol1(-x))

        # Next, replace pol1 with the polynomial whose roots are the
        # squares of pol1. This replaces any roots of unity of even order
        # with roots of unity of odd order.
        pol1 = polRing((pol1*pol1(-x)).list()[::2])

        # Finally, find the largest factor of pol1 whose roots are
        # stable under squaring. This factor is constant if and only if
        # the original polynomial has no cyclotomic factor.
        while True:
            if pol1.is_constant():
                return False
            pol2 = pol1.gcd(polRing((pol1*pol1(-x)).list()[::2]))
            if pol1.degree() == pol2.degree():
                return True
            pol1 = pol2

    def homogenize(self, var='h'):
        r"""
        Return the homogenization of this polynomial.

        The polynomial itself is returned if it is homogeneous already. Otherwise,
        its monomials are multiplied with the smallest powers of ``var`` such
        that they all have the same total degree.

        INPUT:

        - ``var`` -- a variable in the polynomial ring (as a string, an element
          of the ring, or ``0``) or a name for a new variable (default:
          ``'h'``)

        OUTPUT:

        If ``var`` specifies the variable in the polynomial ring, then a
        homogeneous element in that ring is returned. Otherwise, a homogeneous
        element is returned in a polynomial ring with an extra last variable
        ``var``.

        EXAMPLES::

            sage: R.<x> = QQ[]
            sage: f = x^2 + 1
            sage: f.homogenize()
            x^2 + h^2

        The parameter ``var`` can be used to specify the name of the variable::

            sage: g = f.homogenize('z'); g
            x^2 + z^2
            sage: g.parent()
            Multivariate Polynomial Ring in x, z over Rational Field

        However, if the polynomial is homogeneous already, then that parameter
        is ignored and no extra variable is added to the polynomial ring::

            sage: f = x^2
            sage: g = f.homogenize('z'); g
            x^2
            sage: g.parent()
            Univariate Polynomial Ring in x over Rational Field

        For compatibility with the multivariate case, if ``var`` specifies the
        variable of the polynomial ring, then the monomials are multiplied with
        the smallest powers of ``var`` such that the result is homogeneous; in
        other words, we end up with a monomial whose leading coefficient is the
        sum of the coefficients of the polynomial::

            sage: f = x^2 + x + 1
            sage: f.homogenize('x')
            3*x^2

        In positive characteristic, the degree can drop in this case::

            sage: R.<x> = GF(2)[]
            sage: f = x + 1
            sage: f.homogenize(x)
            0

        For compatibility with the multivariate case, the parameter ``var`` can
        also be 0 to specify the variable in the polynomial ring::

            sage: R.<x> = QQ[]
            sage: f = x^2 + x + 1
            sage: f.homogenize(0)
            3*x^2

        """
        if self.is_homogeneous():
            return self

        x, = self.variables()

        if isinstance(var, int) or isinstance(var, Integer):
            if var:
                raise TypeError("Variable index %d must be < 1." % var)
            else:
                return sum(self.coefficients())*x**self.degree()

        x_name = self.variable_name()
        var = str(var)

        if var == x_name:
            return sum(self.coefficients())*x**self.degree()

        from sage.rings.polynomial.polynomial_ring_constructor import PolynomialRing

        P = PolynomialRing(self.base_ring(), [x_name, var])
        return P(self)._homogenize(1)

    def is_homogeneous(self):
        r"""
        Return ``True`` if this polynomial is homogeneous.

        EXAMPLES::

            sage: P.<x> = PolynomialRing(QQ)
            sage: x.is_homogeneous()
            True
            sage: P(0).is_homogeneous()
            True
            sage: (x + 1).is_homogeneous()
            False
        """
        return len(self.exponents()) < 2

    def nth_root(self, n):
        r"""
        Return a `n`-th root of this polynomial.

        This is computed using Newton method in the ring of power
        series. This method works only when the base ring is an
        integral domain. Moreover, for polynomial whose coefficient of
        lower degree is different from 1, the elements of the base
        ring should have a method :meth:`nth_root` implemented.

        EXAMPLES::

            sage: R.<x> = ZZ[]
            sage: a = 27 * (x+3)**6 * (x+5)**3
            sage: a.nth_root(3)
            3*x^3 + 33*x^2 + 117*x + 135

            sage: b = 25 * (x^2 + x + 1)
            sage: b.nth_root(2)
            Traceback (most recent call last):
            ...
            ValueError: not a 2nd power
            sage: R(0).nth_root(3)
            0
            sage: R.<x> = QQ[]
            sage: a = 1/4 * (x/7 + 3/2)^2 * (x/2 + 5/3)^4
            sage: a.nth_root(2)
            1/56*x^3 + 103/336*x^2 + 365/252*x + 25/12

            sage: # needs sage.rings.number_field
            sage: K.<sqrt2> = QuadraticField(2)
            sage: R.<x> = K[]
            sage: a = (x + sqrt2)^3 * ((1+sqrt2)*x - 1/sqrt2)^6
            sage: b = a.nth_root(3); b
            (2*sqrt2 + 3)*x^3 + (2*sqrt2 + 2)*x^2 + (-2*sqrt2 - 3/2)*x + 1/2*sqrt2
            sage: b^3 == a
            True

            sage: # needs sage.rings.number_field
            sage: R.<x> = QQbar[]
            sage: p = x**3 + QQbar(2).sqrt() * x - QQbar(3).sqrt()
            sage: r = (p**5).nth_root(5)
            sage: r * p[0] == p * r[0]
            True
            sage: p = (x+1)^20 + x^20
            sage: p.nth_root(20)
            Traceback (most recent call last):
            ...
            ValueError: not a 20th power

            sage: # needs sage.rings.finite_rings
            sage: z = GF(4).gen()
            sage: R.<x> = GF(4)[]
            sage: p = z*x**4 + 2*x - 1
            sage: r = (p**15).nth_root(15)
            sage: r * p[0] == p * r[0]
            True
            sage: ((x+1)**2).nth_root(2)
            x + 1
            sage: ((x+1)**4).nth_root(4)
            x + 1
            sage: ((x+1)**12).nth_root(12)
            x + 1
            sage: (x^4 + x^3 + 1).nth_root(2)
            Traceback (most recent call last):
            ...
            ValueError: not a 2nd power
            sage: p = (x+1)^17 + x^17
            sage: r = p.nth_root(17)
            Traceback (most recent call last):
            ...
            ValueError: not a 17th power

            sage: R1.<x> = QQ[]
            sage: R2.<y> = R1[]
            sage: R3.<z> = R2[]
            sage: (((y**2+x)*z^2 + x*y*z + 2*x)**3).nth_root(3)
            (y^2 + x)*z^2 + x*y*z + 2*x
            sage: ((x+y+z)**5).nth_root(5)
            z + y + x

        Here we consider a base ring without ``nth_root`` method. The third
        example with a non-trivial coefficient of lowest degree raises an error::

            sage: # needs sage.libs.pari
            sage: R.<x> = QQ[]
            sage: R2 = R.quotient(x**2 + 1)
            sage: x = R2.gen()
            sage: R3.<y> = R2[]
            sage: (y**2 - 2*y + 1).nth_root(2)
            -y + 1
            sage: (y**3).nth_root(3)
            y
            sage: (y**2 + x).nth_root(2)
            Traceback (most recent call last):
            ...
            AttributeError: ... has no attribute 'nth_root'...

        TESTS::

            sage: R.<x> = ZZ[]
            sage: (x^12).nth_root(6)
            x^2
            sage: ((3*x)^15).nth_root(5)
            27*x^3
            sage: parent(R.one().nth_root(3))
            Univariate Polynomial Ring in x over Integer Ring
            sage: p = (x+1)**20 + x^20
            sage: p.nth_root(20)
            Traceback (most recent call last):
            ...
            ValueError: not a 20th power
            sage: (x^3 - 1).nth_root(2)
            Traceback (most recent call last):
            ...
            ValueError: not a 2nd power
            sage: (x^3 - 1).nth_root(2)
            Traceback (most recent call last):
            ...
            ValueError: not a 2nd power

            sage: Zmod(4)['x'].one().nth_root(4)
            Traceback (most recent call last):
            ...
            ValueError: n-th root of polynomials over rings with zero divisors
            not implemented

        Some random tests::

            sage: for R in [QQ['x'], GF(4)['x']]:                                       # needs sage.modules sage.rings.finite_rings
            ....:     for _ in range(30):
            ....:         p = R.random_element(degree=randint(10,20))
            ....:         n = ZZ.random_element(2,20)
            ....:         r = (p**n).nth_root(n)
            ....:         assert r.parent() is R, "R={}\nn={}\np={}".format(R,n,p)
            ....:         pl = p.leading_coefficient()
            ....:         rl = r.leading_coefficient()
            ....:         assert p == r * pl/rl, "R={}\np={}\nr={}".format(R,p,r)
        """
        R = self.base_ring()
        S = self.parent()
        if R not in sage.categories.integral_domains.IntegralDomains():
            raise ValueError("n-th root of polynomials over rings with zero divisors not implemented")

        if n <= 0:
            raise ValueError("n (={}) must be positive".format(n))
        elif n == 1 or self.is_zero() or self.is_one():
            return self
        elif self.degree() % n:
            raise ValueError("not a %s power"%Integer(n).ordinal_str())
        elif self.get_unsafe(0).is_zero(): # We know that self is not 0, so it must have degree >= 0
            # p = x^k q
            # p^(1/n) = x^(k/n) q^(1/n)
            i = self.valuation()
            if i%n:
                raise ValueError("not a %s power"%Integer(n).ordinal_str())
            return (self >> i).nth_root(n) << (i // n)

        if self.get_unsafe(0).is_one():
            start = S.one()
        else:
            start = S(self.get_unsafe(0).nth_root(n))

        cdef Polynomial p, q
        p = self.change_ring(R.fraction_field())
        q = p._nth_root_series(n, self.degree() // n + 1, start)

        # (possible) TODO: below we check that the result is the
        # n-th root. But in ZZ[x] that can be anticipated: we can
        # detect that a given polynomial is not a n-th root inside
        # the iteration of Newton method by looking at denominators.
        if q**n == p:
            return S(q)
        else:
            raise ValueError("not a %s power"%Integer(n).ordinal_str())

    def _nth_root_series(self, long n, long prec, start=None):
        r"""
        Return the first ``prec`` coefficients of the ``n``-th root series of this polynomial.

        The method might fail if the exponent ``n`` or the coefficient of
        lowest degree is not invertible in the base ring. In both cases an
        ``ArithmeticError`` is raised.

        INPUT:

        - ``n`` -- positive integer; the exponent of the root

        - ``prec`` -- positive integer; the precision of the result

        - ``start`` -- optional; the first term of the result. This
          is only considered when the valuation is zero, i.e. when the
          polynomial has a nonzero constant term.

        ALGORITHM:

        Let us denote by `a` the polynomial from which we wish to extract
        a `n`-th root. The algorithm uses the Newton method for the fixed
        point of `F(x) = x^{-n} - a^{-1}`. The advantage of this approach
        compared to the more naive `x^n - a` is that it does require only
        one polynomial inversion instead of one per iteration of the Newton
        method.

        EXAMPLES::

            sage: R.<x> = QQ[]
            sage: (1 + x)._nth_root_series(2, 5)
            -5/128*x^4 + 1/16*x^3 - 1/8*x^2 + 1/2*x + 1
            sage: R.zero()._nth_root_series(3, 5)
            0
            sage: R.one()._nth_root_series(3, 5)
            1

            sage: # needs sage.rings.number_field
            sage: R.<x> = QQbar[]
            sage: p = 2 + 3*x^2
            sage: q = p._nth_root_series(3, 20)
            sage: (q**3).truncate(20)
            3*x^2 + 2

        The exponent must be invertible in the base ring::

            sage: R.<x> = ZZ[x]
            sage: (1 + x)._nth_root_series(2, 5)
            Traceback (most recent call last):
            ...
            ArithmeticError: exponent not invertible in base ring

        Though, the base ring needs not be a field::

            sage: Ru.<u> = QQ[]
            sage: Rux.<x> = Ru[]
            sage: (4 + u*x)._nth_root_series(2,5)
            -5/16384*u^4*x^4 + 1/512*u^3*x^3 - 1/64*u^2*x^2 + 1/4*u*x + 2
            sage: ((4 + u*x)._nth_root_series(2,5)**2).truncate(5)
            u*x + 4

        Finite characteristic::

            sage: R.<x> = GF(2)[]
            sage: (1 + x)._nth_root_series(3, 10)
            x^9 + x^8 + x^3 + x^2 + x + 1
            sage: (1 + x^2)._nth_root_series(2, 10)
            x + 1
            sage: (1 + x)._nth_root_series(2, 10)
            Traceback (most recent call last):
            ...
            ValueError: not a 2nd power

        TESTS::

            sage: QQ['x'].zero()._nth_root_series(3, 5).parent()
            Univariate Polynomial Ring in x over Rational Field
            sage: QQ['x'].one()._nth_root_series(3, 5).parent()
            Univariate Polynomial Ring in x over Rational Field
        """
        cdef Integer c, cc, e, m, mp1
        cdef Polynomial p, q

        R = self.base_ring()
        S = self.parent()

        m = ZZ.coerce(n)
        if m <= 0:
            raise ValueError("n (={}) must be positive".format(m))
        elif m.is_one() or self.is_zero() or self.is_one():
            return self
        elif self.get_unsafe(0).is_zero(): # we know that self is not zero, so the degree >= 0
            # p = x^i q
            # p^(1/m) = x^(i/m) q^(1/m)
            i = self.valuation()
            if i % m:
                raise ValueError("not a %s power"%m.ordinal_str())
            return (self >> i)._nth_root_series(m, prec - i // m) << (i // m)
        else:
            c = R.characteristic()
            if c and not n % c:
                # characteristic divides n
                e = m.valuation(c)
                cc = c**e
                ans = {}
                for i in range(self.degree()+1):
                    if self.get_unsafe(i):
                        if i % cc:
                            raise ValueError("not a %s power"%m.ordinal_str())
                        ans[i//cc] = self.get_unsafe(i).nth_root(cc)
                p = self._parent(ans)
                m = m // cc
                if m.is_one():
                    return p
            else:
                p = self

            # beginning of Newton method
            # (we can safely assume that the valuation is 0)
            S = p.parent()

            if start is not None:
                a = R(start)
            elif p[0].is_one():
                a = R.one()
            else:
                a = p[0].nth_root(m)

            try:
                q = S(a.inverse_of_unit())
            except ArithmeticError:
                raise ArithmeticError("constant coefficient not invertible in base ring")

            try:
                mi = R(m).inverse_of_unit()
            except ArithmeticError:
                raise ArithmeticError("exponent not invertible in base ring")

            from sage.misc.misc import newton_method_sizes
            mp1 = m + 1
            for i in newton_method_sizes(prec):
                q = mi * (mp1 * q - p._mul_trunc_(q._power_trunc(mp1, i), i))
            return q.inverse_series_trunc(prec)

    @coerce_binop
    def divides(self, p):
        r"""
        Return ``True`` if this polynomial divides `p`.

        This method is only implemented for polynomials over an integral domain.

        EXAMPLES::

            sage: R.<x> = ZZ[]
            sage: (2*x + 1).divides(4*x**2 - 1)
            True
            sage: (2*x + 1).divides(4*x**2 + 1)
            False
            sage: (2*x + 1).divides(R(0))
            True
            sage: R(0).divides(2*x + 1)
            False
            sage: R(0).divides(R(0))
            True
            sage: S.<y> = R[]
            sage: p = x * y**2 + (2*x + 1) * y + x + 1
            sage: q = (x + 1) * y + (3*x + 2)
            sage: q.divides(p)
            False
            sage: q.divides(p * q)
            True
            sage: R.<x> = Zmod(6)[]
            sage: p = 4*x + 3
            sage: q = 5*x**2 + x + 2
            sage: q.divides(p)
            False
            sage: p.divides(q)
            False

        TESTS::

            sage: R.<x> = PolynomialRing(ZZ, implementation="NTL")                      # needs sage.libs.ntl
            sage: (2*x + 1).divides(4*x**2 + 1)                                         # needs sage.libs.ntl
            False

            sage: # needs sage.rings.finite_rings
            sage: K.<z> = GF(4)
            sage: R.<x> = K[]
            sage: S.<y> = R[]
            sage: p = ((3*z + 2)*x + 2*z - 1) * y + 2*x + z
            sage: q = y^2 + z*y*x + 2*y + z
            sage: p.divides(q), p.divides(p*q)
            (False, True)

            sage: R.<x,y> = GF(2)[]
            sage: S.<z> = R[]
            sage: p = (x+y+1) * z + x*y
            sage: q = (y^2-x^2) * z^2 + z + x-y
            sage: p.divides(q), p.divides(p*q)                                          # needs sage.libs.singular
            (False, True)
            sage: R.<x> = Zmod(6)[]
            sage: p = 4*x + 3
            sage: q = 2*x**2 + x + 2
            sage: p.divides(q)
            Traceback (most recent call last):
            ...
            NotImplementedError: divisibility test only implemented for polynomials over an integral domain unless obvious non divisibility of leading terms
        """
        if p.is_zero():
            return True          # everything divides 0
        if self.is_zero():
            return False      # 0 only divides 0
        try:
            if self.is_unit():
                return True   # units divide everything
        except NotImplementedError:
            if self.is_one():
                return True    # if is_unit is not implemented

        if self.degree() > p.degree():
            return False

        if not self.leading_coefficient().divides(p.leading_coefficient()):
            return False

        if not self.base_ring().is_integral_domain():
            raise NotImplementedError("divisibility test only implemented for polynomials over an integral domain unless obvious non divisibility of leading terms")

        try:
            return (p % self).is_zero()      # if quo_rem is defined
        except ArithmeticError:
            return False

    def specialization(self, D=None, phi=None):
        r"""
        Specialization of this polynomial.

        Given a family of polynomials defined over a polynomial ring. A specialization
        is a particular member of that family. The specialization can be specified either
        by a dictionary or a :class:`SpecializationMorphism`.

        INPUT:

        - ``D`` -- dictionary (optional)

        - ``phi`` -- :class:`SpecializationMorphism` (optional)

        OUTPUT: a new polynomial

        EXAMPLES::

            sage: R.<c> = PolynomialRing(ZZ)
            sage: S.<z> = PolynomialRing(R)
            sage: F = c*z^2 + c^2
            sage: F.specialization({c:2})
            2*z^2 + 4

        ::

            sage: A.<c> = QQ[]
            sage: R.<x> = Frac(A)[]
            sage: X = (1 + x/c).specialization({c:20})
            sage: X
            1/20*x + 1
            sage: X.parent()
            Univariate Polynomial Ring in x over Rational Field
        """
        if D is None:
            if phi is None:
                raise ValueError("either the dictionary or the specialization must be provided")
        else:
            from sage.rings.polynomial.flatten import SpecializationMorphism
            phi = SpecializationMorphism(self._parent,D)
        return phi(self)


    def _log_series(self, long n):
        r"""
        Return the power series expansion of logarithm of this polynomial,
        truncated to `O(x^n)`.

        EXAMPLES::

            sage: Pol.<x> = CBF[]                                                       # needs sage.libs.flint
            sage: (1 + x)._log_series(3)                                                # needs sage.libs.flint
            -0.5000000000000000*x^2 + x
        """
        raise NotImplementedError

    def _exp_series(self, long n):
        r"""
        Return the power series expansion of exponential of this polynomial,
        truncated to `O(x^n)`.

        EXAMPLES::

            sage: Pol.<x> = CBF[]                                                       # needs sage.libs.flint
            sage: x._exp_series(3)                                                      # needs sage.libs.flint
            0.5000000000000000*x^2 + x + 1.000000000000000
        """
        raise NotImplementedError

    def _atan_series(self, long n):
        r"""
        Return the power series expansion of arctangent of this polynomial,
        truncated to `O(x^n)`.

        EXAMPLES::

            sage: Pol.<x> = QQ[]
            sage: x._atan_series(4)
            -1/3*x^3 + x
        """
        raise NotImplementedError

    def _atanh_series(self, long n):
        r"""
        Return the power series expansion of hyperbolic arctangent of this
        polynomial, truncated to `O(x^n)`.

        EXAMPLES::

            sage: Pol.<x> = QQ[]
            sage: x._atanh_series(4)
            1/3*x^3 + x
        """
        raise NotImplementedError

    def _asin_series(self, long n):
        r"""
        Return the power series expansion of arcsine of this polynomial,
        truncated to `O(x^n)`.

        EXAMPLES::

            sage: Pol.<x> = QQ[]
            sage: x._asin_series(4)
            1/6*x^3 + x
        """
        raise NotImplementedError

    def _asinh_series(self, long n):
        r"""
        Return the power series expansion of hyperbolic arcsine of this
        polynomial, truncated to `O(x^n)`.

        EXAMPLES::

            sage: Pol.<x> = QQ[]
            sage: x._asinh_series(4)
            -1/6*x^3 + x
        """
        raise NotImplementedError

    def _tan_series(self, long n):
        r"""
        Return the power series expansion of tangent of this polynomial,
        truncated to `O(x^n)`.

        EXAMPLES::

            sage: Pol.<x> = QQ[]
            sage: x._tan_series(4)
            1/3*x^3 + x
        """
        raise NotImplementedError

    def _sin_series(self, long n):
        r"""
        Return the power series expansion of sine of this polynomial, truncated
        to `O(x^n)`.

        EXAMPLES::

            sage: Pol.<x> = QQ[]
            sage: x._sin_series(4)
            -1/6*x^3 + x
        """
        raise NotImplementedError

    def _cos_series(self, long n):
        r"""
        Return the power series expansion of cosine of this polynomial,
        truncated to `O(x^n)`.

        EXAMPLES::

            sage: Pol.<x> = QQ[]
            sage: x._cos_series(4)
            -1/2*x^2 + 1
        """
        raise NotImplementedError

    def _sinh_series(self, long n):
        r"""
        Return the power series expansion of hyperbolic sine of this
        polynomial, truncated to `O(x^n)`.

        EXAMPLES::

            sage: Pol.<x> = QQ[]
            sage: x._sinh_series(4)
            1/6*x^3 + x
        """
        raise NotImplementedError

    def _cosh_series(self, long n):
        r"""
        Return the power series expansion of hyperbolic cosine of this
        polynomial, truncated to `O(x^n)`.

        EXAMPLES::

            sage: Pol.<x> = QQ[]
            sage: x._cosh_series(4)
            1/2*x^2 + 1
        """
        raise NotImplementedError

    def _tanh_series(self, long n):
        r"""
        Return the power series expansion of hyperbolic tangent of this
        polynomial, truncated to `O(x^n)`.

        EXAMPLES::

            sage: Pol.<x> = QQ[]
            sage: x._tanh_series(4)
            -1/3*x^3 + x
        """
        raise NotImplementedError

# ----------------- inner functions -------------
# Cython can't handle function definitions inside other function

@cython.boundscheck(False)
@cython.wraparound(False)
@cython.overflowcheck(False)
cdef list do_schoolbook_product(list x, list y, Py_ssize_t deg) noexcept:
    """
    Compute the truncated multiplication of two polynomials represented by
    lists, using the schoolbook algorithm.

    This is the core of _mul_generic and the code that is used by
    _mul_karatsuba below a threshold.

    INPUT:

    - ``x``, ``y`` -- lists of coefficients
    - ``deg`` -- degree at which the output should be truncated,
      negative values mean not to truncate at all

    TESTS:

    Doctested indirectly in _mul_generic and _mul_karatsuba. For the doctest we
    use a ring such that default multiplication calls external libraries::

        sage: K = ZZ['x']
        sage: f = K.random_element(8)
        sage: g = K.random_element(8)
        sage: f*g - f._mul_generic(g)
        0
    """
    cdef Py_ssize_t i, k, start, end
    cdef Py_ssize_t d1 = len(x)-1, d2 = len(y)-1
    if deg < 0 or deg > d1 + d2 + 1:
        deg = d1 + d2 + 1
    if d1 == -1:
        return x
    elif d2 == -1:
        return y
    elif d1 == 0:
        c = x[0]
        return [c*a for a in y[:deg]] # beware of noncommutative rings
    elif d2 == 0:
        c = y[0]
        return [a*c for a in x[:deg]] # beware of noncommutative rings
    coeffs = [None]*deg
    for k in range(deg):
        start = 0 if k <= d2 else k-d2  # max(0, k-d2)
        end = k if k <= d1 else d1    # min(k, d1)
        sum = x[start] * y[k-start]
        for i from start < i <= end:
            sum = sum + x[i] * y[k-i]
        coeffs[k] = sum
    return coeffs

@cython.boundscheck(False)
@cython.wraparound(False)
@cython.overflowcheck(False)
cdef list do_karatsuba_different_size(list left, list right, Py_ssize_t K_threshold) noexcept:
    """
    Multiply two polynomials of different degrees by splitting the one of
    largest degree in chunks that are multiplied with the other using the
    Karatsuba algorithm, as explained in _mul_karatsuba.

    INPUT:

        - `left`: a list representing a polynomial
        - `right`: a list representing a polynomial
        - `K_threshold`: an Integer, a threshold to pass to the classical
          quadratic algorithm. During Karatsuba recursion, if one of the lists
          has length <= K_threshold the classical product is used instead.

    TESTS:

    This method is indirectly doctested in _mul_karatsuba.

    Here, we use Fibonacci numbers that need deepest recursion in this method.

        sage: K = ZZ['x']
        sage: f = K.random_element(21)
        sage: g = K.random_element(34)
        sage: f*g - f._mul_karatsuba(g,0)
        0
    """
    cdef Py_ssize_t n = len(left), m = len(right)
    cdef Py_ssize_t r, q, i, j, mi
    if n == 0 or m == 0:
        return []
    if n == 1:
        c = left[0]
        return [c*a for a in right]
    if m == 1:
        c = right[0]
        return [a*c for a in left] # beware of noncommutative rings
    if n <= K_threshold or m <= K_threshold:
        return do_schoolbook_product(left, right, -1)
    if n == m:
        return do_karatsuba(left, right, K_threshold, 0, 0, n)
    if n > m:
        # left is the bigger list
        # n is the bigger number
        q = n // m
        r = n % m
        output = do_karatsuba(left, right, K_threshold, 0, 0, m)
        for i from 1 <= i < q:
            mi = m*i
            carry = do_karatsuba(left, right, K_threshold, mi, 0, m)
            for j from 0 <= j < m-1:
                output[mi+j] = output[mi+j] + carry[j]
            output.extend(carry[m-1:])
        if r:
            mi = m*q
            carry = do_karatsuba_different_size(left[mi:], right, K_threshold)
            for j from 0 <= j < m-1:
                output[mi+j] = output[mi+j] + carry[j]
            output.extend(carry[m-1:])
        return output
    else:
        # n < m, I need to repeat the code due to the case
        # of noncommutative rings.
        q = m // n
        r = m % n
        output = do_karatsuba(left, right, K_threshold, 0, 0, n)
        for i from 1 <= i < q:
            mi = n*i
            carry = do_karatsuba(left, right, K_threshold, 0, mi, n)
            for j from 0 <= j < n-1:
                output[mi+j] = output[mi+j] + carry[j]
            output.extend(carry[n-1:])
        if r:
            mi = n*q
            carry = do_karatsuba_different_size(left, right[mi:], K_threshold)
            for j from 0 <= j < n-1:
                output[mi+j] = output[mi+j] + carry[j]
            output.extend(carry[n-1:])
        return output

@cython.boundscheck(False)
@cython.wraparound(False)
@cython.overflowcheck(False)
cdef list do_karatsuba(list left, list right, Py_ssize_t K_threshold,Py_ssize_t start_l, Py_ssize_t start_r,Py_ssize_t num_elts) noexcept:
    """
    Core routine for Karatsuba multiplication. This function works for two
    polynomials of the same degree.

    Input:

        - left: a list containing a slice representing a polynomial
        - right: a list containing the slice representing a polynomial with the
          same length as left
        - K_threshold: an integer. For lists of length <= K_threshold, the
          quadratic polynomial multiplication is used.
        - start_l: the index of left where the actual polynomial starts
        - start_r: the index of right where the actual polynomial starts
        - num_elts: the length of the polynomials.

    Thus, the actual polynomials we want to multiply are represented by the
    slices: left[ start_l: start_l+num_elts ], right[ right_l: right_l+num_elts ].
    We use this representation in order to avoid creating slices of lists and
    create smaller lists.

    Output:

        - a list representing the product of the polynomials

    Doctested indirectly in _mul_karatsuba

    TESTS::

        sage: K.<x> = ZZ[]
        sage: f = K.random_element(50) + x^51
        sage: g = K.random_element(50) + x^51
        sage: f*g - f._mul_karatsuba(g,0)
        0

    Notes on the local variables:

    - ac will always be a list of length lenac
    - bd will always be a list of length lenbd
    - a_m_b and c_m_d are lists of length ne, we only make necessary additions
    - tt1 has length lenac
    """
    cdef Py_ssize_t e, ne, lenac, lenbd, start_le, start_re, i
    if num_elts == 0:
        return []
    if num_elts == 1:
        return [left[start_l]*right[start_r]]
    if num_elts <= K_threshold:
        # Special case of degree 2, no loop, no function call
        if num_elts == 2:
            b = left[start_l]
            a = left[start_l+1]
            d = right[start_r]
            c = right[start_r+1]
            return [b*d, a*d+b*c, a*c]
        return do_schoolbook_product(left[start_l:start_l+num_elts],
                right[start_r:start_r+num_elts], -1)
    if num_elts == 2:
        # beware of noncommutative rings
        b = left[start_l]
        a = left[start_l+1]
        d = right[start_r]
        c = right[start_r+1]
        ac = a*c
        bd = b*d
        return [bd, (a+b)*(c+d)-ac-bd, ac]
    e = num_elts//2
    ne = num_elts-e
    lenac = 2*ne-1
    lenbd = 2*e-1
    start_le = start_l+e
    start_re = start_r+e
    ac = do_karatsuba(left, right, K_threshold, start_le, start_re, ne)
    bd = do_karatsuba(left, right, K_threshold, start_l,  start_r,  e)
    a_m_b = left[start_le:start_le+ne]
    c_m_d = right[start_re:start_re+ne]
    for i from 0 <= i < e:
        a_m_b[i] = a_m_b[i] + left[start_l+i]
        c_m_d[i] = c_m_d[i] + right[start_r+i]
    tt1 = do_karatsuba(a_m_b, c_m_d, K_threshold, 0, 0, ne)
    # bd might be shorter than ac, we divide the operations in two loops
    for i from 0 <= i < lenbd:
        tt1[i] = tt1[i] - (ac[i]+bd[i])
    for i from lenbd <= i < lenac:
        tt1[i] = tt1[i] - ac[i]
    # Reconstruct the product from the lists bd, tt1, ac.
    for i from 0 <= i < e-1:
        bd[e+i] = bd[e+i] + tt1[i]
    bd.append(tt1[e-1])
    for i from 0 <= i < lenac -e:
        ac[i] = ac[i] + tt1[e+i]
    return bd + ac


cdef class Polynomial_generic_dense(Polynomial):
    """
    A generic dense polynomial.

    EXAMPLES::

        sage: f = QQ['x']['y'].random_element()
        sage: loads(f.dumps()) == f
        True

    TESTS::

        sage: # needs sage.rings.real_mpfr
        sage: from sage.rings.polynomial.polynomial_element_generic import Polynomial_generic_dense
        sage: isinstance(f, Polynomial_generic_dense)
        True
        sage: f = CC['x'].random_element()
        sage: isinstance(f, Polynomial_generic_dense)
        True

        sage: R.<x> = QQ[]
        sage: S = R['y']
        sage: S((x^2, 2, 1 + x))
        (x + 1)*y^2 + 2*y + x^2
    """
    def __init__(self, parent, x=None, int check=1, is_gen=False, int construct=0, **kwds):
        Polynomial.__init__(self, parent, is_gen=is_gen)
        if x is None:
            self._coeffs = []
            return

        R = parent.base_ring()
        if isinstance(x, (list, tuple)):
            if check:
                self._coeffs = [R(t) for t in x]
                self._normalize()
            else:
                self._coeffs = x
            return

        if sage.rings.fraction_field_element.is_FractionFieldElement(x):
            if x.denominator() != 1:
                raise TypeError("denominator must be 1")
            else:
                x = x.numerator()

        if isinstance(x, Polynomial):
            if (<Element>x)._parent is self._parent:
                x = x.list(copy=True)
            elif R.has_coerce_map_from((<Element>x)._parent):# is R or (<Element>x)._parent == R:
                try:
                    if x.is_zero():
                        self._coeffs = []
                        return
                except (AttributeError, TypeError):
                    pass
                x = [x]
            else:
                self._coeffs = [R(a, **kwds) for a in x.list(copy=False)]
                if check:
                    self._normalize()
                return

        elif isinstance(x, int) and x == 0:
            self._coeffs = []
            return

        elif isinstance(x, dict):
            x = _dict_to_list(x, R.zero())

        elif isinstance(x, pari_gen):
            x = [R(w, **kwds) for w in x.list()]
            check = 0
        elif not isinstance(x, (list, tuple)):
            # We trust that the element constructors do not send x=0
#            if x:
            x = [x]   # constant polynomials
#            else:
#                x = []    # zero polynomial
        if check:
            self._coeffs = [R(z, **kwds) for z in x]
            self._normalize()
        else:
            self._coeffs = x

    cdef Polynomial_generic_dense _new_c(self, list coeffs, Parent P) noexcept:
        cdef type t = type(self)
        cdef Polynomial_generic_dense f = <Polynomial_generic_dense>t.__new__(t)
        f._parent = P
        f._coeffs = coeffs
        return f

    cpdef Polynomial _new_constant_poly(self, a, Parent P) noexcept:
        """
        Create a new constant polynomial in P with value a.

        ASSUMPTION:

        The given value **must** be an element of the base ring. That
        assumption is not verified.

        EXAMPLES::

            sage: S.<y> = QQ[]
            sage: R.<x> = S[]
            sage: x._new_constant_poly(y+1, R)
            y + 1
            sage: parent(x._new_constant_poly(y+1, R))
            Univariate Polynomial Ring in x over Univariate Polynomial Ring in y over Rational Field
        """
        if a:
            return self._new_c([a],P)
        else:
            return self._new_c([],P)

    def __reduce__(self):
        """
        For pickling.

        TESTS::

            sage: R.<x> = QQ['a,b']['x']
            sage: f = x^3-x
            sage: loads(dumps(f)) == f
            True

        Make sure we're testing the right method::

            sage: type(f)
            <class 'sage.rings.polynomial.polynomial_element.Polynomial_generic_dense'>
        """
        return make_generic_polynomial, (self._parent, self._coeffs)

    def __bool__(self):
        return bool(self._coeffs)

    cpdef bint is_term(self) except -1:
        """
        Return ``True`` if this polynomial is a nonzero element of the
        base ring times a power of the variable.

        EXAMPLES::

            sage: # needs sage.symbolic
            sage: R.<x> = SR[]
            sage: R(0).is_term()
            False
            sage: R(1).is_term()
            True
            sage: (3*x^5).is_term()
            True
            sage: (1 + 3*x^5).is_term()
            False
        """
        if not self._coeffs:
            return False

        for c in self._coeffs[:-1]:
            if c:
                return False
        return True

    @cython.boundscheck(False)
    @cython.wraparound(False)
    cdef Polynomial _mul_term(self, Polynomial term, bint term_on_right) noexcept:
        """
        Return the product ``self * term``, where ``term`` is a polynomial
        with a single term.
        """
        cdef Py_ssize_t d = len( (<Polynomial_generic_dense> term)._coeffs ) - 1
        cdef Py_ssize_t i
        cdef list x = self._coeffs
        cdef Py_ssize_t ell = len(x)
        c = term.get_unsafe(d)
        cdef list v = [self.base_ring().zero()] * (d + ell)
        if term_on_right:
            for i in range(ell):
                v[i+d] = x[i] * c
        else:
            for i in range(ell):
                v[i+d] = c * x[i]
        cdef Polynomial_generic_dense res = self._new_c(v, self._parent)
        #if not v[len(v)-1]:
        # "normalize" checks this anyway...
        res._normalize()
        return res

    cdef int _normalize(self) except -1:
        """
        TESTS:

        Check that exceptions are propagated correctly (:issue:`18274`)::

            sage: class BrokenRational(Rational):
            ....:     def __bool__(self):
            ....:         raise NotImplementedError("cannot check whether number is non-zero")
            ....:
            sage: z = BrokenRational()
            sage: R.<x> = QQ[]
            sage: from sage.rings.polynomial.polynomial_element import Polynomial_generic_dense
            sage: Polynomial_generic_dense(R, [z])
            Traceback (most recent call last):
            ...
            NotImplementedError: cannot check whether number is non-zero
        """
        cdef list x = self._coeffs
        cdef Py_ssize_t n = len(x) - 1
        while n >= 0 and not x[n]:
            del x[n]
            n -= 1

    def __hash__(self):
        return self._hash_c()

    @cython.boundscheck(False)
    @cython.wraparound(False)
    cdef get_unsafe(self, Py_ssize_t n) noexcept:
        """
        Return the `n`-th coefficient of ``self``.

        EXAMPLES::

            sage: R.<x> = RDF[]
            sage: f = (1+2*x)^5; f
            32.0*x^5 + 80.0*x^4 + 80.0*x^3 + 40.0*x^2 + 10.0*x + 1.0
            sage: f[-1]
            0.0
            sage: f[2]
            40.0
            sage: f[6]
            0.0
            sage: f[:3]
            40.0*x^2 + 10.0*x + 1.0
        """
        return self._coeffs[n]

    def _unsafe_mutate(self, n, value):
        """
        Never use this unless you really know what you are doing.

        .. warning::

           This could easily introduce subtle bugs, since Sage assumes
           everywhere that polynomials are immutable. It's OK to use
           this if you really know what you're doing.

        EXAMPLES::

            sage: R.<x> = ZZ[]
            sage: f = (1+2*x)^2; f
            4*x^2 + 4*x + 1
            sage: f._unsafe_mutate(1, -5)
            sage: f
            4*x^2 - 5*x + 1
        """
        n = int(n)
        value = self.base_ring()(value)
        if n >= 0 and n < len(self._coeffs):
            self._coeffs[n] = value
            if n == len(self._coeffs) and value == 0:
                self._normalize()
        elif n < 0:
            raise IndexError("polynomial coefficient index must be nonnegative")
        elif value != 0:
            zero = self.base_ring().zero()
            for _ in range(len(self._coeffs), n):
                self._coeffs.append(zero)
            self._coeffs.append(value)

    def __floordiv__(self, right):
        """
        Return the quotient upon division (no remainder).

        EXAMPLES::

            sage: # needs sage.rings.number_field
            sage: R.<x> = QQbar[]
            sage: f = (1+2*x)^3 + 3*x; f
            8*x^3 + 12*x^2 + 9*x + 1
            sage: g = f // (1+2*x); g
            4*x^2 + 4*x + 5/2
            sage: f - g * (1+2*x)
            -3/2
            sage: f.quo_rem(1+2*x)
            (4*x^2 + 4*x + 5/2, -3/2)

        TESTS:

        Check that :issue:`13048` and :issue:`2034` are fixed::

            sage: # needs sage.rings.number_field
            sage: R.<x> = QQbar[]
            sage: x // x
            1
            sage: x // 1
            x
            sage: x // int(1)
            x
            sage: x //= int(1); x
            x
            sage: int(1) // x  # check that this doesn't segfault
            Traceback (most recent call last):
            ...
            AttributeError: type object 'int' has no attribute 'base_ring'...
        """
        if have_same_parent(self, right):
            return (<Polynomial_generic_dense>self)._floordiv_(<Polynomial_generic_dense>right)
        P = parent(self)
        d = P.base_ring()(right)
        cdef Polynomial_generic_dense res = (<Polynomial_generic_dense>self)._new_c([c // d for c in (<Polynomial_generic_dense>self)._coeffs], P)
        res._normalize()
        return res

    cpdef _add_(self, right) noexcept:
        r"""
        Add two polynomials.

        EXAMPLES::

            sage: R.<y> = QQ[]
            sage: S.<x> = R[]
            sage: S([0,1,y,2*y]) + S([1,-2*y,3])   # indirect doctest
            2*y*x^3 + (y + 3)*x^2 + (-2*y + 1)*x + 1
        """
        cdef Polynomial_generic_dense res
        cdef Py_ssize_t check=0, i, min
        x = (<Polynomial_generic_dense>self)._coeffs
        y = (<Polynomial_generic_dense>right)._coeffs
        if len(x) > len(y):
            min = len(y)
            high = x[min:]
        elif len(x) < len(y):
            min = len(x)
            high = y[min:]
        else:
            min = len(x)
        cdef list low = [x[i] + y[i] for i from 0 <= i < min]
        if len(x) == len(y):
            res = self._new_c(low, self._parent)
            res._normalize()
            return res
        else:
            return self._new_c(low + high, self._parent)

    cpdef _sub_(self, right) noexcept:
        cdef Polynomial_generic_dense res
        cdef Py_ssize_t check=0, i, min
        x = (<Polynomial_generic_dense>self)._coeffs
        y = (<Polynomial_generic_dense>right)._coeffs
        if len(x) > len(y):
            min = len(y)
            high = x[min:]
        elif len(x) < len(y):
            min = len(x)
            high = [-y[i] for i from min <= i < len(y)]
        else:
            min = len(x)
        low = [x[i] - y[i] for i from 0 <= i < min]
        if len(x) == len(y):
            res = self._new_c(low, self._parent)
            res._normalize()
            return res
        else:
            return self._new_c(low + high, self._parent)

    cpdef _rmul_(self, Element c) noexcept:
        if not self._coeffs:
            return self
        if c._parent is not (<Element>self._coeffs[0])._parent:
            c = (<Element>self._coeffs[0])._parent.coerce(c)
        v = [c * a for a in self._coeffs]
        cdef Polynomial_generic_dense res = self._new_c(v, self._parent)
        #if not v[len(v)-1]:
        # "normalize" checks this anyway...
        res._normalize()
        return res

    cpdef _lmul_(self, Element c) noexcept:
        if not self._coeffs:
            return self
        if c._parent is not (<Element>self._coeffs[0])._parent:
            c = (<Element>self._coeffs[0])._parent.coerce(c)
        v = [a * c for a in self._coeffs]
        cdef Polynomial_generic_dense res = self._new_c(v, self._parent)
        #if not v[len(v)-1]:
        # "normalize" checks this anyway...
        res._normalize()
        return res

    cpdef constant_coefficient(self) noexcept:
        """
        Return the constant coefficient of this polynomial.

        OUTPUT: element of base ring

        EXAMPLES::

            sage: R.<t> = QQ[]
            sage: S.<x> = R[]
            sage: f = x*t + x + t
            sage: f.constant_coefficient()
            t
        """
        if not self._coeffs:
            return self.base_ring().zero()
        else:
            return self._coeffs[0]

    cpdef list list(self, bint copy=True) noexcept:
        """
        Return a new copy of the list of the underlying elements of ``self``.

        EXAMPLES::

            sage: R.<x> = GF(17)[]
            sage: f = (1+2*x)^3 + 3*x; f
            8*x^3 + 12*x^2 + 9*x + 1
            sage: f.list()
            [1, 9, 12, 8]
        """
        if copy:
            return list(self._coeffs)
        else:
            return self._coeffs

    def degree(self, gen=None):
        """
        EXAMPLES::

            sage: R.<x> = RDF[]
            sage: f = (1+2*x^7)^5
            sage: f.degree()
            35

        TESTS:

        Check that :issue:`12552` is fixed::

            sage: type(f.degree())
            <class 'sage.rings.integer.Integer'>

        """
        return smallInteger(len(self._coeffs) - 1)

    def shift(self, Py_ssize_t n):
        r"""
        Return this polynomial multiplied by the power `x^n`.

        If `n` is negative, terms below `x^n` will be discarded. Does
        not change this polynomial.

        EXAMPLES::

            sage: R.<x> = PolynomialRing(PolynomialRing(QQ,'y'), 'x')
            sage: p = x^2 + 2*x + 4
            sage: type(p)
            <class 'sage.rings.polynomial.polynomial_element.Polynomial_generic_dense'>
            sage: p.shift(0)
             x^2 + 2*x + 4
            sage: p.shift(-1)
             x + 2
            sage: p.shift(2)
             x^4 + 2*x^3 + 4*x^2

        TESTS::

            sage: p = R(0)
            sage: p.shift(3).is_zero()
            True
            sage: p.shift(-3).is_zero()
            True

        AUTHORS:

        - David Harvey (2006-08-06)
        """
        if n == 0 or self.degree() < 0:
            return self
        if n > 0:
            output = [self.base_ring().zero()] * n
            output.extend(self._coeffs)
            return self._new_c(output, self._parent)
        if n < 0:
            if n > len(self._coeffs) - 1:
                return self._parent([])
            else:
                return self._new_c(self._coeffs[-int(n):], self._parent)

    @coerce_binop
    def quo_rem(self, other):
        """
        Return the quotient and remainder of the Euclidean division of
        ``self`` and ``other``.

        Raises a :class:`ZeroDivisionError` if ``other`` is zero. Raises an
        :class:`ArithmeticError` if the division is not exact.

        EXAMPLES::

            sage: P.<x> = QQ[]
            sage: R.<y> = P[]
            sage: f = y^10 + R.random_element(9)
            sage: g = y^5 + R.random_element(4)
            sage: q, r = f.quo_rem(g)
            sage: f == q*g + r
            True
            sage: g = x*y^5
            sage: f.quo_rem(g)
            Traceback (most recent call last):
            ...
            ArithmeticError: division non exact (consider coercing
            to polynomials over the fraction field)
            sage: g = 0
            sage: f.quo_rem(g)
            Traceback (most recent call last):
            ...
            ZeroDivisionError: division by zero polynomial

        Polynomials over noncommutative rings are also allowed
        (after :issue:`34733`)::

            sage: # needs sage.combinat sage.modules
            sage: HH = QuaternionAlgebra(QQ, -1, -1)
            sage: P.<x> = HH[]
            sage: f = P.random_element(5)
            sage: g = P.random_element((0, 5))
            sage: q, r = f.quo_rem(g)
            sage: f == q*g + r
            True

        TESTS:

        The following shows that :issue:`16649` is indeed fixed. ::

            sage: P.<x> = QQ[]
            sage: R.<y> = P[]
            sage: f = (2*x^3+1)*y^2 + (x^2-x+3)*y + (3*x+2)
            sage: g = (-1/13*x^2 - x)*y^2 + (-x^2 + 3*x - 155/4)*y - x - 1
            sage: h = f * g
            sage: h.quo_rem(f)
            ((-1/13*x^2 - x)*y^2 + (-x^2 + 3*x - 155/4)*y - x - 1, 0)
            sage: h += (2/3*x^2-3*x+1)*y + 7/17*x+6/5
            sage: q, r = h.quo_rem(f)
            sage: h == q*f + r and r.degree() < f.degree()
            True

        :issue:`26907`::

            sage: P.<x> = ZZ[]
            sage: R.<y> = P[]
            sage: a = 3*y + 1
            sage: a//a
            1
        """
        if other.is_zero():
            raise ZeroDivisionError("division by zero polynomial")
        if self.is_zero():
            return self, self

        R = self._parent.base_ring()
        cdef list x = list((<Polynomial_generic_dense>self)._coeffs) # make a copy
        cdef list y = (<Polynomial_generic_dense>other)._coeffs
        cdef Py_ssize_t m = len(x)  # deg(self)=m-1
        cdef Py_ssize_t n = len(y)  # deg(other)=n-1
        if m < n:
            return self._parent.zero(), self

        cdef list quo = []
        cdef bint convert = False
        cdef Py_ssize_t j, k
        try:
            inv = y[n-1].inverse_of_unit()
        except (ArithmeticError, ValueError):
            inv = ~(y[n-1])
            convert = True
        if convert:
            for k from m-n >= k >= 0:
                q = x[n+k-1] * inv
                try:
                    q = R(q)
                except TypeError:
                    raise ArithmeticError("division non exact (consider coercing to polynomials over the fraction field)")
                for j from n+k-2 >= j >= k:
                    x[j] -= q * y[j-k]
                quo.append(q)
        else:
            for k from m-n >= k >= 0:
                q = x[n+k-1] * inv
                for j from n+k-2 >= j >= k:
                    x[j] -= q * y[j-k]
                quo.append(q)
        quo.reverse()

        return self._new_c(quo,self._parent), self._new_c(x,self._parent)._inplace_truncate(n-1)

    cpdef Polynomial truncate(self, long n) noexcept:
        r"""
        Return the polynomial of degree `< n` which is equivalent
        to self modulo `x^n`.

        EXAMPLES::

            sage: S.<q> = QQ['t']['q']
            sage: f = (1 + q^10 + q^11 + q^12).truncate(11); f
            q^10 + 1
            sage: f = (1 + q^10 + q^100).truncate(50); f
            q^10 + 1
            sage: f.degree()
            10
            sage: f = (1 + q^10 + q^100).truncate(500); f
            q^100 + q^10 + 1

        TESTS:

        Make sure we're not actually testing a specialized
        implementation.

        ::

            sage: type(f)
            <class 'sage.rings.polynomial.polynomial_element.Polynomial_generic_dense'>
        """
        l = len(self._coeffs)
        if n > l:
            n = l
        while n > 0 and not self._coeffs[n-1]:
            n -= 1
        return self._new_c(self._coeffs[:n], self._parent)

    cdef _inplace_truncate(self, long n) noexcept:
        if n < len(self._coeffs):
            while n > 0 and not self._coeffs[n-1]:
                n -= 1
        self._coeffs = self._coeffs[:n]
        return self

def make_generic_polynomial(parent, coeffs):
    return parent(coeffs)


@cached_function
def universal_discriminant(n):
    r"""
    Return the discriminant of the 'universal' univariate polynomial
    `a_n x^n + \cdots + a_1 x + a_0` in `\ZZ[a_0, \ldots, a_n][x]`.

    INPUT:

    - ``n`` - degree of the polynomial

    OUTPUT:

    The discriminant as a polynomial in `n + 1` variables over `\ZZ`.
    The result will be cached, so subsequent computations of
    discriminants of the same degree will be faster.

    EXAMPLES::

        sage: # needs sage.libs.pari
        sage: from sage.rings.polynomial.polynomial_element import universal_discriminant
        sage: universal_discriminant(1)
        1
        sage: universal_discriminant(2)
        a1^2 - 4*a0*a2
        sage: universal_discriminant(3)
        a1^2*a2^2 - 4*a0*a2^3 - 4*a1^3*a3 + 18*a0*a1*a2*a3 - 27*a0^2*a3^2
        sage: universal_discriminant(4).degrees()
        (3, 4, 4, 4, 3)

    .. SEEALSO::
        :meth:`Polynomial.discriminant`
    """
    from sage.rings.polynomial.polynomial_ring_constructor import PolynomialRing

    pr1 = PolynomialRing(ZZ, n + 1, 'a')
    pr2 = PolynomialRing(pr1, 'x')
    p = pr2(list(pr1.gens()))
    return (1 - (n&2))*p.resultant(p.derivative())//pr1.gen(n)


cpdef Polynomial generic_power_trunc(Polynomial p, Integer n, long prec) noexcept:
    r"""
    Generic truncated power algorithm

    INPUT:

    - ``p`` - a polynomial

    - ``n`` - an integer (of type :class:`sage.rings.integer.Integer`)

    - ``prec`` - a precision (should fit into a C ``long``)

    TESTS:

    Comparison with flint for polynomials over integers and finite field::

        sage: from sage.rings.polynomial.polynomial_element import generic_power_trunc

        sage: for S in [ZZ, GF(3)]:             # known bug, not tested (see :issue:`32075`)
        ....:     R = PolynomialRing(S, 'x')
        ....:     for _ in range(100):
        ....:         p = R.random_element()
        ....:         n = ZZ.random_element(0, 100)
        ....:         prec = ZZ.random_element(0, 100)
        ....:         assert p.power_trunc(n, prec) == generic_power_trunc(p, n, prec), "p = {} n = {} prec = {}".format(p, n, prec)
    """
    if mpz_sgn(n.value) < 0:
        raise ValueError("n must be a non-negative integer")
    elif prec <= 0:
        return p._parent.zero()

    if mpz_cmp_ui(n.value, 4) < 0:
        # These cases will probably be called often
        # and don't benefit from the code below
        if mpz_cmp_ui(n.value, 0) == 0:
            return p.parent().one()
        elif mpz_cmp_ui(n.value, 1) == 0:
            return p.truncate(prec)
        elif mpz_cmp_ui(n.value, 2) == 0:
            return p._mul_trunc_(p, prec)
        elif mpz_cmp_ui(n.value, 3) == 0:
            return p._mul_trunc_(p, prec)._mul_trunc_(p, prec)

    # check for idempotence, and store the result otherwise
    cdef Polynomial a = p.truncate(prec)
    cdef Polynomial aa = a._mul_trunc_(a, prec)
    if aa == a:
        return a

    # since we've computed a^2, let's start squaring there
    # so, let's keep the least-significant bit around, just
    # in case.
    cdef int mul_to_do = mpz_tstbit(n.value, 0)
    cdef mp_bitcnt_t i = 1
    cdef mp_bitcnt_t size = mpz_sizeinbase(n.value, 2)

    # One multiplication can be saved by starting with
    # the second-smallest power needed rather than with 1
    # we've already squared a, so let's start there.
    cdef Polynomial apow = aa
    while not mpz_tstbit(n.value, i):
        apow = apow._mul_trunc_(apow, prec)
        i += 1
    cdef Polynomial power = apow
    i += 1

    # now multiply that least-significant bit in...
    if mul_to_do:
        power = power._mul_trunc_(a, prec)

    # and this is straight from the book.
    while i < size:
        apow = apow._mul_trunc_(apow, prec)
        if mpz_tstbit(n.value, i):
            power = power._mul_trunc_(apow, prec)
        i += 1

    return power

cpdef list _dict_to_list(dict x, zero) noexcept:
    """
    Convert a dict to a list.

    EXAMPLES::

        sage: from sage.rings.polynomial.polynomial_element import _dict_to_list
        sage: _dict_to_list({3:-1, 0:5}, 0)
        [5, 0, 0, -1]
    """
    if not x:
        return []
    n = max(x.keys())
    cdef list v
    if isinstance(n, tuple): # a mpoly dict
        n = n[0]
        v = [zero] * (n+1)
        for i, z in x.iteritems():
            v[i[0]] = z
    else:
        v = [zero] * (n+1)
        for i, z in x.iteritems():
            v[i] = z
    return v

cdef class Polynomial_generic_dense_inexact(Polynomial_generic_dense):
    """
    A dense polynomial over an inexact ring.

    AUTHOR:

    - Xavier Caruso (2013-03)
    """
    cdef int _normalize(self) except -1:
        r"""
        TESTS::

        Coefficients indistinguishable from 0 are not removed.

            sage: R = Zp(5)                                                             # needs sage.rings.padics
            sage: S.<x> = R[]                                                           # needs sage.rings.padics
            sage: S([1, R(0, 20)])                                                      # needs sage.rings.padics
            O(5^20)*x + 1 + O(5^20)
        """
        cdef list x = self._coeffs
        cdef Py_ssize_t n = len(x) - 1
        cdef RingElement c
        while n >= 0:
            c = x[n]
            if c.is_zero() and c.precision_absolute() is infinity.Infinity:
                del x[n]
                n -= 1
            else:
                break

    def degree(self, secure=False):
        r"""
        INPUT:

        - ``secure`` -- a boolean (default: ``False``)

        OUTPUT: The degree of ``self``.

        If ``secure`` is ``True`` and the degree of this polynomial
        is not determined (because the leading coefficient is
        indistinguishable from 0), an error is raised

        If ``secure`` is ``False``, the returned value is the largest
        `n` so that the coefficient of `x^n` does not compare equal
        to `0`.

        EXAMPLES::

            sage: # needs sage.rings.padics
            sage: K = Qp(3, 10)
            sage: R.<T> = K[]
            sage: f = T + 2; f
            (1 + O(3^10))*T + 2 + O(3^10)
            sage: f.degree()
            1
            sage: (f - T).degree()
            0
            sage: (f - T).degree(secure=True)
            Traceback (most recent call last):
            ...
            PrecisionError: the leading coefficient is indistinguishable from 0

            sage: # needs sage.rings.padics
            sage: x = O(3^5)
            sage: li = [3^i * x for i in range(0,5)]; li
            [O(3^5), O(3^6), O(3^7), O(3^8), O(3^9)]
            sage: f = R(li); f
            O(3^9)*T^4 + O(3^8)*T^3 + O(3^7)*T^2 + O(3^6)*T + O(3^5)
            sage: f.degree()
            -1
            sage: f.degree(secure=True)
            Traceback (most recent call last):
            ...
            PrecisionError: the leading coefficient is indistinguishable from 0

        AUTHOR:

        - Xavier Caruso (2013-03)
        """
        coeffs = self._coeffs
        d = len(coeffs) - 1
        while d >= 0:
            c = coeffs[d]
            if c.is_zero():
                if secure:
                    from sage.rings.padics.precision_error import PrecisionError
                    raise PrecisionError("the leading coefficient is indistinguishable from 0")
                else:
                    d -= 1
            else:
                break
        return d

    def prec_degree(self):
        r"""
        Return the largest `n` so that precision information is
        stored about the coefficient of `x^n`.

        Always greater than or equal to degree.

        EXAMPLES::

            sage: # needs sage.rings.padics
            sage: K = Qp(3, 10)
            sage: R.<T> = K[]
            sage: f = T + 2; f
            (1 + O(3^10))*T + 2 + O(3^10)
            sage: f.degree()
            1
            sage: f.prec_degree()
            1

            sage: g = f - T; g                                                          # needs sage.rings.padics
            O(3^10)*T + 2 + O(3^10)
            sage: g.degree()                                                            # needs sage.rings.padics
            0
            sage: g.prec_degree()                                                       # needs sage.rings.padics
            1

        AUTHOR:

        - Xavier Caruso (2013-03)
        """
        return len(self._coeffs) - 1


cdef class ConstantPolynomialSection(Map):
    """
    This class is used for conversion from a polynomial ring to its base ring.

    Since :issue:`9944`, it calls the :meth:`constant_coefficient` method,
    which can be optimized for a particular polynomial type.

    EXAMPLES::

        sage: P0.<y_1> = GF(3)[]
        sage: P1.<y_2,y_1,y_0> = GF(3)[]
        sage: P0(-y_1)
        2*y_1

        sage: phi = GF(3).convert_map_from(P0); phi
        Generic map:
          From: Univariate Polynomial Ring in y_1 over Finite Field of size 3
          To:   Finite Field of size 3
        sage: type(phi)
        <class 'sage.rings.polynomial.polynomial_element.ConstantPolynomialSection'>
        sage: phi(P0.one())
        1
        sage: phi(y_1)
        Traceback (most recent call last):
        ...
        TypeError: not a constant polynomial
    """
    cpdef Element _call_(self, x) noexcept:
        """
        TESTS::

            sage: from sage.rings.polynomial.polynomial_element import ConstantPolynomialSection
            sage: R.<x> = QQ[]
            sage: m = ConstantPolynomialSection(R, QQ); m
            Generic map:
              From: Univariate Polynomial Ring in x over Rational Field
              To:   Rational Field
            sage: m(x-x+1/2)  # implicit
            1/2
            sage: m(x-x)
            0
            sage: m(x)
            Traceback (most recent call last):
            ...
            TypeError: not a constant polynomial
        """
        if x.degree() <= 0:
            try:
                return <Element>(x.constant_coefficient())
            except AttributeError:
                return <Element>((<Polynomial>x).constant_coefficient())
        else:
            raise TypeError("not a constant polynomial")

cdef class PolynomialBaseringInjection(Morphism):
    """
    This class is used for conversion from a ring to a polynomial
    over that ring.

    It calls the :meth:`_new_constant_poly` method on the generator,
    which should be optimized for a particular polynomial type.

    Technically, it should be a method of the polynomial ring, but
    few polynomial rings are Cython classes, and so, as a method
    of a Cython polynomial class, it is faster.

    EXAMPLES:

    We demonstrate that most polynomial ring classes use
    polynomial base injection maps for coercion. They are
    supposed to be the fastest maps for that purpose. See
    :issue:`9944`. ::

        sage: # needs sage.rings.padics
        sage: R.<x> = Qp(3)[]
        sage: R.coerce_map_from(R.base_ring())
        Polynomial base injection morphism:
          From: 3-adic Field with capped relative precision 20
          To:   Univariate Polynomial Ring in x over
                3-adic Field with capped relative precision 20
        sage: R.<x,y> = Qp(3)[]
        sage: R.coerce_map_from(R.base_ring())
        Polynomial base injection morphism:
          From: 3-adic Field with capped relative precision 20
          To:   Multivariate Polynomial Ring in x, y over
                3-adic Field with capped relative precision 20

        sage: R.<x,y> = QQ[]
        sage: R.coerce_map_from(R.base_ring())
        Polynomial base injection morphism:
          From: Rational Field
          To:   Multivariate Polynomial Ring in x, y over Rational Field
        sage: R.<x> = QQ[]
        sage: R.coerce_map_from(R.base_ring())
        Polynomial base injection morphism:
          From: Rational Field
          To:   Univariate Polynomial Ring in x over Rational Field

    By :issue:`9944`, there are now only very few exceptions::

        sage: PolynomialRing(QQ,names=[]).coerce_map_from(QQ)
        Call morphism:
          From: Rational Field
          To:   Multivariate Polynomial Ring in no variables over Rational Field
    """

    cdef RingElement _an_element
    cdef object _new_constant_poly_

    def __init__(self, domain, codomain):
        """
        TESTS::

            sage: from sage.rings.polynomial.polynomial_element import PolynomialBaseringInjection
            sage: PolynomialBaseringInjection(QQ, QQ['x'])
            Polynomial base injection morphism:
              From: Rational Field
              To:   Univariate Polynomial Ring in x over Rational Field
            sage: PolynomialBaseringInjection(ZZ, QQ['x'])
            Traceback (most recent call last):
            ...
            AssertionError: domain must be basering

        ::

            sage: # needs sage.rings.padics
            sage: R.<t> = Qp(2)[]
            sage: f = R.convert_map_from(R.base_ring())    # indirect doctest
            sage: f(Qp(2).one()*3)
            1 + 2 + O(2^20)
            sage: (Qp(2).one()*3)*t
            (1 + 2 + O(2^20))*t
        """
        assert codomain.base_ring() is domain, "domain must be basering"
        Morphism.__init__(self, domain, codomain)
        self._an_element = codomain.gen()
        self._repr_type_str = "Polynomial base injection"
        self._new_constant_poly_ = self._an_element._new_constant_poly

    cdef dict _extra_slots(self) noexcept:
        """
        EXAMPLES::

            sage: phi = QQ['x'].coerce_map_from(QQ)   # indirect doctest
            sage: phi
            Polynomial base injection morphism:
              From: Rational Field
              To:   Univariate Polynomial Ring in x over Rational Field
            sage: phi(3/1)
            3
        """
        slots = Morphism._extra_slots(self)
        slots.update(
                _an_element=self._an_element,
                _new_constant_poly_=self._new_constant_poly_)
        return slots

    cdef _update_slots(self, dict _slots) noexcept:
        """
        EXAMPLES::

            sage: phi = QQ['x'].coerce_map_from(QQ)  # indirect doctest
            sage: phi
            Polynomial base injection morphism:
              From: Rational Field
              To:   Univariate Polynomial Ring in x over Rational Field
            sage: phi(3/1)
            3
        """
        Morphism._update_slots(self, _slots)
        self._an_element = _slots['_an_element']
        self._new_constant_poly_ = _slots['_new_constant_poly_']

    cpdef Element _call_(self, x) noexcept:
        """
        TESTS::

            sage: from sage.rings.polynomial.polynomial_element import PolynomialBaseringInjection
            sage: m = PolynomialBaseringInjection(ZZ, ZZ['x']); m
            Polynomial base injection morphism:
              From: Integer Ring
              To:   Univariate Polynomial Ring in x over Integer Ring
            sage: m(2)  # indirect doctest
            2
            sage: parent(m(2))
            Univariate Polynomial Ring in x over Integer Ring
        """
        return self._new_constant_poly_(x, self._codomain)

    cpdef Element _call_with_args(self, x, args=(), kwds={}) noexcept:
        """
        TESTS::

            sage: from sage.rings.polynomial.polynomial_element import PolynomialBaseringInjection
            sage: m = PolynomialBaseringInjection(Qp(5), Qp(5)['x'])                    # needs sage.rings.padics
            sage: m(1 + O(5^11), absprec=5)   # indirect doctest                        # needs sage.rings.padics
            1 + O(5^11)
        """
        try:
            return self._codomain._element_constructor_(x, *args, **kwds)
        except AttributeError:
            # if there is no element constructor,
            # there is a custom call method.
            return self._codomain(x, *args, **kwds)

    def section(self):
        """
        TESTS::

            sage: from sage.rings.polynomial.polynomial_element import PolynomialBaseringInjection
            sage: m = PolynomialBaseringInjection(RDF, RDF['x'])
            sage: m.section()
            Generic map:
              From: Univariate Polynomial Ring in x over Real Double Field
              To:   Real Double Field
            sage: type(m.section())
            <class 'sage.rings.polynomial.polynomial_element.ConstantPolynomialSection'>
        """
        return ConstantPolynomialSection(self._codomain, self.domain())

    def is_injective(self):
        r"""
        Return whether this morphism is injective.

        EXAMPLES::

            sage: R.<x> = ZZ[]
            sage: S.<y> = R[]
            sage: S.coerce_map_from(R).is_injective()
            True

        Check that :issue:`23203` has been resolved::

            sage: R.is_subring(S)  # indirect doctest
            True

        """
        return True

    def is_surjective(self):
        r"""
        Return whether this morphism is surjective.

        EXAMPLES::

            sage: R.<x> = ZZ[]
            sage: R.coerce_map_from(ZZ).is_surjective()
            False

        """
        return False

cpdef bint polynomial_is_variable(x) noexcept:
    r"""
    Test whether the given polynomial is a variable of its parent ring.

    Implemented for instances of :class:`Polynomial` and :class:`MPolynomial`.

    .. SEEALSO::

        - :meth:`sage.rings.polynomial.polynomial_element.Polynomial.is_gen`
        - :meth:`sage.rings.polynomial.multi_polynomial.MPolynomial.is_generator`

    EXAMPLES::

        sage: from sage.rings.polynomial.polynomial_element import polynomial_is_variable
        sage: R.<x> = QQ[]
        sage: polynomial_is_variable(x)
        True
        sage: polynomial_is_variable(R([0,1]))
        True
        sage: polynomial_is_variable(x^2)
        False
        sage: polynomial_is_variable(R(42))
        False

    ::

        sage: R.<y,z> = QQ[]
        sage: polynomial_is_variable(y)
        True
        sage: polynomial_is_variable(z)
        True
        sage: polynomial_is_variable(y^2)
        False
        sage: polynomial_is_variable(y+z)
        False
        sage: polynomial_is_variable(R(42))
        False

    ::

        sage: polynomial_is_variable(42)
        False
    """
    if isinstance(x, Polynomial):
        return (x.is_gen()
                or (x.degree() == 1 and x[0].is_zero() and x[1].is_one()))
    if isinstance(x, MPolynomial):
        return x.is_generator()
    return False<|MERGE_RESOLUTION|>--- conflicted
+++ resolved
@@ -444,11 +444,6 @@
             raise TypeError("keys do not match self's parent")
 
         return self(in_dict, *args, **kwds)
-<<<<<<< HEAD
-
-    substitute = subs
-=======
->>>>>>> da048df9
 
     @cython.boundscheck(False)
     @cython.wraparound(False)
