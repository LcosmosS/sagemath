--- conflicted
+++ resolved
@@ -1303,11 +1303,7 @@
 
         Due to integer overflow, the result is correct only modulo ``2^32``, see :trac:`8586`::
 
-<<<<<<< HEAD
-            sage: P.<x,y,z> = PolynomialRing(GF(32003),3)                               # optional - sage.rings.finite_rings
-=======
             sage: P.<x,y,z> = PolynomialRing(GF(32003), 3)                              # optional - sage.rings.finite_rings
->>>>>>> 1e649be1
             sage: sage.rings.ideal.FieldIdeal(P).vector_space_dimension()  # known bug  # optional - sage.rings.finite_rings
             32777216864027
 
@@ -2900,11 +2896,7 @@
 
             sage: P = PowerSeriesRing(QQ, 't', default_prec=50)
             sage: hs = Minors.hilbert_series()                                          # optional - sage.libs.flint
-<<<<<<< HEAD
-            sage: list(P(hs.numerator()) / P(hs.denominator())) == [hp(t = k)
-=======
             sage: list(P(hs.numerator()) / P(hs.denominator())) == [hp(t=k)             # optional - sage.libs.flint
->>>>>>> 1e649be1
             ....:                                                   for k in range(50)]
             True
 
@@ -4241,11 +4233,7 @@
         ``'giac:gbasis'``
             Giac's ``gbasis`` command (if available)
 
-<<<<<<< HEAD
-        If only a system is given - e.g. ``'magma`` - the default algorithm is
-=======
         If only a system is given - e.g. ``'magma'`` - the default algorithm is
->>>>>>> 1e649be1
         chosen for that system.
 
         .. NOTE::
@@ -4463,11 +4451,7 @@
         Sage also supports local orderings::
 
             sage: P.<x,y,z> = PolynomialRing(QQ, 3, order='negdegrevlex')
-<<<<<<< HEAD
-            sage: I = P * (  x*y*z + z^5, 2*x^2 + y^3 + z^7, 3*z^5 +y ^5 )
-=======
             sage: I = P * (  x*y*z + z^5, 2*x^2 + y^3 + z^7, 3*z^5 + y^5 )
->>>>>>> 1e649be1
             sage: I.groebner_basis()
             [x^2 + 1/2*y^3, x*y*z + z^5, y^5 + 3*z^5, y^4*z - 2*x*z^5, z^6]
 
@@ -4475,11 +4459,7 @@
         of the generators using the :meth:`~sage.rings.polynomial.multi_polynomial_element.MPolynomial_polydict.lift` method::
 
             sage: P.<x,y,z> = PolynomialRing(QQ, 3)
-<<<<<<< HEAD
-            sage: I = P * ( x*y*z + z^5, 2*x^2 + y^3 + z^7, 3*z^5 +y ^5 )
-=======
             sage: I = P * ( x*y*z + z^5, 2*x^2 + y^3 + z^7, 3*z^5 + y^5 )
->>>>>>> 1e649be1
             sage: J = Ideal(I.groebner_basis())
             sage: f = sum(P.random_element(terms=2)*f for f in I.gens())
             sage: f                       # random
