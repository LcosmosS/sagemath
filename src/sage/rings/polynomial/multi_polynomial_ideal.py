--- conflicted
+++ resolved
@@ -254,7 +254,6 @@
 from sage.structure.richcmp import (richcmp_method, op_EQ, op_NE,
                                     op_LT, op_GT, op_LE, op_GE, rich_to_bool)
 
-<<<<<<< HEAD
 
 try:
     from sage.interfaces.expect import StdOutContext
@@ -265,18 +264,6 @@
     singular_gb_standard_options = libsingular_gb_standard_options = MethodDecorator
 
 try:
-=======
-
-try:
-    from sage.interfaces.expect import StdOutContext
-    from sage.interfaces.singular import singular as singular_default, singular_gb_standard_options
-    from sage.libs.singular.standard_options import libsingular_gb_standard_options
-except ImportError:
-    singular_default = None
-    singular_gb_standard_options = libsingular_gb_standard_options = MethodDecorator
-
-try:
->>>>>>> fafd930c
     from sage.interfaces.magma import magma as magma_default, magma_gb_standard_options
 except ImportError:
     magma_default = None
@@ -360,16 +347,10 @@
 
         EXAMPLES::
 
-<<<<<<< HEAD
-            sage: R.<a,b,c,d,e,f,g,h,i,j> = PolynomialRing(GF(127),10)
-            sage: I = sage.rings.ideal.Cyclic(R,4) # indirect doctest                   # needs sage.rings.finite_rings
-            sage: magma(I)                      # optional - magma                      # needs sage.rings.finite_rings
-=======
             sage: # optional - magma
             sage: R.<a,b,c,d,e,f,g,h,i,j> = PolynomialRing(GF(127), 10)
             sage: I = sage.rings.ideal.Cyclic(R,4)  # indirect doctest
             sage: magma(I)
->>>>>>> fafd930c
             Ideal of Polynomial ring of rank 10 over GF(127)
             Order: Graded Reverse Lexicographical
             Variables: a, b, c, d, e, f, g, h, i, j
@@ -1379,16 +1360,9 @@
             sage: I = sage.rings.ideal.Katsura(P)
             sage: I.groebner_basis(algorithm='ginv')
             [z^3 - 79/210*z^2 + 1/30*y + 1/70*z, y^2 - 3/5*z^2 - 1/5*y + 1/5*z, y*z + 6/5*z^2 - 1/10*y - 2/5*z, x + 2*y + 2*z - 1]
-<<<<<<< HEAD
-
-            sage: P.<x,y,z> = PolynomialRing(GF(127), order='degrevlex')
-            sage: I = sage.rings.ideal.Katsura(P)                                       # needs sage.rings.finite_rings
-            sage: I.groebner_basis(algorithm='ginv')    # optional - ginv               # needs sage.rings.finite_rings
-=======
             sage: P.<x,y,z> = PolynomialRing(GF(127), order='degrevlex')
             sage: I = sage.rings.ideal.Katsura(P)
             sage: I.groebner_basis(algorithm='ginv')
->>>>>>> fafd930c
             ...
             [z^3 + 22*z^2 - 55*y + 49*z, y^2 - 26*z^2 - 51*y + 51*z, y*z + 52*z^2 + 38*y + 25*z, x + 2*y + 2*z - 1]
 
@@ -2006,11 +1980,7 @@
         The interreduced basis of 0 is 0::
 
             sage: P.<x,y,z> = GF(2)[]
-<<<<<<< HEAD
-            sage: Ideal(P(0)).interreduced_basis()                                      # needs sage.rings.finite_rings
-=======
             sage: Ideal(P(0)).interreduced_basis()
->>>>>>> fafd930c
             [0]
 
         ALGORITHM:
@@ -2682,11 +2652,7 @@
 
             sage: R.<x, y> = PolynomialRing(GF(3), 2, order='lex')
             sage: I = Ideal([x^2 - 1, y^2 - 1])
-<<<<<<< HEAD
-            sage: I.variety(algorithm='msolve', proof=False)    # optional - msolve, needs sage.rings.finite_rings
-=======
             sage: I.variety(algorithm='msolve', proof=False)    # optional - msolve
->>>>>>> fafd930c
             Traceback (most recent call last):
             ...
             NotImplementedError: characteristic 3 too small
@@ -4416,20 +4382,6 @@
         Here we use Macaulay2 with three different strategies over a finite
         field. ::
 
-<<<<<<< HEAD
-            sage: R.<a,b,c> = PolynomialRing(GF(101), 3)
-            sage: I = sage.rings.ideal.Katsura(R,3) # regenerate to prevent caching     # needs sage.rings.finite_rings
-            sage: I.groebner_basis('macaulay2:gb')      # optional - macaulay2          # needs sage.rings.finite_rings
-            [c^3 + 28*c^2 - 37*b + 13*c, b^2 - 41*c^2 + 20*b - 20*c, b*c - 19*c^2 + 10*b + 40*c, a + 2*b + 2*c - 1]
-
-            sage: I = sage.rings.ideal.Katsura(R,3) # regenerate to prevent caching     # needs sage.rings.finite_rings
-            sage: I.groebner_basis('macaulay2:f4')      # optional - macaulay2          # needs sage.rings.finite_rings
-            [c^3 + 28*c^2 - 37*b + 13*c, b^2 - 41*c^2 + 20*b - 20*c, b*c - 19*c^2 + 10*b + 40*c, a + 2*b + 2*c - 1]
-
-            sage: I = sage.rings.ideal.Katsura(R,3) # regenerate to prevent caching     # needs sage.rings.finite_rings
-            sage: I.groebner_basis('macaulay2:mgb')     # optional - macaulay2          # needs sage.rings.finite_rings
-            [c^3 + 28*c^2 - 37*b + 13*c, b^2 - 41*c^2 + 20*b - 20*c, b*c - 19*c^2 + 10*b + 40*c, a + 2*b + 2*c - 1]
-=======
             sage: # optional - macaulay2
             sage: R.<a,b,c> = PolynomialRing(GF(101), 3)
             sage: I = sage.rings.ideal.Katsura(R,3)  # regenerate to prevent caching
@@ -4444,22 +4396,15 @@
             sage: I.groebner_basis('macaulay2:mgb')
             [c^3 + 28*c^2 - 37*b + 13*c, b^2 - 41*c^2 + 20*b - 20*c,
              b*c - 19*c^2 + 10*b + 40*c, a + 2*b + 2*c - 1]
->>>>>>> fafd930c
 
         Over prime fields of small characteristic, we can also use the
         `optional package msolve <../spkg/msolve.html>`_::
 
             sage: R.<a,b,c> = PolynomialRing(GF(101), 3)
-<<<<<<< HEAD
-            sage: I = sage.rings.ideal.Katsura(R,3) # regenerate to prevent caching     # needs sage.rings.finite_rings
-            sage: I.groebner_basis('msolve')    # optional - msolve                     # needs sage.rings.finite_rings
-            [a + 2*b + 2*c - 1, b*c - 19*c^2 + 10*b + 40*c, b^2 - 41*c^2 + 20*b - 20*c, c^3 + 28*c^2 - 37*b + 13*c]
-=======
             sage: I = sage.rings.ideal.Katsura(R,3)  # regenerate to prevent caching
             sage: I.groebner_basis('msolve')                    # optional - msolve
             [a + 2*b + 2*c - 1, b*c - 19*c^2 + 10*b + 40*c,
              b^2 - 41*c^2 + 20*b - 20*c, c^3 + 28*c^2 - 37*b + 13*c]
->>>>>>> fafd930c
 
         ::
 
@@ -4680,13 +4625,8 @@
         msolve currently supports the degrevlex order only::
 
             sage: R.<a,b,c> = PolynomialRing(GF(101), 3, order='lex')
-<<<<<<< HEAD
-            sage: I = sage.rings.ideal.Katsura(R,3)  # regenerate to prevent caching    # needs sage.rings.finite_rings
-            sage: I.groebner_basis('msolve')    # optional - msolve                     # needs sage.rings.finite_rings
-=======
             sage: I = sage.rings.ideal.Katsura(R,3)  # regenerate to prevent caching
             sage: I.groebner_basis('msolve')                    # optional - msolve
->>>>>>> fafd930c
             Traceback (most recent call last):
             ...
             NotImplementedError: msolve only supports the degrevlex order (use transformed_basis())
@@ -4710,17 +4650,10 @@
         if not algorithm:
             try:
                 gb = self._groebner_basis_libsingular("groebner", deg_bound=deg_bound, mult_bound=mult_bound, *args, **kwds)
-<<<<<<< HEAD
-            except (TypeError, NameError, ImportError): # conversion to Singular not supported
-                try:
-                    gb = self._groebner_basis_singular("groebner", deg_bound=deg_bound, mult_bound=mult_bound, *args, **kwds)
-                except (TypeError, NameError, NotImplementedError, ImportError): # conversion to Singular not supported
-=======
             except (TypeError, NameError, ImportError):  # conversion to Singular not supported
                 try:
                     gb = self._groebner_basis_singular("groebner", deg_bound=deg_bound, mult_bound=mult_bound, *args, **kwds)
                 except (TypeError, NameError, NotImplementedError, ImportError):  # conversion to Singular not supported
->>>>>>> fafd930c
                     R = self.ring()
                     B = R.base_ring()
                     if R.ngens() == 0:
@@ -5148,17 +5081,10 @@
 
             sage: n = 8
             sage: K = GF(127)
-<<<<<<< HEAD
-            sage: P = PolynomialRing(K, n, 'x')                                         # needs sage.rings.finite_rings
-            sage: s = [K.random_element() for _ in range(n)]                            # needs sage.rings.finite_rings
-            sage: L = []
-            sage: for i in range(2 * n):                                                # needs sage.rings.finite_rings
-=======
             sage: P = PolynomialRing(K, n, 'x')
             sage: s = [K.random_element() for _ in range(n)]
             sage: L = []
             sage: for i in range(2 * n):
->>>>>>> fafd930c
             ....:     f = P.random_element(degree=2, terms=binomial(n, 2))
             ....:     f -= f(*s)
             ....:     L.append(f.homogenize())
