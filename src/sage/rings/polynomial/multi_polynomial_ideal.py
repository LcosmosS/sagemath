--- conflicted
+++ resolved
@@ -3113,15 +3113,9 @@
 
         TESTS::
 
-<<<<<<< HEAD
             sage: I.hilbert_numerator() == I.hilbert_numerator(algorithm='singular')    # needs sage.libs.flint
             True
             sage: J.hilbert_numerator() == J.hilbert_numerator(algorithm='singular')    # needs sage.libs.flint
-=======
-            sage: I.hilbert_numerator() == I.hilbert_numerator(algorithm='singular')                                    # needs sage.libs.flint
-            True
-            sage: J.hilbert_numerator() == J.hilbert_numerator(algorithm='singular')                                    # needs sage.libs.flint
->>>>>>> 31097fc4
             True
             sage: J.hilbert_numerator(grading=(10,3)) == J.hilbert_numerator(grading=(10,3), algorithm='singular')      # needs sage.libs.flint
             True
