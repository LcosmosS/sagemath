# sage.doctest: optional - sage.libs.singular
r"""
Ideals in multivariate polynomial rings

Sage has a powerful system to compute with multivariate polynomial
rings. Most algorithms dealing with these ideals are centered on the
computation of *Groebner bases*. Sage mainly uses Singular to
implement this functionality. Singular is widely regarded as the best
open-source system for Groebner basis calculation in multivariate
polynomial rings over fields.

EXAMPLES:

We compute a Groebner basis for some given ideal. The type returned by
the ``groebner_basis`` method is ``PolynomialSequence``, i.e., it is not a
:class:`MPolynomialIdeal`::

    sage: x,y,z = QQ['x,y,z'].gens()
    sage: I = ideal(x^5 + y^4 + z^3 - 1,  x^3 + y^3 + z^2 - 1)
    sage: B = I.groebner_basis()
    sage: type(B)
    <class 'sage.rings.polynomial.multi_polynomial_sequence.PolynomialSequence_generic'>

Groebner bases can be used to solve the ideal membership problem::

    sage: f,g,h = B
    sage: (2*x*f + g).reduce(B)
    0

    sage: (2*x*f + g) in I
    True

    sage: (2*x*f + 2*z*h + y^3).reduce(B)
    y^3

    sage: (2*x*f + 2*z*h + y^3) in I
    False

We compute a Groebner basis for Cyclic 6, which is a standard
benchmark and test ideal. ::

    sage: R.<x,y,z,t,u,v> = QQ['x,y,z,t,u,v']
    sage: I = sage.rings.ideal.Cyclic(R,6)
    sage: B = I.groebner_basis()
    sage: len(B)
    45

We compute in a quotient of a polynomial ring over `\ZZ/17\ZZ`::

    sage: R.<x,y> = ZZ[]
    sage: S.<a,b> = R.quotient((x^2 + y^2, 17))
    sage: S
    Quotient of Multivariate Polynomial Ring in x, y over Integer Ring
    by the ideal (x^2 + y^2, 17)

    sage: a^2 + b^2 == 0
    True
    sage: a^3 - b^2
    -a*b^2 - b^2

Note that the result of a computation is not necessarily reduced::

    sage: (a+b)^17
    a*b^16 + b^17
    sage: S(17) == 0
    True

Or we can work with `\ZZ/17\ZZ` directly::

    sage: R.<x,y> = Zmod(17)[]
    sage: S.<a,b> = R.quotient((x^2 + y^2,))
    sage: S
    Quotient of Multivariate Polynomial Ring in x, y over Ring of
    integers modulo 17 by the ideal (x^2 + y^2)

    sage: a^2 + b^2 == 0
    True
    sage: a^3 - b^2 == -a*b^2 - b^2 == 16*a*b^2 + 16*b^2
    True
    sage: (a+b)^17
    a*b^16 + b^17
    sage: S(17) == 0
    True


Working with a polynomial ring over `\ZZ`::

    sage: R.<x,y,z,w> = ZZ[]
    sage: I = ideal(x^2 + y^2 - z^2 - w^2, x-y)
    sage: J = I^2
    sage: J.groebner_basis()
    [4*y^4 - 4*y^2*z^2 + z^4 - 4*y^2*w^2 + 2*z^2*w^2 + w^4,
     2*x*y^2 - 2*y^3 - x*z^2 + y*z^2 - x*w^2 + y*w^2,
     x^2 - 2*x*y + y^2]

    sage: y^2 - 2*x*y + x^2 in J
    True
    sage: 0 in J
    True

We do a Groebner basis computation over a number field::

    sage: K.<zeta> = CyclotomicField(3)
    sage: R.<x,y,z> = K[]; R
    Multivariate Polynomial Ring in x, y, z over Cyclotomic Field of order 3 and degree 2

    sage: i = ideal(x - zeta*y + 1, x^3 - zeta*y^3); i
    Ideal (x + (-zeta)*y + 1, x^3 + (-zeta)*y^3) of Multivariate
    Polynomial Ring in x, y, z over Cyclotomic Field of order 3 and degree 2

    sage: i.groebner_basis()
    [y^3 + (2*zeta + 1)*y^2 + (zeta - 1)*y + (-1/3*zeta - 2/3), x + (-zeta)*y + 1]

    sage: S = R.quotient(i); S
    Quotient of Multivariate Polynomial Ring in x, y, z over
    Cyclotomic Field of order 3 and degree 2 by the ideal (x +
    (-zeta)*y + 1, x^3 + (-zeta)*y^3)

    sage: S.0  - zeta*S.1
    -1
    sage: S.0^3 - zeta*S.1^3
    0

Two examples from the Mathematica documentation (done in Sage):

    We compute a Groebner basis::

        sage: R.<x,y> = PolynomialRing(QQ, order='lex')
        sage: ideal(x^2 - 2*y^2, x*y - 3).groebner_basis()
        [x - 2/3*y^3, y^4 - 9/2]

    We show that three polynomials have no common root::

        sage: R.<x,y> = QQ[]
        sage: ideal(x+y, x^2 - 1, y^2 - 2*x).groebner_basis()
        [1]

The next example shows how we can use Groebner bases over `\ZZ` to
find the primes modulo which a system of equations has a solution,
when the system has no solutions over the rationals.

    We first form a certain ideal `I` in `\ZZ[x, y, z]`, and note that
    the Groebner basis of `I` over `\QQ` contains 1, so there are no
    solutions over `\QQ` or an algebraic closure of it (this is not
    surprising as there are 4 equations in 3 unknowns). ::

        sage: P.<x,y,z> = PolynomialRing(ZZ,order='lex')
        sage: I = ideal(-y^2 - 3*y + z^2 + 3, -2*y*z + z^2 + 2*z + 1,
        ....:           x*z + y*z + z^2, -3*x*y + 2*y*z + 6*z^2)
        sage: I.change_ring(P.change_ring(QQ)).groebner_basis()
        [1]

    However, when we compute the Groebner basis of `I` (defined over
    `\ZZ`), we note that there is a certain integer in the ideal
    which is not 1. ::

        sage: I.groebner_basis()
        [x + y + 57119*z + 4, y^2 + 3*y + 17220, y*z + ...,
         2*y + 158864, z^2 + 17223, 2*z + 41856, 164878]

    Now for each prime `p` dividing this integer 164878, the Groebner
    basis of `I` modulo `p` will be non-trivial and will thus give a
    solution of the original system modulo `p`. ::


        sage: factor(164878)
        2 * 7 * 11777

        sage: I.change_ring(P.change_ring(GF(2))).groebner_basis()                      # optional - sage.rings.finite_rings
        [x + y + z, y^2 + y, y*z + y, z^2 + 1]
        sage: I.change_ring(P.change_ring(GF(7))).groebner_basis()                      # optional - sage.rings.finite_rings
        [x - 1, y + 3, z - 2]
        sage: I.change_ring(P.change_ring(GF(11777))).groebner_basis()                  # optional - sage.rings.finite_rings
        [x + 5633, y - 3007, z - 2626]

    The Groebner basis modulo any product of the prime factors is also non-trivial::

        sage: I.change_ring(P.change_ring(IntegerModRing(2 * 7))).groebner_basis()
        [x + 9*y + 13*z, y^2 + 3*y, y*z + 7*y + 6, 2*y + 6, z^2 + 3, 2*z + 10]

    Modulo any other prime the Groebner basis is trivial so there are
    no other solutions. For example::

        sage: I.change_ring(P.change_ring(GF(3))).groebner_basis()                      # optional - sage.rings.finite_rings
        [1]

TESTS::

    sage: x,y,z = QQ['x,y,z'].gens()
    sage: I = ideal(x^5 + y^4 + z^3 - 1,  x^3 + y^3 + z^2 - 1)
    sage: I == loads(dumps(I))
    True

.. NOTE::

    Sage distinguishes between lists or sequences of polynomials and
    ideals. Thus an ideal is not identified with a particular set of
    generators. For sequences of multivariate polynomials see
    :class:`sage.rings.polynomial.multi_polynomial_sequence.PolynomialSequence_generic`.

AUTHORS:

- William Stein: initial version

- Kiran S. Kedlaya (2006-02-12): added Macaulay2 analogues of some Singular
  features

- Martin Albrecht (2007,2008): refactoring, many Singular related functions,
  added plot()

- Martin Albrecht (2009): added Groebner basis over rings functionality from
  Singular 3.1

- John Perry (2012): bug fixing equality & containment of ideals

"""

# ****************************************************************************
#
#                               Sage
#
#       Copyright (C) 2005 William Stein <wstein@gmail.com>
#       Copyright (C) 2008,2009 Martin Albrecht <malb@informatik.uni-bremen.de>
#
#  Distributed under the terms of the GNU General Public License (GPL)
#
#    This code is distributed in the hope that it will be useful,
#    but WITHOUT ANY WARRANTY; without even the implied warranty of
#    MERCHANTABILITY or FITNESS FOR A PARTICULAR PURPOSE.  See the GNU
#    General Public License for more details.
#
#  The full text of the GPL is available at:
#
#                  https://www.gnu.org/licenses/
# ****************************************************************************


from sage.interfaces.singular import singular as singular_default
from sage.interfaces.magma import magma as magma_default

from sage.interfaces.expect import StdOutContext

from sage.rings.ideal import Ideal_generic
from sage.rings.noncommutative_ideals import Ideal_nc
from sage.rings.integer import Integer
from sage.structure.sequence import Sequence
from sage.structure.richcmp import (richcmp_method, op_EQ, op_NE,
                                    op_LT, op_GT, op_LE, op_GE, rich_to_bool)
from sage.misc.cachefunc import cached_method
from sage.misc.misc_c import prod
from sage.misc.verbose import verbose, get_verbose
from sage.misc.method_decorator import MethodDecorator

from sage.rings.integer_ring import ZZ
import sage.rings.abc
import sage.rings.polynomial.toy_buchberger as toy_buchberger
import sage.rings.polynomial.toy_variety as toy_variety
import sage.rings.polynomial.toy_d_basis as toy_d_basis

from warnings import warn

from sage.rings.qqbar_decorators import handle_AA_and_QQbar

from sage.interfaces.magma import magma_gb_standard_options
from sage.interfaces.singular import singular_gb_standard_options
from sage.libs.singular.standard_options import libsingular_gb_standard_options


class RequireField(MethodDecorator):
    """
    Decorator which throws an exception if a computation over a
    coefficient ring which is not a field is attempted.

    .. NOTE::

        This decorator is used automatically internally so the user
        does not need to use it manually.
    """
    def __call__(self, *args, **kwds):
        """
        EXAMPLES::

            sage: P.<x,y,z> = PolynomialRing(ZZ)
            sage: I = ideal( x^2 - 3*y, y^3 - x*y, z^3 - x, x^4 - y*z + 1 )
            sage: from sage.rings.polynomial.multi_polynomial_ideal import RequireField
            sage: class Foo(I.__class__):
            ....:     @RequireField
            ....:     def bar(I):
            ....:         return I.groebner_basis()
            ....:
            sage: J = Foo(I.ring(), I.gens())
            sage: J.bar()
            Traceback (most recent call last):
            ...
            ValueError: Coefficient ring must be a field for function 'bar'.
        """
        R = self._instance.ring()
        if not R.base_ring().is_field():
            raise ValueError("Coefficient ring must be a field for function '%s'."%(self.f.__name__))
        return self.f(self._instance, *args, **kwds)

require_field = RequireField

def is_MPolynomialIdeal(x):
    """
    Return ``True`` if the provided argument ``x`` is an ideal in a
    multivariate polynomial ring.

    INPUT:

    -  ``x`` - an arbitrary object

    EXAMPLES::

        sage: from sage.rings.polynomial.multi_polynomial_ideal import is_MPolynomialIdeal
        sage: P.<x,y,z> = PolynomialRing(QQ)
        sage: I = [x + 2*y + 2*z - 1, x^2 + 2*y^2 + 2*z^2 - x, 2*x*y + 2*y*z - y]

    Sage distinguishes between a list of generators for an ideal and
    the ideal itself. This distinction is inconsistent with Singular
    but matches Magma's behavior. ::

        sage: is_MPolynomialIdeal(I)
        False

    ::

        sage: I = Ideal(I)
        sage: is_MPolynomialIdeal(I)
        True
    """
    return isinstance(x, MPolynomialIdeal)

class MPolynomialIdeal_magma_repr:
    def _magma_init_(self, magma):
        """
        Return a Magma ideal matching this ideal if the base ring
        coerces to Magma and Magma is available.

        INPUT:

        -  ``magma`` - Magma instance

        EXAMPLES::

            sage: R.<a,b,c,d,e,f,g,h,i,j> = PolynomialRing(GF(127),10)                  # optional - sage.rings.finite_rings
            sage: I = sage.rings.ideal.Cyclic(R,4) # indirect doctest                   # optional - sage.rings.finite_rings
            sage: magma(I)    # optional - magma                                        # optional - sage.rings.finite_rings
            Ideal of Polynomial ring of rank 10 over GF(127)
            Order: Graded Reverse Lexicographical
            Variables: a, b, c, d, e, f, g, h, i, j
            Basis:
            [
            a + b + c + d,
            a*b + b*c + a*d + c*d,
            a*b*c + a*b*d + a*c*d + b*c*d,
            a*b*c*d + 126
            ]
        """
        P = magma(self.ring())
        G = magma(self.gens())
        return 'ideal<%s|%s>'%(P.name(), G._ref())

    @magma_gb_standard_options
    def _groebner_basis_magma(self, deg_bound=None, prot=False, magma=magma_default):
        """
        Computes a Groebner Basis for this ideal using Magma if
        available.

        INPUT:

        - ``deg_bound`` - only compute to degree ``deg_bound``, that
          is, ignore all S-polynomials of higher degree. (default:
          ``None``)

        - ``prot`` - if ``True`` Magma's protocol is printed to
          stdout.

        -  ``magma`` - Magma instance or None (default instance) (default: None)

        EXAMPLES::

            sage: R.<a,b,c,d,e,f,g,h,i,j> = PolynomialRing(GF(127), 10)                 # optional - sage.rings.finite_rings
            sage: I = sage.rings.ideal.Cyclic(R, 6)                                     # optional - sage.rings.finite_rings
            sage: gb = I.groebner_basis('magma:GroebnerBasis')  # indirect doctest; optional - magma sage.rings.finite_rings
            sage: len(gb)                                       # optional - magma      # optional - sage.rings.finite_rings
            45

         We may also pass a degree bound to Magma::

            sage: R.<a,b,c,d,e,f,g,h,i,j> = PolynomialRing(GF(127), 10)                 # optional - sage.rings.finite_rings
            sage: I = sage.rings.ideal.Cyclic(R, 6)                                     # optional - sage.rings.finite_rings
            sage: gb = I.groebner_basis('magma:GroebnerBasis', deg_bound=4) # indirect doctest; optional - magma        # optional - sage.rings.finite_rings
            sage: len(gb)                                      # optional - magma                                       # optional - sage.rings.finite_rings
            5
        """
        R   = self.ring()
        if not deg_bound:
            mself = magma(self)
        else:
            mself = magma(list(self.gens())) # PolynomialSequence converts to a Magma Ideal too, so we force a list

        if get_verbose() >= 2:
            prot = True

        from sage.interfaces.magma import MagmaGBLogPrettyPrinter

        if prot:
            log_parser = MagmaGBLogPrettyPrinter(verbosity=get_verbose()+ 1, style="sage" if prot=="sage" else "magma")
        else:
            log_parser = None

        ctx = StdOutContext(magma, silent=not prot, stdout=log_parser)
        if prot:
            magma.SetVerbose('Groebner', 1)
        with ctx:
            if deg_bound:
                mgb = mself.GroebnerBasis(deg_bound)
            else:
                mgb = mself.GroebnerBasis()

        if prot == "sage":
            print("")
            print("Highest degree reached during computation: %2d." % log_parser.max_deg)

        # TODO: rewrite this to be much more sophisticated in multi-level nested cases.
        mgb = [str(mgb[i+1]) for i in range(len(mgb))]
        if R.base_ring().degree() > 1:
            a = str(R.base_ring().gen())
            mgb = [e.replace("$.1",a) for e in mgb]

        from sage.rings.polynomial.multi_polynomial_sequence import PolynomialSequence

        B = PolynomialSequence([R(e) for e in mgb], R, immutable=True)
        return B

class MPolynomialIdeal_singular_base_repr:
    @require_field
    def syzygy_module(self):
        r"""
        Computes the first syzygy (i.e., the module of relations of the
        given generators) of the ideal.

        EXAMPLES::

            sage: R.<x,y> = PolynomialRing(QQ)
            sage: f = 2*x^2 + y
            sage: g = y
            sage: h = 2*f + g
            sage: I = Ideal([f,g,h])
            sage: M = I.syzygy_module(); M
            [       -2        -1         1]
            [       -y 2*x^2 + y         0]
            sage: G = vector(I.gens())
            sage: M*G
            (0, 0)

        ALGORITHM: Uses Singular's syz command
        """
        from sage.libs.singular.function_factory import ff
        syz = ff.syz
        from sage.matrix.constructor import matrix

        #return self._singular_().syz().transpose().sage_matrix(self.ring())
        S = syz(self)
        return matrix(self.ring(), S)

    @libsingular_gb_standard_options
    def _groebner_basis_libsingular(self, algorithm="groebner", *args, **kwds):
        """
        Return the reduced Groebner basis of this ideal.

        If the Groebner basis for this ideal has been calculated
        before, the cached Groebner basis is returned regardless
        of the requested algorithm.

        INPUT:

        - ``algorithm`` -- see below for available algorithms
        - ``redsb`` -- (default: ``True``) return a reduced Groebner basis
        - ``red_tail`` -- (default: ``True``) perform tail reduction

        ALGORITHMS:

        - ``'groebner'`` -- Singular's heuristic script (default)
        - ``'std'`` -- Buchberger's algorithm
        - ``'slimgb'`` -- the *SlimGB* algorithm
        - ``'stdhilb'`` -- Hilbert Basis driven Groebner basis
        - ``'stdfglm'`` -- Buchberger and FGLM

        EXAMPLES:

        We compute a Groebner basis of 'cyclic 4' relative to
        lexicographic ordering. ::

            sage: R.<a,b,c,d> = PolynomialRing(QQ, 4, order='lex')
            sage: I = sage.rings.ideal.Cyclic(R,4); I
            Ideal (a + b + c + d, a*b + a*d + b*c + c*d, a*b*c + a*b*d
            + a*c*d + b*c*d, a*b*c*d - 1) of Multivariate Polynomial
            Ring in a, b, c, d over Rational Field

        ::

            sage: I._groebner_basis_libsingular()
            [c^2*d^6 - c^2*d^2 - d^4 + 1, c^3*d^2 + c^2*d^3 - c - d,
            b*d^4 - b + d^5 - d, b*c - b*d + c^2*d^4 + c*d - 2*d^2,
            b^2 + 2*b*d + d^2, a + b + c + d]

        TESTS:

        We check that :trac:`17676` is fixed::

            sage: R.<x,y,z> = PolynomialRing(ZZ, 3, order='lex')
            sage: I = Ideal(13*x*y*z+6*x*y+78*x*z+36*x-11*y^2*z-66*y*z,
            ....:           168*x*y*z+84*x*y+1008*x*z+504*x+12*y^3
            ....:            -154*y^2*z+72*y^2-924*y*z,
            ....:           -168*x^2*y*z^2-84*x^2*y*z-1008*x^2*z^2-504*x^2*z
            ....:            +x*y^3*z+6*x*y^3+154*x*y^2*z^2+6*x*y^2*z
            ....:            +36*x*y^2+924*x*y*z^2-11*y^4*z-66*y^3*z);
            sage: gI = R * (I.groebner_basis())
            sage: len(gI.gens())
            3
        """
        from sage.rings.polynomial.multi_polynomial_ideal_libsingular import std_libsingular, slimgb_libsingular
        from sage.libs.singular.function import singular_function
        from sage.libs.singular.option import opt

        from sage.libs.singular.function_factory import ff
        groebner = ff.groebner

        if get_verbose()>=2:
            opt['prot'] = True
        for name, value in kwds.items():
            if value is not None:
                opt[name] = value

        if algorithm == "std":
            S = std_libsingular(self)
        elif algorithm == "slimgb":
            S = slimgb_libsingular(self)
        elif algorithm == "groebner":
            S = groebner(self)
        else:
            try:
                fnc = singular_function(algorithm)
                S = fnc(self)
            except NameError:
                raise NameError("Algorithm '%s' unknown"%algorithm)
        return S

    @libsingular_gb_standard_options
    def _groebner_cover(self):
        r"""
        Compute the Gröbner cover of the ideal.

        The Gröbner cover is a partition of the space of parameters,
        such that the Gröbner basis is constant for each of the parts.

        OUTPUT:

        A list of parts. Each element of this list contains:

        - The leading monomials of the Gröbner basis in the part
        - The Gröbner basis in the part
        - A list of components of the part. Each component is
          two lists of equations. The parameters in the
          part are those that satisfy the first list of
          equations, but do not satisfy the second one.

        EXAMPLES::

            sage: from sage.libs.singular.function import singular_function, lib
            sage: F = PolynomialRing(QQ,'a').fraction_field()
            sage: F.inject_variables()
            Defining a
            sage: R.<x,y,z> = F[]
            sage: I = R.ideal([-x+3*y+z-5,2*x+a*z+4,4*x-3*z-a-1])
            sage: I._groebner_cover()
            [[[z, y, x],
            [(2*a + 3)*z + (a + 9), (12*a + 18)*y + (-a^2 - 23*a - 36), (4*a + 6)*x + (-a^2 - a + 12)],
            [[[0], [[(2*a + 3)]]]]],
            [[1], [1], [[[(2*a + 3)], [[1]]]]]]
        """
        from sage.rings.fraction_field import FractionField_generic
        from sage.rings.polynomial.multi_polynomial_ring_base import is_MPolynomialRing
        from sage.rings.polynomial.polynomial_ring import is_PolynomialRing
        F = self.base_ring()
        if (not isinstance(F, FractionField_generic) or
            (not is_MPolynomialRing(F.ring()) and not is_PolynomialRing(F.ring()))):
            raise TypeError("the base ring must be a field with parameters")
        from sage.libs.singular.function import singular_function, lib
        from sage.arith.functions import lcm
        lib("grobcov.lib")
        grobcov = singular_function("grobcov")
        polynomials = []
        for f in self.gens():
            polynomials.append(f * lcm([c.denominator() for c in f.coefficients()]))
        return grobcov(self.ring().ideal(polynomials))


class MPolynomialIdeal_singular_repr(
        MPolynomialIdeal_singular_base_repr):
    """
    An ideal in a multivariate polynomial ring, which has an
    underlying Singular ring associated to it.
    """
    def _singular_(self, singular=singular_default):
        """
        Return Singular ideal corresponding to this ideal.

        EXAMPLES::

            sage: R.<x,y> = PolynomialRing(QQ, 2)
            sage: I = R.ideal([x^3 + y, y])
            sage: S = I._singular_()
            sage: S
            x^3+y,
            y
        """
        try:
            self.ring()._singular_(singular).set_ring()
            I = self.__singular
            if not (I.parent() is singular):
                raise ValueError
            I._check_valid()
            return I
        except (AttributeError, ValueError):
            self.ring()._singular_(singular).set_ring()
            try:
                # this may fail for quotient ring elements, but is
                # faster
                gens = [str(x) for x in self.gens()]
                if len(gens) == 0:
                    gens = ['0']
                self.__singular = singular.ideal(gens)
            except TypeError:
                gens = [str(x.lift()) for x in self.gens()]
                if len(gens) == 0:
                    gens = ['0']
                self.__singular = singular.ideal(gens)
        return self.__singular

    @cached_method
    def _groebner_strategy(self):
        """
        Return Singular's Groebner Strategy object for the Groebner
        basis of this ideal which implements some optimized functions.

        EXAMPLES::

            sage: R.<x,y> = PolynomialRing(QQ,2)
            sage: I = R.ideal([y^3 - x^2])
            sage: I._groebner_strategy()
            Groebner Strategy for ideal generated by 1 elements over
            Multivariate Polynomial Ring in x, y over Rational Field

        .. NOTE::

            This function is mainly used internally.
        """
        from sage.libs.singular.groebner_strategy import GroebnerStrategy

        return GroebnerStrategy(MPolynomialIdeal(self.ring(), self.groebner_basis()))

    def plot(self, singular=singular_default):
        r"""
        If you somehow manage to install surf, perhaps you can use
        this function to implicitly plot the real zero locus of this
        ideal (if principal).

        INPUT:


        -  ``self`` - must be a principal ideal in 2 or 3 vars
           over `\QQ`.


        EXAMPLES:

        Implicit plotting in 2-d::

            sage: R.<x,y> = PolynomialRing(QQ,2)
            sage: I = R.ideal([y^3 - x^2])
            sage: I.plot()        # cusp
            Graphics object consisting of 1 graphics primitive
            sage: I = R.ideal([y^2 - x^2 - 1])
            sage: I.plot()        # hyperbola
            Graphics object consisting of 1 graphics primitive
            sage: I = R.ideal([y^2 + x^2*(1/4) - 1])
            sage: I.plot()        # ellipse
            Graphics object consisting of 1 graphics primitive
            sage: I = R.ideal([y^2-(x^2-1)*(x-2)])
            sage: I.plot()        # elliptic curve
            Graphics object consisting of 1 graphics primitive

        Implicit plotting in 3-d::

            sage: R.<x,y,z> = PolynomialRing(QQ,3)
            sage: I = R.ideal([y^2 + x^2*(1/4) - z])
            sage: I.plot()          # a cone; optional - surf
            sage: I = R.ideal([y^2 + z^2*(1/4) - x])
            sage: I.plot()          # same code, from a different angle; optional - surf
            sage: I = R.ideal([x^2*y^2+x^2*z^2+y^2*z^2-16*x*y*z])
            sage: I.plot()          # Steiner surface; optional - surf

        AUTHORS:

        - David Joyner (2006-02-12)
        """
        if self.ring().characteristic() != 0:
            raise TypeError("base ring must have characteristic 0")
        if not self.is_principal():
            raise TypeError("self must be principal")
        singular.lib('surf')
        I = singular(self)
        I.plot()

    @require_field
    @cached_method
    @libsingular_gb_standard_options
    def complete_primary_decomposition(self, algorithm="sy"):
        r"""
        Return a list of primary ideals such that their intersection
        is ``self``, together with the associated prime ideals.

        An ideal `Q` is called primary if it is a proper ideal of the
        ring `R`, and if whenever `ab \in Q` and `a \not\in Q`, then
        `b^n \in Q` for some `n \in \ZZ`.

        If `Q` is a primary ideal of the ring `R`, then the radical
        ideal `P` of `Q` (i.e., the ideal consisting of all `a \in R`
        with a^n \in Q` for some `n \in \ZZ`), is called the
        associated prime of `Q`.

        If `I` is a proper ideal of a Noetherian ring `R`, then there
        exists a finite collection of primary ideals `Q_i` such that
        the following hold:

        - the intersection of the `Q_i` is `I`;

        - none of the `Q_i` contains the intersection of the others;

        - the associated prime ideals `P_i` of the `Q_i` are pairwise
          distinct.

        INPUT:

        - ``algorithm`` -- string:

          - ``'sy'`` -- (default) use the Shimoyama-Yokoyama
            algorithm

          - ``'gtz'`` -- use the Gianni-Trager-Zacharias algorithm

        OUTPUT:

        - a list of pairs `(Q_i, P_i)`, where the `Q_i` form a primary
          decomposition of ``self`` and `P_i` is the associated prime
          of `Q_i`.

        EXAMPLES::

            sage: R.<x,y,z> = PolynomialRing(QQ, 3, order='lex')
            sage: p = z^2 + 1; q = z^3 + 2
            sage: I = (p*q^2, y - z^2) * R
            sage: pd = I.complete_primary_decomposition(); sorted(pd, key=str)
            [(Ideal (z^2 + 1, y + 1) of Multivariate Polynomial Ring in x, y, z over Rational Field,
              Ideal (z^2 + 1, y + 1) of Multivariate Polynomial Ring in x, y, z over Rational Field),
             (Ideal (z^6 + 4*z^3 + 4, y - z^2) of Multivariate Polynomial Ring in x, y, z over Rational Field,
              Ideal (z^3 + 2, y - z^2) of Multivariate Polynomial Ring in x, y, z over Rational Field)]

            sage: pdc = I.primary_decomposition_complete(algorithm = 'gtz'); sorted(pdc, key=str)
            [(Ideal (z^2 + 1, y - z^2) of Multivariate Polynomial Ring in x, y, z over Rational Field,
              Ideal (z^2 + 1, y - z^2) of Multivariate Polynomial Ring in x, y, z over Rational Field),
             (Ideal (z^6 + 4*z^3 + 4, y - z^2) of Multivariate Polynomial Ring in x, y, z over Rational Field,
              Ideal (z^3 + 2, y - z^2) of Multivariate Polynomial Ring in x, y, z over Rational Field)]

            sage: from functools import reduce
            sage: reduce(lambda Qi,Qj: Qi.intersection(Qj), [Qi for (Qi,radQi) in pd]) == I
            True

            sage: [Qi.radical() == radQi for (Qi,radQi) in pd]
            [True, True]

            sage: P.<x,y,z> = PolynomialRing(ZZ)
            sage: I = ideal( x^2 - 3*y, y^3 - x*y, z^3 - x, x^4 - y*z + 1 )
            sage: I.complete_primary_decomposition()
            Traceback (most recent call last):
            ...
            ValueError: Coefficient ring must be a field for function 'complete_primary_decomposition'.

        ALGORITHM:

        Uses Singular.

        .. NOTE::

            See [BW1993]_ for an introduction to primary decomposition.

        TESTS:

        Check that :trac:`15745` is fixed::

            sage: R.<x,y>= QQ[]
            sage: I = Ideal(R(1))
            sage: I.complete_primary_decomposition()
            []
            sage: I.is_prime()
            False

        """

        # Avoid a bug in Singular (see #15745).
        if self.is_one():
            return []

        from sage.libs.singular.function_factory import ff

        if algorithm == 'sy':
            primdecSY = ff.primdec__lib.primdecSY
            P = primdecSY(self)
        elif algorithm == 'gtz':
            primdecGTZ = ff.primdec__lib.primdecGTZ
            P = primdecGTZ(self)

        R = self.ring()
        V = [(R.ideal(X[0]), R.ideal(X[1])) for X in P]
        return Sequence(V)

    # Seems useful for Tab-Completion
    primary_decomposition_complete = complete_primary_decomposition

    @require_field
    def primary_decomposition(self, algorithm='sy'):
        r"""
        Return a list of primary ideals such that their intersection
        is ``self``.

        An ideal `Q` is called primary if it is a proper ideal of the
        ring `R`, and if whenever `ab \in Q` and `a \not\in Q`, then
        `b^n \in Q` for some `n \in \ZZ`.

        If `Q` is a primary ideal of the ring `R`, then the radical
        ideal `P` of `Q` (i.e., the ideal consisting of all `a \in R`
        with `a^n \in Q` for some `n \in \ZZ`), is called the
        associated prime of `Q`.

        If `I` is a proper ideal of a Noetherian ring `R`, then there
        exists a finite collection of primary ideals `Q_i` such that
        the following hold:

        - the intersection of the `Q_i` is `I`;

        - none of the `Q_i` contains the intersection of the others;

        - the associated prime ideals of the `Q_i` are pairwise
          distinct.

        INPUT:

        - ``algorithm`` -- string:

          - ``'sy'`` -- (default) use the Shimoyama-Yokoyama
            algorithm

          - ``'gtz'`` -- use the Gianni-Trager-Zacharias algorithm

        OUTPUT:

        - a list of primary ideals `Q_i` forming a primary
          decomposition of ``self``.

        EXAMPLES::

            sage: R.<x,y,z> = PolynomialRing(QQ, 3, order='lex')
            sage: p = z^2 + 1; q = z^3 + 2
            sage: I = (p*q^2, y - z^2) * R
            sage: pd = I.primary_decomposition(); sorted(pd, key=str)
            [Ideal (z^2 + 1, y + 1)
              of Multivariate Polynomial Ring in x, y, z over Rational Field,
             Ideal (z^6 + 4*z^3 + 4, y - z^2)
              of Multivariate Polynomial Ring in x, y, z over Rational Field]

        ::

            sage: from functools import reduce
            sage: reduce(lambda Qi, Qj: Qi.intersection(Qj), pd) == I
            True

        ALGORITHM:

        Uses Singular.

        REFERENCES:

        - Thomas Becker and Volker Weispfenning. Groebner Bases - A
          Computational Approach To Commutative Algebra. Springer, New
          York 1993.
        """
        return [I for I, _ in self.complete_primary_decomposition(algorithm)]

    @require_field
    def associated_primes(self, algorithm='sy'):
        r"""
        Return a list of the associated primes of primary ideals of
        which the intersection is `I` = ``self``.

        An ideal `Q` is called primary if it is a proper ideal of
        the ring `R` and if whenever `ab \in Q` and
        `a \not\in Q` then `b^n \in Q` for some
        `n \in \ZZ`.

        If `Q` is a primary ideal of the ring `R`, then the
        radical ideal `P` of `Q`, i.e.
        `P = \{a \in R, a^n \in Q\}` for some
        `n \in \ZZ`, is called the
        *associated prime* of `Q`.

        If `I` is a proper ideal of the ring `R` then there
        exists a decomposition in primary ideals `Q_i` such that

        -  their intersection is `I`

        -  none of the `Q_i` contains the intersection of the
           rest, and

        -  the associated prime ideals of `Q_i` are pairwise
           different.


        This method returns the associated primes of the `Q_i`.

        INPUT:


        - ``algorithm`` -- string:

          - ``'sy'`` -- (default) use the Shimoyama-Yokoyama algorithm

          - ``'gtz'`` -- use the Gianni-Trager-Zacharias algorithm


        OUTPUT: a list of associated primes

        EXAMPLES::

            sage: R.<x,y,z> = PolynomialRing(QQ, 3, order='lex')
            sage: p = z^2 + 1; q = z^3 + 2
            sage: I = (p*q^2, y - z^2) * R
            sage: pd = I.associated_primes(); sorted(pd, key=str)
            [Ideal (z^2 + 1, y + 1) of Multivariate Polynomial Ring in x, y, z over Rational Field,
             Ideal (z^3 + 2, y - z^2) of Multivariate Polynomial Ring in x, y, z over Rational Field]

        ALGORITHM:

        Uses Singular.

        REFERENCES:

        - Thomas Becker and Volker Weispfenning. Groebner Bases - A
          Computational Approach To Commutative Algebra. Springer, New
          York 1993.
        """
        return [P for _,P in self.complete_primary_decomposition(algorithm)]

    def is_prime(self, **kwds):
        r"""
        Return ``True`` if this ideal is prime.

        INPUT:

        - keyword arguments are passed on to
          :meth:`complete_primary_decomposition`; in this way you can
          specify the algorithm to use.

        EXAMPLES::

            sage: R.<x, y> = PolynomialRing(QQ, 2)
            sage: I = (x^2 - y^2 - 1) * R
            sage: I.is_prime()
            True
            sage: (I^2).is_prime()
            False

            sage: J = (x^2 - y^2) * R
            sage: J.is_prime()
            False
            sage: (J^3).is_prime()
            False

            sage: (I * J).is_prime()
            False

        The following is :trac:`5982`.  Note that the quotient ring
        is not recognized as being a field at this time, so the
        fraction field is not the quotient ring itself::

            sage: Q = R.quotient(I); Q
            Quotient of Multivariate Polynomial Ring in x, y over Rational Field
             by the ideal (x^2 - y^2 - 1)
            sage: Q.fraction_field()
            Fraction Field of
             Quotient of Multivariate Polynomial Ring in x, y over Rational Field
              by the ideal (x^2 - y^2 - 1)
        """
        if not self.ring().base_ring().is_field():
            raise NotImplementedError
        CPD = self.complete_primary_decomposition(**kwds)
        if len(CPD) != 1:
            return False
        _, P = CPD[0]
        return self == P

    @require_field
    @handle_AA_and_QQbar
    @singular_gb_standard_options
    @libsingular_gb_standard_options
    def triangular_decomposition(self, algorithm=None, singular=singular_default):
        """
        Decompose zero-dimensional ideal ``self`` into triangular
        sets.

        This requires that the given basis is reduced w.r.t. to the
        lexicographical monomial ordering. If the basis of ``self`` does
        not have this property, the required Groebner basis is
        computed implicitly.

        INPUT:

        -  ``algorithm`` - string or None (default: None)

        ALGORITHMS:

        - ``"singular:triangL"`` - decomposition of ``self`` into triangular
          systems (Lazard).

        - ``"singular:triangLfak"`` - decomposition of ``self`` into triangular systems
          plus factorization.

        - ``"singular:triangM"`` - decomposition of ``self`` into
          triangular systems (Moeller).

        OUTPUT: a list `T` of lists `t` such that the variety of
        ``self`` is the union of the varieties of `t` in `L` and each
        `t` is in triangular form.

        EXAMPLES::

            sage: P.<e,d,c,b,a> = PolynomialRing(QQ, 5, order='lex'); P.rename("P")
            sage: I = sage.rings.ideal.Cyclic(P)
            sage: GB = Ideal(I.groebner_basis('libsingular:stdfglm'))
            sage: GB.triangular_decomposition('singular:triangLfak')
            [Ideal (a - 1, b - 1, c - 1, d^2 + 3*d + 1, e + d + 3) of P,
             Ideal (a - 1, b - 1, c^2 + 3*c + 1, d + c + 3, e - 1) of P,
             Ideal (a - 1, b^2 + 3*b + 1, c + b + 3, d - 1, e - 1) of P,
             Ideal (a - 1, b^4 + b^3 + b^2 + b + 1, -c + b^2, -d + b^3,
                    e + b^3 + b^2 + b + 1) of P,
             Ideal (a^2 + 3*a + 1, b - 1, c - 1, d - 1, e + a + 3) of P,
             Ideal (a^2 + 3*a + 1, b + a + 3, c - 1, d - 1, e - 1) of P,
             Ideal (a^4 - 4*a^3 + 6*a^2 + a + 1,
                    -11*b^2 + 6*b*a^3 - 26*b*a^2 + 41*b*a - 4*b - 8*a^3 + 31*a^2 - 40*a - 24,
                    11*c + 3*a^3 - 13*a^2 + 26*a - 2, 11*d + 3*a^3 - 13*a^2 + 26*a - 2,
                    -11*e - 11*b + 6*a^3 - 26*a^2 + 41*a - 4) of P,
             Ideal (a^4 + a^3 + a^2 + a + 1,
                    b - 1, c + a^3 + a^2 + a + 1, -d + a^3, -e + a^2) of P,
             Ideal (a^4 + a^3 + a^2 + a + 1,
                    b - a, c - a, d^2 + 3*d*a + a^2, e + d + 3*a) of P,
             Ideal (a^4 + a^3 + a^2 + a + 1,
                    b - a, c^2 + 3*c*a + a^2, d + c + 3*a, e - a) of P,
             Ideal (a^4 + a^3 + a^2 + a + 1,
                    b^2 + 3*b*a + a^2, c + b + 3*a, d - a, e - a) of P,
             Ideal (a^4 + a^3 + a^2 + a + 1,
                    b^3 + b^2*a + b^2 + b*a^2 + b*a + b + a^3 + a^2 + a + 1,
                    c + b^2*a^3 + b^2*a^2 + b^2*a + b^2,
                    -d + b^2*a^2 + b^2*a + b^2 + b*a^2 + b*a + a^2,
                    -e + b^2*a^3 - b*a^2 - b*a - b - a^2 - a) of P,
             Ideal (a^4 + a^3 + 6*a^2 - 4*a + 1,
                    -11*b^2 + 6*b*a^3 + 10*b*a^2 + 39*b*a + 2*b + 16*a^3 + 23*a^2 + 104*a - 24,
                    11*c + 3*a^3 + 5*a^2 + 25*a + 1, 11*d + 3*a^3 + 5*a^2 + 25*a + 1,
                    -11*e - 11*b + 6*a^3 + 10*a^2 + 39*a + 2) of P]

            sage: R.<x1,x2> = PolynomialRing(QQ, 2, order='lex')
            sage: f1 = 1/2*((x1^2 + 2*x1 - 4)*x2^2 + 2*(x1^2 + x1)*x2 + x1^2)
            sage: f2 = 1/2*((x1^2 + 2*x1 + 1)*x2^2 + 2*(x1^2 + x1)*x2 - 4*x1^2)
            sage: I = Ideal(f1,f2)
            sage: I.triangular_decomposition()
            [Ideal (x2, x1^2) of Multivariate Polynomial Ring in x1, x2 over Rational Field,
             Ideal (x2, x1^2) of Multivariate Polynomial Ring in x1, x2 over Rational Field,
             Ideal (x2, x1^2) of Multivariate Polynomial Ring in x1, x2 over Rational Field,
             Ideal (x2^4 + 4*x2^3 - 6*x2^2 - 20*x2 + 5, 8*x1 - x2^3 + x2^2 + 13*x2 - 5)
              of Multivariate Polynomial Ring in x1, x2 over Rational Field]

        TESTS::

            sage: R.<x,y> = QQ[]
            sage: J = Ideal(x^2+y^2-2, y^2-1)
            sage: J.triangular_decomposition()
            [Ideal (y^2 - 1, x^2 - 1) of Multivariate Polynomial Ring in x, y over Rational Field]

        Check that this method works over QQbar (:trac:`25351`)::

            sage: R.<x,y> = QQbar[]                                                     # optional - sage.rings.number_field
            sage: J = Ideal(x^2 + y^2 - 2, y^2 - 1)                                     # optional - sage.rings.number_field
            sage: J.triangular_decomposition()                                          # optional - sage.rings.number_field
            [Ideal (y^2 - 1, x^2 - 1) of Multivariate Polynomial Ring in x, y over Algebraic Field]
        """
        P = self.ring()

        is_groebner = self.basis_is_groebner()

        # make sure to work w.r.t. 'lex'
        if P.term_order() != 'lex':
            Q = P.change_ring(order='lex')
        else:
            Q = P

        # the Singular routines are quite picky about their input.
        if is_groebner:
            if Q == P:
                I = MPolynomialIdeal(P, self.interreduced_basis()[::-1])
            else:
                I = self
                I = MPolynomialIdeal(P, I.transformed_basis('fglm')[::-1]) # -> 'lex'
                I = I.change_ring(Q) # transform to 'lex' GB
        else:
            if Q == P:
                I = MPolynomialIdeal(P, self.groebner_basis()[::-1])
            else:
                I = self.change_ring(Q) # transform to 'lex' GB
                I = MPolynomialIdeal(Q, I.groebner_basis()[::-1])

        if I.dimension() != 0:
            raise TypeError("dimension must be zero")

        from sage.libs.singular.function import singular_function
        from sage.libs.singular.function import lib as singular_lib

        singular_lib('triang.lib')

        if algorithm is None:
            algorithm = "singular:triangL"

        if algorithm in ("singular:triangL","singular:triangLfak","singular:triangM"):
            f = singular_function(algorithm[9:])
            Tbar = f(I, attributes={I:{'isSB':1}})
        else:
            raise TypeError("algorithm '%s' unknown"%algorithm)

        T = Sequence([ MPolynomialIdeal(Q,t) for t in Tbar])
        return sorted(T, key=lambda x: x.gens())

    @require_field
    @handle_AA_and_QQbar
    def dimension(self, singular=singular_default):
        """
        The dimension of the ring modulo this ideal.

        EXAMPLES::

            sage: P.<x,y,z> = PolynomialRing(GF(32003), order='degrevlex')              # optional - sage.rings.finite_rings
            sage: I = ideal(x^2 - y, x^3)                                               # optional - sage.rings.finite_rings
            sage: I.dimension()                                                         # optional - sage.rings.finite_rings
            1

        If the ideal is the total ring, the dimension is `-1` by convention.

        For polynomials over a finite field of order too large for Singular,
        this falls back on a toy implementation of Buchberger to compute
        the Groebner basis, then uses the algorithm described in Chapter 9,
        Section 1 of Cox, Little, and O'Shea's "Ideals, Varieties, and Algorithms".

        EXAMPLES::

            sage: R.<x,y> = PolynomialRing(GF(2147483659^2), order='lex')               # optional - sage.rings.finite_rings
            sage: I = R.ideal([x*y, x*y + 1])                                           # optional - sage.rings.finite_rings
            sage: I.dimension()                                                         # optional - sage.rings.finite_rings
            verbose 0 (...: multi_polynomial_ideal.py, dimension) Warning: falling back to very slow toy implementation.
            -1
            sage: I=ideal([x*(x*y+1), y*(x*y+1)])                                       # optional - sage.rings.finite_rings
            sage: I.dimension()                                                         # optional - sage.rings.finite_rings
            verbose 0 (...: multi_polynomial_ideal.py, dimension) Warning: falling back to very slow toy implementation.
            1
            sage: I = R.ideal([x^3*y, x*y^2])                                           # optional - sage.rings.finite_rings
            sage: I.dimension()                                                         # optional - sage.rings.finite_rings
            verbose 0 (...: multi_polynomial_ideal.py, dimension) Warning: falling back to very slow toy implementation.
            1
            sage: R.<x,y> = PolynomialRing(GF(2147483659^2), order='lex')               # optional - sage.rings.finite_rings
            sage: I = R.ideal(0)                                                        # optional - sage.rings.finite_rings
            sage: I.dimension()                                                         # optional - sage.rings.finite_rings
            verbose 0 (...: multi_polynomial_ideal.py, dimension) Warning: falling back to very slow toy implementation.
            2

        ALGORITHM:

        Uses Singular, unless the characteristic is too large.

        TESTS:

        Check that this method works over QQbar (:trac:`25351`)::

            sage: P.<x,y,z> = QQbar[]                                                   # optional - sage.rings.number_field
            sage: I = ideal(x^2-y, x^3-QQbar(-1))                                       # optional - sage.rings.number_field
            sage: I.dimension()                                                         # optional - sage.rings.number_field
            1

        .. NOTE::

            Requires computation of a Groebner basis, which can be a
            very expensive operation.

        """
        try:
            return self.__dimension
        except AttributeError:
            try:
                from sage.libs.singular.function_factory import ff
                dim = ff.dim
                v = MPolynomialIdeal(self.ring(),self.groebner_basis())
                self.__dimension = Integer(dim(v, attributes={v:{'isSB':1}}))
            except TypeError:
                try:
                    v = self._groebner_basis_singular_raw()
                    self.__dimension = Integer(v.dim())
                except TypeError:
                    if not self.base_ring().is_field():
                        raise NotImplementedError("dimension() is implemented only over fields.")
                    if self.ring().term_order().is_global():
                        verbose("Warning: falling back to very slow toy implementation.", level=0)
                        # See Chapter 9, Section 1 of Cox, Little, O'Shea's "Ideals, Varieties,
                        # and Algorithms".
                        from sage.sets.set import Set
                        gb = toy_buchberger.buchberger_improved(self)
                        if self.ring().one() in gb:
                            return Integer(-1)
                        ring_vars = self.ring().gens()
                        n = len(ring_vars)
                        lms = [each.lm() for each in gb]
                        # compute M_j, denoted by var_lms
                        var_lms = [Set([]) for _ in lms]
                        for j in range(len(ring_vars)):
                            for i in range(len(lms)):
                                if lms[i].degree(ring_vars[j]) > 0:
                                    var_lms[i] += Set([j+1])
                        # compute intersections of M_j and J
                        # we assume that the iterator starts with the empty set,
                        # then iterates through all subsets of order 1,
                        # then through all subsets of order 2, etc...
                        # the way Sage currently operates
                        all_J = Set([each + 1 for each in range(n)]).subsets()
                        min_dimension = -1
                        all_J = iter(all_J)
                        while min_dimension == -1:
                            try:
                                J = next(all_J)
                            except StopIteration:
                                min_dimension = n
                                break
                            J_intersects_all = True
                            i = 0
                            while J_intersects_all and i < len(var_lms):
                                J_intersects_all = J.intersection(var_lms[i]) != Set([])
                                i += 1
                            if J_intersects_all:
                                min_dimension = len(J)
                        return Integer(n - min_dimension)
                    else:
                        raise TypeError("Local/unknown orderings not supported by 'toy_buchberger' implementation.")
        return self.__dimension

    @require_field
    @handle_AA_and_QQbar
    def vector_space_dimension(self):
        """
        Return the vector space dimension of the ring modulo this ideal. If
        the ideal is not zero-dimensional, a :class:`TypeError` is raised.

        ALGORITHM:

        Uses Singular.

        EXAMPLES::

            sage: R.<u,v> = PolynomialRing(QQ)
            sage: g = u^4 + v^4 + u^3 + v^3
            sage: I = ideal(g) + ideal(g.gradient())
            sage: I.dimension()
            0
            sage: I.vector_space_dimension()
            4

        When the ideal is not zero-dimensional, we return infinity::

            sage: R.<x,y> = PolynomialRing(QQ)
            sage: I = R.ideal(x)
            sage: I.dimension()
            1
            sage: I.vector_space_dimension()
            +Infinity

        Due to integer overflow, the result is correct only modulo ``2^32``, see :trac:`8586`::

            sage: P.<x,y,z> = PolynomialRing(GF(32003), 3)                              # optional - sage.rings.finite_rings
            sage: sage.rings.ideal.FieldIdeal(P).vector_space_dimension()  # known bug  # optional - sage.rings.finite_rings
            32777216864027

        TESTS:

        Check that this method works over QQbar (:trac:`25351`)::

            sage: P.<x,y,z> = QQbar[]                                                   # optional - sage.rings.number_field
            sage: I = ideal(x^2-y,x^3-QQbar(-1),z-y)                                    # optional - sage.rings.number_field
            sage: I.dimension()                                                         # optional - sage.rings.number_field
            0
            sage: I.vector_space_dimension()                                            # optional - sage.rings.number_field
            3

        """
        R = self.ring()
        gb = R.ideal(self.groebner_basis())

        from sage.libs.singular.function_factory import ff
        vdim = ff.vdim
        vd = Integer(vdim(gb, attributes={gb:{'isSB':1}}))

        if vd == -1:
            from sage.rings.infinity import Infinity
            return Infinity
        else:
            return vd

    @require_field
    def _groebner_basis_ginv(self, algorithm="TQ", criteria='CritPartially', division_interface="Janet"):
        r"""
        Compute a Groebner basis using GINV.

        INPUT:

        - ``algorithm`` - "TQ", "TQBlockHigh", "TQBlockLow" or "TQDegree"
        - ``criteria`` - "Without" (without any criteria)
                        - "C1", "CritPartially" (partial involutive criteria)
                        - "C1C2C3", "C1C2C3C4" (full involutive criteria)

        - ``division_interface`` - either "Janet" or "JanetLike"

        EXAMPLES:

        Currently, only `\GF{p}` and `\QQ` are supported as base fields::

            sage: P.<x,y,z> = PolynomialRing(QQ,order='degrevlex')
            sage: I = sage.rings.ideal.Katsura(P)
            sage: I.groebner_basis(algorithm='ginv')            # optional - ginv
            [z^3 - 79/210*z^2 + 1/30*y + 1/70*z, y^2 - 3/5*z^2 - 1/5*y + 1/5*z, y*z + 6/5*z^2 - 1/10*y - 2/5*z, x + 2*y + 2*z - 1]

            sage: P.<x,y,z> = PolynomialRing(GF(127), order='degrevlex')                # optional - sage.rings.finite_rings
            sage: I = sage.rings.ideal.Katsura(P)                                       # optional - sage.rings.finite_rings
            sage: I.groebner_basis(algorithm='ginv') # optional - ginv                  # optional - sage.rings.finite_rings
            ...
            [z^3 + 22*z^2 - 55*y + 49*z, y^2 - 26*z^2 - 51*y + 51*z, y*z + 52*z^2 + 38*y + 25*z, x + 2*y + 2*z - 1]

        .. NOTE::

            Criterion C1 is Buchberger's co-prime criterion. Criteria
            C2, C3 and C4 in the aggregate are equivalent to the second
            (chain) Buchberger's criterion. Supported term orderings are
            'lex' and 'degrevlex', supported base rings are `\GF{p}` with
            `p < 2^16` and `\QQ`.
        """
        P = self.ring()
        T = P.term_order()
        K = P.base_ring()

        try:
            import ginv
        except ImportError:
            from sage.misc.package import PackageNotFoundError
            raise PackageNotFoundError("ginv")

        st = ginv.SystemType("Polynomial")

        term_order_map = {'degrevlex':"DegRevLex",'lex':"Lex"}
        try:
            im = ginv.MonomInterface(term_order_map[T.name()], st, list(P.variable_names()))
        except KeyError:
            raise NotImplementedError("Term order '%s' not supported by Sage's GINV interface or GINV"%T.term_order())

        from sage.rings.rational_field import QQ
        if K is QQ:
            ic = ginv.CoeffInterface("GmpQ", st)
        elif K.order() <= 2**16 and K.order().is_prime():
            ic = ginv.CoeffInterface("ModularShort", st, modularShort=K.order())
        else:
            raise NotImplementedError("GINV interface for base ring '%s' is not implemented."%K)

        ip = ginv.PolyInterface("PolyList", st, im, ic)
        iw = ginv.WrapInterface(criteria, ip)
        iD = ginv.DivisionInterface(division_interface, iw)

        system = [ginv.Poly(ip, str(f)) for f in self.gens()]
        G = ginv.basisBuild(algorithm, iD, system)
        G = Sequence([P(str(f)) for f in G.iterGB()])
        return G

    @singular_gb_standard_options
    def _groebner_basis_singular(self, algorithm="groebner", *args, **kwds):
        """
        Return the reduced Groebner basis of this ideal. If the
        Groebner basis for this ideal has been calculated before, the
        cached Groebner basis is returned regardless of the requested
        algorithm.

        INPUT:

        -  ``algorithm`` - see below for available algorithms


        ALGORITHMS:

        'groebner'
            use Singular's groebner heuristic to choose an algorithm (default)

        'std'
            Buchberger's algorithm

        'stdhilb'
            computes the standard basis of the homogeneous ideal in the
            base ring, via a Hilbert driven standard basis computation.

        'stdfglm'
            computes the standard basis of the ideal in the base ring via fglm
            (from the degrevlex ordering to the ordering of the base ring).

        'slimgb'
            the *SlimGB* algorithm

        EXAMPLES:

        We compute a Groebner basis of 'cyclic 4' relative to
        lexicographic ordering. ::

            sage: R.<a,b,c,d> = PolynomialRing(QQ, 4, order='lex')
            sage: I = sage.rings.ideal.Cyclic(R,4); I
            Ideal (a + b + c + d, a*b + a*d + b*c + c*d, a*b*c + a*b*d
            + a*c*d + b*c*d, a*b*c*d - 1) of Multivariate Polynomial
            Ring in a, b, c, d over Rational Field

        ::

            sage: I._groebner_basis_singular()
            [c^2*d^6 - c^2*d^2 - d^4 + 1, c^3*d^2 + c^2*d^3 - c - d,
             b*d^4 - b + d^5 - d, b*c - b*d + c^2*d^4 + c*d - 2*d^2,
             b^2 + 2*b*d + d^2, a + b + c + d]

        ALGORITHM:

        Uses Singular.

        .. NOTE::

            This method is called by the :meth:`.groebner_basis` method
            and the user usually doesn't need to bother with this one.
        """
        from sage.rings.polynomial.multi_polynomial_sequence import PolynomialSequence

        R = self.ring()
        S = self._groebner_basis_singular_raw(algorithm=algorithm, *args, **kwds)
        S = PolynomialSequence([R(S[i+1]) for i in range(len(S))], R, immutable=True)
        return S

    @cached_method
    def _groebner_basis_singular_raw(self, algorithm="groebner", singular=singular_default, *args, **kwds):
        r"""
        Return a Groebner basis in Singular format.

        INPUT:

        - ``algorithm`` - Singular function to call (default: ``groebner``)

        - ``singular`` - Singular instance to use (default: ``singular_default``)

        - ``args`` - ignored

        - ``kwds`` - Singular options

        EXAMPLES::

            sage: R.<a,b,c,d> = PolynomialRing(QQ, 4, order='lex')
            sage: I = sage.rings.ideal.Cyclic(R,4)
            sage: I._groebner_basis_singular() # indirect doctest
            [c^2*d^6 - c^2*d^2 - d^4 + 1, c^3*d^2 + c^2*d^3 - c - d,
             b*d^4 - b + d^5 - d, b*c - b*d + c^2*d^4 + c*d - 2*d^2,
             b^2 + 2*b*d + d^2, a + b + c + d]
        """
        #try:
        #    return self.__gb_singular
        #except AttributeError:
        #    pass
        # singular options are preserved by @singular_gb_standard_options,
        # so we don't need to do that here too
        from sage.libs.singular.option import _options_py_to_singular
        S = self._singular_()   # for degBound, we need to ensure
                                # that a ring is defined

        if get_verbose() >= 2:
            kwds['prot'] = True

        for o, v in kwds.items():
            o = _options_py_to_singular.get(o,o)
            if v:
                if o in ['degBound','multBound']:
                    singular.eval(o+'=%d'%v)
                else:
                    singular.option(o)
            else:
                if o in ['degBound','multBound']:
                    singular.eval(o+'=0')
                else:
                    singular.option("no"+o)

        obj = self._singular_()

        prot = kwds.get('prot',False)

        if prot == "sage":
            if algorithm == 'slimgb':
                warn("'slimgb' does not print sufficient information for prot='sage' to work reliably, the highest degree reached might be too low.")
            from sage.interfaces.singular import SingularGBLogPrettyPrinter
            log_parser = SingularGBLogPrettyPrinter(verbosity=get_verbose()+1)
        else:
            log_parser = None

        ctx = StdOutContext(singular, silent=not prot, stdout=log_parser)

        with ctx:
            if algorithm == "groebner":
                S = obj.groebner()
            elif algorithm == "std":
                S = obj.std()
            elif algorithm == "slimgb":
                S = obj.slimgb()
            elif algorithm == "stdhilb":
                S = obj.stdhilb()
            elif algorithm == "stdfglm":
                S = obj.stdfglm()
            else:
                raise TypeError("algorithm '%s' unknown"%algorithm)
        self.__gb_singular = S
        if prot == "sage":
            print("")
            print("Highest degree reached during computation: %2d." % log_parser.max_deg)
        return S

    @require_field
    @cached_method
    @handle_AA_and_QQbar
    def genus(self):
        r"""
        Return the genus of the projective curve defined by this ideal,
        which must be 1 dimensional.

        EXAMPLES:

        Consider the hyperelliptic curve `y^2 = 4x^5 - 30x^3 + 45x -
        22` over `\QQ`, it has genus 2::

            sage: P.<x> = QQ[]
            sage: f = 4*x^5 - 30*x^3 + 45*x - 22
            sage: C = HyperellipticCurve(f); C
            Hyperelliptic Curve over Rational Field defined by y^2 = 4*x^5 - 30*x^3 + 45*x - 22
            sage: C.genus()
            2

        ::

            sage: P.<x,y> = PolynomialRing(QQ)
            sage: f = y^2 - 4*x^5 - 30*x^3 + 45*x - 22
            sage: I = Ideal([f])
            sage: I.genus()
            2

        TESTS:

        Check that the answer is correct for reducible curves::

            sage: R.<x, y, z> = QQ[]
            sage: C = Curve(x^2 - 2*y^2)
            sage: C.is_singular()
            True
            sage: C.genus()
            -1
            sage: Ideal(x^4+y^2*x+x).genus()
            0
            sage: T.<t1,t2,u1,u2> = QQ[]
            sage: TJ = Ideal([t1^2 + u1^2 - 1,t2^2 + u2^2 - 1, (t1-t2)^2 + (u1-u2)^2 -1])
            sage: TJ.genus()
            -1

        Check that this method works over QQbar (:trac:`25351`)::

            sage: P.<x,y> = QQbar[]                                                     # optional - sage.rings.number_field
            sage: I = ideal(y^3*z + x^3*y + x*z^3)                                      # optional - sage.rings.number_field
            sage: I.genus()                                                             # optional - sage.rings.number_field
            3
        """
        from sage.libs.singular.function_factory import ff
        genus = ff.normal__lib.genus
        return Integer(genus(self))

    @handle_AA_and_QQbar
    @libsingular_gb_standard_options
    def intersection(self, *others):
        """
        Return the intersection of the arguments with this ideal.

        EXAMPLES::

            sage: R.<x,y> = PolynomialRing(QQ, 2, order='lex')
            sage: I = x*R
            sage: J = y*R
            sage: I.intersection(J)
            Ideal (x*y) of Multivariate Polynomial Ring in x, y over Rational Field

        The following simple example illustrates that the product need
        not equal the intersection. ::

            sage: I = (x^2, y) * R
            sage: J = (y^2, x) * R
            sage: K = I.intersection(J); K
            Ideal (y^2, x*y, x^2) of Multivariate Polynomial Ring in x, y over Rational Field
            sage: IJ = I*J; IJ
            Ideal (x^2*y^2, x^3, y^3, x*y)
             of Multivariate Polynomial Ring in x, y over Rational Field
            sage: IJ == K
            False

        Intersection of several ideals::

            sage: R.<x,y,z> = PolynomialRing(QQ, 3, order='lex')
            sage: I1 = x * R
            sage: I2 = y * R
            sage: I3 = (x, y) * R
            sage: I4 = (x^2 + x*y*z, y^2 - z^3*y, z^3 + y^5*x*z) * R
            sage: I1.intersection(I2, I3, I4).groebner_basis()
            [x^2*y + x*y*z^4, x*y^2 - x*y*z^3, x*y*z^20 - x*y*z^3]

        The ideals must share the same ring::

            sage: R2.<x,y> = PolynomialRing(QQ, 2, order='lex')
            sage: R3.<x,y,z> = PolynomialRing(QQ, 3, order='lex')
            sage: I2 = x*R2
            sage: I3 = x*R3
            sage: I2.intersection(I3)
            Traceback (most recent call last):
            ...
            TypeError: Intersection is only available for ideals of the same ring.

        TESTS:

        Check that this method works over QQbar (:trac:`25351`)::

            sage: R.<x,y> = QQbar[]                                                     # optional - sage.rings.number_field
            sage: I = x*R                                                               # optional - sage.rings.number_field
            sage: J = y*R                                                               # optional - sage.rings.number_field
            sage: I.intersection(J)                                                     # optional - sage.rings.number_field
            Ideal (x*y) of Multivariate Polynomial Ring in x, y over Algebraic Field
        """
        R = self.ring()

        for other in others:
            if not isinstance(other, MPolynomialIdeal_singular_repr) or other.ring() != R:
                raise TypeError("Intersection is only available for ideals of the same ring.")

        from sage.libs.singular.function_factory import ff
        intersect = ff.intersect

        K = intersect(self, *others)
        return R.ideal(K)

    @require_field
    @libsingular_gb_standard_options
    def minimal_associated_primes(self):
        """
        OUTPUT:

        -  ``list`` - a list of prime ideals

        EXAMPLES::

            sage: R.<x,y,z> = PolynomialRing(QQ, 3, 'xyz')
            sage: p = z^2 + 1; q = z^3 + 2
            sage: I = (p*q^2, y - z^2) * R
            sage: sorted(I.minimal_associated_primes(), key=str)
            [Ideal (z^2 + 1, -z^2 + y)
              of Multivariate Polynomial Ring in x, y, z over Rational Field,
             Ideal (z^3 + 2, -z^2 + y)
              of Multivariate Polynomial Ring in x, y, z over Rational Field]

        ALGORITHM:

        Uses Singular.
        """
        from sage.libs.singular.function_factory import ff
        minAssGTZ = ff.primdec__lib.minAssGTZ

        M = minAssGTZ(self)
        R = self.ring()
        return [R.ideal(J) for J in M]

    @require_field
    @libsingular_gb_standard_options
    def radical(self):
        r"""
        The radical of this ideal.

        EXAMPLES:

        This is an obviously not radical ideal::

            sage: R.<x,y,z> = PolynomialRing(QQ, 3)
            sage: I = (x^2, y^3, (x*z)^4 + y^3 + 10*x^2) * R
            sage: I.radical()
            Ideal (y, x) of Multivariate Polynomial Ring in x, y, z over Rational Field

        That the radical is correct is clear from the Groebner basis. ::

            sage: I.groebner_basis()
            [y^3, x^2]

        This is the example from the Singular manual::

            sage: p = z^2 + 1; q = z^3 + 2
            sage: I = (p*q^2, y - z^2) * R
            sage: I.radical()
            Ideal (z^2 - y, y^2*z + y*z + 2*y + 2)
             of Multivariate Polynomial Ring in x, y, z over Rational Field

        .. NOTE::

            From the Singular manual: A combination of the algorithms
            of Krick/Logar and Kemper is used. Works also in positive
            characteristic (Kempers algorithm).

        ::

            sage: R.<x,y,z> = PolynomialRing(GF(37), 3)                                 # optional - sage.rings.finite_rings
            sage: p = z^2 + 1; q = z^3 + 2                                              # optional - sage.rings.finite_rings
            sage: I = (p*q^2, y - z^2) * R                                              # optional - sage.rings.finite_rings
            sage: I.radical()                                                           # optional - sage.rings.finite_rings
            Ideal (z^2 - y, y^2*z + y*z + 2*y + 2)
             of Multivariate Polynomial Ring in x, y, z over Finite Field of size 37
        """
        from sage.libs.singular.function_factory import ff
        radical = ff.primdec__lib.radical
        r = radical(self)

        S = self.ring()

        #I = self._singular_()
        #I.parent().lib('primdec.lib')
        #r = I.radical()

        return S.ideal(r)

    @require_field
    @libsingular_gb_standard_options
    def integral_closure(self, p=0, r=True, singular=singular_default):
        """
        Let `I` = ``self``.

        Return the integral closure of `I, ..., I^p`, where `sI` is
        an ideal in the polynomial ring `R=k[x(1),...x(n)]`. If `p` is
        not given, or `p=0`, compute the closure of all powers up to
        the maximum degree in `t` occurring in the closure of `R[It]`
        (so this is the last power whose closure is not just the
        sum/product of the smaller). If `r` is given and ``r is
        True``, ``I.integral_closure()`` starts with a check whether `I`
        is already a radical ideal.

        INPUT:

        - ``p`` - powers of `I` (default: 0)

        - ``r`` - check whether ``self`` is a radical ideal first (default: ``True``)

        EXAMPLES::

            sage: R.<x,y> = QQ[]
            sage: I = ideal([x^2, x*y^4, y^5])
            sage: I.integral_closure()
            [x^2, x*y^4, y^5, x*y^3]

        ALGORITHM:

        Uses libSINGULAR.
        """
        from sage.rings.polynomial.multi_polynomial_sequence import PolynomialSequence

        R = self.ring()
        from sage.libs.singular.function_factory import ff
        normalI = ff.reesclos__lib.normalI
        ret = PolynomialSequence(normalI(self, p, int(r))[0], R, immutable=True)
        return ret

    @require_field
    @handle_AA_and_QQbar
    def syzygy_module(self):
        r"""
        Computes the first syzygy (i.e., the module of relations of the
        given generators) of the ideal.

        EXAMPLES::

            sage: R.<x,y> = PolynomialRing(QQ)
            sage: f = 2*x^2 + y
            sage: g = y
            sage: h = 2*f + g
            sage: I = Ideal([f,g,h])
            sage: M = I.syzygy_module(); M
            [       -2        -1         1]
            [       -y 2*x^2 + y         0]
            sage: G = vector(I.gens())
            sage: M*G
            (0, 0)

        ALGORITHM:

        Uses Singular's syz command.

        TESTS:

        Check that this method works over QQbar (:trac:`25351`)::

            sage: R.<x,y> = QQbar[]                                                     # optional - sage.rings.number_field
            sage: f = 2*x^2 + y                                                         # optional - sage.rings.number_field
            sage: g = y                                                                 # optional - sage.rings.number_field
            sage: h = 2*f + g                                                           # optional - sage.rings.number_field
            sage: I = Ideal([f,g,h])                                                    # optional - sage.rings.number_field
            sage: M = I.syzygy_module(); M                                              # optional - sage.rings.number_field
            [       -2        -1         1]
            [       -y 2*x^2 + y         0]
            sage: G = vector(I.gens())                                                  # optional - sage.rings.number_field
            sage: M*G                                                                   # optional - sage.rings.number_field
            (0, 0)
        """
        from sage.libs.singular.function_factory import ff
        syz = ff.syz
        from sage.matrix.constructor import matrix

        #return self._singular_().syz().transpose().sage_matrix(self.ring())
        S = syz(self)
        return matrix(self.ring(), S)

    @require_field
    def free_resolution(self, *args, **kwds):
        r"""
        Return a free resolution of ``self``.

        For input options, see
        :class:`~sage.homology.free_resolution.FreeResolution`.

        EXAMPLES::

            sage: R.<x,y> = PolynomialRing(QQ)
            sage: f = 2*x^2 + y
            sage: g = y
            sage: h = 2*f + g
            sage: I = R.ideal([f,g,h])
            sage: res = I.free_resolution()
            sage: res
            S^1 <-- S^2 <-- S^1 <-- 0
            sage: ascii_art(res.chain_complex())
                                        [-x^2]
                        [  y x^2]       [   y]
             0 <-- C_0 <---------- C_1 <------- C_2 <-- 0

            sage: q = ZZ['q'].fraction_field().gen()
            sage: R.<x,y,z> = q.parent()[]
            sage: I = R.ideal([x^2+y^2+z^2, x*y*z^4])
            sage: I.free_resolution()
            Traceback (most recent call last):
            ...
            NotImplementedError: the ring must be a polynomial ring using Singular
        """
        from sage.rings.polynomial.multi_polynomial_libsingular import MPolynomialRing_libsingular
        if isinstance(self.ring(), MPolynomialRing_libsingular):
            from sage.homology.free_resolution import FiniteFreeResolution_singular
            return FiniteFreeResolution_singular(self, *args, **kwds)
        raise NotImplementedError("the ring must be a polynomial ring using Singular")

    @require_field
    def graded_free_resolution(self, *args, **kwds):
        r"""
        Return a graded free resolution of ``self``.

        For input options, see
        :class:`~sage.homology.graded_resolution.GradedFreeResolution`.

        EXAMPLES::

            sage: R.<x,y> = PolynomialRing(QQ)
            sage: f = 2*x^2 + y^2
            sage: g = y^2
            sage: h = 2*f + g
            sage: I = R.ideal([f,g,h])
            sage: I.graded_free_resolution(shifts=[1])
            S(-1) <-- S(-3)⊕S(-3) <-- S(-5) <-- 0

            sage: f = 2*x^2 + y
            sage: g = y
            sage: h = 2*f + g
            sage: I = R.ideal([f,g,h])
            sage: I.graded_free_resolution(degrees=[1,2])
            S(0) <-- S(-2)⊕S(-2) <-- S(-4) <-- 0

            sage: q = ZZ['q'].fraction_field().gen()
            sage: R.<x,y,z> = q.parent()[]
            sage: I = R.ideal([x^2+y^2+z^2, x*y*z^4])
            sage: I.graded_free_resolution()
            Traceback (most recent call last):
            ...
            NotImplementedError: the ring must be a polynomial ring using Singular
        """
        from sage.rings.polynomial.multi_polynomial_libsingular import MPolynomialRing_libsingular
        if isinstance(self.ring(), MPolynomialRing_libsingular):
            from sage.homology.graded_resolution import GradedFiniteFreeResolution_singular
            return GradedFiniteFreeResolution_singular(self, *args, **kwds)
        raise NotImplementedError("the ring must be a polynomial ring using Singular")

    @handle_AA_and_QQbar
    @singular_gb_standard_options
    @libsingular_gb_standard_options
    def interreduced_basis(self):
        r"""
        If this ideal is spanned by `(f_1, ..., f_n)`,
        return `(g_1, ..., g_s)` such that:

        - `(f_1,...,f_n) = (g_1,...,g_s)`

        - `LT(g_i) \neq LT(g_j)` for all `i \neq j`

        - `LT(g_i)` does not divide `m` for all monomials `m` of
          `\{g_1,...,g_{i-1},g_{i+1},...,g_s\}`

        - `LC(g_i) = 1` for all `i` if the coefficient ring is a field.


        EXAMPLES::

            sage: R.<x,y,z> = PolynomialRing(QQ)
            sage: I = Ideal([z*x + y^3, z + y^3, z + x*y])
            sage: I.interreduced_basis()
            [y^3 + z, x*y + z, x*z - z]

        Note that tail reduction for local orderings is not well-defined::

            sage: R.<x,y,z> = PolynomialRing(QQ,order='negdegrevlex')
            sage: I = Ideal([z*x + y^3, z + y^3, z + x*y])
            sage: I.interreduced_basis()
            [z + x*y, x*y - y^3, x^2*y - y^3]

        A fixed error with nonstandard base fields::

            sage: R.<t> = QQ['t']
            sage: K.<x,y> = R.fraction_field()['x,y']
            sage: I = t*x * K
            sage: I.interreduced_basis()
            [x]

        The interreduced basis of 0 is 0::

            sage: P.<x,y,z> = GF(2)[]                                                   # optional - sage.rings.finite_rings
            sage: Ideal(P(0)).interreduced_basis()                                      # optional - sage.rings.finite_rings
            [0]

        ALGORITHM:

        Uses Singular's ``interred`` command or
        :func:`sage.rings.polynomial.toy_buchberger.inter_reduction`
        if conversion to Singular fails.

        TESTS:

        Check that this method works over QQbar (:trac:`25351`)::

            sage: R.<x,y,z> = QQbar[]                                                   # optional - sage.rings.number_field
            sage: I = Ideal([z*x + y^3, z + y^3, z + x*y])                              # optional - sage.rings.number_field
            sage: I.interreduced_basis()                                                # optional - sage.rings.number_field
            [y^3 + z, x*y + z, x*z - z]
        """
        return self.basis.reduced()

    @cached_method
    @handle_AA_and_QQbar
    @singular_gb_standard_options
    def basis_is_groebner(self, singular=singular_default):
        r"""
        Return ``True`` if the generators of this ideal
        (``self.gens()``) form a Groebner basis.

        Let `I` be the set of generators of this ideal. The check is
        performed by trying to lift `Syz(LM(I))` to `Syz(I)` as `I`
        forms a Groebner basis if and only if for every element `S` in
        `Syz(LM(I))`:

        .. MATH::

            S * G = \sum_{i=0}^{m} h_ig_i ---->_G 0.

        ALGORITHM:

        Uses Singular.

        EXAMPLES::

            sage: R.<a,b,c,d,e,f,g,h,i,j> = PolynomialRing(GF(127), 10)                 # optional - sage.rings.finite_rings
            sage: I = sage.rings.ideal.Cyclic(R, 4)                                     # optional - sage.rings.finite_rings
            sage: I.basis_is_groebner()                                                 # optional - sage.rings.finite_rings
            False
            sage: I2 = Ideal(I.groebner_basis())                                        # optional - sage.rings.finite_rings
            sage: I2.basis_is_groebner()                                                # optional - sage.rings.finite_rings
            True

        A more complicated example::

            sage: R.<U6,U5,U4,U3,U2, u6,u5,u4,u3,u2, h> = PolynomialRing(GF(7583))      # optional - sage.rings.finite_rings
            sage: l = [u6 + u5 + u4 + u3 + u2 - 3791*h,                                 # optional - sage.rings.finite_rings
            ....:      U6 + U5 + U4 + U3 + U2 - 3791*h,
            ....:      U2*u2 - h^2, U3*u3 - h^2, U4*u4 - h^2,
            ....:      U5*u4 + U5*u3 + U4*u3 + U5*u2 + U4*u2 + U3*u2 - 3791*U5*h
            ....:        - 3791*U4*h - 3791*U3*h - 3791*U2*h - 2842*h^2,
            ....:      U4*u5 + U3*u5 + U2*u5 + U3*u4 + U2*u4 + U2*u3 - 3791*u5*h
            ....:        - 3791*u4*h - 3791*u3*h - 3791*u2*h - 2842*h^2,
            ....:      U5*u5 - h^2, U4*U2*u3 + U5*U3*u2 + U4*U3*u2 + U3^2*u2 - 3791*U5*U3*h
            ....:        - 3791*U4*U3*h - 3791*U3^2*h - 3791*U5*U2*h- 3791*U4*U2*h + U3*U2*h
            ....:        - 3791*U2^2*h - 3791*U4*u3*h - 3791*U4*u2*h - 3791*U3*u2*h
            ....:        - 2843*U5*h^2 + 1897*U4*h^2 - 946*U3*h^2 - 947*U2*h^2 + 2370*h^3,
            ....:      U3*u5*u4 + U2*u5*u4 + U3*u4^2 + U2*u4^2 + U2*u4*u3 - 3791*u5*u4*h
            ....:        - 3791*u4^2*h - 3791*u4*u3*h - 3791*u4*u2*h + u5*h^2 - 2842*u4*h^2,
            ....:      U2*u5*u4*u3 + U2*u4^2*u3 + U2*u4*u3^2 - 3791*u5*u4*u3*h
            ....:        - 3791*u4^2*u3*h - 3791*u4*u3^2*h - 3791*u4*u3*u2*h + u5*u4*h^2
            ....:        + u4^2*h^2 + u5*u3*h^2 - 2842*u4*u3*h^2,
            ....:      U5^2*U4*u3 + U5*U4^2*u3 + U5^2*U4*u2 + U5*U4^2*u2 + U5^2*U3*u2
            ....:        + 2*U5*U4*U3*u2 + U5*U3^2*u2 - 3791*U5^2*U4*h - 3791*U5*U4^2*h
            ....:        - 3791*U5^2*U3*h + U5*U4*U3*h - 3791*U5*U3^2*h - 3791*U5^2*U2*h
            ....:        + U5*U4*U2*h+ U5*U3*U2*h - 3791*U5*U2^2*h - 3791*U5*U3*u2*h
            ....:        - 2842*U5^2*h^2 + 1897*U5*U4*h^2 - U4^2*h^2 - 947*U5*U3*h^2
            ....:        - U4*U3*h^2 - 948*U5*U2*h^2 - U4*U2*h^2 - 1422*U5*h^3 + 3791*U4*h^3,
            ....:      u5*u4*u3*u2*h + u4^2*u3*u2*h + u4*u3^2*u2*h + u4*u3*u2^2*h
            ....:        + 2*u5*u4*u3*h^2 + 2*u4^2*u3*h^2 + 2*u4*u3^2*h^2 + 2*u5*u4*u2*h^2
            ....:        + 2*u4^2*u2*h^2 + 2*u5*u3*u2*h^2 + 1899*u4*u3*u2*h^2,
            ....:      U5^2*U4*U3*u2 + U5*U4^2*U3*u2 + U5*U4*U3^2*u2 - 3791*U5^2*U4*U3*h
            ....:        - 3791*U5*U4^2*U3*h - 3791*U5*U4*U3^2*h - 3791*U5*U4*U3*U2*h
            ....:        + 3791*U5*U4*U3*u2*h + U5^2*U4*h^2 + U5*U4^2*h^2 + U5^2*U3*h^2
            ....:        - U4^2*U3*h^2 - U5*U3^2*h^2 - U4*U3^2*h^2 - U5*U4*U2*h^2 - U5*U3*U2*h^2
            ....:        - U4*U3*U2*h^2 + 3791*U5*U4*h^3 + 3791*U5*U3*h^3 + 3791*U4*U3*h^3,
            ....:      u4^2*u3*u2*h^2 + 1515*u5*u3^2*u2*h^2 + u4*u3^2*u2*h^2
            ....:        + 1515*u5*u4*u2^2*h^2 + 1515*u5*u3*u2^2*h^2 + u4*u3*u2^2*h^2
            ....:        + 1521*u5*u4*u3*h^3 - 3028*u4^2*u3*h^3 - 3028*u4*u3^2*h^3
            ....:        + 1521*u5*u4*u2*h^3 - 3028*u4^2*u2*h^3 + 1521*u5*u3*u2*h^3
            ....:        + 3420*u4*u3*u2*h^3,
            ....:      U5^2*U4*U3*U2*h + U5*U4^2*U3*U2*h + U5*U4*U3^2*U2*h + U5*U4*U3*U2^2*h
            ....:        + 2*U5^2*U4*U3*h^2 + 2*U5*U4^2*U3*h^2 + 2*U5*U4*U3^2*h^2
            ....:        + 2*U5^2*U4*U2*h^2 + 2*U5*U4^2*U2*h^2 + 2*U5^2*U3*U2*h^2
            ....:        - 2*U4^2*U3*U2*h^2 - 2*U5*U3^2*U2*h^2 - 2*U4*U3^2*U2*h^2
            ....:        - 2*U5*U4*U2^2*h^2 - 2*U5*U3*U2^2*h^2 - 2*U4*U3*U2^2*h^2
            ....:        - U5*U4*U3*h^3 - U5*U4*U2*h^3 - U5*U3*U2*h^3 - U4*U3*U2*h^3]

            sage: Ideal(l).basis_is_groebner()                                          # optional - sage.rings.finite_rings
            False
            sage: gb = Ideal(l).groebner_basis()                                        # optional - sage.rings.finite_rings
            sage: Ideal(gb).basis_is_groebner()                                         # optional - sage.rings.finite_rings
            True

        .. NOTE::

            From the Singular Manual for the reduce function we use in
            this method: 'The result may have no meaning if the second
            argument (``self``) is not a standard basis'. I (malb)
            believe this refers to the mathematical fact that the
            results may have no meaning if ``self`` is no standard basis,
            i.e., Singular doesn't 'add' any additional 'nonsense' to
            the result. So we may actually use reduce to determine if
            ``self`` is a Groebner basis.

        TESTS:

        Check that this method works over QQbar (:trac:`25351`)::

            sage: R.<a,b,c,d,e,f,g,h,i,j> = QQbar[]                                     # optional - sage.rings.number_field
            sage: I = sage.rings.ideal.Cyclic(R,4)                                      # optional - sage.rings.number_field
            sage: I.basis_is_groebner()                                                 # optional - sage.rings.number_field
            False
            sage: I2 = Ideal(I.groebner_basis())                                        # optional - sage.rings.number_field
            sage: I2.basis_is_groebner()                                                # optional - sage.rings.number_field
            True
        """
        from sage.matrix.constructor import matrix
        from sage.libs.singular.option import opt_verb_ctx
        from sage.libs.singular.function_factory import ff
        sing_reduce = ff.reduce
        syz = ff.syz

        R = self.ring()
        if not R.base_ring().is_field():
            raise ValueError("Coefficient ring must be a field for function 'basis_is_groebner'.")

        try:
            F = matrix(R, 1, self.ngens(), self.gens())
            LTF = matrix(R, 1, self.ngens(), [f.lt() for f in self.gens()])

            with opt_verb_ctx(notWarnSB=True):
                M = F * matrix(R, syz(LTF)).transpose()
                M.set_immutable()
                M = sing_reduce(M, self)

            if any(M):
                return False
            return True
        except TypeError:
            R._singular_().set_ring()
            F = singular( tuple(self.gens()), "module" )
            LTF = singular( [f.lt() for f in self.gens()] , "module" )

            M = (F * LTF.syz()).reduce(self._singular_())

            for i in range(M.ncols()):
                if int(singular.eval("%s[1,%s+1]!=0"%(M.name(),i))):
                    return False
            self._singular_().attrib('isSB',1)
        return True

    @require_field
    @handle_AA_and_QQbar
    @singular_gb_standard_options
    @libsingular_gb_standard_options
    def transformed_basis(self, algorithm="gwalk", other_ring=None, singular=singular_default):
        """
        Return a lex or ``other_ring`` Groebner Basis for this ideal.

        INPUT:

        - ``algorithm`` - see below for options.

        - ``other_ring`` - only valid for ``algorithm='fglm'``; if
          provided, conversion will be performed to this
          ring. Otherwise a lex Groebner basis will be returned.


        ALGORITHMS:

        - ``"fglm"`` - FGLM algorithm. The input ideal must be given with a reduced
          Groebner Basis of a zero-dimensional ideal

        - ``"gwalk"`` - Groebner Walk algorithm (*default*)

        - ``"awalk1"`` - 'first alternative' algorithm

        - ``"awalk2"`` - 'second alternative' algorithm

        - ``"twalk"`` - Tran algorithm

        - ``"fwalk"`` - Fractal Walk algorithm

        EXAMPLES::

            sage: R.<x,y,z> = PolynomialRing(QQ,3)
            sage: I = Ideal([y^3+x^2,x^2*y+x^2, x^3-x^2, z^4-x^2-y])
            sage: I = Ideal(I.groebner_basis())
            sage: S.<z,x,y> = PolynomialRing(QQ,3,order='lex')
            sage: J = Ideal(I.transformed_basis('fglm',S))
            sage: J
            Ideal (z^4 + y^3 - y, x^2 + y^3, x*y^3 - y^3, y^4 + y^3)
             of Multivariate Polynomial Ring in z, x, y over Rational Field

        ::

            sage: R.<z,y,x> = PolynomialRing(GF(32003), 3, order='lex')                 # optional - sage.rings.finite_rings
            sage: I = Ideal([y^3 + x*y*z + y^2*z + x*z^3, 3 + x*y + x^2*y + y^2*z])     # optional - sage.rings.finite_rings
            sage: I.transformed_basis('gwalk')                                          # optional - sage.rings.finite_rings
            [z*y^2 + y*x^2 + y*x + 3,
             z*x + 8297*y^8*x^2 + 8297*y^8*x + 3556*y^7 - 8297*y^6*x^4 + 15409*y^6*x^3
               - 8297*y^6*x^2 - 8297*y^5*x^5 + 15409*y^5*x^4 - 8297*y^5*x^3 + 3556*y^5*x^2
               + 3556*y^5*x + 3556*y^4*x^3 + 3556*y^4*x^2 - 10668*y^4 - 10668*y^3*x
               - 8297*y^2*x^9 - 1185*y^2*x^8 + 14224*y^2*x^7 - 1185*y^2*x^6 - 8297*y^2*x^5
               - 14223*y*x^7 - 10666*y*x^6 - 10666*y*x^5 - 14223*y*x^4 + x^5 + 2*x^4 + x^3,
             y^9 - y^7*x^2 - y^7*x - y^6*x^3 - y^6*x^2 - 3*y^6 - 3*y^5*x - y^3*x^7
               - 3*y^3*x^6 - 3*y^3*x^5 - y^3*x^4 - 9*y^2*x^5 - 18*y^2*x^4 - 9*y^2*x^3
               - 27*y*x^3 - 27*y*x^2 - 27*x]

        ALGORITHM:

        Uses Singular.

        TESTS:

        Check that this method works over QQbar (:trac:`25351`).  We are not currently
        able to specify other_ring, due to the limitations of @handle_AA_and_QQbar::

            sage: R.<x,y,z> = QQbar[]                                                   # optional - sage.rings.number_field
            sage: I = Ideal([y^3 + x^2, x^2*y + x^2, x^3 - x^2, z^4 - x^2 - y])         # optional - sage.rings.number_field
            sage: I = Ideal(I.groebner_basis())                                         # optional - sage.rings.number_field
            sage: S.<z,x,y> = PolynomialRing(QQbar, 3, order='lex')                     # optional - sage.rings.number_field
            sage: J = Ideal(I.transformed_basis('fglm', other_ring=S))  # known bug     # optional - sage.rings.number_field
            sage: J                                                     # known bug     # optional - sage.rings.number_field
        """
        from sage.rings.polynomial.multi_polynomial_sequence import PolynomialSequence
        R = self.ring()

        if self.basis_is_groebner():
            I = R.ideal(self.interreduced_basis())
        else:
            I = R.ideal(self.groebner_basis())

        if algorithm in ("gwalk","awalk1","awalk2","twalk","fwalk"):
            from sage.libs.singular.function import lib
            from sage.libs.singular.function import singular_function
            lib("grwalk.lib")
            gb = singular_function(algorithm)(I)
            return PolynomialSequence(R, sorted(gb,reverse=True), immutable=True)

        elif algorithm == "fglm":
            # new ring
            if other_ring is None:
                nR = R.change_ring(order='lex')
            else:
                nR = other_ring
            Rs = singular(R)
            Is = singular(I)
            Is.attrib('isSB',1)
            singular(nR).set_ring()
            nIs = singular.fglm(Rs,Is)

            return PolynomialSequence(nR, sorted([nR(f) for f in nIs],reverse=True), immutable=True)

        else:
            raise TypeError("cannot convert basis with given algorithm")

    @handle_AA_and_QQbar
    def elimination_ideal(self, variables, algorithm=None, *args, **kwds):
        r"""
        Return the elimination ideal of this ideal with respect to the
        variables given in ``variables``.

        INPUT:

        - ``variables`` -- a list or tuple of variables in ``self.ring()``

        - ``algorithm`` - determines the algorithm to use, see below
          for available algorithms.

        ALGORITHMS:

        - ``'libsingular:eliminate'`` -- libSingular's ``eliminate`` command
          (default)

        - ``'giac:eliminate'`` -- Giac's ``eliminate`` command (if available)

        If only a system is given - e.g. 'giac' - the default algorithm is
        chosen for that system.

        EXAMPLES::

            sage: R.<x,y,t,s,z> = PolynomialRing(QQ,5)
            sage: I = R * [x - t, y - t^2, z - t^3, s - x + y^3]
            sage: J = I.elimination_ideal([t, s]); J
            Ideal (y^2 - x*z, x*y - z, x^2 - y)
             of Multivariate Polynomial Ring in x, y, t, s, z over Rational Field

        You can use Giac to compute the elimination ideal::

            sage: print("possible output from giac", flush=True); I.elimination_ideal([t, s], algorithm="giac") == J
            possible output...
            True

        The list of available Giac options is provided at
        :func:`sage.libs.giac.groebner_basis`.

        ALGORITHM:

        Uses Singular, or Giac (if available).

        .. NOTE::

            Requires computation of a Groebner basis, which can be a very
            expensive operation.

        TESTS:

        Check that this method works over QQbar (:trac:`25351`)::

            sage: R.<x,y,t,s,z> = QQbar[]                                               # optional - sage.rings.number_field
            sage: I = R * [x - t, y - t^2, z - t^3, s - x + y^3]                        # optional - sage.rings.number_field
            sage: J = I.elimination_ideal([t, s]); J                                    # optional - sage.rings.number_field
            Ideal (y^2 - x*z, x*y - z, x^2 - y) of Multivariate
            Polynomial Ring in x, y, t, s, z over Algebraic Field
            sage: print("possible output from giac", flush=True); I.elimination_ideal([t, s], algorithm="giac") == J    # optional - sage.rings.number_field
            possible output...
            True

        Check that the passed variables are actually variables of the ring
        (:trac:`31414`)::

            sage: R.<x,y,z> = QQ[]
            sage: I = R.ideal(x-y, z)
            sage: I.elimination_ideal([x, R(0)])
            Traceback (most recent call last):
            ...
            ValueError: not a ring variable: 0
        """
        if not isinstance(variables, (list, tuple)):
            variables = (variables,)
        gens = self.ring().gens()
        for v in variables:
            if v not in gens:
                raise ValueError("not a ring variable: %s" % v)

        if (algorithm is None or algorithm.lower() == 'libsingular'
                or algorithm == 'libsingular:eliminate'):
            return self._elimination_ideal_libsingular(variables)

        elif algorithm.lower() == 'giac' or algorithm == 'giac:eliminate':
            from sage.libs.giac import groebner_basis as groebner_basis_libgiac
            return groebner_basis_libgiac(
                    self, elim_variables=variables, *args, **kwds).ideal()

        else:
            raise NameError("Algorithm '%s' unknown." % algorithm)

    @libsingular_gb_standard_options
    def _elimination_ideal_libsingular(self, variables):
        r"""
        Compute the elimination ideal using libsingular.

        EXAMPLES::

            sage: R.<x,y,t,s,z> = PolynomialRing(QQ,5)
            sage: I = R * [x-t,y-t^2,z-t^3,s-x+y^3]
            sage: I.elimination_ideal([t,s], "libsingular")  # indirect doctest
            Ideal (y^2 - x*z, x*y - z, x^2 - y) of Multivariate
            Polynomial Ring in x, y, t, s, z over Rational Field
        """
        from sage.libs.singular.function_factory import ff
        eliminate = ff.eliminate

        R = self.ring()
        Is = MPolynomialIdeal(R,self.groebner_basis())
        return MPolynomialIdeal(R, eliminate(Is, prod(variables)) )

    @handle_AA_and_QQbar
    @libsingular_gb_standard_options
    def quotient(self, J):
        r"""
        Given ideals `I` = ``self`` and `J` in the same polynomial
        ring `P`, return the ideal quotient of `I` by `J` consisting
        of the polynomials `a` of `P` such that `\{aJ \subset I\}`.

        This is also referred to as the colon ideal
        (`I`:`J`).

        INPUT:

        -  ``J`` - multivariate polynomial ideal

        EXAMPLES::

            sage: R.<x,y,z> = PolynomialRing(GF(181), 3)                                # optional - sage.rings.finite_rings
            sage: I = Ideal([x^2 + x*y*z, y^2 - z^3*y, z^3 + y^5*x*z])                  # optional - sage.rings.finite_rings
            sage: J = Ideal([x])                                                        # optional - sage.rings.finite_rings
            sage: Q = I.quotient(J)                                                     # optional - sage.rings.finite_rings
            sage: y*z + x in I                                                          # optional - sage.rings.finite_rings
            False
            sage: x in J                                                                # optional - sage.rings.finite_rings
            True
            sage: x * (y*z + x) in I                                                    # optional - sage.rings.finite_rings
            True

        TESTS:

        This example checks :trac:`16301`::

            sage: R.<x,y,z> = ZZ[]
            sage: I = Ideal(R(2), x*y, x*z + x)
            sage: eD = Ideal(x, z^2-1)
            sage: I.quotient(eD).gens()
            [2, x*z + x, x*y]

        Check that this method works over QQbar (:trac:`25351`)::

            sage: R.<x,y,z> = QQbar[]                                                   # optional - sage.rings.number_field
            sage: I = ideal(x, z)                                                       # optional - sage.rings.number_field
            sage: J = ideal(R(1))                                                       # optional - sage.rings.number_field
            sage: I.quotient(J)                                                         # optional - sage.rings.number_field
            Ideal (z, x) of Multivariate Polynomial Ring in x, y, z over Algebraic Field

        Check that :trac:`12803` is fixed::

            sage: R.<xe,xv> = ZZ[]
            sage: J = ideal(4*xv^3 + 3*xv^2, 3*xe*xv^2 + xe - 2*xv)
            sage: I  = ideal(-3, -3*xv - 1, -3)
            sage: I2 = ideal(-3, -3*xv - 1)
            sage: I == I2
            True
            sage: Q1 = J.quotient(I)
            sage: Q2 = J.quotient(I2)
            sage: Q1 == Q2
            True
        """
        R = self.ring()

        if not isinstance(J, MPolynomialIdeal):
            raise TypeError("J needs to be a multivariate polynomial ideal")

        if R is not J.ring() and not R == J.ring():
            raise TypeError("base rings do not match")

        from sage.libs.singular.function_factory import ff
        quotient = ff.quotient
        return R.ideal(quotient(self, J))

    @handle_AA_and_QQbar
    def saturation(self, other):
        r"""
        Return the saturation (and saturation exponent) of the ideal ``self`` with respect to the ideal ``other``

        INPUT:

        - ``other`` -- another ideal in the same ring

        OUTPUT: a pair (ideal, integer)

        EXAMPLES::

            sage: R.<x, y, z> = QQ[]
            sage: I = R.ideal(x^5*z^3, x*y*z, y*z^4)
            sage: J = R.ideal(z)
            sage: I.saturation(J)
            (Ideal (y, x^5) of Multivariate Polynomial Ring in x, y, z over Rational Field, 4)

        TESTS:

        Check that this method works over QQbar (:trac:`25351`)::

            sage: R.<x, y, z> = QQbar[]                                                 # optional - sage.rings.number_field
            sage: I = R.ideal(x^5*z^3, x*y*z, y*z^4)                                    # optional - sage.rings.number_field
            sage: J = R.ideal(z)                                                        # optional - sage.rings.number_field
            sage: I.saturation(other = J)                                               # optional - sage.rings.number_field
            (Ideal (y, x^5) of Multivariate Polynomial Ring in x, y, z over Algebraic Field, 4)
        """
        from sage.libs.singular.function_factory import ff
        sat = ff.elim__lib.sat
        R = self.ring()
        ideal, expo = sat(self, other)
        return (R.ideal(ideal), ZZ(expo))

    @require_field
    def variety(self, ring=None, *, algorithm="triangular_decomposition", proof=True):
        r"""
        Return the variety of this ideal.

        Given a zero-dimensional ideal `I` (= ``self``) of a
        polynomial ring `P` whose order is lexicographic, return the
        variety of `I` as a list of dictionaries with ``(variable, value)``
        pairs. By default, the variety of the ideal over its
        coefficient field `K` is returned; ``ring`` can be specified
        to find the variety over a different ring.

        These dictionaries have cardinality equal to the number of
        variables in `P` and represent assignments of values to these
        variables such that all polynomials in `I` vanish.

        If ``ring`` is specified, then a triangular decomposition of
        ``self`` is found over the original coefficient field `K`;
        then the triangular systems are solved using root-finding over
        ``ring``. This is particularly useful when `K` is ``QQ`` (to
        allow fast symbolic computation of the triangular
        decomposition) and ``ring`` is ``RR``, ``AA``, ``CC``, or
        ``QQbar`` (to compute the whole real or complex variety of the
        ideal).

        Note that with ``ring=RR`` or ``CC``, computation is done
        numerically and potentially inaccurately; in particular, the
        number of points in the real variety may be miscomputed. With
        ``ring=AA`` or ``QQbar``, computation is done exactly
        (which may be much slower, of course).

        INPUT:

        - ``ring`` - return roots in the ``ring`` instead of the base
          ring of this ideal (default: ``None``)
        - ``algorithm`` - algorithm or implementation to use; see below for
          supported values
        - ``proof`` - return a provably correct result (default: ``True``)

        EXAMPLES::

            sage: K.<w> = GF(27)  # this example is from the MAGMA handbook             # optional - sage.rings.finite_rings
            sage: P.<x, y> = PolynomialRing(K, 2, order='lex')                          # optional - sage.rings.finite_rings
            sage: I = Ideal([x^8 + y + 2, y^6 + x*y^5 + x^2])                           # optional - sage.rings.finite_rings
            sage: I = Ideal(I.groebner_basis()); I                                      # optional - sage.rings.finite_rings
            Ideal (x - y^47 - y^45 + y^44 - y^43 + y^41 - y^39 - y^38 - y^37 - y^36
                     + y^35 - y^34 - y^33 + y^32 - y^31 + y^30 + y^28 + y^27 + y^26
                     + y^25 - y^23 + y^22 + y^21 - y^19 - y^18 - y^16 + y^15 + y^13
                     + y^12 - y^10 + y^9 + y^8 + y^7 - y^6 + y^4 + y^3 + y^2 + y - 1,
                   y^48 + y^41 - y^40 + y^37 - y^36 - y^33 + y^32 - y^29 + y^28
                     - y^25 + y^24 + y^2 + y + 1)
            of Multivariate Polynomial Ring in x, y over Finite Field in w of size 3^3

            sage: V = I.variety();                                                      # optional - sage.rings.finite_rings
            sage: sorted(V, key=str)                                                    # optional - sage.rings.finite_rings
            [{y: w^2 + 2*w, x: 2*w + 2}, {y: w^2 + 2, x: 2*w}, {y: w^2 + w, x: 2*w + 1}]
            sage: [f.subs(v)                      # check that all polynomials vanish   # optional - sage.rings.finite_rings
            ....:  for f in I.gens() for v in V]
            [0, 0, 0, 0, 0, 0]
            sage: [I.subs(v).is_zero() for v in V]  # same test, but nicer syntax       # optional - sage.rings.finite_rings
            [True, True, True]

        However, we only account for solutions in the ground field and not
        in the algebraic closure::

            sage: I.vector_space_dimension()                                            # optional - sage.rings.finite_rings
            48

        Here we compute the points of intersection of a hyperbola and a
        circle, in several fields::

            sage: K.<x, y> = PolynomialRing(QQ, 2, order='lex')
            sage: I = Ideal([x*y - 1, (x-2)^2 + (y-1)^2 - 1])
            sage: I = Ideal(I.groebner_basis()); I
            Ideal (x + y^3 - 2*y^2 + 4*y - 4, y^4 - 2*y^3 + 4*y^2 - 4*y + 1)
             of Multivariate Polynomial Ring in x, y over Rational Field

        These two curves have one rational intersection::

            sage: I.variety()
            [{y: 1, x: 1}]

        There are two real intersections::

            sage: sorted(I.variety(ring=RR), key=str)
            [{y: 0.361103080528647, x: 2.76929235423863},
             {y: 1.00000000000000, x: 1.00000000000000}]
            sage: I.variety(ring=AA)                                                    # optional - sage.rings.number_field
            [{y: 1, x: 1},
             {y: 0.3611030805286474?, x: 2.769292354238632?}]

        and a total of four intersections::

            sage: sorted(I.variety(ring=CC), key=str)
            [{y: 0.31944845973567... + 1.6331702409152...*I,
              x: 0.11535382288068... - 0.58974280502220...*I},
             {y: 0.31944845973567... - 1.6331702409152...*I,
              x: 0.11535382288068... + 0.58974280502220...*I},
             {y: 0.36110308052864..., x: 2.7692923542386...},
             {y: 1.00000000000000, x: 1.00000000000000}]
            sage: sorted(I.variety(ring=QQbar), key=str)                                # optional - sage.rings.number_field
            [{y: 0.3194484597356763? + 1.633170240915238?*I,
              x: 0.11535382288068429? - 0.5897428050222055?*I},
             {y: 0.3194484597356763? - 1.633170240915238?*I,
              x: 0.11535382288068429? + 0.5897428050222055?*I},
             {y: 0.3611030805286474?, x: 2.769292354238632?},
             {y: 1, x: 1}]

        We can also use the `optional package msolve <../spkg/msolve.html>`_
        to compute the variety.
        See :mod:`~sage.rings.polynomial.msolve` for more information. ::

            sage: I.variety(RBF, algorithm='msolve', proof=False)   # optional - msolve
            [{x: [2.76929235423863 +/- 2.08e-15], y: [0.361103080528647 +/- 4.53e-16]},
             {x: 1.000000000000000, y: 1.000000000000000}]

        Computation over floating point numbers may compute only a partial solution,
        or even none at all. Notice that x values are missing from the following variety::

            sage: R.<x,y> = CC[]
            sage: I = ideal([x^2+y^2-1,x*y-1])
            sage: sorted(I.variety(), key=str)
            verbose 0 (...: multi_polynomial_ideal.py, variety) Warning: computations in the complex field are inexact; variety may be computed partially or incorrectly.
            verbose 0 (...: multi_polynomial_ideal.py, variety) Warning: falling back to very slow toy implementation.
            [{y: -0.86602540378443... + 0.500000000000000*I},
             {y: -0.86602540378443... - 0.500000000000000*I},
             {y: 0.86602540378443... + 0.500000000000000*I},
             {y: 0.86602540378443... - 0.500000000000000*I}]

        This is due to precision error,
        which causes the computation of an intermediate Groebner basis to fail.

        If the ground field's characteristic is too large for
        Singular, we resort to a toy implementation::

            sage: R.<x,y> = PolynomialRing(GF(2147483659^3), order='lex')               # optional - sage.rings.finite_rings
            sage: I = ideal([x^3 - 2*y^2, 3*x + y^4])                                   # optional - sage.rings.finite_rings
            sage: I.variety()                                                           # optional - sage.rings.finite_rings
            verbose 0 (...: multi_polynomial_ideal.py, groebner_basis) Warning: falling back to very slow toy implementation.
            verbose 0 (...: multi_polynomial_ideal.py, dimension) Warning: falling back to very slow toy implementation.
            verbose 0 (...: multi_polynomial_ideal.py, variety) Warning: falling back to very slow toy implementation.
            [{y: 0, x: 0}]

        The dictionary expressing the variety will be indexed by generators
        of the polynomial ring after changing to the target field.
        But the mapping will also accept generators of the original ring,
        or even generator names as strings, when provided as keys::

            sage: K.<x,y> = QQ[]
            sage: I = ideal([x^2 + 2*y - 5, x + y + 3])
            sage: v = I.variety(AA)[0]; v[x], v[y]                                      # optional - sage.rings.number_field
            (4.464101615137755?, -7.464101615137755?)
            sage: list(v)[0].parent()                                                   # optional - sage.rings.number_field
            Multivariate Polynomial Ring in x, y over Algebraic Real Field
            sage: v[x]                                                                  # optional - sage.rings.number_field
            4.464101615137755?
            sage: v["y"]                                                                # optional - sage.rings.number_field
            -7.464101615137755?

        ``msolve`` also works over finite fields::

            sage: R.<x, y> = PolynomialRing(GF(536870909), 2, order='lex')              # optional - sage.rings.finite_rings
            sage: I = Ideal([x^2 - 1, y^2 - 1])                                         # optional - sage.rings.finite_rings
            sage: sorted(I.variety(algorithm='msolve',             # optional - msolve  # optional - sage.rings.finite_rings
            ....:                  proof=False),
            ....:        key=str)
            [{x: 1, y: 1},
             {x: 1, y: 536870908},
             {x: 536870908, y: 1},
             {x: 536870908, y: 536870908}]

        but may fail in small characteristic, especially with ideals of high
        degree with respect to the characteristic::

            sage: R.<x, y> = PolynomialRing(GF(3), 2, order='lex')                      # optional - sage.rings.finite_rings
            sage: I = Ideal([x^2 - 1, y^2 - 1])                                         # optional - sage.rings.finite_rings
            sage: I.variety(algorithm='msolve', proof=False)       # optional - msolve  # optional - sage.rings.finite_rings
            Traceback (most recent call last):
            ...
            NotImplementedError: characteristic 3 too small

        ALGORITHM:

        - With ``algorithm`` = ``"triangular_decomposition"`` (default),
          uses triangular decomposition, via Singular if possible, falling back
          on a toy implementation otherwise.

        - With ``algorithm`` = ``"msolve"``, uses the
          `optional package msolve <../spkg/msolve.html>`_.
          Note that msolve uses heuristics and therefore
          requires setting the ``proof`` flag to ``False``. See
          :mod:`~sage.rings.polynomial.msolve` for more information.
        """
        if algorithm == "triangular_decomposition":
            return self._variety_triangular_decomposition(ring)
        elif algorithm == "msolve":
            from . import msolve
            return msolve.variety(self, ring, proof=proof)
        else:
            raise ValueError(f"unknown algorithm {algorithm!r}")

    def _variety_triangular_decomposition(self, ring):
        r"""
        Compute the variety of this ideal by triangular decomposition.

        The triangular decomposition is computed using Singular when conversion
        of the ideal to Singular is supported, falling back to a toy Python
        implementation otherwise.

        TESTS::

            sage: K.<w> = GF(27)                                                        # optional - sage.rings.finite_rings
            sage: P.<x, y> = PolynomialRing(K, 2, order='lex')                          # optional - sage.rings.finite_rings
            sage: I = Ideal([ x^8 + y + 2, y^6 + x*y^5 + x^2 ])                         # optional - sage.rings.finite_rings

        Testing the robustness of the Singular interface::

            sage: T = I.triangular_decomposition('singular:triangLfak')                 # optional - sage.rings.finite_rings
            sage: sorted(I.variety(), key=str)                                          # optional - sage.rings.finite_rings
            [{y: w^2 + 2*w, x: 2*w + 2}, {y: w^2 + 2, x: 2*w}, {y: w^2 + w, x: 2*w + 1}]

        Testing that a bug is indeed fixed ::

            sage: R = PolynomialRing(GF(2), 30, ['x%d'%(i+1) for i in range(30)], order='lex')      # optional - sage.rings.finite_rings
            sage: R.inject_variables()                                                  # optional - sage.rings.finite_rings
            Defining...
            sage: I = Ideal([x1 + 1, x2, x3 + 1, x5*x10 + x10 + x18, x5*x11 + x11, \
                             x5*x18, x6, x7 + 1, x9, x10*x11 + x10 + x18, x10*x18 + x18, \
                             x11*x18, x12, x13, x14, x15, x16 + 1, x17 + x18 + 1, x19, x20, \
                             x21 + 1, x22, x23, x24, x25 + 1, x28 + 1, x29 + 1, x30, x8, \
                             x26, x1^2 + x1, x2^2 + x2, x3^2 + x3, x4^2 + x4, x5^2 + x5, \
                             x6^2 + x6, x7^2 + x7, x8^2 + x8, x9^2 + x9, x10^2 + x10, \
                             x11^2 + x11, x12^2 + x12, x13^2 + x13, x14^2 + x14, x15^2 + x15, \
                             x16^2 + x16, x17^2 + x17, x18^2 + x18, x19^2 + x19, x20^2 + x20, \
                             x21^2 + x21, x22^2 + x22, x23^2 + x23, x24^2 + x24, x25^2 + x25, \
                             x26^2 + x26, x27^2 + x27, x28^2 + x28, x29^2 + x29, x30^2 + x30])                          # optional - sage.rings.finite_rings
            sage: I.basis_is_groebner()
            True
            sage: sorted("".join(str(V[g]) for g in R.gens()) for V in I.variety())  # long time (6s on sage.math, 2011)                    # optional - sage.rings.finite_rings
            ['101000100000000110001000100110',
             '101000100000000110001000101110',
             '101000100100000101001000100110',
             '101000100100000101001000101110',
             '101010100000000110001000100110',
             '101010100000000110001000101110',
             '101010100010000110001000100110',
             '101010100010000110001000101110',
             '101010100110000110001000100110',
             '101010100110000110001000101110',
             '101100100000000110001000100110',
             '101100100000000110001000101110',
             '101100100100000101001000100110',
             '101100100100000101001000101110',
             '101110100000000110001000100110',
             '101110100000000110001000101110',
             '101110100010000110001000100110',
             '101110100010000110001000101110',
             '101110100110000110001000100110',
             '101110100110000110001000101110']

        Check that the issue at :trac:`7425` is fixed::

            sage: R.<x, y, z> = QQ[]
            sage: I = R.ideal([x^2-y^3*z, x+y*z])
            sage: I.dimension()
            1
            sage: I.variety()
            Traceback (most recent call last):
            ...
            ValueError: The dimension of the ideal is 1, but it should be 0

        Check that the issue at :trac:`7425` is fixed::

            sage: S.<t>=PolynomialRing(QQ)
            sage: F.<q>=QQ.extension(t^4+1)
            sage: R.<x,y>=PolynomialRing(F)
            sage: I=R.ideal(x,y^4+1)
            sage: I.variety()
            [...{y: -q^3, x: 0}...]

        Check that computing the variety of the ``[1]`` ideal is allowed (:trac:`13977`)::

            sage: R.<x,y> = QQ[]
            sage: I = R.ideal(1)
            sage: I.variety()
            []

        Check that the issue at :trac:`16485` is fixed::

            sage: R.<a,b,c> = PolynomialRing(QQ, order='lex')
            sage: I = R.ideal(c^2-2, b-c, a)
            sage: I.variety(QQbar)                                                      # optional - sage.rings.number_field
            [...a: 0...]

        An early version of :trac:`25351` broke this method by adding the
        @handle_AA_and_QQbar decorator to it.  To check for this bug, verify
        that this circle and this hyperbola have two real intersections and
        two more complex ones::

            sage: K.<x, y> = PolynomialRing(AA)                                         # optional - sage.rings.number_field
            sage: I = Ideal([ x*y - 1, (x-2)^2 + (y-1)^2 - 1])                          # optional - sage.rings.number_field
            sage: len(I.variety())                                                      # optional - sage.rings.number_field
            2
            sage: K.<x, y> = PolynomialRing(QQbar)                                      # optional - sage.rings.number_field
            sage: I = Ideal([ x*y - 1, (x-2)^2 + (y-1)^2 - 1])                          # optional - sage.rings.number_field
            sage: len(I.variety())                                                      # optional - sage.rings.number_field
            4

        """

        def _variety(T, V, v=None):
            """
            Return variety ``V`` for one triangular set of
            polynomials ``T``.
            """
            if v is None:
                v = {}
            found = False
            for f in T:
                if f.is_univariate() and not f.is_constant():
                    T.remove(f)
                    found = True
                    break

            if found is False:
                V.append(v)
                return V

            variable = f.variable(0)
            roots = f.univariate_polynomial().roots(ring=ring, multiplicities=False)

            for root in roots:
                vbar = v.copy()
                vbar[variable] = root
                Tbar = [ f.subs({variable:root}) for f in T ]
                _variety(Tbar,V,vbar)

            return V

        d = self.dimension()
        if d > 0:
            raise ValueError("The dimension of the ideal is %s, but it should be 0"%d)
        if d == -1:
            return []

        if isinstance(self.base_ring(), sage.rings.abc.ComplexField):
            verbose("Warning: computations in the complex field are inexact; variety may be computed partially or incorrectly.", level=0, caller_name="variety")
        P = self.ring()
        if ring is not None:
            P = P.change_ring(ring)
        try:
            TI = self.triangular_decomposition('singular:triangLfak')
            T = [list(each.gens()) for each in TI]
        except TypeError:  # conversion to Singular not supported
            if self.ring().term_order().is_global():
                verbose("Warning: falling back to very slow toy implementation.", level=0, caller_name="variety")
                T = toy_variety.triangular_factorization(self.groebner_basis())
            else:
                raise TypeError("Local/unknown orderings not supported by 'toy_buchberger' implementation.")

        from sage.misc.converting_dict import KeyConvertingDict
        V = []
        for t in T:
            Vbar = _variety([P(f) for f in t], [])

            for v in Vbar:
                V.append(KeyConvertingDict(P, v))
        return V

    @require_field
    @handle_AA_and_QQbar
    def hilbert_polynomial(self, algorithm='sage'):
        r"""
        Return the Hilbert polynomial of this ideal.

        INPUT:

        - ``algorithm`` -- (default: ``'sage'``) must be either ``'sage'``
          or ``'singular'``

        Let `I` (which is ``self``) be a homogeneous ideal and
        `R = \bigoplus_d R_d` (which is ``self.ring()``) be a graded
        commutative algebra over a field `K`. The *Hilbert polynomial*
        is the unique polynomial `HP(t)` with rational coefficients
        such that `HP(d) = \dim_K R_d` for all but finitely many
        positive integers `d`.

        EXAMPLES::

            sage: P.<x,y,z> = PolynomialRing(QQ)
            sage: I = Ideal([x^3*y^2 + 3*x^2*y^2*z + y^3*z^2 + z^5])
            sage: I.hilbert_polynomial()                                                # optional - sage.libs.flint
            5*t - 5

        Of course, the Hilbert polynomial of a zero-dimensional ideal
        is zero::

            sage: J0 = Ideal([x^3*y^2 + 3*x^2*y^2*z + y^3*z^2 + z^5,
            ....:             y^3 - 2*x*z^2 + x*y, x^4 + x*y - y*z^2])
            sage: J = P*[m.lm() for m in J0.groebner_basis()]
            sage: J.dimension()
            0
            sage: J.hilbert_polynomial()                                                # optional - sage.libs.flint
            0

        It is possible to request a computation using the Singular library::

            sage: I.hilbert_polynomial(algorithm='singular') == I.hilbert_polynomial()  # optional - sage.libs.flint sage.libs.singular
            True
            sage: J.hilbert_polynomial(algorithm='singular') == J.hilbert_polynomial()  # optional - sage.libs.flint sage.libs.singular
            True

        Here is a bigger examples::

            sage: n = 4; m = 11; P = PolynomialRing(QQ, n * m, "x"); x = P.gens()
            sage: M = Matrix(n, x)
            sage: Minors = P.ideal(M.minors(2))
            sage: hp = Minors.hilbert_polynomial(); hp                                  # optional - sage.libs.flint
            1/21772800*t^13 + 61/21772800*t^12 + 1661/21772800*t^11
             + 26681/21772800*t^10 + 93841/7257600*t^9 + 685421/7257600*t^8
             + 1524809/3110400*t^7 + 39780323/21772800*t^6 + 6638071/1360800*t^5
             + 12509761/1360800*t^4 + 2689031/226800*t^3 + 1494509/151200*t^2
             + 12001/2520*t + 1

        Because Singular uses 32-bit integers, the above example would fail
        with Singular. We don't test it here, as it has a side-effect on
        other tests that is not understood yet (see :trac:`26300`)::

            sage: Minors.hilbert_polynomial(algorithm='singular')    # not tested       # optional - sage.libs.singular
            Traceback (most recent call last):
            ...
            RuntimeError: error in Singular function call 'hilbPoly':
            int overflow in hilb 1
            error occurred in or before poly.lib::hilbPoly line 58: `   intvec v=hilb(I,2);`
            expected intvec-expression. type 'help intvec;'

        Note that in this example, the Hilbert polynomial gives the
        coefficients of the Hilbert-Poincaré series in all degrees::

            sage: P = PowerSeriesRing(QQ, 't', default_prec=50)
            sage: hs = Minors.hilbert_series()                                          # optional - sage.libs.flint
            sage: list(P(hs.numerator()) / P(hs.denominator())) == [hp(t=k)             # optional - sage.libs.flint
            ....:                                                   for k in range(50)]
            True

        TESTS:

        Check that :trac:`27483` and :trac:`28110` are fixed::

            sage: P.<x,y,z> = PolynomialRing(QQ)
            sage: I = Ideal([x^3, x*y^2, y^4, x^2*y*z, y^3*z, x^2*z^2, x*y*z^2, x*z^3])
            sage: I.hilbert_polynomial(algorithm='singular')                            # optional - sage.libs.singular
            3
            sage: I.hilbert_polynomial()                                                # optional - sage.libs.flint
            3

        Check that this method works over ``QQbar`` (:trac:`25351`)::

            sage: P.<x,y,z> = QQbar[]                                                   # optional - sage.rings.number_field
            sage: I = Ideal([x^3*y^2 + 3*x^2*y^2*z + y^3*z^2 + z^5])                    # optional - sage.rings.number_field
            sage: I.hilbert_polynomial()                                                # optional - sage.rings.number_field
            5*t - 5

        Check for :trac:`33597`::

            sage: R.<X, Y, Z> = QQ[]
            sage: I = R.ideal([X^2*Y^3, X*Z])
            sage: I.hilbert_polynomial()                                                # optional - sage.libs.flint
            t + 5
        """
        if not self.is_homogeneous():
            raise TypeError("ideal must be homogeneous")
        if algorithm == 'sage':
            from sage.misc.misc_c import prod
            hilbert_poincare = self.hilbert_series()
            denom = hilbert_poincare.denominator()
            if denom.degree() == 0:
                return denom.parent().zero()
            t = denom.parent().gen()
            s = denom.valuation(t - 1)
            numerator = hilbert_poincare.numerator()
            # we assume the denominator of the Hilbert series is of
            # the form (1 - t)^s, need to scale numerator
            scalar = ~(denom[0] * (s - 1).factorial())
            st = s - 1 + t
            out = scalar * sum(c * prod(st - n - nu for nu in range(s - 1))
                               for n, c in enumerate(numerator))
            return t.parent().zero() + out
        if algorithm == 'singular':
            from sage.libs.singular.function_factory import ff
            hilbPoly = ff.polylib__lib.hilbPoly

            hp = hilbPoly(self)
            t = ZZ['t'].gen()
            fp = ZZ(len(hp) - 1).factorial()
            return sum(ZZ(coeff) * t**i for i, coeff in enumerate(hp)) / fp
        raise ValueError("'algorithm' must be 'sage' or 'singular'")

    @require_field
    @handle_AA_and_QQbar
    def hilbert_series(self, grading=None, algorithm='sage'):
        r"""
        Return the Hilbert series of this ideal.

        INPUT:

        - ``grading`` -- (optional) a list or tuple of integers
        - ``algorithm`` -- (default: ``'sage'``) must be either ``'sage'``
          or ``'singular'``

        Let `I` (which is ``self``) be a homogeneous ideal and
        `R = \bigoplus_d R_d` (which is ``self.ring()``) be a
        graded commutative algebra over a field `K`. Then the
        *Hilbert function* is defined as `H(d) = \dim_K R_d` and
        the *Hilbert series* of `I` is defined as the formal power
        series `HS(t) = \sum_{d=0}^{\infty} H(d) t^d`.

        This power series can be expressed as
        `HS(t) = Q(t) / (1-t)^n` where `Q(t)` is a polynomial
        over `\ZZ` and `n` the number of variables in `R`.
        This method returns `Q(t) / (1-t)^n`, normalised so
        that the leading monomial of the numerator is positive.

        An optional ``grading`` can be given, in which case
        the graded (or weighted) Hilbert series is given.

        EXAMPLES::

            sage: P.<x,y,z> = PolynomialRing(QQ)
            sage: I = Ideal([x^3*y^2 + 3*x^2*y^2*z + y^3*z^2 + z^5])
            sage: I.hilbert_series()                                                    # optional - sage.libs.flint
            (t^4 + t^3 + t^2 + t + 1)/(t^2 - 2*t + 1)
            sage: R.<a,b> = PolynomialRing(QQ)
            sage: J = R.ideal([a^2*b, a*b^2])
            sage: J.hilbert_series()                                                    # optional - sage.libs.flint
            (t^3 - t^2 - t - 1)/(t - 1)
            sage: J.hilbert_series(grading=(10,3))                                      # optional - sage.libs.flint
            (t^25 + t^24 + t^23 - t^15 - t^14 - t^13 - t^12 - t^11
             - t^10 - t^9 - t^8 - t^7 - t^6 - t^5 - t^4 - t^3 - t^2
             - t - 1)/(t^12 + t^11 + t^10 - t^2 - t - 1)

            sage: K = R.ideal([a^2*b^3, a*b^4 + a^3*b^2])
            sage: K.hilbert_series(grading=[1,2])                                       # optional - sage.libs.flint
            (t^11 + t^8 - t^6 - t^5 - t^4 - t^3 - t^2 - t - 1)/(t^2 - 1)
            sage: K.hilbert_series(grading=[2,1])                                       # optional - sage.libs.flint
            (2*t^7 - t^6 - t^4 - t^2 - 1)/(t - 1)

        TESTS::

            sage: I.hilbert_series() == I.hilbert_series(algorithm='singular')          # optional - sage.libs.flint sage.libs.singular
            True
            sage: J.hilbert_series() == J.hilbert_series(algorithm='singular')          # optional - sage.libs.flint sage.libs.singular
            True
            sage: J.hilbert_series(grading=(10,3)) == J.hilbert_series(grading=(10,3), algorithm='singular')            # optional - sage.libs.flint sage.libs.singular
            True
            sage: K.hilbert_series(grading=(1,2)) == K.hilbert_series(grading=(1,2), algorithm='singular')              # optional - sage.libs.flint sage.libs.singular
            True
            sage: K.hilbert_series(grading=(2,1)) == K.hilbert_series(grading=(2,1), algorithm='singular')              # optional - sage.libs.flint sage.libs.singular
            True

            sage: P.<x,y,z> = PolynomialRing(QQ)
            sage: I = Ideal([x^3*y^2 + 3*x^2*y^2*z + y^3*z^2 + z^5])
            sage: I.hilbert_series(grading=5)                                                                           # optional - sage.libs.flint
            Traceback (most recent call last):
            ...
            TypeError: grading must be a list or a tuple of integers

        Check that this method works over QQbar (:trac:`25351`)::

            sage: P.<x,y,z> = QQbar[]                                                                                   # optional - sage.rings.number_field
            sage: I = Ideal([x^3*y^2 + 3*x^2*y^2*z + y^3*z^2 + z^5])                                                    # optional - sage.rings.number_field
            sage: I.hilbert_series()                                                                                    # optional - sage.rings.number_field
            (t^4 + t^3 + t^2 + t + 1)/(t^2 - 2*t + 1)
        """
<<<<<<< HEAD
        if not self.is_homogeneous(grading=grade):
            raise TypeError("ideal must be homogeneous")
=======

        if not self.is_homogeneous(grading=grading):
                raise TypeError("ideal must be homogeneous")

>>>>>>> 9fd940e0
        if algorithm == 'sage':
            from sage.rings.polynomial.hilbert import hilbert_poincare_series

            if grading is not None:
                if not isinstance(grading, (list, tuple)) or any(a not in ZZ for a in grading):
                    raise TypeError("grading must be a list or a tuple of integers")
            gb = MPolynomialIdeal(self.ring(), [mon.lm() for mon in self.groebner_basis()])

            return hilbert_poincare_series(gb, grading)
        elif algorithm == 'singular':

            t = ZZ['t'].gen()
            n = self.ring().ngens()

            if grading is None:
                return self.hilbert_numerator(algorithm='singular') / (1 - t)**n

            # The check that ``grading`` is valid input is done by ``hilbert_numerator()``
            return (self.hilbert_numerator(algorithm='singular', grading=grading)
                    / prod((1 - t**a) for a in grading))
        else:
            raise ValueError("'algorithm' must be one of 'sage' or 'singular'")

    @require_field
    @handle_AA_and_QQbar
    def hilbert_numerator(self, grading=None, algorithm='sage'):
        r"""
        Return the Hilbert numerator of this ideal.

        INPUT:

        - ``grading`` -- (optional) a list or tuple of integers
        - ``algorithm`` -- (default: ``'sage'``) must be either ``'sage'``
          or ``'singular'``

        Let `I` (which is ``self``) be a homogeneous ideal and
        `R = \bigoplus_d R_d` (which is ``self.ring()``) be a
        graded commutative algebra over a field `K`. Then the
        *Hilbert function* is defined as `H(d) = \dim_K R_d` and
        the *Hilbert series* of `I` is defined as the formal power
        series `HS(t) = \sum_{d=0}^{\infty} H(d) t^d`.

        This power series can be expressed as
        `HS(t) = Q(t) / (1-t)^n` where `Q(t)` is a polynomial
        over `\ZZ` and `n` the number of variables in `R`. This
        method returns `Q(t)`, the numerator; hence the name,
        ``hilbert_numerator``. An optional ``grading`` can be given, in
        which case the graded (or weighted) Hilbert numerator is given.

        EXAMPLES::

            sage: P.<x,y,z> = PolynomialRing(QQ)
            sage: I = Ideal([x^3*y^2 + 3*x^2*y^2*z + y^3*z^2 + z^5])
            sage: I.hilbert_numerator()                                                 # optional - sage.libs.flint
            -t^5 + 1
            sage: R.<a,b> = PolynomialRing(QQ)
            sage: J = R.ideal([a^2*b, a*b^2])
            sage: J.hilbert_numerator()                                                 # optional - sage.libs.flint
            t^4 - 2*t^3 + 1
            sage: J.hilbert_numerator(grading=(10,3))                                   # optional - sage.libs.flint
            t^26 - t^23 - t^16 + 1

        TESTS::

            sage: I.hilbert_numerator() == I.hilbert_numerator(algorithm='singular')                                    # optional - sage.libs.flint sage.libs.singular
            True
            sage: J.hilbert_numerator() == J.hilbert_numerator(algorithm='singular')                                    # optional - sage.libs.flint sage.libs.singular
            True
            sage: J.hilbert_numerator(grading=(10,3)) == J.hilbert_numerator(grading=(10,3), algorithm='singular')      # optional - sage.libs.flint sage.libs.singular
            True

        Check that this method works over QQbar (:trac:`25351`)::

            sage: P.<x,y,z> = QQbar[]                                                   # optional - sage.rings.number_field
            sage: I = Ideal([x^3*y^2 + 3*x^2*y^2*z + y^3*z^2 + z^5])                    # optional - sage.rings.number_field
            sage: I.hilbert_numerator()                                                 # optional - sage.rings.number_field
            -t^5 + 1

        Our two algorithms should always agree; not tested until
        :trac:`33178` is fixed::

            sage: m = ZZ.random_element(2,8)                      # not tested
            sage: nvars = m^2                                     # not tested
            sage: R = PolynomialRing(QQ, "x", nvars)              # not tested
            sage: M = matrix(R, m, R.gens())                      # not tested
            sage: I = R.ideal(M.minors(2))                        # not tested
            sage: n1 = I.hilbert_numerator()                      # not tested
            sage: n2 = I.hilbert_numerator(algorithm='singular')  # not tested
            sage: n1 == n2                                        # not tested
            True

        """
        if not self.is_homogeneous(grading=grading):
            raise TypeError("Ideal must be homogeneous.")

        if algorithm == 'sage':
            from sage.rings.polynomial.hilbert import first_hilbert_series

            if grading is not None:
                if not isinstance(grading, (list, tuple)) or any(a not in ZZ for a in grading):
                    raise TypeError("grading must be a list or a tuple of integers")
            gb = MPolynomialIdeal(self.ring(), [mon.lm() for mon in self.groebner_basis()])

            return first_hilbert_series(gb, grading)
        elif algorithm == 'singular':
            from sage.libs.singular.function_factory import ff
            hilb = ff.hilb

            gb = self.groebner_basis()
            t = ZZ['t'].gen()
            gb = MPolynomialIdeal(self.ring(), gb)
            if grading is not None:
                if not isinstance(grading, (list, tuple)) or any(a not in ZZ for a in grading):
                    raise TypeError("grading must be a list or a tuple of integers")

                hs = hilb(gb, 1, tuple(grading), attributes={gb: {'isSB': 1}})
            else:
                hs = hilb(gb, 1, attributes={gb: {'isSB': 1}})
            return sum(ZZ(hs[i]) * t**i for i in range(len(hs)-1))
        else:
            raise ValueError("'algorithm' must be one of 'sage' or 'singular'")

    @require_field
    def _normal_basis_libsingular(self, degree, weights=None):
        r"""
        Return the normal basis for a given Groebner basis.

        This will use the Groebner basis as computed by
        ``MPolynomialIdeal._groebner_basis_libsingular()``.

        INPUT:

        - ``degree`` -- ``None`` or integer

        - ``weights`` -- tuple of positive integers (default: ``None``); if not
          ``None``, compute the degree with respect to these weights

        OUTPUT:

        If ``degree`` is an integer, only the monomials of the given degree in
        the normal basis.

        EXAMPLES::

            sage: R.<x,y,z> = PolynomialRing(QQ)
            sage: I = R.ideal(x^2-2*x*z+5, x*y^2+y*z+1, 3*y^2-8*x*z)
            sage: I.normal_basis() #indirect doctest
            [z^2, y*z, x*z, z, x*y, y, x, 1]
            sage: J = R.ideal(x^2-2*x*z+5)
            sage: J.normal_basis(3)  # indirect doctest
            [z^3, y*z^2, x*z^2, y^2*z, x*y*z, y^3, x*y^2]
            sage: [J._normal_basis_libsingular(d, (2, 2, 3)) for d in (0..8)]
            [[1], [], [x, y], [z], [x*y, y^2], [x*z, y*z], [x*y^2, y^3, z^2],
             [x*y*z, y^2*z], [x*y^3, y^4, x*z^2, y*z^2]]

        TESTS:

        Check that zero is not included in trivial results::

            sage: R.<x,y,z> = PolynomialRing(QQ)
            sage: I = R.ideal(x^2-2*x*z+5, x*y^2+y*z+1, 3*y^2-8*x*z)
            sage: I._normal_basis_libsingular(5)
            []

        Check what happens with weights but no degree (:trac:`34789`)::

            sage: TO = TermOrder('wdegrevlex', (2,))
            sage: R = PolynomialRing(QQ, 1, ['k'], order=TO)
            sage: k = R.gen()
            sage: I = R.ideal([k**2])
            sage: I.normal_basis()
            [k, 1]
        """
        from sage.rings.polynomial.multi_polynomial_ideal_libsingular import kbase_libsingular
        from sage.rings.polynomial.multi_polynomial_sequence import PolynomialSequence
        gb = self._groebner_basis_libsingular()
        J = self.ring().ideal(gb)
        if weights is None or degree is None:
            res = kbase_libsingular(J, degree)
        else:
            from sage.libs.singular.function_factory import ff
            res = ff.weightKB(J, -1 if degree is None else degree,
                              tuple(weights), attributes={J: {'isSB': 1}})
        if len(res) == 1 and res[0].is_zero():
            res = []
        return PolynomialSequence(self.ring(), res, immutable=True)

    @require_field
    @handle_AA_and_QQbar
    def normal_basis(self, degree=None, algorithm='libsingular',
                     singular=singular_default):
        """
        Return a vector space basis of the quotient ring of this ideal.

        INPUT:

        - ``degree`` -- integer (default: ``None``)

        - ``algorithm`` -- string (default: ``"libsingular"``); if not the
          default, this will use the ``kbase()`` or ``weightKB()`` command from
          Singular

        - ``singular`` -- the singular interpreter to use when ``algorithm`` is
          not ``"libsingular"`` (default: the default instance)

        OUTPUT:

        Monomials in the basis. If ``degree`` is given, only the monomials of
        the given degree are returned.

        EXAMPLES::

            sage: R.<x,y,z> = PolynomialRing(QQ)
            sage: I = R.ideal(x^2 + y^2 + z^2 - 4, x^2 + 2*y^2 - 5, x*z - 1)
            sage: I.normal_basis()
            [y*z^2, z^2, y*z, z, x*y, y, x, 1]
            sage: I.normal_basis(algorithm='singular')
            [y*z^2, z^2, y*z, z, x*y, y, x, 1]

        The result can be restricted to monomials of a chosen degree, which is
        particularly useful when the quotient ring is not finite-dimensional as
        a vector space.  ::

            sage: J = R.ideal(x^2 + y^2 + z^2 - 4, x^2 + 2*y^2 - 5)
            sage: J.dimension()
            1
            sage: [J.normal_basis(d) for d in (0..3)]
            [[1], [z, y, x], [z^2, y*z, x*z, x*y], [z^3, y*z^2, x*z^2, x*y*z]]
            sage: [J.normal_basis(d, algorithm='singular') for d in (0..3)]
            [[1], [z, y, x], [z^2, y*z, x*z, x*y], [z^3, y*z^2, x*z^2, x*y*z]]

        In case of a polynomial ring with a weighted term order, the degree of
        the monomials is taken with respect to the weights.  ::

            sage: T = TermOrder('wdegrevlex', (1, 2, 3))
            sage: R.<x,y,z> = PolynomialRing(QQ, order=T)
            sage: B = R.ideal(x*y^2 + x^5, z*y + x^3*y).normal_basis(9); B
            [x^2*y^2*z, x^3*z^2, x*y*z^2, z^3]
            sage: all(f.degree() == 9 for f in B)
            True

        TESTS:

        Check that this method works over QQbar (:trac:`25351`)::

            sage: R.<x,y,z> = QQbar[]                                                   # optional - sage.rings.number_field
            sage: I = R.ideal(x^2+y^2+z^2-4, x^2+2*y^2-5, x*z-1)                        # optional - sage.rings.number_field
            sage: I.normal_basis()                                                      # optional - sage.rings.number_field
            [y*z^2, z^2, y*z, z, x*y, y, x, 1]
            sage: J = R.ideal(x^2+y^2+z^2-4, x^2+2*y^2-5)                               # optional - sage.rings.number_field
            sage: [J.normal_basis(d) for d in (0..3)]                                   # optional - sage.rings.number_field
            [[1], [z, y, x], [z^2, y*z, x*z, x*y], [z^3, y*z^2, x*z^2, x*y*z]]

        Check the option ``algorithm="singular"`` with a weighted term order::

            sage: T = TermOrder('wdegrevlex', (1, 2, 3))
            sage: S.<x,y,z> = PolynomialRing(GF(2), order=T)                            # optional - sage.rings.finite_rings
            sage: S.ideal(x^6 + y^3 + z^2).normal_basis(6, algorithm='singular')        # optional - sage.rings.finite_rings
            [x^4*y, x^2*y^2, y^3, x^3*z, x*y*z, z^2]
        """
        from sage.rings.polynomial.multi_polynomial_sequence import PolynomialSequence

        weights = tuple(x.degree() for x in self.ring().gens())
        if all(w == 1 for w in weights):
            weights = None

        if algorithm == 'libsingular':
            return self._normal_basis_libsingular(degree, weights=weights)
        else:
            gb = self.groebner_basis()
            R = self.ring()
            if degree is None:
                res = singular.kbase(R.ideal(gb))
            elif weights is None:
                res = singular.kbase(R.ideal(gb), int(degree))
            else:
                res = singular.weightKB(R.ideal(gb), int(degree),
                                        singular(weights, type='intvec'))
            return PolynomialSequence(R, [R(f) for f in res], immutable=True)


class MPolynomialIdeal_macaulay2_repr:
    """
    An ideal in a multivariate polynomial ring, which has an underlying
    Macaulay2 ring associated to it.

    EXAMPLES::

        sage: R.<x,y,z,w> = PolynomialRing(ZZ, 4)
        sage: I = ideal(x*y-z^2, y^2-w^2)
        sage: I
        Ideal (x*y - z^2, y^2 - w^2) of Multivariate Polynomial Ring in x, y, z, w over Integer Ring
    """

    def _groebner_basis_macaulay2(self, strategy=None):
        r"""
        Return the Groebner basis for this ideal, computed using
        Macaulay2.

        ALGORITHM:

        Compute the Groebner basis using the specified strategy in Macaulay2.
        With no strategy option, the Macaulay2 ``gb`` command is used; other
        possible strategies are "f4" and "mgb", which correspond to the "F4"
        and "MGB" strategies in Macaulay2.

        A big advantage of Macaulay2 is that it can compute the Groebner basis
        of ideals in polynomial rings over the integers.

        INPUT:

        - ``strategy`` -- (default: ``'gb'``) argument specifying the strategy
          to be used by Macaulay2; possibilities: ``'f4'``, ``'gb'``, ``'mgb'``.

        EXAMPLES::

            sage: R.<x,y,z,w> = PolynomialRing(ZZ, 4)
            sage: I = ideal(x*y-z^2, y^2-w^2)
            sage: I.groebner_basis('macaulay2')                # indirect doctest; optional - macaulay2
            [z^4 - x^2*w^2, y*z^2 - x*w^2, x*y - z^2, y^2 - w^2]

        The Groebner basis can be used to compute in
        `\ZZ/n\ZZ[x,\ldots]`.

        ::

            sage: R.<x,y,z> = ZZ[]
            sage: I = ideal([y^2*z - x^3 - 19*x*z, y^2, 19^2])
            sage: I.groebner_basis('macaulay2')               # optional - macaulay2
            [x^3 + 19*x*z, y^2, 361]
            sage: I = ideal([y^2*z - x^3 - 19^2*x*z, y^2, 19^2])
            sage: I.groebner_basis('macaulay2')               # optional - macaulay2
            [x^3, y^2, 361]

        Over finite fields, Macaulay2 supports different algorithms to compute
        Gröbner bases::

            sage: R = PolynomialRing(GF(101), 'x', 4)                                   # optional - sage.rings.finite_rings
            sage: I = sage.rings.ideal.Cyclic(R)                                        # optional - sage.rings.finite_rings
            sage: gb1 = I.groebner_basis('macaulay2:gb')  # optional - macaulay2        # optional - sage.rings.finite_rings
            sage: I = sage.rings.ideal.Cyclic(R)                                        # optional - sage.rings.finite_rings
            sage: gb2 = I.groebner_basis('macaulay2:mgb')  # optional - macaulay2       # optional - sage.rings.finite_rings
            sage: I = sage.rings.ideal.Cyclic(R)                                        # optional - sage.rings.finite_rings
            sage: gb3 = I.groebner_basis('macaulay2:f4')  # optional - macaulay2        # optional - sage.rings.finite_rings
            sage: gb1 == gb2 == gb3  # optional - macaulay2                             # optional - sage.rings.finite_rings
            True

        TESTS::

            sage: R.<x,y,z> = ZZ[]
            sage: I = ideal([y^2*z - x^3 - 19*x*z, y^2, 19^2])
            sage: I.groebner_basis('macaulay2:gibberish')     # optional - macaulay2
            Traceback (most recent call last):
            ...
            ValueError: unsupported Macaulay2 strategy
        """
        from sage.rings.polynomial.multi_polynomial_sequence import PolynomialSequence

        I = self._macaulay2_()
        if strategy == "gb" or strategy is None:
            m2G = I.gb().generators()
        elif strategy == 'f4':
            m2G = I.groebnerBasis('Strategy=>"F4"')
        elif strategy == 'mgb':
            m2G = I.groebnerBasis('Strategy=>"MGB"')
        else:
            raise ValueError("unsupported Macaulay2 strategy")
        G = str(m2G.external_string()).replace('\n','')
        i = G.rfind('{{')
        j = G.rfind('}}')
        G = G[i+2:j].split(',')
        R = self.ring()
        B = [R(f) for f in G]
        B = PolynomialSequence(self.ring(), B, immutable=True)
        return B

    def _reduce_using_macaulay2(self, f):
        """
        EXAMPLES::

            sage: R.<x,y,z,w> = PolynomialRing(ZZ, 4)
            sage: I = ideal(x*y-z^2, y^2-w^2)
            sage: I._reduce_using_macaulay2(x*y-z^2 + y^2)    # optional  - macaulay2
            w^2
        """
        I = self._macaulay2_()
        M2 = I.parent()
        k = M2('(%r) %% %s'%(f, I.name()))
        R = self.ring()
        return R(k)

class NCPolynomialIdeal(MPolynomialIdeal_singular_repr, Ideal_nc):
    def __init__(self, ring, gens, coerce=True, side="left"):
        r"""
        Creates a non-commutative polynomial ideal.

        INPUT:

        - ``ring`` - the g-algebra to which this ideal belongs
        - ``gens`` - the generators of this ideal
        - ``coerce`` (optional - default True) - generators are
          coerced into the ring before creating the ideal
        - ``side`` - optional string, either ``"left"`` (default)
          or ``"twosided"``; defines whether this ideal is left
          of two-sided.

        EXAMPLES::

            sage: A.<x,y,z> = FreeAlgebra(QQ, 3)                                        # optional - sage.combinat sage.modules
            sage: H = A.g_algebra({y*x: x*y-z, z*x: x*z+2*x, z*y: y*z-2*y})             # optional - sage.combinat sage.modules
            sage: H.inject_variables()                                                  # optional - sage.combinat sage.modules
            Defining x, y, z
            sage: I = H.ideal([y^2, x^2, z^2 - H.one()],             # indirect doctest # optional - sage.combinat sage.modules
            ....:             coerce=False)
            sage: I  # random                                                           # optional - sage.combinat sage.modules
            Left Ideal (y^2, x^2, z^2 - 1) of
             Noncommutative Multivariate Polynomial Ring in x, y, z over Rational Field,
             nc-relations: {z*x: x*z + 2*x, z*y: y*z - 2*y, y*x: x*y - z}
            sage: sorted(I.gens(), key=str)                                             # optional - sage.combinat sage.modules
            [x^2, y^2, z^2 - 1]
            sage: H.ideal([y^2, x^2, z^2 - H.one()], side="twosided")  # random         # optional - sage.combinat sage.modules
            Twosided Ideal (y^2, x^2, z^2 - 1) of
             Noncommutative Multivariate Polynomial Ring in x, y, z over Rational Field,
             nc-relations: {z*x: x*z + 2*x, z*y: y*z - 2*y, y*x: x*y - z}
            sage: sorted(H.ideal([y^2, x^2, z^2 - H.one()], side="twosided").gens(),    # optional - sage.combinat sage.modules
            ....:        key=str)
            [x^2, y^2, z^2 - 1]
            sage: H.ideal([y^2, x^2, z^2 - H.one()], side="right")                      # optional - sage.combinat sage.modules
            Traceback (most recent call last):
            ...
            ValueError: Only left and two-sided ideals are allowed.

        """
        if side == "right":
            raise ValueError("Only left and two-sided ideals are allowed.")
        Ideal_nc.__init__(self, ring, gens, coerce=coerce, side=side)

    def __call_singular(self, cmd, arg=None):
        """
        Internal function for calling a Singular function.

        INPUT:

        - ``cmd`` - string, representing a Singular function
        - ``arg`` (Default: None) - arguments for which cmd is called

        OUTPUT:

        - result of the Singular function call

        EXAMPLES::

            sage: A.<x,y,z> = FreeAlgebra(QQ, 3)                                        # optional - sage.combinat sage.modules
            sage: H = A.g_algebra({y*x: x*y-z, z*x: x*z+2*x, z*y: y*z-2*y})             # optional - sage.combinat sage.modules
            sage: H.inject_variables()                                                  # optional - sage.combinat sage.modules
            Defining x, y, z
            sage: id = H.ideal(x + y, y + z)                                            # optional - sage.combinat sage.modules
            sage: id.std()  # indirect doctest # random                                 # optional - sage.combinat sage.modules
            Left Ideal (z, y, x) of Noncommutative Multivariate Polynomial Ring in x, y, z over Rational Field,
             nc-relations: {z*x: x*z + 2*x, z*y: y*z - 2*y, y*x: x*y - z}
            sage: sorted(id.std().gens(), key=str)                                      # optional - sage.combinat sage.modules
            [x, y, z]
        """
        from sage.libs.singular.function import singular_function
        fun = singular_function(cmd)
        if arg is None:
            return fun(self, ring=self.ring())

        return fun(self, arg, ring=self.ring())

    @cached_method
    def std(self):
        r"""
        Compute a GB of the ideal. It is two-sided if and only if the ideal is two-sided.

        EXAMPLES::

            sage: A.<x,y,z> = FreeAlgebra(QQ, 3)                                        # optional - sage.combinat sage.modules
            sage: H = A.g_algebra({y*x: x*y-z, z*x: x*z+2*x, z*y: y*z-2*y})             # optional - sage.combinat sage.modules
            sage: H.inject_variables()                                                  # optional - sage.combinat sage.modules
            Defining x, y, z
            sage: I = H.ideal([y^2, x^2, z^2 - H.one()], coerce=False)                  # optional - sage.combinat sage.modules
            sage: I.std()  #random                                                      # optional - sage.combinat sage.modules
            Left Ideal (z^2 - 1, y*z - y, x*z + x, y^2, 2*x*y - z - 1, x^2) of
             Noncommutative Multivariate Polynomial Ring in x, y, z over Rational Field,
             nc-relations: {z*x: x*z + 2*x, z*y: y*z - 2*y, y*x: x*y - z}
            sage: sorted(I.std().gens(), key=str)                                       # optional - sage.combinat sage.modules
            [2*x*y - z - 1, x*z + x, x^2, y*z - y, y^2, z^2 - 1]


        If the ideal is a left ideal, then :meth:`std` returns a left
        Groebner basis. But if it is a two-sided ideal, then
        the output of :meth:`std` and :meth:`twostd` coincide::

            sage: JL = H.ideal([x^3, y^3, z^3 - 4*z])                                   # optional - sage.combinat sage.modules
            sage: JL  #random                                                           # optional - sage.combinat sage.modules
            Left Ideal (x^3, y^3, z^3 - 4*z) of
             Noncommutative Multivariate Polynomial Ring in x, y, z over Rational Field,
             nc-relations: {z*x: x*z + 2*x, z*y: y*z - 2*y, y*x: x*y - z}
            sage: sorted(JL.gens(), key=str)                                            # optional - sage.combinat sage.modules
            [x^3, y^3, z^3 - 4*z]
            sage: JL.std()  # random                                                    # optional - sage.combinat sage.modules
            Left Ideal (z^3 - 4*z, y*z^2 - 2*y*z,
                        x*z^2 + 2*x*z, 2*x*y*z - z^2 - 2*z, y^3, x^3) of
             Noncommutative Multivariate Polynomial Ring in x, y, z over Rational Field,
             nc-relations: {z*x: x*z + 2*x, z*y: y*z - 2*y, y*x: x*y - z}
            sage: sorted(JL.std().gens(), key=str)                                      # optional - sage.combinat sage.modules
            [2*x*y*z - z^2 - 2*z, x*z^2 + 2*x*z, x^3, y*z^2 - 2*y*z, y^3, z^3 - 4*z]
            sage: JT = H.ideal([x^3, y^3, z^3 - 4*z], side='twosided')                  # optional - sage.combinat sage.modules
            sage: JT  #random                                                           # optional - sage.combinat sage.modules
            Twosided Ideal (x^3, y^3, z^3 - 4*z) of
             Noncommutative Multivariate Polynomial Ring in x, y, z over Rational Field,
             nc-relations: {z*x: x*z + 2*x, z*y: y*z - 2*y, y*x: x*y - z}
            sage: sorted(JT.gens(), key=str)                                            # optional - sage.combinat sage.modules
            [x^3, y^3, z^3 - 4*z]
            sage: JT.std()  #random                                                     # optional - sage.combinat sage.modules
            Twosided Ideal (z^3 - 4*z, y*z^2 - 2*y*z, x*z^2 + 2*x*z,
                            y^2*z - 2*y^2, 2*x*y*z - z^2 - 2*z, x^2*z + 2*x^2,
                            y^3, x*y^2 - y*z, x^2*y - x*z - 2*x, x^3) of
             Noncommutative Multivariate Polynomial Ring in x, y, z over Rational Field,
             nc-relations: {z*x: x*z + 2*x, z*y: y*z - 2*y, y*x: x*y - z}
            sage: sorted(JT.std().gens(), key=str)                                      # optional - sage.combinat sage.modules
            [2*x*y*z - z^2 - 2*z, x*y^2 - y*z, x*z^2 + 2*x*z, x^2*y - x*z - 2*x,
             x^2*z + 2*x^2, x^3, y*z^2 - 2*y*z, y^2*z - 2*y^2, y^3, z^3 - 4*z]
            sage: JT.std() == JL.twostd()                                               # optional - sage.combinat sage.modules
            True

        ALGORITHM: Uses Singular's ``std`` command
        """
        if self.side()  == 'twosided':
            return self.twostd()
        return self.ring().ideal( self.__call_singular('std'), side=self.side())
#        return self.__call_singular('std')

    def elimination_ideal(self, variables):
        r"""
        Return the elimination ideal of this ideal with respect to the
        variables given in ``variables``.

        EXAMPLES::

            sage: A.<x,y,z> = FreeAlgebra(QQ, 3)                                        # optional - sage.combinat sage.modules
            sage: H = A.g_algebra({y*x: x*y-z, z*x: x*z+2*x, z*y: y*z-2*y})             # optional - sage.combinat sage.modules
            sage: H.inject_variables()                                                  # optional - sage.combinat sage.modules
            Defining x, y, z
            sage: I = H.ideal([y^2, x^2, z^2 - H.one()], coerce=False)                  # optional - sage.combinat sage.modules
            sage: I.elimination_ideal([x, z])                                           # optional - sage.combinat sage.modules
            Left Ideal (y^2) of
             Noncommutative Multivariate Polynomial Ring in x, y, z over Rational Field,
             nc-relations: {...}
            sage: J = I.twostd(); J                                                     # optional - sage.combinat sage.modules
            Twosided Ideal (z^2 - 1, y*z - y, x*z + x, y^2, 2*x*y - z - 1, x^2) of
             Noncommutative Multivariate Polynomial Ring in x, y, z over Rational Field,
             nc-relations: {...}
            sage: J.elimination_ideal([x, z])                                           # optional - sage.combinat sage.modules
            Twosided Ideal (y^2) of
             Noncommutative Multivariate Polynomial Ring in x, y, z over Rational Field,
             nc-relations: {...}


        ALGORITHM: Uses Singular's ``eliminate`` command
        """
        from sage.misc.misc_c import prod
        if self.side() == 'twosided':
            J = self.twostd()
        else:
            J = self
        return J.ring().ideal(J.__call_singular('eliminate', prod(variables)), side=self.side())
#        return self.__call_singular('std')

    @cached_method
    def twostd(self):
        r"""
        Compute a two-sided GB of the ideal (even if it is a left ideal).

        EXAMPLES::

            sage: A.<x,y,z> = FreeAlgebra(QQ, 3)                                        # optional - sage.combinat sage.modules
            sage: H = A.g_algebra({y*x: x*y-z, z*x: x*z+2*x, z*y: y*z-2*y})             # optional - sage.combinat sage.modules
            sage: H.inject_variables()                                                  # optional - sage.combinat sage.modules
            Defining x, y, z
            sage: I = H.ideal([y^2, x^2, z^2 - H.one()], coerce=False)                  # optional - sage.combinat sage.modules
            sage: I.twostd()  #random                                                   # optional - sage.combinat sage.modules
            Twosided Ideal (z^2 - 1, y*z - y, x*z + x, y^2, 2*x*y - z - 1, x^2) of
             Noncommutative Multivariate Polynomial Ring in x, y, z over Rational Field...
            sage: sorted(I.twostd().gens(), key=str)                                    # optional - sage.combinat sage.modules
            [2*x*y - z - 1, x*z + x, x^2, y*z - y, y^2, z^2 - 1]

        ALGORITHM: Uses Singular's ``twostd`` command
        """
        return self.ring().ideal( self.__call_singular('twostd'), side='twosided')
#        return self.__call_singular('twostd')

#    def syz(self):
#        return self.__call_singular('syz')

    @cached_method
    def _groebner_strategy(self):
        """
        Return Singular's Groebner Strategy object for the Groebner
        basis of this ideal which implements some optimized functions.

        EXAMPLES::

           sage: A.<x,y,z> = FreeAlgebra(QQ, 3)                                         # optional - sage.combinat sage.modules
           sage: H.<x,y,z> = A.g_algebra({y*x: x*y-z, z*x: x*z+2*x, z*y: y*z-2*y})      # optional - sage.combinat sage.modules
           sage: I = H.ideal([y^2, x^2, z^2-H.one()], coerce=False)                     # optional - sage.combinat sage.modules
           sage: I._groebner_strategy()  # random                                       # optional - sage.combinat sage.modules
           Groebner Strategy for ideal generated by 6 elements over
            Noncommutative Multivariate Polynomial Ring in x, y, z over Rational Field,
            nc-relations: {z*x: x*z + 2*x, z*y: y*z - 2*y, y*x: x*y - z}

        .. NOTE::

            This function is mainly used internally.
        """
        from sage.libs.singular.groebner_strategy import NCGroebnerStrategy
        return NCGroebnerStrategy(self.std())

    def reduce(self,p):
        """
        Reduce an element modulo a Groebner basis for this ideal.

        It returns 0 if and only if the element is in this ideal. In any
        case, this reduction is unique up to monomial orders.

        EXAMPLES::

            sage: A.<x,y,z> = FreeAlgebra(QQ, 3)                                        # optional - sage.combinat sage.modules
            sage: H.<x,y,z> = A.g_algebra({y*x: x*y-z, z*x: x*z+2*x, z*y: y*z-2*y})     # optional - sage.combinat sage.modules
            sage: I = H.ideal([y^2, x^2, z^2 - H.one()],                                # optional - sage.combinat sage.modules
            ....:             coerce=False, side='twosided')
            sage: Q = H.quotient(I); Q  #random                                         # optional - sage.combinat sage.modules
            Quotient of
             Noncommutative Multivariate Polynomial Ring in x, y, z over Rational Field,
             nc-relations: {z*x: x*z + 2*x, z*y: y*z - 2*y, y*x: x*y - z}
             by the ideal (y^2, x^2, z^2 - 1)
            sage: Q.2^2 == Q.one()   # indirect doctest                                 # optional - sage.combinat sage.modules
            True

        Here, we see that the relation that we just found in the quotient
        is actually a consequence of the given relations::

            sage: H.2^2 - H.one() in I.std().gens()                                     # optional - sage.combinat sage.modules
            True

        Here is the corresponding direct test::

            sage: I.reduce(z^2)                                                         # optional - sage.combinat sage.modules
            1

        """
        return self._groebner_strategy().normal_form(p)

    def _contains_(self,p):
        """
        EXAMPLES:

        We define a left and a two-sided ideal::

            sage: A.<x,y,z> = FreeAlgebra(QQ, 3)                                        # optional - sage.combinat sage.modules
            sage: H.<x,y,z> = A.g_algebra({y*x: x*y-z, z*x: x*z+2*x, z*y: y*z-2*y})     # optional - sage.combinat sage.modules
            sage: JL = H.ideal([x^3, y^3, z^3 - 4*z])                                   # optional - sage.combinat sage.modules
            sage: JL.std()  #random                                                     # optional - sage.combinat sage.modules
            Left Ideal (z^3 - 4*z, y*z^2 - 2*y*z, x*z^2 + 2*x*z, 2*x*y*z - z^2 - 2*z, y^3, x^3) of
             Noncommutative Multivariate Polynomial Ring in x, y, z over Rational Field,
             nc-relations: {z*x: x*z + 2*x, z*y: y*z - 2*y, y*x: x*y - z}
            sage: JT = H.ideal([x^3, y^3, z^3 - 4*z], side='twosided')                  # optional - sage.combinat sage.modules
            sage: JT.std()  #random                                                     # optional - sage.combinat sage.modules
            Twosided Ideal (z^3 - 4*z, y*z^2 - 2*y*z, x*z^2 + 2*x*z, y^2*z - 2*y^2, 2*x*y*z - z^2 - 2*z,
                            x^2*z + 2*x^2, y^3, x*y^2 - y*z, x^2*y - x*z - 2*x, x^3) of
             Noncommutative Multivariate Polynomial Ring in x, y, z over Rational Field,
             nc-relations: {z*x: x*z + 2*x, z*y: y*z - 2*y, y*x: x*y - z}

        Apparently, ``x*y^2-y*z`` should be in the two-sided, but not
        in the left ideal::

            sage: x*y^2-y*z in JL   #indirect doctest                                   # optional - sage.combinat sage.modules
            False
            sage: x*y^2-y*z in JT                                                       # optional - sage.combinat sage.modules
            True

        """
        return self.reduce(p).is_zero()

    @require_field
    def syzygy_module(self):
        r"""
        Compute the first syzygy (i.e., the module of relations of the
        given generators) of the ideal.

        NOTE:

        Only left syzygies can be computed. So, even if the ideal is
        two-sided, then the syzygies are only one-sided. In that case,
        a warning is printed.

        EXAMPLES::

            sage: A.<x,y,z> = FreeAlgebra(QQ, 3)                                        # optional - sage.combinat sage.modules
            sage: H = A.g_algebra({y*x: x*y-z, z*x: x*z+2*x, z*y: y*z-2*y})             # optional - sage.combinat sage.modules
            sage: H.inject_variables()                                                  # optional - sage.combinat sage.modules
            Defining x, y, z
            sage: I = H.ideal([y^2, x^2, z^2-H.one()], coerce=False)                    # optional - sage.combinat sage.modules
            sage: G = vector(I.gens()); G                                               # optional - sage.combinat sage.modules
            d...: UserWarning: You are constructing a free module
            over a noncommutative ring. Sage does not have a concept
            of left/right and both sided modules, so be careful.
            It's also not guaranteed that all multiplications are
            done from the right side.
            d...: UserWarning: You are constructing a free module
            over a noncommutative ring. Sage does not have a concept
            of left/right and both sided modules, so be careful.
            It's also not guaranteed that all multiplications are
            done from the right side.
            (y^2, x^2, z^2 - 1)
            sage: M = I.syzygy_module(); M                                              # optional - sage.combinat sage.modules
            [                                                                         -z^2 - 8*z - 15                                                                                        0                                                                                      y^2]
            [                                                                                       0                                                                          -z^2 + 8*z - 15                                                                                      x^2]
            [                                                              x^2*z^2 + 8*x^2*z + 15*x^2                                                              -y^2*z^2 + 8*y^2*z - 15*y^2                                                                   -4*x*y*z + 2*z^2 + 2*z]
            [                 x^2*y*z^2 + 9*x^2*y*z - 6*x*z^3 + 20*x^2*y - 72*x*z^2 - 282*x*z - 360*x                                                              -y^3*z^2 + 7*y^3*z - 12*y^3                                                                                  6*y*z^2]
            [                                                              x^3*z^2 + 7*x^3*z + 12*x^3                 -x*y^2*z^2 + 9*x*y^2*z - 4*y*z^3 - 20*x*y^2 + 52*y*z^2 - 224*y*z + 320*y                                                                                 -6*x*z^2]
            [  x^2*y^2*z + 4*x^2*y^2 - 8*x*y*z^2 - 48*x*y*z + 12*z^3 - 64*x*y + 108*z^2 + 312*z + 288                                                                           -y^4*z + 4*y^4                                                                                        0]
            [                                                  2*x^3*y*z + 8*x^3*y + 9*x^2*z + 27*x^2                                   -2*x*y^3*z + 8*x*y^3 - 12*y^2*z^2 + 99*y^2*z - 195*y^2                                                                -36*x*y*z + 24*z^2 + 18*z]
            [                                                                           x^4*z + 4*x^4    -x^2*y^2*z + 4*x^2*y^2 - 4*x*y*z^2 + 32*x*y*z - 6*z^3 - 64*x*y + 66*z^2 - 240*z + 288                                                                                        0]
            [x^3*y^2*z + 4*x^3*y^2 + 18*x^2*y*z - 36*x*z^3 + 66*x^2*y - 432*x*z^2 - 1656*x*z - 2052*x                                      -x*y^4*z + 4*x*y^4 - 8*y^3*z^2 + 62*y^3*z - 114*y^3                                                                        48*y*z^2 - 36*y*z]

            sage: M*G                                                                   # optional - sage.combinat sage.modules
            (0, 0, 0, 0, 0, 0, 0, 0, 0)

        ALGORITHM: Uses Singular's ``syz`` command
        """
        if self.side() == 'twosided':
            warn("The result of this Syzygy computation is one-sided (left)!")
        from sage.libs.singular.function_factory import ff
        syz = ff.syz
        from sage.matrix.constructor import matrix

        #return self._singular_().syz().transpose().sage_matrix(self.ring())
        S = syz(self)
        return matrix(self.ring(), S)

    def res(self, length):
        r"""
        Compute the resolution up to a given length of the ideal.

        NOTE:

        Only left syzygies can be computed. So, even if the ideal is
        two-sided, then the resolution is only one-sided. In that case,
        a warning is printed.

        EXAMPLES::

            sage: A.<x,y,z> = FreeAlgebra(QQ, 3)                                        # optional - sage.combinat sage.modules
            sage: H = A.g_algebra({y*x: x*y-z, z*x: x*z+2*x, z*y: y*z-2*y})             # optional - sage.combinat sage.modules
            sage: H.inject_variables()                                                  # optional - sage.combinat sage.modules
            Defining x, y, z
            sage: I = H.ideal([y^2, x^2, z^2-H.one()], coerce=False)                    # optional - sage.combinat sage.modules
            sage: I.res(3)                                                              # optional - sage.combinat sage.modules
            <Resolution>
        """
        if self.side() == 'twosided':
            warn("The resulting resolution is one-sided (left)!")
        return self.__call_singular('res', length)


@richcmp_method
class MPolynomialIdeal(MPolynomialIdeal_singular_repr,
                       MPolynomialIdeal_macaulay2_repr,
                       MPolynomialIdeal_magma_repr,
                       Ideal_generic):
    def __init__(self, ring, gens, coerce=True):
        r"""
        Create an ideal in a multivariate polynomial ring.

        INPUT:

        - ``ring`` - the ring the ideal is defined in

        - ``gens`` - a list of generators for the ideal

        - ``coerce`` - whether to coerce elements to the ring ``ring``

        EXAMPLES::

            sage: R.<x,y> = PolynomialRing(IntegerRing(), 2, order='lex')
            sage: R.ideal([x, y])
            Ideal (x, y) of Multivariate Polynomial Ring in x, y over Integer Ring
            sage: R.<x0,x1> = GF(3)[]                                                   # optional - sage.rings.finite_rings
            sage: R.ideal([x0^2, x1^3])                                                 # optional - sage.rings.finite_rings
            Ideal (x0^2, x1^3) of Multivariate Polynomial Ring in x0, x1 over Finite Field of size 3
        """
        Ideal_generic.__init__(self, ring, gens, coerce=coerce)
        self._gb_by_ordering = dict()

    def __hash__(self):
        r"""
        Stupid constant hash function!

        TESTS::

            sage: R.<x,y> = PolynomialRing(IntegerRing(), 2, order='lex')
            sage: hash(R.ideal([x, y]))
            0
        """
        return 0

    @cached_method
    def gens(self):
        """
        Return a set of generators / a basis of this ideal. This is usually the
        set of generators provided during object creation.

        EXAMPLES::

           sage: P.<x,y> = PolynomialRing(QQ,2)
           sage: I = Ideal([x, y + 1]); I
           Ideal (x, y + 1) of Multivariate Polynomial Ring in x, y over Rational Field
           sage: I.gens()
           [x, y + 1]
         """
        from sage.rings.polynomial.multi_polynomial_sequence import PolynomialSequence
        return PolynomialSequence(self.ring(), Ideal_generic.gens(self), immutable=True)

    @property
    def basis(self):
        """
        Shortcut to ``gens()``.

        EXAMPLES::

           sage: P.<x,y> = PolynomialRing(QQ,2)
           sage: I = Ideal([x, y + 1])
           sage: I.basis
           [x, y + 1]

        """
        return self.gens()

    def __richcmp__(self, other, op):
        """
        Compare ``self`` and ``other``.

        INPUT:

        - ``other`` -- a polynomial ideal

        OUTPUT:

        boolean

        ALGORITHM:

        Comparison for ``==`` and ``!=`` compares two Groebner bases.

        Comparison for ``<=` and ``>=`` tests the inclusion of ideals
        using the usual ideal membership test, namely all generators
        of one ideal must reduce to zero in the other ideal's Groebner
        basis.

        Comparison for ``<`` and ``>`` tests for inclusion and different
        Groebner bases.

        EXAMPLES::

            sage: R.<x,y> = ZZ[]; I = R*[x^2 + y, 2*y]; J = R*[x^2 + y]
            sage: I > J
            True
            sage: J < I
            True
            sage: I == I
            True

        ::

            sage: R.<x,y> = GF(32003)[]                                                 # optional - sage.rings.finite_rings
            sage: I = R*[x^2 + x, y]                                                    # optional - sage.rings.finite_rings
            sage: J = R*[x + 1, y]                                                      # optional - sage.rings.finite_rings
            sage: J < I                                                                 # optional - sage.rings.finite_rings
            False
            sage: I < J                                                                 # optional - sage.rings.finite_rings
            True

        ::

            sage: R.<x,y> = GF(32003)[]                                                 # optional - sage.rings.finite_rings
            sage: I = R*[x^2 + x, y]                                                    # optional - sage.rings.finite_rings
            sage: J = R*[x + 1, y]                                                      # optional - sage.rings.finite_rings
            sage: J > I                                                                 # optional - sage.rings.finite_rings
            True
            sage: I > J                                                                 # optional - sage.rings.finite_rings
            False

        ::

            sage: R = PolynomialRing(QQ,'x,y,z')
            sage: I = R.ideal()
            sage: I == R.ideal()
            True

        ::

            sage: R = PolynomialRing(QQ, names=[])
            sage: R.ideal(0) == R.ideal(0)
            True

        ::

            sage: R.<x,y> = QQ[]
            sage: I = (x^3 + y, y) * R
            sage: J = (x^3 + y, y, y*x^3 + y^2) * R
            sage: I == J
            True

        ::

            sage: R = PolynomialRing(QQ, 'x,y,z', order='degrevlex')
            sage: S = PolynomialRing(QQ, 'x,y,z', order='invlex')
            sage: I = R.ideal([R.0,R.1])
            sage: J = S.ideal([S.0,S.1])
            sage: I == J
            True

        TESTS:

        We test to make sure that pickling works with the cached
        Groebner basis::

            sage: R.<x,y> = GF(32003)[]                                                 # optional - sage.rings.finite_rings
            sage: I = R*[x^2 + x, y]                                                    # optional - sage.rings.finite_rings
            sage: J = R*[x + 1, y]                                                      # optional - sage.rings.finite_rings
            sage: J >= I                                                                # optional - sage.rings.finite_rings
            True
            sage: I >= J                                                                # optional - sage.rings.finite_rings
            False

            sage: loads(dumps(I)).__getstate__()                                        # optional - sage.rings.finite_rings
            (Monoid of ideals of Multivariate Polynomial Ring in x, y over Finite Field of size 32003,
             {'_Ideal_generic__gens': (x^2 + x, y),
              '_Ideal_generic__ring': Multivariate Polynomial Ring in x, y over Finite Field of size 32003,
              '_cache__groebner_basis': {},
              '_gb_by_ordering': {'degrevlex': [x^2 + x, y]},
              'gens': Pickle of the cached method "gens",
              'groebner_basis': Pickle of the cached method "groebner_basis"})

        This example checks :trac:`12802`::

            sage: R.<x,y> = ZZ[]
            sage: I = R * [ x^2 + y, 2*y ]
            sage: J = R * [ x^2 - y, 2*y ]
            sage: I == J
            True

        Another good test from the discussion in :trac:`12802`::

            sage: Rx = PolynomialRing(QQ, 2, "x")
            sage: Ix = Rx.ideal(Rx.0)
            sage: Ry = PolynomialRing(QQ, 2, "y")
            sage: Iy = Ry.ideal(Ry.0)
            sage: Ix == Iy
            False

        However, this should work if only the orderings are different::

            sage: R = PolynomialRing(QQ, 'x', 2, order='degrevlex')
            sage: S = PolynomialRing(QQ, 'x', 2, order='lex')
            sage: R == S
            False
            sage: I = R*[R.0^2 + R.1, R.1]
            sage: J = S*[S.0^2 + S.1, S.1]
            sage: I == J
            True
        """
        # first check the type
        if not isinstance(other, MPolynomialIdeal):
            return NotImplemented

        if self is other:
            return rich_to_bool(op, 0)

        # comparison for >= and > : swap the arguments
        if op == op_GE:
            return other.__richcmp__(self, op_LE)
        elif op == op_GT:
            return other.__richcmp__(self, op_LT)

        # the ideals may be defined w.r.t. to different term orders
        # but are still the same.
        R = self.ring()
        S = other.ring()

        # separate next two tests to avoid unnecessary creation of
        # Groebner basis
        if S is not R:
            if S.change_ring(order=R.term_order()) != R:  # rings are unique
                return NotImplemented
            else:
                # at this point, the rings are the same, but for the term order,
                # and we can fix that easily
                other_new = other.change_ring(R)
        else:
            other_new = other

        s_gens = self.gens()
        o_gens = other_new.gens()
        try:
            if (s_gens == o_gens) or (set(s_gens) == set(o_gens)):
                # the first clause works in the non-hashable case
                return rich_to_bool(op, 0)
        except TypeError:
            pass

        # comparison for <=
        # needs just the Groebner basis for other
        if op == op_LE:
            l = self.gens()
            try:
                # first check whether the GB is cached already
                if other_new.groebner_basis.is_in_cache():
                    r = other_new.groebner_basis()
                elif len(other_new._gb_by_ordering):
                    o, r = next(iter(other_new._gb_by_ordering.items()))
                    l = self.change_ring(R.change_ring(order=o)).gens()
                else: # use easy GB otherwise
                    newR = R.change_ring(order="degrevlex")
                    l = self.change_ring(newR).gens()
                    r = other_new.change_ring(newR).groebner_basis()
                    # remember this Groebner basis for future reference
                    other_new._gb_by_ordering['degrevlex'] = r
            except AttributeError: # e.g. quotient rings
                r = other_new.groebner_basis()
            return all(f.reduce(r) == 0 for f in l)

        # comparison for == and != and <
        # needs both groebner bases for the same term order
        # first check whether the GBs are cached already
        if op in [op_EQ, op_NE, op_LT]:
            try:
                if (other_new.groebner_basis.is_in_cache()
                    or self.groebner_basis().is_in_cache()):
                    l = self.groebner_basis()
                    r = other_new.groebner_basis()
                else: # use easy GB otherwise
                    newR = R.change_ring(order="degrevlex")
                    l = self.change_ring(newR).groebner_basis()
                    r = other_new.change_ring(newR).groebner_basis()
            except AttributeError: # e.g. quotient rings
                l = self.groebner_basis()
                r = other_new.groebner_basis()
            contained = all(f.reduce(r) == 0 for f in l)
            contains = all(f.reduce(l) == 0 for f in r)
            if op == op_EQ:
                return contained and contains
            elif op == op_NE:
                return not (contained and contains)
            else:  # remaining case <
                return contained and not contains

    def groebner_fan(self, is_groebner_basis=False, symmetry=None, verbose=False):
        r"""
        Return the Groebner fan of this ideal.

        The base ring must be `\QQ` or a finite field
        `\GF{p}` of with `p \leq 32749`.

        EXAMPLES::

            sage: P.<x,y> = PolynomialRing(QQ)
            sage: i = ideal(x^2 - y^2 + 1)
            sage: g = i.groebner_fan()
            sage: g.reduced_groebner_bases()
            [[x^2 - y^2 + 1], [-x^2 + y^2 - 1]]

        INPUT:


        -  ``is_groebner_basis`` - bool (default False). if
           True, then I.gens() must be a Groebner basis with respect to the
           standard degree lexicographic term order.

        -  ``symmetry`` - default: None; if not None, describes
           symmetries of the ideal

        -  ``verbose`` - default: False; if True, printout
           useful info during computations
        """
        import sage.rings.polynomial.groebner_fan as groebner_fan
        return groebner_fan.GroebnerFan(self, is_groebner_basis=is_groebner_basis,
                                        symmetry=symmetry, verbose=verbose)

    @cached_method(do_pickle=True)
    @handle_AA_and_QQbar
    def groebner_basis(self, algorithm='', deg_bound=None, mult_bound=None, prot=False, *args, **kwds):
        r"""
        Return the reduced Groebner basis of this ideal.

        A Groebner basis `g_1,...,g_n` for an ideal `I` is a
        generating set such that `<LM(g_i)> = LM(I)`, i.e., the
        leading monomial ideal of `I` is spanned by the leading terms
        of `g_1,...,g_n`. Groebner bases are the key concept in
        computational ideal theory in multivariate polynomial rings
        which allows a variety of problems to be solved.

        Additionally, a *reduced* Groebner basis `G` is a unique
        representation for the ideal `<G>` with respect to the chosen
        monomial ordering.

        INPUT:

        - ``algorithm`` - determines the algorithm to use, see below
          for available algorithms.

        - ``deg_bound`` - only compute to degree ``deg_bound``, that
          is, ignore all S-polynomials of higher degree. (default:
          ``None``)

        - ``mult_bound`` - the computation is stopped if the ideal is
          zero-dimensional in a ring with local ordering and its
          multiplicity is lower than ``mult_bound``. Singular
          only. (default: ``None``)

        - ``prot`` - if set to ``True`` the computation protocol of
          the underlying implementation is printed. If an algorithm
          from the ``singular:`` or ``magma:`` family is used,
          ``prot`` may also be ``sage`` in which case the output is
          parsed and printed in a common format where the amount of
          information printed can be controlled via calls to
          :func:`set_verbose`.

        - ``*args`` - additional parameters passed to the respective
          implementations

        - ``**kwds`` - additional keyword parameters passed to the
          respective implementations

        ALGORITHMS:

        ``''``
            autoselect (default)

        ``'singular:groebner'``
            Singular's ``groebner`` command

        ``'singular:std'``
            Singular's ``std`` command

        ``'singular:stdhilb'``
            Singular's ``stdhib`` command

        ``'singular:stdfglm'``
            Singular's ``stdfglm`` command

        ``'singular:slimgb'``
            Singular's ``slimgb`` command

        ``'libsingular:groebner'``
            libSingular's ``groebner`` command

        ``'libsingular:std'``
            libSingular's ``std`` command

        ``'libsingular:slimgb'``
            libSingular's ``slimgb`` command

        ``'libsingular:stdhilb'``
            libSingular's ``stdhib`` command

        ``'libsingular:stdfglm'``
            libSingular's ``stdfglm`` command

        ``'toy:buchberger'``
            Sage's toy/educational buchberger without Buchberger criteria

        ``'toy:buchberger2'``
            Sage's toy/educational buchberger with Buchberger criteria

        ``'toy:d_basis'``
            Sage's toy/educational algorithm for computation over PIDs

        ``'macaulay2:gb'``
            Macaulay2's ``gb`` command (if available)

        ``'macaulay2:f4'``
            Macaulay2's ``GroebnerBasis`` command with the strategy "F4" (if available)

        ``'macaulay2:mgb'``
            Macaulay2's ``GroebnerBasis`` command with the strategy "MGB" (if available)

        ``'msolve'``
            `optional package msolve <../spkg/msolve.html>`_ (degrevlex order,
            prime fields)

        ``'magma:GroebnerBasis'``
            Magma's ``Groebnerbasis`` command (if available)

        ``'ginv:TQ'``, ``'ginv:TQBlockHigh'``, ``'ginv:TQBlockLow'`` and ``'ginv:TQDegree'``
            One of GINV's implementations (if available)

        ``'giac:gbasis'``
            Giac's ``gbasis`` command (if available)

        If only a system is given - e.g. ``'magma'`` - the default algorithm is
        chosen for that system.

        .. NOTE::

            The Singular and libSingular versions of the respective
            algorithms are identical, but the former calls an external
            Singular process while the latter calls a C function,
            and thus the calling overhead is smaller. However, the
            libSingular interface does not support pretty printing of
            computation protocols.

        EXAMPLES:

        Consider Katsura-3 over `\QQ` with lexicographical term
        ordering. We compute the reduced Groebner basis using every
        available implementation and check their equality.

        ::

            sage: P.<a,b,c> = PolynomialRing(QQ,3, order='lex')
            sage: I = sage.rings.ideal.Katsura(P,3) # regenerate to prevent caching
            sage: I.groebner_basis()
            [a - 60*c^3 + 158/7*c^2 + 8/7*c - 1, b + 30*c^3 - 79/7*c^2 + 3/7*c, c^4 - 10/21*c^3 + 1/84*c^2 + 1/84*c]

        ::

            sage: I = sage.rings.ideal.Katsura(P,3) # regenerate to prevent caching
            sage: I.groebner_basis('libsingular:groebner')
            [a - 60*c^3 + 158/7*c^2 + 8/7*c - 1, b + 30*c^3 - 79/7*c^2 + 3/7*c, c^4 - 10/21*c^3 + 1/84*c^2 + 1/84*c]

        ::

            sage: I = sage.rings.ideal.Katsura(P,3) # regenerate to prevent caching
            sage: I.groebner_basis('libsingular:std')
            [a - 60*c^3 + 158/7*c^2 + 8/7*c - 1, b + 30*c^3 - 79/7*c^2 + 3/7*c, c^4 - 10/21*c^3 + 1/84*c^2 + 1/84*c]

        ::

            sage: I = sage.rings.ideal.Katsura(P,3) # regenerate to prevent caching
            sage: I.groebner_basis('libsingular:stdhilb')
            [a - 60*c^3 + 158/7*c^2 + 8/7*c - 1, b + 30*c^3 - 79/7*c^2 + 3/7*c, c^4 - 10/21*c^3 + 1/84*c^2 + 1/84*c]

        ::

            sage: I = sage.rings.ideal.Katsura(P,3) # regenerate to prevent caching
            sage: I.groebner_basis('libsingular:stdfglm')
            [a - 60*c^3 + 158/7*c^2 + 8/7*c - 1, b + 30*c^3 - 79/7*c^2 + 3/7*c, c^4 - 10/21*c^3 + 1/84*c^2 + 1/84*c]

        ::

            sage: I = sage.rings.ideal.Katsura(P,3) # regenerate to prevent caching
            sage: I.groebner_basis('libsingular:slimgb')
            [a - 60*c^3 + 158/7*c^2 + 8/7*c - 1, b + 30*c^3 - 79/7*c^2 + 3/7*c, c^4 - 10/21*c^3 + 1/84*c^2 + 1/84*c]

        Although Giac does support lexicographical ordering, we use degree
        reverse lexicographical ordering here, in order to test against
        :trac:`21884`::

            sage: I = sage.rings.ideal.Katsura(P,3) # regenerate to prevent caching
            sage: J = I.change_ring(P.change_ring(order='degrevlex'))
            sage: gb = J.groebner_basis('giac') # random
            sage: gb
            [c^3 - 79/210*c^2 + 1/30*b + 1/70*c, b^2 - 3/5*c^2 - 1/5*b + 1/5*c, b*c + 6/5*c^2 - 1/10*b - 2/5*c, a + 2*b + 2*c - 1]

            sage: J.groebner_basis.set_cache(gb)
            sage: ideal(J.transformed_basis()).change_ring(P).interreduced_basis()  # testing trac 21884
            ...[a - 60*c^3 + 158/7*c^2 + 8/7*c - 1, b + 30*c^3 - 79/7*c^2 + 3/7*c, c^4 - 10/21*c^3 + 1/84*c^2 + 1/84*c]

        Giac's gbasis over `\QQ` can benefit from a probabilistic lifting and
        multi threaded operations::

            sage: A9 = PolynomialRing(QQ, 9, 'x')
            sage: I9 = sage.rings.ideal.Katsura(A9)
            sage: print("possible output from giac", flush=True); I9.groebner_basis("giac", proba_epsilon=1e-7) # long time (3s)
            possible output...
            Polynomial Sequence with 143 Polynomials in 9 Variables

        The list of available Giac options is provided at :func:`sage.libs.giac.groebner_basis`.

        Note that ``toy:buchberger`` does not return the reduced Groebner
        basis, ::

            sage: I = sage.rings.ideal.Katsura(P,3) # regenerate to prevent caching
            sage: gb = I.groebner_basis('toy:buchberger')
            sage: gb.is_groebner()
            True
            sage: gb == gb.reduced()
            False

        but that ``toy:buchberger2`` does. ::

            sage: I = sage.rings.ideal.Katsura(P,3) # regenerate to prevent caching
            sage: gb = I.groebner_basis('toy:buchberger2'); gb
            [a - 60*c^3 + 158/7*c^2 + 8/7*c - 1, b + 30*c^3 - 79/7*c^2 + 3/7*c, c^4 - 10/21*c^3 + 1/84*c^2 + 1/84*c]
            sage: gb == gb.reduced()
            True

        Here we use Macaulay2 with three different strategies over a finite
        field. ::

            sage: R.<a,b,c> = PolynomialRing(GF(101), 3)                                # optional - sage.rings.finite_rings
            sage: I = sage.rings.ideal.Katsura(R,3) # regenerate to prevent caching     # optional - sage.rings.finite_rings
            sage: I.groebner_basis('macaulay2:gb')  # optional - macaulay2              # optional - sage.rings.finite_rings
            [c^3 + 28*c^2 - 37*b + 13*c, b^2 - 41*c^2 + 20*b - 20*c, b*c - 19*c^2 + 10*b + 40*c, a + 2*b + 2*c - 1]

            sage: I = sage.rings.ideal.Katsura(R,3) # regenerate to prevent caching     # optional - sage.rings.finite_rings
            sage: I.groebner_basis('macaulay2:f4')  # optional - macaulay2              # optional - sage.rings.finite_rings
            [c^3 + 28*c^2 - 37*b + 13*c, b^2 - 41*c^2 + 20*b - 20*c, b*c - 19*c^2 + 10*b + 40*c, a + 2*b + 2*c - 1]

            sage: I = sage.rings.ideal.Katsura(R,3) # regenerate to prevent caching     # optional - sage.rings.finite_rings
            sage: I.groebner_basis('macaulay2:mgb') # optional - macaulay2              # optional - sage.rings.finite_rings
            [c^3 + 28*c^2 - 37*b + 13*c, b^2 - 41*c^2 + 20*b - 20*c, b*c - 19*c^2 + 10*b + 40*c, a + 2*b + 2*c - 1]

        Over prime fields of small characteristic, we can also use the
        `optional package msolve <../spkg/msolve.html>`_::

            sage: R.<a,b,c> = PolynomialRing(GF(101), 3)                                # optional - sage.rings.finite_rings
            sage: I = sage.rings.ideal.Katsura(R,3) # regenerate to prevent caching     # optional - sage.rings.finite_rings
            sage: I.groebner_basis('msolve')  # optional - msolve                       # optional - sage.rings.finite_rings
            [a + 2*b + 2*c - 1, b*c - 19*c^2 + 10*b + 40*c, b^2 - 41*c^2 + 20*b - 20*c, c^3 + 28*c^2 - 37*b + 13*c]

        ::

            sage: I = sage.rings.ideal.Katsura(P,3) # regenerate to prevent caching     # optional - sage.rings.finite_rings
            sage: I.groebner_basis('magma:GroebnerBasis') # optional - magma            # optional - sage.rings.finite_rings
            [a - 60*c^3 + 158/7*c^2 + 8/7*c - 1, b + 30*c^3 - 79/7*c^2 + 3/7*c, c^4 - 10/21*c^3 + 1/84*c^2 + 1/84*c]

        Singular and libSingular can compute Groebner basis with degree
        restrictions. ::

            sage: R.<x,y> = QQ[]
            sage: I = R*[x^3 + y^2, x^2*y + 1]
            sage: I.groebner_basis(algorithm='singular')
            [x^3 + y^2, x^2*y + 1, y^3 - x]
            sage: I.groebner_basis(algorithm='singular', deg_bound=2)
            [x^3 + y^2, x^2*y + 1]
            sage: I.groebner_basis()
            [x^3 + y^2, x^2*y + 1, y^3 - x]
            sage: I.groebner_basis(deg_bound=2)
            [x^3 + y^2, x^2*y + 1]

        A protocol is printed, if the verbosity level is at least 2,
        or if the argument ``prot`` is provided. Historically, the
        protocol did not appear during doctests, so, we skip the
        examples with protocol output.  ::

            sage: from sage.misc.verbose import set_verbose
            sage: set_verbose(2)
            sage: I = R*[x^3+y^2,x^2*y+1]
            sage: I.groebner_basis()  # not tested
            std in (QQ),(x,y),(dp(2),C)
            [...:2]3ss4s6
            (S:2)--
            product criterion:1 chain criterion:0
            [x^3 + y^2, x^2*y + 1, y^3 - x]
            sage: I.groebner_basis(prot=False)
            std in (QQ),(x,y),(dp(2),C)
            [...:2]3ss4s6
            (S:2)--
            product criterion:1 chain criterion:0
            [x^3 + y^2, x^2*y + 1, y^3 - x]
            sage: set_verbose(0)
            sage: I.groebner_basis(prot=True)  # not tested
            std in (QQ),(x,y),(dp(2),C)
            [...:2]3ss4s6
            (S:2)--
            product criterion:1 chain criterion:0
            [x^3 + y^2, x^2*y + 1, y^3 - x]

        The list of available options is provided at
        :class:`~sage.libs.singular.option.LibSingularOptions`.

        Note that Groebner bases over `\ZZ` can also be computed. ::

            sage: P.<a,b,c> = PolynomialRing(ZZ,3)
            sage: I = P * (a + 2*b + 2*c - 1, a^2 - a + 2*b^2 + 2*c^2, 2*a*b + 2*b*c - b)
            sage: I.groebner_basis()
            [b^3 + b*c^2 + 12*c^3 + b^2 + b*c - 4*c^2,
             2*b*c^2 - 6*c^3 - b^2 - b*c + 2*c^2,
             42*c^3 + b^2 + 2*b*c - 14*c^2 + b,
             2*b^2 + 6*b*c + 6*c^2 - b - 2*c,
             10*b*c + 12*c^2 - b - 4*c,
             a + 2*b + 2*c - 1]

        ::

            sage: I.groebner_basis('macaulay2') # optional - macaulay2
            [b^3 + b*c^2 + 12*c^3 + b^2 + b*c - 4*c^2,
             2*b*c^2 - 6*c^3 + b^2 + 5*b*c + 8*c^2 - b - 2*c,
             42*c^3 + b^2 + 2*b*c - 14*c^2 + b,
             2*b^2 - 4*b*c - 6*c^2 + 2*c, 10*b*c + 12*c^2 - b - 4*c,
             a + 2*b + 2*c - 1]

        Groebner bases over `\ZZ/n\ZZ` are also supported::

            sage: P.<a,b,c> = PolynomialRing(Zmod(1000),3)
            sage: I = P * (a + 2*b + 2*c - 1, a^2 - a + 2*b^2 + 2*c^2, 2*a*b + 2*b*c - b)
            sage: I.groebner_basis()
            [b*c^2 + 732*b*c + 808*b,
             2*c^3 + 884*b*c + 666*c^2 + 320*b,
             b^2 + 438*b*c + 281*b,
             5*b*c + 156*c^2 + 112*b + 948*c,
             50*c^2 + 600*b + 650*c,
             a + 2*b + 2*c + 999,
             125*b]

        ::

            sage: R.<x,y,z> = PolynomialRing(Zmod(2233497349584))
            sage: I = R.ideal([z*(x-3*y), 3^2*x^2-y*z, z^2+y^2])
            sage: I.groebner_basis()
            [2*z^4, y*z^2 + 81*z^3, 248166372176*z^3, 9*x^2 - y*z, y^2 + z^2, x*z +
            2233497349581*y*z, 248166372176*y*z]

        Sage also supports local orderings::

            sage: P.<x,y,z> = PolynomialRing(QQ, 3, order='negdegrevlex')
            sage: I = P * (  x*y*z + z^5, 2*x^2 + y^3 + z^7, 3*z^5 + y^5 )
            sage: I.groebner_basis()
            [x^2 + 1/2*y^3, x*y*z + z^5, y^5 + 3*z^5, y^4*z - 2*x*z^5, z^6]

        We can represent every element in the ideal as a combination
        of the generators using the :meth:`~sage.rings.polynomial.multi_polynomial_element.MPolynomial_polydict.lift` method::

            sage: P.<x,y,z> = PolynomialRing(QQ, 3)
            sage: I = P * ( x*y*z + z^5, 2*x^2 + y^3 + z^7, 3*z^5 + y^5 )
            sage: J = Ideal(I.groebner_basis())
            sage: f = sum(P.random_element(terms=2)*f for f in I.gens())
            sage: f                       # random
            1/2*y^2*z^7 - 1/4*y*z^8 + 2*x*z^5 + 95*z^6 + 1/2*y^5 - 1/4*y^4*z + x^2*y^2 + 3/2*x^2*y*z + 95*x*y*z^2
            sage: f.lift(I.gens())        # random
            [2*x + 95*z, 1/2*y^2 - 1/4*y*z, 0]
            sage: l = f.lift(J.gens()); l # random
            [0, 0, 0, 0, 0, 0, 0, 0, 0, 0, 0, 0, 0, -1/2*y^2 + 1/4*y*z, 1/2*y^2*z^2 - 1/4*y*z^3 + 2*x + 95*z]
            sage: sum(map(mul, zip(l,J.gens()))) == f
            True

        Groebner bases over fraction fields of polynomial rings are also supported::

            sage: P.<t> = QQ[]
            sage: F = Frac(P)
            sage: R.<X,Y,Z> = F[]
            sage: I = Ideal([f + P.random_element() for f in sage.rings.ideal.Katsura(R).gens()])
            sage: I.groebner_basis().ideal() == I
            True

        In cases where a characteristic cannot be determined, we use a toy implementation of Buchberger's algorithm
        (see :trac:`6581`)::

            sage: R.<a,b> = QQ[]; I = R.ideal(a^2+b^2-1)
            sage: Q = QuotientRing(R,I); K = Frac(Q)
            sage: R2.<x,y> = K[]; J = R2.ideal([(a^2+b^2)*x + y, x+y])
            sage: J.groebner_basis()
            verbose 0 (...: multi_polynomial_ideal.py, groebner_basis) Warning: falling back to very slow toy implementation.
            [x + y]

        ALGORITHM:

        Uses Singular, one of the other systems listed above (if available),
        or a toy implementation.

        TESTS:

        Check :trac:`27445`::

            sage: P = PolynomialRing(QQ, 't', 0)
            sage: P.ideal([P(2)]).groebner_basis()
            [1]
            sage: P.ideal([]).groebner_basis()
            [0]
            sage: P.ideal([0]).groebner_basis()
            [0]
            sage: P.ideal([3, 4, 0, 5]).groebner_basis()
            [1]

            sage: P = PolynomialRing(ZZ, 't', 0)
            sage: P.ideal([P(2)]).groebner_basis()
            [2]
            sage: P.ideal([]).groebner_basis()
            [0]
            sage: P.ideal([0]).groebner_basis()
            [0]
            sage: P.ideal([2, 4, 6]).groebner_basis()
            [2]

            sage: P = PolynomialRing(Zmod(8), 't', 0)
            sage: P.ideal([P(2)]).groebner_basis()
            [2]
            sage: P.ideal([]).groebner_basis()
            [0]
            sage: P.ideal([0]).groebner_basis()
            [0]
            sage: P.ideal([P(3)]).groebner_basis()
            [1]

        Check that this method works over QQbar (:trac:`25351`)::

            sage: P.<a,b,c> = PolynomialRing(QQbar, 3, order='lex')                     # optional - sage.rings.number_field
            sage: I = sage.rings.ideal.Katsura(P,3) # regenerate to prevent caching     # optional - sage.rings.number_field
            sage: I.groebner_basis()                                                    # optional - sage.rings.number_field
            [a + (-60)*c^3 + 158/7*c^2 + 8/7*c - 1, b + 30*c^3 + (-79/7)*c^2 + 3/7*c, c^4 + (-10/21)*c^3 + 1/84*c^2 + 1/84*c]

            sage: I = sage.rings.ideal.Katsura(P,3) # regenerate to prevent caching     # optional - sage.rings.number_field
            sage: I.groebner_basis('libsingular:groebner')                              # optional - sage.rings.number_field
            [a + (-60)*c^3 + 158/7*c^2 + 8/7*c - 1, b + 30*c^3 + (-79/7)*c^2 + 3/7*c, c^4 + (-10/21)*c^3 + 1/84*c^2 + 1/84*c]

            sage: I = sage.rings.ideal.Katsura(P,3) # regenerate to prevent caching     # optional - sage.rings.number_field
            sage: I.groebner_basis('libsingular:std')                                   # optional - sage.rings.number_field
            [a + (-60)*c^3 + 158/7*c^2 + 8/7*c - 1, b + 30*c^3 + (-79/7)*c^2 + 3/7*c, c^4 + (-10/21)*c^3 + 1/84*c^2 + 1/84*c]

            sage: I = sage.rings.ideal.Katsura(P,3) # regenerate to prevent caching     # optional - sage.rings.number_field
            sage: I.groebner_basis('libsingular:stdhilb')                               # optional - sage.rings.number_field
            [a + (-60)*c^3 + 158/7*c^2 + 8/7*c - 1, b + 30*c^3 + (-79/7)*c^2 + 3/7*c, c^4 + (-10/21)*c^3 + 1/84*c^2 + 1/84*c]

            sage: I = sage.rings.ideal.Katsura(P,3) # regenerate to prevent caching     # optional - sage.rings.number_field
            sage: I.groebner_basis('libsingular:stdfglm')                               # optional - sage.rings.number_field
            [a + (-60)*c^3 + 158/7*c^2 + 8/7*c - 1, b + 30*c^3 + (-79/7)*c^2 + 3/7*c, c^4 + (-10/21)*c^3 + 1/84*c^2 + 1/84*c]

            sage: I = sage.rings.ideal.Katsura(P,3) # regenerate to prevent caching     # optional - sage.rings.number_field
            sage: I.groebner_basis('libsingular:slimgb')                                # optional - sage.rings.number_field
            [a + (-60)*c^3 + 158/7*c^2 + 8/7*c - 1, b + 30*c^3 + (-79/7)*c^2 + 3/7*c, c^4 + (-10/21)*c^3 + 1/84*c^2 + 1/84*c]

            sage: I = sage.rings.ideal.Katsura(P,3) # regenerate to prevent caching     # optional - sage.rings.number_field
            sage: J = I.change_ring(P.change_ring(order='degrevlex'))                   # optional - sage.rings.number_field
            sage: gb = J.groebner_basis('giac') # random                                # optional - sage.rings.number_field
            sage: gb                                                                    # optional - sage.rings.number_field
            [c^3 + (-79/210)*c^2 + 1/30*b + 1/70*c, b^2 + (-3/5)*c^2 + (-1/5)*b + 1/5*c, b*c + 6/5*c^2 + (-1/10)*b + (-2/5)*c, a + 2*b + 2*c - 1]

            sage: I = sage.rings.ideal.Katsura(P,3) # regenerate to prevent caching     # optional - sage.rings.number_field
            sage: I.groebner_basis('toy:buchberger2')                                   # optional - sage.rings.number_field
            [a + (-60)*c^3 + 158/7*c^2 + 8/7*c - 1, b + 30*c^3 + (-79/7)*c^2 + 3/7*c, c^4 + (-10/21)*c^3 + 1/84*c^2 + 1/84*c]

            sage: I = sage.rings.ideal.Katsura(P,3) # regenerate to prevent caching     # optional - sage.rings.number_field
            sage: I.groebner_basis('macaulay2:gb') # optional - macaulay2               # optional - sage.rings.number_field
            [a + (-60)*c^3 + 158/7*c^2 + 8/7*c - 1, b + 30*c^3 + (-79/7)*c^2 + 3/7*c, c^4 + (-10/21)*c^3 + 1/84*c^2 + 1/84*c]

            sage: I = sage.rings.ideal.Katsura(P,3) # regenerate to prevent caching     # optional - sage.rings.number_field
            sage: I.groebner_basis('magma:GroebnerBasis') # optional - magma            # optional - sage.rings.number_field
            [a + (-60)*c^3 + 158/7*c^2 + 8/7*c - 1, b + 30*c^3 + (-79/7)*c^2 + 3/7*c, c^4 + (-10/21)*c^3 + 1/84*c^2 + 1/84*c]

        msolve currently supports the degrevlex order only::

            sage: R.<a,b,c> = PolynomialRing(GF(101), 3, order='lex')                   # optional - sage.rings.finite_rings
            sage: I = sage.rings.ideal.Katsura(R,3)  # regenerate to prevent caching    # optional - sage.rings.finite_rings
            sage: I.groebner_basis('msolve')  # optional - msolve                       # optional - sage.rings.finite_rings
            Traceback (most recent call last):
            ...
            NotImplementedError: msolve only supports the degrevlex order (use transformed_basis())
        """
        from sage.rings.polynomial.multi_polynomial_sequence import PolynomialSequence
        from sage.rings.polynomial.polynomial_ring_constructor import PolynomialRing

        if algorithm.lower() == "magma":
            algorithm = "magma:GroebnerBasis"
        elif algorithm.lower() == "singular":
            algorithm = "singular:groebner"
        elif algorithm.lower() == "libsingular":
            algorithm = "libsingular:groebner"
        elif algorithm.lower() == "macaulay2":
            algorithm = "macaulay2:gb"
        elif algorithm.lower() == "toy":
            algorithm = "toy:buchberger2"
        elif algorithm.lower() == "giac":
            algorithm = "giac:gbasis"

        if not algorithm:
            try:
                gb = self._groebner_basis_libsingular("groebner", deg_bound=deg_bound, mult_bound=mult_bound, *args, **kwds)
            except (TypeError, NameError): # conversion to Singular not supported
                try:
                    gb = self._groebner_basis_singular("groebner", deg_bound=deg_bound, mult_bound=mult_bound, *args, **kwds)
                except (TypeError, NameError, NotImplementedError): # conversion to Singular not supported
                    R = self.ring()
                    B = R.base_ring()
                    if R.ngens() == 0:
                        if R.base_ring().is_field():
                            if any(g != 0 for g in self.gens()):
                                gb = [R.one()]
                            else:
                                gb = [R.zero()]
                        else:
                            # To deal with this degenerated case,
                            # we take a detour to a polynomial ring
                            # with one variable and then go back.
                            Rt = PolynomialRing(B, 't', 1)
                            It = Rt.ideal([Rt(g) for g in self.gens()])
                            gb = [R(g) for g in It.groebner_basis(
                                algorithm=algorithm,
                                deg_bound=deg_bound, mult_bound=mult_bound,
                                prot=prot, *args, **kwds)]
                    elif (R.term_order().is_global()
                          and isinstance(B, sage.rings.abc.IntegerModRing)
                          and not B.is_field()):
                        verbose("Warning: falling back to very slow toy implementation.", level=0)

                        ch = B.characteristic()
                        R_ZZ = R.change_ring(ZZ)
                        I = R_ZZ.ideal([R_ZZ(f) for f in self.gens()] + [R_ZZ(ch)])
                        gb_ZZ = toy_d_basis.d_basis(I, *args, **kwds)
                        gb = [r for r in (R(f) for f in gb_ZZ) if r]
                    elif R.term_order().is_global():
                        verbose("Warning: falling back to very slow toy implementation.", level=0)
                        gb = toy_buchberger.buchberger_improved(self, *args, **kwds)
                    else:
                        raise TypeError("Local/unknown orderings not supported by 'toy_buchberger' implementation.")

        elif algorithm.startswith('singular:'):
            gb = self._groebner_basis_singular(algorithm[9:], deg_bound=deg_bound, mult_bound=mult_bound, prot=prot, *args, **kwds)
        elif algorithm.startswith('libsingular:'):
            if prot == "sage":
                warn("The libsingular interface does not support prot='sage', reverting to 'prot=True'.")
            gb = self._groebner_basis_libsingular(algorithm[len('libsingular:'):], deg_bound=deg_bound, mult_bound=mult_bound, prot=prot, *args, **kwds)
        elif algorithm.startswith("macaulay2:"):
            gb = self._groebner_basis_macaulay2(strategy=algorithm.split(":")[1], *args, **kwds)
        elif algorithm == 'magma:GroebnerBasis':
            gb = self._groebner_basis_magma(prot=prot, deg_bound=deg_bound, *args, **kwds)
        elif algorithm == 'toy:buchberger':
            gb = toy_buchberger.buchberger(self, *args, **kwds)
        elif algorithm == 'toy:buchberger2':
            gb = toy_buchberger.buchberger_improved(self, *args, **kwds)
        elif algorithm == 'toy:d_basis':
            gb = toy_d_basis.d_basis(self, *args, **kwds)
        elif algorithm.startswith('ginv'):
            if algorithm == 'ginv':
                gb = self._groebner_basis_ginv(*args, **kwds)
            elif ":" in algorithm:
                ginv,alg = algorithm.split(":")
                gb = self._groebner_basis_ginv(algorithm=alg,*args, **kwds)
            else:
                raise NameError("Algorithm '%s' unknown."%algorithm)
        elif algorithm == 'giac:gbasis':
            from sage.libs.giac import groebner_basis as groebner_basis_libgiac
            gb = groebner_basis_libgiac(self, prot=prot, *args, **kwds)
        elif algorithm == 'msolve':
            if self.ring().term_order() != 'degrevlex':
                raise NotImplementedError("msolve only supports the degrevlex order "
                                          "(use transformed_basis())")
            if not (deg_bound is mult_bound is None) or prot:
                raise NotImplementedError("unsupported options for msolve")
            from . import msolve
            return msolve.groebner_basis_degrevlex(self, *args, **kwds)
        else:
            raise NameError("Algorithm '%s' unknown."%algorithm)

        gb = sorted(gb, reverse=True)
        if self.ring().base_ring().is_field():
            _gb = []
            for f in gb:
                if f.lc():
                    _gb.append(f*f.lc()**(-1))
                else:
                    _gb.append(f)
            gb = _gb
        elif self.ring().base_ring() is ZZ:
            if gb[-1].degree() == 0:
                gb = [f % gb[-1] for f in gb[:-1]] + [gb[-1]]

        gb = PolynomialSequence(self.ring(), gb, immutable=True)
        return gb

    def groebner_cover(self):
        r"""
        Compute the Gröbner cover of the ideal, over a field with parameters.

        The Groebner cover is a partition of the space of parameters,
        such that the Groebner basis in each part is given by the same
        expression.

        EXAMPLES::

            sage: F = PolynomialRing(QQ,'a').fraction_field()
            sage: F.inject_variables()
            Defining a
            sage: R.<x,y,z> = F[]
            sage: I = R.ideal([-x+3*y+z-5,2*x+a*z+4,4*x-3*z-1/a])
            sage: I.groebner_cover()
            {Quasi-affine subscheme X - Y of Affine Space of dimension 1 over Rational Field, where X is defined by:
               0
             and Y is defined by:
               2*a^2 + 3*a: [(2*a^2 + 3*a)*z + (8*a + 1), (12*a^2 + 18*a)*y + (-20*a^2 - 35*a - 2), (4*a + 6)*x + 11],
             Quasi-affine subscheme X - Y of Affine Space of dimension 1 over Rational Field, where X is defined by:
               ...
             and Y is defined by:
               1: [1],
             Quasi-affine subscheme X - Y of Affine Space of dimension 1 over Rational Field, where X is defined by:
               ...
             and Y is defined by:
               1: [1]}
        """
        from sage.schemes.affine.affine_space import AffineSpace
        gc = self._groebner_cover()
        F = self.base_ring()
        A = AffineSpace(F.base_ring(), F.ngens(), list(F.gens_dict()))
        result = {}
        ring = F.ring()
        for segment in gc:
            for piece in segment[2]:
                X = A.subscheme([ring(c) for c in piece[0]])
                Y = A.subscheme([ring(c) for c in piece[1][0]])
                for pol in piece[1][1:]:
                    Y = Y.union(A.subscheme([ring(c) for c in pol]))
                result[Y.complement(X)] = segment[1]
        return result

    def change_ring(self, P):
        r"""
        Return the ideal ``I`` in ``P`` spanned by
        the generators `g_1, ..., g_n` of self as returned by
        ``self.gens()``.

        INPUT:


        -  ``P`` - a multivariate polynomial ring


        EXAMPLES::

            sage: P.<x,y,z> = PolynomialRing(QQ,3,order='lex')
            sage: I = sage.rings.ideal.Cyclic(P)
            sage: I
            Ideal (x + y + z, x*y + x*z + y*z, x*y*z - 1) of
            Multivariate Polynomial Ring in x, y, z over Rational Field

        ::

            sage: I.groebner_basis()
            [x + y + z, y^2 + y*z + z^2, z^3 - 1]

        ::

            sage: Q.<x,y,z> = P.change_ring(order='degrevlex'); Q
            Multivariate Polynomial Ring in x, y, z over Rational Field
            sage: Q.term_order()
            Degree reverse lexicographic term order

        ::

            sage: J = I.change_ring(Q); J
            Ideal (x + y + z, x*y + x*z + y*z, x*y*z - 1) of
            Multivariate Polynomial Ring in x, y, z over Rational Field

        ::

            sage: J.groebner_basis()
            [z^3 - 1, y^2 + y*z + z^2, x + y + z]
        """
        return P.ideal([P(f) for f in self.gens()])

    def subs(self, in_dict=None, **kwds):
        """
        Substitute variables.

        This method substitutes some variables in the polynomials that
        generate the ideal with given values. Variables that are not
        specified in the input remain unchanged.

        INPUT:

        - ``in_dict`` -- (optional) dictionary of inputs

        - ``**kwds`` -- named parameters

        OUTPUT:

        A new ideal with modified generators. If possible, in the same
        polynomial ring. Raises a :class:`TypeError` if no common
        polynomial ring of the substituted generators can be found.

        EXAMPLES::

            sage: R.<x,y> = PolynomialRing(ZZ, 2, 'xy')
            sage: I = R.ideal(x^5 + y^5, x^2 + y + x^2*y^2 + 5); I
            Ideal (x^5 + y^5, x^2*y^2 + x^2 + y + 5)
             of Multivariate Polynomial Ring in x, y over Integer Ring
            sage: I.subs(x=y)
            Ideal (2*y^5, y^4 + y^2 + y + 5)
             of Multivariate Polynomial Ring in x, y over Integer Ring
            sage: I.subs({x: y})    # same substitution but with dictionary
            Ideal (2*y^5, y^4 + y^2 + y + 5)
             of Multivariate Polynomial Ring in x, y over Integer Ring

        The new ideal can be in a different ring::

            sage: R.<a,b> = PolynomialRing(QQ, 2)
            sage: S.<x,y> = PolynomialRing(QQ, 2)
            sage: I = R.ideal(a^2 + b^2 + a - b + 2); I
            Ideal (a^2 + b^2 + a - b + 2)
             of Multivariate Polynomial Ring in a, b over Rational Field
            sage: I.subs(a=x, b=y)
            Ideal (x^2 + y^2 + x - y + 2)
             of Multivariate Polynomial Ring in x, y over Rational Field

        The resulting ring need not be a multivariate polynomial ring::

            sage: T.<t> = PolynomialRing(QQ)
            sage: I.subs(a=t, b=t)
            Principal ideal (t^2 + 1) of Univariate Polynomial Ring in t over Rational Field
            sage: var("z")
            z
            sage: I.subs(a=z, b=z)
            Principal ideal (2*z^2 + 2) of Symbolic Ring

        Variables that are not substituted remain unchanged::

            sage: R.<x,y> = PolynomialRing(QQ, 2)
            sage: I = R.ideal(x^2 + y^2 + x - y + 2); I
            Ideal (x^2 + y^2 + x - y + 2)
             of Multivariate Polynomial Ring in x, y over Rational Field
            sage: I.subs(x=1)
            Ideal (y^2 - y + 4) of Multivariate Polynomial Ring in x, y over Rational Field
        """
        ring = self.ring()
        generators = [f.subs(in_dict, **kwds) for f in self.gens()]
        if not all(gen in ring for gen in generators):
            ring = Sequence(generators).universe()
        try:
            return ring.ideal(generators)
        except AttributeError:
            raise TypeError('Cannot construct an ideal from the substituted generators!')

    def reduce(self, f):
        """
        Reduce an element modulo the reduced Groebner basis for this ideal.
        This returns 0 if and only if the element is in this ideal. In any
        case, this reduction is unique up to monomial orders.

        EXAMPLES::

            sage: R.<x,y> = PolynomialRing(QQ, 2)
            sage: I = (x^3 + y, y) * R
            sage: I.reduce(y)
            0
            sage: I.reduce(x^3)
            0
            sage: I.reduce(x - y)
            x

            sage: I = (y^2 - (x^3 + x)) * R
            sage: I.reduce(x^3)
            y^2 - x
            sage: I.reduce(x^6)
            y^4 - 2*x*y^2 + x^2
            sage: (y^2 - x)^2
            y^4 - 2*x*y^2 + x^2

        .. NOTE::

            Requires computation of a Groebner basis, which can be a
            very expensive operation.
        """
        try:
            strat = self._groebner_strategy()
            return strat.normal_form(f)
        except (TypeError, NotImplementedError, ValueError):
            pass

        gb = self.groebner_basis()
        return f.reduce(gb)

    def _contains_(self, f):
        r"""
        Return ``True`` if ``f`` is in this ideal,
        ``False`` otherwise.

        EXAMPLES::

            sage: R.<x,y> = QQ[]
            sage: I = (x^3 + y, y) * R
            sage: x in I # indirect doctest
            False
            sage: y in I
            True
            sage: x^3 + 2*y in I
            True

        .. NOTE::

            Requires computation of a Groebner basis, which can be a very
            expensive operation.
        """
        return self.reduce(f).is_zero()

    def homogenize(self, var='h'):
        """
        Return homogeneous ideal spanned by the homogeneous polynomials
        generated by homogenizing the generators of this ideal.

        INPUT:


        -  ``h`` - variable name or variable in cover ring
           (default: 'h')


        EXAMPLES::

            sage: P.<x,y,z> = PolynomialRing(GF(2))                                     # optional - sage.rings.finite_rings
            sage: I = Ideal([x^2*y + z + 1, x + y^2 + 1]); I                            # optional - sage.rings.finite_rings
            Ideal (x^2*y + z + 1, y^2 + x + 1) of Multivariate
            Polynomial Ring in x, y, z over Finite Field of size 2

        ::

            sage: I.homogenize()                                                        # optional - sage.rings.finite_rings
            Ideal (x^2*y + z*h^2 + h^3, y^2 + x*h + h^2) of
            Multivariate Polynomial Ring in x, y, z, h over Finite
            Field of size 2

        ::

            sage: I.homogenize(y)                                                       # optional - sage.rings.finite_rings
            Ideal (x^2*y + y^3 + y^2*z, x*y) of Multivariate
            Polynomial Ring in x, y, z over Finite Field of size 2

        ::

            sage: I = Ideal([x^2*y + z^3 + y^2*x, x + y^2 + 1])                         # optional - sage.rings.finite_rings
            sage: I.homogenize()                                                        # optional - sage.rings.finite_rings
            Ideal (x^2*y + x*y^2 + z^3, y^2 + x*h + h^2) of
            Multivariate Polynomial Ring in x, y, z, h over Finite
            Field of size 2
        """
        I = [f.homogenize(var) for f in self.gens()]
        P = max(I, key=lambda x: x.parent().ngens()).parent()
        return P.ideal([P(f) for f in I])

    def is_homogeneous(self, grading=None):
        r"""
        Return ``True`` if this ideal is spanned by homogeneous
        polynomials, i.e., if it is a homogeneous ideal.

        EXAMPLES::

            sage: P.<x,y,z> = PolynomialRing(QQ,3)
            sage: I = sage.rings.ideal.Katsura(P)
            sage: I
            Ideal (x + 2*y + 2*z - 1, x^2 + 2*y^2 + 2*z^2 - x, 2*x*y +
            2*y*z - y) of Multivariate Polynomial Ring in x, y, z over
            Rational Field

        ::

            sage: I.is_homogeneous()
            False

        ::

            sage: J = I.homogenize()
            sage: J
            Ideal (x + 2*y + 2*z - h, x^2 + 2*y^2 + 2*z^2 - x*h, 2*x*y
            + 2*y*z - y*h) of Multivariate Polynomial Ring in x, y, z,
            h over Rational Field

        ::

            sage: J.is_homogeneous()
            True
        """
        if not grading:
            for f in self.gens():
                if not f.is_homogeneous():
                    return False
        else:
            grading_dict={var:grade for var, grade in zip(self.ring().gens(), grading)}
            for f in self.gens():
                if not f.is_homogeneous_with_grading(grading_dict):
                    return False
<<<<<<< HEAD
=======
                
>>>>>>> 9fd940e0
        return True


    def degree_of_semi_regularity(self):
        r"""
        Return the degree of semi-regularity of this ideal under the
        assumption that it is semi-regular.

        Let `\{f_1, ... , f_m\} \subset K[x_1 , ... , x_n]` be
        homogeneous polynomials of degrees `d_1,... ,d_m`
        respectively. This sequence is semi-regular if:

         * `\{f_1, ... , f_m\} \neq K[x_1 , ... , x_n]`

         * for all `1 \leq i \leq m` and `g \in K[x_1,\dots,x_n]`:
           `deg(g \cdot pi ) < D` and
           `g \cdot f_i \in <f_1 , \dots , f_{i-1}>` implies that
           `g \in <f_1, ..., f_{i-1}>` where `D` is the degree of regularity.

        This notion can be extended to affine polynomials by
        considering their homogeneous components of highest degree.

        The degree of regularity of a semi-regular sequence
        `f_1, ...,f_m` of respective degrees `d_1,...,d_m` is given by the
        index of the first non-positive coefficient of:

            `\sum c_k z^k = \frac{\prod (1 - z^{d_i})}{(1-z)^n}`

        EXAMPLES:

        We consider a homogeneous example::

            sage: n = 8
            sage: K = GF(127)                                                           # optional - sage.rings.finite_rings
            sage: P = PolynomialRing(K, n, 'x')                                         # optional - sage.rings.finite_rings
            sage: s = [K.random_element() for _ in range(n)]                            # optional - sage.rings.finite_rings
            sage: L = []                                                                # optional - sage.rings.finite_rings
            sage: for i in range(2 * n):                                                # optional - sage.rings.finite_rings
            ....:     f = P.random_element(degree=2, terms=binomial(n, 2))
            ....:     f -= f(*s)
            ....:     L.append(f.homogenize())
            sage: I = Ideal(L)                                                          # optional - sage.rings.finite_rings
            sage: I.degree_of_semi_regularity()                                         # optional - sage.rings.finite_rings
            4

        From this, we expect a Groebner basis computation to reach at
        most degree 4. For homogeneous systems this is equivalent to
        the largest degree in the Groebner basis::

            sage: max(f.degree() for f in I.groebner_basis())                           # optional - sage.rings.finite_rings
            4

        We increase the number of polynomials and observe a decrease
        the degree of regularity::

            sage: for i in range(2 * n):                                                # optional - sage.rings.finite_rings
            ....:     f = P.random_element(degree=2, terms=binomial(n, 2))
            ....:     f -= f(*s)
            ....:     L.append(f.homogenize())
            sage: I = Ideal(L)                                                          # optional - sage.rings.finite_rings
            sage: I.degree_of_semi_regularity()                                         # optional - sage.rings.finite_rings
            3

            sage: max(f.degree() for f in I.groebner_basis())                           # optional - sage.rings.finite_rings
            3

        The degree of regularity approaches 2 for quadratic systems as
        the number of polynomials approaches `n^2`::

            sage: for i in range((n-4) * n):                                            # optional - sage.rings.finite_rings
            ....:     f = P.random_element(degree=2, terms=binomial(n, 2))
            ....:     f -= f(*s)
            ....:     L.append(f.homogenize())
            sage: I = Ideal(L)                                                          # optional - sage.rings.finite_rings
            sage: I.degree_of_semi_regularity()                                         # optional - sage.rings.finite_rings
            2

            sage: max(f.degree() for f in I.groebner_basis())                           # optional - sage.rings.finite_rings
            2

        .. NOTE::

            It is unknown whether semi-regular sequences
            exist. However, it is expected that random systems are
            semi-regular sequences. For more details about
            semi-regular sequences see [BFS2004]_.
        """
        degs = [f.degree() for f in self.gens() if f!=0] # we ignore zeroes
        m, n = self.ngens(), len(set(sum([f.variables() for f in self.gens()],())))
        if m <= n:
            raise ValueError("This function requires an overdefined system of polynomials.")

        from sage.rings.rational_field import QQ
        from sage.misc.misc_c import prod
        from sage.rings.power_series_ring import PowerSeriesRing

        z = PowerSeriesRing(QQ, 'z', default_prec=sum(degs)).gen()
        s = prod([1-z**d for d in degs]) / (1-z)**n
        for dreg in range(sum(degs)):
            if s[dreg] <= 0:
                return ZZ(dreg)
        raise ValueError("BUG: Could not compute the degree of semi-regularity")

    def plot(self, *args, **kwds):
        """
        Plot the real zero locus of this principal ideal.

        INPUT:

        - ``self`` - a principal ideal in 2 variables

        - ``algorithm`` - set this to 'surf' if you want 'surf' to
          plot the ideal (default: None)

        - ``*args`` - optional tuples ``(variable, minimum, maximum)``
          for plotting dimensions

        - ``**kwds`` - optional keyword arguments passed on to
          ``implicit_plot``

        EXAMPLES:

        Implicit plotting in 2-d::

            sage: R.<x,y> = PolynomialRing(QQ, 2)
            sage: I = R.ideal([y^3 - x^2])
            sage: I.plot()                         # cusp                               # optional - sage.plot
            Graphics object consisting of 1 graphics primitive

        ::

            sage: I = R.ideal([y^2 - x^2 - 1])
            sage: I.plot((x,-3, 3), (y, -2, 2))    # hyperbola                          # optional - sage.plot
            Graphics object consisting of 1 graphics primitive

        ::

            sage: I = R.ideal([y^2 + x^2*(1/4) - 1])
            sage: I.plot()                         # ellipse                            # optional - sage.plot
            Graphics object consisting of 1 graphics primitive

        ::

            sage: I = R.ideal([y^2-(x^2-1)*(x-2)])
            sage: I.plot()                         # elliptic curve                     # optional - sage.plot
            Graphics object consisting of 1 graphics primitive

        ::

            sage: f = ((x+3)^3 + 2*(x+3)^2 - y^2)*(x^3 - y^2)*((x-3)^3-2*(x-3)^2-y^2)
            sage: I = R.ideal(f)
            sage: I.plot()                         # the Singular logo                  # optional - sage.plot
            Graphics object consisting of 1 graphics primitive

        ::

            sage: R.<x,y> = PolynomialRing(QQ, 2)
            sage: I = R.ideal([x - 1])
            sage: I.plot((y, -2, 2))               # vertical line                      # optional - sage.plot
            Graphics object consisting of 1 graphics primitive

        ::

            sage: I = R.ideal([-x^2*y + 1])
            sage: I.plot()                         # blow up                            # optional - sage.plot
            Graphics object consisting of 1 graphics primitive

        """
        from sage.rings.real_mpfr import RR
        from sage.plot.all import implicit_plot

        K = self.base_ring()
        if not RR.has_coerce_map_from(K):
            raise NotImplementedError("plotting of curves over %s is not implemented yet" % K)

        if not self.is_principal():
            raise TypeError("ideal must be principal")

        f = self.gens()[0]

        variables = sorted(f.parent().gens(), reverse=True)

        if len(variables) == 2 and kwds.get('algorithm','') != 'surf':
            V = [(variables[0], None, None), (variables[1], None, None)]

            if len(args) > 2:
                raise TypeError("Expected up to 2 optional parameters but got %d."%len(args))

            # first check whether user supplied boundaries
            for e in args:
                if not isinstance(e, (tuple, list)) or len(e) != 3:
                    raise TypeError("Optional parameter must be list or tuple or length 3.")
                v,mi,ma = e

                if v not in variables:
                    raise TypeError("Optional parameter must contain variable of ideal generator.")

                vi = variables.index(v)
                V[vi] = v,mi,ma

            # now check whether we should find boundaries
            for var_index in range(2):
                if V[var_index][1] is None:
                    v, mi, ma = variables[var_index], -10, 10
                    for i in range(mi, ma):
                        poly = f.subs({v:i}).univariate_polynomial().change_ring(RR)
                        if not poly or len(poly.roots()) > 0:
                            mi = i - 1
                            break

                    for i in range(ma, mi, -1):
                        poly = f.subs({v:i}).univariate_polynomial().change_ring(RR)
                        if not poly or len(poly.roots()) > 0:
                            ma = i + 1
                            break
                    V[var_index] = variables[var_index], mi, ma

            kwds.setdefault("plot_points",200)
            kwds.pop('algorithm', '')
            return implicit_plot(f, V[0], V[1], **kwds)

        elif len(variables) == 3 or kwds.get('algorithm','') == 'surf':
            MPolynomialIdeal_singular_repr.plot(self, kwds.get("singular",singular_default))
        else:
            raise TypeError("Ideal generator may not have either 2 or 3 variables.")

    def random_element(self, degree, compute_gb=False, *args, **kwds):
        r"""
        Return a random element in this ideal as `r = \sum h_i·f_i`.

        INPUT:

        - ``compute_gb`` - if ``True`` then a Gröbner basis is computed first
          and `f_i` are the elements in the Gröbner basis. Otherwise whatever
          basis is returned by ``self.gens()`` is used.

        - ``*args`` and ``**kwds`` are passed to ``R.random_element()`` with
          ``R = self.ring()``.

        EXAMPLES:

        We compute a uniformly random element up to the provided degree. ::

            sage: P.<x,y,z> = GF(127)[]                                                 # optional - sage.rings.finite_rings
            sage: I = sage.rings.ideal.Katsura(P)                                       # optional - sage.rings.finite_rings
            sage: f = I.random_element(degree=4, compute_gb=True, terms=infinity)       # optional - sage.rings.finite_rings
            sage: f.degree() <= 4                                                       # optional - sage.rings.finite_rings
            True
            sage: len(list(f)) <= 35                                                    # optional - sage.rings.finite_rings
            True

        Note that sampling uniformly at random from the ideal at some large enough degree is
        equivalent to computing a Gröbner basis. We give an example showing how to compute a Gröbner
        basis if we can sample uniformly at random from an ideal::

            sage: n = 3; d = 4
            sage: P = PolynomialRing(GF(127), n, 'x')                                   # optional - sage.rings.finite_rings
            sage: I = sage.rings.ideal.Cyclic(P)                                        # optional - sage.rings.finite_rings

        1. We sample `n^d` uniformly random elements in the ideal::

               sage: F = Sequence(I.random_element(degree=d, compute_gb=True,           # optional - sage.rings.finite_rings
               ....:                               terms=infinity)
               ....:              for _ in range(n^d))

        2. We linearize and compute the echelon form::

               sage: A, v = F.coefficient_matrix()                                      # optional - sage.rings.finite_rings
               sage: A.echelonize()                                                     # optional - sage.rings.finite_rings

        3. The result is the desired Gröbner basis::

               sage: G = Sequence((A * v).list())                                       # optional - sage.rings.finite_rings
               sage: G.is_groebner()                                                    # optional - sage.rings.finite_rings
               True
               sage: Ideal(G) == I                                                      # optional - sage.rings.finite_rings
               True

        We return some element in the ideal with no guarantee on the distribution::

            sage: P = PolynomialRing(GF(127), 10, 'x')                                  # optional - sage.rings.finite_rings
            sage: I = sage.rings.ideal.Katsura(P)                                       # optional - sage.rings.finite_rings
            sage: f = I.random_element(degree=3)                                        # optional - sage.rings.finite_rings
            sage: f  # random                                                           # optional - sage.rings.finite_rings
            -25*x0^2*x1 + 14*x1^3 + 57*x0*x1*x2 + ... + 19*x7*x9 + 40*x8*x9 + 49*x1
            sage: f.degree()                                                            # optional - sage.rings.finite_rings
            3

        We show that the default method does not sample uniformly at random from the ideal::

            sage: P.<x,y,z> = GF(127)[]                                                 # optional - sage.rings.finite_rings
            sage: G = Sequence([x + 7, y - 2, z + 110])                                 # optional - sage.rings.finite_rings
            sage: I = Ideal([sum(P.random_element() * g for g in G)                     # optional - sage.rings.finite_rings
            ....:            for _ in range(4)])
            sage: all(I.random_element(degree=1) == 0 for _ in range(100))              # optional - sage.rings.finite_rings
            True

        If ``degree`` equals the degree of the generators, a random linear
        combination of the generators is returned::

            sage: P.<x,y> = QQ[]
            sage: I = P.ideal([x^2,y^2])
            sage: set_random_seed(5)
            sage: I.random_element(degree=2)
            -2*x^2 + 2*y^2

        """
        if compute_gb:
            gens = self.groebner_basis()
        else:
            gens = self.basis

        R = self.ring()

        r = R.zero()

        for f in gens:
            d = degree - f.degree()
            if d >= 0:
                h = R.random_element(degree=d, *args, **kwds)
                r += h*f
        return r

    @require_field
    def weil_restriction(self):
        r"""
        Compute the Weil restriction of this ideal over some extension
        field. If the field is a finite field, then this computes
        the Weil restriction to the prime subfield.

        A Weil restriction of scalars - denoted `Res_{L/k}` - is a
        functor which, for any finite extension of fields `L/k` and
        any algebraic variety `X` over `L`, produces another
        corresponding variety `Res_{L/k}(X)`, defined over `k`. It is
        useful for reducing questions about varieties over large
        fields to questions about more complicated varieties over
        smaller fields.

        This function does not compute this Weil restriction directly
        but computes on generating sets of polynomial ideals:

        Let `d` be the degree of the field extension `L/k`, let `a` a
        generator of `L/k` and `p` the minimal polynomial of
        `L/k`. Denote this ideal by `I`.

        Specifically, this function first maps each variable `x` to
        its representation over `k`: `\sum_{i=0}^{d-1} a^i x_i`. Then
        each generator of `I` is evaluated over these representations
        and reduced modulo the minimal polynomial `p`. The result is
        interpreted as a univariate polynomial in `a` and its
        coefficients are the new generators of the returned ideal.

        If the input and the output ideals are radical, this is
        equivalent to the statement about algebraic varieties above.

        OUTPUT: :class:`MPolynomialIdeal`

        EXAMPLES::

            sage: k.<a> = GF(2^2)                                                       # optional - sage.rings.finite_rings
            sage: P.<x,y> = PolynomialRing(k, 2)                                        # optional - sage.rings.finite_rings
            sage: I = Ideal([x*y + 1, a*x + 1])                                         # optional - sage.rings.finite_rings
            sage: I.variety()                                                           # optional - sage.rings.finite_rings
            [{y: a, x: a + 1}]
            sage: J = I.weil_restriction()                                              # optional - sage.rings.finite_rings
            sage: J                                                                     # optional - sage.rings.finite_rings
            Ideal (x0*y0 + x1*y1 + 1, x1*y0 + x0*y1 + x1*y1, x1 + 1, x0 + x1) of
             Multivariate Polynomial Ring in x0, x1, y0, y1 over Finite Field of size 2
            sage: J += sage.rings.ideal.FieldIdeal(J.ring())  # ensure radical ideal    # optional - sage.rings.finite_rings
            sage: J.variety()                                                           # optional - sage.rings.finite_rings
            [{y1: 1, y0: 0, x1: 1, x0: 1}]

            sage: J.weil_restriction() # returns J                                      # optional - sage.rings.finite_rings
            Ideal (x0*y0 + x1*y1 + 1, x1*y0 + x0*y1 + x1*y1, x1 + 1, x0 + x1,
             x0^2 + x0, x1^2 + x1, y0^2 + y0, y1^2 + y1) of Multivariate
             Polynomial Ring in x0, x1, y0, y1 over Finite Field of size 2

            sage: k.<a> = GF(3^5)                                                       # optional - sage.rings.finite_rings
            sage: P.<x,y,z> = PolynomialRing(k)                                         # optional - sage.rings.finite_rings
            sage: I = sage.rings.ideal.Katsura(P)                                       # optional - sage.rings.finite_rings
            sage: I.dimension()                                                         # optional - sage.rings.finite_rings
            0
            sage: I.variety()                                                           # optional - sage.rings.finite_rings
             [{z: 0, y: 0, x: 1}]

            sage: J = I.weil_restriction(); J                                           # optional - sage.rings.finite_rings
            Ideal (x0 - y0 - z0 - 1,
                   x1 - y1 - z1, x2 - y2 - z2, x3 - y3 - z3, x4 - y4 - z4,
                   x0^2 + x2*x3 + x1*x4 - y0^2 - y2*y3 - y1*y4 - z0^2 - z2*z3 - z1*z4 - x0,
                   -x0*x1 - x2*x3 - x3^2 - x1*x4 + x2*x4 + y0*y1 + y2*y3
                        + y3^2 + y1*y4 - y2*y4 + z0*z1 + z2*z3 + z3^2 + z1*z4 - z2*z4 - x1,
                   x1^2 - x0*x2 + x3^2 - x2*x4 + x3*x4 - y1^2 + y0*y2
                         - y3^2 + y2*y4 - y3*y4 - z1^2 + z0*z2 - z3^2 + z2*z4 - z3*z4 - x2,
                   -x1*x2 - x0*x3 - x3*x4 - x4^2
                        + y1*y2 + y0*y3 + y3*y4 + y4^2 + z1*z2 + z0*z3 + z3*z4 + z4^2 - x3,
                   x2^2 - x1*x3 - x0*x4 + x4^2 - y2^2
                                 + y1*y3 + y0*y4 - y4^2 - z2^2 + z1*z3 + z0*z4 - z4^2 - x4,
                   -x0*y0 + x4*y1 + x3*y2 + x2*y3
                                      + x1*y4 - y0*z0 + y4*z1 + y3*z2 + y2*z3 + y1*z4 - y0,
                   -x1*y0 - x0*y1 - x4*y1 - x3*y2 + x4*y2 - x2*y3 + x3*y3
                                      - x1*y4 + x2*y4 - y1*z0 - y0*z1 - y4*z1 - y3*z2
                                              + y4*z2 - y2*z3 + y3*z3 - y1*z4 + y2*z4 - y1,
                   -x2*y0 - x1*y1 - x0*y2 - x4*y2 - x3*y3 + x4*y3 - x2*y4 + x3*y4
                      - y2*z0 - y1*z1 - y0*z2 - y4*z2 - y3*z3 + y4*z3 - y2*z4 + y3*z4 - y2,
                   -x3*y0 - x2*y1 - x1*y2 - x0*y3 - x4*y3 - x3*y4 + x4*y4
                              - y3*z0 - y2*z1 - y1*z2 - y0*z3 - y4*z3 - y3*z4 + y4*z4 - y3,
                   -x4*y0 - x3*y1 - x2*y2 - x1*y3 - x0*y4 - x4*y4
                                      - y4*z0 - y3*z1 - y2*z2 - y1*z3 - y0*z4 - y4*z4 - y4)
             of Multivariate Polynomial Ring in x0, x1, x2, x3, x4, y0, y1, y2, y3, y4,
             z0, z1, z2, z3, z4 over Finite Field of size 3
            sage: J += sage.rings.ideal.FieldIdeal(J.ring())  # ensure radical ideal    # optional - sage.rings.finite_rings
            sage: from sage.doctest.fixtures import reproducible_repr
            sage: print(reproducible_repr(J.variety()))                                 # optional - sage.rings.finite_rings
            [{x0: 1, x1: 0, x2: 0, x3: 0, x4: 0,
              y0: 0, y1: 0, y2: 0, y3: 0, y4: 0,
              z0: 0, z1: 0, z2: 0, z3: 0, z4: 0}]


        Weil restrictions are often used to study elliptic curves over
        extension fields so we give a simple example involving those::

            sage: K.<a> = QuadraticField(1/3)                                           # optional - sage.rings.number_field
            sage: E = EllipticCurve(K, [1,2,3,4,5])                                     # optional - sage.rings.number_field

        We pick a point on ``E``::

            sage: p = E.lift_x(1); p                                                    # optional - sage.rings.number_field
            (1 : -6 : 1)

            sage: I = E.defining_ideal(); I                                             # optional - sage.rings.number_field
            Ideal (-x^3 - 2*x^2*z + x*y*z + y^2*z - 4*x*z^2 + 3*y*z^2 - 5*z^3)
             of Multivariate Polynomial Ring in x, y, z
              over Number Field in a with defining polynomial x^2 - 1/3
               with a = 0.5773502691896258?

        Of course, the point ``p`` is a root of all generators of ``I``::

            sage: I.subs(x=1, y=2, z=1)                                                 # optional - sage.rings.number_field
            Ideal (0) of Multivariate Polynomial Ring in x, y, z
             over Number Field in a with defining polynomial x^2 - 1/3
              with a = 0.5773502691896258?

        ``I`` is also radical::

            sage: I.radical() == I                                                      # optional - sage.rings.number_field
            True

        So we compute its Weil restriction::

            sage: J = I.weil_restriction()                                              # optional - sage.rings.number_field
            sage: J                                                                     # optional - sage.rings.number_field
            Ideal (-x0^3 - x0*x1^2 - 2*x0^2*z0 - 2/3*x1^2*z0 + x0*y0*z0 + y0^2*z0
                     + 1/3*x1*y1*z0 + 1/3*y1^2*z0 - 4*x0*z0^2 + 3*y0*z0^2 - 5*z0^3
                     - 4/3*x0*x1*z1 + 1/3*x1*y0*z1 + 1/3*x0*y1*z1 + 2/3*y0*y1*z1
                     - 8/3*x1*z0*z1 + 2*y1*z0*z1 - 4/3*x0*z1^2 + y0*z1^2 - 5*z0*z1^2,
                   -3*x0^2*x1 - 1/3*x1^3 - 4*x0*x1*z0 + x1*y0*z0 + x0*y1*z0
                     + 2*y0*y1*z0 - 4*x1*z0^2 + 3*y1*z0^2 - 2*x0^2*z1 - 2/3*x1^2*z1
                     + x0*y0*z1 + y0^2*z1 + 1/3*x1*y1*z1 + 1/3*y1^2*z1 - 8*x0*z0*z1
                     + 6*y0*z0*z1 - 15*z0^2*z1 - 4/3*x1*z1^2 + y1*z1^2 - 5/3*z1^3)
            of Multivariate Polynomial Ring in x0, x1, y0, y1, z0, z1 over Rational Field

        We can check that the point ``p`` is still a root of all generators of ``J``::

            sage: J.subs(x0=1, y0=2, z0=1, x1=0, y1=0, z1=0)                            # optional - sage.rings.number_field
            Ideal (0, 0) of Multivariate Polynomial Ring in x0, x1, y0, y1, z0, z1
             over Rational Field

        Example for relative number fields::

            sage: R.<x> = QQ[]
            sage: K.<w> = NumberField(x^5 - 2)                                          # optional - sage.rings.number_field
            sage: R.<x> = K[]                                                           # optional - sage.rings.number_field
            sage: L.<v> = K.extension(x^2 + 1)                                          # optional - sage.rings.number_field
            sage: S.<x,y> = L[]                                                         # optional - sage.rings.number_field
            sage: I = S.ideal([y^2 - x^3 - 1])                                          # optional - sage.rings.number_field
            sage: I.weil_restriction()                                                  # optional - sage.rings.number_field
            Ideal (-x0^3 + 3*x0*x1^2 + y0^2 - y1^2 - 1, -3*x0^2*x1 + x1^3 + 2*y0*y1) of
             Multivariate Polynomial Ring in x0, x1, y0, y1
              over Number Field in w with defining polynomial x^5 - 2

        .. NOTE::

            Based on a Singular implementation by Michael Brickenstein
        """
        from sage.rings.polynomial.polynomial_ring_constructor import PolynomialRing

        R = self.ring()
        nvars = R.ngens()
        L = R.base_ring()
        if L.is_finite():
            k = L.prime_subfield()
            d = L.degree()
            poly = L.polynomial()
        else:
            k = L.base_field()
            d = L.relative_degree()
            poly = L.relative_polynomial()

        if d == 1:
            return self

        helper = PolynomialRing(k, nvars + 1, (L.variable_name(),) + R.variable_names(), order='lex')
        myminpoly = poly.subs(helper.gen(0))

        l = [helper(str(f)) for f in self.gens()]
        r = myminpoly.degree()
        intermediate_ring = PolynomialRing(k, nvars * r + 1, 'x')
        a = intermediate_ring.gen(0)

        # map e.g. x -> a^2*x_2 + a*x_1 + x_0, where x_0,..,x_2
        # represent the components of x if viewed as a vector in k^r
        map_ideal = [a]

        variables = iter(intermediate_ring.gens()[1:])
        for _ in range(nvars):
            map_ideal.append(sum([a**i * next(variables) for i in range(r)]))

        myminpoly = myminpoly(*map_ideal)
        l = [f(*map_ideal).reduce([myminpoly]) for f in l]

        result = []
        # split e.g. a^2*x2+a*x1+x0 to x0,x1,x2
        for f in l:
            t = []
            for i in reversed(range(r)):
                g = f.coefficient(a**i)
                f = f - a**i * g
                t.append(g)
            result += reversed(t)

        # eliminate parameter
        new_var_names = [str(var) + "%d" % i for var in R.gens()
                         for i in range(r)]

        result_ring = PolynomialRing(k, nvars * r, new_var_names)

        map_ideal = (0,) + result_ring.gens()
        result = [h(*map_ideal) for h in result]

        return result_ring.ideal(result)


class MPolynomialIdeal_quotient(MPolynomialIdeal):
    r"""
    An ideal in a quotient of a multivariate polynomial ring.

    EXAMPLES::

        sage: Q.<x,y,z,w> = QQ['x,y,z,w'].quotient(['x*y-z^2', 'y^2-w^2'])
        sage: I = ideal(x + y^2 + z - 1)
        sage: I
        Ideal (w^2 + x + z - 1) of Quotient
         of Multivariate Polynomial Ring in x, y, z, w over Rational Field
         by the ideal (x*y - z^2, y^2 - w^2)
    """
    def reduce(self, f):
        r"""
        Reduce an element modulo a Gröbner basis for this ideal.
        This returns 0 if and only if the element is in this ideal. In any
        case, this reduction is unique up to monomial orders.

        EXAMPLES::

            sage: R.<T,U,V,W,X,Y,Z> = PolynomialRing(QQ, order='lex')
            sage: I = R.ideal([T^2 + U^2 - 1, V^2 + W^2 - 1, X^2 + Y^2 + Z^2 - 1])
            sage: Q.<t,u,v,w,x,y,z> = R.quotient(I)
            sage: J = Q.ideal([u*v - x, u*w - y, t - z])
            sage: J.reduce(t^2 - z^2)
            0
            sage: J.reduce(u^2)
            -z^2 + 1
            sage: t^2 - z^2 in J
            True
            sage: u^2 in J
            False
        """
        Q = self.ring()
        gb = self.groebner_basis()
        # In quotient rings, gb is not a Gröbner basis of self, but gb0 is
        # a (possibly non-reduced) Gröbner basis of the preimage of self in
        # the cover ring (see :trac:`33217`). We only use Gröbner bases of
        # pre-existing ideals to potentially take advantage of caching.
        gb0 = Q.defining_ideal().groebner_basis() + [g.lift() for g in gb]
        f0 = f.lift().reduce(gb0)
        return Q._element_constructor_from_element_class(f0, reduce=False)

    def __richcmp__(self, other, op):
        """
        Compare ``self`` and ``other``.

        INPUT:

        - ``other`` -- an ideal in a quotient of a polynomial ring

        OUTPUT:

        boolean

        TESTS::

            sage: R.<T,U,V,W,X,Y,Z> = PolynomialRing(QQ, order='lex')
            sage: Q.<t,u,v,w,x,y,z> = R.quotient([T^2+U^2-1, V^2+W^2-1, X^2+Y^2+Z^2-1])
            sage: J = Q.ideal([u*v-x, u*w-y, t-z])
            sage: I1 = J + Q.ideal(t^2-z^2)
            sage: I1 <= J, I1 < J, I1 == J, I1 != J
            (True, False, True, False)
            sage: I2 = J + Q.ideal(t-z^2)
            sage: J <= I2, J < I2, J > I2, J >= I2
            (True, True, False, False)

        The ideals must belong to the same quotient ring::

            sage: J0 = R.ideal([g.lift() for g in J.gens()])
            sage: J0 <= J
            Traceback (most recent call last):
            ...
            AttributeError:...
            sage: J <= J0
            Traceback (most recent call last):
            ...
            TypeError: '<=' not supported...
        """
        # The implementation largely follows the superclass, but for simplicity
        # does not deal with different rings or term orders.
        if not isinstance(other, MPolynomialIdeal_quotient):
            return NotImplemented

        if self is other:
            return rich_to_bool(op, 0)

        # comparison for >= and > : swap the arguments
        if op == op_GE:
            return other.__richcmp__(self, op_LE)
        elif op == op_GT:
            return other.__richcmp__(self, op_LT)

        if other.ring() != self.ring():
            return NotImplemented

        s_gens = self.gens()
        o_gens = other.gens()
        try:
            if (s_gens == o_gens) or (set(s_gens) == set(o_gens)):
                # the first clause works in the non-hashable case
                return rich_to_bool(op, 0)
        except TypeError:
            pass

        # comparison for <= and == and != and <
        if op in [op_LE, op_EQ, op_NE, op_LT]:
            contained = all(f in other for f in s_gens)
            if op == op_LE:
                return contained
            contains = all(g in self for g in o_gens)
            if op == op_EQ:
                return contained and contains
            elif op == op_NE:
                return not (contained and contains)
            else:  # remaining case <
                return contained and not contains<|MERGE_RESOLUTION|>--- conflicted
+++ resolved
@@ -3025,15 +3025,8 @@
             sage: I.hilbert_series()                                                                                    # optional - sage.rings.number_field
             (t^4 + t^3 + t^2 + t + 1)/(t^2 - 2*t + 1)
         """
-<<<<<<< HEAD
         if not self.is_homogeneous(grading=grade):
             raise TypeError("ideal must be homogeneous")
-=======
-
-        if not self.is_homogeneous(grading=grading):
-                raise TypeError("ideal must be homogeneous")
-
->>>>>>> 9fd940e0
         if algorithm == 'sage':
             from sage.rings.polynomial.hilbert import hilbert_poincare_series
 
@@ -5005,10 +4998,6 @@
             for f in self.gens():
                 if not f.is_homogeneous_with_grading(grading_dict):
                     return False
-<<<<<<< HEAD
-=======
-                
->>>>>>> 9fd940e0
         return True
 
 
