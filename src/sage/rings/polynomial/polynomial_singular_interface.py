"""
Polynomial Interfaces to Singular

AUTHORS:

- Martin Albrecht <malb@informatik.uni-bremen.de> (2006-04-21)
- Robert Bradshaw: Re-factor to avoid multiple inheritance vs. Cython (2007-09)
- Syed Ahmad Lavasani: Added function field to _singular_init_ (2011-12-16)
       Added non-prime finite fields to _singular_init_ (2012-1-22)

TESTS::

    sage: R = PolynomialRing(GF(2**8,'a'),10,'x', order='invlex')
    sage: R == loads(dumps(R))
    True
    sage: P.<a,b> = PolynomialRing(GF(7), 2)
    sage: f = (a^3 + 2*b^2*a)^7; f
    a^21 + 2*a^7*b^14

"""
#################################################################
#
#   Sage: Open Source Mathematical Software
#
#       Copyright (C) 2006 William Stein <wstein@gmail.com>
#
#  Distributed under the terms of the GNU General Public License (GPL)
#
#    This code is distributed in the hope that it will be useful,
#    but WITHOUT ANY WARRANTY; without even the implied warranty of
#    MERCHANTABILITY or FITNESS FOR A PARTICULAR PURPOSE.  See the GNU
#    General Public License for more details.
#
#  The full text of the GPL is available at:
#
#                  http://www.gnu.org/licenses/
#
######################################################################

import sage.rings.fraction_field
import sage.rings.abc
import sage.rings.number_field as number_field

try:
    from sage.interfaces.singular import singular
except ImportError:
    singular = None

from sage.rings.rational_field import is_RationalField

try:
    from sage.rings.function_field.function_field import RationalFunctionField
except ImportError:
    RationalFunctionField = ()

from sage.rings.finite_rings.finite_field_base import is_FiniteField
from sage.rings.integer_ring import ZZ

import sage.rings.finite_rings.finite_field_constructor

def _do_singular_init_(singular, base_ring, char, _vars, order):
    r"""
    Implementation of :meth:`PolynomialRing_singular_repr._singular_init_`.

    This code was extracted from :class:`PolynomialRing_singular_repr`
    to make it callable from other places, in particular
    :class:`MPolynomialRing_libsingular`.

    TESTS::

        sage: from sage.rings.polynomial.polynomial_singular_interface import _do_singular_init_
        sage: _do_singular_init_(singular, ZZ, 0, 'X', 'dp')
        (polynomial ring, over a domain, global ordering
         // coefficients: ZZ
         // number of vars : 1
         //        block   1 : ordering dp
         //                  : names    X
         //        block   2 : ordering C,
         None)
    """
    make_ring = lambda s: singular.ring(s, _vars, order=order)

    if base_ring is ZZ:
        return make_ring("(ZZ)"), None

    if sage.rings.rational_field.is_RationalField(base_ring):
        return make_ring("(QQ)"), None

    elif isinstance(base_ring, sage.rings.abc.RealField):
        # singular converts to bits from base_10 in mpr_complex.cc by:
        #  size_t bits = 1 + (size_t) ((float)digits * 3.5);
        precision = base_ring.precision()
        digits = (2*precision + 4) // 7
        return make_ring(f"(real,{digits},0)"), None

    elif isinstance(base_ring, sage.rings.abc.ComplexField):
        # singular converts to bits from base_10 in mpr_complex.cc by:
        #  size_t bits = 1 + (size_t) ((float)digits * 3.5);
        precision = base_ring.precision()
        digits = (2*precision + 4) // 7
        return make_ring(f"(complex,{digits},0,I)"), None

    elif isinstance(base_ring, sage.rings.abc.RealDoubleField):
        # singular converts to bits from base_10 in mpr_complex.cc by:
        #  size_t bits = 1 + (size_t) ((float)digits * 3.5);
        return make_ring("(real,15,0)"), None

    elif isinstance(base_ring, sage.rings.abc.ComplexDoubleField):
        # singular converts to bits from base_10 in mpr_complex.cc by:
        #  size_t bits = 1 + (size_t) ((float)digits * 3.5);
        return make_ring("(complex,15,0,I)"), None

    elif isinstance(base_ring, sage.rings.abc.IntegerModRing):
        char = base_ring.characteristic()
        if sage.rings.finite_rings.finite_field_constructor.is_FiniteField(base_ring) and char <= 2147483647:
            return make_ring(str(char)), None
        if char.is_power_of(2):
            return make_ring(f"(integer,2,{char.nbits()-1})"), None
        return make_ring(f"(integer,{char})"), None

    elif sage.rings.finite_rings.finite_field_constructor.is_FiniteField(base_ring):
        # not the prime field!
        gen = str(base_ring.gen())
        R = make_ring(f"({char},{gen})")

        minpoly = str(base_ring.modulus()).replace("x",gen).replace(" ","")
        if  singular.eval('minpoly') != f"({minpoly})":
            singular.eval(f"minpoly={minpoly}")
            minpoly = singular.eval('minpoly')[1:-1]

        return R, minpoly

    elif number_field.number_field_base.is_NumberField(base_ring) and base_ring.is_absolute():
        # not the rationals!
        gen = str(base_ring.gen())
        poly = base_ring.polynomial()
        poly_gen = str(poly.parent().gen())
        poly_str = str(poly).replace(poly_gen,gen)
        R = make_ring(f"({char},{gen})")

        minpoly = poly_str.replace(" ","")
        if  singular.eval('minpoly') != f"({minpoly})":
            singular.eval(f"minpoly={minpoly}")
            minpoly = singular.eval('minpoly')[1:-1]

        return R, minpoly

    elif sage.rings.fraction_field.is_FractionField(base_ring):
        if base_ring.ngens() == 1:
            gens = str(base_ring.gen())
        else:
            gens = str(base_ring.gens())

        B = base_ring.base_ring()
        base_char = base_ring.characteristic()

        if B.is_prime_field() or B is ZZ:
            return make_ring(f"({base_char},{gens})"), None

        if is_FiniteField(B) and B.characteristic() <= 2147483647:
            ext_gen = str(B.gen())
            _vars = '(' + ext_gen + ', ' + _vars[1:]

            R = make_ring(f"({base_char},{gens})")

            base_ring.__minpoly = (str(B.modulus()).replace("x",ext_gen)).replace(" ","")
            singular.eval('setring ' + R._name)

            from sage.misc.stopgap import stopgap
            stopgap("Denominators of fraction field elements are sometimes dropped without warning.", 17696)

            return singular(f"std(ideal({base_ring.__minpoly}))", type='qring'), None

    elif isinstance(base_ring, sage.rings.function_field.function_field.RationalFunctionField) \
            and base_ring.constant_field().is_prime_field():
        gen = str(base_ring.gen())
        return make_ring(f"({base_ring.characteristic()},{gen})"), None

    raise TypeError("no conversion to a Singular ring defined")


class PolynomialRing_singular_repr:
    """
    Implements methods to convert polynomial rings to Singular.

    This class is a base class for all univariate and multivariate
    polynomial rings which support conversion from and to Singular
    rings.
    """
    def _singular_(self, singular=singular):
        r"""
        Return a Singular ring for this polynomial ring.

        Currently `\QQ`, `{\rm GF}(p), {\rm GF}(p^n)`, `\CC`, `\RR`, `\ZZ` and
        `\ZZ/n\ZZ` are supported.

        INPUT:

        - ``singular`` - Singular instance

        OUTPUT: Singular ring matching this ring

        EXAMPLES::

            sage: R.<x,y> = PolynomialRing(CC)
            sage: singular(R)
            polynomial ring, over a field, global ordering
            // coefficients: real[I](complex:15 digits, additional 0 digits)/(I^2+1)
            // number of vars : 2
            //        block   1 : ordering dp
            //                  : names    x y
            //        block   2 : ordering C

            sage: R.<x,y> = PolynomialRing(RealField(100))
            sage: singular(R)
            polynomial ring, over a field, global ordering
            // coefficients: Float()
            // number of vars : 2
            //        block   1 : ordering dp
            //                  : names    x y
            //        block   2 : ordering C

            sage: w = var('w')

            sage: R.<x> = PolynomialRing(NumberField(w^2+1,'s'))
            sage: singular(R)
            polynomial ring, over a field, global ordering
            //   coefficients: QQ[s]/(s^2+1)
            //   number of vars : 1
            //        block   1 : ordering lp
            //                  : names    x
            //        block   2 : ordering C

            sage: R = PolynomialRing(GF(127), 'x', implementation="singular")
            sage: singular(R)
            polynomial ring, over a field, global ordering
            //   coefficients: ZZ/127
            //   number of vars : 1
            //        block   1 : ordering dp
            //                  : names    x
            //        block   2 : ordering C

            sage: R = PolynomialRing(QQ, 'x', implementation="singular")
            sage: singular(R)
            polynomial ring, over a field, global ordering
            //   coefficients: QQ
            //   number of vars : 1
            //        block   1 : ordering dp
            //                  : names    x
            //        block   2 : ordering C

            sage: R = PolynomialRing(QQ,'x')
            sage: singular(R)
            polynomial ring, over a field, global ordering
            //   coefficients: QQ
            //   number of vars : 1
            //        block   1 : ordering lp
            //                  : names    x
            //        block   2 : ordering C

            sage: R = PolynomialRing(GF(127),'x')
            sage: singular(R)
            polynomial ring, over a field, global ordering
            //   coefficients: ZZ/127
            //   number of vars : 1
            //        block   1 : ordering lp
            //                  : names    x
            //        block   2 : ordering C

            sage: R = Frac(ZZ['a,b'])['x,y']
            sage: singular(R)
            polynomial ring, over a field, global ordering
            //   coefficients: QQ(a, b)
            //   number of vars : 2
            //        block   1 : ordering dp
            //                  : names    x y
            //        block   2 : ordering C


            sage: R = IntegerModRing(1024)['x,y']
            sage: singular(R)
            polynomial ring, over a ring (with zero-divisors), global ordering
            //   coefficients: ZZ/(2^10)
            //   number of vars : 2
            //        block   1 : ordering dp
            //                  : names    x y
            //        block   2 : ordering C

            sage: R = IntegerModRing(15)['x,y']
            sage: singular(R)
            polynomial ring, over a ring (with zero-divisors), global ordering
            //   coefficients: ZZ/...(15)
            //   number of vars : 2
            //        block   1 : ordering dp
            //                  : names    x y
            //        block   2 : ordering C

            sage: R = ZZ['x,y']
            sage: singular(R)
            polynomial ring, over a domain, global ordering
            //   coefficients: ZZ
            //   number of vars : 2
            //        block   1 : ordering dp
            //                  : names    x y
            //        block   2 : ordering C

            sage: R = ZZ['x']
            sage: singular(R)
            polynomial ring, over a domain, global ordering
            // coefficients: ZZ
            // number of vars : 1
            //        block   1 : ordering lp
            //                  : names    x
            //        block   2 : ordering C

            sage: k.<a> = FiniteField(25)
            sage: R = k['x']
            sage: K = R.fraction_field()
            sage: S = K['y']
            sage: singular(S)
            polynomial ring, over a field, global ordering
            //   coefficients: ZZ/5(x)
            //   number of vars : 2
            //        block   1 : ordering lp
            //                  : names    a y
            //        block   2 : ordering C
            // quotient ring from ideal
            _[1]=a2-a+2

        .. warning::

            - If the base ring is a finite extension field or a number field
              the ring will not only be returned but also be set as the current
              ring in Singular.
            - Singular represents precision of floating point numbers base 10
              while Sage represents floating point precision base 2.
        """
        try:
            R = self.__singular
            if not (R.parent() is singular):
                raise ValueError
            R._check_valid()
            if self.base_ring() is ZZ or self.base_ring().is_prime_field():
                return R
            if sage.rings.finite_rings.finite_field_constructor.is_FiniteField(self.base_ring()) or \
                    (number_field.number_field_base.is_NumberField(self.base_ring()) and self.base_ring().is_absolute()):
                R.set_ring()  # sorry for that, but needed for minpoly
                if  singular.eval('minpoly') != f"({self.__minpoly})":
                    singular.eval(f"minpoly={self.__minpoly}")
                    self.__minpoly = singular.eval('minpoly')[1:-1]
            return R
        except (AttributeError, ValueError):
            return self._singular_init_(singular)

    def _singular_init_(self, singular=singular):
        """
        Return a newly created Singular ring matching this ring.

        EXAMPLES::

            sage: PolynomialRing(QQ,'u_ba')._singular_init_()
            polynomial ring, over a field, global ordering
            //   coefficients: QQ
            //   number of vars : 1
            //        block   1 : ordering lp
            //                  : names    u_ba
            //        block   2 : ordering C
        """
        if not can_convert_to_singular(self):
            raise TypeError("no conversion of this ring to a Singular ring defined")

        if self.ngens() == 1:
            _vars = f'({self.gen()})'
            if "*" in _vars:  # 1.000...000*x
                _vars = _vars.split("*")[1]
            order = 'lp'
        else:
            _vars = str(self.gens())
            order = self.term_order().singular_str()

<<<<<<< HEAD
        base_ring = self.base_ring()

        if isinstance(base_ring, sage.rings.abc.RealField):
            # singular converts to bits from base_10 in mpr_complex.cc by:
            #  size_t bits = 1 + (size_t) ((float)digits * 3.5);
            precision = base_ring.precision()
            digits = sage.arith.all.integer_ceil((2*precision - 2)/7.0)
            self.__singular = singular.ring("(real,%d,0)"%digits, _vars, order=order, check=False)

        elif isinstance(base_ring, sage.rings.abc.ComplexField):
            # singular converts to bits from base_10 in mpr_complex.cc by:
            #  size_t bits = 1 + (size_t) ((float)digits * 3.5);
            precision = base_ring.precision()
            digits = sage.arith.all.integer_ceil((2*precision - 2)/7.0)
            self.__singular = singular.ring("(complex,%d,0,I)"%digits, _vars,  order=order, check=False)

        elif isinstance(base_ring, sage.rings.abc.RealDoubleField):
            # singular converts to bits from base_10 in mpr_complex.cc by:
            #  size_t bits = 1 + (size_t) ((float)digits * 3.5);
            self.__singular = singular.ring("(real,15,0)", _vars, order=order, check=False)

        elif isinstance(base_ring, sage.rings.abc.ComplexDoubleField):
            # singular converts to bits from base_10 in mpr_complex.cc by:
            #  size_t bits = 1 + (size_t) ((float)digits * 3.5);
            self.__singular = singular.ring("(complex,15,0,I)", _vars,  order=order, check=False)

        elif base_ring.is_prime_field():
            self.__singular = singular.ring(self.characteristic(), _vars, order=order, check=False)

        elif sage.rings.finite_rings.finite_field_constructor.is_FiniteField(base_ring):
            # not the prime field!
            gen = str(base_ring.gen())
            r = singular.ring( "(%s,%s)"%(self.characteristic(),gen), _vars, order=order, check=False)

            self.__minpoly = (str(base_ring.modulus()).replace("x",gen)).replace(" ","")
            if  singular.eval('minpoly') != "(" + self.__minpoly + ")":
                singular.eval("minpoly=%s"%(self.__minpoly) )
                self.__minpoly = singular.eval('minpoly')[1:-1]

            self.__singular = r

        elif number_field.number_field_base.is_NumberField(base_ring) and base_ring.is_absolute():
            # not the rationals!
            gen = str(base_ring.gen())
            poly=base_ring.polynomial()
            poly_gen=str(poly.parent().gen())
            poly_str=str(poly).replace(poly_gen,gen)
            r = singular.ring( "(%s,%s)"%(self.characteristic(),gen), _vars, order=order, check=False)
            self.__minpoly = (poly_str).replace(" ","")
            if  singular.eval('minpoly') != "(" + self.__minpoly + ")":
                singular.eval("minpoly=%s" % (self.__minpoly) )
                self.__minpoly = singular.eval('minpoly')[1:-1]

            self.__singular = r

        elif sage.rings.fraction_field.is_FractionField(base_ring) and (base_ring.base_ring() is ZZ or base_ring.base_ring().is_prime_field() or is_FiniteField(base_ring.base_ring())):
            if base_ring.ngens() == 1:
                gens = str(base_ring.gen())
            else:
                gens = str(base_ring.gens())

            if not (not base_ring.base_ring().is_prime_field() and is_FiniteField(base_ring.base_ring())) :
                self.__singular = singular.ring( "(%s,%s)"%(base_ring.characteristic(),gens), _vars, order=order, check=False)
            else:
                ext_gen = str(base_ring.base_ring().gen())
                _vars = '(' + ext_gen + ', ' + _vars[1:]

                R = self.__singular = singular.ring( "(%s,%s)"%(base_ring.characteristic(),gens), _vars, order=order, check=False)

                self.base_ring().__minpoly = (str(base_ring.base_ring().modulus()).replace("x",ext_gen)).replace(" ","")
                singular.eval('setring '+R._name)

                from sage.misc.stopgap import stopgap
                stopgap("Denominators of fraction field elements are sometimes dropped without warning.", 17696)

                self.__singular = singular("std(ideal(%s))"%(self.base_ring().__minpoly),type='qring')

        elif isinstance(base_ring, RationalFunctionField) and base_ring.constant_field().is_prime_field():
            gen = str(base_ring.gen())
            self.__singular = singular.ring( "(%s,%s)"%(base_ring.characteristic(),gen), _vars, order=order, check=False)

        elif isinstance(base_ring, sage.rings.abc.IntegerModRing):
            ch = base_ring.characteristic()
            if ch.is_power_of(2):
                exp = ch.nbits() -1
                self.__singular = singular.ring("(integer,2,%d)"%(exp,), _vars, order=order, check=False)
            else:
                self.__singular = singular.ring("(integer,%d)"%(ch,), _vars, order=order, check=False)

        elif base_ring is ZZ:
            self.__singular = singular.ring("(integer)", _vars, order=order, check=False)
        else:
            raise TypeError("no conversion to a Singular ring defined")
=======
        self.__singular, self.__minpoly = _do_singular_init_(singular, self.base_ring(), self.characteristic(), _vars, order)
>>>>>>> 57fd20c3

        return self.__singular


def can_convert_to_singular(R):
    """
    Return ``True`` if this ring's base field or ring can be
    represented in Singular, and the polynomial ring has at
    least one generator.

    The following base rings are supported: finite fields,
    rationals, number fields, and real and complex fields.

    EXAMPLES::

        sage: from sage.rings.polynomial.polynomial_singular_interface import can_convert_to_singular
        sage: can_convert_to_singular(PolynomialRing(QQ, names=['x']))
        True
        sage: can_convert_to_singular(PolynomialRing(ZZ, names=['x']))
        True

        sage: can_convert_to_singular(PolynomialRing(QQ, names=[]))
        False

    TESTS:

    Avoid non absolute number fields (see :trac:`23535`)::

        sage: K.<a,b> = NumberField([x^2-2,x^2-5])
        sage: can_convert_to_singular(K['s,t'])
        False

    Check for :trac:`33319`::

        sage: R.<x,y> = GF((2^31-1)^3)[]
        sage: R._has_singular
        True
        sage: R.<x,y> = GF((2^31+11)^2)[]
        sage: R._has_singular
        False
        sage: R.<x,y> = GF(10^20-11)[]
        sage: R._has_singular
        True
        sage: R.<x,y> = Zmod(10^20+1)[]
        sage: R._has_singular
        True
    """
    if R.ngens() == 0:
        return False

    base_ring = R.base_ring()
    if (base_ring is ZZ
        or is_RationalField(base_ring)
        or isinstance(base_ring, (sage.rings.abc.IntegerModRing,
                                  sage.rings.abc.RealField, sage.rings.abc.ComplexField,
                                  sage.rings.abc.RealDoubleField, sage.rings.abc.ComplexDoubleField))):
        return True
    elif sage.rings.finite_rings.finite_field_constructor.is_FiniteField(base_ring):
        return base_ring.characteristic() <= 2147483647
    elif number_field.number_field_base.is_NumberField(base_ring):
        return base_ring.is_absolute()
    elif sage.rings.fraction_field.is_FractionField(base_ring):
        B = base_ring.base_ring()
        return (B.is_prime_field() or B is ZZ
                or (is_FiniteField(B) and B.characteristic() <= 2147483647))
    elif isinstance(base_ring, RationalFunctionField):
        return base_ring.constant_field().is_prime_field()
    else:
        return False


class Polynomial_singular_repr:
    """
    Implements coercion of polynomials to Singular polynomials.

    This class is a base class for all (univariate and multivariate)
    polynomial classes which support conversion from and to
    Singular polynomials.

    Due to the incompatibility of Python extension classes and multiple inheritance,
    this just defers to module-level functions.
    """
    def _singular_(self, singular=singular, have_ring=False):
        return _singular_func(self, singular, have_ring)

    def _singular_init_func(self, singular=singular, have_ring=False):
        return _singular_init_func(self, singular, have_ring)


def _singular_func(self, singular=singular, have_ring=False):
    """
    Return Singular polynomial matching this polynomial.

    INPUT:

    - ``singular`` - Singular instance to use.
    - ``have_ring`` - if True we will not attempt to set this element's ring as
      the current Singular ring. This is useful to speed up a batch of
      ``f._singular_()`` calls. However, it's dangerous as it might lead to wrong
      results if another ring is ``singular.current_ring()``. (Default: False)

    EXAMPLES::

        sage: P.<a,b> = PolynomialRing(GF(7), 2)
        sage: f = (a^3 + 2*b^2*a)^7; f
        a^21 + 2*a^7*b^14
        sage: h = f._singular_(); h
        a^21+2*a^7*b^14
        sage: P(h)
        a^21 + 2*a^7*b^14
        sage: P(h^20) == f^20
        True

        sage: R.<x> = PolynomialRing(GF(7))
        sage: f = (x^3 + 2*x^2*x)^7
        sage: f
        3*x^21
        sage: h = f._singular_(); h
        3*x^21
        sage: R(h)
        3*x^21
        sage: R(h^20) == f^20
        True
    """
    if not have_ring:
        self.parent()._singular_(singular).set_ring()  # this is expensive

    try:
        self.__singular._check_valid()
        if self.__singular.parent() is singular:
            return self.__singular
    except (AttributeError, ValueError):
        pass
#    return self._singular_init_(singular, have_ring=have_ring)
    return _singular_init_func(self, singular, have_ring=have_ring)

def _singular_init_func(self, singular=singular, have_ring=False):
    """
    Return corresponding Singular polynomial but enforce that a new
    instance is created in the Singular interpreter.

    Use ``self._singular_()`` instead.
    """
    if not have_ring:
        self.parent()._singular_(singular).set_ring()  # this is expensive

    self.__singular = singular(str(self))

    return self.__singular<|MERGE_RESOLUTION|>--- conflicted
+++ resolved
@@ -171,7 +171,7 @@
 
             return singular(f"std(ideal({base_ring.__minpoly}))", type='qring'), None
 
-    elif isinstance(base_ring, sage.rings.function_field.function_field.RationalFunctionField) \
+    elif isinstance(base_ring, RationalFunctionField) \
             and base_ring.constant_field().is_prime_field():
         gen = str(base_ring.gen())
         return make_ring(f"({base_ring.characteristic()},{gen})"), None
@@ -378,103 +378,7 @@
             _vars = str(self.gens())
             order = self.term_order().singular_str()
 
-<<<<<<< HEAD
-        base_ring = self.base_ring()
-
-        if isinstance(base_ring, sage.rings.abc.RealField):
-            # singular converts to bits from base_10 in mpr_complex.cc by:
-            #  size_t bits = 1 + (size_t) ((float)digits * 3.5);
-            precision = base_ring.precision()
-            digits = sage.arith.all.integer_ceil((2*precision - 2)/7.0)
-            self.__singular = singular.ring("(real,%d,0)"%digits, _vars, order=order, check=False)
-
-        elif isinstance(base_ring, sage.rings.abc.ComplexField):
-            # singular converts to bits from base_10 in mpr_complex.cc by:
-            #  size_t bits = 1 + (size_t) ((float)digits * 3.5);
-            precision = base_ring.precision()
-            digits = sage.arith.all.integer_ceil((2*precision - 2)/7.0)
-            self.__singular = singular.ring("(complex,%d,0,I)"%digits, _vars,  order=order, check=False)
-
-        elif isinstance(base_ring, sage.rings.abc.RealDoubleField):
-            # singular converts to bits from base_10 in mpr_complex.cc by:
-            #  size_t bits = 1 + (size_t) ((float)digits * 3.5);
-            self.__singular = singular.ring("(real,15,0)", _vars, order=order, check=False)
-
-        elif isinstance(base_ring, sage.rings.abc.ComplexDoubleField):
-            # singular converts to bits from base_10 in mpr_complex.cc by:
-            #  size_t bits = 1 + (size_t) ((float)digits * 3.5);
-            self.__singular = singular.ring("(complex,15,0,I)", _vars,  order=order, check=False)
-
-        elif base_ring.is_prime_field():
-            self.__singular = singular.ring(self.characteristic(), _vars, order=order, check=False)
-
-        elif sage.rings.finite_rings.finite_field_constructor.is_FiniteField(base_ring):
-            # not the prime field!
-            gen = str(base_ring.gen())
-            r = singular.ring( "(%s,%s)"%(self.characteristic(),gen), _vars, order=order, check=False)
-
-            self.__minpoly = (str(base_ring.modulus()).replace("x",gen)).replace(" ","")
-            if  singular.eval('minpoly') != "(" + self.__minpoly + ")":
-                singular.eval("minpoly=%s"%(self.__minpoly) )
-                self.__minpoly = singular.eval('minpoly')[1:-1]
-
-            self.__singular = r
-
-        elif number_field.number_field_base.is_NumberField(base_ring) and base_ring.is_absolute():
-            # not the rationals!
-            gen = str(base_ring.gen())
-            poly=base_ring.polynomial()
-            poly_gen=str(poly.parent().gen())
-            poly_str=str(poly).replace(poly_gen,gen)
-            r = singular.ring( "(%s,%s)"%(self.characteristic(),gen), _vars, order=order, check=False)
-            self.__minpoly = (poly_str).replace(" ","")
-            if  singular.eval('minpoly') != "(" + self.__minpoly + ")":
-                singular.eval("minpoly=%s" % (self.__minpoly) )
-                self.__minpoly = singular.eval('minpoly')[1:-1]
-
-            self.__singular = r
-
-        elif sage.rings.fraction_field.is_FractionField(base_ring) and (base_ring.base_ring() is ZZ or base_ring.base_ring().is_prime_field() or is_FiniteField(base_ring.base_ring())):
-            if base_ring.ngens() == 1:
-                gens = str(base_ring.gen())
-            else:
-                gens = str(base_ring.gens())
-
-            if not (not base_ring.base_ring().is_prime_field() and is_FiniteField(base_ring.base_ring())) :
-                self.__singular = singular.ring( "(%s,%s)"%(base_ring.characteristic(),gens), _vars, order=order, check=False)
-            else:
-                ext_gen = str(base_ring.base_ring().gen())
-                _vars = '(' + ext_gen + ', ' + _vars[1:]
-
-                R = self.__singular = singular.ring( "(%s,%s)"%(base_ring.characteristic(),gens), _vars, order=order, check=False)
-
-                self.base_ring().__minpoly = (str(base_ring.base_ring().modulus()).replace("x",ext_gen)).replace(" ","")
-                singular.eval('setring '+R._name)
-
-                from sage.misc.stopgap import stopgap
-                stopgap("Denominators of fraction field elements are sometimes dropped without warning.", 17696)
-
-                self.__singular = singular("std(ideal(%s))"%(self.base_ring().__minpoly),type='qring')
-
-        elif isinstance(base_ring, RationalFunctionField) and base_ring.constant_field().is_prime_field():
-            gen = str(base_ring.gen())
-            self.__singular = singular.ring( "(%s,%s)"%(base_ring.characteristic(),gen), _vars, order=order, check=False)
-
-        elif isinstance(base_ring, sage.rings.abc.IntegerModRing):
-            ch = base_ring.characteristic()
-            if ch.is_power_of(2):
-                exp = ch.nbits() -1
-                self.__singular = singular.ring("(integer,2,%d)"%(exp,), _vars, order=order, check=False)
-            else:
-                self.__singular = singular.ring("(integer,%d)"%(ch,), _vars, order=order, check=False)
-
-        elif base_ring is ZZ:
-            self.__singular = singular.ring("(integer)", _vars, order=order, check=False)
-        else:
-            raise TypeError("no conversion to a Singular ring defined")
-=======
         self.__singular, self.__minpoly = _do_singular_init_(singular, self.base_ring(), self.characteristic(), _vars, order)
->>>>>>> 57fd20c3
 
         return self.__singular
 
