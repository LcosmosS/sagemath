"""
Ring homomorphisms from a polynomial ring to another ring

This module currently implements the canonical ring homomorphism from
`A[x]` to `B[x]` induced by a ring homomorphism from `A` to `B`.

.. TODO::

    Implement homomorphisms from `A[x]` to an arbitrary ring `R`,
    given by a ring homomorphism from `A` to `R` and the image of `x`
    in `R`.

AUTHORS:

- Peter Bruin (March 2014): initial version

"""

from sage.rings.morphism cimport RingHomomorphism_from_base
from sage.structure.element cimport Element

cdef class PolynomialRingHomomorphism_from_base(RingHomomorphism_from_base):
    """
    The canonical ring homomorphism from `R[x]` to `S[x]` induced by a
    ring homomorphism from `R` to `S`.

    EXAMPLES::

        sage: QQ['x'].coerce_map_from(ZZ['x'])
        Ring morphism:
          From: Univariate Polynomial Ring in x over Integer Ring
          To:   Univariate Polynomial Ring in x over Rational Field
          Defn: Induced from base ring by
                Natural morphism:
                  From: Integer Ring
                  To:   Rational Field

    """
    cpdef Element _call_(self, x):
        """
        Evaluate the homomorphism ``self`` at ``x``.

        TESTS::

            sage: from sage.rings.polynomial.polynomial_ring_homomorphism import PolynomialRingHomomorphism_from_base
            sage: R.<x> = ZZ[]
            sage: S = QQ['x']
            sage: f = ZZ.hom(QQ)
            sage: F = PolynomialRingHomomorphism_from_base(R.Hom(S), f)
            sage: F(2*x)
            2*x

            sage: A = PolynomialRing(QQ, 'x', sparse=True)
            sage: B = PolynomialRing(RR, 'x', sparse=True)
            sage: g = QQ.hom(RR)
            sage: G = PolynomialRingHomomorphism_from_base(A.Hom(B), g)
            sage: G(A.gen()^1000000)
            1.0...*x^1000000

        """
        P = self.codomain()
        f = self.underlying_map()
        if P.is_sparse():
            return P({a: f(b) for a, b in x.dict().iteritems()})
        else:
            return P([f(b) for b in x])

    cpdef Element _call_with_args(self, x, args=(), kwds={}):
        """
        Evaluate ``self`` at ``x`` with additional (keyword) arguments.

        TESTS::

            sage: from sage.rings.polynomial.polynomial_ring_homomorphism import PolynomialRingHomomorphism_from_base
            sage: R.<x> = ZZ[]
            sage: S = GF(5)['x']
            sage: f = ZZ.hom(GF(5))
            sage: F = PolynomialRingHomomorphism_from_base(R.Hom(S), f)
            sage: F(2 * x, check=True)
            2*x

<<<<<<< HEAD
            sage: k = GF(49, 'z')                                                       # needs sage.rings.finite_rings
            sage: A = PolynomialRing(GF(7), 'x', sparse=True)
            sage: B = PolynomialRing(k, 'x', sparse=True)                               # needs sage.rings.finite_rings
            sage: g = GF(7).hom(k)                                                      # needs sage.rings.finite_rings
            sage: G = PolynomialRingHomomorphism_from_base(A.Hom(B), g)                 # needs sage.rings.finite_rings
            sage: G(A.gen()^1000000, True, construct=False)                             # needs sage.rings.finite_rings
=======
            sage: # needs sage.rings.finite_rings
            sage: k = GF(49, 'z')
            sage: A = PolynomialRing(GF(7), 'x', sparse=True)
            sage: B = PolynomialRing(k, 'x', sparse=True)
            sage: g = GF(7).hom(k)
            sage: G = PolynomialRingHomomorphism_from_base(A.Hom(B), g)
            sage: G(A.gen()^1000000, True, construct=False)
>>>>>>> fafd930c
            x^1000000

        """
        P = self.codomain()
        f = self.underlying_map()
        if P.is_sparse():
            return P({a: f(b) for a, b in x.dict().iteritems()}, *args, **kwds)
        else:
            return P([f(b) for b in x], *args, **kwds)

    def is_injective(self):
        r"""
        Return whether this morphism is injective.

        EXAMPLES::

            sage: R.<x> = ZZ[]
            sage: S.<x> = QQ[]
            sage: R.hom(S).is_injective()
            True

        """
        return self.underlying_map().is_injective()

    def is_surjective(self):
        r"""
        Return whether this morphism is surjective.

        EXAMPLES::

            sage: R.<x> = ZZ[]
            sage: S.<x> = Zmod(2)[]
            sage: R.hom(S).is_surjective()
            True

        """
        return self.underlying_map().is_surjective()<|MERGE_RESOLUTION|>--- conflicted
+++ resolved
@@ -79,14 +79,6 @@
             sage: F(2 * x, check=True)
             2*x
 
-<<<<<<< HEAD
-            sage: k = GF(49, 'z')                                                       # needs sage.rings.finite_rings
-            sage: A = PolynomialRing(GF(7), 'x', sparse=True)
-            sage: B = PolynomialRing(k, 'x', sparse=True)                               # needs sage.rings.finite_rings
-            sage: g = GF(7).hom(k)                                                      # needs sage.rings.finite_rings
-            sage: G = PolynomialRingHomomorphism_from_base(A.Hom(B), g)                 # needs sage.rings.finite_rings
-            sage: G(A.gen()^1000000, True, construct=False)                             # needs sage.rings.finite_rings
-=======
             sage: # needs sage.rings.finite_rings
             sage: k = GF(49, 'z')
             sage: A = PolynomialRing(GF(7), 'x', sparse=True)
@@ -94,7 +86,6 @@
             sage: g = GF(7).hom(k)
             sage: G = PolynomialRingHomomorphism_from_base(A.Hom(B), g)
             sage: G(A.gen()^1000000, True, construct=False)
->>>>>>> fafd930c
             x^1000000
 
         """
