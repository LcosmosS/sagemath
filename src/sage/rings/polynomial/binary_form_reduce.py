r"""
Helper functions for reduction of binary forms.

The algorithm for reducing is from Stoll and Cremona's "On the Reduction Theory of
Binary Forms" [CS2003]_. This takes a two variable homogeneous polynomial and finds a
reduced form. This is an `SL(2,\ZZ)`-equivalent binary form whose covariant in
the upper half plane is in the fundamental domain. Further, the algorithm
from Hutz and Stoll [HS2018]_ allows the form to be further minimized so that
the coefficients have either smallest height or smallest `L_2` norm.

AUTHORS:

- Rebecca Lauren Miller -- initial version of reduction as part of GSOC 2016

- Ben Hutz (2018-7) -- improvements to reduce and implement smallest coefficient model
"""

# ****************************************************************************
#       Copyright (C) 2018 Benjamin Hutz <bn4941#gmail.com>
#
# This program is free software: you can redistribute it and/or modify
# it under the terms of the GNU General Public License as published by
# the Free Software Foundation, either version 2 of the License, or
# (at your option) any later version.
#                  https://www.gnu.org/licenses/
# ****************************************************************************

<<<<<<< HEAD
from sage.misc.lazy_import import lazy_import
lazy_import("sage.calculus.functions", "jacobian")
lazy_import("sage.functions.hyperbolic", ["cosh", "sinh"])
lazy_import("sage.functions.log", "exp")
=======
>>>>>>> 8ab839e7
from sage.matrix.constructor import matrix
from sage.misc.lazy_import import lazy_import
from sage.misc.misc_c import prod
from sage.modules.free_module_element import vector
from sage.rings.cc import CC
from sage.rings.complex_mpfr import ComplexField
from sage.rings.complex_interval_field import ComplexIntervalField
from sage.rings.integer_ring import ZZ
from sage.rings.laurent_series_ring import LaurentSeriesRing
from sage.rings.polynomial.polynomial_ring_constructor import PolynomialRing
from sage.rings.rational_field import QQ
from sage.rings.real_mpfr import RealField

lazy_import("sage.calculus.functions", "jacobian")
lazy_import("sage.functions.hyperbolic", ["cosh", "sinh"])
lazy_import("sage.functions.log", "exp")


def covariant_z0(F, z0_cov=False, prec=53, emb=None, error_limit=0.000001):
    r"""
    Return the covariant and Julia invariant from Cremona-Stoll [CS2003]_.

    In [CS2003]_ and [HS2018]_ the Julia invariant is denoted as `\Theta(F)`
    or `R(F, z(F))`. Note that you may get faster convergence if you first move
    `z_0(F)` to the fundamental domain before computing the true covariant

    INPUT:

    - ``F`` -- binary form of degree at least 3 with no multiple roots

    - ``z0_cov`` -- boolean, compute only the `z_0` invariant. Otherwise, solve
      the minimization problem

    - ``prec`` -- positive integer. precision to use in CC

    - ``emb`` -- embedding into CC

    - ``error_limit`` -- sets the error tolerance (default:0.000001)


    OUTPUT: a complex number, a real number

    EXAMPLES::

        sage: from sage.rings.polynomial.binary_form_reduce import covariant_z0
        sage: R.<x,y> = QQ[]
        sage: F = 19*x^8 - 262*x^7*y + 1507*x^6*y^2 - 4784*x^5*y^3 + 9202*x^4*y^4\
        ....: - 10962*x^3*y^5 + 7844*x^2*y^6 - 3040*x*y^7 + 475*y^8
        sage: covariant_z0(F, prec=80, z0_cov=True)
        (1.3832330115323681438175 + 0.31233552177413614978744*I,
         3358.4074848663492819259)
        sage: F = -x^8 + 6*x^7*y - 7*x^6*y^2 - 12*x^5*y^3 + 27*x^4*y^4\
        ....: - 4*x^3*y^5 - 19*x^2*y^6 + 10*x*y^7 - 5*y^8
        sage: covariant_z0(F, prec=80)
        (0.64189877107807122203369 + 1.1852516565091601348355*I,
         3134.5148284344627168275)

    ::

        sage: R.<x,y> = QQ[]
        sage: covariant_z0(x^3 + 2*x^2*y - 3*x*y^2, z0_cov=True)[0]
        0.230769230769231 + 0.799408065031789*I
        sage: -1/covariant_z0(-y^3 + 2*y^2*x + 3*y*x^2, z0_cov=True)[0]
        0.230769230769231 + 0.799408065031789*I

    ::

        sage: R.<x,y> = QQ[]
        sage: covariant_z0(2*x^2*y - 3*x*y^2, z0_cov=True)[0]
        0.750000000000000 + 1.29903810567666*I
        sage: -1/covariant_z0(-x^3 - x^2*y + 2*x*y^2, z0_cov=True)[0] + 1
        0.750000000000000 + 1.29903810567666*I

    ::

        sage: R.<x,y> = QQ[]
        sage: covariant_z0(x^2*y - x*y^2, prec=100) # tol 1e-28
         (0.50000000000000000000000000003 + 0.86602540378443864676372317076*I,
         1.5396007178390020386910634147)

    TESTS::

        sage: R.<x,y>=QQ[]
        sage: covariant_z0(x^2 + 24*x*y + y^2)
        Traceback (most recent call last):
        ...
        ValueError: must be at least degree 3
        sage: covariant_z0((x+y)^3, z0_cov=True)
        Traceback (most recent call last):
        ...
        ValueError: cannot have multiple roots for z0 invariant
        sage: covariant_z0(x^3 + 3*x*y + y)
        Traceback (most recent call last):
        ...
        TypeError: must be a binary form
        sage: covariant_z0(-2*x^2*y^3 + 3*x*y^4 + 127*y^5)
        Traceback (most recent call last):
        ...
        ValueError: cannot have a root with multiplicity >= 5/2
        sage: covariant_z0((x^2+2*y^2)^2)
        Traceback (most recent call last):
        ...
        ValueError: must have at least 3 distinct roots
    """
    R = F.parent()
    d = ZZ(F.degree())
    if R.ngens() != 2 or any(sum(t) != d for t in F.exponents()):
        raise TypeError('must be a binary form')
    if d < 3:
        raise ValueError('must be at least degree 3')

    f = F.subs({R.gen(1): 1}).univariate_polynomial()
    if f.degree() < d:
        # we have a root at infinity
        if f.constant_coefficient() != 0:
            # invert so we find all roots!
            mat = matrix(ZZ, 2, 2, [0, -1, 1, 0])
        else:
            t = 0
            while f(t) == 0:
                t += 1
            mat = matrix(ZZ, 2, 2, [t, -1, 1, 0])
    else:
        mat = matrix(ZZ, 2, 2, [1, 0, 0, 1])
    f = F(list(mat * vector(R.gens()))).subs({R.gen(1): 1}).univariate_polynomial()
    # now we have a single variable polynomial with all the roots of F
    K = ComplexField(prec=prec)
    if f.base_ring() != K:
        if emb is None:
            f = f.change_ring(K)
        else:
            f = f.change_ring(emb)
    roots = f.roots()
    if max(ex for _, ex in roots) > 1 or f.degree() < d - 1:
        if z0_cov:
            raise ValueError('cannot have multiple roots for z0 invariant')
        else:
            # just need a starting point for Newton's method
            f = f.lc() * prod(p for p, ex in f.factor())  # removes multiple roots
            if f.degree() < 3:
                raise ValueError('must have at least 3 distinct roots')
            roots = f.roots()
    roots = [p for p, _ in roots]

    # finding quadratic Q_0, gives us our covariant, z_0
    dF = f.derivative()
    n = ZZ(f.degree())
    PR = PolynomialRing(K, 'x,y')
    x, y = PR.gens()
    # finds Stoll and Cremona's Q_0
    q = sum([(1/(dF(r).abs()**(2/(n-2)))) * ((x-(r*y)) * (x-(r.conjugate()*y)))
             for r in roots])
    # this is Q_0 , always positive def as long as F has distinct roots
    A = q.monomial_coefficient(x**2)
    B = q.monomial_coefficient(x * y)
    C = q.monomial_coefficient(y**2)
    # need positive root
    try:
        z = ((-B + ((B**2)-(4*A*C)).sqrt()) / (2 * A))
    except ValueError:
        raise ValueError("not enough precision")
    if z.imag() < 0:
        z = (-B - ((B**2)-(4*A*C)).sqrt()) / (2 * A)

    if z0_cov:
        FM = f  # for Julia's invariant
    else:
        # solve the minimization problem for 'true' covariant
        CF = ComplexIntervalField(prec=prec)  # keeps trac of our precision error
        z = CF(z)
        FM = F(list(mat * vector(R.gens()))).subs({R.gen(1): 1}).univariate_polynomial()
        from sage.rings.polynomial.complex_roots import complex_roots
        L1 = complex_roots(FM, min_prec=prec)
        L = []
        # making sure multiplicity isn't too large using convergence conditions in paper
        for p, e in L1:
            if e >= d / 2:
                raise ValueError('cannot have a root with multiplicity >= %s/2' % d)
            L.extend(p for _ in range(e))
        RCF = PolynomialRing(CF, 'u,t')
        a = RCF.zero()
        c = RCF.zero()
        u, t = RCF.gens()
        for l in L:
            denom = ((t - l) * (t - l.conjugate()) + u**2)
            a += u**2 / denom
            c += (t - l.real()) / denom
        # Newton's Method, to find solutions. Error bound is less than diameter of our z
        err = z.diameter()
        zz = z.diameter()
        g1 = a.numerator() - d / 2 * a.denominator()
        g2 = c.numerator()
        G = vector([g1, g2])
        J = jacobian(G, [u, t])
        v0 = vector([z.imag(), z.real()])  # z0 as starting point
        # finds our correct z
        while err <= zz:
            NJ = J.subs({u: v0[0], t: v0[1]})
            NJinv = NJ.inverse()
            # inverse for CIF matrix seems to return fractions not CIF elements, fix them
            if NJinv.base_ring() != CF:
                NJinv = matrix(CF, 2, 2, [CF(zw.numerator() / zw.denominator())
                                          for zw in NJinv.list()])
            w = z
            v0 = v0 - NJinv*G.subs({u: v0[0], t: v0[1]})
            z = v0[1].constant_coefficient() + v0[0].constant_coefficient()*CF.gen(0)
            err = z.diameter() # precision
            zz = (w - z).abs().lower() # difference in w and z
        else:
            # despite there is no break, this happens
            if err > error_limit or err.is_NaN():
                raise ValueError("accuracy of Newton's root not within tolerance(%s > %s), increase precision" % (err, error_limit))
        if z.imag().upper() <= z.diameter():
            raise ArithmeticError("Newton's method converged to z not in the upper half plane")
        z = z.center()

    # Julia's invariant
    if FM.base_ring() != ComplexField(prec=prec):
        FM = FM.change_ring(ComplexField(prec=prec))
    tF = z.real()
    uF = z.imag()
    th = FM.lc().abs()**2
    for r, ex in FM.roots():
        for _ in range(ex):
            th = th * ((((r-tF).abs())**2 + uF**2)/uF)

    # undo shift and invert (if needed)
    # since F \cdot m ~ m^(-1)\cdot z
    # we apply m to z to undo m acting on F
    l = mat * vector([z, 1])
    return l[0] / l[1], th


# // compute inverse of eps_F
# from Michael Stoll
def epsinv(F, target, prec=53, target_tol=0.001, z=None, emb=None):
    """
    Compute a bound on the hyperbolic distance.

    The true minimum will be within the computed bound.
    It is computed as the inverse of epsilon_F from [HS2018]_.

    INPUT:

    - ``F`` -- binary form of degree at least 3 with no multiple roots

    - ``target`` --  positive real number. The value we want to attain, i.e.,
      the value we are taking the inverse of

    - ``prec`` -- positive integer. precision to use in CC

    - ``target_tol`` -- positive real number. The tolerance with which we
      attain the target value.

    - ``z`` -- complex number. ``z_0`` covariant for F.

    - ``emb`` -- embedding into CC

    OUTPUT: a real number delta satisfying  target + target_tol > eps_F(delta) > target.

    EXAMPLES::

        sage: from sage.rings.polynomial.binary_form_reduce import epsinv
        sage: R.<x,y> = QQ[]
        sage: epsinv(-2*x^3 + 2*x^2*y + 3*x*y^2 + 127*y^3, 31.5022020249597) # tol 1e-12
        4.02520895942207
    """
    def RQ(delta):
        # this is the quotient R(F_0,z)/R(F_0,z(F)) for a generic z
        # at distance delta from j. See Lemma 4.2 in [HS2018].
        cd = cosh(delta).n(prec=prec)
        sd = sinh(delta).n(prec=prec)
        return prod([cd + (cost * phi[0] + sint * phi[1]) * sd for phi in phis])

    def epsF(delta):
        pol = RQ(delta)  # get R quotient in terms of z
        S = PolynomialRing(C, 'v')
        g = S([(i - d) * pol[i - d] for i in range(2 * d + 1)])  # take derivative
        drts = [e for e in g.roots(ring=C, multiplicities=False)
                if (e.norm() - 1).abs() < 0.1]
        # find min
        return min([pol(r / r.abs()).real() for r in drts])

    C = ComplexField(prec=prec)
    R = F.parent()
    d = F.degree()
    if z is None:
        z, th = covariant_z0(F, prec=prec, emb=emb)
    else:  # need to do our own input checking
        if R.ngens() != 2 or any(sum(t) != d for t in F.exponents()):
            raise TypeError('must be a binary form')
        if d < 3:
            raise ValueError('must be at least degree 3')

    f = F.subs({R.gen(1): 1}).univariate_polynomial()
    # now we have a single variable polynomial
    if (max(ex for p, ex in f.roots(ring=C)) >= QQ(d)/2 or
            f.degree() < QQ(d)/2):
        raise ValueError('cannot have root with multiplicity >= deg(F)/2')

    R = RealField(prec=prec)
    PR = PolynomialRing(R, 't')
    t = PR.gen(0)
    # compute phi_1, ..., phi_k
    # first find F_0 and its roots
    # this change of variables on f moves z(f) to j, i.e. produces F_0
    rts = f(z.imag()*t + z.real()).roots(ring=C)
    phis = []  # stereographic projection of roots
    for r, e in rts:
        phis.extend([[2*r.real()/(r.norm()+1), (r.norm()-1)/(r.norm()+1)]])
    if d != f.degree():  # include roots at infinity
        phis.extend([(d - f.degree()) * [0, 1]])

    # for writing RQ in terms of generic z to minimize
    LC = LaurentSeriesRing(C, 'u', default_prec=2 * d + 2)
    u = LC.gen(0)
    cost = (u + u**(-1)) / 2
    sint = (u - u**(-1)) / (2 * C.gen(0))

    # first find an interval containing the desired value
    # then use regula falsi on log eps_F
    # d -> delta value in interval [0,1]
    # v in value in interval [1,epsF(1)]
    dl = R(0.0)
    vl = R(1.0)
    du = R(1.0)
    vu = epsF(du)
    while vu < target:
        # compute the next value of epsF for delta = 2*delta
        dl = du
        vl = vu
        du *= 2
        vu = epsF(du)
    # now dl < delta <= du
    logt = target.log()
    l2 = (vu.log() - logt).n(prec=prec)
    l1 = (vl.log() - logt).n(prec=prec)
    dn = (dl*l2 - du*l1)/(l2 - l1)
    vn = epsF(dn)
    dl = du
    vl = vu
    du = dn
    vu = vn
    while (du - dl).abs() >= target_tol or max(vl, vu) < target:
        l2 = (vu.log() - logt).n(prec=prec)
        l1 = (vl.log() - logt).n(prec=prec)
        dn = (dl * l2 - du * l1) / (l2 - l1)
        vn = epsF(dn)
        dl = du
        vl = vu
        du = dn
        vu = vn
    return max(dl, du)


def get_bound_poly(F, prec=53, norm_type='norm', emb=None):
    """
    The hyperbolic distance from `j` which must contain the smallest poly.

    This defines the maximum possible distance from `j` to the `z_0` covariant
    in the hyperbolic 3-space for which the associated `F` could have smaller
    coefficients.

    INPUT:

    - ``F`` -- binary form of degree at least 3 with no multiple roots

    - ``prec`` -- positive integer. precision to use in CC

    - ``norm_type`` -- string, either norm or height

    - ``emb`` -- embedding into CC

    OUTPUT: a positive real number

    EXAMPLES::

        sage: from sage.rings.polynomial.binary_form_reduce import get_bound_poly
        sage: R.<x,y> = QQ[]
        sage: F = -2*x^3 + 2*x^2*y + 3*x*y^2 + 127*y^3
        sage: get_bound_poly(F) # tol 1e-12
        28.0049336543295
        sage: get_bound_poly(F, norm_type='height') # tol 1e-11
        111.890642019092
    """
    if F.base_ring() != ComplexField(prec=prec):
        if emb is None:
            compF = F.change_ring(ComplexField(prec=prec))
        else:
            compF = F.change_ring(emb)
    else:
        compF = F
    n = F.degree()
    assert (n > 2), "degree 2 polynomial"

    z0F, thetaF = covariant_z0(compF, prec=prec, emb=emb)
    if norm_type == 'norm':
        # euclidean norm squared
        normF = (sum([abs(i)**2 for i in compF.coefficients()]))
        target = (2**(n - 1)) * normF / thetaF
    elif norm_type == 'height':
        hF = exp(max([c.global_height(prec=prec) for c in F.coefficients()]))  # height
        target = (2**(n - 1)) * (n + 1) * (hF**2) / thetaF
    else:
        raise ValueError('type must be norm or height')
    return cosh(epsinv(F, target, prec=prec))


def smallest_poly(F, prec=53, norm_type='norm', emb=None):
    r"""
    Determine the poly with smallest coefficients in `SL(2,\Z)` orbit of ``F``

    Smallest can be in the sense of `L_2` norm or height.
    The method is the algorithm in Hutz-Stoll [HS2018]_.

    ``F`` needs to be a binary form with no multiple roots of degree
    at least 3. It should already be reduced in the sense of
    Cremona-Stoll [CS2003]_.

    INPUT:

    - ``F`` -- binary form of degree at least 3 with no multiple roots

    - ``norm_type`` -- string; ``norm`` or ``height`` controlling what ``smallest``
      means for the coefficients.

    OUTPUT: pair [poly, matrix]

    EXAMPLES::

        sage: from sage.rings.polynomial.binary_form_reduce import smallest_poly
        sage: R.<x,y> = QQ[]
        sage: F = -x^8 + 6*x^7*y - 7*x^6*y^2 - 12*x^5*y^3 + 27*x^4*y^4\
        ....: - 4*x^3*y^5 - 19*x^2*y^6 + 10*x*y^7 - 5*y^8
        sage: smallest_poly(F, prec=100) #long time
        [
        -x^8 - 2*x^7*y + 7*x^6*y^2 + 16*x^5*y^3 + 2*x^4*y^4 - 2*x^3*y^5 + 4*x^2*y^6 - 5*y^8,
        <BLANKLINE>
        [1 1]
        [0 1]
        ]

    ::

        sage: from sage.rings.polynomial.binary_form_reduce import smallest_poly, get_bound_poly
        sage: R.<x,y> = QQ[]
        sage: F = -2*x^3 + 2*x^2*y + 3*x*y^2 + 127*y^3
        sage: smallest_poly(F)
        [
                                               [1 4]
        -2*x^3 - 22*x^2*y - 77*x*y^2 + 43*y^3, [0 1]
        ]
        sage: F0, M = smallest_poly(F, norm_type='height')
        sage: F0, M  # random
        (
                                                [5 4]
        -58*x^3 - 47*x^2*y + 52*x*y^2 + 43*y^3, [1 1]
        )
        sage: M in SL2Z, F0 == R.hom(M * vector([x, y]))(F)
        (True, True)
        sage: get_bound_poly(F0, norm_type='height')  # tol 1e-12
        23.3402702199809

    An example with a multiple root::

        sage: R.<x,y> = QQ[]
        sage: F = -16*x^7 - 114*x^6*y - 345*x^5*y^2 - 599*x^4*y^3 - 666*x^3*y^4\
        ....: - 481*x^2*y^5 - 207*x*y^6 - 40*y^7
        sage: F.reduced_form()
        (
                                                              [-1 -1]
        -x^5*y^2 - 24*x^3*y^4 - 3*x^2*y^5 - 2*x*y^6 + 16*y^7, [ 1  0]
        )
    """
    def insert_item(pts, item, index):
        # binary insertion to maintain list of points left to consider
        N = len(pts)
        if N == 0:
            return [item]
        elif N == 1:
            if item[index] > pts[0][index]:
                pts.insert(0, item)
            else:
                pts.append(item)
            return pts
        else:  # binary insertion
            left = 1
            right = N
            mid = (left + right) // 2  # these are ints so this is .floor()
            if item[index] > pts[mid][index]:  # item goes into first half
                return insert_item(pts[:mid], item, index) + pts[mid:N]
            else:  # item goes into second half
                return pts[:mid] + insert_item(pts[mid:N], item, index)

    def coshdelta(z):
        # The cosh of the hyperbolic distance from z = t+uj to j
        return (z.norm() + 1)/(2*z.imag())  # reduce in the sense of Cremona-Stoll
    G = F
    MG = matrix(ZZ, 2, 2, [1, 0, 0, 1])
    x, y = G.parent().gens()
    if norm_type == 'norm':
        current_size = sum([abs(i)**2 for i in G.coefficients()])  # euclidean norm squared
    elif norm_type == 'height':  # height
        current_size = exp(max([c.global_height(prec=prec) for c in G.coefficients()]))
    else:
        raise ValueError('type must be norm or height')
    v0, th = covariant_z0(G, prec=prec, emb=emb)
    rep = 2 * CC.gen(0)  # representative point in fundamental domain
    from math import isnan
    if isnan(v0.abs()):
        raise ValueError("invalid covariant: %s" % v0)
    R = get_bound_poly(G, prec=prec, norm_type=norm_type)

    # check orbit
    S = matrix(ZZ, 2, 2, [0, -1, 1, 0])
    T = matrix(ZZ, 2, 2, [1, 1, 0, 1])
    TI = matrix(ZZ, 2, 2, [1, -1, 0, 1])

    count = 0
    pts = [[G, v0, rep, MG, coshdelta(v0), 0]]  # label - 0:None, 1:S, 2:T, 3:T^(-1)
    current_min = [G, v0, rep, MG, coshdelta(v0)]
    while pts:
        G, v, rep, M, D, label = pts.pop()
        # apply ST and keep z, Sz
        if D > R:
            break  # all remaining pts are too far away
        # check if it is smaller. If so, we can improve the bound
        count += 1
        if norm_type == 'norm':
            new_size = sum([abs(i)**2 for i in G.coefficients()])  # euclidean norm squared
        else:  # height
            new_size = exp(max([c.global_height(prec=prec) for c in G.coefficients()]))
        if new_size < current_size:
            current_min = [G, v, rep, M, coshdelta(v)]
            current_size = new_size
            R = get_bound_poly(G, norm_type=norm_type, prec=prec, emb=emb)

        # add new points to check
        if label != 1 and min((rep+1).norm(), (rep-1).norm()) >= 1:  # don't undo S
            # the 2nd condition is equivalent to |\Re(-1/rep)| <= 1/2
            # this means that rep can have resulted from an inversion step in
            # the shift-and-invert procedure, so don't invert

            # do inversion
            z = -1 / v
            new_pt = [G.subs({x: -y, y: x}), z, -1/rep, M*S, coshdelta(z), 1]
            pts = insert_item(pts, new_pt, 4)
        if label != 3:  # don't undo TI
            # do right shift
            z = v - 1
            new_pt = [G.subs({x: x + y}), z, rep-1, M*T, coshdelta(z), 2]
            pts = insert_item(pts, new_pt, 4)
        if label != 2:  # don't undo T
            # do left shift
            z = v + 1
            new_pt = [G.subs({x: x - y}), z, rep + 1, M * TI, coshdelta(z), 3]
            pts = insert_item(pts, new_pt, 4)

    return [current_min[0], current_min[3]]<|MERGE_RESOLUTION|>--- conflicted
+++ resolved
@@ -25,13 +25,6 @@
 #                  https://www.gnu.org/licenses/
 # ****************************************************************************
 
-<<<<<<< HEAD
-from sage.misc.lazy_import import lazy_import
-lazy_import("sage.calculus.functions", "jacobian")
-lazy_import("sage.functions.hyperbolic", ["cosh", "sinh"])
-lazy_import("sage.functions.log", "exp")
-=======
->>>>>>> 8ab839e7
 from sage.matrix.constructor import matrix
 from sage.misc.lazy_import import lazy_import
 from sage.misc.misc_c import prod
