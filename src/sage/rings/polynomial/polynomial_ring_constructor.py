r"""
Constructors for polynomial rings

This module provides the function :func:`PolynomialRing`, which constructs
rings of univariate and multivariate polynomials, and implements caching to
prevent the same ring being created in memory multiple times (which is
wasteful and breaks the general assumption in Sage that parents are unique).

There is also a function :func:`BooleanPolynomialRing_constructor`, used for
constructing Boolean polynomial rings, which are not technically polynomial
rings but rather quotients of them (see module
:mod:`sage.rings.polynomial.pbori` for more details).
"""
# ****************************************************************************
#       Copyright (C) 2006 William Stein <wstein@gmail.com>
#
# This program is free software: you can redistribute it and/or modify
# it under the terms of the GNU General Public License as published by
# the Free Software Foundation, either version 2 of the License, or
# (at your option) any later version.
#                  https://www.gnu.org/licenses/
# ****************************************************************************
from sage.structure.category_object import normalize_names
import sage.rings.ring as ring
import sage.rings.padics.padic_base_leaves as padic_base_leaves

import sage.rings.abc
from sage.rings.integer import Integer
from sage.rings.finite_rings.finite_field_base import FiniteField

from sage.misc.cachefunc import weak_cached_function
import sage.misc.weak_dict

from sage.categories.fields import Fields
from sage.categories.commutative_rings import CommutativeRings
from sage.categories.domains import Domains
from sage.categories.complete_discrete_valuation import CompleteDiscreteValuationRings, CompleteDiscreteValuationFields

_CommutativeRings = CommutativeRings()
_Fields = Fields()
_Domains = Domains()
_CompleteDiscreteValuationRings = CompleteDiscreteValuationRings()
_CompleteDiscreteValuationFields = CompleteDiscreteValuationFields()

_cache = sage.misc.weak_dict.WeakValueDictionary()


# The signature for this function is too complicated to express sensibly
# in any other way besides *args and **kwds (in Python 3 or Cython, we
# could probably do better thanks to PEP 3102).
def PolynomialRing(base_ring, *args, **kwds):
    r"""
    Return the globally unique univariate or multivariate polynomial
    ring with given properties and variable name or names.

    There are many ways to specify the variables for the polynomial ring:

    1. ``PolynomialRing(base_ring, name, ...)``
    2. ``PolynomialRing(base_ring, names, ...)``
    3. ``PolynomialRing(base_ring, n, names, ...)``
    4. ``PolynomialRing(base_ring, n, ..., var_array=var_array, ...)``

    The ``...`` at the end of these commands stands for additional
    keywords, like ``sparse`` or ``order``.

    INPUT:

    - ``base_ring`` -- a ring

    - ``n`` -- an integer

    - ``name`` -- a string

    - ``names`` -- a list or tuple of names (strings), or a comma separated string

    - ``var_array`` -- a list or tuple of names, or a comma separated string

    - ``sparse`` -- bool: whether or not elements are sparse. The
      default is a dense representation (``sparse=False``) for
      univariate rings and a sparse representation (``sparse=True``)
      for multivariate rings.

    - ``order`` -- string or
      :class:`~sage.rings.polynomial.term_order.TermOrder` object, e.g.,

      - ``'degrevlex'`` (default) -- degree reverse lexicographic
      - ``'lex'``  -- lexicographic
      - ``'deglex'`` -- degree lexicographic
      - ``TermOrder('deglex',3) + TermOrder('deglex',3)`` -- block ordering

    - ``implementation`` -- string or None; selects an implementation in cases
      where Sage includes multiple choices (currently `\ZZ[x]` can be
      implemented with ``'NTL'`` or ``'FLINT'``; default is ``'FLINT'``).
      For many base rings, the ``"singular"`` implementation is available.
      One can always specify ``implementation="generic"`` for a generic
      Sage implementation which does not use any specialized library.

    .. NOTE::

        If the given implementation does not exist for rings with the given
        number of generators and the given sparsity, then an error results.

    OUTPUT:

    ``PolynomialRing(base_ring, name, sparse=False)`` returns a univariate
    polynomial ring; also, PolynomialRing(base_ring, names, sparse=False)
    yields a univariate polynomial ring, if names is a list or tuple
    providing exactly one name. All other input formats return a
    multivariate polynomial ring.

    UNIQUENESS and IMMUTABILITY: In Sage there is exactly one
    single-variate polynomial ring over each base ring in each choice
    of variable, sparseness, and implementation.  There is also exactly
    one multivariate polynomial ring over each base ring for each
    choice of names of variables and term order.  The names of the
    generators can only be temporarily changed after the ring has been
    created.  Do this using the localvars context:

    EXAMPLES:

    **1. PolynomialRing(base_ring, name, ...)**

    ::

        sage: PolynomialRing(QQ, 'w')
        Univariate Polynomial Ring in w over Rational Field
        sage: PolynomialRing(QQ, name='w')
        Univariate Polynomial Ring in w over Rational Field

    Use the diamond brackets notation to make the variable
    ready for use after you define the ring::

        sage: R.<w> = PolynomialRing(QQ)
        sage: (1 + w)^3
        w^3 + 3*w^2 + 3*w + 1

    You must specify a name::

        sage: PolynomialRing(QQ)
        Traceback (most recent call last):
        ...
        TypeError: you must specify the names of the variables

        sage: R.<abc> = PolynomialRing(QQ, sparse=True); R
        Sparse Univariate Polynomial Ring in abc over Rational Field

        sage: R.<w> = PolynomialRing(PolynomialRing(GF(7),'k')); R
        Univariate Polynomial Ring in w over Univariate Polynomial Ring in k over Finite Field of size 7

    The square bracket notation::

        sage: R.<y> = QQ['y']; R
        Univariate Polynomial Ring in y over Rational Field
        sage: y^2 + y
        y^2 + y

    In fact, since the diamond brackets on the left determine the
    variable name, you can omit the variable from the square brackets::

        sage: R.<zz> = QQ[]; R
        Univariate Polynomial Ring in zz over Rational Field
        sage: (zz + 1)^2
        zz^2 + 2*zz + 1

    This is exactly the same ring as what PolynomialRing returns::

        sage: R is PolynomialRing(QQ,'zz')
        True

    However, rings with different variables are different::

        sage: QQ['x'] == QQ['y']
        False

    Sage has two implementations of univariate polynomials over the
    integers, one based on NTL and one based on FLINT.  The default
    is FLINT. Note that FLINT uses a "more dense" representation for
    its polynomials than NTL, so in particular, creating a polynomial
    like 2^1000000 * x^1000000 in FLINT may be unwise.
    ::

        sage: ZxNTL = PolynomialRing(ZZ, 'x', implementation='NTL'); ZxNTL
        Univariate Polynomial Ring in x over Integer Ring (using NTL)
        sage: ZxFLINT = PolynomialRing(ZZ, 'x', implementation='FLINT'); ZxFLINT
        Univariate Polynomial Ring in x over Integer Ring
        sage: ZxFLINT is ZZ['x']
        True
        sage: ZxFLINT is PolynomialRing(ZZ, 'x')
        True
        sage: xNTL = ZxNTL.gen()
        sage: xFLINT = ZxFLINT.gen()
        sage: xNTL.parent()
        Univariate Polynomial Ring in x over Integer Ring (using NTL)
        sage: xFLINT.parent()
        Univariate Polynomial Ring in x over Integer Ring

    There is a coercion from the non-default to the default
    implementation, so the values can be mixed in a single
    expression::

        sage: (xNTL + xFLINT^2)
        x^2 + x

    The result of such an expression will use the default, i.e.,
    the FLINT implementation::

        sage: (xNTL + xFLINT^2).parent()
        Univariate Polynomial Ring in x over Integer Ring

    The generic implementation uses neither NTL nor FLINT::

        sage: Zx = PolynomialRing(ZZ, 'x', implementation='generic'); Zx
        Univariate Polynomial Ring in x over Integer Ring
        sage: Zx.element_class
        <... 'sage.rings.polynomial.polynomial_element.Polynomial_generic_dense'>

    **2. PolynomialRing(base_ring, names, ...)**

    ::

        sage: R = PolynomialRing(QQ, 'a,b,c'); R
        Multivariate Polynomial Ring in a, b, c over Rational Field

        sage: S = PolynomialRing(QQ, ['a','b','c']); S
        Multivariate Polynomial Ring in a, b, c over Rational Field

        sage: T = PolynomialRing(QQ, ('a','b','c')); T
        Multivariate Polynomial Ring in a, b, c over Rational Field

    All three rings are identical::

        sage: R is S
        True
        sage: S is T
        True

    There is a unique polynomial ring with each term order::

        sage: R = PolynomialRing(QQ, 'x,y,z', order='degrevlex'); R
        Multivariate Polynomial Ring in x, y, z over Rational Field
        sage: S = PolynomialRing(QQ, 'x,y,z', order='invlex'); S
        Multivariate Polynomial Ring in x, y, z over Rational Field
        sage: S is PolynomialRing(QQ, 'x,y,z', order='invlex')
        True
        sage: R == S
        False

    Note that a univariate polynomial ring is returned, if the list
    of names is of length one. If it is of length zero, a multivariate
    polynomial ring with no variables is returned.

    ::

        sage: PolynomialRing(QQ,["x"])
        Univariate Polynomial Ring in x over Rational Field
        sage: PolynomialRing(QQ,[])
        Multivariate Polynomial Ring in no variables over Rational Field

    The Singular implementation always returns a multivariate ring,
    even for 1 variable::

        sage: PolynomialRing(QQ, "x", implementation="singular")
        Multivariate Polynomial Ring in x over Rational Field
        sage: P.<x> = PolynomialRing(QQ, implementation="singular"); P
        Multivariate Polynomial Ring in x over Rational Field

    **3. PolynomialRing(base_ring, n, names, ...)** (where the arguments
    ``n`` and ``names`` may be reversed)

    If you specify a single name as a string and a number of
    variables, then variables labeled with numbers are created.

    ::

        sage: PolynomialRing(QQ, 'x', 10)
        Multivariate Polynomial Ring in x0, x1, x2, x3, x4, x5, x6, x7, x8, x9 over Rational Field

        sage: PolynomialRing(QQ, 2, 'alpha0')
        Multivariate Polynomial Ring in alpha00, alpha01 over Rational Field

        sage: PolynomialRing(GF(7), 'y', 5)
        Multivariate Polynomial Ring in y0, y1, y2, y3, y4 over Finite Field of size 7

        sage: PolynomialRing(QQ, 'y', 3, sparse=True)
        Multivariate Polynomial Ring in y0, y1, y2 over Rational Field

    Note that a multivariate polynomial ring is returned when an
    explicit number is given.

    ::

        sage: PolynomialRing(QQ,"x",1)
        Multivariate Polynomial Ring in x over Rational Field
        sage: PolynomialRing(QQ,"x",0)
        Multivariate Polynomial Ring in no variables over Rational Field

    It is easy in Python to create fairly arbitrary variable names.  For
    example, here is a ring with generators labeled by the primes less
    than 100::

        sage: R = PolynomialRing(ZZ, ['x%s'%p for p in primes(100)]); R
        Multivariate Polynomial Ring in x2, x3, x5, x7, x11, x13, x17, x19, x23, x29, x31, x37, x41, x43, x47, x53, x59, x61, x67, x71, x73, x79, x83, x89, x97 over Integer Ring

    By calling the
    :meth:`~sage.structure.category_object.CategoryObject.inject_variables`
    method, all those variable names are available for interactive use::

        sage: R.inject_variables()
        Defining x2, x3, x5, x7, x11, x13, x17, x19, x23, x29, x31, x37, x41, x43, x47, x53, x59, x61, x67, x71, x73, x79, x83, x89, x97
        sage: (x2 + x41 + x71)^2
        x2^2 + 2*x2*x41 + x41^2 + 2*x2*x71 + 2*x41*x71 + x71^2

    **4. PolynomialRing(base_ring, n, ..., var_array=var_array, ...)**

    This creates an array of variables where each variables begins with an
    entry in ``var_array`` and is indexed from 0 to `n-1`. ::

        sage: PolynomialRing(ZZ, 3, var_array=['x','y'])
        Multivariate Polynomial Ring in x0, y0, x1, y1, x2, y2 over Integer Ring
        sage: PolynomialRing(ZZ, 3, var_array='a,b')
        Multivariate Polynomial Ring in a0, b0, a1, b1, a2, b2 over Integer Ring

    It is possible to create higher-dimensional arrays::

        sage: PolynomialRing(ZZ, 2, 3, var_array=('p', 'q'))
        Multivariate Polynomial Ring in p00, q00, p01, q01, p02, q02, p10, q10, p11, q11, p12, q12 over Integer Ring
        sage: PolynomialRing(ZZ, 2, 3, 4, var_array='m')
        Multivariate Polynomial Ring in m000, m001, m002, m003, m010, m011, m012, m013, m020, m021, m022, m023, m100, m101, m102, m103, m110, m111, m112, m113, m120, m121, m122, m123 over Integer Ring

    The array is always at least 2-dimensional. So, if
    ``var_array`` is a single string and only a single number `n`
    is given, this creates an `n \times n` array of variables::

        sage: PolynomialRing(ZZ, 2, var_array='m')
        Multivariate Polynomial Ring in m00, m01, m10, m11 over Integer Ring

    **Square brackets notation**

    You can alternatively create a polynomial ring over a ring `R` with
    square brackets::

        sage: RR["x"]
        Univariate Polynomial Ring in x over Real Field with 53 bits of precision
        sage: RR["x,y"]
        Multivariate Polynomial Ring in x, y over Real Field with 53 bits of precision
        sage: P.<x,y> = RR[]; P
        Multivariate Polynomial Ring in x, y over Real Field with 53 bits of precision

    This notation does not allow to set any of the optional arguments.

    **Changing variable names**

    Consider ::

        sage: R.<x,y> = PolynomialRing(QQ,2); R
        Multivariate Polynomial Ring in x, y over Rational Field
        sage: f = x^2 - 2*y^2

    You can't just globally change the names of those variables.
    This is because objects all over Sage could have pointers to
    that polynomial ring. ::

        sage: R._assign_names(['z','w'])
        Traceback (most recent call last):
        ...
        ValueError: variable names cannot be changed after object creation.

    However, you can very easily change the names within a ``with`` block::

        sage: with localvars(R, ['z','w']):
        ....:     print(f)
        z^2 - 2*w^2

    After the ``with`` block the names revert to what they were before::

        sage: print(f)
        x^2 - 2*y^2

    TESTS:

    We test here some changes introduced in :trac:`9944`.

    If there is no dense implementation for the given number of
    variables, then requesting a dense ring is an error::

        sage: S.<x,y> = PolynomialRing(QQ, sparse=False)
        Traceback (most recent call last):
        ...
        NotImplementedError: a dense representation of multivariate polynomials is not supported

    Check uniqueness if the same implementation is used for different
    values of the ``"implementation"`` keyword::

        sage: R = PolynomialRing(QQbar, 'j', implementation="generic")
        sage: S = PolynomialRing(QQbar, 'j', implementation=None)
        sage: R is S
        True

        sage: R = PolynomialRing(ZZ['t'], 'j', implementation="generic")
        sage: S = PolynomialRing(ZZ['t'], 'j', implementation=None)
        sage: R is S
        True

        sage: R = PolynomialRing(QQbar, 'j,k', implementation="generic")
        sage: S = PolynomialRing(QQbar, 'j,k', implementation=None)
        sage: R is S
        True

        sage: R = PolynomialRing(ZZ, 'j,k', implementation="singular")
        sage: S = PolynomialRing(ZZ, 'j,k', implementation=None)
        sage: R is S
        True

        sage: R = PolynomialRing(ZZ, 'p', sparse=True, implementation="generic")
        sage: S = PolynomialRing(ZZ, 'p', sparse=True)
        sage: R is S
        True

    The generic implementation is different in some cases::

        sage: R = PolynomialRing(GF(2), 'j', implementation="generic"); TestSuite(R).run(skip=['_test_construction', '_test_pickling']); type(R)
        <class 'sage.rings.polynomial.polynomial_ring.PolynomialRing_field_with_category'>
        sage: S = PolynomialRing(GF(2), 'j'); TestSuite(S).run(); type(S)
        <class 'sage.rings.polynomial.polynomial_ring.PolynomialRing_dense_mod_p_with_category'>

        sage: R = PolynomialRing(ZZ, 'x,y', implementation="generic"); TestSuite(R).run(skip=['_test_elements', '_test_elements_eq_transitive']); type(R)
        <class 'sage.rings.polynomial.multi_polynomial_ring.MPolynomialRing_polydict_domain_with_category'>
        sage: S = PolynomialRing(ZZ, 'x,y'); TestSuite(S).run(skip='_test_elements'); type(S)
        <class 'sage.rings.polynomial.multi_polynomial_libsingular.MPolynomialRing_libsingular'>

    Sparse univariate polynomials only support a generic
    implementation::

        sage: R = PolynomialRing(ZZ, 'j', sparse=True); TestSuite(R).run(); type(R)
        <class 'sage.rings.polynomial.polynomial_ring.PolynomialRing_integral_domain_with_category'>
        sage: R = PolynomialRing(GF(49), 'j', sparse=True); TestSuite(R).run(); type(R)
        <class 'sage.rings.polynomial.polynomial_ring.PolynomialRing_field_with_category'>

    If the requested implementation is not known or not supported for
    the given arguments, then an error results::

        sage: R.<x0> = PolynomialRing(ZZ, implementation='Foo')
        Traceback (most recent call last):
        ...
        ValueError: unknown implementation 'Foo' for dense polynomial rings over Integer Ring
        sage: R.<x0> = PolynomialRing(GF(2), implementation='GF2X', sparse=True)
        Traceback (most recent call last):
        ...
        ValueError: unknown implementation 'GF2X' for sparse polynomial rings over Finite Field of size 2
        sage: R.<x,y> = PolynomialRing(ZZ, implementation='FLINT')
        Traceback (most recent call last):
        ...
        ValueError: unknown implementation 'FLINT' for multivariate polynomial rings
        sage: R.<x> = PolynomialRing(QQbar, implementation="whatever")
        Traceback (most recent call last):
        ...
        ValueError: unknown implementation 'whatever' for dense polynomial rings over Algebraic Field
        sage: R.<x> = PolynomialRing(ZZ['t'], implementation="whatever")
        Traceback (most recent call last):
        ...
        ValueError: unknown implementation 'whatever' for dense polynomial rings over Univariate Polynomial Ring in t over Integer Ring
        sage: PolynomialRing(RR, "x,y", implementation="whatever")
        Traceback (most recent call last):
        ...
        ValueError: unknown implementation 'whatever' for multivariate polynomial rings
        sage: PolynomialRing(RR, name="x", implementation="singular")
        Traceback (most recent call last):
        ...
        NotImplementedError: polynomials over Real Field with 53 bits of precision are not supported in Singular

    The following corner case used to result in a warning message from
    ``libSingular``, and the generators of the resulting polynomial
    ring were not zero::

        sage: R = Integers(1)['x','y']
        sage: R.0 == 0
        True

    We verify that :trac:`13187` is fixed::

        sage: var('t')
        t
        sage: PolynomialRing(ZZ, name=t) == PolynomialRing(ZZ, name='t')
        True

    We verify that polynomials with interval coefficients from
    :trac:`7712` and :trac:`13760` are fixed::

        sage: P.<y,z> = PolynomialRing(RealIntervalField(2))
        sage: TestSuite(P).run(skip=['_test_elements', '_test_elements_eq_transitive'])
        sage: Q.<x> = PolynomialRing(P)
        sage: TestSuite(Q).run(skip=['_test_additive_associativity', '_test_associativity', '_test_distributivity', '_test_prod'])
        sage: C = (y-x)^3
        sage: C(y/2)
        1.?*y^3
        sage: R.<x,y> = PolynomialRing(RIF,2)
        sage: TestSuite(R).run(skip=['_test_elements', '_test_elements_eq_transitive'])
        sage: RIF(-2,1)*x
        0.?e1*x

    For historical reasons, we allow redundant variable names with the
    angle bracket notation. The names must be consistent though! ::

        sage: P.<x,y> = PolynomialRing(ZZ, "x,y"); P
        Multivariate Polynomial Ring in x, y over Integer Ring
        sage: P.<x,y> = ZZ["x,y"]; P
        Multivariate Polynomial Ring in x, y over Integer Ring
        sage: P.<x,y> = PolynomialRing(ZZ, 2, "x"); P
        Traceback (most recent call last):
        ...
        TypeError: variable names specified twice inconsistently: ('x0', 'x1') and ('x', 'y')

    We test a lot of invalid input::

        sage: PolynomialRing(4)
        Traceback (most recent call last):
        ...
        TypeError: base_ring 4 must be a ring
        sage: PolynomialRing(QQ, -1)
        Traceback (most recent call last):
        ...
        ValueError: number of variables must be non-negative
        sage: PolynomialRing(QQ, 1)
        Traceback (most recent call last):
        ...
        TypeError: you must specify the names of the variables
        sage: PolynomialRing(QQ, "x", None)
        Traceback (most recent call last):
        ...
        TypeError: invalid arguments ('x', None) for PolynomialRing
        sage: PolynomialRing(QQ, "x", "y")
        Traceback (most recent call last):
        ...
        TypeError: variable names specified twice: 'x' and 'y'
        sage: PolynomialRing(QQ, 1, "x", 2)
        Traceback (most recent call last):
        ...
        TypeError: number of variables specified twice: 1 and 2
        sage: PolynomialRing(QQ, "x", names="x")
        Traceback (most recent call last):
        ...
        TypeError: variable names specified twice inconsistently: ('x',) and 'x'
        sage: PolynomialRing(QQ, name="x", names="x")
        Traceback (most recent call last):
        ...
        TypeError: keyword argument 'name' cannot be combined with 'names'
        sage: PolynomialRing(QQ, var_array='x')
        Traceback (most recent call last):
        ...
        TypeError: you must specify the number of the variables
        sage: PolynomialRing(QQ, 2, 'x', var_array='x')
        Traceback (most recent call last):
        ...
        TypeError: unable to convert 'x' to an integer

    We run the testsuite for various polynomial rings, skipping tests that currently fail::

        sage: R.<w> = PolynomialRing(PolynomialRing(GF(7),'k')); TestSuite(R).run(); R
        Univariate Polynomial Ring in w over Univariate Polynomial Ring in k over Finite Field of size 7
        sage: ZxNTL = PolynomialRing(ZZ, 'x', implementation='NTL'); TestSuite(ZxNTL).run(skip='_test_pickling'); ZxNTL
        Univariate Polynomial Ring in x over Integer Ring (using NTL)
        sage: ZxFLINT = PolynomialRing(ZZ, 'x', implementation='FLINT'); TestSuite(ZxFLINT).run(); ZxFLINT
        Univariate Polynomial Ring in x over Integer Ring
        sage: Zx = PolynomialRing(ZZ, 'x', implementation='generic'); TestSuite(Zx).run(skip=['_test_construction', '_test_pickling']); Zx
        Univariate Polynomial Ring in x over Integer Ring
        sage: R = PolynomialRing(QQ, 'a,b,c'); TestSuite(R).run(skip='_test_elements'); R
        Multivariate Polynomial Ring in a, b, c over Rational Field
        sage: R = PolynomialRing(QQ, 'x,y,z', order='degrevlex'); TestSuite(R).run(skip='_test_elements'); R
        Multivariate Polynomial Ring in x, y, z over Rational Field
        sage: S = PolynomialRing(QQ, 'x,y,z', order='invlex'); TestSuite(S).run(skip=['_test_construction', '_test_elements']); S
        Multivariate Polynomial Ring in x, y, z over Rational Field
        sage: Q0 = PolynomialRing(QQ,[]); TestSuite(Q0).run(skip=['_test_elements', '_test_elements_eq_transitive', '_test_gcd_vs_xgcd', '_test_quo_rem']); Q0
        Multivariate Polynomial Ring in no variables over Rational Field
        sage: P.<x> = PolynomialRing(QQ, implementation="singular"); TestSuite(P).run(skip=['_test_construction', '_test_elements', '_test_euclidean_degree', '_test_quo_rem']); P
        Multivariate Polynomial Ring in x over Rational Field
        sage: Q1 = PolynomialRing(QQ,"x",1); TestSuite(Q1).run(skip=['_test_construction', '_test_elements', '_test_euclidean_degree', '_test_quo_rem']); Q1
        Multivariate Polynomial Ring in x over Rational Field
        sage: Q0 = PolynomialRing(QQ,"x",0); TestSuite(Q0).run(skip=['_test_elements', '_test_elements_eq_transitive', '_test_gcd_vs_xgcd', '_test_quo_rem']); Q0
        Multivariate Polynomial Ring in no variables over Rational Field
        sage: R = PolynomialRing(GF(2), 'j', implementation="generic"); TestSuite(R).run(skip=['_test_construction', '_test_pickling']); type(R)
        <class 'sage.rings.polynomial.polynomial_ring.PolynomialRing_field_with_category'>
        sage: S = PolynomialRing(GF(2), 'j'); TestSuite(S).run(); type(S)
        <class 'sage.rings.polynomial.polynomial_ring.PolynomialRing_dense_mod_p_with_category'>
        sage: R = PolynomialRing(ZZ, 'x,y', implementation="generic"); TestSuite(R).run(skip=['_test_elements', '_test_elements_eq_transitive']); type(R)
        <class 'sage.rings.polynomial.multi_polynomial_ring.MPolynomialRing_polydict_domain_with_category'>
        sage: S = PolynomialRing(ZZ, 'x,y'); TestSuite(S).run(skip='_test_elements'); type(S)
        <class 'sage.rings.polynomial.multi_polynomial_libsingular.MPolynomialRing_libsingular'>
        sage: R = PolynomialRing(ZZ, 'j', sparse=True); TestSuite(R).run(); type(R)
        <class 'sage.rings.polynomial.polynomial_ring.PolynomialRing_integral_domain_with_category'>
        sage: R = PolynomialRing(GF(49), 'j', sparse=True); TestSuite(R).run(); type(R)
        <class 'sage.rings.polynomial.polynomial_ring.PolynomialRing_field_with_category'>
        sage: P.<y,z> = PolynomialRing(RealIntervalField(2))
        sage: TestSuite(P).run(skip=['_test_elements', '_test_elements_eq_transitive'])
        sage: Q.<x> = PolynomialRing(P)
        sage: TestSuite(Q).run(skip=['_test_additive_associativity', '_test_associativity', '_test_distributivity', '_test_prod'])
        sage: R.<x,y> = PolynomialRing(RIF,2)
        sage: TestSuite(R).run(skip=['_test_elements', '_test_elements_eq_transitive'])
    """
    if not ring.is_Ring(base_ring):
        raise TypeError("base_ring {!r} must be a ring".format(base_ring))

    n = -1  # Unknown number of variables
    names = None  # Unknown variable names

    # Use a single-variate ring by default unless the "singular"
    # implementation is asked.
    multivariate = kwds.get("implementation") == "singular"

    # Check specifically for None because it is an easy mistake to
    # make and Integer(None) returns 0, so we wouldn't catch this
    # otherwise.
    if any(arg is None for arg in args):
        raise TypeError("invalid arguments {!r} for PolynomialRing".format(args))

    if "var_array" in kwds:
        for forbidden in "name", "names":
            if forbidden in kwds:
                raise TypeError("keyword argument '%s' cannot be combined with 'var_array'" % forbidden)

        names = kwds.pop("var_array")
        if isinstance(names, (tuple, list)):
            # Input is a 1-dimensional array
            dim = 1
        else:
            # Input is a 0-dimensional (if a single string was given)
            # or a 1-dimensional array
            names = normalize_names(-1, names)
            dim = len(names) > 1
        multivariate = True

        if not args:
            raise TypeError("you must specify the number of the variables")
        # The total dimension must be at least 2
        if len(args) == 1 and not dim:
            args = [args[0], args[0]]

        # All arguments in *args should be a number of variables
        suffixes = [""]
        for arg in args:
            k = Integer(arg)
            if k < 0:
                raise ValueError("number of variables must be non-negative")
            suffixes = [s + str(i) for s in suffixes for i in range(k)]
        names = [v + s for s in suffixes for v in names]
    else:  # No "var_array" keyword
        if "name" in kwds:
            if "names" in kwds:
                raise TypeError("keyword argument 'name' cannot be combined with 'names'")
            names = [kwds.pop("name")]

        # Interpret remaining arguments in *args as either a number of
        # variables or as variable names
        for arg in args:
            try:
                k = Integer(arg)
            except TypeError:
                # Interpret arg as names
                if names is not None:
                    raise TypeError("variable names specified twice: %r and %r" % (names, arg))
                names = arg
            else:
                # Interpret arg as number of variables
                if n >= 0:
                    raise TypeError("number of variables specified twice: %r and %r" % (n, arg))
                if k < 0:
                    raise ValueError("number of variables must be non-negative")
                n = k
                # If number of variables was explicitly given, always
                # return a multivariate ring
                multivariate = True

    if names is None:
        try:
            names = kwds.pop("names")
        except KeyError:
            raise TypeError("you must specify the names of the variables")

    names = normalize_names(n, names)

    # At this point, we have only handled the "names" keyword if it was
    # needed. Since we know the variable names, it would logically be
    # an error to specify an additional "names" keyword. However,
    # people often abuse the preparser with
    #   R.<x> = PolynomialRing(QQ, 'x')
    # and we allow this for historical reasons. However, the names
    # must be consistent!
    if "names" in kwds:
        kwnames = kwds.pop("names")
        if kwnames != names:
            raise TypeError("variable names specified twice inconsistently: %r and %r" % (names, kwnames))

    if multivariate or len(names) != 1:
        return _multi_variate(base_ring, names, **kwds)
    else:
        return _single_variate(base_ring, names, **kwds)


def unpickle_PolynomialRing(base_ring, arg1=None, arg2=None, sparse=False):
    """
    Custom unpickling function for polynomial rings.

    This has the same positional arguments as the old
    ``PolynomialRing`` constructor before :trac:`23338`.
    """
    args = [arg for arg in (arg1, arg2) if arg is not None]
    return PolynomialRing(base_ring, *args, sparse=sparse)


from sage.misc.persist import register_unpickle_override
register_unpickle_override('sage.rings.polynomial.polynomial_ring_constructor', 'PolynomialRing', unpickle_PolynomialRing)


def _get_from_cache(key):
    key = tuple(key)
    return _cache.get(key)


def _save_in_cache(key, R):
    key = tuple(key)
    _cache[key] = R


def _single_variate(base_ring, name, sparse=None, implementation=None, order=None):
    # The "order" argument is unused, but we allow it (and ignore it)
    # for consistency with the multi-variate case.
    sparse = bool(sparse)

    # "implementation" must be last
    key = [base_ring, name, sparse, implementation]
    R = _get_from_cache(key)
    if R is not None:
        return R

    from . import polynomial_ring

    # Find the right constructor and **kwds for our polynomial ring
    constructor = None
    kwds = {}
    if sparse:
        kwds["sparse"] = True

    # Specialized implementations
    specialized = None
    if isinstance(base_ring, sage.rings.abc.IntegerModRing):
        n = base_ring.order()
        if n.is_prime():
            specialized = polynomial_ring.PolynomialRing_dense_mod_p
        elif n > 1:  # Specialized code breaks for n == 1
            specialized = polynomial_ring.PolynomialRing_dense_mod_n
<<<<<<< HEAD
    elif isinstance(base_ring, FiniteField):
=======
    elif is_FiniteField(base_ring):
        # We need to exclude the relative case: the NTL implementation assumes absolute for example
>>>>>>> f8459d71
        specialized = polynomial_ring.PolynomialRing_dense_finite_field
    elif isinstance(base_ring, padic_base_leaves.pAdicFieldCappedRelative):
        specialized = polynomial_ring.PolynomialRing_dense_padic_field_capped_relative
    elif isinstance(base_ring, padic_base_leaves.pAdicRingCappedRelative):
        specialized = polynomial_ring.PolynomialRing_dense_padic_ring_capped_relative
    elif isinstance(base_ring, padic_base_leaves.pAdicRingCappedAbsolute):
        specialized = polynomial_ring.PolynomialRing_dense_padic_ring_capped_absolute
    elif isinstance(base_ring, padic_base_leaves.pAdicRingFixedMod):
        specialized = polynomial_ring.PolynomialRing_dense_padic_ring_fixed_mod

    # If the implementation is supported, then we are done
    if specialized is not None:
        implementation_names = specialized._implementation_names_impl(implementation, base_ring, sparse)
        if implementation_names is not NotImplemented:
            implementation = implementation_names[0]
            constructor = specialized

    # Generic implementations
    if constructor is None:
        if base_ring not in _CommutativeRings:
            constructor = polynomial_ring.PolynomialRing_general
        elif base_ring in _CompleteDiscreteValuationRings:
            constructor = polynomial_ring.PolynomialRing_cdvr
        elif base_ring in _CompleteDiscreteValuationFields:
            constructor = polynomial_ring.PolynomialRing_cdvf
        elif base_ring in _Fields:
            constructor = polynomial_ring.PolynomialRing_field
        elif base_ring in _Domains:
            constructor = polynomial_ring.PolynomialRing_integral_domain
        else:
            constructor = polynomial_ring.PolynomialRing_commutative
        implementation_names = constructor._implementation_names(implementation, base_ring, sparse)
        implementation = implementation_names[0]

        # Only use names which are not supported by the specialized class.
        if specialized is not None:
            implementation_names = [n for n in implementation_names
                                    if specialized._implementation_names_impl(n, base_ring, sparse) is NotImplemented]

    if implementation is not None:
        kwds["implementation"] = implementation
    R = constructor(base_ring, name, **kwds)

    for impl in implementation_names:
        key[-1] = impl
        _save_in_cache(key, R)

    return R


def _multi_variate(base_ring, names, sparse=None, order="degrevlex", implementation=None):
    if sparse is None:
        sparse = True
    if not sparse:
        raise NotImplementedError("a dense representation of multivariate polynomials is not supported")

    from sage.rings.polynomial.term_order import TermOrder
    n = len(names)
    order = TermOrder(order, n)

    # "implementation" must be last
    key = [base_ring, names, n, order, implementation]
    R = _get_from_cache(key)
    if R is not None:
        return R

    # Multiple arguments for the "implementation" keyword which actually
    # yield the same implementation. We need this for caching.
    implementation_names = set([implementation])

    if implementation is None or implementation == "singular":
        from sage.rings.polynomial.multi_polynomial_libsingular import MPolynomialRing_libsingular
        try:
            R = MPolynomialRing_libsingular(base_ring, n, names, order)
        except (TypeError, NotImplementedError):
            if implementation is not None:
                raise
        else:
            implementation_names.update([None, "singular"])

    if R is None and implementation is None:
        # Interpret implementation=None as implementation="generic"
        implementation = "generic"
        implementation_names.add(implementation)
        key[-1] = implementation
        R = _get_from_cache(key)

    if R is None and implementation == "generic":
        from . import multi_polynomial_ring
        if isinstance(base_ring, ring.IntegralDomain):
            constructor = multi_polynomial_ring.MPolynomialRing_polydict_domain
        else:
            constructor = multi_polynomial_ring.MPolynomialRing_polydict
        R = constructor(base_ring, n, names, order)

    if R is None:
        raise ValueError("unknown implementation %r for multivariate polynomial rings" % (implementation,))

    for impl in implementation_names:
        key[-1] = impl
        _save_in_cache(key, R)

    return R


#########################################################
# Choice of a category
from sage import categories
from sage.categories.algebras import Algebras
# Some fixed categories, in order to avoid the function call overhead
_FiniteSets = categories.sets_cat.Sets().Finite()
_InfiniteSets = categories.sets_cat.Sets().Infinite()
_EuclideanDomains = categories.euclidean_domains.EuclideanDomains()
_UniqueFactorizationDomains = categories.unique_factorization_domains.UniqueFactorizationDomains()
_IntegralDomains = categories.integral_domains.IntegralDomains()
_Rings = categories.rings.Rings()


@weak_cached_function
def polynomial_default_category(base_ring_category, n_variables):
    """
    Choose an appropriate category for a polynomial ring.

    It is assumed that the corresponding base ring is nonzero.

    INPUT:

    - ``base_ring_category`` -- The category of ring over which the polynomial
      ring shall be defined
    - ``n_variables`` -- number of variables

    EXAMPLES::

        sage: from sage.rings.polynomial.polynomial_ring_constructor import polynomial_default_category
        sage: polynomial_default_category(Rings(),1) is Algebras(Rings()).Infinite()
        True
        sage: polynomial_default_category(Rings().Commutative(),1) is Algebras(Rings().Commutative()).Commutative().Infinite()
        True
        sage: polynomial_default_category(Fields(),1) is EuclideanDomains() & Algebras(Fields()).Infinite()
        True
        sage: polynomial_default_category(Fields(),2) is UniqueFactorizationDomains() & CommutativeAlgebras(Fields()).Infinite()
        True

        sage: QQ['t'].category() is EuclideanDomains() & CommutativeAlgebras(QQ.category()).Infinite()
        True
        sage: QQ['s','t'].category() is UniqueFactorizationDomains() & CommutativeAlgebras(QQ.category()).Infinite()
        True
        sage: QQ['s']['t'].category() is UniqueFactorizationDomains() & CommutativeAlgebras(QQ['s'].category()).Infinite()
        True
    """
    category = Algebras(base_ring_category)

    if n_variables:
        # here we assume the base ring to be nonzero
        category = category.Infinite()
    else:
        if base_ring_category.is_subcategory(_Fields):
            category = category & _Fields

        if base_ring_category.is_subcategory(_FiniteSets):
            category = category.Finite()
        elif base_ring_category.is_subcategory(_InfiniteSets):
            category = category.Infinite()

    if base_ring_category.is_subcategory(_Fields) and n_variables == 1:
        return category & _EuclideanDomains
    elif base_ring_category.is_subcategory(_UniqueFactorizationDomains):
        return category & _UniqueFactorizationDomains
    elif base_ring_category.is_subcategory(_IntegralDomains):
        return category & _IntegralDomains
    elif base_ring_category.is_subcategory(_CommutativeRings):
        return category & _CommutativeRings
    return category


def BooleanPolynomialRing_constructor(n=None, names=None, order="lex"):
    """
    Construct a boolean polynomial ring with the following
    parameters:

    INPUT:

    - ``n`` -- number of variables (an integer > 1)
    - ``names`` -- names of ring variables, may be a string or list/tuple of strings
    - ``order`` -- term order (default: lex)

    EXAMPLES::

        sage: R.<x, y, z> = BooleanPolynomialRing() # indirect doctest
        sage: R
        Boolean PolynomialRing in x, y, z

        sage: p = x*y + x*z + y*z
        sage: x*p
        x*y*z + x*y + x*z

        sage: R.term_order()
        Lexicographic term order

        sage: R = BooleanPolynomialRing(5,'x',order='deglex(3),deglex(2)')
        sage: R.term_order()
        Block term order with blocks:
        (Degree lexicographic term order of length 3,
         Degree lexicographic term order of length 2)

        sage: R = BooleanPolynomialRing(3,'x',order='degneglex')
        sage: R.term_order()
        Degree negative lexicographic term order

        sage: BooleanPolynomialRing(names=('x','y'))
        Boolean PolynomialRing in x, y

        sage: BooleanPolynomialRing(names='x,y')
        Boolean PolynomialRing in x, y

    TESTS::

        sage: P.<x,y> = BooleanPolynomialRing(2,order='deglex')
        sage: x > y
        True

        sage: P.<x0, x1, x2, x3> = BooleanPolynomialRing(4,order='deglex(2),deglex(2)')
        sage: x0 > x1
        True
        sage: x2 > x3
        True
    """
    if isinstance(n, str):
        names = n
        n = -1
    elif n is None:
        n = -1

    names = normalize_names(n, names)
    n = len(names)

    from sage.rings.polynomial.term_order import TermOrder

    order = TermOrder(order, n)

    key = ("pbori", names, n, order)
    R = _get_from_cache(key)
    if R is not None:
        return R

    from sage.rings.polynomial.pbori.pbori import BooleanPolynomialRing
    R = BooleanPolynomialRing(n, names, order)

    _save_in_cache(key, R)
    return R

############################################################################
# END (Factory function for making polynomial rings)
############################################################################<|MERGE_RESOLUTION|>--- conflicted
+++ resolved
@@ -747,12 +747,8 @@
             specialized = polynomial_ring.PolynomialRing_dense_mod_p
         elif n > 1:  # Specialized code breaks for n == 1
             specialized = polynomial_ring.PolynomialRing_dense_mod_n
-<<<<<<< HEAD
-    elif isinstance(base_ring, FiniteField):
-=======
     elif is_FiniteField(base_ring):
         # We need to exclude the relative case: the NTL implementation assumes absolute for example
->>>>>>> f8459d71
         specialized = polynomial_ring.PolynomialRing_dense_finite_field
     elif isinstance(base_ring, padic_base_leaves.pAdicFieldCappedRelative):
         specialized = polynomial_ring.PolynomialRing_dense_padic_field_capped_relative
