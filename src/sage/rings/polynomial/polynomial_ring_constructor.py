--- conflicted
+++ resolved
@@ -942,12 +942,7 @@
 
     EXAMPLES::
 
-<<<<<<< HEAD
-        sage: R.<x, y, z> = BooleanPolynomialRing() # indirect doctest                  # optional - sage.rings.polynomial.pbori
-        sage: R                                                                         # optional - sage.rings.polynomial.pbori
-=======
         sage: R.<x, y, z> = BooleanPolynomialRing(); R  # indirect doctest              # optional - sage.rings.polynomial.pbori
->>>>>>> 189eb200
         Boolean PolynomialRing in x, y, z
 
         sage: p = x*y + x*z + y*z                                                       # optional - sage.rings.polynomial.pbori
