<<<<<<< HEAD
# sage_setup: distribution = sagemath-ntl
=======
# sage.doctest: optional - sage.rings.number_field
>>>>>>> 3202f651
"""
Base class for all number fields


TESTS::

    sage: k = NumberField(x^2 + 1, 'i'); k == loads(dumps(k))
    True
"""


def is_NumberField(x):
    """
    Return ``True`` if ``x`` is of number field type.

    This function is deprecated.

    EXAMPLES::

        sage: from sage.rings.number_field.number_field_base import is_NumberField
        sage: is_NumberField(NumberField(x^2 + 1, 'a'))
        doctest:...: DeprecationWarning: the function is_NumberField is deprecated; use
        isinstance(x, sage.rings.number_field.number_field_base.NumberField) instead
        See https://github.com/sagemath/sage/issues/35283 for details.
        True
        sage: is_NumberField(QuadraticField(-97, 'theta'))
        True
        sage: is_NumberField(CyclotomicField(97))
        True

    Note that the rational numbers ``QQ`` are a number field.::

        sage: is_NumberField(QQ)
        True
        sage: is_NumberField(ZZ)
        False
    """
    from sage.misc.superseded import deprecation
    deprecation(35283,
                "the function is_NumberField is deprecated; use "
                "isinstance(x, sage.rings.number_field.number_field_base.NumberField) instead")

    return isinstance(x, NumberField)


from sage.rings.ring cimport Field


cdef class NumberField(Field):
    r"""
    Base class for all number fields.

    TESTS::

        sage: z = polygen(QQ)
        sage: K.<theta, beta> = NumberField([z^3 - 3, z^2 + 1])
        sage: K.is_finite()
        False
        sage: K.order()
        +Infinity
    """
    # This token docstring is mostly there to prevent Sphinx from pasting in
    # the docstring of the __init__ method inherited from IntegralDomain, which
    # is rather confusing.
    def _pushout_(self, other):
        r"""
        If ``self`` and/or ``other`` are embedded, use this embedding to
        discover a common parent.

        Currently embeddings into ``AA`` and ``QQbar`` are supported.

        TESTS:

        Pushout is implemented for number field embedded in ``AA``::

            sage: K.<a> = NumberField(x^2 - 3, embedding=AA(3)**(1/2))
            sage: L.<b> = NumberField(x^2 - 2, embedding=AA(2)**(1/2))
            sage: cm = sage.structure.element.get_coercion_model()
            sage: cm.explain(K,L,operator.add)
            Coercion on left operand via
                Generic morphism:
                  From: Number Field in a with defining polynomial x^2 - 3 with a = 1.732050807568878?
                  To:   Algebraic Real Field
                  Defn: a -> 1.732050807568878?
            Coercion on right operand via
                Generic morphism:
                  From: Number Field in b with defining polynomial x^2 - 2 with b = 1.414213562373095?
                  To:   Algebraic Real Field
                  Defn: b -> 1.414213562373095?
            Arithmetic performed after coercions.
            Result lives in Algebraic Real Field
            Algebraic Real Field

        As a consequence, operations and comparisons work nicely::

            sage: a + b
            3.146264369941973?
            sage: a < b
            False
            sage: 3*a < 4*b
            True

        Using number field with other classes::

            sage: K.<cbrt2> = NumberField(x^3 - 2, embedding=AA(2)**(1/3))
            sage: (cbrt2 + a) * b
            4.231287179063857?
            sage: b + QQbar(-3).sqrt()
            1.414213562373095? + 1.732050807568878?*I

        Pushout is implemented for number field embedded in ``QQbar``::

            sage: Km2.<sqrtm2> = NumberField(x^2 + 2, embedding=QQbar(-2).sqrt())
            sage: b + sqrtm2
            1.414213562373095? + 1.414213562373095?*I
            sage: sqrtm2 + b
            1.414213562373095? + 1.414213562373095?*I
            sage: sqrtm2 + AA(3).sqrt()
            1.732050807568878? + 1.414213562373095?*I
        """
        # Use the embedding of ``self``, if it exists.
        if self._embedding:
            codomain_self = self._embedding.codomain()
        else:
            codomain_self = self

        # Use the embedding of ``other``, if it exists.
        if isinstance(other, NumberField):
            embedding = (<NumberField>other)._embedding
            if embedding:
                codomain_other = embedding.codomain()
            else:
                codomain_other = other
        else:
            codomain_other = other

        from sage.rings.qqbar import AA
        if codomain_self is AA and codomain_other is AA:
            return AA

        from sage.rings.qqbar import QQbar
        if codomain_self in (AA, QQbar) and codomain_other in (AA, QQbar):
            return QQbar

    def ring_of_integers(self, *args, **kwds):
        r"""
        Synonym for :meth:`maximal_order`.

        EXAMPLES::

            sage: K.<a> = NumberField(x^2 + 1)
            sage: K.ring_of_integers()
            Gaussian Integers in Number Field in a with defining polynomial x^2 + 1
        """
        return self.maximal_order(*args, **kwds)

    def OK(self, *args, **kwds):
        r"""
        Synonym for :meth:`maximal_order`.

        EXAMPLES::

            sage: NumberField(x^3 - 2,'a').OK()
            Maximal Order in Number Field in a with defining polynomial x^3 - 2
        """
        return self.maximal_order(*args, **kwds)

    def maximal_order(self):
        r"""
        Return the maximal order, i.e., the ring of integers of this
        number field.

        EXAMPLES::

            sage: NumberField(x^3 - 2,'b').maximal_order()
            Maximal Order in Number Field in b with defining polynomial x^3 - 2
        """
        raise NotImplementedError

    def is_absolute(self):
        r"""
        Return ``True`` if ``self`` is viewed as a single extension over `\QQ`.

        EXAMPLES::

            sage: K.<a> = NumberField(x^3+2)
            sage: K.is_absolute()
            True
            sage: y = polygen(K)
            sage: L.<b> = NumberField(y^2+1)
            sage: L.is_absolute()
            False
            sage: QQ.is_absolute()
            True
        """
        raise NotImplementedError

    def signature(self):
        r"""
        Return `(r_1, r_2)`, where `r_1` and `r_2` are the number of real embeddings
        and pairs of complex embeddings of this field, respectively.

        EXAMPLES::

            sage: NumberField(x^3 - 2, 'a').signature()
            (1, 1)
        """
        raise NotImplementedError

    def degree(self):
        """
        Return the degree of this number field.

        EXAMPLES::

            sage: NumberField(x^3 + 9, 'a').degree()
            3
        """
        raise NotImplementedError

    def discriminant(self):
        """
        Return the discriminant of this number field.

        EXAMPLES::

            sage: NumberField(x^3 + 9, 'a').discriminant()
            -243
        """
        raise NotImplementedError

    def minkowski_bound(self):
        r"""
        Return the Minkowski bound associated to this number field.

        This is a bound `B` so that every integral ideal is equivalent
        modulo principal fractional ideals to an integral ideal of
        norm at most `B`.

        .. SEEALSO::

            :meth:`~bach_bound`

        OUTPUT:

        symbolic expression or Rational

        EXAMPLES:

        The Minkowski bound for `\QQ[i]` tells us that the class
        number is 1::

            sage: K = QQ[I]
            sage: B = K.minkowski_bound(); B
            4/pi
            sage: B.n()
            1.27323954473516

        We compute the Minkowski bound for `\QQ[\sqrt[3]{2}]`::

            sage: K = QQ[2^(1/3)]
            sage: B = K.minkowski_bound(); B
            16/3*sqrt(3)/pi
            sage: B.n()
            2.94042077558289
            sage: int(B)
            2

        We compute the Minkowski bound for `\QQ[\sqrt{10}]`, which has class
        number 2::

            sage: K = QQ[sqrt(10)]
            sage: B = K.minkowski_bound(); B
            sqrt(10)
            sage: int(B)
            3
            sage: K.class_number()
            2

        We compute the Minkowski bound for `\QQ[\sqrt{2}+\sqrt{3}]`::

            sage: K.<y,z> = NumberField([x^2-2, x^2-3])
            sage: L.<w> = QQ[sqrt(2) + sqrt(3)]
            sage: B = K.minkowski_bound(); B
            9/2
            sage: int(B)
            4
            sage: B == L.minkowski_bound()
            True
            sage: K.class_number()
            1

        The bound of course also works for the rational numbers::

            sage: QQ.minkowski_bound()
            1
        """
        _, s = self.signature()
        n = self.absolute_degree()
        d = self.absolute_discriminant().abs().sqrt()
        from sage.symbolic.constants import pi
        if s > 0:
            return d * (4/pi)**s * n.factorial() / (n**n)
        else:
            return d * n.factorial() / (n**n)

    def bach_bound(self):
        r"""
        Return the Bach bound associated to this number field.

        Assuming the General Riemann Hypothesis, this is a bound `B` so
        that every integral ideal is equivalent modulo principal
        fractional ideals to an integral ideal of norm at most `B`.

        .. SEEALSO::

            :meth:`~minkowski_bound`

        OUTPUT:

        symbolic expression or the Integer 1

        EXAMPLES:

        We compute both the Minkowski and Bach bounds for a quadratic
        field, where the Minkowski bound is much better::

            sage: K = QQ[sqrt(5)]
            sage: K.minkowski_bound()
            1/2*sqrt(5)
            sage: K.minkowski_bound().n()
            1.11803398874989
            sage: K.bach_bound()
            12*log(5)^2
            sage: K.bach_bound().n()
            31.0834847277628

        We compute both the Minkowski and Bach bounds for a bigger
        degree field, where the Bach bound is much better::

            sage: K = CyclotomicField(37)
            sage: K.minkowski_bound().n()
            7.50857335698544e14
            sage: K.bach_bound().n()
            191669.304126267

        The bound of course also works for the rational numbers::

            sage: QQ.minkowski_bound()
            1
        """
        ans = 12 * abs(self.discriminant()).log()**2
        if ans == 0: # rational numbers
            from sage.rings.integer import Integer
            return Integer(1)
        return ans

    # Approximate embeddings for comparisons with respect to the order of RR or
    # CC

    def _init_embedding_approx(self):
        r"""
        Initialize the approximation of embeddings.

        This should be called only once.

        TESTS::

            sage: K.<a> = NumberField(x^3 - x^2 - x - 1, embedding=1)
            sage: K._get_embedding_approx(0)   # indirect doctest
            1.839286755214161?
        """

        if self._gen_approx is not None or self._embedding is None:
            return

        try:
            from sage.rings.qqbar import AA
        except ImportError:
            AA = None

        try:
            from sage.rings.real_lazy import RLF
        except ImportError:
            RLF = None

        codomain = self._embedding.codomain()
        if codomain is AA or codomain is RLF:
            self._gen_approx = []
            self._embedded_real = 1

    cpdef _get_embedding_approx(self, size_t i):
        r"""
        Return an interval approximation of the generator of this number field.

        OUTPUT:

        A real interval element with precision `53 \times 2^i`.

        EXAMPLES::

            sage: x = polygen(ZZ)
            sage: p = x^5 - 3*x + 1
            sage: a_AA = AA.polynomial_root(p, RIF(0,1))
            sage: K.<a> = NumberField(p, embedding=a_AA)
            sage: K._get_embedding_approx(2)
            0.3347341419433526870750989624732833071257517550374285560578335863?
            sage: K._get_embedding_approx(1)
            0.33473414194335268707509896247329?
            sage: K._get_embedding_approx(1).str(style='brackets')
            '[0.334734141943352687075098962473280 .. 0.334734141943352687075098962473287]'


            sage: K._get_embedding_approx(2).prec()
            212
            sage: K._get_embedding_approx(1).prec()
            106
            sage: K._get_embedding_approx(0).prec()
            53

        If a real embedding is not specified, this method will result in an error::

            sage: N.<g> = NumberField(x^3 + 2)
            sage: N._get_embedding_approx(1)
            Traceback (most recent call last):
            ...
            ValueError: No embedding set. You need to specify a real embedding.


        .. SEEALSO::

            :class:` RealIntervalField_class <sage.rings.real_mpfi.RealIntervalField_class>`
        """
        if self._embedded_real and i < len(self._gen_approx):
            return self._gen_approx[i]

        cdef size_t j
        if self._embedded_real:
            j = len(self._gen_approx)
            from sage.rings.real_mpfi import RealIntervalField
            gen = self._embedding.gen_image()
            while j <= i:
                self._gen_approx.append(RealIntervalField(53 << j)(gen))
                j += 1
            return self._gen_approx[i]
        else:
            raise ValueError("No embedding set. You need to specify a real embedding.")

    def _matrix_charpoly(self, M, var):
        r"""
        Use PARI to compute the characteristic polynomial of ``self`` as a
        polynomial over the base ring.

        EXAMPLES::

            sage: x = QQ['x'].gen()
            sage: K.<a> = NumberField(x^2 - 2)
            sage: m = matrix(K, [[a-1, 2], [a, a+1]])
            sage: m.charpoly('Z')   # indirect doctest
            Z^2 - 2*a*Z - 2*a + 1
            sage: m.charpoly('a')(m) == 0   # indirect doctest
            True
            sage: m = matrix(K, [[0, a, 0], [-a, 0, 0], [0, 0, 0]])
            sage: m.charpoly('Z')   # indirect doctest
            Z^3 + 2*Z

         ::

            sage: L.<b> = K.extension(x^3 - a)
            sage: m = matrix(L, [[b+a, 1], [a, b^2-2]])
            sage: m.charpoly('Z')   # indirect doctest
            Z^2 + (-b^2 - b - a + 2)*Z + a*b^2 - 2*b - 2*a
            sage: m.charpoly('a')   # indirect doctest
            a^2 + (-b^2 - b - a + 2)*a + a*b^2 - 2*b - 2*a
            sage: m.charpoly('a')(m) == 0
            True

        ::

            sage: M.<c> = L.extension(x^2 - a*x + b)
            sage: m = matrix(M, [[a+b+c, 0, b], [0, c, 1], [a-1, b^2+1, 2]])
            sage: f = m.charpoly('Z'); f    # indirect doctest
            Z^3 + (-2*c - b - a - 2)*Z^2 + ((b + 2*a + 4)*c - b^2 + (-a + 2)*b + 2*a - 1)*Z + (b^2 + (a - 3)*b - 4*a + 1)*c + a*b^2 + 3*b + 2*a
            sage: f(m) == 0
            True
            sage: f.base_ring() is M
            True
        """
        paripoly = M.__pari__().charpoly()
        return self[var](paripoly)<|MERGE_RESOLUTION|>--- conflicted
+++ resolved
@@ -1,8 +1,5 @@
-<<<<<<< HEAD
 # sage_setup: distribution = sagemath-ntl
-=======
 # sage.doctest: optional - sage.rings.number_field
->>>>>>> 3202f651
 """
 Base class for all number fields
 
