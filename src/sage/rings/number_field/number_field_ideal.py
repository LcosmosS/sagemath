--- conflicted
+++ resolved
@@ -730,15 +730,8 @@
 
     def modulus(self, infinite=None):
         """
-<<<<<<< HEAD
-        Return a small ideal that is equivalent to ``self`` in the group
-        of fractional ideals modulo principal ideals.  Very often (but
-        not always) if ``self`` is principal then this function returns
-        the unit ideal.
-=======
         Return a modulus whose finite part is this ideal and with
         specified infinite part.
->>>>>>> d3b2b34e
 
         INPUT:
 
@@ -755,9 +748,7 @@
 
         EXAMPLES::
 
-<<<<<<< HEAD
-            sage: x = polygen(ZZ)
-=======
+            sage: x = polygen(ZZ)
             sage: F.<a> = NumberField(x^2-34)
             sage: F.ideal(5).modulus()
             Fractional ideal (5)
@@ -782,8 +773,14 @@
 
     def reduce_equiv(self, modulus=None):
         """
+        Return a small ideal that is equivalent to ``self`` in the group
+        of fractional ideals modulo principal ideals.
+
         Return a small ideal that is equivalent to this ideal in the
         class group, or in the ray class group of the given modulus.
+
+        Very often (but not always) if ``self`` is principal then this
+        function returns the unit ideal.
 
         INPUT:
 
@@ -811,7 +808,6 @@
 
         Finding equivalent ideals in the class group::
 
->>>>>>> d3b2b34e
             sage: K.<w> = NumberField(x^2 + 23)
             sage: I = ideal(w*23^5); I
             Fractional ideal (6436343*w)
