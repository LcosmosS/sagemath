--- conflicted
+++ resolved
@@ -1,8 +1,4 @@
 # sage_setup: distribution = sagemath-flint
-<<<<<<< HEAD
-
-=======
->>>>>>> abbea0f6
 # distutils: libraries = gmp
 """
 Enumeration of totally real fields: data
