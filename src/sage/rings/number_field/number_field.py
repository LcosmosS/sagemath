--- conflicted
+++ resolved
@@ -106,7 +106,6 @@
 # ****************************************************************************
 from __future__ import annotations
 from sage.misc.cachefunc import cached_method
-from sage.misc.lazy_import import lazy_import
 from sage.misc.superseded import (deprecation,
                                   deprecated_function_alias)
 
@@ -166,8 +165,6 @@
 
 
 from sage.rings.number_field.morphism import RelativeNumberFieldHomomorphism_from_abs
-
-lazy_import('sage.arith.misc', "is_fundamental_discriminant", deprecation=35305)
 
 
 def is_NumberFieldHomsetCodomain(codomain):
@@ -2166,7 +2163,6 @@
 
         - ``num_bound`` -- Bound on numerator of the coefficients of
           the resulting element
-<<<<<<< HEAD
 
         - ``den_bound`` -- Bound on denominators of the coefficients
           of the resulting element
@@ -2179,20 +2175,6 @@
         - ``distribution`` -- Distribution to use for the coefficients
           of the resulting element
 
-=======
-
-        - ``den_bound`` -- Bound on denominators of the coefficients
-          of the resulting element
-
-        - ``integral_coefficients`` -- (default: ``False``) If ``True``, then
-          the resulting element will have integral
-          coefficients. This option overrides any
-          value of ``den_bound``.
-
-        - ``distribution`` -- Distribution to use for the coefficients
-          of the resulting element
-
->>>>>>> d74d9291
         OUTPUT: Element of this number field
 
         EXAMPLES::
@@ -3437,15 +3419,9 @@
         Given a abelian field `K`, compute and return the
         set of all Dirichlet characters corresponding to the
         characters of the Galois group of `K/\QQ`.
-<<<<<<< HEAD
 
         The output is random if the field is not abelian.
 
-=======
-
-        The output is random if the field is not abelian.
-
->>>>>>> d74d9291
         OUTPUT: a list of Dirichlet characters
 
         EXAMPLES::
@@ -7414,21 +7390,12 @@
 
         1. The first two entries are tuples `A_i = (a_0, a_1, \dots, a_t)` and `B_i = (b_0, b_1, \dots, b_t)` of exponents.
            These will be omitted if ``include_exponents`` is ``False``.
-<<<<<<< HEAD
 
         2. The last two entries are `S`-units `x_i` and `y_i` in ``self`` with `x_i + y_i = 1`.
 
         3. If the default generators for the `S`-units of ``self`` are `(\rho_0, \rho_1, \dots, \rho_t)``,
            then these satisfy `x_i = \prod(\rho_i)^{(a_i)}` and `y_i = \prod(\rho_i)^{(b_i)}`.
 
-=======
-
-        2. The last two entries are `S`-units `x_i` and `y_i` in ``self`` with `x_i + y_i = 1`.
-
-        3. If the default generators for the `S`-units of ``self`` are `(\rho_0, \rho_1, \dots, \rho_t)``,
-           then these satisfy `x_i = \prod(\rho_i)^{(a_i)}` and `y_i = \prod(\rho_i)^{(b_i)}`.
-
->>>>>>> d74d9291
         If ``include_bound`` is ``True``, will return a pair ``(sols, bound)`` where ``sols`` is as above
         and ``bound`` is the bound used for the entries in the exponent vectors.
 
