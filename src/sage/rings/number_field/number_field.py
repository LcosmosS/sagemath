# sage.doctest: needs sage.libs.linbox
r"""
Number fields

We define a quartic number field and its quadratic extension::

    sage: x = polygen(ZZ, 'x')
    sage: K.<y> = NumberField(x^4 - 420*x^2 + 40000)
    sage: z = y^5/11; z
    420/11*y^3 - 40000/11*y
    sage: R.<y> = PolynomialRing(K)
    sage: f = y^2 + y + 1
    sage: L.<a> = K.extension(f); L
    Number Field in a with defining polynomial y^2 + y + 1 over its base field
    sage: KL.<b> = NumberField([x^4 - 420*x^2 + 40000, x^2 + x + 1]); KL
    Number Field in b0 with defining polynomial x^4 - 420*x^2 + 40000 over its base field

We do some arithmetic in a tower of relative number fields::

    sage: K.<cuberoot2> = NumberField(x^3 - 2)
    sage: L.<cuberoot3> = K.extension(x^3 - 3)
    sage: S.<sqrt2> = L.extension(x^2 - 2)
    sage: S
    Number Field in sqrt2 with defining polynomial x^2 - 2 over its base field
    sage: sqrt2 * cuberoot3
    cuberoot3*sqrt2
    sage: (sqrt2 + cuberoot3)^5
    (20*cuberoot3^2 + 15*cuberoot3 + 4)*sqrt2 + 3*cuberoot3^2 + 20*cuberoot3 + 60
    sage: cuberoot2 + cuberoot3
    cuberoot3 + cuberoot2
    sage: cuberoot2 + cuberoot3 + sqrt2
    sqrt2 + cuberoot3 + cuberoot2
    sage: (cuberoot2 + cuberoot3 + sqrt2)^2
    (2*cuberoot3 + 2*cuberoot2)*sqrt2 + cuberoot3^2 + 2*cuberoot2*cuberoot3 + cuberoot2^2 + 2
    sage: cuberoot2 + sqrt2
    sqrt2 + cuberoot2
    sage: a = S(cuberoot2); a
    cuberoot2
    sage: a.parent()
    Number Field in sqrt2 with defining polynomial x^2 - 2 over its base field

.. WARNING::

   Doing arithmetic in towers of relative fields that depends on
   canonical coercions is currently VERY SLOW. It is much better to
   explicitly coerce all elements into a common field, then do
   arithmetic with them there (which is quite fast).

AUTHORS:

- William Stein (2004, 2005): initial version
- Steven Sivek (2006-05-12): added support for relative extensions
- William Stein (2007-09-04): major rewrite and documentation
- Robert Bradshaw (2008-10): specified embeddings into ambient fields
- Simon King (2010-05): improved coercion from GAP
- Jeroen Demeyer (2010-07, 2011-04): upgraded PARI (:issue:`9343`, :issue:`10430`, :issue:`11130`)
- Robert Harron (2012-08): added is_CM(), complex_conjugation(), and
  maximal_totally_real_subfield()
- Christian Stump (2012-11): added conversion to universal cyclotomic field
- Julian Rueth (2014-04-03): absolute number fields are unique parents
- Vincent Delecroix (2015-02): comparisons/floor/ceil using embeddings
- Kiran Kedlaya (2016-05): relative number fields hash based on relative polynomials
- Peter Bruin (2016-06): made number fields fully satisfy unique representation
- John Jones (2017-07): improved check for is_galois(), add is_abelian(), building on work in patch by Chris Wuthrich
- Anna Haensch (2018-03): added :meth:`quadratic_defect`
- Michael Daub, Chris Wuthrich (2020-09-01): added Dirichlet characters for abelian fields
"""
# ****************************************************************************
#       Copyright (C) 2004-2007 William Stein <wstein@gmail.com>
#                     2014-2022 Julian Rüth <julian.rueth@fsfe.org>
#
#  Distributed under the terms of the GNU General Public License (GPL)
#  as published by the Free Software Foundation; either version 2 of
#  the License, or (at your option) any later version.
#                  https://www.gnu.org/licenses/
# ****************************************************************************
from __future__ import annotations
from itertools import count
from collections import Counter

from sage.misc.cachefunc import cached_method
from sage.misc.superseded import deprecation

import sage.libs.ntl.all as ntl
import sage.rings.abc
import sage.rings.complex_mpfr
from sage.rings.polynomial.polynomial_element import Polynomial
import sage.rings.real_mpfr
import sage.rings.real_mpfi
import sage.rings.complex_double
import sage.rings.real_double
import sage.rings.real_lazy

from sage.arith.misc import euler_phi, factor, gcd, next_prime
from sage.misc.fast_methods import WithEqualityById
from sage.misc.functional import is_odd, lift
from sage.misc.lazy_import import lazy_import
from sage.misc.misc_c import prod
from sage.misc.sage_eval import sage_eval
from sage.rings.infinity import Infinity
from sage.rings.finite_rings.integer_mod import mod
from sage.categories.number_fields import NumberFields

from sage.misc.latex import latex_variable_name

from .unit_group import UnitGroup
from .class_group import ClassGroup
from .class_group import SClassGroup

from sage.structure.element import Element
from sage.structure.parent import Parent
from sage.structure.sequence import Sequence
from sage.structure.factorization import Factorization
from sage.structure.category_object import normalize_names
import sage.structure.parent_gens
import sage.structure.coerce_exceptions

from sage.structure.proof.proof import get_flag
from . import maps
from . import structure
from . import number_field_morphisms

from sage.categories.homset import Hom
from sage.categories.sets_cat import Sets
from sage.modules.free_module import VectorSpace
from sage.modules.free_module_element import vector
from sage.rings.real_mpfr import RR

from sage.interfaces.abc import GapElement
from sage.rings.number_field.morphism import RelativeNumberFieldHomomorphism_from_abs

lazy_import('sage.libs.gap.element', 'GapElement', as_='LibGapElement')
lazy_import('sage.rings.universal_cyclotomic_field', 'UniversalCyclotomicFieldElement')


_NumberFields = NumberFields()


def is_NumberFieldHomsetCodomain(codomain):
    """
    Return whether ``codomain`` is a valid codomain for a number
    field homset.

    This is used by NumberField._Hom_ to determine
    whether the created homsets should be a
    :class:`sage.rings.number_field.homset.NumberFieldHomset`.

    EXAMPLES:

    This currently accepts any parent (CC, RR, ...) in :class:`Fields`::

        sage: from sage.rings.number_field.number_field import is_NumberFieldHomsetCodomain
        sage: is_NumberFieldHomsetCodomain(QQ)
        True
        sage: x = polygen(ZZ, 'x')
        sage: is_NumberFieldHomsetCodomain(NumberField(x^2 + 1, 'x'))
        True
        sage: is_NumberFieldHomsetCodomain(ZZ)
        False
        sage: is_NumberFieldHomsetCodomain(3)
        False
        sage: is_NumberFieldHomsetCodomain(MatrixSpace(QQ, 2))
        False
        sage: is_NumberFieldHomsetCodomain(InfinityRing)
        False

    Question: should, for example, QQ-algebras be accepted as well?

    Caveat: Gap objects are not (yet) in :class:`Fields`, and therefore
    not accepted as number field homset codomains::

        sage: is_NumberFieldHomsetCodomain(gap.Rationals)                               # needs sage.libs.gap
        False
    """
    from sage.categories.fields import Fields
    return codomain in Fields()


def proof_flag(t):
    """
    Used for easily determining the correct proof flag to use.

    Return ``t`` if ``t`` is not ``None``, otherwise return the system-wide
    proof-flag for number fields (default: ``True``).

    EXAMPLES::

        sage: from sage.rings.number_field.number_field import proof_flag
        sage: proof_flag(True)
        True
        sage: proof_flag(False)
        False
        sage: proof_flag(None)
        True
        sage: proof_flag("banana")
        'banana'
    """
    return get_flag(t, "number_field")


from sage.misc.latex import latex

import sage.rings.infinity as infinity
from sage.rings.rational import Rational
from sage.rings.integer import Integer
import sage.rings.polynomial.polynomial_element as polynomial_element
import sage.groups.abelian_gps.abelian_group
import sage.rings.complex_interval_field

from sage.structure.factory import UniqueFactory
from . import number_field_element
from . import number_field_element_quadratic
from .number_field_ideal import NumberFieldIdeal, NumberFieldFractionalIdeal
from sage.libs.pari.all import pari, pari_gen

from sage.rings.rational_field import QQ
from sage.rings.integer_ring import ZZ
from sage.rings.real_mpfi import RIF
from sage.rings.cif import CIF
from sage.rings.real_double import RDF
from sage.rings.complex_double import CDF
from sage.rings.real_lazy import RLF, CLF
from sage.rings.finite_rings.integer_mod_ring import IntegerModRing


def NumberField(polynomial, name=None, check=True, names=None, embedding=None,
                latex_name=None, assume_disc_small=False, maximize_at_primes=None, structure=None,
                *, latex_names=None, **kwds):
    r"""
    Return *the* number field (or tower of number fields) defined by the
    irreducible ``polynomial``.

    INPUT:

    - ``polynomial`` -- a polynomial over `\QQ` or a number field, or a list
      of such polynomials
    - ``names`` (or ``name``) -- string or list of strings, the names of
      the generators
    - ``check`` -- boolean (default: ``True``); do type checking and
      irreducibility checking
    - ``embedding`` -- ``None``, an element, or a list of elements, the
      images of the generators in an ambient field (default: ``None``)
    - ``latex_names`` (or ``latex_name``) -- ``None``, a string, or a
      list of strings (default: ``None``); how the generators are printed
      for latex output
    - ``assume_disc_small`` -- boolean (default: ``False``); if ``True``,
      assume that no square of a prime greater than PARI's primelimit
      (which should be 500000). Only applies for absolute fields at
      present.
    - ``maximize_at_primes`` -- ``None`` or a list of primes (default:
      ``None``); if not ``None``, then the maximal order is computed by
      maximizing only at the primes in this list, which completely avoids
      having to factor the discriminant, but of course can lead to wrong
      results; only applies for absolute fields at present.
    - ``structure`` -- ``None``, a list or an instance of
      :class:`structure.NumberFieldStructure` (default: ``None``),
      internally used to pass in additional structural information, e.g.,
      about the field from which this field is created as a subfield.

    We accept ``implementation`` and ``prec`` attributes for compatibility
    with :class:`~sage.categories.pushout.AlgebraicExtensionFunctor`
    but we ignore them as they are not used.

    EXAMPLES::

        sage: z = QQ['z'].0
        sage: K = NumberField(z^2 - 2, 's'); K
        Number Field in s with defining polynomial z^2 - 2
        sage: s = K.0; s
        s
        sage: s*s
        2
        sage: s^2
        2

    Constructing a relative number field::

        sage: x = polygen(ZZ, 'x')
        sage: K.<a> = NumberField(x^2 - 2)
        sage: R.<t> = K[]
        sage: L.<b> = K.extension(t^3 + t + a); L
        Number Field in b with defining polynomial t^3 + t + a over its base field
        sage: L.absolute_field('c')
        Number Field in c with defining polynomial x^6 + 2*x^4 + x^2 - 2
        sage: a*b
        a*b
        sage: L(a)
        a
        sage: L.lift_to_base(b^3 + b)
        -a

    Constructing another number field::

        sage: k.<i> = NumberField(x^2 + 1)
        sage: R.<z> = k[]
        sage: m.<j> = NumberField(z^3 + i*z + 3)
        sage: m
        Number Field in j with defining polynomial z^3 + i*z + 3 over its base field

    Number fields are globally unique::

        sage: K.<a> = NumberField(x^3 - 5)
        sage: a^3
        5
        sage: L.<a> = NumberField(x^3 - 5)
        sage: K is L
        True

    Equality of number fields depends on the variable name of the
    defining polynomial::

        sage: x = polygen(QQ, 'x'); y = polygen(QQ, 'y')
        sage: k.<a> = NumberField(x^2 + 3)
        sage: m.<a> = NumberField(y^2 + 3)
        sage: k
        Number Field in a with defining polynomial x^2 + 3
        sage: m
        Number Field in a with defining polynomial y^2 + 3
        sage: k == m
        False

    In case of conflict of the generator name with the name given by the preparser, the name given by the preparser takes precedence::

        sage: K.<b> = NumberField(x^2 + 5, 'a'); K
        Number Field in b with defining polynomial x^2 + 5

    One can also define number fields with specified embeddings, may be used
    for arithmetic and deduce relations with other number fields which would
    not be valid for an abstract number field. ::

        sage: K.<a> = NumberField(x^3 - 2, embedding=1.2)
        sage: RR.coerce_map_from(K)
        Composite map:
          From: Number Field in a with defining polynomial x^3 - 2 with a = 1.259921049894873?
          To:   Real Field with 53 bits of precision
          Defn:   Generic morphism:
                  From: Number Field in a with defining polynomial x^3 - 2
                        with a = 1.259921049894873?
                  To:   Real Lazy Field
                  Defn: a -> 1.259921049894873?
                then
                  Conversion via _mpfr_ method map:
                  From: Real Lazy Field
                  To:   Real Field with 53 bits of precision
        sage: RR(a)
        1.25992104989487
        sage: 1.1 + a
        2.35992104989487
        sage: b = 1/(a+1); b
        1/3*a^2 - 1/3*a + 1/3
        sage: RR(b)
        0.442493334024442
        sage: L.<b> = NumberField(x^6 - 2, embedding=1.1)
        sage: L(a)
        b^2
        sage: a + b
        b^2 + b

    Note that the image only needs to be specified to enough precision
    to distinguish roots, and is exactly computed to any needed
    precision::

        sage: RealField(200)(a)
        1.2599210498948731647672106072782283505702514647015079800820

    One can embed into any other field::

        sage: K.<a> = NumberField(x^3 - 2, embedding=CC.gen() - 0.6)
        sage: CC(a)
        -0.629960524947436 + 1.09112363597172*I

        sage: # needs sage.rings.padics
        sage: L = Qp(5)
        sage: f = polygen(L)^3 - 2
        sage: K.<a> = NumberField(x^3 - 2, embedding=f.roots()[0][0])
        sage: a + L(1)
        4 + 2*5^2 + 2*5^3 + 3*5^4 + 5^5 + 4*5^6 + 2*5^8 + 3*5^9 + 4*5^12
         + 4*5^14 + 4*5^15 + 3*5^16 + 5^17 + 5^18 + 2*5^19 + O(5^20)
        sage: L.<b> = NumberField(x^6 - x^2 + 1/10, embedding=1)
        sage: K.<a> = NumberField(x^3 - x + 1/10, embedding=b^2)
        sage: a + b
        b^2 + b
        sage: CC(a) == CC(b)^2
        True
        sage: K.coerce_embedding()
        Generic morphism:
          From: Number Field in a with defining polynomial x^3 - x + 1/10 with a = b^2
          To:   Number Field in b with defining polynomial x^6 - x^2 + 1/10
                with b = 0.9724449978911874?
          Defn: a -> b^2

    The ``QuadraticField`` and ``CyclotomicField`` constructors
    create an embedding by default unless otherwise specified::

        sage: K.<zeta> = CyclotomicField(15)
        sage: CC(zeta)
        0.913545457642601 + 0.406736643075800*I
        sage: L.<sqrtn3> = QuadraticField(-3)
        sage: K(sqrtn3)
        2*zeta^5 + 1
        sage: sqrtn3 + zeta
        2*zeta^5 + zeta + 1

    Comparison depends on the (real) embedding specified (or the one selected by default).
    Note that the codomain of the embedding must be ``QQbar`` or ``AA`` for this to work
    (see :issue:`20184`)::

        sage: N.<g> = NumberField(x^3 + 2, embedding=1)
        sage: 1 < g
        False
        sage: g > 1
        False
        sage: RR(g)
        -1.25992104989487

    If no embedding is specified or is complex, the comparison is not
    returning something meaningful. ::

        sage: N.<g> = NumberField(x^3 + 2)
        sage: 1 < g
        False
        sage: g > 1
        True

    Since SageMath 6.9, number fields may be defined by polynomials
    that are not necessarily integral or monic.  The only notable
    practical point is that in the PARI interface, a monic integral
    polynomial defining the same number field is computed and used::

        sage: K.<a> = NumberField(2*x^3 + x + 1)
        sage: K.pari_polynomial()
        x^3 - x^2 - 2

    Elements and ideals may be converted to and from PARI as follows::

        sage: pari(a)
        Mod(-1/2*y^2 + 1/2*y, y^3 - y^2 - 2)
        sage: K(pari(a))
        a
        sage: I = K.ideal(a); I
        Fractional ideal (a)
        sage: I.pari_hnf()
        [1, 0, 0; 0, 1, 0; 0, 0, 1/2]
        sage: K.ideal(I.pari_hnf())
        Fractional ideal (a)

    Here is an example where the field has non-trivial class group::

        sage: L.<b> = NumberField(3*x^2 - 1/5)
        sage: L.pari_polynomial()
        x^2 - 15
        sage: J = L.primes_above(2)[0]; J
        Fractional ideal (2, 15*b + 1)
        sage: J.pari_hnf()
        [2, 1; 0, 1]
        sage: L.ideal(J.pari_hnf())
        Fractional ideal (2, 15*b + 1)

    An example involving a variable name that defines a function in
    PARI::

        sage: theta = polygen(QQ, 'theta')
        sage: M.<z> = NumberField([theta^3 + 4, theta^2 + 3]); M
        Number Field in z0 with defining polynomial theta^3 + 4 over its base field

    TESTS::

        sage: x = QQ['x'].gen()
        sage: y = ZZ['y'].gen()
        sage: K = NumberField(x^3 + x + 3, 'a'); K
        Number Field in a with defining polynomial x^3 + x + 3
        sage: K.defining_polynomial().parent()
        Univariate Polynomial Ring in x over Rational Field

    ::

        sage: L = NumberField(y^3 + y + 3, 'a'); L
        Number Field in a with defining polynomial y^3 + y + 3
        sage: L.defining_polynomial().parent()
        Univariate Polynomial Ring in y over Rational Field

    ::

        sage: W1 = NumberField(x^2 + 1,'a')
        sage: K.<x> = CyclotomicField(5)[]
        sage: W.<a> = NumberField(x^2 + 1); W
        Number Field in a with defining polynomial x^2 + 1 over its base field

    The following has been fixed in :issue:`8800`::

        sage: P.<x> = QQ[]
        sage: K.<a> = NumberField(x^3 - 5, embedding=0)
        sage: L.<b> = K.extension(x^2 + a)
        sage: F, R = L.construction()
        sage: F(R) == L    # indirect doctest
        True

    Check that :issue:`11670` has been fixed::

        sage: K.<a> = NumberField(x^2 - x - 1)
        sage: loads(dumps(K)) is K
        True
        sage: K.<a> = NumberField(x^3 - x - 1)
        sage: loads(dumps(K)) is K
        True
        sage: K.<a> = CyclotomicField(7)
        sage: loads(dumps(K)) is K
        True

    Another problem that was found while working on :issue:`11670`,
    ``maximize_at_primes`` and ``assume_disc_small`` were lost when pickling::

        sage: # needs sage.symbolic
        sage: K.<a> = NumberField(x^3 - 2, assume_disc_small=True,
        ....:                     maximize_at_primes=[2],
        ....:                     latex_name='\\alpha', embedding=2^(1/3))
        sage: L = loads(dumps(K))
        sage: L._assume_disc_small
        True
        sage: L._maximize_at_primes
        (2,)

    It is an error not to specify the generator::

        sage: K = NumberField(x^2 - 2)
        Traceback (most recent call last):
        ...
        TypeError: You must specify the name of the generator.

    Check that we can construct morphisms to matrix space (:issue:`23418`)::

        sage: t = polygen(QQ)
        sage: K = NumberField(t^4 - 2, 'a')
        sage: K.hom([K.gen().matrix()])
        Ring morphism:
          From: Number Field in a with defining polynomial x^4 - 2
          To:   Full MatrixSpace of 4 by 4 dense matrices over Rational Field
          Defn: a |--> [0 1 0 0]
                       [0 0 1 0]
                       [0 0 0 1]
                       [2 0 0 0]
    """
    if names is not None:
        name = names
    if latex_names is not None:
        latex_name = latex_names
    for key, val in kwds.items():
        if key not in ['implementation', 'prec']:
            raise TypeError("NumberField() got an unexpected keyword argument '%s'" % key)
        if not (val is None or isinstance(val, list) and all(c is None for c in val)):
            raise NotImplementedError("Number field with prescribed %s is not implemented" % key)
    if isinstance(polynomial, (list, tuple)):
        return NumberFieldTower(polynomial, names=name, check=check, embeddings=embedding, latex_names=latex_name, assume_disc_small=assume_disc_small, maximize_at_primes=maximize_at_primes, structures=structure)

    return NumberField_version2(polynomial=polynomial, name=name, check=check, embedding=embedding, latex_name=latex_name, assume_disc_small=assume_disc_small, maximize_at_primes=maximize_at_primes, structure=structure)


class NumberFieldFactory(UniqueFactory):
    r"""
    Factory for number fields.

    This should usually not be called directly, use :meth:`NumberField`
    instead.

    INPUT:

    - ``polynomial`` -- a polynomial over `\QQ` or a number field
    - ``name`` -- string (default: ``'a'``); the name of the generator
    - ``check`` -- boolean (default: ``True``); do type checking and
      irreducibility checking
    - ``embedding`` -- ``None`` or an element, the images of the generator
      in an ambient field (default: ``None``)
    - ``latex_name`` -- ``None`` or string (default: ``None``); how the
      generator is printed for latex output
    - ``assume_disc_small`` -- boolean (default: ``False``); if ``True``,
      assume that no square of a prime greater than PARI's primelimit
      (which should be 500000). Only applies for absolute fields at
      present.
    - ``maximize_at_primes`` -- ``None`` or a list of primes (default:
      ``None``); if not ``None``, then the maximal order is computed by
      maximizing only at the primes in this list, which completely avoids
      having to factor the discriminant, but of course can lead to wrong
      results; only applies for absolute fields at present.
    - ``structure`` -- ``None`` or an instance of
      :class:`structure.NumberFieldStructure` (default: ``None``),
      internally used to pass in additional structural information, e.g.,
      about the field from which this field is created as a subfield.

    TESTS::

        sage: from sage.rings.number_field.number_field import NumberFieldFactory
        sage: nff = NumberFieldFactory("number_field_factory")
        sage: R.<x> = QQ[]
        sage: nff(x^2 + 1, name='a', check=False, embedding=None, latex_name=None,
        ....:     assume_disc_small=False, maximize_at_primes=None, structure=None)
        Number Field in a with defining polynomial x^2 + 1

    Pickling preserves the ``structure()`` of a number field::

        sage: K.<a> = QuadraticField(2)
        sage: L.<b> = K.change_names()
        sage: M = loads(dumps(L))
        sage: M.structure()
        (Isomorphism given by variable name change map:
           From: Number Field in b with defining polynomial x^2 - 2
           To:   Number Field in a with defining polynomial x^2 - 2 with a = 1.414213562373095?,
         Isomorphism given by variable name change map:
           From: Number Field in a with defining polynomial x^2 - 2 with a = 1.414213562373095?
           To:   Number Field in b with defining polynomial x^2 - 2)
    """
    def create_key_and_extra_args(self, polynomial, name, check, embedding, latex_name, assume_disc_small, maximize_at_primes, structure):
        r"""
        Create a unique key for the number field specified by the parameters.

        TESTS::

            sage: from sage.rings.number_field.number_field import NumberFieldFactory
            sage: nff = NumberFieldFactory("number_field_factory")
            sage: R.<x> = QQ[]
            sage: nff.create_key_and_extra_args(x^2+1, name='a', check=False, embedding=None,
            ....:     latex_name=None, assume_disc_small=False, maximize_at_primes=None, structure=None)
            ((Rational Field, x^2 + 1, ('a',), None, 'a', None, False, None),
             {'check': False})
        """
        if name is None:
            raise TypeError("You must specify the name of the generator.")
        name = normalize_names(1, name)

        if not isinstance(polynomial, Polynomial):
            try:
                polynomial = polynomial.polynomial(QQ)
            except (AttributeError, TypeError):
                raise TypeError("polynomial (=%s) must be a polynomial." % polynomial)

        # convert polynomial to a polynomial over a field
        polynomial = polynomial.change_ring(polynomial.base_ring().fraction_field())

        # normalize embedding
        if isinstance(embedding, (list, tuple)):
            if len(embedding) != 1:
                raise TypeError("embedding must be a list of length 1")
            embedding = embedding[0]
        if embedding is not None:
            x = number_field_morphisms.root_from_approx(polynomial, embedding)
            embedding = (x.parent(), x)

        # normalize latex_name
        if isinstance(latex_name, (list, tuple)):
            if len(latex_name) != 1:
                raise TypeError("latex_name must be a list of length 1")
            latex_name = latex_name[0]

        if latex_name is None:
            latex_name = latex_variable_name(name[0])

        if maximize_at_primes is not None:
            maximize_at_primes = tuple(maximize_at_primes)

        # normalize structure
        if isinstance(structure, (list, tuple)):
            if len(structure) != 1:
                raise TypeError("structure must be a list of length 1")
            structure = structure[0]

        return (polynomial.base_ring(), polynomial, name, embedding, latex_name, maximize_at_primes, assume_disc_small, structure), {"check": check}

    def create_object(self, version, key, check):
        r"""
        Create the unique number field defined by ``key``.

        TESTS::

            sage: from sage.rings.number_field.number_field import NumberFieldFactory
            sage: nff = NumberFieldFactory("number_field_factory")
            sage: R.<x> = QQ[]
            sage: nff.create_object(None, (QQ, x^2 + 1, ('a',), None, None, None, False, None), check=False)
            Number Field in a with defining polynomial x^2 + 1
        """
        base, polynomial, name, embedding, latex_name, maximize_at_primes, assume_disc_small, structure = key

        if isinstance(base, NumberField_generic):
            from sage.rings.number_field.number_field_rel import NumberField_relative
            # Relative number fields do not support embeddings.
            return NumberField_relative(base, polynomial, name[0], latex_name,
                                        check=check, embedding=None,
                                        structure=structure)
        if polynomial.degree() == 2:
            return NumberField_quadratic(polynomial, name, latex_name, check, embedding, assume_disc_small=assume_disc_small, maximize_at_primes=maximize_at_primes, structure=structure)
        else:
            return NumberField_absolute(polynomial, name, latex_name, check, embedding, assume_disc_small=assume_disc_small, maximize_at_primes=maximize_at_primes, structure=structure)


NumberField_version2 = NumberFieldFactory("sage.rings.number_field.number_field.NumberField_version2")


def NumberFieldTower(polynomials, names, check=True, embeddings=None, latex_names=None, assume_disc_small=False, maximize_at_primes=None, structures=None):
    r"""
    Create the tower of number fields defined by the polynomials in the list
    ``polynomials``.

    INPUT:

    - ``polynomials`` -- list of polynomials. Each entry must be polynomial
      which is irreducible over the number field generated by the roots of the
      following entries.
    - ``names`` -- list of strings or a string, the names of the generators of
      the relative number fields. If a single string, then names are generated
      from that string.
    - ``check`` -- boolean (default: ``True``); whether to check that the
      polynomials are irreducible
    - ``embeddings`` -- list of elements or ``None`` (default: ``None``);
      embeddings of the relative number fields in an ambient field
    - ``latex_names`` -- list of strings or ``None`` (default: ``None``); names
      used to print the generators for latex output
    - ``assume_disc_small`` -- boolean (default: ``False``); if ``True``,
      assume that no square of a prime greater than PARI's ``primelimit``
      (which should be 500000). Only applies for absolute fields at
      present.
    - ``maximize_at_primes`` -- ``None`` or a list of primes (default:
      ``None``); if not ``None``, then the maximal order is computed by
      maximizing only at the primes in this list, which completely avoids
      having to factor the discriminant, but of course can lead to wrong
      results; only applies for absolute fields at present.
    - ``structures`` -- ``None`` or a list (default: ``None``), internally used
      to provide additional information about the number field such as the
      field from which it was created.

    OUTPUT:

    The relative number field generated by a root of the first entry of
    ``polynomials`` over the relative number field generated by root of the
    second entry of ``polynomials`` ... over the number field over which the
    last entry of ``polynomials`` is defined.

    EXAMPLES::

        sage: x = polygen(ZZ, 'x')
        sage: k.<a,b,c> = NumberField([x^2 + 1, x^2 + 3, x^2 + 5]); k  # indirect doctest
        Number Field in a with defining polynomial x^2 + 1 over its base field
        sage: a^2
        -1
        sage: b^2
        -3
        sage: c^2
        -5
        sage: (a+b+c)^2
        (2*b + 2*c)*a + 2*c*b - 9

    The Galois group is a product of 3 groups of order 2::

        sage: k.absolute_field(names='c').galois_group()                                # needs sage.groups
        Galois group 8T3 (2[x]2[x]2) with order 8 of x^8 + 36*x^6 + 302*x^4 + 564*x^2 + 121

    Repeatedly calling base_field allows us to descend the internally
    constructed tower of fields::

        sage: k.base_field()
        Number Field in b with defining polynomial x^2 + 3 over its base field
        sage: k.base_field().base_field()
        Number Field in c with defining polynomial x^2 + 5
        sage: k.base_field().base_field().base_field()
        Rational Field

    In the following example the second polynomial is reducible over
    the first, so we get an error::

        sage: v = NumberField([x^3 - 2, x^3 - 2], names='a')
        Traceback (most recent call last):
        ...
        ValueError: defining polynomial (x^3 - 2) must be irreducible

    We mix polynomial parent rings::

        sage: k.<y> = QQ[]
        sage: m = NumberField([y^3 - 3, x^2 + x + 1, y^3 + 2], 'beta'); m
        Number Field in beta0 with defining polynomial y^3 - 3 over its base field
        sage: m.base_field ()
        Number Field in beta1 with defining polynomial x^2 + x + 1 over its base field

    A tower of quadratic fields::

        sage: K.<a> = NumberField([x^2 + 3, x^2 + 2, x^2 + 1]); K
        Number Field in a0 with defining polynomial x^2 + 3 over its base field
        sage: K.base_field()
        Number Field in a1 with defining polynomial x^2 + 2 over its base field
        sage: K.base_field().base_field()
        Number Field in a2 with defining polynomial x^2 + 1

    LaTeX versions of generator names can be specified either as::

        sage: K = NumberField([x^3 - 2, x^3 - 3, x^3 - 5], names=['a', 'b', 'c'],
        ....:                 latex_names=[r'\alpha', r'\beta', r'\gamma'])
        sage: K.inject_variables(verbose=False)
        sage: latex(a + b + c)
        \alpha + \beta + \gamma

    or as::

        sage: K = NumberField([x^3 - 2, x^3 - 3, x^3 - 5], names='a', latex_names=r'\alpha')
        sage: K.inject_variables()
        Defining a0, a1, a2
        sage: latex(a0 + a1 + a2)
        \alpha_{0} + \alpha_{1} + \alpha_{2}

    A bigger tower of quadratic fields::

        sage: K.<a2,a3,a5,a7> = NumberField([x^2 + p for p in [2,3,5,7]]); K
        Number Field in a2 with defining polynomial x^2 + 2 over its base field
        sage: a2^2
        -2
        sage: a3^2
        -3
        sage: (a2+a3+a5+a7)^3
        ((6*a5 + 6*a7)*a3 + 6*a7*a5 - 47)*a2 + (6*a7*a5 - 45)*a3 - 41*a5 - 37*a7

    The function can also be called by name::

        sage: NumberFieldTower([x^2 + 1, x^2 + 2], ['a','b'])
        Number Field in a with defining polynomial x^2 + 1 over its base field
    """
    try:
        names = normalize_names(len(polynomials), names)
    except IndexError:
        names = normalize_names(1, names)
        if len(polynomials) > 1:
            names = ['%s%s' % (names[0], i) for i in range(len(polynomials))]

    if embeddings is None:
        embeddings = [None] * len(polynomials)
    if latex_names is None:
        latex_names = [None] * len(polynomials)
    elif isinstance(latex_names, str):
        latex_names = ['%s_{%s}' % (latex_names, i) for i in range(len(polynomials))]
    if structures is None:
        structures = [None] * len(polynomials)

    if not isinstance(polynomials, (list, tuple)):
        raise TypeError("polynomials must be a list or tuple")

    if len(polynomials) == 0:
        return QQ
    if len(polynomials) == 1:
        return NumberField(polynomials[0], names=names, check=check, embedding=embeddings[0], latex_name=latex_names[0], assume_disc_small=assume_disc_small, maximize_at_primes=maximize_at_primes, structure=structures[0])

    # create the relative number field defined by f over the tower defined by polynomials[1:]
    f = polynomials[0]
    name = names[0]
    w = NumberFieldTower(polynomials[1:], names=names[1:], check=check, embeddings=embeddings[1:], latex_names=latex_names[1:], assume_disc_small=assume_disc_small, maximize_at_primes=maximize_at_primes, structures=structures[1:])
    var = f.variable_name() if isinstance(f, Polynomial) else 'x'

    R = w[var]  # polynomial ring
    return w.extension(R(f), name, check=check, embedding=embeddings[0], structure=structures[0], latex_name=latex_names[0])  # currently, extension does not accept assume_disc_small, or maximize_at_primes


def QuadraticField(D, name='a', check=True, embedding=True, latex_name='sqrt', **args):
    r"""
    Return a quadratic field obtained by adjoining a square root of
    `D` to the rational numbers, where `D` is not a
    perfect square.

    INPUT:

    - ``D`` -- a rational number

    - ``name`` -- variable name (default: ``'a'``)

    - ``check`` -- boolean (default: ``True``)

    - ``embedding`` -- boolean or square root of `D` in an ambient field
      (default: ``True``)

    - ``latex_name`` -- latex variable name (default: `\sqrt{D}`)

    OUTPUT: a number field defined by a quadratic polynomial. Unless
    otherwise specified, it has an embedding into `\RR` or
    `\CC` by sending the generator to the positive
    or upper-half-plane root.

    EXAMPLES::

        sage: QuadraticField(3, 'a')
        Number Field in a with defining polynomial x^2 - 3 with a = 1.732050807568878?
        sage: K.<theta> = QuadraticField(3); K
        Number Field in theta with defining polynomial x^2 - 3 with theta = 1.732050807568878?
        sage: RR(theta)
        1.73205080756888
        sage: QuadraticField(9, 'a')
        Traceback (most recent call last):
        ...
        ValueError: D must not be a perfect square.
        sage: QuadraticField(9, 'a', check=False)
        Number Field in a with defining polynomial x^2 - 9 with a = 3

    Quadratic number fields derive from general number fields.

    ::

        sage: from sage.rings.number_field.number_field_base import NumberField
        sage: type(K)
        <class 'sage.rings.number_field.number_field.NumberField_quadratic_with_category'>
        sage: isinstance(K, NumberField)
        True

    Quadratic number fields are cached::

        sage: QuadraticField(-11, 'a') is QuadraticField(-11, 'a')
        True

    By default, quadratic fields come with a nice latex representation::

        sage: K.<a> = QuadraticField(-7)
        sage: latex(K)
        \Bold{Q}(\sqrt{-7})
        sage: latex(a)
        \sqrt{-7}
        sage: latex(1/(1+a))
        -\frac{1}{8} \sqrt{-7} + \frac{1}{8}
        sage: list(K.latex_variable_names())
        ['\\sqrt{-7}']

    We can provide our own name as well::

        sage: K.<a> = QuadraticField(next_prime(10^10), latex_name=r'\sqrt{D}')
        sage: 1 + a
        a + 1
        sage: latex(1 + a)
        \sqrt{D} + 1
        sage: latex(QuadraticField(-1, 'a', latex_name=None).gen())
        a

    The name of the generator does not interfere with Sage preparser, see :issue:`1135`::

        sage: K1 = QuadraticField(5, 'x')
        sage: K2.<x> = QuadraticField(5)
        sage: K3.<x> = QuadraticField(5, 'x')
        sage: K1 is K2
        True
        sage: K1 is K3
        True
        sage: K1
        Number Field in x with defining polynomial x^2 - 5 with x = 2.236067977499790?


    Note that, in presence of two different names for the generator,
    the name given by the preparser takes precedence::

        sage: K4.<y> = QuadraticField(5, 'x'); K4
        Number Field in y with defining polynomial x^2 - 5 with y = 2.236067977499790?
        sage: K1 == K4
        False

    TESTS::

        sage: QuadraticField(-11, 'a') is QuadraticField(-11, 'a', latex_name='Z')
        False
        sage: QuadraticField(-11, 'a') is QuadraticField(-11, 'a', latex_name=None)
        False

    Check that :issue:`23459` is fixed::

        sage: QuadraticField(4**1000+1)
        Number Field ...

    Check quadratic fields without embedding (:issue:`28932`)::

        sage: QuadraticField(3, embedding=False)
        Number Field in a with defining polynomial x^2 - 3
    """
    D = QQ(D)
    if check:
        if D.is_square():
            raise ValueError("D must not be a perfect square.")
    R = QQ['x']
    f = R([-D, 0, 1])
    if embedding is True:
        if D > 0:
            embedding = RLF(D).sqrt()
        else:
            embedding = CLF(D).sqrt()
    elif embedding is False:
        embedding = None
    if latex_name == 'sqrt':
        latex_name = r'\sqrt{%s}' % D
    return NumberField(f, name, check=False, embedding=embedding, latex_name=latex_name, **args)


def GaussianField():
    r"""
    The field `\QQ[i]`.

    TESTS::

        sage: from sage.rings.number_field.number_field import GaussianField
        sage: QQi = GaussianField()
        sage: QQi.coerce_embedding()
        Generic morphism:
          From: Number Field in I with defining polynomial x^2 + 1 with I = 1*I
          To:   Complex Lazy Field
          Defn: I -> 1*I
        sage: (I + 1/2).parent() is GaussianField()
        True
    """
    return QuadraticField(-1, 'I', latex_name='i')


def is_AbsoluteNumberField(x):
    r"""
    Return ``True`` if ``x`` is an absolute number field.

    EXAMPLES::

        sage: from sage.rings.number_field.number_field import is_AbsoluteNumberField
        sage: x = polygen(ZZ, 'x')
        sage: is_AbsoluteNumberField(NumberField(x^2 + 1, 'a'))
        doctest:warning...
        DeprecationWarning: The function is_AbsoluteNumberField is deprecated; use 'isinstance(..., NumberField_absolute)' instead.
        See https://github.com/sagemath/sage/issues/38124 for details.
        True
        sage: is_AbsoluteNumberField(NumberField([x^3 + 17, x^2 + 1], 'a'))
        False

    The rationals are a number field, but they're not of the absolute
    number field class.

    ::

        sage: is_AbsoluteNumberField(QQ)
        False
    """
    from sage.misc.superseded import deprecation
    deprecation(38124,
                "The function is_AbsoluteNumberField is deprecated; "
                "use 'isinstance(..., NumberField_absolute)' instead.")
    return isinstance(x, NumberField_absolute)


class CyclotomicFieldFactory(UniqueFactory):
    r"""
    Return the `n`-th cyclotomic field, where `n` is a positive integer,
    or the universal cyclotomic field if `n=0`.

    For the documentation of the universal cyclotomic field, see
    :class:`~sage.rings.universal_cyclotomic_field.UniversalCyclotomicField`.

    INPUT:

    - ``n`` -- nonnegative integer (default: `0`)

    - ``names`` -- name of generator (default: ``zetan``)

    - ``bracket`` -- defines the brackets in the case of `n=0`, and
      is ignored otherwise. Can be any even length string, with ``'()'`` being
      the default.

    - ``embedding`` -- boolean or `n`-th root of unity in an ambient field
      (default: ``True``)

    EXAMPLES:

    If called without a parameter, we get the :class:`universal cyclotomic
    field<sage.rings.universal_cyclotomic_field.UniversalCyclotomicField>`::

        sage: CyclotomicField()                                                         # needs sage.libs.gap
        Universal Cyclotomic Field

    We create the `7`\th cyclotomic field
    `\QQ(\zeta_7)` with the default generator name.

    ::

        sage: k = CyclotomicField(7); k
        Cyclotomic Field of order 7 and degree 6
        sage: k.gen()
        zeta7

    The default embedding sends the generator to the complex primitive
    `n`-th root of unity of least argument.

    ::

        sage: CC(k.gen())
        0.623489801858734 + 0.781831482468030*I

    Cyclotomic fields are of a special type.

    ::

        sage: type(k)
        <class 'sage.rings.number_field.number_field.NumberField_cyclotomic_with_category'>

    We can specify a different generator name as follows.

    ::

        sage: k.<z7> = CyclotomicField(7); k
        Cyclotomic Field of order 7 and degree 6
        sage: k.gen()
        z7

    The `n` must be an integer.

    ::

        sage: CyclotomicField(3/2)
        Traceback (most recent call last):
        ...
        TypeError: no conversion of this rational to integer

    The degree must be nonnegative.

    ::

        sage: CyclotomicField(-1)
        Traceback (most recent call last):
        ...
        ValueError: n (=-1) must be a positive integer

    The special case `n=1` does *not* return the rational
    numbers::

        sage: CyclotomicField(1)
        Cyclotomic Field of order 1 and degree 1

    Due to their default embedding into `\CC`,
    cyclotomic number fields are all compatible.

    ::

        sage: cf30 = CyclotomicField(30)
        sage: cf5 = CyclotomicField(5)
        sage: cf3 = CyclotomicField(3)
        sage: cf30.gen() + cf5.gen() + cf3.gen()
        zeta30^6 + zeta30^5 + zeta30 - 1
        sage: cf6 = CyclotomicField(6) ; z6 = cf6.0
        sage: cf3 = CyclotomicField(3) ; z3 = cf3.0
        sage: cf3(z6)
        zeta3 + 1
        sage: cf6(z3)
        zeta6 - 1
        sage: cf9 = CyclotomicField(9) ; z9 = cf9.0
        sage: cf18 = CyclotomicField(18) ; z18 = cf18.0
        sage: cf18(z9)
        zeta18^2
        sage: cf9(z18)
        -zeta9^5
        sage: cf18(z3)
        zeta18^3 - 1
        sage: cf18(z6)
        zeta18^3
        sage: cf18(z6)**2
        zeta18^3 - 1
        sage: cf9(z3)
        zeta9^3
    """
    def create_key(self, n=0, names=None, embedding=True):
        r"""
        Create the unique key for the cyclotomic field specified by the
        parameters.

        TESTS::

            sage: CyclotomicField.create_key()
            (0, None, True)
        """
        n = ZZ(n)
        if n < 0:
            raise ValueError("n (=%s) must be a positive integer" % n)
        if n > 0:
            if embedding is True:
                embedding = (CLF, (2 * CLF.pi() * CLF.gen() / n).exp())
            elif embedding is not None:
                x = number_field_morphisms.root_from_approx(QQ['x'].cyclotomic_polynomial(n), embedding)
                embedding = (x.parent(), x)
            if names is None:
                names = "zeta%s" % n
            names = normalize_names(1, names)

        return n, names, embedding

    def create_object(self, version, key, **extra_args):
        r"""
        Create the unique cyclotomic field defined by ``key``.

        TESTS::

            sage: CyclotomicField.create_object(None, (0, None, True))                  # needs sage.libs.gap
            Universal Cyclotomic Field
        """
        n, names, embedding = key
        if n == 0:
            from sage.rings.universal_cyclotomic_field import UniversalCyclotomicField
            return UniversalCyclotomicField()
        else:
            return NumberField_cyclotomic(n, names, embedding=embedding)


CyclotomicField = CyclotomicFieldFactory("sage.rings.number_field.number_field.CyclotomicField")


from . import number_field_base


is_NumberField = number_field_base.is_NumberField


class NumberField_generic(WithEqualityById, number_field_base.NumberField):
    r"""
    Generic class for number fields defined by an irreducible
    polynomial over `\QQ`.

    EXAMPLES::

        sage: x = polygen(ZZ, 'x')
        sage: K.<a> = NumberField(x^3 - 2); K
        Number Field in a with defining polynomial x^3 - 2
        sage: TestSuite(K).run()

    TESTS::

        sage: k.<a> = NumberField(x^3 + 2); m.<b> = NumberField(x^3 + 2)
        sage: k == QQ
        False
        sage: k.<a> = NumberField(x^3 + 2); m.<a> = NumberField(x^3 + 2)
        sage: k is m
        True
        sage: loads(dumps(k)) is k
        True

        sage: x = QQ['x'].gen()
        sage: y = ZZ['y'].gen()
        sage: K = NumberField(x^3 + x + 3, 'a'); K
        Number Field in a with defining polynomial x^3 + x + 3
        sage: K.defining_polynomial().parent()
        Univariate Polynomial Ring in x over Rational Field

        sage: L = NumberField(y^3 + y + 3, 'a'); L
        Number Field in a with defining polynomial y^3 + y + 3
        sage: L.defining_polynomial().parent()
        Univariate Polynomial Ring in y over Rational Field
        sage: L == K
        False

        sage: NumberField(ZZ['x'].0^4 + 23, 'a') == NumberField(ZZ['y'].0^4 + 23, 'a')
        False
        sage: NumberField(ZZ['x'].0^4 + 23, 'a') == NumberField(QQ['y'].0^4 + 23, 'a')
        False
        sage: NumberField(QQ['x'].0^4 + 23, 'a') == NumberField(QQ['y'].0^4 + 23, 'a')
        False

        sage: x = polygen(QQ); y = ZZ['y'].gen()
        sage: NumberField(x^3 + x + 5, 'a') == NumberField(y^3 + y + 5, 'a')
        False
        sage: NumberField(x^3 + x + 5, 'a') == NumberField(y^4 + y + 5, 'a')
        False
        sage: NumberField(x^3 + x + 5, 'a') == NumberField(x^3 + x + 5, 'b')
        False
        sage: QuadraticField(2, 'a', embedding=2) == QuadraticField(2, 'a', embedding=-2)
        False

        sage: K.<a> = QuadraticField(2)
        sage: R.<x> = K[]
        sage: L.<b> = K.extension(x^2 + 1)
        sage: M.<b> = L.absolute_field()
        sage: M == L
        False
        sage: M['x'] == L['x']
        False

        sage: R.<x> = QQ[]
        sage: R.<y> = QQ[]
        sage: K.<a> = NumberField(x^2 + 1)
        sage: L.<a> = NumberField(y^2 + 1)
        sage: K == L
        False
        sage: hash(K) == hash(L)
        False

    Two relative number fields which are isomorphic as absolute
    fields, but which are not presented the same way, are not
    considered equal (see :issue:`18942`)::

        sage: F.<omega> = NumberField(x^2 + x + 1)
        sage: y = polygen(F)
        sage: K = F.extension(y^3 + 3*omega + 2, 'alpha')
        sage: L = F.extension(y^3 - 3*omega - 1, 'alpha')
        sage: K == L
        False
        sage: K.is_isomorphic(L)
        True
        sage: hash(K) == hash(L)
        False

    This example illustrates the issue resolved in :issue:`18942`::

        sage: F.<omega> = NumberField(x^2 + x + 1)
        sage: xx = polygen(F)
        sage: ps = [p for p, _ in F(7).factor()]
        sage: for mu in ps:
        ....:     K = F.extension(xx^3 - mu, 'alpha')
        ....:     print(K.defining_polynomial().roots(K))
        [(alpha, 1), ((-omega - 1)*alpha, 1), (omega*alpha, 1)]
        [(alpha, 1), (omega*alpha, 1), ((-omega - 1)*alpha, 1)]
        sage: for mu in ps:
        ....:     K = F.extension(xx^3 - mu, 'alpha')
        ....:     print(K.defining_polynomial().roots(K))
        [(alpha, 1), ((-omega - 1)*alpha, 1), (omega*alpha, 1)]
        [(alpha, 1), (omega*alpha, 1), ((-omega - 1)*alpha, 1)]

    This example was suggested on sage-nt; see :issue:`18942`::

        sage: G = DirichletGroup(80)                                                    # needs sage.modular
        sage: for chi in G:                     # long time                             # needs sage.modular
        ....:     D = ModularSymbols(chi, 2, -1).cuspidal_subspace().new_subspace().decomposition()
        ....:     for f in D:
        ....:         elt = f.q_eigenform(10, 'alpha')[3]
        ....:         assert elt.is_integral()
    """
    def __init__(self, polynomial, name, latex_name,
                 check=True, embedding=None, category=None,
                 assume_disc_small=False, maximize_at_primes=None, structure=None):
        """
        Create a number field.

        EXAMPLES::

            sage: x = polygen(ZZ, 'x')
            sage: NumberField(x^97 - 19, 'a')
            Number Field in a with defining polynomial x^97 - 19

        The defining polynomial must be irreducible::

            sage: K.<a> = NumberField(x^2 - 1)
            Traceback (most recent call last):
            ...
            ValueError: defining polynomial (x^2 - 1) must be irreducible

        If you use ``check=False``, you avoid checking irreducibility of the
        defining polynomial, which can save time.

        ::

            sage: K.<a> = NumberField(x^2 - 1, check=False)

        It can also be dangerous::

            sage: (a-1)*(a+1)
            0

        The constructed object is in the category of number fields::

            sage: NumberField(x^2 + 3, 'a').category()
            Category of number fields
            sage: category(NumberField(x^2 + 3, 'a'))
            Category of number fields

        The special types of number fields, e.g., quadratic fields, do
        not have (yet?) their own category::

            sage: QuadraticField(2,'d').category()
            Category of number fields

        TESTS::

            sage: NumberField(ZZ['x'].0^4 + 23, 'a')
            Number Field in a with defining polynomial x^4 + 23
            sage: NumberField(QQ['x'].0^4 + 23, 'a')
            Number Field in a with defining polynomial x^4 + 23
            sage: NumberField(GF(7)['x'].0^4 + 23, 'a')                                 # needs sage.rings.finite_rings
            Traceback (most recent call last):
            ...
            TypeError: polynomial must be defined over rational field
        """
        self._assume_disc_small = assume_disc_small
        self._maximize_at_primes = maximize_at_primes
        self._structure = structure
        default_category = _NumberFields
        if category is None:
            category = default_category
        else:
            assert category.is_subcategory(default_category), "%s is not a subcategory of %s" % (category, default_category)

        Parent.__init__(self, base=QQ, names=name, category=category)
        if not isinstance(polynomial, polynomial_element.Polynomial):
            raise TypeError("polynomial (=%s) must be a polynomial" % repr(polynomial))

        if check:
            if not polynomial.parent().base_ring() == QQ:
                raise TypeError("polynomial must be defined over rational field")
            if not polynomial.is_irreducible():
                raise ValueError("defining polynomial (%s) must be irreducible" % polynomial)

        self._assign_names(name)
        self._latex_names = (latex_name,)
        self.__polynomial = polynomial
        self._pari_bnf_certified = False
        self._integral_basis_dict = {}
        if embedding is not None:
            # Since Issue #20827, an embedding is specified as a pair
            # (parent, x) with x the image of the distinguished
            # generator (previously, it was just given as x).  This
            # allows the UniqueFactory to distinguish embeddings into
            # different fields with images of the generator that
            # compare equal.
            # We allow both formats to support old pickles.
            if isinstance(embedding, tuple):
                parent, x = embedding
            else:
                parent, x = embedding.parent(), embedding
            embedding = number_field_morphisms.NumberFieldEmbedding(self, parent, x)
        self._populate_coercion_lists_(embedding=embedding, convert_method_name='_number_field_')

    def _convert_map_from_(self, other):
        r"""
        Additional conversion maps from ``other`` may be defined by
        :meth:`structure`.

        .. SEEALSO::

            :meth:`structure.NumberFieldStructure.create_structure`

        TESTS::

            sage: K.<i> = QuadraticField(-1)
            sage: L.<j> = K.change_names()
            sage: L(i)
            j
            sage: K(j)
            i

        This also works for relative number fields and their absolute fields::

            sage: K.<a> = QuadraticField(2)
            sage: x = polygen(ZZ, 'x')
            sage: L.<i> = K.extension(x^2 + 1)
            sage: M.<b> = L.absolute_field()
            sage: M(i)
            1/6*b^3 + 1/6*b
            sage: L(b)
            i - a
        """
        from sage.categories.map import Map
        if self._structure is not None:
            structure = self.structure()
            if len(structure) >= 2:
                to_self = structure[1]
                if isinstance(to_self, Map) and to_self.domain() is other:
                    return to_self
        if isinstance(other, NumberField_generic) and other._structure is not None:
            structure = other.structure()
            if len(structure) >= 1:
                from_other = structure[0]
                if isinstance(from_other, Map) and from_other.codomain() is self:
                    return from_other

    @cached_method
    def _magma_polynomial_(self, magma):
        """
        Return Magma version of the defining polynomial of this number field.

        EXAMPLES::

            sage: # optional - magma
            sage: R.<x> = QQ[]
            sage: K.<a> = NumberField(x^3 + 2)
            sage: K._magma_polynomial_(magma)
            x^3 + 2
            sage: magma2 = Magma()
            sage: K._magma_polynomial_(magma2)
            x^3 + 2
            sage: K._magma_polynomial_(magma) is K._magma_polynomial_(magma)
            True
            sage: K._magma_polynomial_(magma) is K._magma_polynomial_(magma2)
            False
        """
        # NB f must not be garbage-collected, otherwise the
        # return value of this function is invalid
        return magma(self.defining_polynomial())

    def _magma_init_(self, magma):
        """
        Return a Magma version of this number field.

        EXAMPLES::

            sage: # optional - magma
            sage: R.<t> = QQ[]
            sage: K.<a> = NumberField(t^2 + 1)
            sage: K._magma_init_(magma)
            'SageCreateWithNames(NumberField(_sage_[...]),["a"])'
            sage: L = magma(K)
            sage: L
            Number Field with defining polynomial t^2 + 1 over the Rational Field
            sage: L.sage()
            Number Field in a with defining polynomial t^2 + 1
            sage: L.sage() is K
            True
            sage: L.1
            a
            sage: L.1^2
            -1
            sage: m = magma(a+1/2); m
            1/2*(2*a + 1)
            sage: m.sage()
            a + 1/2

        A relative number field::

            sage: # optional - magma
            sage: S.<u> = K[]
            sage: M.<b> = NumberField(u^3+u+a)
            sage: L = magma(M)
            sage: L
            Number Field with defining polynomial u^3 + u + a over its ground field
            sage: L.sage() is M
            True
        """
        # Get magma version of defining polynomial of this number field
        f = self._magma_polynomial_(magma)
        s = 'NumberField(%s)' % f.name()
        return magma._with_names(s, self.variable_names())

    def construction(self):
        r"""
        Construction of ``self``.

        EXAMPLES::

            sage: x = polygen(ZZ, 'x')
            sage: K.<a> = NumberField(x^3 + x^2 + 1, embedding=CC.gen())
            sage: F, R = K.construction()
            sage: F
            AlgebraicExtensionFunctor
            sage: R
            Rational Field

        The construction functor respects distinguished embeddings::

            sage: F(R) is K
            True
            sage: F.embeddings
            [0.2327856159383841? + 0.7925519925154479?*I]

        TESTS::

            sage: K.<a> = NumberField(x^3 + x + 1)
            sage: R.<t> = ZZ[]
            sage: a + t     # indirect doctest
            t + a
            sage: (a + t).parent()
            Univariate Polynomial Ring in t over Number Field in a with defining polynomial x^3 + x + 1

        The construction works for non-absolute number fields as well::

            sage: K.<a,b,c>=NumberField([x^3+x^2+1,x^2+1,x^7+x+1])
            sage: F,R = K.construction()
            sage: F(R) == K
            True

        ::

            sage: P.<x> = QQ[]
            sage: K.<a> = NumberField(x^3-5, embedding=0)
            sage: L.<b> = K.extension(x^2+a)
            sage: a*b
            a*b

        The construction preserves latex variable names::

            sage: K.<a,b,c> = NumberField([x^3+x^2+1, x^2+1, x^7+x+1], latex_names=['alpha', 'beta', 'gamma'])
            sage: F, R = K.construction()
            sage: F(R) == K
            True
        """
        from sage.categories.pushout import AlgebraicExtensionFunctor
        from sage.rings.rational_field import QQ
        names = self.variable_names()
        polys = []
        embeddings = []
        structures = []
        latex_names = []
        K = self
        while K is not QQ:
            polys.append(K.relative_polynomial())
            embeddings.append(None if K.coerce_embedding() is None else K.coerce_embedding()(K.gen()))
            structures.append(K._structure)
            latex_names.append(K.latex_variable_names()[0])
            K = K.base_field()
        return (AlgebraicExtensionFunctor(polys, names, embeddings, structures,
                                          latex_names=latex_names), QQ)

    def _element_constructor_(self, x, check=True):
        r"""
        Convert ``x`` into an element of this number field.

        INPUT:

        - ``x`` -- Sage (or Python) object

        OUTPUT:

        A :class:`~number_field_element.NumberFieldElement`
        constructed from ``x``.

        TESTS::

            sage: x = polygen(ZZ, 'x')
            sage: K.<a> = NumberField(x^3 + 17)
            sage: K(a) is a  # indirect doctest
            True
            sage: K('a^2 + 2/3*a + 5')
            a^2 + 2/3*a + 5
            sage: K('1').parent()
            Number Field in a with defining polynomial x^3 + 17
            sage: K(3/5).parent()
            Number Field in a with defining polynomial x^3 + 17
            sage: K.<a> = NumberField(polygen(QQ)^2 - 5)
            sage: F.<b> = K.extension(polygen(K))
            sage: F([a])
            a

        We can create number field elements from PARI::

            sage: K.<a> = NumberField(x^3 - 17)
            sage: K(pari(42))                                                           # needs sage.libs.pari
            42
            sage: K(pari("5/3"))                                                        # needs sage.libs.pari
            5/3
            sage: K(pari("[3/2, -5, 0]~"))    # Uses Z-basis                            # needs sage.libs.pari
            -5/3*a^2 + 5/3*a - 1/6

        From a PARI polynomial or ``POLMOD``, note that the variable
        name does not matter::

            sage: K(pari("-5/3*q^2 + 5/3*q - 1/6"))                                     # needs sage.libs.pari
            -5/3*a^2 + 5/3*a - 1/6
            sage: K(pari("Mod(-5/3*q^2 + 5/3*q - 1/6, q^3 - 17)"))                      # needs sage.libs.pari
            -5/3*a^2 + 5/3*a - 1/6
            sage: K(pari("x^5/17"))                                                     # needs sage.libs.pari
            a^2

        An error is raised when a PARI element with an incorrect
        modulus is given::

            sage: K(pari("Mod(-5/3*q^2 + 5/3*q - 1/6, q^3 - 999)"))                     # needs sage.libs.pari
            Traceback (most recent call last):
            ...
            TypeError: cannot convert PARI element Mod(-5/3*q^2 + 5/3*q - 1/6, q^3 - 999)
            into Number Field in a with defining polynomial x^3 - 17

        Test round-trip conversion to PARI and back::

            sage: x = polygen(QQ)
            sage: K.<a> = NumberField(x^3 - 1/2*x + 1/3)
            sage: b = K.random_element()
            sage: K(pari(b)) == b                                                       # needs sage.libs.pari
            True

            sage: F.<c> = NumberField(2*x^3 + x + 1)
            sage: d = F.random_element()
            sage: F(F.pari_nf().nfalgtobasis(d)) == d                                   # needs sage.libs.pari
            True

        If the PARI polynomial is different from the Sage polynomial,
        a warning is printed unless ``check=False`` is specified::

            sage: b = pari(a); b                                                        # needs sage.libs.pari
            Mod(-1/12*y^2 - 1/12*y + 1/6, y^3 - 3*y - 22)
            sage: K(b.lift())                                                           # needs sage.libs.pari
            doctest:...: UserWarning: interpreting PARI polynomial -1/12*y^2 - 1/12*y + 1/6
            relative to the defining polynomial x^3 - 3*x - 22 of the PARI number field
            a
            sage: K(b.lift(), check=False)                                              # needs sage.libs.pari
            a

        Using a GAP element may be tricky, as it may contain
        an exclamation mark::

            sage: L.<tau> = NumberField(x^3 - 2)
            sage: gap(tau^3)                                                            # needs sage.libs.gap
            2
            sage: gap(tau)^3                                                            # needs sage.libs.gap
            !2
            sage: L(gap(tau)^3)     # indirect doctest                                  # needs sage.libs.gap
            2

        Check that :issue:`22202` and :issue:`27765` are fixed::

            sage: y = QQ['y'].gen()
            sage: R = QQ.extension(y^2 - 1/2, 'a')['x']
            sage: R("a*x").factor()
            (a) * x

        Check that :issue:`30961` is fixed::

            sage: # needs sage.symbolic
            sage: QQi = i.parent()
            sage: x = SR.var('x')
            sage: QQi((x, x))
            Traceback (most recent call last):
            ...
            TypeError: unable to convert x to a rational
            sage: QQi(("1", "2"))
            2*I + 1
            sage: QQi((RR(1), RR(2)))
            2*I + 1
            sage: QQi(vector((RR(1), RR(2))))
            2*I + 1

        Check that :issue:`34059` is fixed::

            sage: K.<a> = NumberField(x)
            sage: K([1]).parent()
            Number Field in a with defining polynomial x
        """
        if isinstance(x, number_field_element.NumberFieldElement):
            K = x.parent()
            if K is self:
                return x
            elif isinstance(x, (number_field_element.OrderElement_absolute,
                                number_field_element.OrderElement_relative,
                                number_field_element_quadratic.OrderElement_quadratic)):
                L = K.number_field()
                if L is self:
                    return self._element_class(self, x)
                x = L(x)
            return self._coerce_from_other_number_field(x)
        elif isinstance(x, pari_gen):
            if x.type() == "t_POLMOD":
                modulus = x.mod()
                if check and modulus != self.pari_polynomial(modulus.variable()):
                    raise TypeError("cannot convert PARI element %s into %s" % (x, self))
                x = x.lift()
                check = False
            elif x.type() == "t_COL":
                x = self.pari_nf().nfbasistoalg_lift(x)
                check = False
            if x.type() in ["t_INT", "t_FRAC"]:
                pass
            elif x.type() == "t_POL":
                # We consider x as a polynomial in the standard
                # generator of the PARI number field, and convert it
                # to a polynomial in the Sage generator.
                if any(x.poldegree(v) > 0 for v in x.variables()):
                    var = self.absolute_polynomial().variable_name()
                    if check and self.pari_polynomial(var) != self.absolute_polynomial().monic():
                        from warnings import warn
                        warn("interpreting PARI polynomial %s relative to the defining polynomial %s of the PARI number field"
                             % (x, self.pari_polynomial()))
                    beta = self._pari_absolute_structure()[2]
                    x = x(beta).lift()
                else:  # constant polynomial
                    x = x[0]
            else:
                raise TypeError("%s has unsupported PARI type %s" % (x, x.type()))
            x = self.absolute_polynomial().parent()(x)
            return self._element_class(self, x)
        elif isinstance(x, GapElement):
            s = x._sage_repr()
            if self.variable_name() in s:
                return self._convert_from_str(s)
            return self._convert_from_str(s.replace('!', ''))
        elif isinstance(x, str):
            return self._convert_from_str(x)
        elif isinstance(x, (tuple, list,
                            sage.modules.free_module_element.FreeModuleElement)):
            if len(x) != self.relative_degree():
                raise ValueError("Length must be equal to the degree of this number field")
            base = self.base_ring()
            return sum(base(c) * g for c, g in zip(x, self.gen(0).powers(len(x))))
        return self._convert_non_number_field_element(x)

    def _convert_non_number_field_element(self, x):
        """
        Convert a non-number field element ``x`` into this number field.

        INPUT:

        - ``x`` -- a non number field element, e.g., a list, integer,
          rational, or polynomial

        EXAMPLES::

            sage: x = polygen(QQ, 'x')
            sage: K.<a> = NumberField(x^3 + 2/3)
            sage: K._convert_non_number_field_element(-7/8)
            -7/8
            sage: K._convert_non_number_field_element([1,2,3])
            3*a^2 + 2*a + 1

        The list is just turned into a polynomial in the generator::

            sage: K._convert_non_number_field_element([0,0,0,1,1])
            -2/3*a - 2/3

        Any polynomial whose coefficients can be converted to rationals
        will convert to the number field, e.g., this one in
        characteristic 7::

            sage: f = GF(7)['y']([1,2,3]); f
            3*y^2 + 2*y + 1
            sage: K._convert_non_number_field_element(f)
            3*a^2 + 2*a + 1

        But not this one over a field of order 27::

            sage: F27.<g> = GF(27)                                                      # needs sage.rings.finite_rings
            sage: f = F27['z']([g^2, 2*g, 1]); f                                        # needs sage.rings.finite_rings
            z^2 + 2*g*z + g^2
            sage: K._convert_non_number_field_element(f)                                # needs sage.rings.finite_rings
            Traceback (most recent call last):
            ...
            TypeError: unable to convert g^2 to a rational

        One can also convert an element of the polynomial quotient ring
        that is isomorphic to the number field::

            sage: K.<a> = NumberField(x^3 + 17)
            sage: b = K.polynomial_quotient_ring().random_element()
            sage: b == K(b)
            True

        We can convert symbolic expressions::

            sage: # needs sage.symbolic
            sage: I = sqrt(-1); parent(I)
            Symbolic Ring
            sage: GaussianIntegers()(2 + I)
            I + 2
            sage: K1 = QuadraticField(3)
            sage: K2 = QuadraticField(5)
            sage: (K,) = K1.composite_fields(K2, preserve_embedding=True)
            sage: K(sqrt(3) + sqrt(5))
            -1/2*a0^3 + 8*a0
            sage: K(sqrt(-3)*I)
            1/4*a0^3 - 7/2*a0
        """
        if isinstance(x, (int, Rational, Integer, pari_gen, list)):
            return self._element_class(self, x)

        if isinstance(x, sage.rings.polynomial.polynomial_quotient_ring_element.PolynomialQuotientRingElement)\
           and (x in self.polynomial_quotient_ring()):
            y = self.polynomial_ring().gen()
            return x.lift().subs({y: self.gen()})

        if isinstance(x, (sage.rings.qqbar.AlgebraicNumber, sage.rings.qqbar.AlgebraicReal)):
            return self._convert_from_qqbar(x)

        if isinstance(x, polynomial_element.Polynomial):
            return self._element_class(self, x)

        # Try converting via QQ.
        try:
            y = QQ(x)
        except (TypeError, ValueError):
            pass
        else:
            return self._element_class(self, y)

        # Final attempt: convert via QQbar. This deals in particular
        # with symbolic expressions like sqrt(-5).
        try:
            y = sage.rings.qqbar.QQbar(x)
        except (TypeError, ValueError):
            pass
        else:
            return self._convert_from_qqbar(y)

        raise TypeError("unable to convert %r to %s" % (x, self))

    def _convert_from_qqbar(self, x):
        """
        Convert an element of ``QQbar`` or ``AA`` to this number field,
        if possible.

        This requires that the given number field is equipped with an
        embedding.

        INPUT:

        - ``x`` -- an algebraic number

        EXAMPLES::

            sage: K.<a> = QuadraticField(3)
            sage: K._convert_from_qqbar(7 + 2*AA(3).sqrt())
            2*a + 7
            sage: GaussianIntegers()(QQbar(I))
            I
            sage: CyclotomicField(15)(QQbar.zeta(5))
            zeta15^3
            sage: CyclotomicField(12)(QQbar.zeta(5))
            Traceback (most recent call last):
            ...
            TypeError: unable to convert 0.3090169943749474? + 0.9510565162951536?*I
            to Cyclotomic Field of order 12 and degree 4
        """
        # We use the diagram
        #
        # self
        #  ↑  ↘
        #  F → QQbar
        #
        # Where F is the smallest number field containing x.
        #
        # y is the pre-image such that x = F(y)
        F, y, F_to_QQbar = x.as_number_field_element(minimal=True)

        # Try all embeddings from F into self
        from sage.rings.qqbar import QQbar
        for F_to_self in F.embeddings(self):
            z = F_to_self(y)
            # Check whether the diagram commutes
            if QQbar(z) == x:
                return z

        raise TypeError("unable to convert %r to %s" % (x, self))

    def _convert_from_str(self, x):
        """
        Coerce a string representation of an element of this
        number field into this number field.

        INPUT:

        - ``x`` -- string

        EXAMPLES::

            sage: x = polygen(ZZ, 'x')
            sage: k.<theta25> = NumberField(x^3 + (2/3)*x + 1)
            sage: k._convert_from_str('theta25^3 + (1/3)*theta25')
            -1/3*theta25 - 1

        This function is called by the coerce method when it gets a string
        as input::

            sage: k('theta25^3 + (1/3)*theta25')
            -1/3*theta25 - 1
        """
        w = sage_eval(x, locals=self.gens_dict())
        if not (isinstance(w, Element) and w.parent() is self):
            return self(w)
        else:
            return w

    def _Hom_(self, codomain, category=None):
        """
        Return homset of homomorphisms from ``self`` to the number field codomain.

        EXAMPLES:

        This method is implicitly called by :meth:`Hom` and
        :meth:`sage.categories.homset.Hom`::

            sage: x = polygen(ZZ, 'x')
            sage: K.<i> = NumberField(x^2 + 1); K
            Number Field in i with defining polynomial x^2 + 1
            sage: K.Hom(K)  # indirect doctest
            Automorphism group of Number Field in i with defining polynomial x^2 + 1
            sage: Hom(K, QuadraticField(-1, 'b'))
            Set of field embeddings
             from Number Field in i with defining polynomial x^2 + 1
               to Number Field in b with defining polynomial x^2 + 1 with b = 1*I

        CHECKME: handling of the case where codomain is not a number field?

        ::

            sage: Hom(K, VectorSpace(QQ,3))
            Set of Morphisms
             from Number Field in i with defining polynomial x^2 + 1
               to Vector space of dimension 3 over Rational Field
               in Category of commutative additive groups

        TESTS:

        Verify that :issue:`22001` has been resolved::

            sage: R.<x> = QQ[]
            sage: K.<a> = QQ.extension(x^2 + 1)
            sage: K.hom([a]).category_for()
            Category of number fields

        ::

            sage: H = End(K)
            sage: loads(dumps(H)) is H
            True
        """
        if not is_NumberFieldHomsetCodomain(codomain):
            # Using LazyFormat fixes #28036 - infinite loop
            from sage.misc.lazy_format import LazyFormat
            raise TypeError(LazyFormat("%s is not suitable as codomain for homomorphisms from %s") % (codomain, self))
        from sage.rings.number_field.homset import NumberFieldHomset
        return NumberFieldHomset(self, codomain, category)

    @cached_method
    def structure(self):
        """
        Return fixed isomorphism or embedding structure on ``self``.

        This is used to record various isomorphisms or embeddings that
        arise naturally in other constructions.

        EXAMPLES::

            sage: x = polygen(ZZ, 'x')
            sage: K.<z> = NumberField(x^2 + 3)
            sage: L.<a> = K.absolute_field(); L
            Number Field in a with defining polynomial x^2 + 3
            sage: L.structure()
            (Isomorphism given by variable name change map:
              From: Number Field in a with defining polynomial x^2 + 3
              To:   Number Field in z with defining polynomial x^2 + 3,
             Isomorphism given by variable name change map:
              From: Number Field in z with defining polynomial x^2 + 3
              To:   Number Field in a with defining polynomial x^2 + 3)

            sage: K.<a> = QuadraticField(-3)
            sage: R.<y> = K[]
            sage: D.<x0> = K.extension(y)
            sage: D_abs.<y0> = D.absolute_field()
            sage: D_abs.structure()[0](y0)
            -a
        """
        if self._structure is None:
            f = self.hom(self)
            return f, f
        else:
            return self._structure.create_structure(self)

    def completion(self, p, prec, extras={}):
        """
        Return the completion of ``self`` at `p` to the specified precision.

        Only implemented at archimedean places, and then only if
        an embedding has been fixed.

        EXAMPLES::

            sage: K.<a> = QuadraticField(2)
            sage: K.completion(infinity, 100)
            Real Field with 100 bits of precision
            sage: K.<zeta> = CyclotomicField(12)
            sage: K.completion(infinity, 53, extras={'type': 'RDF'})
            Complex Double Field
            sage: zeta + 1.5                            # implicit test
            2.36602540378444 + 0.500000000000000*I
        """
        if p == infinity.infinity:
            gen_image = self.gen_embedding()
            if gen_image is not None:
                if gen_image in RDF:
                    return QQ.completion(p, prec, extras)
                elif gen_image in CDF:
                    return QQ.completion(p, prec, extras).algebraic_closure()
            raise ValueError("No embedding into the complex numbers has been specified.")
        else:
            raise NotImplementedError

    def primitive_element(self):
        r"""
        Return a primitive element for this field, i.e., an element that
        generates it over `\QQ`.

        EXAMPLES::

            sage: x = polygen(ZZ, 'x')
            sage: K.<a> = NumberField(x^3 + 2)
            sage: K.primitive_element()
            a
            sage: K.<a,b,c> = NumberField([x^2 - 2, x^2 - 3, x^2 - 5])
            sage: K.primitive_element()
            a - b + c
            sage: alpha = K.primitive_element(); alpha
            a - b + c
            sage: alpha.minpoly()
            x^2 + (2*b - 2*c)*x - 2*c*b + 6
            sage: alpha.absolute_minpoly()
            x^8 - 40*x^6 + 352*x^4 - 960*x^2 + 576
        """
        try:
            return self.__primitive_element
        except AttributeError:
            pass
        K = self.absolute_field('a')
        from_K, to_K = K.structure()
        self.__primitive_element = from_K(K.gen())
        return self.__primitive_element

    def random_element(self, num_bound=None, den_bound=None,
                       integral_coefficients=False, distribution=None):
        r"""
        Return a random element of this number field.

        INPUT:

        - ``num_bound`` -- bound on numerator of the coefficients of
          the resulting element

        - ``den_bound`` -- bound on denominators of the coefficients
          of the resulting element

        - ``integral_coefficients`` -- boolean (default: ``False``); if
          ``True``, then the resulting element will have integral coefficients.
          This option overrides any value of ``den_bound``.

        - ``distribution`` -- distribution to use for the coefficients
          of the resulting element

        OUTPUT: element of this number field

        EXAMPLES::

            sage: x = polygen(ZZ, 'x')
            sage: K.<j> = NumberField(x^8 + 1)
            sage: K.random_element().parent() is K
            True

            sage: while K.random_element().list()[0] != 0:
            ....:     pass
            sage: while K.random_element().list()[0] == 0:
            ....:     pass
            sage: while K.random_element().is_prime():
            ....:     pass
            sage: while not K.random_element().is_prime():
            ....:     pass

            sage: K.<a,b,c> = NumberField([x^2 - 2, x^2 - 3, x^2 - 5])
            sage: K.random_element().parent() is K
            True

            sage: while K.random_element().is_prime():
            ....:     pass
            sage: while not K.random_element().is_prime():  # long time
            ....:     pass

            sage: K.<a> = NumberField(x^5 - 2)
            sage: p = K.random_element(integral_coefficients=True)
            sage: p.is_integral()
            True
            sage: while K.random_element().is_integral():
            ....:     pass

        TESTS::

            sage: K.<a> = NumberField(x^5 - 2)
            sage: K.random_element(-1)
            Traceback (most recent call last):
            ...
            TypeError: x must be < y
            sage: K.random_element(5, 0)
            Traceback (most recent call last):
            ...
            TypeError: x must be < y
            sage: QQ[I].random_element(0)
            Traceback (most recent call last):
            ...
            TypeError: x must be > 0
        """
        if integral_coefficients:
            den_bound = 1

        return self._zero_element._random_element(num_bound=num_bound,
                                                  den_bound=den_bound,
                                                  distribution=distribution)

    def subfield(self, alpha, name=None, names=None):
        r"""
        Return a number field `K` isomorphic to `\QQ(\alpha)`
        (if this is an absolute number field) or `L(\alpha)` (if this
        is a relative extension `M/L`) and a map from `K` to ``self`` that
        sends the generator of `K` to ``alpha``.

        INPUT:

        - ``alpha`` -- an element of ``self``, or something that
          coerces to an element of ``self``

        OUTPUT:

        - ``K`` -- a number field
        - ``from_K`` -- a homomorphism from `K` to ``self`` that
          sends the generator of `K` to ``alpha``

        EXAMPLES::

            sage: x = polygen(ZZ, 'x')
            sage: K.<a> = NumberField(x^4 - 3); K
            Number Field in a with defining polynomial x^4 - 3
            sage: H.<b>, from_H = K.subfield(a^2)
            sage: H
            Number Field in b with defining polynomial x^2 - 3 with b = a^2
            sage: from_H(b)
            a^2
            sage: from_H
            Ring morphism:
              From: Number Field in b with defining polynomial x^2 - 3 with b = a^2
              To:   Number Field in a with defining polynomial x^4 - 3
              Defn: b |--> a^2

        A relative example. Note that the result returned is the subfield generated
        by `\alpha` over ``self.base_field()``, not over `\QQ` (see :issue:`5392`)::

            sage: L.<a> = NumberField(x^2 - 3)
            sage: M.<b> = L.extension(x^4 + 1)
            sage: K, phi = M.subfield(b^2)
            sage: K.base_field() is L
            True

        Subfields inherit embeddings::

            sage: K.<z> = CyclotomicField(5)
            sage: L, K_from_L = K.subfield(z - z^2 - z^3 + z^4)
            sage: L
            Number Field in z0 with defining polynomial x^2 - 5 with z0 = 2.236067977499790?
            sage: CLF_from_K = K.coerce_embedding(); CLF_from_K
            Generic morphism:
              From: Cyclotomic Field of order 5 and degree 4
              To:   Complex Lazy Field
              Defn: z -> 0.309016994374948? + 0.951056516295154?*I
            sage: CLF_from_L = L.coerce_embedding(); CLF_from_L
            Generic morphism:
              From: Number Field in z0 with defining polynomial x^2 - 5
                    with z0 = 2.236067977499790?
              To:   Complex Lazy Field
              Defn: z0 -> 2.236067977499790?

        Check transitivity::

            sage: CLF_from_L(L.gen())
            2.236067977499790?
            sage: CLF_from_K(K_from_L(L.gen()))
            2.23606797749979? + 0.?e-14*I

        If ``self`` has no specified embedding, then `K` comes with an
        embedding in ``self``::

            sage: K.<a> = NumberField(x^6 - 6*x^4 + 8*x^2 - 1)
            sage: L.<b>, from_L = K.subfield(a^2)
            sage: L
            Number Field in b with defining polynomial x^3 - 6*x^2 + 8*x - 1 with b = a^2
            sage: L.gen_embedding()
            a^2

        You can also view a number field as having a different generator by
        just choosing the input to generate the whole field; for that it is
        better to use :meth:`change_generator`, which gives
        isomorphisms in both directions.
        """
        if names is not None:
            name = names
        if name is None:
            name = self.variable_name() + '0'
        beta = self(alpha)
        f = beta.minpoly()
        # If self has a specified embedding, K should inherit it
        if self.coerce_embedding() is not None:
            emb = self.coerce_embedding()(beta)
        else:
            # Otherwise K should at least come with an embedding in self
            emb = beta
        K = NumberField(f, names=name, embedding=emb)
        from_K = K.hom([beta])
        return K, from_K

    def change_generator(self, alpha, name=None, names=None):
        r"""
        Given the number field ``self``, construct another isomorphic number
        field `K` generated by the element ``alpha`` of ``self``, along
        with isomorphisms from `K` to ``self`` and from ``self`` to
        `K`.

        EXAMPLES::

            sage: x = polygen(ZZ, 'x')
            sage: L.<i> = NumberField(x^2 + 1); L
            Number Field in i with defining polynomial x^2 + 1
            sage: K, from_K, to_K = L.change_generator(i/2 + 3)
            sage: K
            Number Field in i0 with defining polynomial x^2 - 6*x + 37/4 with i0 = 1/2*i + 3
            sage: from_K
            Ring morphism:
              From: Number Field in i0 with defining polynomial x^2 - 6*x + 37/4
                    with i0 = 1/2*i + 3
              To:   Number Field in i with defining polynomial x^2 + 1
              Defn: i0 |--> 1/2*i + 3
            sage: to_K
            Ring morphism:
              From: Number Field in i with defining polynomial x^2 + 1
              To:   Number Field in i0 with defining polynomial x^2 - 6*x + 37/4
                    with i0 = 1/2*i + 3
              Defn: i |--> 2*i0 - 6

        We can also do

        ::

            sage: K.<c>, from_K, to_K = L.change_generator(i/2 + 3); K
            Number Field in c with defining polynomial x^2 - 6*x + 37/4 with c = 1/2*i + 3


        We compute the image of the generator `\sqrt{-1}` of `L`.

        ::

            sage: to_K(i)
            2*c - 6

        Note that the image is indeed a square root of `-1`.

        ::

            sage: to_K(i)^2
            -1
            sage: from_K(to_K(i))
            i
            sage: to_K(from_K(c))
            c
        """
        if names is not None:
            name = names
        alpha = self(alpha)
        K, from_K = self.subfield(alpha, name=name)
        if K.degree() != self.degree():
            raise ValueError("alpha must generate a field of degree %s, but alpha generates a subfield of degree %s" % (self.degree(), K.degree()))
        # Now compute to_K, which is an isomorphism
        # from self to K such that from_K(to_K(x)) == x for all x,
        # and to_K(from_K(y)) == y.
        # To do this, we must compute the image of self.gen()
        # under to_K.   This means writing self.gen() as a
        # polynomial in alpha, which is possible by the degree
        # check above.  This latter we do by linear algebra.
        phi = alpha.coordinates_in_terms_of_powers()
        c = phi(self.gen())
        to_K = self.hom([K(c)])
        return K, from_K, to_K

    def subfield_from_elements(self, alpha, name=None, polred=True, threshold=None):
        r"""
        Return the subfield generated by the elements ``alpha``.

        If the generated subfield by the elements ``alpha`` is either the
        rational field or the complete number field, the field returned is
        respectively ``QQ`` or ``self``.

        INPUT:

        - ``alpha`` -- list of elements in this number field

        - ``name`` -- a name for the generator of the new number field

        - ``polred`` -- boolean (default: ``True``); whether to optimize the
          generator of the newly created field

        - ``threshold`` -- positive number (default: ``None``) threshold to be
          passed to the ``do_polred`` function

        OUTPUT: a triple ``(field, beta, hom)`` where

        - ``field`` -- a subfield of this number field

        - ``beta`` -- list of elements of ``field`` corresponding to ``alpha``

        - ``hom`` -- inclusion homomorphism from ``field`` to ``self``

        EXAMPLES::

            sage: x = polygen(QQ)
            sage: poly = x^4 - 4*x^2 + 1
            sage: emb = AA.polynomial_root(poly, RIF(0.51, 0.52))
            sage: K.<a> = NumberField(poly, embedding=emb)
            sage: sqrt2 = -a^3 + 3*a
            sage: sqrt3 = -a^2 + 2
            sage: assert sqrt2 ** 2 == 2 and sqrt3 ** 2 == 3
            sage: L, elts, phi = K.subfield_from_elements([sqrt2, 1 - sqrt2/3])
            sage: L
            Number Field in a0 with defining polynomial x^2 - 2 with a0 = 1.414213562373095?
            sage: elts
            [a0, -1/3*a0 + 1]
            sage: phi
            Ring morphism:
              From: Number Field in a0 with defining polynomial x^2 - 2
                    with a0 = 1.414213562373095?
              To:   Number Field in a with defining polynomial x^4 - 4*x^2 + 1
                    with a = 0.5176380902050415?
              Defn: a0 |--> -a^3 + 3*a
            sage: assert phi(elts[0]) == sqrt2
            sage: assert phi(elts[1]) == 1 - sqrt2/3


            sage: L, elts, phi = K.subfield_from_elements([1, sqrt3])
            sage: assert phi(elts[0]) == 1
            sage: assert phi(elts[1]) == sqrt3

            sage: L, elts, phi = K.subfield_from_elements([sqrt2, sqrt3])
            sage: phi
            Identity endomorphism of Number Field in a with defining polynomial
             x^4 - 4*x^2 + 1 with a = 0.5176380902050415?

        TESTS::

            sage: x = polygen(QQ)

            sage: p = x^8 - 12*x^6 + 23*x^4 - 12*x^2 + 1
            sage: K.<a> = NumberField(p)
            sage: sqrt2 = 6/7*a^7 - 71/7*a^5 + 125/7*a^3 - 43/7*a
            sage: sqrt3 = 3/7*a^6 - 32/7*a^4 + 24/7*a^2 + 10/7
            sage: sqrt5 = 8/7*a^6 - 90/7*a^4 + 120/7*a^2 - 27/7
            sage: assert sqrt2**2 == 2 and sqrt3**2 == 3 and sqrt5**2 == 5
            sage: L, elts, phi = K.subfield_from_elements([sqrt2, sqrt3], name='b')
            sage: assert phi(elts[0]) == sqrt2
            sage: assert phi(elts[1]) == sqrt3
            sage: L, elts, phi = K.subfield_from_elements([sqrt2, sqrt3], name='b', polred=False)
            sage: assert phi(elts[0]) == sqrt2
            sage: assert phi(elts[1]) == sqrt3
            sage: L, elts, phi = K.subfield_from_elements([sqrt2, sqrt5], name='b')
            sage: assert phi(elts[0]) == sqrt2
            sage: assert phi(elts[1]) == sqrt5
            sage: L, elts, phi = K.subfield_from_elements([sqrt3, sqrt5], name='b')
            sage: assert phi(elts[0]) == sqrt3
            sage: assert phi(elts[1]) == sqrt5
            sage: L, elts, phi = K.subfield_from_elements([-149582/214245 + 21423/5581*sqrt2], name='b')
            sage: assert L.polynomial() == x^2 - 2
            sage: L, elts, phi = K.subfield_from_elements([131490/777 - 1359/22*sqrt3], name='b')
            sage: assert L.polynomial() == x^2 - 3
            sage: L, elts, phi = K.subfield_from_elements([12241829/177 - 321121/22459 * sqrt5], name='b')
            sage: assert L.polynomial() == x^2 - x - 1

            sage: from sage.rings.qqbar import number_field_elements_from_algebraics
            sage: R.<x> = QQ[]
            sage: p1 = x^3 - x - 1
            sage: roots1 = p1.roots(QQbar, False)
            sage: for _ in range(10):
            ....:     p2 = R.random_element(degree=2)
            ....:     while not p2.is_irreducible(): p2 = R.random_element(degree=2)
            ....:     roots2 = p2.roots(QQbar, False)
            ....:     K, (a1,b1,c1,a2,b2), phi = number_field_elements_from_algebraics(roots1 + roots2)
            ....:     u1 = 1 - a1/17 + 3/7*a1**2
            ....:     u2 = 2 + 33/35 * a1
            ....:     L, (v1,v2), phi = K.subfield_from_elements([u1, u2], threshold=100)
            ....:     assert L.polynomial() == p1
            ....:     assert phi(v1) == u1 and phi(v2) == u2
        """
        alpha = [self(a) for a in alpha]

        # Rational case
        if all(a.is_rational() for a in alpha):
            return (QQ, [QQ(a) for a in alpha], self.coerce_map_from(QQ))

        # Saturate with multiplication
        from sage.modules.free_module import VectorSpace
        V = VectorSpace(QQ, self.degree())
        vecs = [a.vector() for a in alpha]
        U = V.subspace(vecs)
        modified = True
        while modified:
            modified = False
            d = U.dimension()
            if d == self.degree():
                # the given elements generate the whole number field
                return (self, alpha, self.hom(self))
            B = U.basis()
            for i in range(d):
                for j in range(i, d):
                    v = (self(B[i]) * self(B[j])).vector()
                    if v not in U:
                        U += V.subspace([v])
                        modified = True

        # strict subfield, find a generator
        vgen = None
        for b in U.basis():
            if self(b).minpoly().degree() == d:
                vgen = b
                break
        if vgen is None:
            s = 1
            while True:
                vgen = U.random_element(proba=0.5, x=-s, y=s)
                if self(vgen).minpoly().degree() == d:
                    break
                s *= 2

        # minimize the generator via PARI polred
        gen = self(vgen)
        p = gen.minpoly()
        if polred:
            from sage.rings.qqbar import do_polred
            if threshold:
                fwd, _, q = do_polred(p, threshold)
            else:
                fwd, _, q = do_polred(p)
        else:
            q = p
            fwd = self.polynomial_ring().gen()

        new_gen = fwd(gen)
        assert new_gen.minpoly() == q
        K, hom = self.subfield(new_gen, name=name)

        # express the elements in the basis 1, new_gen, new_gen^2, ..., new_gen^(deg-1)
        from sage.matrix.constructor import matrix
        M = matrix(QQ, [(new_gen**i).vector() for i in range(d)])
        new_alpha = [K(M.solve_left(elt.vector())) for elt in alpha]

        return (K, new_alpha, hom)

    def is_absolute(self):
        """
        Return ``True`` if ``self`` is an absolute field.

        This function will be implemented in the derived classes.

        EXAMPLES::

            sage: K = CyclotomicField(5)
            sage: K.is_absolute()
            True
        """
        raise NotImplementedError

    def is_relative(self):
        """
        EXAMPLES::

            sage: x = polygen(QQ, 'x')
            sage: K.<a> = NumberField(x^10 - 2)
            sage: K.is_absolute()
            True
            sage: K.is_relative()
            False
        """
        return not self.is_absolute()

    def quadratic_defect(self, a, p, check=True):
        r"""
        Return the valuation of the quadratic defect of `a` at `p`.

        INPUT:

        - ``a`` -- an element of ``self``

        - ``p`` -- a prime ideal

        - ``check`` -- boolean (default: ``True``); check if `p` is prime

        ALGORITHM:

        This is an implementation of Algorithm 3.1.3 from [Kir2016]_.

        EXAMPLES::

            sage: x = polygen(QQ, 'x')
            sage: K.<a> = NumberField(x^2 + 2)
            sage: p = K.primes_above(2)[0]
            sage: K.quadratic_defect(5, p)
            4
            sage: K.quadratic_defect(0, p)
            +Infinity
            sage: K.quadratic_defect(a, p)
            1
            sage: K.<a> = CyclotomicField(5)
            sage: p = K.primes_above(2)[0]
            sage: K.quadratic_defect(5, p)
            +Infinity

        TESTS::

            sage: x = polygen(QQ, 'x')
            sage: K.<t> = NumberField(x^10 - x^8 - 2*x^7 - x^6 + 2*x^5 + 2*x^4 - x^2 + 1)
            sage: p = K.prime_factors(2)[0]
            sage: pi = K.uniformizer(p)
            sage: a = 1 + pi^3
            sage: K.quadratic_defect(a, p)
            3
        """
        from sage.rings.polynomial.polynomial_ring_constructor import PolynomialRing
        if a not in self:
            raise TypeError(str(a) + " must be an element of " + str(self))
        if not self == QQ and not p.parent() == self.ideal_monoid():
            raise TypeError(str(p) + " is not a prime ideal in "
                            + str(self.ideal_monoid()))
        if check and not p.is_prime():
            raise ValueError(str(p) + " must be prime")
        if a.is_zero():
            return Infinity
        v = self(a).valuation(p)
        if v % 2:
            return v
        pi = self.uniformizer(p)
        a = self(a) / pi**v
        F = p.residue_field()
        q = F.reduction_map()
        # The non-dyadic case
        if self(2).valuation(p) == 0:
            if q(a).is_square():
                return Infinity
            return v
        # The dyadic case
        s = self(F.lift((1 / F(a)).sqrt()))
        a = self(s**2) * a
        u = self(4).valuation(p)
        w = (a - 1).valuation(p)
        x = PolynomialRing(F, 'x').gen()
        f = x**2 + x
        while w < u and not w % 2:
            s = F.lift(q((a - 1) / pi**w).sqrt())
            a = a / (1 + s*(pi**(w/2)))**2
            w = (a - 1).valuation(p)
        if w < u and w % 2:
            return v + w
        if w == u and (f + F((a-1) / 4)).is_irreducible():
            return v + w
        return Infinity

    def absolute_field(self, names):
        """
        Return ``self`` as an absolute number field.

        INPUT:

        - ``names`` -- string; name of generator of the absolute field

        OUTPUT:

        - ``K`` -- this number field (since it is already absolute)

        Also, ``K.structure()`` returns ``from_K`` and ``to_K``, where
        ``from_K`` is an isomorphism from `K` to ``self`` and ``to_K``
        is an isomorphism from ``self`` to `K`.

        EXAMPLES::

            sage: K = CyclotomicField(5)
            sage: K.absolute_field('a')
            Number Field in a with defining polynomial x^4 + x^3 + x^2 + x + 1
        """
        return NumberField(self.defining_polynomial(), names, check=False, structure=structure.NameChange(self))

    def is_isomorphic(self, other, isomorphism_maps=False) -> bool:
        """
        Return ``True`` if ``self`` is isomorphic as a number field to ``other``.

        EXAMPLES::

            sage: x = polygen(QQ, 'x')
            sage: k.<a> = NumberField(x^2 + 1)
            sage: m.<b> = NumberField(x^2 + 4)
            sage: k.is_isomorphic(m)
            True
            sage: m.<b> = NumberField(x^2 + 5)
            sage: k.is_isomorphic (m)
            False

        ::

            sage: k = NumberField(x^3 + 2, 'a')
            sage: k.is_isomorphic(NumberField((x+1/3)^3 + 2, 'b'))
            True
            sage: k.is_isomorphic(NumberField(x^3 + 4, 'b'))
            True
            sage: k.is_isomorphic(NumberField(x^3 + 5, 'b'))
            False

            sage: k = NumberField(x^2 - x - 1, 'b')
            sage: l = NumberField(x^2 - 7, 'a')
            sage: k.is_isomorphic(l, True)
            (False, [])

            sage: k = NumberField(x^2 - x - 1, 'b')
            sage: ky.<y> = k[]
            sage: l = NumberField(y, 'a')
            sage: k.is_isomorphic(l, True)
            (True, [-x, x + 1])

        TESTS:

        See :issue:`26239`::

            sage: k.<a> = NumberField(x)
            sage: k.is_isomorphic(k)
            True
        """
        if not isinstance(other, NumberField_generic):
            raise ValueError("other must be a generic number field.")
        t = self.pari_polynomial().nfisisom(other.pari_polynomial())
        # NB t==0 returns True when t is [0]
        if t.length() == 0:
            t = []
            res = False
        else:
            res = True

        if isomorphism_maps:
            R = self.polynomial().parent()
            return res, [R(ti) for ti in t]
        else:
            return res

    def is_totally_real(self):
        """
        Return ``True`` if ``self`` is totally real, and ``False`` otherwise.

        Totally real means that every isomorphic embedding of ``self`` into the
        complex numbers has image contained in the real numbers.

        EXAMPLES::

            sage: x = polygen(QQ, 'x')
            sage: NumberField(x^2 + 2, 'alpha').is_totally_real()
            False
            sage: NumberField(x^2 - 2, 'alpha').is_totally_real()
            True
            sage: NumberField(x^4 - 2, 'alpha').is_totally_real()
            False
        """
        return self.signature()[1] == 0

    def is_totally_imaginary(self):
        """
        Return ``True`` if ``self`` is totally imaginary, and ``False`` otherwise.

        Totally imaginary means that no isomorphic embedding of ``self`` into
        the complex numbers has image contained in the real numbers.

        EXAMPLES::

            sage: x = polygen(QQ, 'x')
            sage: NumberField(x^2 + 2, 'alpha').is_totally_imaginary()
            True
            sage: NumberField(x^2 - 2, 'alpha').is_totally_imaginary()
            False
            sage: NumberField(x^4 - 2, 'alpha').is_totally_imaginary()
            False
        """
        return self.signature()[0] == 0

    def is_CM(self):
        r"""
        Return ``True`` if ``self`` is a CM field (i.e., a totally imaginary
        quadratic extension of a totally real field).

        EXAMPLES::

            sage: x = polygen(QQ, 'x')
            sage: Q.<a> = NumberField(x - 1)
            sage: Q.is_CM()
            False
            sage: K.<i> = NumberField(x^2 + 1)
            sage: K.is_CM()
            True
            sage: L.<zeta20> = CyclotomicField(20)
            sage: L.is_CM()
            True
            sage: K.<omega> = QuadraticField(-3)
            sage: K.is_CM()
            True
            sage: L.<sqrt5> = QuadraticField(5)
            sage: L.is_CM()
            False
            sage: F.<a> = NumberField(x^3 - 2)
            sage: F.is_CM()
            False
            sage: F.<a> = NumberField(x^4 - x^3 - 3*x^2 + x + 1)
            sage: F.is_CM()
            False

        The following are non-CM totally imaginary fields.

        ::

            sage: F.<a> = NumberField(x^4 + x^3 - x^2 - x + 1)
            sage: F.is_totally_imaginary()
            True
            sage: F.is_CM()
            False
            sage: F2.<a> = NumberField(x^12 - 5*x^11 + 8*x^10 - 5*x^9 - x^8 + 9*x^7
            ....:                       + 7*x^6 - 3*x^5 + 5*x^4 + 7*x^3 - 4*x^2 - 7*x + 7)
            sage: F2.is_totally_imaginary()
            True
            sage: F2.is_CM()
            False

        The following is a non-cyclotomic CM field.

        ::

            sage: M.<a> = NumberField(x^4 - x^3 - x^2 - 2*x + 4)
            sage: M.is_CM()
            True

        Now, we construct a totally imaginary quadratic extension of a
        totally real field (which is not cyclotomic).

        ::

            sage: E_0.<a> = NumberField(x^7 - 4*x^6 - 4*x^5 + 10*x^4 + 4*x^3
            ....:                       - 6*x^2 - x + 1)
            sage: E_0.is_totally_real()
            True
            sage: E.<b> = E_0.extension(x^2 + 1)
            sage: E.is_CM()
            True

        Finally, a CM field that is given as an extension that is not CM.

        ::

            sage: E_0.<a> = NumberField(x^2 - 4*x + 16)
            sage: y = polygen(E_0)
            sage: E.<z> = E_0.extension(y^2 - E_0.gen() / 2)
            sage: E.is_CM()
            True
            sage: E.is_CM_extension()
            False
        """
        # Return cached answer if available
        try:
            return self.__is_CM
        except (AttributeError):
            pass

        # Then, deal with simple cases
        if is_odd(self.absolute_degree()):
            self.__is_CM = False
            return False
        if isinstance(
           self, sage.rings.number_field.number_field.NumberField_quadratic):
            self.__is_CM = (self.discriminant() < 0)
            return self.__is_CM
        if isinstance(
           self, sage.rings.number_field.number_field.NumberField_cyclotomic):
            self.__is_CM = True
            return True
        if not self.is_totally_imaginary():
            self.__is_CM = False
            return False
        if self.is_absolute():
            K = self
        else:
            F = self.base_field()
            if F.absolute_degree() == self.absolute_degree() / 2:
                if F.is_totally_real():
                    self.__is_CM = True
                    self.__max_tot_real_sub = [F, self.coerce_map_from(F)]
                    return True
            K = self.absolute_field('z')

        # Check for index 2 subextensions that are totally real
        possibilities = K.subfields(K.absolute_degree() / 2)
        for F, phi, _ in possibilities:
            if F.is_totally_real():
                self.__is_CM = True
                if self.is_relative():
                    phi = phi.post_compose(K.structure()[0])
                self.__max_tot_real_sub = [F, phi]
                return True
        self.__is_CM = False
        return False

    def complex_conjugation(self):
        """
        Return the complex conjugation of ``self``.

        This is only well-defined for fields contained in CM fields
        (i.e. for totally real fields and CM fields). Recall that a CM
        field is a totally imaginary quadratic extension of a totally
        real field. For other fields, a :exc:`ValueError` is raised.

        EXAMPLES::

            sage: QuadraticField(-1, 'I').complex_conjugation()
            Ring endomorphism of
             Number Field in I with defining polynomial x^2 + 1 with I = 1*I
              Defn: I |--> -I
            sage: CyclotomicField(8).complex_conjugation()
            Ring endomorphism of Cyclotomic Field of order 8 and degree 4
              Defn: zeta8 |--> -zeta8^3
            sage: QuadraticField(5, 'a').complex_conjugation()
            Identity endomorphism of Number Field in a with defining
             polynomial x^2 - 5 with a = 2.236067977499790?
            sage: x = polygen(QQ, 'x')
            sage: F = NumberField(x^4 + x^3 - 3*x^2 - x + 1, 'a')
            sage: F.is_totally_real()
            True
            sage: F.complex_conjugation()
            Identity endomorphism of Number Field in a with defining
             polynomial x^4 + x^3 - 3*x^2 - x + 1
            sage: F.<b> = NumberField(x^2 - 2)
            sage: F.extension(x^2 + 1, 'a').complex_conjugation()
            Relative number field endomorphism of Number Field in a
             with defining polynomial x^2 + 1 over its base field
              Defn: a |--> -a
                    b |--> b
            sage: F2.<b> = NumberField(x^2 + 2)
            sage: K2.<a> = F2.extension(x^2 + 1)
            sage: cc = K2.complex_conjugation()
            sage: cc(a)
            -a
            sage: cc(b)
            -b
        """
        # Return cached answer if available
        try:
            return self.__complex_conjugation
        except (AttributeError):
            pass

        # Then, deal with simple cases
        if isinstance(
           self, sage.rings.number_field.number_field.NumberField_quadratic):
            disc = self.discriminant()
            if disc > 0:
                self.__complex_conjugation = self.coerce_map_from(self)
                return self.__complex_conjugation
            else:
                a = self.gen()
                r = a.trace()
                iy = a - r / 2
                self.__complex_conjugation = self.hom([a - 2 * iy], check=False)
            return self.__complex_conjugation
        if isinstance(
           self, sage.rings.number_field.number_field.NumberField_cyclotomic):
            zeta = self.gen()
            self.__complex_conjugation = self.hom([zeta ** (-1)], check=False)
            return self.__complex_conjugation
        if self.is_totally_real():
            self.__complex_conjugation = self.coerce_map_from(self)
            return self.__complex_conjugation

        if not self.is_CM():
            raise ValueError('Complex conjugation is only well-defined for fields contained in CM fields.')

        # In the remaining case, self.is_CM() should have cached __max_tot_real_sub
        try:
            F, phi = self.__max_tot_real_sub
        except (AttributeError):
            F, phi = self.maximal_totally_real_subfield()
        if self.is_absolute():
            K_rel = self.relativize(phi, self.variable_name() * 2)
            to_abs, from_abs = K_rel.structure()
            self.__complex_conjugation = K_rel.automorphisms()[1].pre_compose(
                from_abs).post_compose(to_abs)
            self.__complex_conjugation = self.hom([self.__complex_conjugation(self.gen())], check=False)
            return self.__complex_conjugation
        else:
            if self.is_CM_extension():
                return self.automorphisms()[1]
            K_abs = self.absolute_field(self.variable_name() * 2)
            to_self, from_self = K_abs.structure()
            K_rel = K_abs.relativize(phi.post_compose(from_self), self.variable_name() * 3)
            to_abs, from_abs = K_rel.structure()
            self.__complex_conjugation = K_rel.automorphisms()[1].pre_compose(from_abs).post_compose(to_abs)
            self.__complex_conjugation = K_abs.hom([self.__complex_conjugation(K_abs.gen())], check=False)
            self.__complex_conjugation = self.__complex_conjugation.pre_compose(from_self).post_compose(to_self)
            return self.__complex_conjugation

    def maximal_totally_real_subfield(self):
        """
        Return the maximal totally real subfield of ``self`` together with an embedding of it into ``self``.

        EXAMPLES::

            sage: F.<a> = QuadraticField(11)
            sage: F.maximal_totally_real_subfield()
            [Number Field in a with defining polynomial x^2 - 11 with a = 3.316624790355400?,
             Identity endomorphism of
              Number Field in a with defining polynomial x^2 - 11 with a = 3.316624790355400?]
            sage: F.<a> = QuadraticField(-15)
            sage: F.maximal_totally_real_subfield()
            [Rational Field, Natural morphism:
               From: Rational Field
               To:   Number Field in a with defining polynomial x^2 + 15
                     with a = 3.872983346207417?*I]
            sage: F.<a> = CyclotomicField(29)
            sage: F.maximal_totally_real_subfield()
            (Number Field in a0 with defining polynomial x^14 + x^13 - 13*x^12 - 12*x^11
               + 66*x^10 + 55*x^9 - 165*x^8 - 120*x^7 + 210*x^6 + 126*x^5 - 126*x^4
               - 56*x^3 + 28*x^2 + 7*x - 1 with a0 = 1.953241111420174?,
             Ring morphism:
               From: Number Field in a0 with defining polynomial x^14 + x^13 - 13*x^12 - 12*x^11
                     + 66*x^10 + 55*x^9 - 165*x^8 - 120*x^7 + 210*x^6 + 126*x^5 - 126*x^4
                     - 56*x^3 + 28*x^2 + 7*x - 1 with a0 = 1.953241111420174?
               To:   Cyclotomic Field of order 29 and degree 28
               Defn: a0 |--> -a^27 - a^26 - a^25 - a^24 - a^23 - a^22 - a^21 - a^20 - a^19
                             - a^18 - a^17 - a^16 - a^15 - a^14 - a^13 - a^12 - a^11 - a^10
                             - a^9 - a^8 - a^7 - a^6 - a^5 - a^4 - a^3 - a^2 - 1)
            sage: x = polygen(QQ, 'x')
            sage: F.<a> = NumberField(x^3 - 2)
            sage: F.maximal_totally_real_subfield()
            [Rational Field,
             Coercion map:
               From: Rational Field
               To:   Number Field in a with defining polynomial x^3 - 2]
            sage: F.<a> = NumberField(x^4 - x^3 - x^2 + x + 1)
            sage: F.maximal_totally_real_subfield()
            [Rational Field,
             Coercion map:
               From: Rational Field
               To:   Number Field in a with defining polynomial x^4 - x^3 - x^2 + x + 1]
            sage: F.<a> = NumberField(x^4 - x^3 + 2*x^2 + x + 1)
            sage: F.maximal_totally_real_subfield()
            [Number Field in a1 with defining polynomial x^2 - x - 1,
             Ring morphism:
              From: Number Field in a1 with defining polynomial x^2 - x - 1
              To:   Number Field in a with defining polynomial x^4 - x^3 + 2*x^2 + x + 1
              Defn: a1 |--> -1/2*a^3 - 1/2]
            sage: F.<a> = NumberField(x^4 - 4*x^2 - x + 1)
            sage: F.maximal_totally_real_subfield()
            [Number Field in a with defining polynomial x^4 - 4*x^2 - x + 1,
             Identity endomorphism of
              Number Field in a with defining polynomial x^4 - 4*x^2 - x + 1]

        An example of a relative extension where the base field is not the maximal totally real subfield.

        ::

            sage: E_0.<a> = NumberField(x^2 - 4*x + 16)
            sage: y = polygen(E_0)
            sage: E.<z> = E_0.extension(y^2 - E_0.gen() / 2)
            sage: E.maximal_totally_real_subfield()
            [Number Field in z1 with defining polynomial x^2 - 2*x - 5,
             Composite map:
               From: Number Field in z1 with defining polynomial x^2 - 2*x - 5
               To:   Number Field in z with defining polynomial x^2 - 1/2*a over its base field
               Defn:   Ring morphism:
                       From: Number Field in z1 with defining polynomial x^2 - 2*x - 5
                       To:   Number Field in z with defining
                             polynomial x^4 - 2*x^3 + x^2 + 6*x + 3
                       Defn: z1 |--> -1/3*z^3 + 1/3*z^2 + z - 1
                     then
                       Isomorphism map:
                       From: Number Field in z with defining
                             polynomial x^4 - 2*x^3 + x^2 + 6*x + 3
                       To:   Number Field in z with defining
                             polynomial x^2 - 1/2*a over its base field]
        """

        try:
            return self.__max_tot_real_sub
        except (AttributeError):
            pass

        if isinstance(
           self, sage.rings.number_field.number_field.NumberField_quadratic):
            if self.discriminant() > 0:
                self.__max_tot_real_sub = [self, self.coerce_map_from(self)]
                return self.__max_tot_real_sub
            else:
                self.__max_tot_real_sub = [QQ, self.coerce_map_from(QQ)]
            return self.__max_tot_real_sub
        if isinstance(
           self, sage.rings.number_field.number_field.NumberField_cyclotomic):
            zeta = self.gen()
            self.__max_tot_real_sub = self.subfield(zeta + zeta ** (-1))
            return self.__max_tot_real_sub
        if self.is_totally_real():
            self.__max_tot_real_sub = [self, self.coerce_map_from(self)]
            return self.__max_tot_real_sub
        if self.is_absolute():
            K = self
        else:
            if self.is_CM_extension():
                self.__max_tot_real_sub = [self.base_field(), self.coerce_map_from(self.base_field())]
                return self.__max_tot_real_sub
            K = self.absolute_field('z')

        d = K.absolute_degree()
        divs = d.divisors()[1:-1]
        divs.reverse()
        for i in divs:
            possibilities = K.subfields(i)
            for F, phi, _ in possibilities:
                if F.is_totally_real():
                    if self.is_relative():
                        phi = phi.post_compose(K.structure()[0])
                    self.__max_tot_real_sub = [F, phi]
                    return self.__max_tot_real_sub
        self.__max_tot_real_sub = [QQ, self.coerce_map_from(QQ)]
        return self.__max_tot_real_sub

    def complex_embeddings(self, prec=53):
        r"""
        Return all homomorphisms of this number field into the approximate
        complex field with precision ``prec``.

        This always embeds into an MPFR based complex field.  If you
        want embeddings into the 53-bit double precision, which is
        faster, use ``self.embeddings(CDF)``.

        EXAMPLES::

            sage: x = polygen(QQ, 'x')
            sage: k.<a> = NumberField(x^5 + x + 17)
            sage: v = k.complex_embeddings()
            sage: ls = [phi(k.0^2) for phi in v]; ls  # random order
            [2.97572074038...,
             -2.40889943716 + 1.90254105304*I,
             -2.40889943716 - 1.90254105304*I,
             0.921039066973 + 3.07553311885*I,
             0.921039066973 - 3.07553311885*I]
            sage: K.<a> = NumberField(x^3 + 2)
            sage: ls = K.complex_embeddings(); ls  # random order
            [
            Ring morphism:
              From: Number Field in a with defining polynomial x^3 + 2
              To:   Complex Double Field
              Defn: a |--> -1.25992104989...,
            Ring morphism:
              From: Number Field in a with defining polynomial x^3 + 2
              To:   Complex Double Field
              Defn: a |--> 0.629960524947 - 1.09112363597*I,
            Ring morphism:
              From: Number Field in a with defining polynomial x^3 + 2
              To:   Complex Double Field
              Defn: a |--> 0.629960524947 + 1.09112363597*I
            ]
        """
        CC = sage.rings.complex_mpfr.ComplexField(prec)
        return self.embeddings(CC)

    def real_embeddings(self, prec=53):
        r"""
        Return all homomorphisms of this number field into the approximate
        real field with precision ``prec``.

        If ``prec`` is 53 (the default), then the real double field is
        used; otherwise the arbitrary precision (but slow) real field
        is used.  If you want embeddings into the 53-bit double
        precision, which is faster, use ``self.embeddings(RDF)``.

        .. NOTE::

            This function uses finite precision real numbers.
            In functions that should output proven results, one
            could use ``self.embeddings(AA)`` instead.

        EXAMPLES::

            sage: x = polygen(QQ, 'x')
            sage: K.<a> = NumberField(x^3 + 2)
            sage: K.real_embeddings()
            [
            Ring morphism:
              From: Number Field in a with defining polynomial x^3 + 2
              To:   Real Field with 53 bits of precision
              Defn: a |--> -1.25992104989487
            ]
            sage: K.real_embeddings(16)
            [
            Ring morphism:
              From: Number Field in a with defining polynomial x^3 + 2
              To:   Real Field with 16 bits of precision
              Defn: a |--> -1.260
            ]
            sage: K.real_embeddings(100)
            [
            Ring morphism:
              From: Number Field in a with defining polynomial x^3 + 2
              To:   Real Field with 100 bits of precision
              Defn: a |--> -1.2599210498948731647672106073
            ]

        As this is a numerical function, the number of embeddings
        may be incorrect if the precision is too low::

            sage: K = NumberField(x^2 + 2*10^1000*x + 10^2000 + 1, 'a')
            sage: len(K.real_embeddings())
            2
            sage: len(K.real_embeddings(100))
            2
            sage: len(K.real_embeddings(10000))
            0
            sage: len(K.embeddings(AA))
            0
        """
        K = sage.rings.real_mpfr.RealField(prec)
        return self.embeddings(K)

    def specified_complex_embedding(self):
        r"""
        Return the embedding of this field into the complex numbers which has
        been specified.

        Fields created with the :func:`QuadraticField` or
        :func:`CyclotomicField` constructors come with an implicit
        embedding. To get one of these fields without the embedding, use
        the generic :class:`NumberField` constructor.

        EXAMPLES::

            sage: QuadraticField(-1, 'I').specified_complex_embedding()
            Generic morphism:
              From: Number Field in I with defining polynomial x^2 + 1 with I = 1*I
              To:   Complex Lazy Field
              Defn: I -> 1*I

        ::

            sage: QuadraticField(3, 'a').specified_complex_embedding()
            Generic morphism:
              From: Number Field in a with defining polynomial x^2 - 3
                    with a = 1.732050807568878?
              To:   Real Lazy Field
              Defn: a -> 1.732050807568878?

        ::

            sage: CyclotomicField(13).specified_complex_embedding()
            Generic morphism:
              From: Cyclotomic Field of order 13 and degree 12
              To:   Complex Lazy Field
              Defn: zeta13 -> 0.885456025653210? + 0.464723172043769?*I

        Most fields don't implicitly have embeddings unless explicitly
        specified::

            sage: x = polygen(QQ, 'x')
            sage: NumberField(x^2 - 2, 'a').specified_complex_embedding() is None
            True
            sage: NumberField(x^3 - x + 5, 'a').specified_complex_embedding() is None
            True
            sage: NumberField(x^3 - x + 5, 'a', embedding=2).specified_complex_embedding()
            Generic morphism:
              From: Number Field in a with defining polynomial x^3 - x + 5
                    with a = -1.904160859134921?
              To:   Real Lazy Field
              Defn: a -> -1.904160859134921?
            sage: NumberField(x^3 - x + 5, 'a', embedding=CDF.0).specified_complex_embedding()
            Generic morphism:
              From: Number Field in a with defining polynomial x^3 - x + 5
                    with a = 0.952080429567461? + 1.311248044077123?*I
              To:   Complex Lazy Field
              Defn: a -> 0.952080429567461? + 1.311248044077123?*I

        This function only returns complex embeddings::

            sage: # needs sage.rings.padics
            sage: K.<a> = NumberField(x^2 - 2, embedding=Qp(7)(2).sqrt())
            sage: K.specified_complex_embedding() is None
            True
            sage: K.gen_embedding()
            3 + 7 + 2*7^2 + 6*7^3 + 7^4 + 2*7^5 + 7^6 + 2*7^7 + 4*7^8 + 6*7^9 + 6*7^10
             + 2*7^11 + 7^12 + 7^13 + 2*7^15 + 7^16 + 7^17 + 4*7^18 + 6*7^19 + O(7^20)
            sage: K.coerce_embedding()
            Generic morphism:
              From: Number Field in a with defining polynomial x^2 - 2
                    with a = 3 + 7 + 2*7^2 + 6*7^3 + 7^4 + 2*7^5 + 7^6 + 2*7^7 + 4*7^8
                              + 6*7^9 + 6*7^10 + 2*7^11 + 7^12 + 7^13 + 2*7^15 + 7^16
                              + 7^17 + 4*7^18 + 6*7^19 + O(7^20)
              To:   7-adic Field with capped relative precision 20
              Defn: a -> 3 + 7 + 2*7^2 + 6*7^3 + 7^4 + 2*7^5 + 7^6 + 2*7^7 + 4*7^8
                          + 6*7^9 + 6*7^10 + 2*7^11 + 7^12 + 7^13 + 2*7^15 + 7^16
                          + 7^17 + 4*7^18 + 6*7^19 + O(7^20)
        """
        embedding = self.coerce_embedding()
        if embedding is not None and embedding.codomain()._is_numerical():
            return embedding

    @cached_method
    def gen_embedding(self):
        """
        If an embedding has been specified, return the image of the
        generator under that embedding. Otherwise return ``None``.

        EXAMPLES::

            sage: QuadraticField(-7, 'a').gen_embedding()
            2.645751311064591?*I
            sage: x = polygen(QQ, 'x')
            sage: NumberField(x^2 + 7, 'a').gen_embedding()  # None
        """
        embedding = self.coerce_embedding()
        if embedding is None:
            return None
        else:
            return embedding(self.gen())

    def algebraic_closure(self):
        """
        Return the algebraic closure of ``self`` (which is ``QQbar``).

        EXAMPLES::

            sage: K.<i> = QuadraticField(-1)
            sage: K.algebraic_closure()
            Algebraic Field
            sage: x = polygen(QQ, 'x')
            sage: K.<a> = NumberField(x^3 - 2)
            sage: K.algebraic_closure()
            Algebraic Field
            sage: K = CyclotomicField(23)
            sage: K.algebraic_closure()
            Algebraic Field
        """
        from sage.rings.qqbar import QQbar
        return QQbar

    @cached_method
    def conductor(self, check_abelian=True):
        r"""
        Compute the conductor of the abelian field `K`.
        If ``check_abelian`` is set to ``False`` and the field is not an
        abelian extension of `\QQ`, the output is not meaningful.

        INPUT:

        - ``check_abelian`` -- boolean (default: ``True``); check to see
          that this is an abelian extension of `\QQ`

        OUTPUT: integer which is the conductor of the field

        EXAMPLES::

            sage: # needs sage.groups
            sage: K = CyclotomicField(27)
            sage: k = K.subfields(9)[0][0]
            sage: k.conductor()
            27
            sage: x = polygen(QQ, 'x')
            sage: K.<t> = NumberField(x^3 + x^2 - 2*x - 1)
            sage: K.conductor()
            7
            sage: K.<t> = NumberField(x^3 + x^2 - 36*x - 4)
            sage: K.conductor()
            109
            sage: K = CyclotomicField(48)
            sage: k = K.subfields(16)[0][0]
            sage: k.conductor()
            48
            sage: NumberField(x,'a').conductor()
            1
            sage: NumberField(x^8 - 8*x^6 + 19*x^4 - 12*x^2 + 1, 'a').conductor()
            40
            sage: NumberField(x^8 + 7*x^4 + 1, 'a').conductor()
            40
            sage: NumberField(x^8 - 40*x^6 + 500*x^4 - 2000*x^2 + 50, 'a').conductor()
            160

        ALGORITHM:

            For odd primes, it is easy to compute from the ramification
            index because the `p`-Sylow subgroup is cyclic.  For `p=2`, there
            are two choices for a given ramification index.  They can be
            distinguished by the parity of the exponent in the discriminant
            of a 2-adic completion.
        """
        m = 1
        if check_abelian and not self.is_abelian():
            raise ValueError("The conductor is only defined for abelian fields")

        try:
            De = self.__disc
        except AttributeError:
            De = self.polynomial().discriminant()
            A = De.numerator().prime_factors()+De.denominator().prime_factors()
        else:
            A = De.prime_factors()

        for p in A:
            R = self.maximal_order(p, assume_maximal=None)
            e = R.fractional_ideal(p).prime_factors()[0].ramification_index()
            if e != 1:
                if p == 2:
                    m *= e*2
                    c = R.discriminant().valuation(2)
                    c /= self.polynomial().degree()/e
                    if is_odd(c):
                        m *= 2
                else:
                    m *= p**(e.valuation(p)+1)
        return m

    def dirichlet_group(self):
        r"""
        Given a abelian field `K`, compute and return the
        set of all Dirichlet characters corresponding to the
        characters of the Galois group of `K/\QQ`.

        The output is random if the field is not abelian.

        OUTPUT: list of Dirichlet characters

        EXAMPLES::

            sage: # needs sage.groups sage.modular
            sage: x = polygen(QQ, 'x')
            sage: K.<t> = NumberField(x^3 + x^2 - 36*x - 4)
            sage: K.conductor()
            109
            sage: K.dirichlet_group()  # optional - gap_package_polycyclic
            [Dirichlet character modulo 109 of conductor 1 mapping 6 |--> 1,
             Dirichlet character modulo 109 of conductor 109 mapping 6 |--> zeta3,
             Dirichlet character modulo 109 of conductor 109 mapping 6 |--> -zeta3 - 1]

            sage: # needs sage.modular
            sage: K = CyclotomicField(44)
            sage: L = K.subfields(5)[0][0]
            sage: X = L.dirichlet_group(); X  # optional - gap_package_polycyclic
            [Dirichlet character modulo 11 of conductor 1 mapping 2 |--> 1,
             Dirichlet character modulo 11 of conductor 11 mapping 2 |--> zeta5,
             Dirichlet character modulo 11 of conductor 11 mapping 2 |--> zeta5^2,
             Dirichlet character modulo 11 of conductor 11 mapping 2 |--> zeta5^3,
             Dirichlet character modulo 11 of conductor 11
               mapping 2 |--> -zeta5^3 - zeta5^2 - zeta5 - 1]
            sage: X[4]^2  # optional - gap_package_polycyclic
            Dirichlet character modulo 11 of conductor 11 mapping 2 |--> zeta5^3
            sage: X[4]^2 in X  # optional - gap_package_polycyclic
            True
        """
        # todo : turn this into an abelian group rather than a list.
        from sage.modular.dirichlet import DirichletGroup

        m = self.conductor()
        d = self.degree()
        A = _splitting_classes_gens_(self, m, d)
        # d could be improved to be the exponent of the Galois group
        # rather than the degree, but I do not see how to go about that yet.
        G = DirichletGroup(m, CyclotomicField(d))
        H = [G.one()]
        for chi in G:
            if len(H) == d:
                break
            if chi not in H:
                if all(chi(a) == 1 for a in A):
                    H.append(chi)
        return H

    def _repr_(self):
        """
        Return string representation of this number field.

        EXAMPLES::

            sage: x = polygen(QQ, 'x')
            sage: k.<a> = NumberField(x^13 - (2/3)*x + 3)
            sage: k._repr_()
            'Number Field in a with defining polynomial x^13 - 2/3*x + 3'
            sage: k.<a> = NumberField(x^13 - (2/3)*x + 3, embedding=-1)
            sage: k._repr_()
            'Number Field in a with defining polynomial x^13 - 2/3*x + 3 with a = -1.106745229567614?'
        """
        result = "Number Field in {} with defining polynomial {}".format(self.variable_name(), self.polynomial())
        gen = self.gen_embedding()
        if gen is not None:
            result += " with {} = {}".format(self.variable_name(), gen)
        return result

    def _latex_(self):
        r"""
        Return latex representation of this number field. This is viewed as
        a polynomial quotient ring over a field.

        EXAMPLES::

            sage: x = polygen(QQ, 'x')
            sage: k.<a> = NumberField(x^13 - (2/3)*x + 3)
            sage: k._latex_()
            '\\Bold{Q}[a]/(a^{13} - \\frac{2}{3} a + 3)'
            sage: latex(k)
            \Bold{Q}[a]/(a^{13} - \frac{2}{3} a + 3)

        Numbered variables are often correctly typeset::

            sage: k.<theta25> = NumberField(x^25+x+1)
            sage: print(k._latex_())
            \Bold{Q}[\theta_{25}]/(\theta_{25}^{25} + \theta_{25} + 1)
        """
        latex_name = self.latex_variable_names()[0]
        return "%s[%s]/(%s)" % (latex(QQ), latex_name,
                                self.polynomial()._latex_(latex_name))

    def _ideal_class_(self, n=0):
        """
        Return the Python class used in defining the zero ideal of the ring
        of integers of this number field.

        This function is required by the general ring/ideal machinery. The
        value defined here is the default value for all number fields.

        EXAMPLES::

            sage: x = polygen(QQ, 'x')
            sage: NumberField(x^2 + 2, 'c')._ideal_class_()
            <class 'sage.rings.number_field.number_field_ideal.NumberFieldIdeal'>
        """
        return sage.rings.number_field.number_field_ideal.NumberFieldIdeal

    def _fractional_ideal_class_(self):
        """
        Return the Python class used in defining fractional ideals of the
        ring of integers of this number field.

        This function is required by the general ring/ideal machinery. The
        value defined here is the default value for all number fields
        *except* relative number fields; this function is overridden by
        one of the same name in class :class:`NumberField_relative`.

        EXAMPLES::

            sage: x = polygen(QQ, 'x')
            sage: NumberField(x^2 + 2, 'c')._fractional_ideal_class_()
            <class 'sage.rings.number_field.number_field_ideal.NumberFieldFractionalIdeal'>
        """
        return sage.rings.number_field.number_field_ideal.NumberFieldFractionalIdeal

    def ideal(self, *gens, **kwds):
        """
        Return a fractional ideal of the field, except for the
        zero ideal, which is not a fractional ideal.

        EXAMPLES::

            sage: x = polygen(QQ, 'x')
            sage: K.<i> = NumberField(x^2 + 1)
            sage: K.ideal(2)
            Fractional ideal (2)
            sage: K.ideal(2 + i)
            Fractional ideal (i + 2)
            sage: K.ideal(0)
            Ideal (0) of Number Field in i with defining polynomial x^2 + 1

        TESTS:

        Check that :issue:`25934` is fixed::

            sage: x = polygen(QQ)
            sage: K.<a> = NumberField(x^6 - x^5 - 5*x^4 + 4*x^3 + 6*x^2 - 3*x - 1)
            sage: K.ideal(1, 1)
            Fractional ideal (1)
        """
        try:
            return self.fractional_ideal(*gens, **kwds)
        except ValueError:
            return self.zero_ideal()

    def idealchinese(self, ideals, residues):
        r"""
        Return a solution of the Chinese Remainder Theorem problem
        for ideals in a number field.

        This is a wrapper around the pari function :pari:`idealchinese`.

        INPUT:

        - ``ideals`` -- list of ideals of the number field

        - ``residues`` -- list of elements of the number field

        OUTPUT:

        Return an element `b` of the number field such that
        `b \equiv x_i \bmod I_i` for all residues `x_i` and
        respective ideals `I_i`.

        .. SEEALSO::

            - :func:`crt`

        EXAMPLES:

        This is the example from the pari page on ``idealchinese``::

            sage: # needs sage.symbolic
            sage: K.<sqrt2> = NumberField(sqrt(2).minpoly())
            sage: ideals = [K.ideal(4), K.ideal(3)]
            sage: residues = [sqrt2, 1]
            sage: r = K.idealchinese(ideals, residues); r
            -3*sqrt2 + 4
            sage: all((r - a) in I for I, a in zip(ideals, residues))
            True

        The result may be non-integral if the results are non-integral::

            sage: # needs sage.symbolic
            sage: K.<sqrt2> = NumberField(sqrt(2).minpoly())
            sage: ideals = [K.ideal(4), K.ideal(21)]
            sage: residues = [1/sqrt2, 1]
            sage: r = K.idealchinese(ideals, residues); r
            -63/2*sqrt2 - 20
            sage: all(
            ....:     (r - a).valuation(P) >= k
            ....:     for I, a in zip(ideals, residues)
            ....:     for P, k in I.factor()
            ....: )
            True
        """
        factorizations = [I.factor() for I in ideals]
        y = [a for a, f in zip(residues, factorizations) for _ in f]
        x = pari.Mat([
            pari.Col([p.pari_prime(), k])
            for f in factorizations
            for p, k in f
        ]).mattranspose()
        r = self.pari_nf().idealchinese(x, y)
        return self(r)

    def fractional_ideal(self, *gens, **kwds):
        r"""
        Return the ideal in `\mathcal{O}_K` generated by ``gens``.

        This overrides the :class:`sage.rings.ring.Field` method to
        use the :class:`sage.rings.ring.Ring` one instead, since
        we are not concerned with ideals in a field but in its ring
        of integers.

        INPUT:

        - ``gens`` -- list of generators, or a number field ideal

        EXAMPLES::

            sage: x = polygen(QQ, 'x')
            sage: K.<a> = NumberField(x^3 - 2)
            sage: K.fractional_ideal([1/a])
            Fractional ideal (1/2*a^2)

        One can also input a number field ideal itself,
        or, more usefully, for a tower of number fields an ideal
        in one of the fields lower down the tower.

        ::

            sage: K.fractional_ideal(K.ideal(a))
            Fractional ideal (a)
            sage: L.<b> = K.extension(x^2 - 3, x^2 + 1)
            sage: M.<c> = L.extension(x^2 + 1)
            sage: L.ideal(K.ideal(2, a))
            Fractional ideal (-a)
            sage: M.ideal(K.ideal(2, a)) == M.ideal(a*(b - c)/2)
            True

        The zero ideal is not a fractional ideal!

        ::

            sage: K.fractional_ideal(0)
            Traceback (most recent call last):
            ...
            ValueError: gens must have a nonzero element (zero ideal is not a fractional ideal)
        """
        if len(gens) == 1 and isinstance(gens[0], (list, tuple)):
            gens = gens[0]
        if len(gens) == 1 and isinstance(gens[0], NumberFieldFractionalIdeal):
            I = gens[0]
            if I.number_field() is self:
                return I
            else:
                gens = I.gens()
        return self._fractional_ideal_class_()(self, gens, **kwds)

    def ideals_of_bdd_norm(self, bound):
        r"""
        Return all integral ideals of bounded norm.

        INPUT:

        - ``bound`` -- positive integer

        OUTPUT: a dict of all integral ideals `I` such that Norm(`I`) `\leq` ``bound``,
        keyed by norm.

        EXAMPLES::

            sage: x = polygen(QQ, 'x')
            sage: K.<a> = NumberField(x^2 + 23)
            sage: d = K.ideals_of_bdd_norm(10); d # random
                {1: [Fractional ideal (1)],
                2: [Fractional ideal (2, 1/2*a - 1/2), Fractional ideal (2, 1/2*a + 1/2)],
                3: [Fractional ideal (3, 1/2*a + 1/2), Fractional ideal (3, 1/2*a - 1/2)],
                4: [Fractional ideal (4, 1/2*a + 3/2),
                 Fractional ideal (2),
                 Fractional ideal (4, 1/2*a + 5/2)],
                5: [],
                6: [Fractional ideal (6, 1/2*a + 7/2),
                 Fractional ideal (-1/2*a - 1/2),
                 Fractional ideal (-1/2*a + 1/2),
                 Fractional ideal (6, 1/2*a + 5/2)],
                7: [],
                8: [Fractional ideal (1/2*a + 3/2),
                 Fractional ideal (4, a - 1),
                 Fractional ideal (4, a + 1),
                 Fractional ideal (-1/2*a + 3/2)],
                9: [Fractional ideal (9, 1/2*a + 7/2),
                 Fractional ideal (3),
                 Fractional ideal (9, 1/2*a + 11/2)],
                10: []}
            sage: [[I.norm() for I in sorted(d[n])] for n in d]
                [[1], [2, 2], [3, 3], [4, 4, 4], [], [6, 6, 6, 6], [], [8, 8, 8, 8], [9, 9, 9], []]
        """
        hnf_ideals = self.pari_nf().ideallist(bound)
        d = {}
        for i in range(bound):
            d[i+1] = [self.ideal(hnf) for hnf in hnf_ideals[i]]
        return d

    def primes_above(self, x, degree=None):
        r"""
        Return prime ideals of ``self`` lying over `x`.

        INPUT:

        - ``x`` -- usually an element or ideal of ``self``. It should be such
          that ``self.ideal(x)`` is sensible. This excludes `x=0`.

        - ``degree`` -- (default: ``None``) ``None`` or an integer.
          If ``None``, find all primes above `x` of any degree. If an
          integer, find all primes above `x` such that the resulting
          residue field has exactly this degree.

        OUTPUT: list of prime ideals of ``self`` lying over `x`. If ``degree``
        is specified and no such ideal exists, returns the empty list.
        The output is sorted by residue degree first, then by
        underlying prime (or equivalently, by norm).

        EXAMPLES::

            sage: x = ZZ['x'].gen()
            sage: F.<t> = NumberField(x^3 - 2)

        ::

            sage: P2s = F.primes_above(2)
            sage: P2s  # random
            [Fractional ideal (-t)]
            sage: all(2 in P2 for P2 in P2s)
            True
            sage: all(P2.is_prime() for P2 in P2s)
            True
            sage: [ P2.norm() for P2 in P2s ]
            [2]

        ::

            sage: P3s = F.primes_above(3)
            sage: P3s # random
            [Fractional ideal (t + 1)]
            sage: all(3 in P3 for P3 in P3s)
            True
            sage: all(P3.is_prime() for P3 in P3s)
            True
            sage: [ P3.norm() for P3 in P3s ]
            [3]

        The ideal `(3)` is totally ramified in `F`, so there is no degree 2
        prime above 3::

            sage: F.primes_above(3, degree=2)
            []
            sage: [ id.residue_class_degree() for id, _ in F.ideal(3).factor() ]
            [1]

        Asking for a specific degree works::

            sage: P5_1s = F.primes_above(5, degree=1)
            sage: P5_1s # random
            [Fractional ideal (-t^2 - 1)]
            sage: P5_1 = P5_1s[0]; P5_1.residue_class_degree()
            1

        ::

            sage: P5_2s = F.primes_above(5, degree=2)
            sage: P5_2s # random
            [Fractional ideal (t^2 - 2*t - 1)]
            sage: P5_2 = P5_2s[0]; P5_2.residue_class_degree()
            2

        Works in relative extensions too::

            sage: PQ.<X> = QQ[]
            sage: F.<a, b> = NumberField([X^2 - 2, X^2 - 3])
            sage: PF.<Y> = F[]
            sage: K.<c> = F.extension(Y^2 - (1 + a)*(a + b)*a*b)
            sage: I = F.ideal(a + 2*b)
            sage: P, Q = K.primes_above(I)
            sage: K.ideal(I) == P^4*Q
            True
            sage: K.primes_above(I, degree=1) == [P]
            True
            sage: K.primes_above(I, degree=4) == [Q]
            True

        It doesn't make sense to factor the ideal `(0)`, so this raises an error::

            sage: F.prime_above(0)
            Traceback (most recent call last):
            ...
            AttributeError: 'NumberFieldIdeal' object has no attribute 'prime_factors'...
        """
        if degree is not None:
            degree = ZZ(degree)
        facs = sorted((id.residue_class_degree(), id.absolute_norm(), id)
                      for id in self.prime_factors(x))
        if degree is None:
            return [id for d, n, id in facs]
        else:
            return [id for d, n, id in facs if d == degree]

    def prime_above(self, x, degree=None):
        r"""
        Return a prime ideal of ``self`` lying over `x`.

        INPUT:

        - ``x`` -- usually an element or ideal of ``self``. It should be such
          that ``self.ideal(x)`` is sensible. This excludes `x=0`.

        - ``degree`` -- (default: ``None``) ``None`` or an integer.
          If one, find a prime above `x` of any degree. If an integer, find a
          prime above `x` such that the resulting residue field has exactly
          this degree.

        OUTPUT: a prime ideal of ``self`` lying over `x`. If ``degree`` is specified
        and no such ideal exists, raises a :exc:`ValueError`.

        EXAMPLES::

            sage: x = ZZ['x'].gen()
            sage: F.<t> = NumberField(x^3 - 2)

        ::

            sage: P2 = F.prime_above(2)
            sage: P2 # random
            Fractional ideal (-t)
            sage: 2 in P2
            True
            sage: P2.is_prime()
            True
            sage: P2.norm()
            2

        ::

            sage: P3 = F.prime_above(3)
            sage: P3 # random
            Fractional ideal (t + 1)
            sage: 3 in P3
            True
            sage: P3.is_prime()
            True
            sage: P3.norm()
            3

        The ideal `(3)` is totally ramified in `F`, so there is no degree 2
        prime above `3`::

            sage: F.prime_above(3, degree=2)
            Traceback (most recent call last):
            ...
            ValueError: No prime of degree 2 above Fractional ideal (3)
            sage: [ id.residue_class_degree() for id, _ in F.ideal(3).factor() ]
            [1]

        Asking for a specific degree works::

            sage: P5_1 = F.prime_above(5, degree=1)
            sage: P5_1 # random
            Fractional ideal (-t^2 - 1)
            sage: P5_1.residue_class_degree()
            1

        ::

            sage: P5_2 = F.prime_above(5, degree=2)
            sage: P5_2 # random
            Fractional ideal (t^2 - 2*t - 1)
            sage: P5_2.residue_class_degree()
            2

        Relative number fields are ok::

            sage: G = F.extension(x^2 - 11, 'b')
            sage: G.prime_above(7)
            Fractional ideal (b + 2)

        It doesn't make sense to factor the ideal `(0)`::

            sage: F.prime_above(0)
            Traceback (most recent call last):
            ...
            AttributeError: 'NumberFieldIdeal' object has no attribute 'prime_factors'...
        """
        ids = self.primes_above(x, degree)
        if not ids:
            raise ValueError("No prime of degree %s above %s" % (degree, self.ideal(x)))
        return ids[0]

    def primes_of_bounded_norm(self, B):
        r"""
        Return a sorted list of all prime ideals with norm at most `B`.

        INPUT:

        - ``B`` -- positive integer or real; upper bound on the norms of the
          primes generated

        OUTPUT:

        A list of all prime ideals of this number field of norm at
        most `B`, sorted by norm.  Primes of the same norm are sorted
        using the comparison function for ideals, which is based on
        the Hermite Normal Form.

        .. NOTE::

            See also :meth:`primes_of_bounded_norm_iter` for an
            iterator version of this, but note that the iterator sorts
            the primes in order of underlying rational prime, not by
            norm.

        EXAMPLES::

            sage: K.<i> = QuadraticField(-1)
            sage: P = K.primes_of_bounded_norm(10); P # random
            [Fractional ideal (i + 1),
             Fractional ideal (i + 2),
             Fractional ideal (-i + 2),
             Fractional ideal (3)]
            sage: [p.norm() for p in P]
            [2, 5, 5, 9]
            sage: K.primes_of_bounded_norm(1)
            []
            sage: x = polygen(QQ, 'x')
            sage: K.<a> = NumberField(x^3 - 2)
            sage: P = K.primes_of_bounded_norm(30)
            sage: P
            [Fractional ideal (a),
             Fractional ideal (a + 1),
             Fractional ideal (a^2 + 1),
             Fractional ideal (a^2 + a - 1),
             Fractional ideal (2*a + 1),
             Fractional ideal (2*a^2 + a + 1),
             Fractional ideal (a^2 - 2*a - 1),
             Fractional ideal (a + 3)]
            sage: [p.norm() for p in P]
            [2, 3, 5, 11, 17, 23, 25, 29]
        """
        try:
            B = ZZ(B)
        except (TypeError, AttributeError):
            try:
                B = ZZ(B.ceil())
            except (TypeError, AttributeError):
                raise TypeError("%s is not valid bound on prime ideals" % B)
        if B < 2:
            return []

        from sage.rings.fast_arith import prime_range
        if self is QQ:
            return prime_range(B + 1, algorithm='pari_isprime')
        else:
            P = (pp for p in prime_range(B + 1, algorithm='pari_isprime')
                 for pp in self.primes_above(p))
            P = [p for p in P if p.norm() <= B]
            P.sort(key=lambda P: (P.norm(), P))
            return P

    def primes_of_bounded_norm_iter(self, B):
        r"""
        Iterator yielding all prime ideals with norm at most `B`.

        INPUT:

        - ``B`` -- positive integer or real; upper bound on the norms of the
          primes generated

        OUTPUT:

        An iterator over all prime ideals of this number field of norm
        at most `B`.

        .. NOTE::

            The output is not sorted by norm, but by size of the
            underlying rational prime.

        EXAMPLES::

            sage: K.<i> = QuadraticField(-1)
            sage: it = K.primes_of_bounded_norm_iter(10)
            sage: l = list(it); l # random
            [Fractional ideal (i + 1),
             Fractional ideal (3),
             Fractional ideal (i + 2),
             Fractional ideal (-i + 2)]
            sage: [I.norm() for I in l]
            [2, 9, 5, 5]
            sage: list(K.primes_of_bounded_norm_iter(1))
            []
        """
        try:
            B = ZZ(B)
        except (TypeError, AttributeError):
            try:
                B = ZZ(B.ceil())
            except (TypeError, AttributeError):
                raise TypeError("%s is not valid bound on prime ideals" % B)

        if B < 2:
            return

        from sage.rings.fast_arith import prime_range
        if self is QQ:
            for p in prime_range(B + 1, algorithm='pari_isprime'):
                yield p
        else:
            for p in prime_range(B + 1, algorithm='pari_isprime'):
                for pp in self.primes_above(p):
                    if pp.norm() <= B:
                        yield pp

    def primes_of_degree_one_iter(self, num_integer_primes=10000, max_iterations=100):
        r"""
        Return an iterator yielding prime ideals of absolute degree one and
        small norm.

        .. warning::

           It is possible that there are no primes of `K` of
           absolute degree one of small prime norm, and it possible
           that this algorithm will not find any primes of small norm.

           See module :mod:`sage.rings.number_field.small_primes_of_degree_one`
           for details.

        INPUT:

        - ``num_integer_primes`` -- (default: 10000) an
          integer. We try to find primes of absolute norm no greater than the
          ``num_integer_primes``-th prime number. For example, if
          ``num_integer_primes`` is 2, the largest norm found will be 3, since
          the second prime is 3.

        - ``max_iterations`` -- (default: 100) an integer. We
          test ``max_iterations`` integers to find small primes before raising
          :class:`StopIteration`.

        EXAMPLES::

            sage: K.<z> = CyclotomicField(10)
            sage: it = K.primes_of_degree_one_iter()
            sage: Ps = [ next(it) for i in range(3) ]
            sage: Ps # random
            [Fractional ideal (z^3 + z + 1),
             Fractional ideal (3*z^3 - z^2 + z - 1),
             Fractional ideal (2*z^3 - 3*z^2 + z - 2)]
            sage: [P.norm() for P in Ps] # random
            [11, 31, 41]
            sage: [P.residue_class_degree() for P in Ps]
            [1, 1, 1]
        """
        from sage.rings.number_field.small_primes_of_degree_one import Small_primes_of_degree_one_iter
        return Small_primes_of_degree_one_iter(self, num_integer_primes, max_iterations)

    def primes_of_degree_one_list(self, n, num_integer_primes=10000, max_iterations=100):
        r"""
        Return a list of `n` prime ideals of absolute degree one and small
        norm.

        .. warning::

           It is possible that there are no primes of `K` of
           absolute degree one of small prime norm, and it is possible
           that this algorithm will not find any primes of small norm.

           See module :mod:`sage.rings.number_field.small_primes_of_degree_one`
           for details.

        INPUT:

        - ``num_integer_primes`` -- integer (default: 10000). We try to find
          primes of absolute norm no greater than the ``num_integer_primes``-th
          prime number. For example, if ``num_integer_primes`` is 2, the
          largest norm found will be 3, since the second prime is 3.

        - ``max_iterations`` -- integer (default: 100). We test ``max_iterations``
          integers to find small primes before raising :class:`StopIteration`.

        EXAMPLES::

            sage: K.<z> = CyclotomicField(10)
            sage: Ps = K.primes_of_degree_one_list(3)
            sage: Ps  # random output
            [Fractional ideal (-z^3 - z^2 + 1),
             Fractional ideal (2*z^3 - 2*z^2 + 2*z - 3),
             Fractional ideal (2*z^3 - 3*z^2 + z - 2)]
            sage: [P.norm() for P in Ps]
            [11, 31, 41]
            sage: [P.residue_class_degree() for P in Ps]
            [1, 1, 1]
        """
        it = self.primes_of_degree_one_iter()
        return [next(it) for i in range(n)]

    def completely_split_primes(self, B=200):
        r"""
        Return a list of rational primes which split completely in the number field `K`.

        INPUT:

        - ``B`` -- positive integer bound (default: 200)

        OUTPUT: list of all primes `p < B` which split completely in ``K``

        EXAMPLES::

            sage: x = polygen(QQ, 'x')
            sage: K.<xi> = NumberField(x^3 - 3*x + 1)
            sage: K.completely_split_primes(100)
            [17, 19, 37, 53, 71, 73, 89]
        """
        from sage.rings.fast_arith import prime_range
        from sage.rings.finite_rings.finite_field_constructor import GF
        from sage.rings.polynomial.polynomial_ring_constructor import PolynomialRing

        split_primes = []
        for p in prime_range(B):
            Fp = GF(p)
            FpT = PolynomialRing(Fp, 'T')
            g = FpT(self.defining_polynomial())
            if len(factor(g)) == self.degree():
                split_primes.append(p)
        return split_primes

    def _is_valid_homomorphism_(self, codomain, im_gens, base_map=None):
        """
        Return whether or not there is a homomorphism defined by the given
        images of generators.

        To do this we just check that the elements of the image of the
        given generator (``im_gens`` always has length 1) satisfies the
        relation of the defining poly of this field.

        EXAMPLES::

            sage: x = polygen(QQ, 'x')
            sage: k.<a> = NumberField(x^2 - 3)
            sage: k._is_valid_homomorphism_(QQ, [0])
            False
            sage: k._is_valid_homomorphism_(k, [])
            False
            sage: k._is_valid_homomorphism_(k, [a])
            True
            sage: k._is_valid_homomorphism_(k, [-a])
            True
            sage: k._is_valid_homomorphism_(k, [a+1])
            False
        """
        if len(im_gens) != 1:
            return False
        if base_map is None and not codomain.has_coerce_map_from(QQ):
            # We need that elements of the base ring of the polynomial
            # ring map canonically into codomain.
            return False
        f = self.defining_polynomial()
        try:
            # The current implementation won't productively use base_map
            # since the coefficients of f are in QQ, if there is a hom
            # from QQ to codomain it's probably unique and just the coercion
            if base_map is not None:
                f = f.map_coefficients(base_map)
            return codomain(f(im_gens[0])) == 0
        except (TypeError, ValueError):
            return False

    @cached_method
    def _pari_absolute_structure(self):
        r"""
        Return data relating the Sage and PARI absolute polynomials.

        OUTPUT:

        Let `L` be this number field, and let `f` be the defining
        polynomial of `K` over `\QQ`.  This method returns a triple
        ``(g, alpha, beta)``, where

        - ``g`` is the defining relative polynomial of the PARI ``nf``
          structure (see :meth:`pari_nf`);

        - ``alpha`` is the image of `x \bmod f` under some isomorphism
          `\phi\colon K[x]/(f) \to K[x]/(g)`

        - ``beta`` is the image of `x \bmod g` under the inverse
          isomorphism `\phi^{-1}\colon K[x]/(g) \to K[x]/(f)`

        EXAMPLES:

        If `f` is monic and integral, the result satisfies ``g = f``
        and ``alpha = beta = x``::

            sage: x = polygen(QQ, 'x')
            sage: K.<a> = NumberField(x^2 - 2)
            sage: K._pari_absolute_structure()
            (y^2 - 2, Mod(y, y^2 - 2), Mod(y, y^2 - 2))

        An example where `f` neither monic nor integral::

            sage: K.<a> = NumberField(2*x^2 + 1/3)
            sage: K._pari_absolute_structure()
            (y^2 + 6, Mod(1/6*y, y^2 + 6), Mod(6*y, y^2 + 1/6))
        """
        f = self.absolute_polynomial()._pari_with_name('y')
        f = f * f.content().denominator()
        if f.pollead() == 1:
            g = f
            alpha = beta = g.variable().Mod(g)
        else:
            g, alpha = f.polredbest(flag=1)
            beta = alpha.modreverse()
        return g, alpha, beta

    def pari_polynomial(self, name='x'):
        """
        Return the PARI polynomial corresponding to this number field.

        INPUT:

        - ``name`` -- variable name (default: ``'x'``)

        OUTPUT:

        A monic polynomial with integral coefficients (PARI ``t_POL``)
        defining the PARI number field corresponding to ``self``.

        .. WARNING::

            This is *not* the same as simply converting the defining
            polynomial to PARI.

        EXAMPLES::

            sage: y = polygen(QQ)
            sage: k.<a> = NumberField(y^2 - 3/2*y + 5/3)
            sage: k.pari_polynomial()
            x^2 - x + 40
            sage: k.polynomial().__pari__()
            x^2 - 3/2*x + 5/3
            sage: k.pari_polynomial('a')
            a^2 - a + 40

        Some examples with relative number fields::

            sage: x = polygen(ZZ, 'x')
            sage: k.<a, c> = NumberField([x^2 + 3, x^2 + 1])
            sage: k.pari_polynomial()
            x^4 + 8*x^2 + 4
            sage: k.pari_polynomial('a')
            a^4 + 8*a^2 + 4
            sage: k.absolute_polynomial()
            x^4 + 8*x^2 + 4
            sage: k.relative_polynomial()
            x^2 + 3

            sage: k.<a, c> = NumberField([x^2 + 1/3, x^2 + 1/4])
            sage: k.pari_polynomial()
            x^4 - x^2 + 1
            sage: k.absolute_polynomial()
            x^4 - x^2 + 1

        This fails with arguments which are not a valid PARI variable name::

            sage: k = QuadraticField(-1)
            sage: k.pari_polynomial('I')
            Traceback (most recent call last):
            ...
            PariError: I already exists with incompatible valence
            sage: k.pari_polynomial('i')
            i^2 + 1
            sage: k.pari_polynomial('theta')
            Traceback (most recent call last):
            ...
            PariError: theta already exists with incompatible valence
        """
        return self._pari_absolute_structure()[0].change_variable_name(name)

    def pari_nf(self, important=True):
        """
        Return the PARI number field corresponding to this field.

        INPUT:

        - ``important`` -- boolean (default: ``True``); if ``False``,
          raise a :exc:`RuntimeError` if we need to do a difficult
          discriminant factorization.  This is useful when an integral
          basis is not strictly required, such as for factoring
          polynomials over this number field.

        OUTPUT:

        The PARI number field obtained by calling the PARI function
        :pari:`nfinit` with ``self.pari_polynomial('y')`` as argument.

        .. NOTE::

            This method has the same effect as ``pari(self)``.

        EXAMPLES::

            sage: x = polygen(QQ, 'x')
            sage: k.<a> = NumberField(x^4 - 3*x + 7); k
            Number Field in a with defining polynomial x^4 - 3*x + 7
            sage: k.pari_nf()[:4]
            [y^4 - 3*y + 7, [0, 2], 85621, 1]
            sage: pari(k)[:4]
            [y^4 - 3*y + 7, [0, 2], 85621, 1]

        ::

            sage: k.<a> = NumberField(x^4 - 3/2*x + 5/3); k
            Number Field in a with defining polynomial x^4 - 3/2*x + 5/3
            sage: k.pari_nf()
            [y^4 - 324*y + 2160, [0, 2], 48918708, 216, ..., [36, 36*y, y^3 + 6*y^2 - 252, -6*y^2], [1, 0, 0, 252; 0, 1, 0, 0; 0, 0, 0, 36; 0, 0, -6, 36], [1, 0, 0, 0, 0, 0, -18, -42, 0, -18, -46, 60, 0, -42, 60, -60; 0, 1, 0, 0, 1, 0, 2, 0, 0, 2, -11, 1, 0, 0, 1, 9; 0, 0, 1, 0, 0, 0, 6, -6, 1, 6, -5, 0, 0, -6, 0, 0; 0, 0, 0, 1, 0, -6, 6, -6, 0, 6, 1, 2, 1, -6, 2, 0]]
            sage: pari(k)
            [y^4 - 324*y + 2160, [0, 2], 48918708, 216, ...]
            sage: gp(k)
            [y^4 - 324*y + 2160, [0, 2], 48918708, 216, ...]

        With ``important=False``, we simply bail out if we cannot
        easily factor the discriminant::

            sage: p = next_prime(10^40); q = next_prime(10^41)
            sage: K.<a> = NumberField(x^2 - p*q)
            sage: K.pari_nf(important=False)
            Traceback (most recent call last):
            ...
            RuntimeError: Unable to factor discriminant with trial division

        Next, we illustrate the ``maximize_at_primes`` and ``assume_disc_small``
        parameters of the :class:`NumberField` constructor. The following would take
        a very long time without the ``maximize_at_primes`` option::

            sage: K.<a> = NumberField(x^2 - p*q, maximize_at_primes=[p])
            sage: K.pari_nf()
            [y^2 - 100000000000000000000...]

        Since the discriminant is square-free, this also works::

            sage: K.<a> = NumberField(x^2 - p*q, assume_disc_small=True)
            sage: K.pari_nf()
            [y^2 - 100000000000000000000...]
        """
        try:
            return self._pari_nf
        except AttributeError:
            f = self.pari_polynomial("y")
            if f.poldegree() > 1:
                f = pari([f, self._pari_integral_basis(important=important)])
            self._pari_nf = f.nfinit()
            return self._pari_nf

    def pari_zk(self):
        r"""
        Integral basis of the PARI number field corresponding to this field.

        This is the same as ``pari_nf().getattr('zk')``, but much faster.

        EXAMPLES::

            sage: x = polygen(QQ, 'x')
            sage: k.<a> = NumberField(x^3 - 17)
            sage: k.pari_zk()
            [1, 1/3*y^2 - 1/3*y + 1/3, y]
            sage: k.pari_nf().getattr('zk')
            [1, 1/3*y^2 - 1/3*y + 1/3, y]
        """
        return self.pari_nf().nf_get_zk()

    def __pari__(self):
        """
        Return the PARI number field corresponding to this field.

        EXAMPLES::

            sage: x = polygen(QQ, 'x')
            sage: k = NumberField(x^2 + x + 1, 'a')
            sage: k.__pari__()
            [y^2 + y + 1, [0, 1], -3, 1, ... [1, y], [1, 0; 0, 1], [1, 0, 0, -1; 0, 1, 1, -1]]
            sage: pari(k)
            [y^2 + y + 1, [0, 1], -3, 1, ...[1, y], [1, 0; 0, 1], [1, 0, 0, -1; 0, 1, 1, -1]]
        """
        return self.pari_nf()

    def _pari_init_(self):
        """
        Return the PARI number field corresponding to this field.

        EXAMPLES::

            sage: x = polygen(QQ, 'x')
            sage: k = NumberField(x^2 + x + 1, 'a')
            sage: k._pari_init_()
            '[y^2 + y + 1, [0, 1], -3, 1, ... [1, y], [1, 0; 0, 1], [1, 0, 0, -1; 0, 1, 1, -1]]'
            sage: gp(k)
            [y^2 + y + 1, [0, 1], -3, 1, ...[1, y], [1, 0; 0, 1], [1, 0, 0, -1; 0, 1, 1, -1]]
        """
        return str(self.pari_nf())

    def pari_bnf(self, proof=None, units=True):
        """
        PARI big number field corresponding to this field.

        INPUT:

        - ``proof`` -- if ``False``, assume GRH; if ``True``, run PARI's
          :pari:`bnfcertify` to make sure that the results are correct

        - ``units`` -- (default: ``True) if ``True``, insist on having
          fundamental units; if ``False``, the units may or may not be computed

        OUTPUT: the PARI ``bnf`` structure of this number field

        .. warning::

           Even with ``proof=True``, I wouldn't trust this to mean
           that everything computed involving this number field is
           actually correct.

        EXAMPLES::

            sage: x = polygen(QQ, 'x')
            sage: k.<a> = NumberField(x^2 + 1); k
            Number Field in a with defining polynomial x^2 + 1
            sage: len(k.pari_bnf())
            10
            sage: k.pari_bnf()[:4]
            [[;], matrix(0,3), [;], ...]
            sage: len(k.pari_nf())
            9
            sage: k.<a> = NumberField(x^7 + 7); k
            Number Field in a with defining polynomial x^7 + 7
            sage: dummy = k.pari_bnf(proof=True)
        """
        proof = get_flag(proof, "number_field")
        # First compute bnf
        try:
            bnf = self._pari_bnf
        except AttributeError:
            f = self.pari_polynomial("y")
            _saved_rand = pari.getrand()
            # make this deterministic, it affects printing of ideals
            pari.setrand(1)
            if units:
                self._pari_bnf = f.bnfinit(1)
            else:
                self._pari_bnf = f.bnfinit()
            pari.setrand(_saved_rand)
            bnf = self._pari_bnf
        # Certify if needed
        if proof and not getattr(self, "_pari_bnf_certified", False):
            if bnf.bnfcertify() != 1:
                raise ValueError("The result is not correct according to bnfcertify")
            self._pari_bnf_certified = True
        return bnf

    def pari_rnfnorm_data(self, L, proof=True):
        """
        Return the PARI :pari:`rnfisnorminit` data corresponding to the
        extension `L` / ``self``.

        EXAMPLES::

            sage: x = polygen(QQ)
            sage: K = NumberField(x^2 - 2, 'alpha')
            sage: L = K.extension(x^2 + 5, 'gamma')
            sage: ls = K.pari_rnfnorm_data(L) ; len(ls)
            8

            sage: K.<a> = NumberField(x^2 + x + 1)
            sage: P.<X> = K[]
            sage: L.<b> = NumberField(X^3 + a)
            sage: ls = K.pari_rnfnorm_data(L); len(ls)
            8
        """
        if L.base_field() != self:
            raise ValueError("L must be an extension of self")

        Kbnf = self.pari_bnf(proof=proof)
        return Kbnf.rnfisnorminit(L.pari_relative_polynomial())

    def _gap_init_(self):
        """
        Create a GAP object representing ``self`` and return its name.

        EXAMPLES::

            sage: # needs sage.libs.gap
            sage: z = QQ['z'].0
            sage: K.<zeta> = NumberField(z^2 - 2)
            sage: K._gap_init_()  # the following variable name $sage1 represents the F.base_ring() in gap and is somehow random
            'CallFuncList(function() local z,E; z:=Indeterminate($sage1,"z"); E:=AlgebraicExtension($sage1,z^2 - 2,"zeta"); return E; end,[])'
            sage: k = gap(K); k
            <algebraic extension over the Rationals of degree 2>
            sage: k.GeneratorsOfDivisionRing()
            [ zeta ]

        The following tests that it is possible to use a defining
        polynomial in the variable ``E``, even though by default
        ``E`` is used as a local variable in the above GAP
        ``CallFuncList``::

            sage: # needs sage.libs.gap
            sage: P.<E> = QQ[]
            sage: L.<tau> = NumberField(E^3 - 2)
            sage: l = gap(L); l
            <algebraic extension over the Rationals of degree 3>
            sage: l.GeneratorsOfField()
            [ tau ]
            sage: gap(tau)^3
            !2
        """
        if not self.is_absolute():
            raise NotImplementedError("Currently, only simple algebraic extensions are implemented in gap")
        from sage.interfaces.gap import gap as G

        q = self.polynomial()
        if q.variable_name() != 'E':
            return 'CallFuncList(function() local %s,E; %s:=Indeterminate(%s,"%s"); E:=AlgebraicExtension(%s,%s,"%s"); return E; end,[])' % (q.variable_name(), q.variable_name(), G(self.base_ring()).name(), q.variable_name(), G(self.base_ring()).name(), repr(self.polynomial()), str(self.gen()))

        return 'CallFuncList(function() local %s,F; %s:=Indeterminate(%s,"%s"); F:=AlgebraicExtension(%s,%s,"%s"); return F; end,[])' % (q.variable_name(), q.variable_name(), G(self.base_ring()).name(), q.variable_name(), G(self.base_ring()).name(), repr(self.polynomial()), str(self.gen()))

    def characteristic(self):
        """
        Return the characteristic of this number field, which is of course
        0.

        EXAMPLES::

            sage: x = polygen(QQ, 'x')
            sage: k.<a> = NumberField(x^99 + 2); k
            Number Field in a with defining polynomial x^99 + 2
            sage: k.characteristic()
            0
        """
        return ZZ.zero()

    def class_group(self, proof=None, names='c'):
        r"""
        Return the class group of the ring of integers of this number
        field.

        INPUT:

        - ``proof`` -- if ``True`` (default), then compute the class group
          provably correctly; call :func:`number_field_proof` to change this
          default globally

        - ``names`` -- names of the generators of this class group

        OUTPUT: the class group of this number field

        EXAMPLES::

            sage: x = polygen(QQ, 'x')
            sage: K.<a> = NumberField(x^2 + 23)
            sage: G = K.class_group(); G
            Class group of order 3 with structure C3 of
             Number Field in a with defining polynomial x^2 + 23
            sage: G.0
            Fractional ideal class (2, 1/2*a - 1/2)
            sage: G.gens()
            (Fractional ideal class (2, 1/2*a - 1/2),)

        ::

            sage: G.number_field()
            Number Field in a with defining polynomial x^2 + 23
            sage: G is K.class_group()
            True
            sage: G is K.class_group(proof=False)
            False
            sage: G.gens()
            (Fractional ideal class (2, 1/2*a - 1/2),)

        There can be multiple generators::

            sage: k.<a> = NumberField(x^2 + 20072)
            sage: G = k.class_group(); G
            Class group of order 76 with structure C38 x C2 of
             Number Field in a with defining polynomial x^2 + 20072
            sage: G.0 # random
            Fractional ideal class (41, a + 10)
            sage: G.0^38
            Trivial principal fractional ideal class
            sage: G.1 # random
            Fractional ideal class (2, -1/2*a)
            sage: G.1^2
            Trivial principal fractional ideal class

        Class groups of Hecke polynomials tend to be very small::

            sage: # needs sage.modular
            sage: f = ModularForms(97, 2).T(2).charpoly()
            sage: f.factor()
            (x - 3) * (x^3 + 4*x^2 + 3*x - 1) * (x^4 - 3*x^3 - x^2 + 6*x - 1)
            sage: [NumberField(g,'a').class_group().order() for g,_ in f.factor()]
            [1, 1, 1]

        .. NOTE::

            Unlike in PARI/GP, class group computations *in Sage* do *not* by
            default assume the Generalized Riemann Hypothesis. To do class
            groups computations not provably correctly you must often pass the
            flag ``proof=False`` to functions or call the function
            ``proof.number_field(False)``. It can easily take 1000s of times
            longer to do computations with ``proof=True`` (the default).
        """
        proof = proof_flag(proof)
        try:
            return self.__class_group[proof, names]
        except KeyError:
            pass
        except AttributeError:
            self.__class_group = {}
        k = self.pari_bnf(proof)
        cycle_structure = tuple(ZZ(c) for c in k.bnf_get_cyc())

        # Gens is a list of ideals (the generators)
        gens = tuple(self.ideal(hnf) for hnf in k.bnf_get_gen())

        G = ClassGroup(cycle_structure, names, self, gens, proof=proof)
        self.__class_group[proof, names] = G
        return G

    def class_number(self, proof=None):
        """
        Return the class number of this number field, as an integer.

        INPUT:

        - ``proof`` -- boolean (default: ``True``, unless you called
          ``number_field_proof``)

        EXAMPLES::

            sage: x = polygen(QQ, 'x')
            sage: NumberField(x^2 + 23, 'a').class_number()
            3
            sage: NumberField(x^2 + 163, 'a').class_number()
            1
            sage: NumberField(x^3 + x^2 + 997*x + 1, 'a').class_number(proof=False)
            1539
        """
        proof = proof_flag(proof)
        return self.class_group(proof).order()

    def S_class_group(self, S, proof=None, names='c'):
        """
        Return the S-class group of this number field over its base field.

        INPUT:

        - ``S`` -- set of primes of the base field

        - ``proof`` -- if ``False``, assume the GRH in computing the class
          group. Default is ``True``. Call ``number_field_proof`` to change
          this default globally.

        - ``names`` -- names of the generators of this class group

        OUTPUT: the S-class group of this number field

        EXAMPLES:

        A well known example::

            sage: K.<a> = QuadraticField(-5)
            sage: K.S_class_group([])
            S-class group of order 2 with structure C2 of Number Field in a
             with defining polynomial x^2 + 5 with a = 2.236067977499790?*I

        When we include the prime `(2, a+1)`, the S-class group becomes
        trivial::

            sage: K.S_class_group([K.ideal(2, a + 1)])
            S-class group of order 1 of Number Field in a
             with defining polynomial x^2 + 5 with a = 2.236067977499790?*I

        TESTS::

            sage: K.<a> = QuadraticField(-14)
            sage: I = K.ideal(2, a)
            sage: S = (I,)
            sage: CS = K.S_class_group(S); CS
            S-class group of order 2 with structure C2 of Number Field in a
             with defining polynomial x^2 + 14 with a = 3.741657386773942?*I
            sage: T = tuple()
            sage: CT = K.S_class_group(T); CT
            S-class group of order 4 with structure C4 of Number Field in a
             with defining polynomial x^2 + 14 with a = 3.741657386773942?*I
            sage: K.class_group()
            Class group of order 4 with structure C4 of Number Field in a
             with defining polynomial x^2 + 14 with a = 3.741657386773942?*I
        """
        proof = proof_flag(proof)
        if all(P.is_principal() for P in S):
            C = self.class_group(proof=proof)
            Slist = list(zip([g.ideal() for g in C.gens()], C.invariants()))
        else:
            Slist = self._S_class_group_and_units(tuple(S), proof=proof)[1]
        return SClassGroup(tuple(s[1] for s in Slist), names, self,
                           tuple(s[0] for s in Slist), tuple(S))

    def S_units(self, S, proof=True):
        """
        Return a list of generators of the S-units.

        INPUT:

        - ``S`` -- set of primes of the base field

        - ``proof`` -- if ``False``, assume the GRH in computing the class group

        OUTPUT: list of generators of the unit group

        .. NOTE::

            For more functionality see the function :func:`S_unit_group`.

        EXAMPLES::

            sage: K.<a> = QuadraticField(-3)
            sage: K.unit_group()
            Unit group with structure C6 of Number Field in a
             with defining polynomial x^2 + 3 with a = 1.732050807568878?*I
            sage: K.S_units([])  # random
            [1/2*a + 1/2]
            sage: K.S_units([])[0].multiplicative_order()
            6

        An example in a relative extension (see :issue:`8722`)::

            sage: x = polygen(QQ, 'x')
            sage: L.<a,b> = NumberField([x^2 + 1, x^2 - 5])
            sage: p = L.ideal((-1/2*b - 1/2)*a + 1/2*b - 1/2)
            sage: W = L.S_units([p]); [x.norm() for x in W]
            [9, 1, 1]

        Our generators should have the correct parent (:issue:`9367`)::

            sage: _.<x> = QQ[]
            sage: L.<alpha> = NumberField(x^3 + x + 1)
            sage: p = L.S_units([ L.ideal(7) ])
            sage: p[0].parent()
            Number Field in alpha with defining polynomial x^3 + x + 1

        TESTS:

        This checks that the multiple entries issue at :issue:`9341` is fixed::

            sage: _.<t> = QQ[]
            sage: K.<T> = NumberField(t - 1)
            sage: I = K.ideal(2)
            sage: K.S_units([I])
            [2, -1]
            sage: J = K.ideal(-2)
            sage: K.S_units([I, J, I])
            [2, -1]
        """
        return self._S_class_group_and_units(tuple(S), proof=proof)[0]

    @cached_method
    def _S_class_group_and_units(self, S, proof=True):
        """
        Compute S class group and units.

        INPUT:

        - ``S`` -- tuple of prime ideals of ``self``

        - ``proof`` -- if ``False``, assume the GRH in computing the class group

        OUTPUT:

        - ``units``: a list of generators of the unit group

        - ``clgp_gens`` -- a list of generators of the `S`-class group.
          Each generator is represented as a pair ``(gen, order)``,
          where ``gen`` is a fractional ideal of ``self`` and ``order`` is
          its order in the `S`-class group.

        EXAMPLES::

            sage: x = polygen(QQ, 'x')
            sage: K.<a> = NumberField(x^2 + 5)
            sage: K._S_class_group_and_units(())
            ([-1], [(Fractional ideal (2, a + 1), 2)])

            sage: K.<a> = NumberField(polygen(QQ))
            sage: K._S_class_group_and_units( (K.ideal(5),) )
            ([5, -1], [])

        TESTS:

        Note for the following test that the representation of
        the units depends on the PARI version::

            sage: K.<a> = NumberField(x^3 - 381 * x + 127)
            sage: units, clpg_gens = K._S_class_group_and_units(tuple(K.primes_above(13)))
            sage: clpg_gens
            [(Fractional ideal (11, a - 2), 2), (Fractional ideal (19, a + 7), 2)]
            sage: units[:5]
            [2/13*a^2 + 1/13*a - 677/13,
             1/13*a^2 + 7/13*a - 332/13,
             -1/13*a^2 + 6/13*a + 345/13,
             -1,
             1/13*a^2 - 19/13*a - 7/13]
            sage: units[5] in (1/13*a^2 - 19/13*a - 7/13, 1/13*a^2 + 20/13*a - 7/13)
            True
            sage: len(units) == 6
            True

        Number fields defined by non-monic and non-integral
        polynomials are supported (:issue:`252`)::

            sage: K.<a> = NumberField(2*x^2 - 1/3)
            sage: K._S_class_group_and_units(tuple(K.primes_above(2) + K.primes_above(3)))
            ([...6*a...2, ...6*a...3, -1, ...12*a...5], [])
        """
        K_pari = self.pari_bnf(proof=proof)
        S_pari = [p.pari_prime() for p in sorted(set(S))]
        result = K_pari.bnfsunit(S_pari)
        units = [self(x, check=False) for x in result[0]] + self.unit_group().gens_values()
        orders = result[4][1].sage()
        gens = [self.ideal(_) for _ in result[4][2]]
        return units, [(gens[k], orders[k]) for k in range(len(orders)) if orders[k] > 1]

    @cached_method
    def _S_class_group_quotient_matrix(self, S):
        r"""
        Return the matrix of the quotient map from the class group to the
        S-class group. The result is cached.

        EXAMPLES::

            sage: K.<a> = QuadraticField(-21)
            sage: K._S_class_group_quotient_matrix((K.ideal([2, a+1]),))
            [1]
            [0]
            sage: K._S_class_group_quotient_matrix((K.ideal([5, a+2]),))
            [0]
            [1]
            sage: K._S_class_group_quotient_matrix(())
            [1 0]
            [0 1]
            sage: K.<a> = QuadraticField(-105)
            sage: K._S_class_group_quotient_matrix((K.ideal(11, a + 4),))
            [0 0]
            [0 1]
            [1 0]

        TESTS:

        Verify that :issue:`29364` is fixed::

            sage: R.<x> = QQ[]
            sage: L.<t> = NumberField(x^2 - 6058)
            sage: S = L.primes_above(2)
            sage: M = L._S_class_group_quotient_matrix(tuple(S))
            sage: M.dimensions()
            (2, 1)
            sage: CG = L.class_group()
            sage: SCG = L.S_class_group(S)
            sage: SCG(CG.0^M[0,0] * CG.1^M[1,0]) == SCG.0
            True
        """
        from sage.matrix.constructor import matrix
        S_clgp_gens = self._S_class_group_and_units(S)[1]
        a = len(S_clgp_gens)
        c = self.class_group().ngens()
        M = [u[0].ideal_class_log() for u in S_clgp_gens]
        M += [x.ideal_class_log() for x in S]
        M += list(matrix.diagonal(self.class_group().gens_orders()))
        M = matrix(ZZ, M)
        A, Q = M.hermite_form(transformation=True)
        assert A[:c] == 1 and A[c:] == 0
        return Q[:c, :a]

    def selmer_generators(self, S, m, proof=True, orders=False):
        r"""
        Compute generators of the group `K(S,m)`.

        INPUT:

        - ``S`` -- set of primes of ``self``

        - ``m`` -- positive integer

        - ``proof`` -- if ``False``, assume the GRH in computing the class group

        - ``orders`` -- boolean (default: ``False``); if ``True``, output two
          lists, the generators and their orders

        OUTPUT:

        A list of generators of `K(S,m)`, and (optionally) their
        orders as elements of `K^\times/(K^\times)^m`.  This is the
        subgroup of `K^\times/(K^\times)^m` consisting of elements `a`
        such that the valuation of `a` is divisible by `m` at all
        primes not in `S`.  It fits in an exact sequence between the
        units modulo `m`-th powers and the `m`-torsion in the
        `S`-class group:

        .. MATH::

            1                                    \longrightarrow
            O_{K,S}^\times / (O_{K,S}^\times)^m  \longrightarrow
            K(S,m)                               \longrightarrow
            \operatorname{Cl}_{K,S}[m]           \longrightarrow
            0.

        The group `K(S,m)` contains the subgroup of those `a` such
        that `K(\sqrt[m]{a})/K` is unramified at all primes of `K`
        outside of `S`, but may contain it properly when not all
        primes dividing `m` are in `S`.

        .. SEEALSO::

            :meth:`NumberField_generic.selmer_space`, which gives
            additional output when `m=p` is prime: as well as generators,
            it gives an abstract vector space over `\GF{p}` isomorphic to
            `K(S,p)` and maps implementing the isomorphism between this
            space and `K(S,p)` as a subgroup of `K^*/(K^*)^p`.

        EXAMPLES::

            sage: K.<a> = QuadraticField(-5)
            sage: K.selmer_generators((), 2)
            [-1, 2]

        The previous example shows that the group generated by the
        output may be strictly larger than the group of
        elements giving extensions unramified outside `S`, since that
        has order just 2, generated by `-1`::

            sage: K.class_number()
            2
            sage: K.hilbert_class_field('b')
            Number Field in b with defining polynomial x^2 + 1 over its base field

        When `m` is prime all the orders are equal to `m`, but in general they are only divisors of `m`::

            sage: K.<a> = QuadraticField(-5)
            sage: P2 = K.ideal(2, -a + 1)
            sage: P3 = K.ideal(3, a + 1)
            sage: K.selmer_generators((), 2, orders=True)
            ([-1, 2], [2, 2])
            sage: K.selmer_generators((), 4, orders=True)
            ([-1, 4], [2, 2])
            sage: K.selmer_generators([P2], 2)
            [2, -1]
            sage: K.selmer_generators((P2,P3), 4)
            [2, -a - 1, -1]
            sage: K.selmer_generators((P2,P3), 4, orders=True)
            ([2, -a - 1, -1], [4, 4, 2])
            sage: K.selmer_generators([P2], 3)
            [2]
            sage: K.selmer_generators([P2, P3], 3)
            [2, -a - 1]
            sage: K.selmer_generators([P2, P3, K.ideal(a)], 3)  # random signs
            [2, a + 1, a]

        Example over `\QQ` (as a number field)::

            sage: K.<a> = NumberField(polygen(QQ))
            sage: K.selmer_generators([],5)
            []
            sage: K.selmer_generators([K.prime_above(p) for p in [2,3,5]],2)
            [2, 3, 5, -1]
            sage: K.selmer_generators([K.prime_above(p) for p in [2,3,5]],6, orders=True)
            ([2, 3, 5, -1], [6, 6, 6, 2])

        TESTS::

            sage: K.<a> = QuadraticField(-5)
            sage: P2 = K.ideal(2, -a + 1)
            sage: P3 = K.ideal(3, a + 1)
            sage: P5 = K.ideal(a)
            sage: S = K.selmer_generators([P2, P3, P5], 3)
            sage: S in ([2, a + 1, a], [2, a + 1, -a], [2, -a - 1, a], [2, -a - 1, -a]) or S
            True

        Verify that :issue:`14489` is fixed;
        the representation depends on the PARI version::

            sage: x = polygen(QQ, 'x')
            sage: K.<a> = NumberField(x^3 - 381 * x + 127)
            sage: gens = K.selmer_generators(K.primes_above(13), 2)
            sage: len(gens) == 8
            True
            sage: gens[:5]
            [2/13*a^2 + 1/13*a - 677/13,
             1/13*a^2 + 7/13*a - 332/13,
             -1/13*a^2 + 6/13*a + 345/13,
             -1,
             1/13*a^2 - 19/13*a - 7/13]
            sage: gens[5] in (1/13*a^2 - 19/13*a - 7/13, 1/13*a^2 + 20/13*a - 7/13)
            True
            sage: gens[6] in (-1/13*a^2 + 45/13*a - 97/13, 1/13*a^2 - 45/13*a + 97/13)
            True
            sage: gens[7] in (2/13*a^2 + 40/13*a - 27/13, -2/13*a^2 - 40/13*a + 27/13)
            True

        Verify that :issue:`16708` is fixed::

            sage: K.<a> = QuadraticField(-5)
            sage: p = K.primes_above(2)[0]
            sage: S = K.selmer_generators((), 4)
            sage: all(4.divides(x.valuation(p)) for x in S)
            True
        """
        units, clgp_gens = self._S_class_group_and_units(tuple(S), proof=proof)
        gens = []
        ords = []
        for unit in units:
            order = unit.multiplicative_order()
            if order == Infinity:
                gens.append(unit)
                ords.append(m)
            else:
                m1 = order.gcd(m)
                if m1 != 1:
                    gens.append(unit)
                    ords.append(m1)
        card_S = len(S)
        if card_S != 0:
            from sage.matrix.constructor import Matrix
            H = self.class_group()
            gen_ords = [g.order() for g in H.gens()]
            pari_ords = pari(gen_ords).Col()
            Sords = [H(s).order() for s in S]
            MS = Matrix(ZZ, [H(s).exponents() for s in S]).transpose()
            pari_MS = pari(MS)
        for gen, order in clgp_gens:
            d = order.gcd(m)
            if d != 1:
                # The ideal I = gen^(order/d) has order d in Cl_S[m].
                # After multiplying by primes in S, the ideal
                # I^m = gen^(order*m/d) becomes principal.  We take
                # a generator of this ideal to get the corresponding
                # generator of the m-Selmer group.
                J = gen ** (order * m // d)
                if card_S != 0 and not J.is_principal():
                    B = H(J).exponents()
                    pari_B = (-pari(B)).Col()
                    exps = pari_MS.matsolvemod(pari_ords, pari_B).Vec().sage()
                    Spart = prod([S[i] ** (exps[i] % Sords[i]) for i in range(card_S)])
                    J *= Spart
                gens.append(self(J.gens_reduced()[0]))
                ords.append(d)
        if orders:
            return gens, ords
        else:
            return gens

    def selmer_group_iterator(self, S, m, proof=True):
        r"""
        Return an iterator through elements of the finite group `K(S,m)`.

        INPUT:

        - ``S`` -- set of primes of ``self``

        - ``m`` -- positive integer

        - ``proof`` -- if ``False``, assume the GRH in computing the class group

        OUTPUT:

        An iterator yielding the distinct elements of `K(S,m)`.  See
        the docstring for :meth:`NumberField_generic.selmer_generators` for
        more information.

        EXAMPLES::

            sage: K.<a> = QuadraticField(-5)
            sage: list(K.selmer_group_iterator((), 2))
            [1, 2, -1, -2]
            sage: list(K.selmer_group_iterator((), 4))
            [1, 4, -1, -4]
            sage: list(K.selmer_group_iterator([K.ideal(2, -a + 1)], 2))
            [1, -1, 2, -2]
            sage: list(K.selmer_group_iterator([K.ideal(2, -a + 1), K.ideal(3, a + 1)], 2))
            [1, -1, -a - 1, a + 1, 2, -2, -2*a - 2, 2*a + 2]

        Examples over `\QQ` (as a number field)::

            sage: K.<a> = NumberField(polygen(QQ))
            sage: list(K.selmer_group_iterator([], 5))
            [1]
            sage: list(K.selmer_group_iterator([], 4))
            [1, -1]
            sage: list(K.selmer_group_iterator([K.prime_above(p) for p in [11,13]],2))
            [1, -1, 13, -13, 11, -11, 143, -143]
        """
        KSgens, ords = self.selmer_generators(S=S, m=m, proof=proof, orders=True)
        one = self.one()
        from sage.misc.mrange import cartesian_product_iterator
        for ev in cartesian_product_iterator([range(o) for o in ords]):
            yield prod([p ** e for p, e in zip(KSgens, ev)], one)

    def selmer_space(self, S, p, proof=None):
        r"""
        Compute the group `K(S,p)` as a vector space with maps to and from `K^*`.

        INPUT:

        - ``S`` -- set of primes ideals of ``self``

        - ``p`` -- a prime number

        - ``proof`` -- if ``False``, assume the GRH in computing the class group

        OUTPUT:

        (tuple) ``KSp``, ``KSp_gens``, ``from_KSp``, ``to_KSp`` where

        - ``KSp`` is an abstract vector space over `GF(p)` isomorphic to `K(S,p)`;

        - ``KSp_gens`` is a list of elements of `K^*` generating `K(S,p)`;

        - ``from_KSp`` is a function from ``KSp`` to `K^*`
          implementing the isomorphism from the abstract `K(S,p)` to
          `K(S,p)` as a subgroup of `K^*/(K^*)^p`;

        - ``to_KSP`` is a partial function from `K^*` to ``KSp``,
          defined on elements `a` whose image in `K^*/(K^*)^p` lies in
          `K(S,p)`, mapping them via the inverse isomorphism to the
          abstract vector space ``KSp``.

        The group `K(S,p)` is the finite subgroup of `K^*/(K^*)^p`
        consisting of elements whose valuation at all primes not in
        `S` is a multiple of `p`.  It contains the subgroup of those
        `a\in K^*` such that `K(\sqrt[p]{a})/K` is unramified at all
        primes of `K` outside of `S`, but may contain it properly when
        not all primes dividing `p` are in `S`.

        EXAMPLES:

        A real quadratic field with class number 2, where the fundamental
        unit is a generator, and the class group provides another
        generator when `p=2`::

            sage: K.<a> = QuadraticField(-5)
            sage: K.class_number()
            2
            sage: P2 = K.ideal(2, -a + 1)
            sage: P3 = K.ideal(3, a + 1)
            sage: P5 = K.ideal(a)
            sage: KS2, gens, fromKS2, toKS2 = K.selmer_space([P2, P3, P5], 2)
            sage: KS2
            Vector space of dimension 4 over Finite Field of size 2
            sage: gens  # random
            [-a - 1, a, 2, -1]
            sage: gens in ([-a - 1, a, 2, -1], [a + 1, a, 2, -1])
            True

        Each generator must have even valuation at primes not in `S`::

            sage: facgens = [K.ideal(g).factor() for g in gens]; facgens # random
            [(Fractional ideal (2, a + 1)) * (Fractional ideal (3, a + 1)),
             Fractional ideal (a),
             (Fractional ideal (2, a + 1))^2,
             1]
            sage: facgens[2][0][1]
            2

            sage: toKS2(10)
            (0, 0, 1, 1)
            sage: fromKS2([0,0,1,1])
            -2
            sage: K(10/(-2)).is_square()
            True

            sage: KS3, gens, fromKS3, toKS3 = K.selmer_space([P2, P3, P5], 3)
            sage: KS3
            Vector space of dimension 3 over Finite Field of size 3
            sage: gens # random
            [1/2, -1/4*a - 1/4, a]
            sage: gens in ([1/2, -1/4*a - 1/4, a], [1/2, 1/4*a + 1/4, a])
            True

        An example to show that the group `K(S,2)` may be strictly
        larger than the group of elements giving extensions unramified
        outside `S`.  In this case, with `K` of class number `2` and
        `S` empty, there is only one quadratic extension of `K`
        unramified outside `S`, the Hilbert Class Field
        `K(\sqrt{-1})`::

            sage: K.<a> = QuadraticField(-5)
            sage: KS2, gens, fromKS2, toKS2 = K.selmer_space([], 2)
            sage: KS2
            Vector space of dimension 2 over Finite Field of size 2
            sage: gens
            [2, -1]
            sage: x = polygen(ZZ, 'x')
            sage: for v in KS2:
            ....:     if not v:
            ....:         continue
            ....:     a = fromKS2(v)
            ....:     print((a, K.extension(x^2 - a, 'roota').relative_discriminant().factor()))
            (2, (Fractional ideal (2, a + 1))^4)
            (-1, 1)
            (-2, (Fractional ideal (2, a + 1))^4)

            sage: K.hilbert_class_field('b')
            Number Field in b with defining polynomial x^2 + 1 over its base field
        """
        from sage.rings.number_field.selmer_group import pSelmerGroup
        return pSelmerGroup(self, S, p, proof)

    def composite_fields(self, other, names=None, both_maps=False, preserve_embedding=True):
        """
        Return the possible composite number fields formed from
        ``self`` and ``other``.

        INPUT:

        - ``other`` -- number field

        - ``names`` -- generator name for composite fields

        - ``both_maps`` -- boolean (default: ``False``)

        - ``preserve_embedding`` -- boolean (default: ``True``)

        OUTPUT: list of the composite fields, possibly with maps

        If ``both_maps`` is ``True``, the list consists of quadruples
        ``(F, self_into_F, other_into_F, k)`` such that
        ``self_into_F`` is an embedding of ``self`` in ``F``,
        ``other_into_F`` is an embedding of in ``F``, and ``k`` is one
        of the following:

        - an integer such that ``F.gen()`` equals
          ``other_into_F(other.gen()) + k*self_into_F(self.gen())``;

        - ``Infinity``, in which case ``F.gen()`` equals
          ``self_into_F(self.gen())``;

        - ``None`` (when ``other`` is a relative number field).

        If both ``self`` and ``other`` have embeddings into an ambient
        field, then each ``F`` will have an embedding with respect to
        which both ``self_into_F`` and ``other_into_F`` will be
        compatible with the ambient embeddings.

        If ``preserve_embedding`` is ``True`` and if ``self`` and
        ``other`` both have embeddings into the same ambient field, or
        into fields which are contained in a common field, only the
        compositum respecting both embeddings is returned.  In all
        other cases, all possible composite number fields are
        returned.

        EXAMPLES::

            sage: x = polygen(QQ, 'x')
            sage: K.<a> = NumberField(x^4 - 2)
            sage: K.composite_fields(K)
            [Number Field in a with defining polynomial x^4 - 2,
             Number Field in a0 with defining polynomial x^8 + 28*x^4 + 2500]

        A particular compositum is selected, together with compatible maps
        into the compositum, if the fields are endowed with a real or
        complex embedding::

            sage: # needs sage.symbolic
            sage: K1 = NumberField(x^4 - 2, 'a', embedding=RR(2^(1/4)))
            sage: K2 = NumberField(x^4 - 2, 'a', embedding=RR(-2^(1/4)))
            sage: K1.composite_fields(K2)
            [Number Field in a with defining polynomial x^4 - 2 with a = 1.189207115002722?]
            sage: [F, f, g, k], = K1.composite_fields(K2, both_maps=True); F
            Number Field in a with defining polynomial x^4 - 2 with a = 1.189207115002722?
            sage: f(K1.0), g(K2.0)
            (a, -a)

        With ``preserve_embedding`` set to ``False``, the embeddings
        are ignored::

            sage: K1.composite_fields(K2, preserve_embedding=False)                     # needs sage.symbolic
            [Number Field in a with defining polynomial x^4 - 2 with a = 1.189207115002722?,
             Number Field in a0 with defining polynomial x^8 + 28*x^4 + 2500]

        Changing the embedding selects a different compositum::

            sage: K3 = NumberField(x^4 - 2, 'a', embedding=CC(2^(1/4)*I))               # needs sage.symbolic
            sage: [F, f, g, k], = K1.composite_fields(K3, both_maps=True); F            # needs sage.symbolic
            Number Field in a0 with defining polynomial x^8 + 28*x^4 + 2500
             with a0 = -2.378414230005443? + 1.189207115002722?*I
            sage: f(K1.0), g(K3.0)                                                      # needs sage.symbolic
            (1/240*a0^5 - 41/120*a0, 1/120*a0^5 + 19/60*a0)

        If no embeddings are specified, the maps into the compositum
        are chosen arbitrarily::

            sage: Q1.<a> = NumberField(x^4 + 10*x^2 + 1)
            sage: Q2.<b> = NumberField(x^4 + 16*x^2 + 4)
            sage: Q1.composite_fields(Q2, 'c')
            [Number Field in c with defining polynomial
              x^8 + 64*x^6 + 904*x^4 + 3840*x^2 + 3600]
            sage: F, Q1_into_F, Q2_into_F, k = Q1.composite_fields(Q2, 'c',
            ....:                                                  both_maps=True)[0]
            sage: Q1_into_F
            Ring morphism:
              From: Number Field in a with defining polynomial x^4 + 10*x^2 + 1
              To:   Number Field in c with defining polynomial
                    x^8 + 64*x^6 + 904*x^4 + 3840*x^2 + 3600
              Defn: a |--> 19/14400*c^7 + 137/1800*c^5 + 2599/3600*c^3 + 8/15*c

        This is just one of four embeddings of ``Q1`` into ``F``::

            sage: Hom(Q1, F).order()
            4

        Note that even with ``preserve_embedding=True``, this method may fail
        to recognize that the two number fields have compatible embeddings, and
        hence return several composite number fields::

            sage: x = polygen(ZZ)
            sage: A.<a> = NumberField(x^3 - 7, embedding=CC(-0.95+1.65*I))
            sage: r = QQbar.polynomial_root(x^9 - 7, RIF(1.2, 1.3))
            sage: B.<a> = NumberField(x^9 - 7, embedding=r)
            sage: len(A.composite_fields(B, preserve_embedding=True))
            2

        TESTS:

        Let's check that embeddings are being respected::

            sage: x = polygen(ZZ)
            sage: K0.<b> = CyclotomicField(7, 'a').subfields(3)[0][0].change_names()
            sage: K1.<a1> = K0.extension(x^2 - 2*b^2, 'a1').absolute_field()
            sage: K2.<a2> = K0.extension(x^2 - 3*b^2, 'a2').absolute_field()

        We need embeddings, so we redefine::

            sage: L1.<a1> = NumberField(K1.polynomial(), 'a1', embedding=CC.0)
            sage: L2.<a2> = NumberField(K2.polynomial(), 'a2', embedding=CC.0)
            sage: [CDF(a1), CDF(a2)]
            [-0.6293842454258951, -0.7708351267200304]

        and we get the same embeddings via the compositum::

            sage: F, L1_into_F, L2_into_F, k = L1.composite_fields(L2, both_maps=True)[0]
            sage: [CDF(L1_into_F(L1.gen())), CDF(L2_into_F(L2.gen()))]
            [-0.6293842454258952, -0.7708351267200303]

        Let's check that if only one field has an embedding, the resulting
        fields do not have embeddings::

            sage: L1.composite_fields(K2)[0].coerce_embedding() is None
            True
            sage: L2.composite_fields(K1)[0].coerce_embedding() is None
            True

        We check that other can be a relative number field::

            sage: L.<a, b> = NumberField([x^3 - 5, x^2 + 3])
            sage: CyclotomicField(3, 'w').composite_fields(L, both_maps=True)
            [(Number Field in a with defining polynomial x^3 - 5 over its base field,
              Ring morphism:
                From: Cyclotomic Field of order 3 and degree 2
                To:   Number Field in a with defining polynomial x^3 - 5 over its base field
                Defn: w |--> -1/2*b - 1/2,
              Relative number field endomorphism of Number Field in a
               with defining polynomial x^3 - 5 over its base field
                Defn: a |--> a
                      b |--> b,
              None)]

        Number fields defined by non-monic and non-integral
        polynomials are supported (:issue:`252`)::

            sage: K.<a> = NumberField(x^2 + 1/2)
            sage: L.<b> = NumberField(3*x^2 - 1)
            sage: K.composite_fields(L)
            [Number Field in ab with defining polynomial 36*x^4 + 12*x^2 + 25]
            sage: C = K.composite_fields(L, both_maps=True); C
            [(Number Field in ab with defining polynomial 36*x^4 + 12*x^2 + 25,
              Ring morphism:
                From: Number Field in a with defining polynomial x^2 + 1/2
                To:   Number Field in ab with defining polynomial 36*x^4 + 12*x^2 + 25
                Defn: a |--> -3/5*ab^3 - 7/10*ab,
              Ring morphism:
                From: Number Field in b with defining polynomial 3*x^2 - 1
                To:   Number Field in ab with defining polynomial 36*x^4 + 12*x^2 + 25
                Defn: b |--> -3/5*ab^3 + 3/10*ab,
              -1)]
            sage: M, f, g, k = C[0]
            sage: M.gen() == g(b) + k*f(a)
            True

        This also fixes the bugs reported at :issue:`14164` and
        :issue:`18243`::

            sage: R.<x> = QQ[]
            sage: f = 6*x^5 + x^4 + x^2 + 5*x + 7
            sage: r = f.roots(QQbar, multiplicities=False)
            sage: F1 = NumberField(f.monic(), 'a', embedding=r[0])
            sage: F2 = NumberField(f.monic(), 'a', embedding=r[1])
            sage: (F, map1, map2, k) = F1.composite_fields(F2, both_maps=True)[0]
            sage: F.degree()
            20
            sage: F.gen() == map2(F2.gen()) + k*map1(F1.gen())
            True

            sage: f = x^8 - 3*x^7 + 61/3*x^6 - 9*x^5 + 298*x^4 + 458*x^3 + 1875*x^2 + 4293*x + 3099
            sage: F1 = NumberField(f, 'z', embedding=-1.18126721294295 + 3.02858651117832j)
            sage: F2 = NumberField(f, 'z', embedding=-1.18126721294295 - 3.02858651117832j)
            sage: (F, map1, map2, k) = F1.composite_fields(F2, both_maps=True)[0]
            sage: F.degree()
            32
            sage: F.gen() == map2(F2.gen()) + k*map1(F1.gen())
            True

        Check that the bugs reported at :issue:`24357` are fixed::

            sage: A.<a> = NumberField(x^9 - 7)
            sage: B.<b> = NumberField(x^3 - 7, embedding=a^3)
            sage: C.<c> = QuadraticField(-1)
            sage: B.composite_fields(C)
            [Number Field in bc with defining polynomial x^6 + 3*x^4 + 14*x^3 + 3*x^2 - 42*x + 50]

            sage: y = polygen(QQ, 'y')
            sage: A.<a> = NumberField(x^3 - 7, embedding=CC(-0.95+1.65*I))
            sage: B.<b> = NumberField(y^9 - 7, embedding=CC(-1.16+0.42*I))
            sage: A.composite_fields(B)
            [Number Field in b with defining polynomial y^9 - 7
              with b = -1.166502297945062? + 0.4245721146551276?*I]
        """
        if not isinstance(other, NumberField_generic):
            raise TypeError("other must be a number field.")

        sv = self.variable_name()
        ov = other.variable_name()
        if names is None:
            names = sv + (ov if ov != sv else "")
        name = normalize_names(1, names)[0]

        # should we try to preserve embeddings?
        subfields_have_embeddings = preserve_embedding
        if self.coerce_embedding() is None:
            subfields_have_embeddings = False
        if other.coerce_embedding() is None:
            subfields_have_embeddings = False
        if subfields_have_embeddings:
            try:
                from sage.categories.pushout import pushout
                ambient_field = pushout(self.coerce_embedding().codomain(), other.coerce_embedding().codomain())
            except sage.structure.coerce_exceptions.CoercionException:
                ambient_field = None
            if ambient_field is None:
                subfields_have_embeddings = False

        f = self.absolute_polynomial()
        g = other.absolute_polynomial().change_variable_name(f.variable_name())
        R = f.parent()
        f = f.__pari__()
        f /= f.content()
        g = g.__pari__()
        g /= g.content()

        m = self.degree()
        n = other.absolute_degree()

        if not both_maps and not subfields_have_embeddings:
            # short cut!
            # eliminate duplicates from the fields given by polcompositum
            # and return the resulting number fields.  There is no need to
            # check that the polynomials are irreducible.
            C = []
            for r in f.polcompositum(g):
                if not any(r.nfisisom(s) for s in C):
                    C.append(r)
            C = [R(_) for _ in C]

            q = sum(1 for r in C if r.degree() != max(m, n))
            if q == 1 and name != sv and name != ov:
                names = [name]
            else:
                names = [name + str(i) for i in range(q)]

            i = 0
            rets = []
            for r in C:
                d = r.degree()
                if d == m:
                    rets.append(self)
                elif d == n:
                    rets.append(other)
                else:
                    rets.append(NumberField(r, names[i], check=False))
                    i += 1
            return rets

        # If flag = 1, polcompositum outputs a vector of 4-component vectors
        # [R, a, b, k], where R ranges through the list of all possible compositums
        # as above, and a (resp. b) expresses the root of P (resp. Q) as
        # an element of Q(X)/(R). Finally, k is a small integer such that
        # b + ka = X modulo R.
        # In this case duplicates must only be eliminated if embeddings are going
        # to be preserved.
        C = []
        for v in f.polcompositum(g, 1):
            if subfields_have_embeddings or not any(v[0].nfisisom(u[0]) for u in C):
                C.append(v)

        a = self.gen()
        b = other.gen()

        # If both subfields are provided with embeddings, then we must select
        # the compositum which corresponds to these embeddings.  We do this by
        # evaluating the given polynomials at the corresponding embedded values.
        # For the case we want, the result will be zero, but rounding errors are
        # difficult to predict, so we just take the field which yields the
        # minimum value.
        if subfields_have_embeddings:
            poly_vals = []
            for r, _, _, k in C:
                r = R(r)
                k = ZZ(k)
                embedding = other.coerce_embedding()(b) + k*self.coerce_embedding()(a)
                poly_vals.append(r(embedding).abs())
            i = poly_vals.index(min(poly_vals))
            C = [C[i]]

        q = sum(1 for r, _, _, _ in C if r.poldegree() != max(m, n))
        if q == 1 and name != sv and name != ov:
            names = [name, '']
        else:
            names = [name + str(ii) for ii in range(q + 1)]

        if both_maps and not other.is_absolute():
            other_abs = other.absolute_field('z')
            from_other_abs, to_other_abs = other_abs.structure()

        embedding = None
        i = 0
        rets = []
        for r, a_in_F, b_in_F, k in C:
            r = R(r)
            d = r.degree()
            if d == m and not both_maps:
                rets.append(self)
            elif d == n and not both_maps:
                rets.append(other)
            else:
                k = ZZ(k)
                if subfields_have_embeddings:
                    embedding = other.coerce_embedding()(b) + k*self.coerce_embedding()(a)
                F = NumberField(r, names[i], check=False, embedding=embedding)
                i += 1
                if both_maps:
                    a_in_F = F(R(a_in_F.lift()))
                    b_in_F = F(R(b_in_F.lift()))
                    if other.is_absolute():
                        if d == m:
                            self_to_F = self.hom([self.gen()])
                            other_to_F = other.hom([(~self.hom([a_in_F]))(b_in_F)])
                            F = self
                            k = Infinity
                            i -= 1
                        elif d == n:
                            other_to_F = other.hom([other.gen()])
                            self_to_F = self.hom([(~other.hom([b_in_F]))(a_in_F)])
                            F = other
                            k = ZZ.zero()
                            i -= 1
                        else:
                            self_to_F = self.hom([a_in_F])
                            other_to_F = other.hom([b_in_F])
                    else:
                        other_abs_to_F = other_abs.hom([b_in_F])
                        other_to_F = RelativeNumberFieldHomomorphism_from_abs(other.Hom(F), other_abs_to_F*to_other_abs)
                        if d == m:
                            self_to_F = self.hom([self.gen()])
                            other_to_F = RelativeNumberFieldHomomorphism_from_abs(other.Hom(self), (~self.hom([a_in_F]))*other_abs_to_F*to_other_abs)
                            F = self
                            k = None
                            i -= 1
                        elif d == n:
                            other_to_F = RelativeNumberFieldHomomorphism_from_abs(other.Hom(other), from_other_abs)
                            self_to_F = self.hom([from_other_abs((~other_abs_to_F)(a_in_F))])
                            F = other
                            k = None
                            i -= 1
                        else:
                            self_to_F = self.hom([a_in_F])
                            other_to_F = RelativeNumberFieldHomomorphism_from_abs(other.Hom(F), other_abs_to_F * to_other_abs)
                    rets.append((F, self_to_F, other_to_F, k))
                else:
                    rets.append(F)
        return rets

    def absolute_degree(self):
        r"""
        Return the degree of ``self`` over `\QQ`.

        EXAMPLES::

            sage: x = polygen(QQ, 'x')
            sage: NumberField(x^3 + x^2 + 997*x + 1, 'a').absolute_degree()
            3
            sage: NumberField(x + 1, 'a').absolute_degree()
            1
            sage: NumberField(x^997 + 17*x + 3, 'a', check=False).absolute_degree()
            997
        """
        return self.polynomial().degree()

    def degree(self):
        r"""
        Return the degree of this number field.

        EXAMPLES::

            sage: x = polygen(QQ, 'x')
            sage: NumberField(x^3 + x^2 + 997*x + 1, 'a').degree()
            3
            sage: NumberField(x + 1, 'a').degree()
            1
            sage: NumberField(x^997 + 17*x + 3, 'a', check=False).degree()
            997
        """
        return self.polynomial().degree()

    def different(self):
        r"""
        Compute the different fractional ideal of this number field.

        The codifferent is the fractional ideal of all `x` in `K`
        such that the trace of `xy` is an integer for
        all `y \in O_K`.

        The different is the integral ideal which is the inverse of
        the codifferent.

        See :wikipedia:`Different_ideal`

        EXAMPLES::

            sage: x = polygen(QQ, 'x')
            sage: k.<a> = NumberField(x^2 + 23)
            sage: d = k.different()
            sage: d
            Fractional ideal (a)
            sage: d.norm()
            23
            sage: k.disc()
            -23

        The different is cached::

            sage: d is k.different()
            True

        Another example::

            sage: k.<b> = NumberField(x^2 - 123)
            sage: d = k.different(); d
            Fractional ideal (2*b)
            sage: d.norm()
            492
            sage: k.disc()
            492
        """
        try:
            return self.__different
        except AttributeError:
            self.__different = self.ideal(self.pari_nf().nf_get_diff())
            return self.__different

    def discriminant(self, v=None):
        """
        Return the discriminant of the ring of integers of the number
        field, or if ``v`` is specified, the determinant of the trace pairing
        on the elements of the list ``v``.

        INPUT:

        - ``v`` -- (optional) list of elements of this number field

        OUTPUT: integer if ``v`` is omitted, and Rational otherwise

        EXAMPLES::

            sage: x = polygen(QQ, 'x')
            sage: K.<t> = NumberField(x^3 + x^2 - 2*x + 8)
            sage: K.disc()
            -503
            sage: K.disc([1, t, t^2])
            -2012
            sage: K.disc([1/7, (1/5)*t, (1/3)*t^2])
            -2012/11025
            sage: (5*7*3)^2
            11025
            sage: NumberField(x^2 - 1/2, 'a').discriminant()
            8
        """
        if v is None:
            try:
                return self.__disc
            except AttributeError:
                self.__disc = ZZ(self.pari_polynomial().nfdisc())
                return self.__disc
        else:
            return QQ(self.trace_pairing(v).det())

    def disc(self, v=None):
        """
        Shortcut for :meth:`discriminant`.

        EXAMPLES::

            sage: x = polygen(QQ, 'x')
            sage: k.<b> = NumberField(x^2 - 123)
            sage: k.disc()
            492
        """
        return self.discriminant(v=v)

    def trace_dual_basis(self, b):
        r"""
        Compute the dual basis of a basis of ``self`` with respect to the trace pairing.

        EXAMPLES::

            sage: x = polygen(QQ, 'x')
            sage: K.<a> = NumberField(x^3 + x + 1)
            sage: b = [1, 2*a, 3*a^2]
            sage: T = K.trace_dual_basis(b); T
            [4/31*a^2 - 6/31*a + 13/31, -9/62*a^2 - 1/31*a - 3/31, 2/31*a^2 - 3/31*a + 4/93]
            sage: [(b[i]*T[j]).trace() for i in range(3) for j in range(3)]
            [1, 0, 0, 0, 1, 0, 0, 0, 1]
        """
        if not len(b) == self.degree():
            raise ValueError('Not a basis of the number field.')
        M = self.trace_pairing(b)
        if not M.is_invertible():
            raise ValueError('Not a basis of the number field.')
        return [sum([v[i]*b[i] for i in range(len(b))]) for v in M.inverse()]

    def elements_of_norm(self, n, proof=None) -> list:
        """
        Return a list of elements of norm `n`.

        INPUT:

        - ``n`` -- integer

        - ``proof`` -- boolean (default: ``True``, unless you called
          :meth:`proof.number_field` and set it otherwise)

        OUTPUT:

        A complete system of integral elements of norm `n`, modulo
        units of positive norm.

        EXAMPLES::

            sage: x = polygen(QQ, 'x')
            sage: K.<a> = NumberField(x^2 + 1)
            sage: K.elements_of_norm(3)
            []
            sage: K.elements_of_norm(50)
            [7*a - 1, 5*a - 5, -7*a - 1]

        TESTS:

        Number fields defined by non-monic and non-integral
        polynomials are supported (:issue:`252`);
        the representation depends on the PARI version::

            sage: K.<a> = NumberField(7/9*x^3 + 7/3*x^2 - 56*x + 123)
            sage: [x] = K.elements_of_norm(7)
            sage: x in (7/225*a^2 - 7/75*a - 42/25, 28/225*a^2 + 77/75*a - 133/25)
            True
        """
        n = ZZ(n)
        proof = proof_flag(proof)
        B = self.pari_bnf(proof).bnfisintnorm(n)
        return [self(x, check=False) for x in B]

    def extension(self, poly, name=None, names=None, latex_name=None, latex_names=None, *args, **kwds):
        """
        Return the relative extension of this field by a given polynomial.

        EXAMPLES::

            sage: x = polygen(QQ, 'x')
            sage: K.<a> = NumberField(x^3 - 2)
            sage: R.<t> = K[]
            sage: L.<b> = K.extension(t^2 + a); L
            Number Field in b with defining polynomial t^2 + a over its base field

        We create another extension::

            sage: k.<a> = NumberField(x^2 + 1); k
            Number Field in a with defining polynomial x^2 + 1
            sage: y = polygen(QQ,'y')
            sage: m.<b> = k.extension(y^2 + 2); m
            Number Field in b with defining polynomial y^2 + 2 over its base field

        Note that `b` is a root of `y^2 + 2`::

            sage: b.minpoly()
            x^2 + 2
            sage: b.minpoly('z')
            z^2 + 2

        A relative extension of a relative extension::

            sage: k.<a> = NumberField([x^2 + 1, x^3 + x + 1])
            sage: R.<z> = k[]
            sage: L.<b> = NumberField(z^3 + 3 + a); L
            Number Field in b with defining polynomial z^3 + a0 + 3 over its base field

        Extension fields with given defining data are unique
        (:issue:`20791`)::

            sage: K.<a> = NumberField(x^2 + 1)
            sage: K.extension(x^2 - 2, 'b') is K.extension(x^2 - 2, 'b')
            True
        """
        if not isinstance(poly, polynomial_element.Polynomial):
            try:
                poly = poly.polynomial(self)
            except (AttributeError, TypeError):
                raise TypeError("polynomial (=%s) must be a polynomial" % repr(poly))
        if poly.base_ring() is not self:
            poly = poly.change_ring(self)
        if names is not None:
            name = names
        if isinstance(name, (tuple, list)):
            name = name[0]
        if latex_names is not None:
            latex_name = latex_names
        if isinstance(latex_name, (tuple, list)):
            latex_name = latex_name[0]
        return NumberField(poly, name, latex_name=latex_name, *args, **kwds)

    def factor(self, n):
        r"""
        Ideal factorization of the principal ideal generated by `n`.

        EXAMPLES:

        Here we show how to factor Gaussian integers (up to units).
        First we form a number field defined by `x^2 + 1`::

            sage: x = polygen(QQ, 'x')
            sage: K.<I> = NumberField(x^2 + 1); K
            Number Field in I with defining polynomial x^2 + 1

        Here are the factors::

            sage: fi, fj = K.factor(17); fi,fj
            ((Fractional ideal (I + 4), 1), (Fractional ideal (I - 4), 1))

        Now we extract the reduced form of the generators::

            sage: zi = fi[0].gens_reduced()[0]; zi
            I + 4
            sage: zj = fj[0].gens_reduced()[0]; zj
            I - 4

        We recover the integer that was factored in `\ZZ[i]` (up to a unit)::

            sage: zi*zj
            -17

        One can also factor elements or ideals of the number field::

            sage: K.<a> = NumberField(x^2 + 1)
            sage: K.factor(1/3)
            (Fractional ideal (3))^-1
            sage: fac = K.factor(1+a); fac # random
            Fractional ideal (-a - 1)
            sage: len(fac)
            1
            sage: fac = K.factor(1+a/5); fac # random
            (Fractional ideal (-a - 1)) * (Fractional ideal (2*a - 1))^-1 * (Fractional ideal (-2*a - 1))^-1 * (Fractional ideal (3*a + 2))
            sage: len(fac)
            4
            sage: product(I[0]^I[1] for I in list(fac))
            Fractional ideal (1/5*a + 1)

        An example over a relative number field::

            sage: pari('setrand(2)')
            sage: L.<b> = K.extension(x^2 - 7)
            sage: f = L.factor(a + 1)
            sage: f                               # representation varies, not tested
            (Fractional ideal (1/2*a*b - a + 1/2)) * (Fractional ideal (-1/2*a*b - a + 1/2))
            sage: f.value() == a+1
            True

        It doesn't make sense to factor the ideal `(0)`, so this raises an error::

            sage: L.factor(0)
            Traceback (most recent call last):
            ...
            AttributeError: 'NumberFieldIdeal' object has no attribute 'factor'...

        AUTHORS:

        - Alex Clemesha (2006-05-20), Francis Clarke (2009-04-21): examples

        TESTS:

        We test the above doctest. The representation depends on the PARI version::

            sage: K.<a> = NumberField(x^2 + 1)
            sage: L.<b> = K.extension(x^2 - 7)
            sage: f = L.factor(a + 1)
            sage: (fi, fj) = f[::]
            sage: (fi[1], fj[1])
            (1, 1)
            sage: fi[0] == L.fractional_ideal(-1/2*a*b - a + 1/2)
            True
            sage: fj[0] == L.fractional_ideal(1/2*a*b - a + 1/2)
            True
        """
        return self.ideal(n).factor()

    def prime_factors(self, x):
        """
        Return a list of the prime ideals of ``self`` which divide
        the ideal generated by `x`.

        OUTPUT: list of prime ideals (a new list is returned each time this
        function is called)

        EXAMPLES::

            sage: x = polygen(QQ, 'x')
            sage: K.<w> = NumberField(x^2 + 23)
            sage: K.prime_factors(w + 1)
            [Fractional ideal (2, 1/2*w - 1/2),
             Fractional ideal (2, 1/2*w + 1/2),
             Fractional ideal (3, 1/2*w + 1/2)]
        """
        return self.ideal(x).prime_factors()

    def decomposition_type(self, p):
        """
        Return how the given prime of the base field splits in this number field.

        INPUT:

        - ``p`` -- a prime element or ideal of the base field

        OUTPUT:

        A list of triples `(e, f, g)` where

        - `e` is the ramification index,

        - `f` is the residue class degree,

        - `g` is the number of primes above `p` with given `e` and `f`

        EXAMPLES::

            sage: R.<x> = ZZ[]
            sage: K.<a> = NumberField(x^20 + 3*x^18 + 15*x^16 + 28*x^14 + 237*x^12 + 579*x^10
            ....:                      + 1114*x^8 + 1470*x^6 + 2304*x^4 + 1296*x^2 + 729)
            sage: K.is_galois()                                                         # needs sage.groups
            True
            sage: K.discriminant().factor()
            2^20 * 3^10 * 53^10
            sage: K.decomposition_type(2)
            [(2, 5, 2)]
            sage: K.decomposition_type(3)
            [(2, 1, 10)]
            sage: K.decomposition_type(53)
            [(2, 2, 5)]

        This example is only ramified at 11::

            sage: K.<a> = NumberField(x^24 + 11^2*(90*x^12 - 640*x^8 + 2280*x^6
            ....:                                   - 512*x^4 + 2432/11*x^2 - 11))
            sage: K.discriminant().factor()
            -1 * 11^43
            sage: K.decomposition_type(11)
            [(1, 1, 2), (22, 1, 1)]

        Computing the decomposition type is feasible even in large degree::

            sage: K.<a> = NumberField(x^144 + 123*x^72 + 321*x^36 + 13*x^18 + 11)
            sage: K.discriminant().factor(limit=100000)
            2^144 * 3^288 * 7^18 * 11^17 * 31^18 * 157^18 * 2153^18 * 13907^18 * ...
            sage: K.decomposition_type(2)
            [(2, 4, 3), (2, 12, 2), (2, 36, 1)]
            sage: K.decomposition_type(3)
            [(9, 3, 2), (9, 10, 1)]
            sage: K.decomposition_type(7)
            [(1, 18, 1), (1, 90, 1), (2, 1, 6), (2, 3, 4)]

        It also works for relative extensions::

            sage: K.<a> = QuadraticField(-143)
            sage: M.<c> = K.extension(x^10 - 6*x^8 + (a + 12)*x^6 + (-7/2*a - 89/2)*x^4
            ....:                      + (13/2*a - 77/2)*x^2 + 25)

        There is a unique prime above `11` and above `13` in `K`, each of which is unramified in `M`::

            sage: M.decomposition_type(11)
            [(1, 2, 5)]
            sage: P11 = K.primes_above(11)[0]
            sage: len(M.primes_above(P11))
            5
            sage: M.decomposition_type(13)
            [(1, 1, 10)]
            sage: P13 = K.primes_above(13)[0]
            sage: len(M.primes_above(P13))
            10

        There are two primes above `2`, each of which ramifies in `M`::

            sage: Q0, Q1 = K.primes_above(2)
            sage: M.decomposition_type(Q0)
            [(2, 5, 1)]
            sage: q0, = M.primes_above(Q0)
            sage: q0.residue_class_degree()
            5
            sage: q0.relative_ramification_index()
            2
            sage: M.decomposition_type(Q1)
            [(2, 5, 1)]

        Check that :issue:`34514` is fixed::

            sage: K.<a> = NumberField(x^4 + 18*x^2 - 1)
            sage: R.<y> = K[]
            sage: L.<b> = K.extension(y^2 + 9*a^3 - 2*a^2 + 162*a - 38)
            sage: [L.decomposition_type(i) for i in K.primes_above(3)]
            [[(1, 1, 2)], [(1, 1, 2)], [(1, 2, 1)]]
        """
        v0 = self.base_ring().valuation(p)
        e0 = v0.value_group().gen().denominator()
        # Ideally we would compute f using the degree, but residue fields of relative extensions are currently implemented using polynomial quotient rings (this will hopefully be improved after #28485).
        C0 = v0.residue_field().cardinality()
        valuations = v0.extensions(self)
        ef = [(v.value_group().gen().denominator() // e0, v.residue_field().cardinality().exact_log(C0)) for v in valuations]
        return sorted([(e, f, g) for ((e, f), g) in Counter(ef).items()])

    def gen(self, n=0):
        """
        Return the generator for this number field.

        INPUT:

        - ``n`` -- must be 0 (the default), or an exception is raised

        EXAMPLES::

            sage: x = polygen(QQ, 'x')
            sage: k.<theta> = NumberField(x^14 + 2); k
            Number Field in theta with defining polynomial x^14 + 2
            sage: k.gen()
            theta
            sage: k.gen(1)
            Traceback (most recent call last):
            ...
            IndexError: Only one generator.
        """
        if n != 0:
            raise IndexError("Only one generator.")
        try:
            return self.__gen
        except AttributeError:
            if self.__polynomial is not None:
                X = self.__polynomial.parent().gen()
            else:
                from sage.rings.polynomial.polynomial_ring import polygen
                X = polygen(QQ)
            self.__gen = self._element_class(self, X)
            return self.__gen

    @cached_method
    def _generator_matrix(self):
        """
        Return the matrix form of the generator of ``self``.

        .. SEEALSO::

            :meth:`~sage.rings.number_field.number_field_element.NumberFieldElement.matrix`

        EXAMPLES::

            sage: x = QQ['x'].gen()
            sage: K.<v> = NumberField(x^4 + 514*x^2 + 64321)
            sage: R.<r> = NumberField(x^2 + 4*v*x + 5*v^2 + 514)
            sage: R._generator_matrix()
            [           0            1]
            [-5*v^2 - 514         -4*v]
        """
        x = self.gen()
        a = x
        d = self.relative_degree()
        v = x.list()
        for n in range(d-1):
            a *= x
            v += a.list()
        from sage.matrix.matrix_space import MatrixSpace
        M = MatrixSpace(self.base_ring(), d)
        ret = M(v)
        ret.set_immutable()
        return ret

    def is_field(self, proof=True):
        """
        Return ``True`` since a number field is a field.

        EXAMPLES::

            sage: x = polygen(QQ, 'x')
            sage: NumberField(x^5 + x + 3, 'c').is_field()
            True
        """
        return True

    @cached_method
    def is_galois(self):
        r"""
        Return ``True`` if this number field is a Galois extension of
        `\QQ`.

        EXAMPLES::

            sage: # needs sage.groups
            sage: x = polygen(QQ, 'x')
            sage: NumberField(x^2 + 1, 'i').is_galois()
            True
            sage: NumberField(x^3 + 2, 'a').is_galois()
            False
            sage: K = NumberField(x^15 + x^14 - 14*x^13 - 13*x^12 + 78*x^11 + 66*x^10
            ....:                  - 220*x^9 - 165*x^8 + 330*x^7 + 210*x^6 - 252*x^5
            ....:                  - 126*x^4 + 84*x^3 + 28*x^2 - 8*x - 1, 'a')
            sage: K.is_galois()
            True
            sage: K = NumberField(x^15 + x^14 - 14*x^13 - 13*x^12 + 78*x^11 + 66*x^10
            ....:                  - 220*x^9 - 165*x^8 + 330*x^7 + 210*x^6 - 252*x^5
            ....:                  - 126*x^4 + 84*x^3 + 28*x^2 - 8*x - 10, 'a')
            sage: K.is_galois()
            False
        """
        return self.galois_group().is_galois()

    @cached_method
    def is_abelian(self):
        r"""
        Return ``True`` if this number field is an abelian Galois extension of
        `\QQ`.

        EXAMPLES::

            sage: # needs sage.groups
            sage: x = polygen(QQ, 'x')
            sage: NumberField(x^2 + 1, 'i').is_abelian()
            True
            sage: NumberField(x^3 + 2, 'a').is_abelian()
            False
            sage: NumberField(x^3 + x^2 - 2*x - 1, 'a').is_abelian()
            True
            sage: NumberField(x^6 + 40*x^3 + 1372, 'a').is_abelian()
            False
            sage: NumberField(x^6 + x^5 - 5*x^4 - 4*x^3 + 6*x^2 + 3*x - 1, 'a').is_abelian()
            True
        """
        if not self.is_galois():
            return False

        d = self.degree()
        dsqrt = d.isqrt()
        if d == 1 or d.is_prime() or (d == dsqrt**2 and dsqrt.is_prime()):
            return True

        if d <= 11:
            return self.galois_group().is_abelian()

        pari_pol = pari(self.polynomial())
        return pari_pol.galoisinit().galoisisabelian(1) == 1

    @cached_method
    def galois_group(self, type=None, algorithm='pari', names=None, gc_numbering=None):
        r"""
        Return the Galois group of the Galois closure of this number field.

        INPUT:

        - ``type`` -- deprecated; the different versions of Galois groups have been
          merged in :issue:`28782`

        - ``algorithm`` -- ``'pari'``, ``'gap'``, ``'kash'``, or ``'magma'``
          (default: ``'pari'``); for degrees between 12 and 15 default is
          ``'gap'``, and when the degree is >= 16 it is ``'kash'``)

        - ``names`` -- string giving a name for the generator of the Galois
          closure of ``self``, when this field is not Galois

        - ``gc_numbering`` -- if ``True``, permutations will be written
          in terms of the action on the roots of a defining polynomial
          for the Galois closure, rather than the defining polynomial for
          the original number field.  This is significantly faster;
          but not the standard way of presenting Galois groups.
          The default currently depends on the algorithm (``True`` for ``'pari'``,
          ``False`` for ``'magma'``) and may change in the future.

        The resulting group will only compute with automorphisms when necessary,
        so certain functions (such as :meth:`sage.rings.number_field.galois_group.GaloisGroup_v2.order`)
        will still be fast.  For more (important!)
        documentation, see the documentation for Galois groups of polynomials
        over `\QQ`, e.g., by typing ``K.polynomial().galois_group?``,
        where `K` is a number field.

        EXAMPLES::

            sage: # needs sage.groups
            sage: x = polygen(QQ, 'x')
            sage: k.<b> = NumberField(x^2 - 14)  # a Galois extension
            sage: G = k.galois_group(); G
            Galois group 2T1 (S2) with order 2 of x^2 - 14
            sage: G.gen(0)
            (1,2)
            sage: G.gen(0)(b)
            -b
            sage: G.artin_symbol(k.primes_above(3)[0])
            (1,2)

            sage: # needs sage.groups
            sage: k.<b> = NumberField(x^3 - x + 1)  # not Galois
            sage: G = k.galois_group(names='c'); G
            Galois group 3T2 (S3) with order 6 of x^3 - x + 1
            sage: G.gen(0)
            (1,2,3)(4,5,6)

            sage: NumberField(x^3 + 2*x + 1, 'a').galois_group(algorithm='magma')   # optional - magma, needs sage.groups
            Galois group Transitive group number 2 of degree 3
             of the Number Field in a with defining polynomial x^3 + 2*x + 1

        EXPLICIT GALOIS GROUP: We compute the Galois group as an explicit
        group of automorphisms of the Galois closure of a field.

        ::

            sage: # needs sage.groups
            sage: K.<a> = NumberField(x^3 - 2)
            sage: L.<b1> = K.galois_closure(); L
            Number Field in b1 with defining polynomial x^6 + 108
            sage: G = End(L); G
            Automorphism group of Number Field in b1 with defining polynomial x^6 + 108
            sage: G.list()
            [
            Ring endomorphism of Number Field in b1 with defining polynomial x^6 + 108
              Defn: b1 |--> b1,
            ...
            Ring endomorphism of Number Field in b1 with defining polynomial x^6 + 108
              Defn: b1 |--> -1/12*b1^4 - 1/2*b1
            ]
            sage: G[2](b1)
            1/12*b1^4 + 1/2*b1

        Many examples for higher degrees may be found in the online databases
        http://galoisdb.math.upb.de/ by Jürgen Klüners and Gunter Malle and
        https://www.lmfdb.org/NumberField/ by the LMFDB collaboration,
        although these might need a lot of computing time.

        If `L/K` is a relative number field, this method will currently return `Gal(L/\QQ)`.  This behavior will
        change in the future, so it's better to explicitly call :meth:`absolute_field` if that is
        the desired behavior::

            sage: # needs sage.groups
            sage: x = polygen(QQ)
            sage: K.<a> = NumberField(x^2 + 1)
            sage: R.<t> = PolynomialRing(K)
            sage: L = K.extension(t^5 - t + a, 'b')
            sage: L.galois_group()
            ...DeprecationWarning: Use .absolute_field().galois_group()
            if you want the Galois group of the absolute field
            See https://github.com/sagemath/sage/issues/28782 for details.
            Galois group 10T22 (S(5)[x]2) with order 240 of t^5 - t + a

        TESTS:

        We check that the changes in :issue:`28782` won't break code that used v1 Galois groups::

            sage: # needs sage.groups
            sage: G = NumberField(x^3 - 2, 'a').galois_group(type='pari')
            ...DeprecationWarning: the different Galois types have been merged into one class
            See https://github.com/sagemath/sage/issues/28782 for details.
            sage: G.group()
            ...DeprecationWarning: the group method is deprecated; you can use _pol_galgp if you really need it
            See https://github.com/sagemath/sage/issues/28782 for details.
            PARI group [6, -1, 2, "S3"] of degree 3
        """
        if type is not None:
            deprecation(28782, "the different Galois types have been merged into one class")

        from .galois_group import GaloisGroup_v2
        return GaloisGroup_v2(self, algorithm=algorithm, names=names, gc_numbering=gc_numbering, _type=type)

    def _normalize_prime_list(self, v):
        """
        Internal function to convert into a tuple of primes either ``None`` or
        a single prime or a list.

        EXAMPLES::

            sage: x = polygen(QQ, 'x')
            sage: K.<i> = NumberField(x^2 + 1)
            sage: K._normalize_prime_list(None)
            ()
            sage: K._normalize_prime_list(3)
            (3,)
            sage: K._normalize_prime_list([3,5])
            (3, 5)
            sage: K._normalize_prime_list([5, 3, 3])
            (3, 5)
            sage: K._normalize_prime_list([3, 5, -3])
            (3, 5)
        """
        if v is None:
            v = []
        elif not isinstance(v, (list, tuple)):
            v = [v]

        v = [ZZ(p).abs() for p in v]
        v = sorted(set(v))

        return tuple(v)

    def power_basis(self):
        r"""
        Return a power basis for this number field over its base field.

        If this number field is represented as `k[t]/f(t)`, then
        the basis returned is `1, t, t^2, \ldots, t^{d-1}` where
        `d` is the degree of this number field over its base
        field.

        EXAMPLES::

            sage: x = polygen(QQ, 'x')
            sage: K.<a> = NumberField(x^5 + 10*x + 1)
            sage: K.power_basis()
            [1, a, a^2, a^3, a^4]

        ::

            sage: L.<b> = K.extension(x^2 - 2)
            sage: L.power_basis()
            [1, b]
            sage: L.absolute_field('c').power_basis()
            [1, c, c^2, c^3, c^4, c^5, c^6, c^7, c^8, c^9]

        ::

            sage: M = CyclotomicField(15)
            sage: M.power_basis()
            [1, zeta15, zeta15^2, zeta15^3, zeta15^4, zeta15^5, zeta15^6, zeta15^7]
        """
        g = self.gen()
        return [g**i for i in range(self.relative_degree())]

    def integral_basis(self, v=None):
        """
        Return a list containing a ``ZZ``-basis for the full ring of integers
        of this number field.

        INPUT:

        - ``v`` -- ``None``, a prime, or a list of primes; see the
          documentation for :meth:`maximal_order`

        EXAMPLES::

            sage: x = polygen(QQ, 'x')
            sage: K.<a> = NumberField(x^5 + 10*x + 1)
            sage: K.integral_basis()
            [1, a, a^2, a^3, a^4]

        Next we compute the ring of integers of a cubic field in which 2 is
        an "essential discriminant divisor", so the ring of integers is not
        generated by a single element.

        ::

            sage: K.<a> = NumberField(x^3 + x^2 - 2*x + 8)
            sage: K.integral_basis()
            [1, 1/2*a^2 + 1/2*a, a^2]

        ALGORITHM: Uses the PARI library (via :pari:`_pari_integral_basis`).
        """
        return self.maximal_order(v=v).basis()

    def _pari_integral_basis(self, v=None, important=True):
        """
        Internal function returning an integral basis of this number field in
        PARI format.

        INPUT:

        - ``v`` -- ``None``, a prime, or a list of primes; see the
          documentation for :meth:``maximal_order``

        - ``important`` -- boolean (default: ``True``); if ``False``,
          raise a :exc:`RuntimeError` if we need to do a difficult
          discriminant factorization.  This is useful when an integral
          basis is not strictly required.

        EXAMPLES::

            sage: x = polygen(QQ, 'x')
            sage: K.<a> = NumberField(x^5 + 10*x + 1)
            sage: K._pari_integral_basis()
            [1, y, y^2, y^3, y^4]

        Next we compute the ring of integers of a cubic field in which 2 is
        an "essential discriminant divisor", so the ring of integers is not
        generated by a single element.

        ::

            sage: K.<a> = NumberField(x^3 + x^2 - 2*x + 8)
            sage: K._pari_integral_basis()
            [1, y, 1/2*y^2 - 1/2*y]
            sage: K.integral_basis()
            [1, 1/2*a^2 + 1/2*a, a^2]
        """
        if (v is None or len(v) == 0) and self._maximize_at_primes:
            v = self._maximize_at_primes

        v = self._normalize_prime_list(v)
        try:
            return self._integral_basis_dict[v]
        except (AttributeError, KeyError):
            pass

        f = self.pari_polynomial("y")
        if v:
            # NOTE: here we make pari know about potentially big primes factors of
            # the discriminant, see
            # https://pari.math.u-bordeaux.fr/cgi-bin/bugreport.cgi?bug=2257
            primelimit = pari.default("primelimit")
            primes = [p for p in v if p > primelimit]
            if primes:
                pari.addprimes(primes)
            B = f.nfbasis(fa=v)
        elif self._assume_disc_small:
            B = f.nfbasis(1)
        elif not important:
            # Trial divide the discriminant with primes up to 10^6
            m = self.pari_polynomial().poldisc().abs().factor(limit=10**6)
            # Since we only need a *squarefree* factorization for
            # primes with exponent 1, we need trial division up to D^(1/3)
            # instead of D^(1/2).
            trialdivlimit2 = pari(10**12)
            trialdivlimit3 = pari(10**18)
            if all(p < trialdivlimit2 or (e == 1 and p < trialdivlimit3) or p.isprime() for p, e in zip(m[0], m[1])):
                B = f.nfbasis(fa=m)
            else:
                raise RuntimeError("Unable to factor discriminant with trial division")
        else:
            B = f.nfbasis()

        self._integral_basis_dict[v] = B
        return B

    def reduced_basis(self, prec=None):
        r"""
        Return an LLL-reduced basis for the Minkowski-embedding
        of the maximal order of a number field.

        INPUT:

        - ``prec`` -- (default: ``None``) the precision with which to
          compute the Minkowski embedding

        OUTPUT:

        An LLL-reduced basis for the Minkowski-embedding of the
        maximal order of a number field, given by a sequence of (integral)
        elements from the field.

        .. NOTE::

            In the non-totally-real case, the LLL routine we call is
            currently PARI's :pari:`qflll`, which works with floating point
            approximations, and so the result is only as good as the
            precision promised by PARI. The matrix returned will always
            be integral; however, it may only be only "almost" LLL-reduced
            when the precision is not sufficiently high.

        EXAMPLES::

            sage: x = polygen(QQ, 'x')
            sage: F.<t> = NumberField(x^6 - 7*x^4 - x^3 + 11*x^2 + x - 1)
            sage: F.maximal_order().basis()
            [1/2*t^5 + 1/2*t^4 + 1/2*t^2 + 1/2, t, t^2, t^3, t^4, t^5]
            sage: F.reduced_basis()
            [-1, -1/2*t^5 + 1/2*t^4 + 3*t^3 - 3/2*t^2 - 4*t - 1/2, t,
             1/2*t^5 + 1/2*t^4 - 4*t^3 - 5/2*t^2 + 7*t + 1/2,
             1/2*t^5 - 1/2*t^4 - 2*t^3 + 3/2*t^2 - 1/2,
             1/2*t^5 - 1/2*t^4 - 3*t^3 + 5/2*t^2 + 4*t - 5/2]
            sage: CyclotomicField(12).reduced_basis()
            [1, zeta12^2, zeta12, zeta12^3]

        TESTS:

        Check that the bug reported at :issue:`10017` is fixed::

            sage: x = polygen(QQ)
            sage: k.<a> = NumberField(x^6 + 2218926655879913714112*x^4 - 32507675650290949030789018433536*x^3 + 4923635504174417014460581055002374467948544*x^2 - 36066074010564497464129951249279114076897746988630016*x + 264187244046129768986806800244258952598300346857154900812365824)
            sage: new_basis = k.reduced_basis(prec=120)
            sage: [c.minpoly() for c in new_basis]
            [x^2 + x + 1,
             x - 1,
             x^6 + 3*x^5 - 102*x^4 - 315*x^3 + 10254*x^2 + 80955*x + 198147,
             x^6 + 213*x^4 + 12567*x^2 + 198147,
             x^6 + 171*x^4 - 1696*x^3 + 29241*x^2 - 145008*x + 719104,
             x^6 + 171*x^4 - 1696*x^3 + 29241*x^2 - 145008*x + 719104]
            sage: R = k.order(new_basis)
            sage: R.discriminant()==k.discriminant()
            True
        """
        ZK = self.integral_basis()
        d = self.absolute_degree()

        # If self is totally real, then we can use (x*y).trace() as
        # the inner product on the Minkowski embedding, which is
        # faster than computing all the conjugates, etc ...

        # flag to disable FLATTER, which is much more unstable than fplll
        flag = 1 if pari.version() >= (2,17) else 0
        if self.is_totally_real():
            from sage.matrix.constructor import matrix
            M = matrix(ZZ, d, d, [[(x*y).trace() for x in ZK] for y in ZK])
            T = pari(M).qflllgram(flag=flag)
        else:
            M = self.minkowski_embedding(ZK, prec=prec)
            T = pari(M).qflll(flag=flag)

        return [sum([ZZ(T[i][j]) * ZK[j] for j in range(d)]) for i in range(d)]

    def reduced_gram_matrix(self, prec=None):
        r"""
        Return the Gram matrix of an LLL-reduced basis for
        the Minkowski embedding of the maximal order of a number field.

        INPUT:

        - ``prec`` -- (default: ``None``) the precision with which
          to calculate the Minkowski embedding (see NOTE below)

        OUTPUT: the Gram matrix `[\langle x_i,x_j \rangle]` of an LLL reduced
        basis for the maximal order of ``self``, where the integral basis for
        ``self`` is given by `\{x_0, \dots, x_{n-1}\}`. Here `\langle , \rangle` is
        the usual inner product on `\RR^n`, and ``self`` is embedded in `\RR^n` by
        the Minkowski embedding. See the docstring for
        :meth:`NumberField_absolute.minkowski_embedding` for more information.

        .. NOTE::

           In the non-totally-real case, the LLL routine we call is
           currently PARI's :pari:`qflll`, which works with floating point
           approximations, and so the result is only as good as the
           precision promised by PARI. In particular, in this case,
           the returned matrix will *not* be integral, and may not
           have enough precision to recover the correct Gram matrix
           (which is known to be integral for theoretical
           reasons). Thus the need for the ``prec`` parameter above.

        If the following run-time error occurs: "PariError: not a definite
        matrix in lllgram (42)", try increasing the ``prec`` parameter,

        EXAMPLES::

            sage: x = polygen(QQ, 'x')
            sage: F.<t> = NumberField(x^6 - 7*x^4 - x^3 + 11*x^2 + x - 1)
            sage: F.reduced_gram_matrix()
            [ 6  3  0  2  0  1]
            [ 3  9  0  1  0 -2]
            [ 0  0 14  6 -2  3]
            [ 2  1  6 16 -3  3]
            [ 0  0 -2 -3 16  6]
            [ 1 -2  3  3  6 19]
            sage: Matrix(6, [(x*y).trace()
            ....:            for x in F.integral_basis() for y in F.integral_basis()])
            [2550  133  259  664 1368 3421]
            [ 133   14    3   54   30  233]
            [ 259    3   54   30  233  217]
            [ 664   54   30  233  217 1078]
            [1368   30  233  217 1078 1371]
            [3421  233  217 1078 1371 5224]

        ::

            sage: x = polygen(QQ)
            sage: F.<alpha> = NumberField(x^4 + x^2 + 712312*x + 131001238)
            sage: F.reduced_gram_matrix(prec=128)
            [   4.0000000000000000000000000000000000000   0.00000000000000000000000000000000000000   -1.9999999999999999999999999999999999037  -0.99999999999999999999999999999999383702]
            [  0.00000000000000000000000000000000000000    46721.539331563218381658483353092335550   -11488.910026551724275122749703614966768   -418.12718083977141198754424579680468382]
            [  -1.9999999999999999999999999999999999037   -11488.910026551724275122749703614966768  5.5658915310500611768713076521847709187e8  1.4179092271494070050433368847682152174e8]
            [ -0.99999999999999999999999999999999383702   -418.12718083977141198754424579680468382  1.4179092271494070050433368847682152174e8 1.3665897267919181137884111201405279175e12]
        """
        if self.is_totally_real():
            try:
                return self.__reduced_gram_matrix
            except AttributeError:
                pass
        else:
            try:
                if self.__reduced_gram_matrix_prec >= prec:
                    return self.__reduced_gram_matrix
            except AttributeError:
                pass

        from sage.matrix.constructor import matrix
        from sage.misc.flatten import flatten
        d = self.absolute_degree()

        if self.is_totally_real():
            B = self.reduced_basis()
            self.__reduced_gram_matrix = matrix(ZZ, d, d,
                                                [[(x * y).trace() for x in B]
                                                 for y in B])
        else:
            M = self.minkowski_embedding(prec=prec)
            T = matrix(d, flatten([a.vector().list()
                                   for a in self.reduced_basis(prec=prec)]))
            A = M * T.transpose()
            self.__reduced_gram_matrix = A.transpose() * A
            if prec is None:
                # this is the default choice for minkowski_embedding
                self.__reduced_gram_matrix_prec = 53
            else:
                self.__reduced_gram_matrix_prec = prec

        return self.__reduced_gram_matrix

    # ******************************************************
    #  Supplementary algorithm to enumerate lattice points
    # ******************************************************

    def _positive_integral_elements_with_trace(self, C):
        r"""
        Find all totally positive integral elements in ``self`` whose
        trace is between C[0] and C[1], inclusive.

        .. NOTE::

           This is currently only implemented in the case that ``self`` is
           totally real, since it requires exact computation of
           :meth:`.reduced_gram_matrix`.

        EXAMPLES::

            sage: K.<alpha> = NumberField(ZZ['x'].0^2 - 2)
            sage: K._positive_integral_elements_with_trace([0,5])
            [alpha + 2, -alpha + 2, 2, 1]
            sage: L.<beta> = NumberField(ZZ['x'].0^2 + 1)
            sage: L._positive_integral_elements_with_trace([5,11])
            Traceback (most recent call last):
            ...
            NotImplementedError: exact computation of LLL reduction only implemented in the totally real case
            sage: L._positive_integral_elements_with_trace([-5,1])
            Traceback (most recent call last):
            ...
            ValueError: bounds must be positive
        """
        if C[0] < 0:
            raise ValueError("bounds must be positive")

        if not self.is_totally_real():
            raise NotImplementedError("exact computation of LLL reduction only implemented in the totally real case")

        B = self.reduced_basis()
        T = self.reduced_gram_matrix()
        P = pari(T).qfminim((C[1]**2) * 0.5, 10**6)[2]

        S = []
        for p in P:
            theta = sum([p.list()[i] * B[i] for i in range(self.degree())])
            if theta.trace() < 0:
                theta *= -1
            if C[0] <= theta.trace() <= C[1]:
                if self(theta).is_totally_positive():
                    S.append(self(theta))
        return S

    @cached_method
    def narrow_class_group(self, proof=None):
        r"""
        Return the narrow class group of this field.

        INPUT:

        - ``proof`` -- (default: ``None``) use the global proof setting, which
          defaults to ``True``

        EXAMPLES::

            sage: x = polygen(QQ, 'x')
            sage: NumberField(x^3 + x + 9, 'a').narrow_class_group()
            Multiplicative Abelian group isomorphic to C2

        TESTS::

            sage: QuadraticField(3, 'a').narrow_class_group()
            Multiplicative Abelian group isomorphic to C2
        """
        proof = proof_flag(proof)
        k = self.pari_bnf(proof)
        s = k.bnfnarrow().sage()
        return sage.groups.abelian_gps.abelian_group.AbelianGroup(s[1])

    def ngens(self):
        """
        Return the number of generators of this number field (always 1).

        OUTPUT: the python integer 1

        EXAMPLES::

            sage: x = polygen(QQ, 'x')
            sage: NumberField(x^2 + 17,'a').ngens()
            1
            sage: NumberField(x + 3,'a').ngens()
            1
            sage: k.<a> = NumberField(x + 3)
            sage: k.ngens()
            1
            sage: k.0
            -3
        """
        return 1

    def order(self):
        """
        Return the order of this number field (always +infinity).

        OUTPUT: always positive infinity

        EXAMPLES::

            sage: x = polygen(QQ, 'x')
            sage: NumberField(x^2 + 19,'a').order()
            +Infinity
        """
        return infinity.infinity

    def absolute_polynomial_ntl(self):
        r"""
        Alias for :meth:`~polynomial_ntl`. Mostly for internal use.

        EXAMPLES::

            sage: x = polygen(QQ, 'x')
            sage: NumberField(x^2 + (2/3)*x - 9/17,'a').absolute_polynomial_ntl()
            ([-27 34 51], 51)
        """
        return self.polynomial_ntl()

    def polynomial_ntl(self):
        r"""
        Return defining polynomial of this number field as a pair, an ntl
        polynomial and a denominator.

        This is used mainly to implement some internal arithmetic.

        EXAMPLES::

            sage: x = polygen(QQ, 'x')
            sage: NumberField(x^2 + (2/3)*x - 9/17,'a').polynomial_ntl()
            ([-27 34 51], 51)
        """
        try:
            return (self.__polynomial_ntl, self.__denominator_ntl)
        except AttributeError:
            self.__denominator_ntl = ntl.ZZ()
            den = self.polynomial().denominator()
            self.__denominator_ntl.set_from_sage_int(ZZ(den))
            self.__polynomial_ntl = ntl.ZZX((self.polynomial()*den).list())
        return (self.__polynomial_ntl, self.__denominator_ntl)

    def polynomial(self):
        r"""
        Return the defining polynomial of this number field.

        This is exactly the same as :meth:`defining_polynomial`.

        EXAMPLES::

            sage: x = polygen(QQ, 'x')
            sage: NumberField(x^2 + (2/3)*x - 9/17,'a').polynomial()
            x^2 + 2/3*x - 9/17
        """
        return self.__polynomial

    def defining_polynomial(self):   # do not overload this -- overload polynomial instead
        r"""
        Return the defining polynomial of this number field.

        This is exactly the same as :meth:`polynomial`.

        EXAMPLES::

            sage: k5.<z> = CyclotomicField(5)
            sage: k5.defining_polynomial()
            x^4 + x^3 + x^2 + x + 1
            sage: y = polygen(QQ, 'y')
            sage: k.<a> = NumberField(y^9 - 3*y + 5); k
            Number Field in a with defining polynomial y^9 - 3*y + 5
            sage: k.defining_polynomial()
            y^9 - 3*y + 5
        """
        return self.polynomial()

    def polynomial_ring(self):
        r"""
        Return the polynomial ring that we view this number field as being
        a quotient of (by a principal ideal).

        EXAMPLES: An example with an absolute field::

            sage: x = polygen(QQ, 'x')
            sage: k.<a> = NumberField(x^2 + 3)
            sage: y = polygen(QQ, 'y')
            sage: k.<a> = NumberField(y^2 + 3)
            sage: k.polynomial_ring()
            Univariate Polynomial Ring in y over Rational Field

        An example with a relative field::

            sage: y = polygen(QQ, 'y')
            sage: M.<a> = NumberField([y^3 + 97, y^2 + 1]); M
            Number Field in a0 with defining polynomial y^3 + 97 over its base field
            sage: M.polynomial_ring()
            Univariate Polynomial Ring in y over
             Number Field in a1 with defining polynomial y^2 + 1
        """
        return self.relative_polynomial().parent()

    def polynomial_quotient_ring(self):
        r"""
        Return the polynomial quotient ring isomorphic to this number
        field.

        EXAMPLES::

            sage: x = polygen(QQ, 'x')
            sage: K = NumberField(x^3 + 2*x - 5, 'alpha')
            sage: K.polynomial_quotient_ring()
            Univariate Quotient Polynomial Ring in alpha over Rational Field
             with modulus x^3 + 2*x - 5
        """
        return self.polynomial_ring().quotient(self.relative_polynomial(), self.variable_name())

    def regulator(self, proof=None):
        r"""
        Return the regulator of this number field.

        Note that PARI computes the regulator to higher precision than the
        Sage default.

        INPUT:

        - ``proof`` -- (default: ``True``) unless you set it otherwise

        EXAMPLES::

            sage: x = polygen(QQ, 'x')
            sage: NumberField(x^2 - 2, 'a').regulator()
            0.881373587019543
            sage: NumberField(x^4 + x^3 + x^2 + x + 1, 'a').regulator()
            0.962423650119207
        """
        proof = proof_flag(proof)
        try:
            return self.__regulator
        except AttributeError:
            from sage.rings.real_mpfr import RealField
            k = self.pari_bnf(proof)
            self.__regulator = RealField(53)(k.bnf_get_reg())
            return self.__regulator

    def residue_field(self, prime, names=None, check=True):
        r"""
        Return the residue field of this number field at a given prime, ie
        `O_K / p O_K`.

        INPUT:

        - ``prime`` -- a prime ideal of the maximal order in
          this number field, or an element of the field which generates a
          principal prime ideal.

        - ``names`` -- the name of the variable in the residue field

        - ``check`` -- whether or not to check the primality of ``prime``

        OUTPUT: the residue field at this prime

        EXAMPLES::

            sage: R.<x> = QQ[]
            sage: K.<a> = NumberField(x^4 + 3*x^2 - 17)
            sage: P = K.ideal(61).factor()[0][0]
            sage: K.residue_field(P)
            Residue field in abar of Fractional ideal (61, a^2 + 30)

        ::

            sage: K.<i> = NumberField(x^2 + 1)
            sage: K.residue_field(1+i)
            Residue field of Fractional ideal (i + 1)

        TESTS::

            sage: L.<b> = NumberField(x^2 + 5)
            sage: L.residue_field(P)
            Traceback (most recent call last):
            ...
            ValueError: Fractional ideal (61, a^2 + 30) is not an ideal of Number Field in b with defining polynomial x^2 + 5
            sage: L.residue_field(2)
            Traceback (most recent call last):
            ...
            ValueError: Fractional ideal (2) is not a prime ideal

        ::

            sage: L.residue_field(L.prime_above(5)^2)
            Traceback (most recent call last):
            ...
            ValueError: Fractional ideal (5) is not a prime ideal
        """
        if isinstance(prime, NumberFieldIdeal) and prime.number_field() is not self:
            raise ValueError("%s is not an ideal of %s" % (prime, self))
        # This allows principal ideals to be specified using a generator:
        try:
            prime = self.ideal(prime)
        except TypeError:
            pass

        if not isinstance(prime, NumberFieldIdeal) or prime.number_field() is not self:
            raise ValueError("%s is not an ideal of %s" % (prime, self))
        if check and not prime.is_prime():
            raise ValueError("%s is not a prime ideal" % prime)
        from sage.rings.finite_rings.residue_field import ResidueField
        return ResidueField(prime, names=names, check=False)

    def signature(self):
        r"""
        Return `(r_1, r_2)`, where `r_1` and `r_2` are the number of real embeddings
        and pairs of complex embeddings of this field, respectively.

        EXAMPLES::

            sage: x = polygen(QQ, 'x')
            sage: NumberField(x^2 + 1, 'a').signature()
            (0, 1)
            sage: NumberField(x^3 - 2, 'a').signature()
            (1, 1)
        """
        r1, r2 = self.pari_nf().nf_get_sign()
        return (ZZ(r1), ZZ(r2))

    def trace_pairing(self, v):
        r"""
        Return the matrix of the trace pairing on the elements of the list
        ``v``.

        EXAMPLES::

            sage: x = polygen(QQ, 'x')
            sage: K.<zeta3> = NumberField(x^2 + 3)
            sage: K.trace_pairing([1, zeta3])
            [ 2  0]
            [ 0 -6]
        """
        import sage.matrix.matrix_space
        A = sage.matrix.matrix_space.MatrixSpace(self.base_ring(), len(v))(0)
        for i in range(len(v)):
            for j in range(i, len(v)):
                t = (self(v[i]*v[j])).trace()
                A[i, j] = t
                A[j, i] = t
        return A

    def uniformizer(self, P, others='positive'):
        """
        Return an element of ``self`` with valuation 1 at the prime ideal `P`.

        INPUT:

        - ``self`` -- a number field

        - ``P`` -- a prime ideal of ``self``

        - ``others`` -- either ``'positive'`` (default), in which case the
          element will have nonnegative valuation at all other primes of
          ``self``, or ``'negative'``, in which case the element will have
          nonpositive valuation at all other primes of ``self``

        .. NOTE::

           When `P` is principal (e.g., always when ``self`` has class number
           one) the result may or may not be a generator of `P`!

        EXAMPLES::

            sage: x = polygen(QQ, 'x')
            sage: K.<a> = NumberField(x^2 + 5); K
            Number Field in a with defining polynomial x^2 + 5
            sage: P, Q = K.ideal(3).prime_factors()
            sage: P
            Fractional ideal (3, a + 1)
            sage: pi = K.uniformizer(P); pi
            a + 1
            sage: K.ideal(pi).factor()
            (Fractional ideal (2, a + 1)) * (Fractional ideal (3, a + 1))
            sage: pi = K.uniformizer(P,'negative'); pi
            1/2*a + 1/2
            sage: K.ideal(pi).factor()
            (Fractional ideal (2, a + 1))^-1 * (Fractional ideal (3, a + 1))

        ::

            sage: K = CyclotomicField(9)
            sage: Plist = K.ideal(17).prime_factors()
            sage: pilist = [K.uniformizer(P) for P in Plist]
            sage: [pi.is_integral() for pi in pilist]
            [True, True, True]
            sage: [pi.valuation(P) for pi, P in zip(pilist, Plist)]
            [1, 1, 1]
            sage: [ pilist[i] in Plist[i] for i in range(len(Plist)) ]
            [True, True, True]

        ::

            sage: K.<t> = NumberField(x^4 - x^3 - 3*x^2 - x + 1)
            sage: [K.uniformizer(P) for P,e in factor(K.ideal(2))]
            [2]
            sage: [K.uniformizer(P) for P,e in factor(K.ideal(3))]
            [t - 1]
            sage: [K.uniformizer(P) for P,e in factor(K.ideal(5))]
            [t^2 - t + 1, t + 2, t - 2]
            sage: [K.uniformizer(P) for P,e in factor(K.ideal(7))]  # representation varies, not tested
            [t^2 + 3*t + 1]
            sage: [K.uniformizer(P) for P,e in factor(K.ideal(67))]
            [t + 23, t + 26, t - 32, t - 18]

        ALGORITHM:

            Use PARI. More precisely, use the second component of
            :pari:`idealprimedec` in the "positive" case. Use :pari:`idealappr`
            with exponent of `-1` and invert the result in the "negative"
            case.

        TESTS:

        We test the above doctest. The representation depends on the PARI version::

            sage: K.<t> = NumberField(x^4 - x^3 - 3*x^2 - x + 1)
            sage: [x] = [K.uniformizer(P) for P,e in factor(K.ideal(7))]
            sage: x in (t^2 + 3*t +1, t^2 - 4*t +1)
            True
        """
        if not isinstance(P, NumberFieldIdeal):
            P = self.ideal(P)
        P = P.pari_prime()
        if others == "positive":
            return self(P[1])
        elif others == "negative":
            nf = self.pari_nf()
            F = pari.matrix(1, 2, [P, -1])
            return ~self(nf.idealappr(F, 1))
        else:
            raise ValueError("others must be 'positive' or 'negative'")

    def units(self, proof=None):
        """
        Return generators for the unit group modulo torsion.

        ALGORITHM: Uses PARI's :pari:`bnfinit` command.

        INPUT:

        - ``proof`` -- boolean (default: ``True``); flag passed to PARI

        .. NOTE::

            For more functionality see :meth:`unit_group`.

        .. SEEALSO::

            :meth:`unit_group`
            :meth:`S_unit_group`
            :meth:`S_units`

        EXAMPLES::

            sage: x = polygen(QQ)
            sage: A = x^4 - 10*x^3 + 20*5*x^2 - 15*5^2*x + 11*5^3
            sage: K = NumberField(A, 'a')
            sage: K.units()
            (-1/275*a^3 - 4/55*a^2 + 5/11*a - 3,)

        For big number fields, provably computing the unit group can
        take a very long time.  In this case, one can ask for the
        conjectural unit group (correct if the Generalized Riemann
        Hypothesis is true)::

            sage: K = NumberField(x^17 + 3, 'a')
            sage: K.units(proof=True)  # takes forever, not tested
            ...
            sage: K.units(proof=False)  # result not independently verified
            (a^9 + a - 1,
             -a^15 + a^12 - a^10 + a^9 + 2*a^8 - 3*a^7 - a^6 + 3*a^5 - a^4 - 4*a^3 + 3*a^2 + 2*a - 2,
             a^15 + a^14 + a^13 + a^12 + a^10 - a^7 - a^6 - a^2 - 1,
             2*a^16 - 3*a^15 + 3*a^14 - 3*a^13 + 3*a^12 - a^11 + a^9 - 3*a^8 + 4*a^7 - 5*a^6 + 6*a^5 - 4*a^4 + 3*a^3 - 2*a^2 - 2*a + 4,
             -a^16 + a^15 - a^14 + a^12 - a^11 + a^10 + a^8 - a^7 + 2*a^6 - a^4 + 3*a^3 - 2*a^2 + 2*a - 1,
             a^16 - 2*a^15 - 2*a^13 - a^12 - a^11 - 2*a^10 + a^9 - 2*a^8 + 2*a^7 - 3*a^6 - 3*a^4 - 2*a^3 - a^2 - 4*a + 2,
             -a^15 - a^14 - 2*a^11 - a^10 + a^9 - a^8 - 2*a^7 + a^5 - 2*a^3 + a^2 + 3*a - 1,
             -3*a^16 - 3*a^15 - 3*a^14 - 3*a^13 - 3*a^12 - 2*a^11 - 2*a^10 - 2*a^9 - a^8 + a^7 + 2*a^6 + 3*a^5 + 3*a^4 + 4*a^3 + 6*a^2 + 8*a + 8)

        TESTS:

        Number fields defined by non-monic and non-integral
        polynomials are supported (:issue:`252`)::

            sage: K.<a> = NumberField(1/2*x^2 - 1/6)
            sage: K.units()
<<<<<<< HEAD
            (-3*a + 2,)
=======
            (3*a + 2,)
>>>>>>> a5c65e19
        """
        proof = proof_flag(proof)

        # if we have cached provable results, return them immediately
        try:
            return self.__units
        except AttributeError:
            pass

        # if proof==False and we have cached results, return them immediately
        if not proof:
            try:
                return self.__units_no_proof
            except AttributeError:
                pass

        # get PARI to compute the fundamental units
        B = self.pari_bnf(proof).bnf_get_fu()
        B = tuple(self(b, check=False) for b in B)
        if proof:
            # cache the provable results and return them
            self.__units = B
            return self.__units
        else:
            # cache the conjectural results and return them
            self.__units_no_proof = B
            return self.__units_no_proof

    def unit_group(self, proof=None):
        """
        Return the unit group (including torsion) of this number field.

        ALGORITHM: Uses PARI's :pari:`bnfinit` command.

        INPUT:

        - ``proof`` -- boolean (default: ``True``); flag passed to PARI

        .. NOTE::

           The group is cached.

        .. SEEALSO::

            :meth:`units`
            :meth:`S_unit_group`
            :meth:`S_units`

        EXAMPLES::

            sage: x = QQ['x'].0
            sage: A = x^4 - 10*x^3 + 20*5*x^2 - 15*5^2*x + 11*5^3
            sage: K = NumberField(A, 'a')
            sage: U = K.unit_group(); U
            Unit group with structure C10 x Z of Number Field in a
             with defining polynomial x^4 - 10*x^3 + 100*x^2 - 375*x + 1375
            sage: U.gens()
            (u0, u1)
            sage: U.gens_values()  # random
            [-1/275*a^3 + 7/55*a^2 - 6/11*a + 4, 1/275*a^3 + 4/55*a^2 - 5/11*a + 3]
            sage: U.invariants()
            (10, 0)
            sage: [u.multiplicative_order() for u in U.gens()]
            [10, +Infinity]

        For big number fields, provably computing the unit group can
        take a very long time.  In this case, one can ask for the
        conjectural unit group (correct if the Generalized Riemann
        Hypothesis is true)::

            sage: K = NumberField(x^17 + 3, 'a')
            sage: K.unit_group(proof=True)  # takes forever, not tested
            ...
            sage: U = K.unit_group(proof=False)
            sage: U
            Unit group with structure C2 x Z x Z x Z x Z x Z x Z x Z x Z of
             Number Field in a with defining polynomial x^17 + 3
            sage: U.gens()
            (u0, u1, u2, u3, u4, u5, u6, u7, u8)
            sage: U.gens_values()  # result not independently verified
            [-1,
             a^9 + a - 1,
             -a^15 + a^12 - a^10 + a^9 + 2*a^8 - 3*a^7 - a^6 + 3*a^5 - a^4 - 4*a^3 + 3*a^2 + 2*a - 2,
             a^15 + a^14 + a^13 + a^12 + a^10 - a^7 - a^6 - a^2 - 1,
             2*a^16 - 3*a^15 + 3*a^14 - 3*a^13 + 3*a^12 - a^11 + a^9 - 3*a^8 + 4*a^7 - 5*a^6 + 6*a^5 - 4*a^4 + 3*a^3 - 2*a^2 - 2*a + 4,
             -a^16 + a^15 - a^14 + a^12 - a^11 + a^10 + a^8 - a^7 + 2*a^6 - a^4 + 3*a^3 - 2*a^2 + 2*a - 1,
             a^16 - 2*a^15 - 2*a^13 - a^12 - a^11 - 2*a^10 + a^9 - 2*a^8 + 2*a^7 - 3*a^6 - 3*a^4 - 2*a^3 - a^2 - 4*a + 2,
             -a^15 - a^14 - 2*a^11 - a^10 + a^9 - a^8 - 2*a^7 + a^5 - 2*a^3 + a^2 + 3*a - 1,
             -3*a^16 - 3*a^15 - 3*a^14 - 3*a^13 - 3*a^12 - 2*a^11 - 2*a^10 - 2*a^9 - a^8 + a^7 + 2*a^6 + 3*a^5 + 3*a^4 + 4*a^3 + 6*a^2 + 8*a + 8]
        """
        proof = proof_flag(proof)

        try:
            return self._unit_group
        except AttributeError:
            pass

        if not proof:
            try:
                return self._unit_group_no_proof
            except AttributeError:
                pass

        U = UnitGroup(self, proof)
        if proof:
            self._unit_group = U
        else:
            self._unit_group_no_proof = U
        return U

    def S_unit_group(self, proof=None, S=None):
        """
        Return the `S`-unit group (including torsion) of this number field.

        ALGORITHM: Uses PARI's :pari:`bnfsunit` command.

        INPUT:

        - ``proof`` -- boolean (default: ``True``); flag passed to PARI

        - ``S`` -- list or tuple of prime ideals, or an ideal, or a single
          ideal or element from which an ideal can be constructed, in
          which case the support is used.  If ``None``, the global unit
          group is constructed; otherwise, the `S`-unit group is
          constructed.

        .. NOTE::

           The group is cached.

        EXAMPLES::

            sage: x = polygen(QQ)
            sage: K.<a> = NumberField(x^4 - 10*x^3 + 20*5*x^2 - 15*5^2*x + 11*5^3)
            sage: U = K.S_unit_group(S=a); U
            S-unit group with structure C10 x Z x Z x Z of
             Number Field in a with defining polynomial x^4 - 10*x^3 + 100*x^2 - 375*x + 1375
             with S = (Fractional ideal (5, -7/275*a^3 + 1/11*a^2 - 9/11*a),
                       Fractional ideal (11, -7/275*a^3 + 1/11*a^2 - 9/11*a + 3))
            sage: U.gens()
            (u0, u1, u2, u3)
            sage: U.gens_values()  # random
            [-1/275*a^3 + 7/55*a^2 - 6/11*a + 4, 1/275*a^3 + 4/55*a^2 - 5/11*a + 3,
             1/275*a^3 + 4/55*a^2 - 5/11*a + 5, -14/275*a^3 + 21/55*a^2 - 29/11*a + 6]
            sage: U.invariants()
            (10, 0, 0, 0)
            sage: [u.multiplicative_order() for u in U.gens()]
            [10, +Infinity, +Infinity, +Infinity]
            sage: U.primes()
            (Fractional ideal (5, -7/275*a^3 + 1/11*a^2 - 9/11*a),
             Fractional ideal (11, -7/275*a^3 + 1/11*a^2 - 9/11*a + 3))

        With the default value of `S`, the S-unit group is the same as
        the global unit group::

            sage: x = polygen(QQ)
            sage: K.<a> = NumberField(x^3 + 3)
            sage: U = K.unit_group(proof=False)
            sage: U.is_isomorphic(K.S_unit_group(proof=False))
            True

        The value of `S` may be specified as a list of prime ideals,
        or an ideal, or an element of the field::

            sage: K.<a> = NumberField(x^3 + 3)
            sage: U = K.S_unit_group(proof=False, S=K.ideal(6).prime_factors()); U
            S-unit group with structure C2 x Z x Z x Z x Z
             of Number Field in a with defining polynomial x^3 + 3
             with S = (Fractional ideal (-a^2 + a - 1),
                       Fractional ideal (a + 1),
                       Fractional ideal (a))
            sage: K.<a> = NumberField(x^3 + 3)
            sage: U = K.S_unit_group(proof=False, S=K.ideal(6)); U
            S-unit group with structure C2 x Z x Z x Z x Z
             of Number Field in a with defining polynomial x^3 + 3
             with S = (Fractional ideal (-a^2 + a - 1),
                       Fractional ideal (a + 1),
                       Fractional ideal (a))
            sage: K.<a> = NumberField(x^3 + 3)
            sage: U = K.S_unit_group(proof=False, S=6); U
            S-unit group with structure C2 x Z x Z x Z x Z
             of Number Field in a with defining polynomial x^3 + 3
             with S = (Fractional ideal (-a^2 + a - 1),
                       Fractional ideal (a + 1),
                       Fractional ideal (a))
            sage: U.primes()
            (Fractional ideal (-a^2 + a - 1),
             Fractional ideal (a + 1),
             Fractional ideal (a))
            sage: U.gens()
            (u0, u1, u2, u3, u4)
            sage: U.gens_values()
            [-1, a^2 - 2, -a^2 + a - 1, a + 1, a]

        The exp and log methods can be used to create `S`-units from
        sequences of exponents, and recover the exponents::

            sage: U.gens_orders()
            (2, 0, 0, 0, 0)
            sage: u = U.exp((3,1,4,1,5)); u
            -6*a^2 + 18*a - 54
            sage: u.norm().factor()
            -1 * 2^9 * 3^5
            sage: U.log(u)
            (1, 1, 4, 1, 5)
        """
        proof = proof_flag(proof)

        # process the parameter S:
        if not S:
            S = ()
        else:
            if isinstance(S, list):
                S = tuple(S)
            if not isinstance(S, tuple):
                try:
                    S = tuple(self.ideal(S).prime_factors())
                except (NameError, TypeError, ValueError):
                    raise ValueError(f"Cannot make a set of primes from {S}")
            else:
                try:
                    S = tuple(self.ideal(P) for P in S)
                except (NameError, TypeError, ValueError):
                    raise ValueError(f"Cannot make a set of primes from {S}")
                if not all(P.is_prime() for P in S):
                    raise ValueError(f"Not all elements of {S} are prime ideals")

        try:
            return self._S_unit_group_cache[S]
        except AttributeError:
            self._S_unit_group_cache = {}
        except KeyError:
            pass

        if not proof:
            try:
                return self._S_unit_group_no_proof_cache[S]
            except AttributeError:
                self._S_unit_group_no_proof_cache = {}
            except KeyError:
                pass

        U = UnitGroup(self, proof, S=S)
        if proof:
            self._S_unit_group_cache[S] = U
        else:
            self._S_unit_group_no_proof_cache[S] = U
        return U

    def S_unit_solutions(self, S=[], prec=106, include_exponents=False, include_bound=False, proof=None):
        r"""
        Return all solutions to the `S`-unit equation `x + y = 1` over ``self``.

        INPUT:

        - ``S`` -- list of finite primes in this number field
        - ``prec`` -- precision used for computations in real, complex, and
          `p`-adic fields (default: 106)
        - ``include_exponents`` -- whether to include the exponent vectors in
          the returned value (default: ``True``)
        - ``include_bound`` -- whether to return the final computed bound
          (default: ``False``)
        - ``proof`` -- if ``False``, assume the GRH in computing the class group;
          default is ``True``

        OUTPUT:

        A list `[(A_1, B_1, x_1, y_1), (A_2, B_2, x_2, y_2), \dots, (A_n, B_n, x_n, y_n)]` of tuples such that:

        1. The first two entries are tuples `A_i = (a_0, a_1, \dots, a_t)` and `B_i = (b_0, b_1, \dots, b_t)` of exponents.
           These will be omitted if ``include_exponents`` is ``False``.

        2. The last two entries are `S`-units `x_i` and `y_i` in ``self`` with `x_i + y_i = 1`.

        3. If the default generators for the `S`-units of ``self`` are `(\rho_0, \rho_1, \dots, \rho_t)``,
           then these satisfy `x_i = \prod(\rho_i)^{(a_i)}` and `y_i = \prod(\rho_i)^{(b_i)}`.

        If ``include_bound`` is ``True``, will return a pair ``(sols, bound)`` where ``sols`` is as above
        and ``bound`` is the bound used for the entries in the exponent vectors.

        EXAMPLES::

            sage: # needs sage.rings.padics
            sage: x = polygen(QQ, 'x')
            sage: K.<xi> = NumberField(x^2 + x + 1)
            sage: S = K.primes_above(3)
            sage: K.S_unit_solutions(S)  # random, due to ordering
            [(xi + 2, -xi - 1), (1/3*xi + 2/3, -1/3*xi + 1/3), (-xi, xi + 1), (-xi + 1, xi)]

        You can get the exponent vectors::

            sage: # needs sage.rings.padics
            sage: K.S_unit_solutions(S, include_exponents=True)  # random, due to ordering
            [((2, 1), (4, 0), xi + 2, -xi - 1),
             ((5, -1), (4, -1), 1/3*xi + 2/3, -1/3*xi + 1/3),
             ((5, 0), (1, 0), -xi, xi + 1),
             ((1, 1), (2, 0), -xi + 1, xi)]

        And the computed bound::

            sage: # needs sage.rings.padics
            sage: solutions, bound = K.S_unit_solutions(S, prec=100, include_bound=True)
            sage: bound in (6, 7)
            True
        """
        from .S_unit_solver import solve_S_unit_equation
        return solve_S_unit_equation(self, S, prec, include_exponents, include_bound, proof)

    def zeta(self, n=2, all=False):
        """
        Return one, or a list of all, primitive `n`-th root of unity in this field.

        INPUT:

        - ``n`` -- positive integer

        - ``all`` -- boolean; if ``False`` (default), return a primitive
          `n`-th root of unity in this field, or raise a :exc:`ValueError`
          exception if there are none.  If ``True``, return a list of all
          primitive `n`-th roots of unity in this field (possibly empty).

        .. NOTE::

            To obtain the maximal order of a root of unity in this field,
            use :meth:`number_of_roots_of_unity`.

        .. NOTE::

            We do not create the full unit group since that can be
            expensive, but we do use it if it is already known.

        EXAMPLES::

            sage: x = polygen(QQ, 'x')
            sage: K.<z> = NumberField(x^2 + 3)
            sage: K.zeta(1)
            1
            sage: K.zeta(2)
            -1
            sage: K.zeta(2, all=True)
            [-1]
            sage: K.zeta(3)
            -1/2*z - 1/2
            sage: K.zeta(3, all=True)
            [-1/2*z - 1/2, 1/2*z - 1/2]
            sage: K.zeta(4)
            Traceback (most recent call last):
            ...
            ValueError: there are no 4th roots of unity in self

        ::

            sage: r.<x> = QQ[]
            sage: K.<b> = NumberField(x^2 + 1)
            sage: K.zeta(4)
            b
            sage: K.zeta(4,all=True)
            [b, -b]
            sage: K.zeta(3)
            Traceback (most recent call last):
            ...
            ValueError: there are no 3rd roots of unity in self
            sage: K.zeta(3, all=True)
            []

        Number fields defined by non-monic and non-integral
        polynomials are supported (:issue:`252`)::

            sage: K.<a> = NumberField(1/2*x^2 + 1/6)
            sage: K.zeta(3)
            -3/2*a - 1/2

        TESTS::

            sage: K = NumberField(x**60+691*x**12-25,'a')
            sage: K.zeta(15,all=True)
            []
        """
        try:
            return self._unit_group.zeta(n, all)
        except AttributeError:
            pass
        try:
            return self._unit_group_no_proof.zeta(n, all)
        except AttributeError:
            pass

        K = self
        n = ZZ(n)
        if n <= 0:
            raise ValueError("n (=%s) must be positive" % n)
        if n == 1:
            if all:
                return [K.one()]
            return K.one()
        elif n == 2:
            if all:
                return [K(-1)]
            return K(-1)

        # First check if the degree of K is compatible
        # with an inclusion QQ(\zeta_n) -> K.
        if euler_phi(n).divides(K.absolute_degree()):
            w, zeta_w = self.pari_nf().nfrootsof1()
            w = w.sage()
            zeta_w = K(zeta_w)
            if not w % n:
                zeta_n = zeta_w**(w // n)
                if all:
                    return [zeta_n**i for i in n.coprime_integers(n)]
                return zeta_n
        if all:
            return []
        raise ValueError("there are no %s roots of unity in self" % n.ordinal_str())

    def zeta_order(self):
        r"""
        Return the number of roots of unity in this field.

        .. NOTE::

           We do not create the full unit group since that can be
           expensive, but we do use it if it is already known.

        EXAMPLES::

            sage: x = polygen(QQ, 'x')
            sage: F.<alpha> = NumberField(x^22 + 3)
            sage: F.zeta_order()
            6
            sage: F.<alpha> = NumberField(x^2 - 7)
            sage: F.zeta_order()
            2

        TESTS:

        Number fields defined by non-monic and non-integral
        polynomials are supported (:issue:`252`)::

            sage: K.<a> = NumberField(1/2*x^2 + 1/6)
            sage: K.zeta_order()
            6
        """
        try:
            return self._unit_group.zeta_order()
        except AttributeError:
            pass
        try:
            return self._unit_group_no_proof.zeta_order()
        except AttributeError:
            pass

        return ZZ(self.pari_nf().nfrootsof1()[0])

    number_of_roots_of_unity = zeta_order

    def primitive_root_of_unity(self):
        """
        Return a generator of the roots of unity in this field.

        OUTPUT: a primitive root of unity. No guarantee is made about
        which primitive root of unity this returns, not even for
        cyclotomic fields. Repeated calls of this function may return
        a different value.

        .. NOTE::

           We do not create the full unit group since that can be
           expensive, but we do use it if it is already known.

        EXAMPLES::

            sage: x = polygen(QQ, 'x')
            sage: K.<i> = NumberField(x^2 + 1)
            sage: z = K.primitive_root_of_unity(); z
            i
            sage: z.multiplicative_order()
            4

            sage: K.<a> = NumberField(x^2 + x + 1)
            sage: z = K.primitive_root_of_unity(); z
            a + 1
            sage: z.multiplicative_order()
            6

            sage: x = polygen(QQ)
            sage: F.<a,b> = NumberField([x^2 - 2, x^2 - 3])
            sage: y = polygen(F)
            sage: K.<c> = F.extension(y^2 - (1 + a)*(a + b)*a*b)
            sage: K.primitive_root_of_unity()
            -1

        We do not special-case cyclotomic fields, so we do not always
        get the most obvious primitive root of unity::

            sage: K.<a> = CyclotomicField(3)
            sage: z = K.primitive_root_of_unity(); z
            a + 1
            sage: z.multiplicative_order()
            6

            sage: K = CyclotomicField(3)
            sage: z = K.primitive_root_of_unity(); z
            zeta3 + 1
            sage: z.multiplicative_order()
            6

        TESTS:

        Check for :issue:`15027`. We use a new variable name::

            sage: K.<f> = NumberField(x^2 + x + 1)
            sage: K.primitive_root_of_unity()
            f + 1
            sage: UK = K.unit_group()
            sage: K.primitive_root_of_unity()
            f + 1

        Number fields defined by non-monic and non-integral
        polynomials are supported (:issue:`252`)::

            sage: K.<a> = NumberField(3*x^2 + 1)
            sage: K.primitive_root_of_unity()
            -3/2*a + 1/2
        """
        try:
            return self._unit_group.torsion_generator().value()
        except AttributeError:
            pass
        try:
            return self._unit_group_no_proof.torsion_generator().value()
        except AttributeError:
            pass

        pK = self.pari_nf()
        n, z = pK.nfrootsof1()
        return self(z, check=False)

    def roots_of_unity(self):
        """
        Return all the roots of unity in this field, primitive or not.

        EXAMPLES::

            sage: x = polygen(QQ, 'x')
            sage: K.<b> = NumberField(x^2 + 1)
            sage: zs = K.roots_of_unity(); zs
            [b, -1, -b, 1]
            sage: [z**K.number_of_roots_of_unity() for z in zs]
            [1, 1, 1, 1]
        """
        z = self.primitive_root_of_unity()
        n = self.zeta_order()
        return [z**k for k in range(1, n + 1)]

    def zeta_coefficients(self, n):
        """
        Compute the first `n` coefficients of the Dedekind zeta function of
        this field as a Dirichlet series.

        EXAMPLES::

            sage: x = QQ['x'].0
            sage: NumberField(x^2 + 1, 'a').zeta_coefficients(10)
            [1, 1, 0, 1, 2, 0, 0, 1, 1, 2]
        """
        return self.pari_nf().dirzetak(n)

    def solve_CRT(self, reslist, Ilist, check=True):
        r"""
        Solve a Chinese remainder problem over this number field.

        INPUT:

        - ``reslist`` -- list of residues, i.e. integral number field elements

        - ``Ilist`` -- list of integral ideals, assumed pairwise coprime

        - ``check`` -- boolean (default: ``True``); if ``True``, result is checked

        OUTPUT:

        An integral element `x` such that ``x - reslist[i]`` is in ``Ilist[i]`` for all `i`.

        .. NOTE::

           The current implementation requires the ideals to be pairwise
           coprime.  A more general version would be possible.

        EXAMPLES::

            sage: x = polygen(QQ, 'x')
            sage: K.<a> = NumberField(x^2 - 10)
            sage: Ilist = [K.primes_above(p)[0] for p in prime_range(10)]
            sage: b = K.solve_CRT([1,2,3,4], Ilist, True)
            sage: all(b - i - 1 in Ilist[i] for i in range(4))
            True
            sage: Ilist = [K.ideal(a), K.ideal(2)]
            sage: K.solve_CRT([0,1], Ilist, True)
            Traceback (most recent call last):
            ...
            ArithmeticError: ideals in solve_CRT() must be pairwise coprime
            sage: Ilist[0] + Ilist[1]
            Fractional ideal (2, a)
        """
        n = len(reslist)
        try:
            reslist = [self(x) for x in reslist]
        except ValueError:
            raise ValueError("solve_CRT requires a list of arguments in the field")
        if n == 0:
            return self.zero()
        if n == 1:
            return reslist[0]
        if n == 2:
            try:
                r = Ilist[0].element_1_mod(Ilist[1])
            except TypeError:
                raise ArithmeticError("ideals in solve_CRT() must be pairwise coprime")
            x = ((1-r)*reslist[0]+r*reslist[1]).mod(prod(Ilist))
        else:  # n>2;, use induction / recursion
            x = self.solve_CRT([reslist[0], self.solve_CRT(reslist[1:], Ilist[1:])],
                               [Ilist[0], prod(Ilist[1:])], check=check)
        if check and not all(x - xi in Ii for xi, Ii in zip(reslist, Ilist)):
            raise RuntimeError("Error in number field solve_CRT()")
        return self(x)

    def valuation(self, prime):
        r"""
        Return the valuation on this field defined by ``prime``.

        INPUT:

        - ``prime`` -- a prime that does not split, a discrete
          (pseudo-)valuation or a fractional ideal

        EXAMPLES:

        The valuation can be specified with an integer ``prime`` that is
        completely ramified in ``R``::

            sage: x = polygen(QQ, 'x')
            sage: K.<a> = NumberField(x^2 + 1)
            sage: K.valuation(2)                                                        # needs sage.rings.padics
            2-adic valuation

        It can also be unramified in ``R``::

            sage: K.valuation(3)                                                        # needs sage.rings.padics
            3-adic valuation

        A ``prime`` that factors into pairwise distinct factors, results in an error::

            sage: K.valuation(5)                                                        # needs sage.rings.padics
            Traceback (most recent call last):
            ...
            ValueError: The valuation Gauss valuation induced by 5-adic valuation does not
            approximate a unique extension of 5-adic valuation with respect to x^2 + 1

        The valuation can also be selected by giving a valuation on the base
        ring that extends uniquely::

            sage: CyclotomicField(5).valuation(ZZ.valuation(5))                         # needs sage.rings.padics
            5-adic valuation

        When the extension is not unique, this does not work::

            sage: K.valuation(ZZ.valuation(5))                                          # needs sage.rings.padics
            Traceback (most recent call last):
            ...
            ValueError: The valuation Gauss valuation induced by 5-adic valuation does not
            approximate a unique extension of 5-adic valuation with respect to x^2 + 1

        For a number field which is of the form `K[x]/(G)`, you can specify a
        valuation by providing a discrete pseudo-valuation on `K[x]` which sends
        `G` to infinity. This lets us specify which extension of the 5-adic
        valuation we care about in the above example::

            sage: # needs sage.rings.padics
            sage: R.<x> = QQ[]
            sage: G5 = GaussValuation(R, QQ.valuation(5))
            sage: v = K.valuation(G5.augmentation(x + 2, infinity))
            sage: w = K.valuation(G5.augmentation(x + 1/2, infinity))
            sage: v == w
            False

        Note that you get the same valuation, even if you write down the
        pseudo-valuation differently::

            sage: # needs sage.rings.padics
            sage: ww = K.valuation(G5.augmentation(x + 3, infinity))
            sage: w is ww
            True

        The valuation ``prime`` does not need to send the defining polynomial `G`
        to infinity. It is sufficient if it singles out one of the valuations on
        the number field.  This is important if the prime only factors over the
        completion, i.e., if it is not possible to write down one of the factors
        within the number field::

            sage: # needs sage.rings.padics
            sage: v = G5.augmentation(x + 3, 1)
            sage: K.valuation(v)
            [ 5-adic valuation, v(x + 3) = 1 ]-adic valuation

        Finally, ``prime`` can also be a fractional ideal of a number field if it
        singles out an extension of a `p`-adic valuation of the base field::

            sage: K.valuation(K.fractional_ideal(a + 1))                                # needs sage.rings.padics
            2-adic valuation

        .. SEEALSO::

            :meth:`Order.valuation() <sage.rings.number_field.order.Order.valuation>`,
            :meth:`pAdicGeneric.valuation() <sage.rings.padics.padic_generic.pAdicGeneric.valuation>`
        """
        from sage.rings.padics.padic_valuation import pAdicValuation
        return pAdicValuation(self, prime)

    def some_elements(self):
        """
        Return a list of elements in the given number field.

        EXAMPLES::

            sage: R.<t> = QQ[]
            sage: K.<a> =  QQ.extension(t^2 - 2); K
            Number Field in a with defining polynomial t^2 - 2
            sage: K.some_elements()
            [1, a, 2*a, 3*a - 4, 1/2, 1/3*a, 1/6*a, 0, 1/2*a, 2, ..., 12, -12*a + 18]

            sage: T.<u> = K[]
            sage: M.<b> = K.extension(t^3 - 5); M
            Number Field in b with defining polynomial t^3 - 5 over its base field
            sage: M.some_elements()
            [1, b, 1/2*a*b, ..., 2/5*b^2 + 2/5, 1/6*b^2 + 5/6*b + 13/6, 2]

        TESTS:

        This also works in trivial extensions::

            sage: R.<t> = QQ[]
            sage: K.<a> = QQ.extension(t); K
            Number Field in a with defining polynomial t
            sage: K.some_elements()
            [0, 1, 2, -1, 1/2, -1/2, 1/4, -2, 4]
        """
        elements = []

        polynomials = [self(f) for f in self.polynomial_ring().some_elements()]

        for numerator in polynomials:
            for denominator in polynomials:
                if denominator:
                    some_element = numerator/denominator
                    if some_element not in elements:
                        elements.append(some_element)

        return elements

    def lmfdb_page(self):
        r"""
        Open the LMFDB web page of the number field in a browser.

        See https://www.lmfdb.org

        EXAMPLES::

            sage: E = QuadraticField(-1)
            sage: E.lmfdb_page()  # optional -- webbrowser

        Even if the variable name is different it works::

            sage: R.<y>= PolynomialRing(QQ, "y")
            sage: K = NumberField(y^2 + 1 , "i")
            sage: K.lmfdb_page()  # optional -- webbrowser
        """
        import webbrowser
        from urllib.parse import quote
        lmfdb_url = 'https://www.lmfdb.org/NumberField/?jump={}'
        poly = self.absolute_polynomial()
        f = poly.parent().change_var('x')(poly)
        poly = pari(f).polredabs()
        url = lmfdb_url.format(quote(str(poly)))
        webbrowser.open(url)

    def maximal_order(self, v=None, assume_maximal='non-maximal-non-unique'):
        """
        Return the maximal order, i.e., the ring of integers, associated to
        this number field.

        INPUT:

        - ``v`` -- ``None``, a prime, or a list of integer primes (default: ``None``)

          - if ``None``, return the maximal order.

          - if a prime `p`, return an order that is `p`-maximal.

          - if a list, return an order that is maximal at each prime of these primes

        - ``assume_maximal`` -- ``True``, ``False``, ``None``, or
          ``'non-maximal-non-unique'`` (default: ``'non-maximal-non-unique'``)
          ignored when ``v`` is ``None``; otherwise, controls whether we assume
          that the order :meth:`order.is_maximal` outside of ``v``.

          - if ``True``, the order is assumed to be maximal at all primes.

          - if ``False``, the order is assumed to be non-maximal at some prime
            not in ``v``.

          - if ``None``, no assumptions are made about primes not in ``v``.

          - if ``'non-maximal-non-unique'`` (deprecated), like ``False``,
            however, the order is not a unique parent, so creating the same
            order later does typically not poison caches with the information
            that the order is not maximal.

        EXAMPLES:

        In this example, the maximal order cannot be generated by a single
        element::

            sage: x = polygen(QQ, 'x')
            sage: k.<a> = NumberField(x^3 + x^2 - 2*x+8)
            sage: o = k.maximal_order()
            sage: o
            Maximal Order generated by [1/2*a^2 + 1/2*a, a^2] in Number Field in a with defining polynomial x^3 + x^2 - 2*x + 8

        We compute `p`-maximal orders for several `p`. Note
        that computing a `p`-maximal order is much faster in
        general than computing the maximal order::

            sage: p = next_prime(10^22)
            sage: q = next_prime(10^23)
            sage: K.<a> = NumberField(x^3 - p*q)

            sage: K.maximal_order([3], assume_maximal=None).basis()
            [1/3*a^2 + 1/3*a + 1/3, a, a^2]

            sage: K.maximal_order([2], assume_maximal=None).basis()
            [1/3*a^2 + 1/3*a + 1/3, a, a^2]

            sage: K.maximal_order([p], assume_maximal=None).basis()
            [1/3*a^2 + 1/3*a + 1/3, a, a^2]

            sage: K.maximal_order([q], assume_maximal=None).basis()
            [1/3*a^2 + 1/3*a + 1/3, a, a^2]

            sage: K.maximal_order([p, 3], assume_maximal=None).basis()
            [1/3*a^2 + 1/3*a + 1/3, a, a^2]

        An example with bigger discriminant::

            sage: p = next_prime(10^97)
            sage: q = next_prime(10^99)
            sage: K.<a> = NumberField(x^3 - p*q)
            sage: K.maximal_order(prime_range(10000), assume_maximal=None).basis()
            [1, a, a^2]

        An example in a relative number field::

            sage: K.<a, b> = NumberField([x^2 + 1, x^2 - 3])
            sage: OK = K.maximal_order()
            sage: OK.basis()
            [1, 1/2*a - 1/2*b, -1/2*b*a + 1/2, a]

            sage: charpoly(OK.1)
            x^2 + b*x + 1
            sage: charpoly(OK.2)
            x^2 - x + 1

            sage: O2 = K.order([3*a, 2*b])
            sage: O2.index_in(OK)
            144

        An order that is maximal at a prime. We happen to know that it is
        actually maximal and mark it as such::

            sage: K.<i> = NumberField(x^2 + 1)
            sage: K.maximal_order(v=2, assume_maximal=True)
            Gaussian Integers generated by i in Number Field in i with defining polynomial x^2 + 1

        It is an error to create a maximal order and declare it non-maximal,
        however, such mistakes are only caught automatically if they evidently
        contradict previous results in this session::

            sage: K.maximal_order(v=2, assume_maximal=False)
            Traceback (most recent call last):
            ...
            ValueError: cannot assume this order to be non-maximal
            because we already found it to be a maximal order

        TESTS:

        Number fields defined by non-monic and non-integral
        polynomials are supported (:issue:`252`)::

            sage: K.<a> = NumberField(3*x^2 + 1)
            sage: K.maximal_order().basis()
            [3/2*a + 1/2, 3*a]

        The following was previously "ridiculously slow"; see :issue:`4738`::

            sage: K.<a, b> = NumberField([x^4 + 1, x^4 - 3])
            sage: K.maximal_order()
            Maximal Relative Order generated by
            [(131/4*b^3 + 9/4*b)*a^3 + (-69/4*b^2 - 521/4)*a^2 + (69/4*b^3 + 333/4*b)*a - 57/4*b^2 - 103/4,
             (21/2*b^3 - 39/4*b^2 - 25/4*b - 553/2)*a^3 + (69/4*b^3 - 21/4*b^2 + 473/2*b - 85/2)*a^2 + (37/4*b^3 - 189/2*b^2 + 55/2*b - 155/4)*a - 35*b^3 - 5*b^2 + 47/4*b - 83/4,
             (73/2*b^3 - 115/4*b^2 - 2*b - 1153/4)*a^3 + (56*b^3 - 59/4*b^2 + 237*b - 507/4)*a^2 + (17*b^3 - 353/4*b^2 + 73*b - 523/4)*a - 42*b^3 - 21/4*b^2 + 87/2*b - 117/4]
            in Number Field in a with defining polynomial x^4 + 1 over its base field

        An example with nontrivial ``v``::

            sage: L.<a, b> = NumberField([x^2 - 1000003, x^2 - 5*1000099^2])
            sage: O3 = L.maximal_order([3], assume_maximal=None)
            sage: O3.absolute_discriminant()
            400160824478095086350656915693814563600
            sage: O3.is_maximal()
            False
        """
        v = self._normalize_prime_list(v)

        if not v:
            if assume_maximal is False:
                raise ValueError("cannot assume that a maximal order is non-maximal")
            assume_maximal = True

        if assume_maximal == "non-maximal-non-unique":
            deprecation(33386, 'maximal_order(v=[primes], assume_maximal="non-maximal-non-unique") has been deprecated since it can silently produce wrong results and does not play nicely with caching. An order that is maximal at some primes should be created with assume_maximal=None instead to make no assumptions about maximality at other primes.')

        return self._maximal_order(v, assume_maximal=assume_maximal)


class NumberField_absolute(NumberField_generic):
    def __init__(self, polynomial, name, latex_name=None, check=True, embedding=None,
                 assume_disc_small=False, maximize_at_primes=None, structure=None):
        r"""
        Function to initialize an absolute number field.

        EXAMPLES::

            sage: x = polygen(QQ, 'x')
            sage: K = NumberField(x^17 + 3, 'a'); K
            Number Field in a with defining polynomial x^17 + 3
            sage: type(K)
            <class 'sage.rings.number_field.number_field.NumberField_absolute_with_category'>
            sage: TestSuite(K).run()
        """
        NumberField_generic.__init__(self, polynomial, name, latex_name, check, embedding,
                                     assume_disc_small=assume_disc_small, maximize_at_primes=maximize_at_primes, structure=structure)
        self._element_class = number_field_element.NumberFieldElement_absolute
        self._zero_element = self._element_class(self, 0)
        self._one_element = self._element_class(self, 1)

        self._init_embedding_approx()

    def _coerce_from_other_number_field(self, x):
        r"""
        Coerce a number field element x into this number field.

        Unless `x` is in ``QQ``, this requires ``x.parent()`` and
        ``self`` to have compatible embeddings: either they both embed
        in a common field, or there is an embedding of ``x.parent()``
        into ``self`` or the other way around.  If no compatible
        embeddings are found and `x` is not in ``QQ``, then raise
        :exc:`TypeError`.  This guarantees that these conversions respect
        the field operations and conversions between several fields
        commute.

        REMARK:

        The name of this method was chosen for historical reasons.
        In fact, what it does is not a coercion but a conversion.

        INPUT:

        - ``x`` -- an element of some number field

        OUTPUT: an element of ``self`` corresponding to ``x``

        EXAMPLES::

            sage: x = polygen(QQ, 'x')
            sage: K.<a> = NumberField(x^3 + 2)
            sage: L.<b> = NumberField(x^2 + 1)
            sage: K._coerce_from_other_number_field(L(2/3))
            2/3
            sage: L._coerce_from_other_number_field(K(0))
            0
            sage: K._coerce_from_other_number_field(b)
            Traceback (most recent call last):
            ...
            TypeError: No compatible natural embeddings found for
            Number Field in a with defining polynomial x^3 + 2 and
            Number Field in b with defining polynomial x^2 + 1

        Two number fields both containing `i`::

            sage: K.<a> = NumberField(x^4 + 6*x^2 + 1, embedding=CC(-2.4*I))
            sage: L.<b> = NumberField(x^4 + 8*x^2 + 4, embedding=CC(2.7*I))
            sage: Ki = 1/2*a^3 + 5/2*a; Ki.minpoly()
            x^2 + 1
            sage: L(Ki)
            -1/4*b^3 - 3/2*b
            sage: K(L(Ki)) == Ki
            True
            sage: Q.<i> = QuadraticField(-1)
            sage: Q(Ki)
            i
            sage: Q(L(Ki))
            i
            sage: L((Ki+2)^1000)
            737533628...075020804*b^3 + 442520177...450124824*b + 793311113...453515313

        This fails if we don't specify the embeddings::

            sage: K.<a> = NumberField(x^4 + 6*x^2 + 1)
            sage: L.<b> = NumberField(x^4 + 8*x^2 + 4)
            sage: L(1/2*a^3 + 5/2*a)
            Traceback (most recent call last):
            ...
            TypeError: No compatible natural embeddings found for
            Number Field in b with defining polynomial x^4 + 8*x^2 + 4 and
            Number Field in a with defining polynomial x^4 + 6*x^2 + 1

        Embeddings can also be `p`-adic::

            sage: # needs sage.rings.padics
            sage: F = Qp(73)
            sage: K.<a> = NumberField(x^4 + 6*x^2 + 1,
            ....:                     embedding=F(1290990671961076190983179596556712119))
            sage: L.<b> = NumberField(x^4 + 8*x^2 + 4,
            ....:                     embedding=F(1773398470280167815153042237103591466))
            sage: L(2*a^3 + 10*a + 3)
            b^3 + 6*b + 3

        If we take the same non-Galois number field with two different
        embeddings, conversion fails::

            sage: K.<a> = NumberField(x^3 - 4*x + 1, embedding=0.254)
            sage: L.<b> = NumberField(x^3 - 4*x + 1, embedding=1.86)
            sage: L(a)
            Traceback (most recent call last):
            ...
            ValueError: cannot convert a to Number Field in b with defining polynomial x^3 - 4*x + 1
            with b = 1.860805853111704? (using the specified embeddings)

        Subfields automatically come with an embedding::

            sage: K.<a> = NumberField(x^2 - 5)
            sage: L.<b>, phi = K.subfield(-a)
            sage: phi(b)
            -a
            sage: K(b)
            -a
            sage: L(a)
            -b

        Below we create two subfields of `K` which both contain `i`.
        Since `L2` and `L3` both embed in `K`, conversion works::

            sage: K.<z> = NumberField(x^8 - x^4 + 1)
            sage: i = (x^2 + 1).roots(ring=K)[0][0]
            sage: r2 = (x^2 - 2).roots(ring=K)[0][0]
            sage: r3 = (x^2 - 3).roots(ring=K)[0][0]
            sage: L2.<a2>, phi2 = K.subfield(r2 + i)
            sage: L3.<a3>, phi3 = K.subfield(r3 + i)
            sage: i_in_L2 = L2(i); i_in_L2
            1/6*a2^3 + 1/6*a2
            sage: i_in_L3 = L3(i); i_in_L3
            1/8*a3^3
            sage: L2(i_in_L3) == i_in_L2
            True
            sage: L3(i_in_L2) == i_in_L3
            True

        TESTS:

        The following was fixed in :issue:`8800`::

            sage: P.<x> = QQ[]
            sage: K.<a> = NumberField(x^3 - 5, embedding=0)
            sage: L.<b> = K.extension(x^2 + a)
            sage: F,R = L.construction()
            sage: F(R) == L   #indirect doctest
            True

        AUTHORS:

        - Jeroen Demeyer (2011-09-30): :issue:`11869`
        """
        # Special case for x in QQ.  This is common, so should be fast.
        xpol = x.polynomial()
        if xpol.degree() <= 0:
            return self._element_class(self, xpol[0])
        # Convert from L to K
        K = self
        L = x.parent()
        # Find embeddings for K and L.  If no embedding is given, simply
        # take the identity map as "embedding".  This handles the case
        # where one field is created as subfield of the other.
        Kgen = K.gen_embedding()
        if Kgen is None:
            Kgen = K.gen()
        KF = Kgen.parent()
        Lgen = L.gen_embedding()
        if Lgen is None:
            Lgen = L.gen()
        LF = Lgen.parent()

        # Do not use CDF or RDF because of constraints on the
        # exponent of floating-point numbers
        from sage.rings.complex_mpfr import ComplexField
        from sage.rings.real_mpfr import RealField
        CC = ComplexField(53)
        RR = RealField(53)

        # Find a common field F into which KF and LF both embed.
        if CC.has_coerce_map_from(KF) and CC.has_coerce_map_from(LF):
            # We postpone converting Kgen and Lgen to F until we know the
            # floating-point precision required.
            F = CC
        elif KF is LF:
            F = KF
        elif KF.has_coerce_map_from(LF):
            F = KF
            Lgen = F(Lgen)
        elif LF.has_coerce_map_from(KF):
            F = LF
            Kgen = F(Kgen)
        else:
            raise TypeError("No compatible natural embeddings found for %s and %s" % (KF, LF))

        # List of candidates for K(x)
        f = x.minpoly()
        ys = f.roots(ring=K, multiplicities=False)
        if not ys:
            raise ValueError("cannot convert %s to %s (regardless of embeddings)" % (x, K))

        # Define a function are_roots_equal to determine whether two
        # roots of f are equal.  A simple a == b does not suffice for
        # inexact fields because of floating-point errors.
        if F.is_exact():
            are_roots_equal = lambda a, b: a == b
        else:
            #  Compute a lower bound on the distance between the roots of f.
            #  This essentially gives the precision to work with.

            # A function
            # log2abs: F --> RR
            #          x |-> log2(abs(x))
            # This should work for all fields F with an absolute value.
            # The p-adic absolute value goes into QQ, so we need the RR().
            log2abs = lambda x: RR(F(x).abs()).log2()

            # Compute half Fujiwara's bound on the roots of f
            n = f.degree()
            log_half_root_bound = log2abs(f[0]/2)/n
            for i in range(1, n):
                bd = log2abs(f[i])/(n-i)
                log_half_root_bound = max(bd, log_half_root_bound)
            # Twice the bound on the roots of f, in other words an upper
            # bound for the distance between two roots.
            log_double_root_bound = log_half_root_bound + 2.0  # 2.0 = log2(4)
            # Now we compute the minimum distance between two roots of f
            # using the fact that the discriminant of f is the product of
            # all root distances.
            # We use pari to compute the discriminant to work around #11872.
            log_root_diff = log2abs(pari(f).poldisc())*0.5 - (n*(n-1)*0.5 - 1.0)*log_double_root_bound
            # Let eps be 1/128 times the minimal root distance.
            # This implies: If two roots of f are at distance <= eps, then
            # they are equal.  The factor 128 is arbitrary, it is an extra
            # safety margin.
            eps = (log_root_diff - 7.0).exp2()
            are_roots_equal = lambda a, b: (a-b).abs() <= eps
            if F is CC:
                # Adjust the precision of F, sufficient to represent all
                # the temporaries in the computation with a precision
                # of eps, plus some extra bits.
                H = [log_double_root_bound - 1.0]
                for e in [x] + ys:
                    H += [log2abs(c) for c in e.polynomial().coefficients()]
                prec = (max(H) + RR(n+1).log2() - log_root_diff).ceil() + 12 + n
                F = ComplexField(prec=prec)
                Kgen = F(Kgen)
                Lgen = F(Lgen)

        # Embed x and the y's in F
        emb_x = x.polynomial()(Lgen)
        for y in ys:
            emb_y = y.polynomial()(Kgen)
            if are_roots_equal(emb_x, emb_y):
                return y
        raise ValueError("cannot convert %s to %s (using the specified embeddings)" % (x, K))

    def _coerce_map_from_(self, R):
        r"""
        Canonical coercion of a ring `R` into ``self``.

        Currently any ring coercing into the base ring canonically coerces
        into this field, as well as orders in any number field coercing into
        this field, and of course the field itself as well.

        Two embedded number fields may mutually coerce into each other, if
        the pushout of the two ambient fields exists and if it is possible
        to construct an :class:`~sage.rings.number_field.number_field_morphisms.EmbeddedNumberFieldMorphism`.

        EXAMPLES::

            sage: x = polygen(QQ, 'x')
            sage: S.<y> = NumberField(x^3 + x + 1)
            sage: S.coerce(int(4))  # indirect doctest
            4
            sage: S.coerce(-Integer(2))
            -2
            sage: z = S.coerce(-7/8); z, type(z)
            (-7/8, <class 'sage.rings.number_field.number_field_element.NumberFieldElement_absolute'>)
            sage: S.coerce(y) is y
            True

        Fields with embeddings into an ambient field coerce naturally by the given embedding::

            sage: CyclotomicField(15).coerce(CyclotomicField(5).0 - 17/3)
            zeta15^3 - 17/3
            sage: K.<a> = CyclotomicField(16)
            sage: K(CyclotomicField(4).0)
            a^4
            sage: QuadraticField(-3, 'a').coerce_map_from(CyclotomicField(3))
            Generic morphism:
              From: Cyclotomic Field of order 3 and degree 2
              To:   Number Field in a with defining polynomial x^2 + 3 with a = 1.732050807568878?*I
              Defn: zeta3 -> 1/2*a - 1/2

        Two embedded number fields with mutual coercions (testing against a
        bug that was fixed in :issue:`8800`)::

            sage: K.<r4> = NumberField(x^4 - 2)
            sage: L1.<r2_1> = NumberField(x^2 - 2, embedding=r4**2)
            sage: L2.<r2_2> = NumberField(x^2 - 2, embedding=-r4**2)
            sage: r2_1 + r2_2    # indirect doctest
            0
            sage: (r2_1 + r2_2).parent() is L1
            True
            sage: (r2_2 + r2_1).parent() is L2
            True

        Coercion of an order (testing against a bug that was fixed in
        :issue:`8800`)::

            sage: K.has_coerce_map_from(L1)
            True
            sage: L1.has_coerce_map_from(K)
            False
            sage: K.has_coerce_map_from(L1.maximal_order())
            True
            sage: L1.has_coerce_map_from(K.maximal_order())
            False

        There are situations for which one might imagine conversion
        could make sense (at least after fixing choices), but of course
        there will be no coercion from the Symbolic Ring to a Number Field::

            sage: K.<a> = QuadraticField(2)
            sage: K.coerce(sqrt(2))                                                     # needs sage.symbolic
            Traceback (most recent call last):
            ...
            TypeError: no canonical coercion from Symbolic Ring to Number Field in a
            with defining polynomial x^2 - 2 with a = 1.414213562373095?

        TESTS::

            sage: K.<a> = NumberField(polygen(QQ)^3 - 2)
            sage: type(K.coerce_map_from(QQ))
            <class 'sage.structure.coerce_maps.DefaultConvertMap_unique'>

        Make sure we still get our optimized morphisms for special fields::

            sage: K.<a> = NumberField(polygen(QQ)^2 - 2)
            sage: type(K.coerce_map_from(QQ))
            <class 'sage.rings.number_field.number_field_element_quadratic.Q_to_quadratic_field_element'>
        """
        if R is int:
            return self._generic_coerce_map(R)
        if R in (ZZ, QQ, self.base()):
            return self._generic_coerce_map(R)
        if isinstance(R, sage.rings.abc.Order) and self.has_coerce_map_from(R.number_field()):
            return self._generic_coerce_map(R)
        # R is not QQ by the above tests
        if isinstance(R, number_field_base.NumberField) and R.coerce_embedding() is not None:
            if self.coerce_embedding() is not None:
                try:
                    return number_field_morphisms.EmbeddedNumberFieldMorphism(R, self)
                except ValueError:  # no common embedding found
                    return None
            else:
                # R is embedded, self isn't. So, we could only have
                # the forgetful coercion. But this yields to non-commuting
                # coercions, as was pointed out at issue #8800
                return None

    def base_field(self):
        r"""
        Return the base field of ``self``, which is always ``QQ``.

        EXAMPLES::

            sage: K = CyclotomicField(5)
            sage: K.base_field()
            Rational Field
        """
        return QQ

    def __iter__(self):
        r"""
        Iterate over ``self``.

        EXAMPLES::

            sage: K = CyclotomicField(5)
            sage: it = iter(K)
            sage: [next(it) for _ in range(20)]
            [0, 1, zeta5, zeta5^2, zeta5^3, -1, zeta5 + 1, zeta5^2 + 1,
             zeta5^3 + 1, -zeta5, zeta5^2 + zeta5, zeta5^3 + zeta5, -zeta5^2,
             zeta5^3 + zeta5^2, -zeta5^3, 1/2, zeta5 - 1, zeta5^2 - 1,
             zeta5^3 - 1, -zeta5 + 1]
        """
        from sage.categories.sets_cat import cartesian_product
        M, f, g = self.free_module()
        # We iterate over the Cartesian product since the free module does
        #   not iterate using the diagonal embedding.
        for v in cartesian_product([M.base_ring()] * M.dimension()):
            yield f(M(list(v)))

    def is_absolute(self):
        r"""
        Return ``True`` since ``self`` is an absolute field.

        EXAMPLES::

            sage: K = CyclotomicField(5)
            sage: K.is_absolute()
            True
        """
        return True

    def absolute_polynomial(self):
        r"""
        Return absolute polynomial that defines this absolute field. This
        is the same as :meth:`polynomial`.

        EXAMPLES::

            sage: x = polygen(QQ, 'x')
            sage: K.<a> = NumberField(x^2 + 1)
            sage: K.absolute_polynomial ()
            x^2 + 1
        """
        return self.polynomial()

    def absolute_generator(self):
        r"""
        An alias for
        :meth:`sage.rings.number_field.number_field.NumberField_generic.gen`.
        This is provided for consistency with relative fields, where the
        element returned by
        :meth:`sage.rings.number_field.number_field_rel.NumberField_relative.gen`
        only generates the field over its base field (not necessarily over
        `\QQ`).

        EXAMPLES::

            sage: x = polygen(QQ, 'x')
            sage: K.<a> = NumberField(x^2 - 17)
            sage: K.absolute_generator()
            a
        """
        return self.gen()

    def optimized_representation(self, name=None, both_maps=True):
        r"""
        Return a field isomorphic to ``self`` with a better defining polynomial
        if possible, along with field isomorphisms from the new field to
        ``self`` and from ``self`` to the new field.

        EXAMPLES: We construct a compositum of 3 quadratic fields, then
        find an optimized representation and transform elements back and
        forth.

        ::

            sage: x = polygen(QQ, 'x')
            sage: K = NumberField([x^2 + p for p in [5, 3, 2]],'a').absolute_field('b'); K
            Number Field in b with defining polynomial x^8 + 40*x^6 + 352*x^4 + 960*x^2 + 576
            sage: L, from_L, to_L = K.optimized_representation()
            sage: L    # your answer may different, since algorithm is random
            Number Field in b1 with defining polynomial x^8 + 4*x^6 + 7*x^4 + 36*x^2 + 81
            sage: to_L(K.0)   # random
            4/189*b1^7 + 1/63*b1^6 + 1/27*b1^5 - 2/9*b1^4 - 5/27*b1^3 - 8/9*b1^2 + 3/7*b1 - 3/7
            sage: from_L(L.0)   # random
            1/1152*b^7 - 1/192*b^6 + 23/576*b^5 - 17/96*b^4 + 37/72*b^3 - 5/6*b^2 + 55/24*b - 3/4

        The transformation maps are mutually inverse isomorphisms.

        ::

            sage: from_L(to_L(K.0)) == K.0
            True
            sage: to_L(from_L(L.0)) == L.0
            True

        Number fields defined by non-monic and non-integral
        polynomials are supported (:issue:`252`)::

            sage: K.<a> = NumberField(7/9*x^3 + 7/3*x^2 - 56*x + 123)
            sage: K.optimized_representation()  # representation varies, not tested
            (Number Field in a1 with defining polynomial x^3 - 7*x - 7,
             Ring morphism:
               From: Number Field in a1 with defining polynomial x^3 - 7*x - 7
               To:   Number Field in a with defining polynomial 7/9*x^3 + 7/3*x^2 - 56*x + 123
               Defn: a1 |--> 7/225*a^2 - 7/75*a - 42/25,
             Ring morphism:
               From: Number Field in a with defining polynomial 7/9*x^3 + 7/3*x^2 - 56*x + 123
               To:   Number Field in a1 with defining polynomial x^3 - 7*x - 7
               Defn: a |--> -15/7*a1^2 + 9)

        TESTS:

        We test the above doctest. The representation depends on the PARI version::

            sage: K.<a> = NumberField(7/9*x^3 + 7/3*x^2 - 56*x + 123)
            sage: N, M1, M2 = K.optimized_representation(); N, M1, M2
            (Number Field in a1 with defining polynomial x^3 - 7*x - 7,
             Ring morphism:
               From: Number Field in a1 with defining polynomial x^3 - 7*x - 7
               To:   Number Field in a with defining polynomial 7/9*x^3 + 7/3*x^2 - 56*x + 123
               Defn: a1 |--> ...,
             Ring morphism:
               From: Number Field in a with defining polynomial 7/9*x^3 + 7/3*x^2 - 56*x + 123
               To:   Number Field in a1 with defining polynomial x^3 - 7*x - 7
               Defn: a |--> ...)
            sage: a1 = M1.domain().gens()[0]
            sage: M2(a) in (-15/7*a1^2 + 9, -60/7*a1^2 + 15*a1 + 39)
            True
            sage: M1(M2(a)) == a
            True
        """
        if name is None:
            name = self.variable_names()
        name = normalize_names(1, name)[0]

        f = self.absolute_polynomial().__pari__()

        g, alpha = f.polredbest(flag=1)
        beta = alpha.modreverse()

        b = self(QQ['x'](lift(beta)))
        h = QQ['x'](g)

        embedding = None
        if self.coerce_embedding() is not None:
            embedding = self.coerce_embedding()(b)
        # trac 7695 add a _ to prevent zeta70 etc.
        if name[-1].isdigit():
            new_name = name + '_1'
        else:
            new_name = name + '1'

        K = NumberField(h, names=new_name, embedding=embedding)
        from_K = K.hom([b])

        if both_maps:
            a = K(alpha)
            to_K = self.hom([a])

            return K, from_K, to_K

        return K, from_K

    def optimized_subfields(self, degree=0, name=None, both_maps=True):
        """
        Return optimized representations of many (but *not* necessarily
        all!) subfields of ``self`` of the given ``degree``, or of all possible degrees if
        ``degree`` is 0.

        EXAMPLES::

            sage: x = polygen(QQ, 'x')
            sage: K = NumberField([x^2 + p for p in [5, 3, 2]],'a').absolute_field('b'); K
            Number Field in b with defining polynomial x^8 + 40*x^6 + 352*x^4 + 960*x^2 + 576
            sage: L = K.optimized_subfields(name='b')
            sage: L[0][0]
            Number Field in b0 with defining polynomial x
            sage: L[1][0]
            Number Field in b1 with defining polynomial x^2 - 3*x + 3
            sage: [z[0] for z in L]          # random -- since algorithm is random
            [Number Field in b0 with defining polynomial x - 1,
             Number Field in b1 with defining polynomial x^2 - x + 1,
             Number Field in b2 with defining polynomial x^4 - 5*x^2 + 25,
             Number Field in b3 with defining polynomial x^4 - 2*x^2 + 4,
             Number Field in b4 with defining polynomial x^8 + 4*x^6 + 7*x^4 + 36*x^2 + 81]

        We examine one of the optimized subfields in more detail::

            sage: M, from_M, to_M = L[2]
            sage: M                             # random
            Number Field in b2 with defining polynomial x^4 - 5*x^2 + 25
            sage: from_M     # may be slightly random
            Ring morphism:
              From: Number Field in b2 with defining polynomial x^4 - 5*x^2 + 25
              To:   Number Field in a1 with defining polynomial
                    x^8 + 40*x^6 + 352*x^4 + 960*x^2 + 576
              Defn: b2 |--> -5/1152*a1^7 + 1/96*a1^6 - 97/576*a1^5 + 17/48*a1^4
                            - 95/72*a1^3 + 17/12*a1^2 - 53/24*a1 - 1

        The ``to_M`` map is ``None``, since there is no map from `K` to `M`::

            sage: to_M

        We apply the from_M map to the generator of M, which gives a
        rather large element of `K`::

            sage: from_M(M.0)          # random
            -5/1152*a1^7 + 1/96*a1^6 - 97/576*a1^5 + 17/48*a1^4
             - 95/72*a1^3 + 17/12*a1^2 - 53/24*a1 - 1

        Nevertheless, that large-ish element lies in a degree 4 subfield::

            sage: from_M(M.0).minpoly()   # random
            x^4 - 5*x^2 + 25

        TESTS:

        Number fields defined by non-monic and non-integral
        polynomials are supported (:issue:`252`)::

            sage: K.<a> = NumberField(2*x^4 + 6*x^2 + 1/2)
            sage: K.optimized_subfields()
            [
            (Number Field in a0 with defining polynomial x, Ring morphism:
              From: Number Field in a0 with defining polynomial x
              To:   Number Field in a with defining polynomial 2*x^4 + 6*x^2 + 1/2
              Defn: 0 |--> 0, None),
            (Number Field in a1 with defining polynomial x^2 - 2*x + 2, Ring morphism:
              From: Number Field in a1 with defining polynomial x^2 - 2*x + 2
              To:   Number Field in a with defining polynomial 2*x^4 + 6*x^2 + 1/2
              Defn: a1 |--> a^3 + 7/2*a + 1, None),
            (Number Field in a2 with defining polynomial x^2 - 2*x + 2, Ring morphism:
              From: Number Field in a2 with defining polynomial x^2 - 2*x + 2
              To:   Number Field in a with defining polynomial 2*x^4 + 6*x^2 + 1/2
              Defn: a2 |--> -a^3 - 7/2*a + 1, None),
            (Number Field in a3 with defining polynomial x^2 - 2, Ring morphism:
              From: Number Field in a3 with defining polynomial x^2 - 2
              To:   Number Field in a with defining polynomial 2*x^4 + 6*x^2 + 1/2
              Defn: a3 |--> a^2 + 3/2, None),
            (Number Field in a4 with defining polynomial x^2 + 1, Ring morphism:
              From: Number Field in a4 with defining polynomial x^2 + 1
              To:   Number Field in a with defining polynomial 2*x^4 + 6*x^2 + 1/2
              Defn: a4 |--> a^3 + 7/2*a, None),
            (Number Field in a5 with defining polynomial x^2 + 2, Ring morphism:
              From: Number Field in a5 with defining polynomial x^2 + 2
              To:   Number Field in a with defining polynomial 2*x^4 + 6*x^2 + 1/2
              Defn: a5 |--> 2*a^3 + 5*a, None),
            (Number Field in a6 with defining polynomial x^4 + 1, Ring morphism:
              From: Number Field in a6 with defining polynomial x^4 + 1
              To:   Number Field in a with defining polynomial 2*x^4 + 6*x^2 + 1/2
              Defn: a6 |--> a^3 + 1/2*a^2 + 5/2*a + 3/4, Ring morphism:
              From: Number Field in a with defining polynomial 2*x^4 + 6*x^2 + 1/2
              To:   Number Field in a6 with defining polynomial x^4 + 1
              Defn: a |--> -1/2*a6^3 + a6^2 - 1/2*a6)
            ]
        """
        return self._subfields_helper(degree=degree, name=name,
                                      both_maps=both_maps, optimize=True)

    def change_names(self, names):
        r"""
        Return number field isomorphic to ``self`` but with the given generator
        name.

        INPUT:

        - ``names`` -- should be exactly one variable name

        Also, ``K.structure()`` returns ``from_K`` and ``to_K``,
        where ``from_K`` is an isomorphism from `K` to ``self`` and ``to_K`` is an
        isomorphism from ``self`` to `K`.

        EXAMPLES::

            sage: x = polygen(QQ, 'x')
            sage: K.<z> = NumberField(x^2 + 3); K
            Number Field in z with defining polynomial x^2 + 3
            sage: L.<ww> = K.change_names()
            sage: L
            Number Field in ww with defining polynomial x^2 + 3
            sage: L.structure()[0]
            Isomorphism given by variable name change map:
              From: Number Field in ww with defining polynomial x^2 + 3
              To:   Number Field in z with defining polynomial x^2 + 3
            sage: L.structure()[0](ww + 5/3)
            z + 5/3
        """
        return self.absolute_field(names)

    def subfields(self, degree=0, name=None):
        """
        Return all subfields of ``self`` of the given ``degree``,
        or of all possible degrees if ``degree`` is 0.  The subfields are returned as
        absolute fields together with an embedding into ``self``.  For the case of the
        field itself, the reverse isomorphism is also provided.

        EXAMPLES::

            sage: x = polygen(QQ, 'x')
            sage: K.<a> = NumberField([x^3 - 2, x^2 + x + 1])
            sage: K = K.absolute_field('b')
            sage: S = K.subfields()
            sage: len(S)
            6
            sage: [k[0].polynomial() for k in S]
            [x - 3,
             x^2 - 3*x + 9,
             x^3 - 3*x^2 + 3*x + 1,
             x^3 - 3*x^2 + 3*x + 1,
             x^3 - 3*x^2 + 3*x - 17,
             x^6 - 3*x^5 + 6*x^4 - 11*x^3 + 12*x^2 + 3*x + 1]
            sage: R.<t> = QQ[]
            sage: L = NumberField(t^3 - 3*t + 1, 'c')
            sage: [k[1] for k in L.subfields()]
            [Ring morphism:
              From: Number Field in c0 with defining polynomial t
              To:   Number Field in c with defining polynomial t^3 - 3*t + 1
              Defn: 0 |--> 0,
             Ring morphism:
              From: Number Field in c1 with defining polynomial t^3 - 3*t + 1
              To:   Number Field in c with defining polynomial t^3 - 3*t + 1
              Defn: c1 |--> c]
            sage: len(L.subfields(2))
            0
            sage: len(L.subfields(1))
            1

        TESTS:

        Number fields defined by non-monic and non-integral
        polynomials are supported (:issue:`252`)::

            sage: K.<a> = NumberField(2*x^4 + 6*x^2 + 1/2)
            sage: K.subfields()
            [
            (Number Field in a0 with defining polynomial x, Ring morphism:
              From: Number Field in a0 with defining polynomial x
              To:   Number Field in a with defining polynomial 2*x^4 + 6*x^2 + 1/2
              Defn: 0 |--> 0, None),
            (Number Field in a1 with defining polynomial x^2 - 2, Ring morphism:
              From: Number Field in a1 with defining polynomial x^2 - 2
              To:   Number Field in a with defining polynomial 2*x^4 + 6*x^2 + 1/2
              Defn: a1 |--> -a^2 - 3/2, None),
            (Number Field in a2 with defining polynomial x^2 + 4, Ring morphism:
              From: Number Field in a2 with defining polynomial x^2 + 4
              To:   Number Field in a with defining polynomial 2*x^4 + 6*x^2 + 1/2
              Defn: a2 |--> 2*a^3 + 7*a, None),
            (Number Field in a3 with defining polynomial x^2 + 2, Ring morphism:
              From: Number Field in a3 with defining polynomial x^2 + 2
              To:   Number Field in a with defining polynomial 2*x^4 + 6*x^2 + 1/2
              Defn: a3 |--> -2*a^3 - 5*a, None),
            (Number Field in a4 with defining polynomial x^4 + 1, Ring morphism:
              From: Number Field in a4 with defining polynomial x^4 + 1
              To:   Number Field in a with defining polynomial 2*x^4 + 6*x^2 + 1/2
              Defn: a4 |--> -a^3 - 1/2*a^2 - 5/2*a - 3/4, Ring morphism:
              From: Number Field in a with defining polynomial 2*x^4 + 6*x^2 + 1/2
              To:   Number Field in a4 with defining polynomial x^4 + 1
              Defn: a |--> 1/2*a4^3 + a4^2 + 1/2*a4)
            ]
        """
        return self._subfields_helper(degree=degree, name=name,
                                      both_maps=True, optimize=False)

    def _subfields_helper(self, degree=0, name=None, both_maps=True, optimize=False):
        """
        Internal function: common code for :meth:`optimized_subfields` and :meth:`subfields`.

        TESTS:

        Let's make sure embeddings are being respected::

            sage: x = polygen(QQ, 'x')
            sage: K.<a> = NumberField(x^4 - 23, embedding=50)
            sage: K, CDF(a)
            (Number Field in a with defining polynomial x^4 - 23 with a = 2.189938703094843?,
             2.1899387030948425)
            sage: Ss = K.subfields(); len(Ss)  # indirect doctest
            3
            sage: diffs = [ S.coerce_embedding()(S.gen()) - CDF(S_into_K(S.gen())) for S, S_into_K, _ in Ss ]
            sage: all(abs(diff) < 1e-5 for diff in diffs)
            True

            sage: L1, _, _ = K.subfields(2)[0]; L1, CDF(L1.gen())  # indirect doctest
            (Number Field in a0 with defining polynomial x^2 - 23 with a0 = -4.795831523312720?,
             -4.795831523312719)

        If we take a different embedding of the large field, we get a
        different embedding of the degree 2 subfield::

            sage: K.<a> = NumberField(x^4 - 23, embedding=-50)
            sage: L2, _, _ = K.subfields(2)[0]; L2, CDF(L2.gen())  # indirect doctest
            (Number Field in a0 with defining polynomial x^2 - 23 with a0 = -4.795831523312720?,
             -4.795831523312719)

        Test for :issue:`7695`::

            sage: F = CyclotomicField(7)
            sage: K = F.subfields(3)[0][0]
            sage: K
            Number Field in zeta7_0 with defining polynomial x^3 + x^2 - 2*x - 1 with zeta7_0 = 1.246979603717467?
        """
        if name is None:
            name = self.variable_names()
        name = normalize_names(1, name)[0]
        try:
            return self.__subfields[name, degree, both_maps, optimize]
        except AttributeError:
            self.__subfields = {}
        except KeyError:
            pass
        f = self.pari_polynomial()
        if optimize:
            v = f.polred(2)
            elts = v[0]
            polys = v[1]
        else:
            v = f.nfsubfields(degree)
            elts = [x[1] for x in v]
            polys = [x[0] for x in v]

        R = self.polynomial_ring()

        embedding = None
        ans = []
        for i in range(len(elts)):
            f = R(polys[i])
            if not (degree == 0 or f.degree() == degree):
                continue
            a = self(elts[i], check=False)
            if self.coerce_embedding() is not None:
                embedding = self.coerce_embedding()(a)
            # trac 7695 add a _ to prevent zeta70 etc.
            if name[-1].isdigit():
                new_name = name + '_' + str(i)
            else:
                new_name = name + str(i)
            K = NumberField(f, names=new_name, embedding=embedding)

            from_K = K.hom([a])  # check=False here ??   would be safe unless there are bugs.

            if both_maps and K.degree() == self.degree():
                g = K['x'](self.polynomial())
                a = from_K(K.gen())
                for root in g.roots(multiplicities=False):
                    to_K = self.hom([root])    # check=False here ??
                    if to_K(a) == K.gen():
                        break
            else:
                to_K = None
            ans.append((K, from_K, to_K))
        ans = Sequence(ans, immutable=True, cr=ans != [])
        self.__subfields[name, degree, both_maps, optimize] = ans
        return ans

    @cached_method
    def _maximal_order(self, v=(), assume_maximal=None):
        r"""
        Return a :meth:`maximal_order` in this number field.

        TESTS::

            sage: x = polygen(QQ, 'x')
            sage: k.<a> = NumberField(x^3 + x^2 - 2*x+8)
            sage: k.maximal_order() is k.maximal_order()  # indirect doctest
            True
        """
        B = [self(b, check=False) for b in self._pari_integral_basis(v=v)]

        from sage.rings.number_field.order import absolute_order_from_module_generators
        return absolute_order_from_module_generators(B, check_integral=False, check_rank=False,
                                                     check_is_ring=False, is_maximal=assume_maximal,
                                                     is_maximal_at=v)

    def order(self, *args, **kwds):
        r"""
        Return the order with given ring generators in the maximal order of
        this number field.

        INPUT:

        - ``gens`` -- list of elements in this number field; if no generators
          are given, just returns the cardinality of this number field
          (`\infty`) for consistency.

        - ``check_is_integral`` -- boolean (default: ``True``); whether to
          check that each generator is integral

        - ``check_rank`` -- boolean (default: ``True``); whether to check that
          the ring generated by ``gens`` is of full rank

        - ``allow_subfield`` -- boolean (default: ``False``); if ``True`` and
          the generators do not generate an order, i.e., they generate a
          subring of smaller rank, instead of raising an error, return an order
          in a smaller number field

        EXAMPLES::

            sage: x = polygen(QQ, 'x')
            sage: k.<i> = NumberField(x^2 + 1)
            sage: k.order(2*i)
            Order of conductor 2 generated by 2*i in Number Field in i with defining polynomial x^2 + 1
            sage: k.order(10*i)
            Order of conductor 10 generated by 10*i in Number Field in i with defining polynomial x^2 + 1
            sage: k.order(3)
            Traceback (most recent call last):
            ...
            ValueError: the rank of the span of gens is wrong
            sage: k.order(i/2)
            Traceback (most recent call last):
            ...
            ValueError: each generator must be integral

        Alternatively, an order can be constructed by adjoining elements to
        `\ZZ`::

            sage: K.<a> = NumberField(x^3 - 2)
            sage: ZZ[a]
            Order generated by a0 in Number Field in a0 with defining polynomial x^3 - 2 with a0 = a

        TESTS:

        We verify that :issue:`2480` is fixed::

            sage: K.<a> = NumberField(x^4 + 4*x^2 + 2)
            sage: B = K.integral_basis()
            sage: K.order(*B)
            Maximal Order generated by a in Number Field in a with defining polynomial x^4 + 4*x^2 + 2
            sage: K.order(B)
            Maximal Order generated by a in Number Field in a with defining polynomial x^4 + 4*x^2 + 2
            sage: K.order(gens=B)
            Maximal Order generated by a in Number Field in a with defining polynomial x^4 + 4*x^2 + 2
        """
        # set gens appropriately from the arguments
        gens = kwds.pop('gens', args)

        if len(gens) == 0:
            return NumberField_generic.order(self)
        if len(gens) == 1 and isinstance(gens[0], (list, tuple)):
            gens = gens[0]
        gens = map(self, gens)
        return self._order(tuple(gens), **kwds)

    @cached_method
    def _order(self, gens, **kwds):
        r"""
        Helper method for :meth:`order` which adds caching. See :meth:`order`
        for a description of the parameters and keyword parameters.

        TESTS:

        Test that caching works::

            sage: x = polygen(QQ, 'x')
            sage: K.<a> = NumberField(x^3 - 2)
            sage: K.order(a) is K.order(a)      # indirect doctest
            True

        Keywords have no influence on the caching::

            sage: K.order(a) is K.order(a,check_is_integral=True) is K.order(a,check_is_integral=False)
            True

        Even if the order lives in a different field, caching works (currently,
        however, ``allow_subfield`` is incorrect :issue:`16046`)::

            sage: K.<a> = NumberField(x**4 + 3)
            sage: o = K.order([a**2], allow_subfield=True)
            sage: o is K.order([a**2], allow_subfield=True)
            True

        Different generators for the same order::

            sage: K.order(a) is K.order(a,a^2) is K.order(a^2,a)
            True
        """
        from sage.rings.number_field.order import absolute_order_from_ring_generators
        return absolute_order_from_ring_generators(gens, **kwds)

    @cached_method(key=lambda self, base, basis, map: (base or self.base_ring(), basis, map))
    def free_module(self, base=None, basis=None, map=True):
        r"""
        Return a vector space `V` and isomorphisms ``self`` `\to` `V` and `V` `\to` ``self``.

        INPUT:

        - ``base`` -- a subfield (default: ``None``); the returned vector
          space is over this subfield `R`, which defaults to the base field of this
          function field

        - ``basis`` -- a basis for this field over the base

        - ``maps`` -- boolean (default: ``True``); whether to return
          `R`-linear maps to and from `V`

        OUTPUT:

        - ``V`` -- a vector space over the rational numbers

        - ``from_V`` -- an isomorphism from `V` to ``self`` (if requested)

        - ``to_V`` -- an isomorphism from ``self`` to `V` (if requested)

        EXAMPLES::

            sage: x = polygen(QQ, 'x')
            sage: k.<a> = NumberField(x^3 + 2)
            sage: V, from_V, to_V  = k.free_module()
            sage: from_V(V([1,2,3]))
            3*a^2 + 2*a + 1
            sage: to_V(1 + 2*a + 3*a^2)
            (1, 2, 3)
            sage: V
            Vector space of dimension 3 over Rational Field
            sage: to_V
            Isomorphism map:
              From: Number Field in a with defining polynomial x^3 + 2
              To:   Vector space of dimension 3 over Rational Field
            sage: from_V(to_V(2/3*a - 5/8))
            2/3*a - 5/8
            sage: to_V(from_V(V([0,-1/7,0])))
            (0, -1/7, 0)
        """
        if base is None:
            base = QQ
        elif base is self:
            return super().free_module(base=base, basis=basis, map=map)
        if basis is not None or base is not QQ:
            raise NotImplementedError
        V = QQ**self.degree()
        if not map:
            return V
        from_V = maps.MapVectorSpaceToNumberField(V, self)
        to_V = maps.MapNumberFieldToVectorSpace(self, V)
        return (V, from_V, to_V)

    def absolute_vector_space(self, *args, **kwds):
        r"""
        Return vector space over `\QQ` corresponding to this
        number field, along with maps from that space to this number field
        and in the other direction.

        For an absolute extension this is identical to
        :meth:`vector_space`.

        EXAMPLES::

            sage: x = polygen(QQ, 'x')
            sage: K.<a> = NumberField(x^3 - 5)
            sage: K.absolute_vector_space()
            (Vector space of dimension 3 over Rational Field,
             Isomorphism map:
              From: Vector space of dimension 3 over Rational Field
              To:   Number Field in a with defining polynomial x^3 - 5,
             Isomorphism map:
              From: Number Field in a with defining polynomial x^3 - 5
              To:   Vector space of dimension 3 over Rational Field)
        """
        return self.free_module(*args, **kwds)

    def _galois_closure_and_embedding(self, names=None):
        r"""
        Return number field `K` that is the Galois closure of ``self`` and an
        embedding of ``self`` into `K`.

        INPUT:

        - ``names`` -- variable name for Galois closure

        .. warning::

           This is an internal function; see :meth:`galois_closure`.

        EXAMPLES:

        For medium-sized Galois groups of fields with small discriminants,
        this computation is feasible::

            sage: # needs sage.groups
            sage: x = polygen(QQ, 'x')
            sage: K.<a> = NumberField(x^6 + 4*x^2 + 2)
            sage: K.galois_group().order()
            48
            sage: L, phi = K._galois_closure_and_embedding('c')
            sage: phi.domain() is K, phi.codomain() is L
            (True, True)
            sage: L
            Number Field in c with defining polynomial x^48 + 8*x^46 - 20*x^44 - 520*x^42 + 12106*x^40 - 68344*x^38 + 463156*x^36 - 1823272*x^34 + 8984591*x^32 - 25016080*x^30 + 84949344*x^28 - 163504384*x^26 + 417511068*x^24 - 394687376*x^22 + 836352224*x^20 + 72845696*x^18 + 1884703919*x^16 + 732720520*x^14 + 3960878676*x^12 + 2507357768*x^10 + 5438373834*x^8 + 3888508744*x^6 + 4581432268*x^4 + 1765511400*x^2 + 1723993441
            sage: K.defining_polynomial()( phi(K.gen()) )
            0
        """
        if names is None:
            raise TypeError("You must specify the name of the generator.")

        try:
            # compose with variable renaming
            L = self.__galois_closure.change_names(names)
            L_to_orig, orig_to_L = L.structure()
            # "flatten" the composition by hand
            self_into_L = self.hom([(orig_to_L * self.__galois_closure_embedding)(self.gen())])
            return (L, self_into_L)
        except AttributeError:
            pass

        # Compute degree of Galois closure if possible
        deg = self.galois_group().easy_order()

        L, self_into_L = self.defining_polynomial().change_ring(self).splitting_field(names, map=True, degree_multiple=deg)
        self.__galois_closure = L
        self.__galois_closure_embedding = self_into_L
        return (self.__galois_closure, self.__galois_closure_embedding)

    def galois_closure(self, names=None, map=False):
        """
        Return number field `K` that is the Galois closure of ``self``,
        i.e., is generated by all roots of the defining polynomial of
        ``self``, and possibly an embedding of ``self`` into `K`.

        INPUT:

        - ``names`` -- variable name for Galois closure

        - ``map`` -- boolean (default: ``False``); also return an embedding of
          ``self`` into `K`

        EXAMPLES::

            sage: # needs sage.groups
            sage: x = polygen(QQ, 'x')
            sage: K.<a> = NumberField(x^4 - 2)
            sage: M = K.galois_closure('b'); M
            Number Field in b with defining polynomial x^8 + 28*x^4 + 2500
            sage: L.<a2> = K.galois_closure(); L
            Number Field in a2 with defining polynomial x^8 + 28*x^4 + 2500
            sage: K.galois_group(names=("a3")).order()
            8

        ::

            sage: # needs sage.groups
            sage: phi = K.embeddings(L)[0]
            sage: phi(K.0)
            1/120*a2^5 + 19/60*a2
            sage: phi(K.0).minpoly()
            x^4 - 2

            sage: # needs sage.groups
            sage: L, phi = K.galois_closure('b', map=True)
            sage: L
            Number Field in b with defining polynomial x^8 + 28*x^4 + 2500
            sage: phi
            Ring morphism:
              From: Number Field in a with defining polynomial x^4 - 2
              To:   Number Field in b with defining polynomial x^8 + 28*x^4 + 2500
              Defn: a |--> 1/240*b^5 - 41/120*b

        A cyclotomic field is already Galois::

            sage: # needs sage.groups
            sage: K.<a> = NumberField(cyclotomic_polynomial(23))
            sage: L.<z> = K.galois_closure()
            sage: L
            Number Field in z with defining polynomial
             x^22 + x^21 + x^20 + x^19 + x^18 + x^17 + x^16 + x^15 + x^14 + x^13 + x^12
              + x^11 + x^10 + x^9 + x^8 + x^7 + x^6 + x^5 + x^4 + x^3 + x^2 + x + 1

        TESTS:

        Let's make sure we're renaming correctly::

            sage: # needs sage.groups
            sage: K.<a> = NumberField(x^4 - 2)
            sage: L, phi = K.galois_closure('cc', map=True)
            sage: L
            Number Field in cc with defining polynomial x^8 + 28*x^4 + 2500
            sage: phi
            Ring morphism:
              From: Number Field in a with defining polynomial x^4 - 2
              To:   Number Field in cc with defining polynomial x^8 + 28*x^4 + 2500
              Defn: a |--> 1/240*cc^5 - 41/120*cc
        """
        L, self_into_L = self._galois_closure_and_embedding(names)
        return (L, self_into_L) if map else L

    def automorphisms(self):
        r"""
        Compute all Galois automorphisms of ``self``.

        This uses PARI's :pari:`nfgaloisconj` and is much faster than
        root finding for many fields.

        EXAMPLES::

            sage: x = polygen(QQ, 'x')
            sage: K.<a> = NumberField(x^2 + 10000)
            sage: K.automorphisms()
            [
            Ring endomorphism of Number Field in a with defining polynomial x^2 + 10000
              Defn: a |--> a,
            Ring endomorphism of Number Field in a with defining polynomial x^2 + 10000
              Defn: a |--> -a
            ]

        Here's a larger example, that would take some time if we found
        roots instead of using PARI's specialized machinery::

            sage: K = NumberField(x^6 - x^4 - 2*x^2 + 1, 'a')
            sage: len(K.automorphisms())
            2

        `L` is the Galois closure of `K`::

            sage: L = NumberField(x^24 - 84*x^22 + 2814*x^20 - 15880*x^18 - 409563*x^16
            ....:                  - 8543892*x^14 + 25518202*x^12 + 32831026956*x^10
            ....:                  - 672691027218*x^8 - 4985379093428*x^6 + 320854419319140*x^4
            ....:                  + 817662865724712*x^2 + 513191437605441, 'a')
            sage: len(L.automorphisms())
            24

        Number fields defined by non-monic and non-integral
        polynomials are supported (:issue:`252`)::

            sage: R.<x> = QQ[]
            sage: f = 7/9*x^3 + 7/3*x^2 - 56*x + 123
            sage: K.<a> = NumberField(f)
            sage: A = K.automorphisms(); A
            [
            Ring endomorphism of Number Field in a with defining polynomial 7/9*x^3 + 7/3*x^2 - 56*x + 123
              Defn: a |--> a,
            Ring endomorphism of Number Field in a with defining polynomial 7/9*x^3 + 7/3*x^2 - 56*x + 123
              Defn: a |--> -7/15*a^2 - 18/5*a + 96/5,
            Ring endomorphism of Number Field in a with defining polynomial 7/9*x^3 + 7/3*x^2 - 56*x + 123
              Defn: a |--> 7/15*a^2 + 13/5*a - 111/5
            ]
            sage: prod(x - sigma(a) for sigma in A) == f.monic()
            True
        """
        return self.embeddings(self)

    @cached_method
    def embeddings(self, K):
        """
        Compute all field embeddings of this field into the field `K` (which need
        not even be a number field, e.g., it could be the complex numbers).
        This will return an identical result when given `K` as input again.

        If possible, the most natural embedding of this field into `K`
        is put first in the list.

        INPUT:

        - ``K`` -- a field

        EXAMPLES::

            sage: # needs sage.groups
            sage: x = polygen(QQ, 'x')
            sage: K.<a> = NumberField(x^3 - 2)
            sage: L.<a1> = K.galois_closure(); L
            Number Field in a1 with defining polynomial x^6 + 108
            sage: K.embeddings(L)[0]
            Ring morphism:
              From: Number Field in a with defining polynomial x^3 - 2
              To:   Number Field in a1 with defining polynomial x^6 + 108
              Defn: a |--> 1/18*a1^4
            sage: K.embeddings(L) is K.embeddings(L)
            True

        We embed a quadratic field into a cyclotomic field::

            sage: L.<a> = QuadraticField(-7)
            sage: K = CyclotomicField(7)
            sage: L.embeddings(K)
            [
            Ring morphism:
              From: Number Field in a with defining polynomial x^2 + 7
                    with a = 2.645751311064591?*I
              To:   Cyclotomic Field of order 7 and degree 6
              Defn: a |--> 2*zeta7^4 + 2*zeta7^2 + 2*zeta7 + 1,
            Ring morphism:
              From: Number Field in a with defining polynomial x^2 + 7
                    with a = 2.645751311064591?*I
              To:   Cyclotomic Field of order 7 and degree 6
              Defn: a |--> -2*zeta7^4 - 2*zeta7^2 - 2*zeta7 - 1
            ]

        We embed a cubic field in the complex numbers::

            sage: x = polygen(QQ, 'x')
            sage: K.<a> = NumberField(x^3 - 2)
            sage: K.embeddings(CC)
            [
            Ring morphism:
              From: Number Field in a with defining polynomial x^3 - 2
              To:   Complex Field with 53 bits of precision
              Defn: a |--> -0.62996052494743... - 1.09112363597172*I,
            Ring morphism:
              From: Number Field in a with defining polynomial x^3 - 2
              To:   Complex Field with 53 bits of precision
              Defn: a |--> -0.62996052494743... + 1.09112363597172*I,
            Ring morphism:
              From: Number Field in a with defining polynomial x^3 - 2
              To:   Complex Field with 53 bits of precision
              Defn: a |--> 1.25992104989487
            ]

        Some more (possible and impossible) embeddings of cyclotomic fields::

            sage: CyclotomicField(5).embeddings(QQbar)
            [
            Ring morphism:
              From: Cyclotomic Field of order 5 and degree 4
              To:   Algebraic Field
              Defn: zeta5 |--> 0.3090169943749474? + 0.9510565162951536?*I,
            Ring morphism:
              From: Cyclotomic Field of order 5 and degree 4
              To:   Algebraic Field
              Defn: zeta5 |--> -0.8090169943749474? + 0.5877852522924731?*I,
            Ring morphism:
              From: Cyclotomic Field of order 5 and degree 4
              To:   Algebraic Field
              Defn: zeta5 |--> -0.8090169943749474? - 0.5877852522924731?*I,
            Ring morphism:
              From: Cyclotomic Field of order 5 and degree 4
              To:   Algebraic Field
              Defn: zeta5 |--> 0.3090169943749474? - 0.9510565162951536?*I
            ]
            sage: CyclotomicField(3).embeddings(CyclotomicField(7))
            [ ]
            sage: CyclotomicField(3).embeddings(CyclotomicField(6))
            [
            Ring morphism:
              From: Cyclotomic Field of order 3 and degree 2
              To:   Cyclotomic Field of order 6 and degree 2
              Defn: zeta3 |--> zeta6 - 1,
            Ring morphism:
              From: Cyclotomic Field of order 3 and degree 2
              To:   Cyclotomic Field of order 6 and degree 2
              Defn: zeta3 |--> -zeta6
            ]

        Test that :issue:`15053` is fixed::

            sage: K = NumberField(x^3 - 2, 'a')
            sage: K.embeddings(GF(3))
            []
        """
        if K is self:
            f = self.pari_polynomial('y')
            # Compute the conjugates of Mod(x, f).
            conj = self.pari_nf().nfgaloisconj()
            # Convert these to conjugates of self.gen().
            P = self._pari_absolute_structure()[1].lift()
            conj = sorted([self(P(g.Mod(f))) for g in conj])
            v = [self.hom([e]) for e in conj]    # check=False here?
            put_natural_embedding_first(v)
            return Sequence(v, cr=(v != []), immutable=True,
                            check=False, universe=self.Hom(self))
        elif K.characteristic() != 0:
            return Sequence([], immutable=True, check=False, universe=self.Hom(K))

        f = self.defining_polynomial()
        r = sorted(f.roots(K, multiplicities=False))
        v = [self.hom([e], check=False) for e in r]
        # If there is an embedding that preserves variable names
        # then it is most natural, so we put it first.
        put_natural_embedding_first(v)
        return Sequence(v, cr=bool(v), immutable=True,
                        check=False, universe=self.Hom(K))

    def minkowski_embedding(self, B=None, prec=None):
        r"""
        Return an `n \times n` matrix over ``RDF`` whose columns are the images of the
        basis `\{1, \alpha, \dots, \alpha^{n-1}\}` of ``self`` over
        `\QQ` (as vector spaces), where here
        `\alpha` is the generator of ``self`` over
        `\QQ`, i.e. ``self.gen(0)``. If `B` is not ``None``, return
        the images of the vectors in `B` as the columns instead. If ``prec`` is
        not ``None``, use ``RealField(prec)`` instead of ``RDF``.

        This embedding is the so-called "Minkowski embedding" of a number
        field in `\RR^n`: given the `n` embeddings
        `\sigma_1, \dots, \sigma_n` of ``self`` in
        `\CC`, write `\sigma_1, \dots, \sigma_r`
        for the real embeddings, and
        `\sigma_{r+1}, \dots, \sigma_{r+s}` for choices of one of
        each pair of complex conjugate embeddings (in our case, we simply
        choose the one where the image of `\alpha` has positive
        real part). Here `(r,s)` is the signature of ``self``. Then the
        Minkowski embedding is given by

        .. MATH::

            x \mapsto ( \sigma_1(x), \dots,
                     \sigma_r(x), \sqrt{2}\Re(\sigma_{r+1}(x)),
                     \sqrt{2}\Im(\sigma_{r+1}(x)), \dots,
                     \sqrt{2}\Re(\sigma_{r+s}(x)),
                     \sqrt{2}\Im(\sigma_{r+s}(x)))

        Equivalently, this is an embedding of ``self`` in `\RR^n` so
        that the usual norm on `\RR^n` coincides with
        `|x| = \sum_i |\sigma_i(x)|^2` on ``self``.

        .. TODO::

            This could be much improved by implementing homomorphisms
            over VectorSpaces.

        EXAMPLES::

            sage: x = polygen(QQ, 'x')
            sage: F.<alpha> = NumberField(x^3 + 2)
            sage: F.minkowski_embedding()
            [ 1.00000000000000 -1.25992104989487  1.58740105196820]
            [ 1.41421356237... 0.8908987181... -1.12246204830...]
            [0.000000000000000  1.54308184421...  1.94416129723...]
            sage: F.minkowski_embedding([1, alpha+2, alpha^2-alpha])
            [ 1.00000000000000 0.740078950105127  2.84732210186307]
            [ 1.41421356237...  3.7193258428... -2.01336076644...]
            [0.000000000000000  1.54308184421... 0.40107945302...]
            sage: F.minkowski_embedding() * (alpha + 2).vector().column()
            [0.740078950105127]
            [ 3.7193258428...]
            [ 1.54308184421...]
        """
        n = self.degree()
        if prec is None:
            R = sage.rings.real_double.RDF
        else:
            R = sage.rings.real_mpfr.RealField(prec)
        r, s = self.signature()
        places = self.places(prec=prec)

        if B is None:
            B = [(self.gen(0))**i for i in range(n)]

        A = ZZ['x']
        f = A.gen(0)**2 - 2
        sqrt2 = f.roots(R)[1][0]

        d = {}

        for col in range(n):

            for row in range(r):
                d[(row, col)] = places[row](B[col])

            for i in range(s):
                z = places[r+i](B[col])
                d[(r+2*i, col)] = z.real()*sqrt2
                d[(r+2*i+1, col)] = z.imag()*sqrt2

        return sage.matrix.all.matrix(d)

    def logarithmic_embedding(self, prec=53):
        r"""
        Return the morphism of ``self`` under the logarithmic embedding
        in the category Set.

        The logarithmic embedding is defined as a map from the number field
        ``self`` to `\RR^n`.

        It is defined under Definition 4.9.6 in [Coh1993]_.

        INPUT:

        - ``prec`` -- desired floating point precision

        OUTPUT: the morphism of ``self`` under the logarithmic embedding in the
        category Set

        EXAMPLES::

            sage: CF.<a> = CyclotomicField(5)
            sage: f = CF.logarithmic_embedding()
            sage: f(0)
            (-1, -1)
            sage: f(7)
            (3.89182029811063, 3.89182029811063)

        ::

            sage: x = polygen(QQ, 'x')
            sage: K.<a> = NumberField(x^3 + 5)
            sage: f = K.logarithmic_embedding()
            sage: f(0)
            (-1, -1)
            sage: f(7)
            (1.94591014905531, 3.89182029811063)

        ::

            sage: F.<a> = NumberField(x^4 - 8*x^2 + 3)
            sage: f = F.logarithmic_embedding()
            sage: f(0)
            (-1, -1, -1, -1)
            sage: f(7)
            (1.94591014905531, 1.94591014905531, 1.94591014905531, 1.94591014905531)
        """
        def closure_map(x, prec=53):
            """
            The function closure of the logarithmic embedding.
            """
            K = self
            K_embeddings = K.places(prec)
            r1, r2 = K.signature()
            r = r1 + r2 - 1

            from sage.rings.real_mpfr import RealField
            Reals = RealField(prec)

            if x == 0:
                return vector([-1 for _ in range(r + 1)])

            x_logs = []
            for i in range(r1):
                sigma = K_embeddings[i]
                x_logs.append(Reals(abs(sigma(x))).log())
            for i in range(r1, r + 1):
                tau = K_embeddings[i]
                x_logs.append(2 * Reals(abs(tau(x))).log())

            return vector(x_logs)

        hom = Hom(self, VectorSpace(RR, len(closure_map(self(0), prec))), Sets())
        return hom(closure_map)

    def places(self, all_complex=False, prec=None):
        r"""
        Return the collection of all infinite places of ``self``.

        By default, this returns the set of real places as
        homomorphisms into ``RIF`` first, followed by a choice of one of
        each pair of complex conjugate homomorphisms into ``CIF``.

        On the other hand, if ``prec`` is not ``None``, we simply return places
        into ``RealField(prec)`` and ``ComplexField(prec)`` (or ``RDF``, ``CDF`` if
        ``prec=53``). One can also use ``prec=infinity``, which returns embeddings
        into the field `\overline{\QQ}` of algebraic numbers (or its subfield
        `\mathbb{A}` of algebraic reals); this permits exact computation, but
        can be extremely slow.

        There is an optional flag ``all_complex``, which defaults to ``False``. If
        ``all_complex`` is ``True``, then the real embeddings are returned as
        embeddings into ``CIF`` instead of ``RIF``.

        EXAMPLES::

            sage: x = polygen(QQ, 'x')
            sage: F.<alpha> = NumberField(x^3 - 100*x + 1); F.places()
            [Ring morphism:
               From: Number Field in alpha with defining polynomial x^3 - 100*x + 1
               To:   Real Field with 106 bits of precision
               Defn: alpha |--> -10.00499625499181184573367219280,
             Ring morphism:
               From: Number Field in alpha with defining polynomial x^3 - 100*x + 1
               To:   Real Field with 106 bits of precision
               Defn: alpha |--> 0.01000001000003000012000055000273,
             Ring morphism:
               From: Number Field in alpha with defining polynomial x^3 - 100*x + 1
               To:   Real Field with 106 bits of precision
               Defn: alpha |--> 9.994996244991781845613530439509]

        ::

            sage: F.<alpha> = NumberField(x^3 + 7); F.places()
            [Ring morphism:
               From: Number Field in alpha with defining polynomial x^3 + 7
               To:   Real Field with 106 bits of precision
               Defn: alpha |--> -1.912931182772389101199116839549,
             Ring morphism:
               From: Number Field in alpha with defining polynomial x^3 + 7
               To:   Complex Field with 53 bits of precision
               Defn: alpha |--> 0.956465591386195 + 1.65664699997230*I]

        ::

            sage: F.<alpha> = NumberField(x^3 + 7) ; F.places(all_complex=True)
            [Ring morphism:
               From: Number Field in alpha with defining polynomial x^3 + 7
               To:   Complex Field with 53 bits of precision
               Defn: alpha |--> -1.91293118277239,
             Ring morphism:
               From: Number Field in alpha with defining polynomial x^3 + 7
               To:   Complex Field with 53 bits of precision
               Defn: alpha |--> 0.956465591386195 + 1.65664699997230*I]
            sage: F.places(prec=10)
            [Ring morphism:
               From: Number Field in alpha with defining polynomial x^3 + 7
               To:   Real Field with 10 bits of precision
               Defn: alpha |--> -1.9,
             Ring morphism:
               From: Number Field in alpha with defining polynomial x^3 + 7
               To:   Complex Field with 10 bits of precision
               Defn: alpha |--> 0.96 + 1.7*I]
        """
        if prec is None:
            R = RIF
            C = CIF

        elif prec == 53:
            R = sage.rings.real_double.RDF
            C = sage.rings.complex_double.CDF

        elif prec == Infinity:
            from sage.rings.qqbar import AA, QQbar
            R = AA
            C = QQbar

        else:
            R = sage.rings.real_mpfr.RealField(prec)
            C = sage.rings.complex_mpfr.ComplexField(prec)

        # first, find the intervals with roots, and see how much
        # precision we need to approximate the roots
        #
        all_intervals = [x[0] for x in self.defining_polynomial().roots(C)]

        # first, set up the real places
        if all_complex:
            real_intervals = [x for x in all_intervals if x.imag().is_zero()]
        else:
            real_intervals = [x[0] for x in self.defining_polynomial().roots(R)]

        if prec is None:
            real_places = [self.hom([i.center()], check=False)
                           for i in real_intervals]

            complex_places = [self.hom([i.center()], check=False)
                              for i in all_intervals if i.imag() > 0]
        else:
            real_places = [self.hom([i], check=False) for i in real_intervals]

            complex_places = [self.hom([i], check=False)
                              for i in all_intervals if i.imag() > 0]

        return real_places + complex_places

    def real_places(self, prec=None):
        """
        Return all real places of ``self`` as homomorphisms into ``RIF``.

        EXAMPLES::

            sage: x = polygen(QQ, 'x')
            sage: F.<alpha> = NumberField(x^4 - 7) ; F.real_places()
            [Ring morphism:
               From: Number Field in alpha with defining polynomial x^4 - 7
               To:   Real Field with 106 bits of precision
               Defn: alpha |--> -1.626576561697785743211232345494,
             Ring morphism:
               From: Number Field in alpha with defining polynomial x^4 - 7
               To:   Real Field with 106 bits of precision
               Defn: alpha |--> 1.626576561697785743211232345494]
        """
        return self.places(prec=prec)[0:self.signature()[0]]

    def abs_val(self, v, iota, prec=None):
        r"""
        Return the value `|\iota|_{v}`.

        INPUT:

        - ``v`` -- a place of ``K``, finite (a fractional ideal) or infinite (element of ``K.places(prec)``)
        - ``iota`` -- an element of ``K``
        - ``prec`` -- (default: ``None``) the precision of the real field

        OUTPUT: the absolute value as a real number

        EXAMPLES::

            sage: x = polygen(QQ, 'x')
            sage: K.<xi> = NumberField(x^3 - 3)
            sage: phi_real = K.places()[0]
            sage: phi_complex = K.places()[1]
            sage: v_fin = tuple(K.primes_above(3))[0]

            sage: K.abs_val(phi_real, xi^2)
            2.08008382305190

            sage: K.abs_val(phi_complex, xi^2)
            4.32674871092223

            sage: K.abs_val(v_fin, xi^2)
            0.111111111111111

        Check that :issue:`28345` is fixed::

            sage: K.abs_val(v_fin, K.zero())
            0.000000000000000
        """
        if prec is None:
            prec = 53
        R = sage.rings.real_mpfr.RealField(prec)
        if iota == 0:
            return R.zero()
        try:
            p = v.smallest_integer()
            iota_ideal = self.ideal(self(iota))
            exponent = - v.residue_class_degree() * iota_ideal.valuation(v)
            return R(p**exponent)
        except AttributeError:
            if is_real_place(v):
                return R(v(iota).abs())
            else:
                return R(v(iota).abs()**2)

    def relativize(self, alpha, names, structure=None):
        r"""
        Given an element in ``self`` or an embedding of a subfield into ``self``,
        return a relative number field `K` isomorphic to ``self`` that is relative
        over the absolute field `\QQ(\alpha)` or the domain of `\alpha`, along
        with isomorphisms from `K` to ``self`` and from ``self`` to `K`.

        INPUT:

        - ``alpha`` -- an element of ``self``  or an embedding of a subfield into
          ``self``
        - ``names`` -- 2-tuple of names of generator for output field `K` and the
          subfield `\QQ(\alpha)`
        - ``structure`` -- an instance of
          :class:`structure.NumberFieldStructure` or ``None`` (default:
          ``None``), if ``None``, then the resulting field's :meth:`structure`
          will return isomorphisms from and to this field. Otherwise, the field
          will be equipped with ``structure``.

        OUTPUT: `K` -- relative number field

        Also, ``K.structure()`` returns ``from_K`` and ``to_K``, where
        ``from_K`` is an isomorphism from `K` to ``self`` and ``to_K`` is an isomorphism
        from ``self`` to `K`.

        EXAMPLES::

            sage: x = polygen(QQ, 'x')
            sage: K.<a> = NumberField(x^10 - 2)
            sage: L.<c,d> = K.relativize(a^4 + a^2 + 2); L
            Number Field in c with defining polynomial
             x^2 - 1/5*d^4 + 8/5*d^3 - 23/5*d^2 + 7*d - 18/5 over its base field
            sage: c.absolute_minpoly()
            x^10 - 2
            sage: d.absolute_minpoly()
            x^5 - 10*x^4 + 40*x^3 - 90*x^2 + 110*x - 58
            sage: (a^4 + a^2 + 2).minpoly()
            x^5 - 10*x^4 + 40*x^3 - 90*x^2 + 110*x - 58
            sage: from_L, to_L = L.structure()
            sage: to_L(a)
            c
            sage: to_L(a^4 + a^2 + 2)
            d
            sage: from_L(to_L(a^4 + a^2 + 2))
            a^4 + a^2 + 2

        The following demonstrates distinct embeddings of a subfield into a
        larger field::

            sage: K.<a> = NumberField(x^4 + 2*x^2 + 2)
            sage: K0 = K.subfields(2)[0][0]; K0
            Number Field in a0 with defining polynomial x^2 - 2*x + 2
            sage: rho, tau = K0.embeddings(K)
            sage: L0 = K.relativize(rho(K0.gen()), 'b'); L0
            Number Field in b0 with defining polynomial x^2 - b1 + 2 over its base field
            sage: L1 = K.relativize(rho, 'b'); L1
            Number Field in b with defining polynomial x^2 - a0 + 2 over its base field
            sage: L2 = K.relativize(tau, 'b'); L2
            Number Field in b with defining polynomial x^2 + a0 over its base field
            sage: L0.base_field() is K0
            False
            sage: L1.base_field() is K0
            True
            sage: L2.base_field() is K0
            True

        Here we see that with the different embeddings, the relative norms are
        different::

            sage: a0 = K0.gen()
            sage: L1_into_K, K_into_L1 = L1.structure()
            sage: L2_into_K, K_into_L2 = L2.structure()
            sage: len(K.factor(41))
            4
            sage: w1 = -a^2 + a + 1; P = K.ideal([w1])
            sage: Pp = L1.ideal(K_into_L1(w1)).ideal_below(); Pp == K0.ideal([4*a0 + 1])
            True
            sage: Pp == w1.norm(rho)
            True

            sage: w2 = a^2 + a - 1; Q = K.ideal([w2])
            sage: Qq = L2.ideal(K_into_L2(w2)).ideal_below(); Qq == K0.ideal([-4*a0 + 9])
            True
            sage: Qq == w2.norm(tau)
            True

            sage: Pp == Qq
            False

        TESTS:

        We can relativize over the whole field::

            sage: K.<a> = NumberField(x^4 + 2*x^2 + 2)
            sage: K.relativize(K.gen(), 'a')
            Number Field in a0 with defining polynomial x - a1 over its base field
            sage: K.relativize(2*K.gen(), 'a')
            Number Field in a0 with defining polynomial x - 1/2*a1 over its base field

        We can relativize over the prime field::

            sage: L = K.relativize(K(1), 'a'); L
            Number Field in a0 with defining polynomial x^4 + 2*x^2 + 2 over its base field
            sage: L.base_field()
            Number Field in a1 with defining polynomial x - 1
            sage: L.base_field().base_field()
            Rational Field

            sage: L = K.relativize(K(2), 'a'); L
            Number Field in a0 with defining polynomial x^4 + 2*x^2 + 2 over its base field
            sage: L.base_field()
            Number Field in a1 with defining polynomial x - 2
            sage: L.base_field().base_field()
            Rational Field

            sage: L = K.relativize(K(0), 'a'); L
            Number Field in a0 with defining polynomial x^4 + 2*x^2 + 2 over its base field
            sage: L.base_field()
            Number Field in a1 with defining polynomial x
            sage: L.base_field().base_field()
            Rational Field

        We can relativize over morphisms returned by self.subfields()::

            sage: L = NumberField(x^4 + 1, 'a')
            sage: [L.relativize(h, 'c') for (f,h,i) in L.subfields()]
            [Number Field in c with defining polynomial x^4 + 1 over its base field,
             Number Field in c with defining polynomial x^2 - a1*x + 1 over its base field,
             Number Field in c with defining polynomial x^2 - 1/2*a2 over its base field,
             Number Field in c with defining polynomial x^2 - a3*x - 1 over its base field,
             Number Field in c with defining polynomial x - a4 over its base field]

        We can relativize over a relative field::

            sage: K.<z> = CyclotomicField(16)
            sage: L, L_into_K, _ = K.subfields(4)[0]; L
            Number Field in z0 with defining polynomial x^4 + 16
             with z0 = 1.414213562373095? + 1.414213562373095?*I
            sage: F, F_into_L, _ = L.subfields(2)[0]; F
            Number Field in z0_0 with defining polynomial x^2 + 64 with z0_0 = 8*I

            sage: L_over_F = L.relativize(F_into_L, 'c'); L_over_F
            Number Field in c with defining polynomial x^2 - 1/2*z0_0 over its base field
            sage: L_over_F_into_L, _ = L_over_F.structure()

            sage: K_over_rel = K.relativize(L_into_K * L_over_F_into_L, 'a'); K_over_rel
            Number Field in a with defining polynomial x^2 - 1/2*c over its base field
            sage: K_over_rel.base_field() is L_over_F
            True
            sage: K_over_rel.structure()
            (Relative number field morphism:
              From: Number Field in a with defining polynomial x^2 - 1/2*c over its base field
              To:   Cyclotomic Field of order 16 and degree 8
              Defn: a |--> z
                    c |--> 2*z^2
                    z0_0 |--> 8*z^4, Ring morphism:
              From: Cyclotomic Field of order 16 and degree 8
              To:   Number Field in a with defining polynomial x^2 - 1/2*c over its base field
              Defn: z |--> a)

        We can relativize over a really large field::

            sage: K.<a> = CyclotomicField(3^3*2^3)
            sage: R = K.relativize(a^(3^2), 't'); R
            Number Field in t0 with defining polynomial x^9 - t1 over its base field
            sage: R.structure()
            (Relative number field morphism:
              From: Number Field in t0 with defining polynomial x^9 - t1 over its base field
              To:   Cyclotomic Field of order 216 and degree 72
              Defn: t0 |--> a
                    t1 |--> a^9,
             Ring morphism:
              From: Cyclotomic Field of order 216 and degree 72
              To:   Number Field in t0 with defining polynomial x^9 - t1 over its base field
              Defn: a |--> t0)

        Only one name is required when a morphism is given (fixing :issue:`12005`)::

            sage: R.<x> = PolynomialRing(QQ)
            sage: K.<i> = NumberField(x^2 + 1)
            sage: L.<b> = NumberField(x^4 - x^2 + 1)
            sage: phi = K.hom(b^3, L)
            sage: M.<r> = L.relativize(phi)
            sage: M
            Number Field in r with defining polynomial x^2 - i*x - 1 over its base field
            sage: M.base_field()
            Number Field in i with defining polynomial x^2 + 1

        See :issue:`27469`::

            sage: L.<z24> = CyclotomicField(24)
            sage: K.<z8> = L.subfield(z24^3)[0]
            sage: L.relativize(K.hom(L), L.variable_name()+'0' )
            Number Field in z2400 with defining polynomial x^2 + z240^3*x - z240^2 over its base field
        """
        # step 1: construct the abstract field generated by alpha.w
        # step 2: make a relative extension of it.
        # step 3: construct isomorphisms
        from sage.matrix.constructor import matrix
        from sage.modules.free_module_element import vector

        from sage.categories.map import Map
        if isinstance(alpha, Map):
            # alpha better be a morphism with codomain self
            if alpha.codomain() != self:
                raise ValueError("Co-domain of morphism must be self")
            L = alpha.domain()
            alpha = alpha(L.gen())  # relativize over phi's domain
            if L is QQ:
                from sage.rings.polynomial.polynomial_ring import polygen
                f = polygen(QQ)
            else:
                f = L.defining_polynomial()  # = alpha.minpoly()
            names = normalize_names(len(names), names)
        else:
            # alpha must be an element coercible to self
            alpha = self(alpha)
            f = alpha.minpoly()
            names = normalize_names(2, names)
            L = NumberField(f, names[1])

        # now we do some linear algebra to find the minpoly of self.gen() over L
        L_into_self = L.hom([alpha])

        extdeg = self.absolute_degree() // L.absolute_degree()  # [ L : self ]
        a = self.gen()

        # we will find a linear relation between small powers of a over L
        basis = [a**i * b for i in range(extdeg)
                 for b in map(L_into_self, L.power_basis())]
        basis.append(a**extdeg)  # this one makes the basis no longer a basis
        mat = matrix([b.vector() for b in basis])
        soln_space = mat.left_kernel(mat.row_space()(0))
        # the solution space is one dimensional and the last entry is nonzero
        # because a satisfies no smaller linear relation
        assert soln_space.dimension() == 1
        (reln, ) = soln_space.basis()
        assert reln[-1] != 0
        reln = reln * ~reln[-1]

        # now we need to get those coeffs in L
        coeff_mat = matrix(extdeg, f.degree(), list(reln)[:-1])  # easy way to divide into the correct lengths
        coeffs_in_L = [r * vector(L.power_basis()) for r in coeff_mat.rows()]
        # f is the minimal polynomial of a over L
        f = L['x'](coeffs_in_L + [1])
        # sanity check...

        mp_in_self = self['x']([L_into_self(_) for _ in f.coefficients(sparse=False)])
        assert mp_in_self(a) == 0

        if structure is None:
            from sage.rings.number_field.structure import RelativeFromAbsolute
            structure = RelativeFromAbsolute(self, alpha)
        if L is QQ:
            return L.extension(f, names[0])
        else:
            return L.extension(f, names[0], structure=structure)

    # Synonyms so that terminology appropriate to relative number fields
    # can be applied to an absolute number field:

    def absolute_degree(self):
        """
        A synonym for :meth:`degree`.

        EXAMPLES::

            sage: x = polygen(QQ, 'x')
            sage: K.<i> = NumberField(x^2 + 1)
            sage: K.absolute_degree()
            2
        """
        return self.degree()

    def relative_degree(self):
        """
        A synonym for :meth:`degree`.

        EXAMPLES::

            sage: x = polygen(QQ, 'x')
            sage: K.<i> = NumberField(x^2 + 1)
            sage: K.relative_degree()
            2
        """
        return self.degree()

    def relative_polynomial(self):
        """
        A synonym for :meth:`polynomial`.

        EXAMPLES::

            sage: x = polygen(QQ, 'x')
            sage: K.<i> = NumberField(x^2 + 1)
            sage: K.relative_polynomial()
            x^2 + 1
        """
        return self.polynomial()

    def relative_vector_space(self, *args, **kwds):
        """
        A synonym for :meth:`vector_space`.

        EXAMPLES::

            sage: x = polygen(QQ, 'x')
            sage: K.<i> = NumberField(x^2 + 1)
            sage: K.relative_vector_space()
            (Vector space of dimension 2 over Rational Field,
             Isomorphism map:
              From: Vector space of dimension 2 over Rational Field
              To:   Number Field in i with defining polynomial x^2 + 1,
             Isomorphism map:
              From: Number Field in i with defining polynomial x^2 + 1
              To:   Vector space of dimension 2 over Rational Field)
        """
        return self.free_module(*args, **kwds)

    def absolute_discriminant(self):
        """
        A synonym for :meth:`discriminant`.

        EXAMPLES::

            sage: x = polygen(QQ, 'x')
            sage: K.<i> = NumberField(x^2 + 1)
            sage: K.absolute_discriminant()
            -4
        """
        return self.discriminant()

    def relative_discriminant(self):
        """
        A synonym for :meth:`discriminant`.

        EXAMPLES::

            sage: x = polygen(QQ, 'x')
            sage: K.<i> = NumberField(x^2 + 1)
            sage: K.relative_discriminant()
            -4
        """
        return self.discriminant()

    def absolute_different(self):
        """
        A synonym for :meth:`different`.

        EXAMPLES::

            sage: x = polygen(QQ, 'x')
            sage: K.<i> = NumberField(x^2 + 1)
            sage: K.absolute_different()
            Fractional ideal (2)
        """
        return self.different()

    def relative_different(self):
        """
        A synonym for :meth:`different`.

        EXAMPLES::

            sage: x = polygen(QQ, 'x')
            sage: K.<i> = NumberField(x^2 + 1)
            sage: K.relative_different()
            Fractional ideal (2)
        """
        return self.different()

    def hilbert_symbol(self, a, b, P=None):
        r"""
        Return the Hilbert symbol `(a,b)_P` for a prime `P` of ``self``
        and nonzero elements `a` and `b` of ``self``.

        If `P` is omitted, return the global Hilbert symbol `(a,b)` instead.

        INPUT:

        - ``a``, ``b`` -- elements of ``self``

        - ``P`` -- (default: ``None``) if ``None``, compute the global
          symbol.  Otherwise, `P` should be either a prime ideal of ``self``
          (which may also be given as a generator or set of generators)
          or a real or complex embedding.

        OUTPUT: if `a` or `b` is zero, returns 0

        If `a` and `b` are nonzero and `P` is specified, returns
        the Hilbert symbol `(a,b)_P`, which is `1` if the equation
        `a x^2 + b y^2 = 1` has a solution in the completion of
        ``self`` at `P`, and is `-1` otherwise.

        If `a` and `b` are nonzero and `P` is unspecified, returns `1`
        if the equation has a solution in ``self`` and `-1` otherwise.

        EXAMPLES:

        Some global examples::

            sage: x = polygen(QQ, 'x')
            sage: K.<a> = NumberField(x^2 - 23)
            sage: K.hilbert_symbol(0, a + 5)
            0
            sage: K.hilbert_symbol(a, 0)
            0
            sage: K.hilbert_symbol(-a, a + 1)
            1
            sage: K.hilbert_symbol(-a, a + 2)
            -1
            sage: K.hilbert_symbol(a, a + 5)
            -1

        That the latter two are unsolvable should be visible in local
        obstructions.  For the first, this is a prime ideal above 19.
        For the second, the ramified prime above 23::

            sage: K.hilbert_symbol(-a, a + 2, a + 2)
            -1
            sage: K.hilbert_symbol(a, a + 5, K.ideal(23).factor()[0][0])
            -1

        More local examples::

            sage: K.hilbert_symbol(a, 0, K.fractional_ideal(5))
            0
            sage: K.hilbert_symbol(a, a + 5, K.fractional_ideal(5))
            1
            sage: K.hilbert_symbol(a + 1, 13, (a+6)*K)
            -1
            sage: [emb1, emb2] = K.embeddings(AA)
            sage: K.hilbert_symbol(a, -1, emb1)
            -1
            sage: K.hilbert_symbol(a, -1, emb2)
            1

        Ideals P can be given by generators::

            sage: K.<a> = NumberField(x^5 - 23)
            sage: pi = 2*a^4 + 3*a^3 + 4*a^2 + 15*a + 11
            sage: K.hilbert_symbol(a, a + 5, pi)
            1
            sage: rho = 2*a^4 + 3*a^3 + 4*a^2 + 15*a + 11
            sage: K.hilbert_symbol(a, a + 5, rho)
            1

        This also works for non-principal ideals::

            sage: K.<a> = QuadraticField(-5)
            sage: P = K.ideal(3).factor()[0][0]
            sage: P.gens_reduced()  # random, could be the other factor
            (3, a + 1)
            sage: K.hilbert_symbol(a, a + 3, P)
            1
            sage: K.hilbert_symbol(a, a + 3, [3, a+1])
            1

        Primes above 2::

            sage: K.<a> = NumberField(x^5 - 23)
            sage: p = [p[0] for p in (2*K).factor() if p[0].norm() == 16][0]
            sage: K.hilbert_symbol(a, a + 5, p)
            1
            sage: K.hilbert_symbol(a, 2, p)
            1
            sage: K.hilbert_symbol(-1, a - 2, p)
            -1

        Various real fields are allowed::

            sage: K.<a> = NumberField(x^3+x+1)
            sage: K.hilbert_symbol(a/3, 1/2, K.embeddings(RDF)[0])
            1
            sage: K.hilbert_symbol(a/5, -1, K.embeddings(RR)[0])
            -1
            sage: [K.hilbert_symbol(a, -1, e) for e in K.embeddings(AA)]
            [-1]

        Real embeddings are not allowed to be disguised as complex embeddings::

            sage: K.<a> = QuadraticField(5)
            sage: K.hilbert_symbol(-1, -1, K.embeddings(CC)[0])
            Traceback (most recent call last):
            ...
            ValueError: Possibly real place (=Ring morphism:
              From: Number Field in a with defining polynomial x^2 - 5
                    with a = 2.236067977499790?
              To:   Complex Field with 53 bits of precision
              Defn: a |--> -2.23606797749979)
            given as complex embedding in hilbert_symbol. Is it real or complex?
            sage: K.hilbert_symbol(-1, -1, K.embeddings(QQbar)[0])
            Traceback (most recent call last):
            ...
            ValueError: Possibly real place (=Ring morphism:
              From: Number Field in a with defining polynomial x^2 - 5
                    with a = 2.236067977499790?
              To:   Algebraic Field
              Defn: a |--> -2.236067977499790?)
            given as complex embedding in hilbert_symbol. Is it real or complex?
            sage: K.<b> = QuadraticField(-5)
            sage: K.hilbert_symbol(-1, -1, K.embeddings(CDF)[0])
            1
            sage: K.hilbert_symbol(-1, -1, K.embeddings(QQbar)[0])
            1

        `a` and `b` do not have to be integral or coprime::

            sage: K.<i> = QuadraticField(-1)
            sage: K.hilbert_symbol(1/2, 1/6, 3*K)
            1
            sage: p = 1 + i
            sage: K.hilbert_symbol(p, p, p)
            1
            sage: K.hilbert_symbol(p, 3*p, p)
            -1
            sage: K.hilbert_symbol(3, p, p)
            -1
            sage: K.hilbert_symbol(1/3, 1/5, 1 + i)
            1
            sage: L = QuadraticField(5, 'a')
            sage: L.hilbert_symbol(-3, -1/2, 2)
            1

        Various other examples::

            sage: K.<a> = NumberField(x^3 + x + 1)
            sage: K.hilbert_symbol(-6912, 24, -a^2 - a - 2)
            1
            sage: K.<a> = NumberField(x^5 - 23)
            sage: P = K.ideal(-1105*a^4 + 1541*a^3 - 795*a^2 - 2993*a + 11853)
            sage: Q = K.ideal(-7*a^4 + 13*a^3 - 13*a^2 - 2*a + 50)
            sage: b = -a+5
            sage: K.hilbert_symbol(a, b, P)
            1
            sage: K.hilbert_symbol(a, b, Q)
            1
            sage: K.<a> = NumberField(x^5 - 23)
            sage: P = K.ideal(-1105*a^4 + 1541*a^3 - 795*a^2 - 2993*a + 11853)
            sage: K.hilbert_symbol(a, a + 5, P)
            1
            sage: K.hilbert_symbol(a, 2, P)
            1
            sage: K.hilbert_symbol(a + 5, 2, P)
            -1
            sage: K.<a> = NumberField(x^3 - 4*x + 2)
            sage: K.hilbert_symbol(2, -2, K.primes_above(2)[0])
            1

        Check that the bug reported at :issue:`16043` has been fixed::

            sage: K.<a> = NumberField(x^2 + 5)
            sage: p = K.primes_above(2)[0]; p
            Fractional ideal (2, a + 1)
            sage: K.hilbert_symbol(2*a, -1, p)
            1
            sage: K.hilbert_symbol(2*a, 2, p)
            -1
            sage: K.hilbert_symbol(2*a, -2, p)
            -1

        AUTHOR:

        - Aly Deines (2010-08-19): part of the doctests

        - Marco Streng (2010-12-06)
        """
        if a.is_zero() or b.is_zero():
            return 0
        a = self(a)
        b = self(b)
        if P is None:
            return pari(self).nfhilbert(a, b)

        from sage.categories.map import Map
        from sage.categories.rings import Rings
        if isinstance(P, Map) and P.category_for().is_subcategory(Rings()):
            # P is a morphism of Rings
            if P.domain() is not self:
                raise ValueError("Domain of P (=%s) should be self (=%s) in self.hilbert_symbol" % (P, self))
            codom = P.codomain()
            from sage.rings.qqbar import AA, QQbar
            if isinstance(codom, (sage.rings.abc.ComplexField, sage.rings.abc.ComplexDoubleField, sage.rings.abc.ComplexIntervalField)) or \
               codom is QQbar:
                if P(self.gen()).imag() == 0:
                    raise ValueError("Possibly real place (=%s) given as complex embedding in hilbert_symbol. Is it real or complex?" % P)
                return 1
            if isinstance(codom, (sage.rings.abc.RealField, sage.rings.abc.RealDoubleField)) or codom is AA:
                if P(a) > 0 or P(b) > 0:
                    return 1
                return -1
        if not isinstance(P, NumberFieldIdeal):
            P = self.ideal(P)
        if P.number_field() is not self:
            raise ValueError("P (=%s) should be an ideal of self (=%s) in hilbert_symbol, not of %s" % (P, self, P.number_field()))
        if not P.is_prime():
            raise ValueError("Non-prime ideal P (=%s) in hilbert_symbol" % P)
        return pari(self).nfhilbert(a, b, P.pari_prime())

    def hilbert_symbol_negative_at_S(self, S, b, check=True):
        """
        Return `a` such that the Hilbert conductor of `a` and `b` is `S`.

        INPUT:

        - ``S`` -- list of places (or prime ideals) of even cardinality
        - ``b`` -- a nonzero rational number which is a non-square locally
          at every place in `S`
        - ``check`` -- boolean (default: ``True``); perform additional checks
          on the input and confirm the output

        OUTPUT:

        - an element `a` that has negative Hilbert symbol `(a,b)_p` for
          every (finite and infinite) place `p` in `S`.

        ALGORITHM:

        The implementation is following algorithm 3.4.1 in [Kir2016]_.
        We note that class and unit groups are computed using the generalized
        Riemann hypothesis. If it is false, this may result in an infinite loop.
        Nevertheless, if the algorithm terminates the output is correct.

        EXAMPLES::

            sage: x = polygen(QQ, 'x')
            sage: K.<a> = NumberField(x^2 + 20072)
            sage: S = [K.primes_above(3)[0], K.primes_above(23)[0]]
            sage: b = K.hilbert_symbol_negative_at_S(S, a + 1)
            sage: [K.hilbert_symbol(b, a + 1, p) for p in S]
            [-1, -1]
            sage: K.<d> = CyclotomicField(11)
            sage: S = [K.primes_above(2)[0], K.primes_above(11)[0]]
            sage: b = d + 5
            sage: a = K.hilbert_symbol_negative_at_S(S, b)
            sage: [K.hilbert_symbol(a,b,p) for p in S]
            [-1, -1]
            sage: k.<c> = K.maximal_totally_real_subfield()[0]
            sage: S = [k.primes_above(3)[0], k.primes_above(5)[0]]
            sage: S += k.real_places()[:2]
            sage: b = 5 + c + c^9
            sage: a = k.hilbert_symbol_negative_at_S(S, b)
            sage: [k.hilbert_symbol(a, b, p) for p in S]
            [-1, -1, -1, -1]

        Note that the closely related Hilbert conductor
        takes only the finite places into account::

            sage: k.hilbert_conductor(a, b)
            Fractional ideal (15)


        TESTS::

            sage: K.<a> = NumberField(x^2 + 20072)
            sage: S = [K.primes_above(3)[0], K.primes_above(23)[0]]
            sage: s = K.hilbert_symbol_negative_at_S(S, a + 1)

        AUTHORS:

        - Simon Brandhorst, Anna Haensch (01-05-2018)
        """
        from sage.rings.finite_rings.finite_field_constructor import FiniteField as GF
        from sage.modules.free_module import VectorSpace
        from sage.matrix.constructor import matrix
        from sage.groups.additive_abelian.additive_abelian_group import AdditiveAbelianGroup

        # input checks
        if not isinstance(S, list):
            raise TypeError("first argument must be a list")
        if b not in self:
            raise TypeError("second argument must be an element of this field")
        b = self(b)
        if b == 0:
            raise ValueError("second argument must be nonzero")
        if len(S) % 2:
            raise ValueError("the list should be of even cardinality")
        if check:
            for p in S:
                if p.parent() is self.ideal_monoid():
                    if not p.is_prime():
                        raise ValueError("not a prime ideal")
                    if self.quadratic_defect(b, p) == infinity.Infinity:
                        raise ValueError(f"{b} is a square in the completion "
                                         f"with respect to {p}")
                else:
                    if p not in self.real_places():
                        raise ValueError("entries of the list must be "
                                         "prime ideals or real places")
                    if p(b) > 0:
                        raise ValueError(f"{b} is a square in the completion "
                                         f"with respect to {p}")

        # L is the list of primes that we need to consider, b must have
        # nonzero valuation for each prime in L, this is the set S'
        # in Kirschmer's algorithm
        L = []
        for P in self.prime_factors(b) + self.prime_factors(self(2)):
            if not (P in S or P in L):
                L.append(P)

        # This adds some infinite places to L
        L.extend(sigma for sigma in self.real_places()
                 if sigma(b) < 0 and sigma not in S)
        Cl = self.class_group(proof=False)
        U = self.unit_group(proof=False).gens()
        SL = S + L
        # the finite places in SL
        P = [p for p in SL if p.parent() is self.ideal_monoid()]

        # v is the vector that we are searching for.
        # It represents the case when the Hilbert
        # symbol is negative for all primes in S and positive
        # at all primes in S'
        # For technical reasons, a Hilbert symbol of -1 is
        # respresented as 1 and a Hilbert symbol of 1
        # is represented as 0
        V = VectorSpace(GF(2), len(SL))
        v = V([1]*len(S) + [0]*len(L))

        # The algorithm terminates when the vector v is in the
        # subspace of V generated by the image of the phi map
        # on the set of generators

        def phi(x):
            return V([(1 - self.hilbert_symbol(x, b, p)) // 2 for p in SL])

        M = matrix([phi(g) for g in U])

        # we have to work around the inconvenience that multiplicative
        # abelian groups in sage do not yet have homomorphisms...
        Cl_additive = AdditiveAbelianGroup(Cl.gens_orders())
        n = len(Cl_additive.gens())
        A = AdditiveAbelianGroup([0]*(len(P)+1))
        PCl = []
        for p in P:
            pr = Cl(p).exponents()
            pr = Cl_additive.sum([Cl_additive.gens()[i]*pr[i] for i in range(n)])
            PCl.append(pr)

        # search through all the primes
        found = False
        for q in sage.sets.primes.Primes():
            for Q in self.primes_above(q):
                if Q in P:
                    continue
                pr = Cl(Q).exponents()
                pr = Cl_additive.sum([Cl_additive.gens()[i]*pr[i] for i in range(n)])
                # compute the kernel
                K = A.hom(PCl + [pr]).kernel().gens()
                K = [A(k) for k in K]
                # generate it by a list of ideals
                Pq = P + [Q]
                K = [prod([Pq[i]**k[i] for i in range(len(Pq))]) for k in K]
                # the ideals are principal
                # find a single generator for each
                K = [k.gens_reduced(proof=False)[0] for k in K]
                # we can now apply phi
                W = M.stack(matrix([phi(g) for g in K]))
                if v in W.row_space():
                    found = True
                    break
            if found:
                break
        J = list(U) + K
        l = W.solve_left(v)
        a = prod([J[i]**l[i] for i in range(len(J))])
        # let us double check the result
        if check:
            assert phi(a) == v, "oops"
        return a

    def hilbert_conductor(self, a, b):
        """
        This is the product of all (finite) primes where the Hilbert symbol is `-1`.
        What is the same, this is the (reduced) discriminant of the quaternion
        algebra `(a,b)` over a number field.

        INPUT:

        - ``a``, ``b`` -- elements of the number field ``self``

        OUTPUT: squarefree ideal of the ring of integers of ``self``

        EXAMPLES::

            sage: x = polygen(QQ, 'x')
            sage: F.<a> = NumberField(x^2 - x - 1)
            sage: F.hilbert_conductor(2*a, F(-1))
            Fractional ideal (2)
            sage: K.<b> = NumberField(x^3 - 4*x + 2)
            sage: K.hilbert_conductor(K(2), K(-2))
            Fractional ideal (1)
            sage: K.hilbert_conductor(K(2*b), K(-2))
            Fractional ideal (b^2 + b - 2)

        AUTHOR:

        - Aly Deines
        """
        a, b = self(a), self(b)
        d = self.ideal(1)
        for p in set(self.ideal(2).prime_factors()).union(self.ideal(a).prime_factors()).union(self.ideal(b).prime_factors()):
            if self.hilbert_symbol(a, b, p) == -1:
                d *= p
        return d

    def elements_of_bounded_height(self, **kwds):
        r"""
        Return an iterator over the elements of ``self`` with relative
        multiplicative height at most ``bound``.

        This algorithm computes 2 lists: `L` containing elements `x` in `K` such that
        `H_k(x) \leq B`, and a list `L'` containing elements `x` in `K` that, due to
        floating point issues,
        may be slightly larger than the bound. This can be controlled
        by lowering the tolerance.

        In the current implementation, both lists `(L,L')` are merged and returned in
        form of iterator.

        ALGORITHM:

        This is an implementation of the revised algorithm (Algorithm 4) in
        [DK2013]_. Algorithm 5 is used for imaginary quadratic fields.

        INPUT: keyword arguments:

        - ``bound`` -- a real number

        - ``tolerance`` -- (default: 0.01) a rational number in `(0,1]`

        - ``precision`` -- (default: 53) a positive integer

        OUTPUT: an iterator of number field elements

        EXAMPLES:

        There are no elements in a number field with multiplicative height less
        than 1::

            sage: x = polygen(QQ, 'x')
            sage: K.<g> = NumberField(x^5 - x + 19)
            sage: list(K.elements_of_bounded_height(bound=0.9))
            []

        The only elements in a number field of height 1 are 0 and the roots of
        unity::

            sage: K.<a> = NumberField(x^2 + x + 1)
            sage: list(K.elements_of_bounded_height(bound=1))
            [0, a + 1, a, -1, -a - 1, -a, 1]

        ::

            sage: K.<a> = CyclotomicField(20)
            sage: len(list(K.elements_of_bounded_height(bound=1)))
            21

        The elements in the output iterator all have relative multiplicative
        height at most the input bound::

            sage: K.<a> = NumberField(x^6 + 2)
            sage: L = K.elements_of_bounded_height(bound=5)
            sage: for t in L:
            ....:     exp(6*t.global_height())
            1.00000000000000
            1.00000000000000
            1.00000000000000
            2.00000000000000
            2.00000000000000
            2.00000000000000
            2.00000000000000
            4.00000000000000
            4.00000000000000
            4.00000000000000
            4.00000000000000

        ::

            sage: K.<a> = NumberField(x^2 - 71)
            sage: L = K.elements_of_bounded_height(bound=20)
            sage: all(exp(2*t.global_height()) <= 20 for t in L) # long time (5 s)
            True

        ::

            sage: K.<a> = NumberField(x^2 + 17)
            sage: L = K.elements_of_bounded_height(bound=120)
            sage: len(list(L))
            9047

        ::

            sage: K.<a> = NumberField(x^4 - 5)
            sage: L = K.elements_of_bounded_height(bound=50)
            sage: len(list(L)) # long time (2 s)
            2163

        ::

            sage: K.<a> = CyclotomicField(13)
            sage: L = K.elements_of_bounded_height(bound=2)
            sage: len(list(L)) # long time (3 s)
            27

        ::

            sage: K.<a> = NumberField(x^6 + 2)
            sage: L = K.elements_of_bounded_height(bound=60, precision=100)
            sage: len(list(L)) # long time (5 s)
            1899

        ::

            sage: K.<a> = NumberField(x^4 - x^3 - 3*x^2 + x + 1)
            sage: L = K.elements_of_bounded_height(bound=10, tolerance=0.1)
            sage: len(list(L))
            99

        AUTHORS:

        - John Doyle (2013)

        - David Krumm (2013)

        - Raman Raghukul (2018)
        """
        from sage.rings.number_field.bdd_height import bdd_height, bdd_height_iq
        r1, r2 = self.signature()
        r = r1 + r2 - 1
        B = kwds.pop('bound')
        if self.degree() == 2 and r == 0:
            return bdd_height_iq(self, B)
        else:
            tol = kwds.pop('tolerance', 1e-2)
            prec = kwds.pop('precision', 53)
            return bdd_height(self, B, tolerance=tol, precision=prec)

    def _factor_univariate_polynomial(self, poly, **kwargs):
        """
        Factorisation of univariate polynomials over absolute number fields.

        This is called by the ``factor`` method of univariate polynomials.

        EXAMPLES::

            sage: x = polygen(QQ, 'x')
            sage: K.<i> = NumberField(x**2 + 1)
            sage: x = polygen(K, 'x')
            sage: factor(x*x + 4)  # indirect doctest
            (x - 2*i) * (x + 2*i)

        TESTS::

            sage: with seed(0):
            ....:     P.<y> = NumberField(QQ['a'].random_element(30,10^100), 'a')[]
            sage: (3*y^4/4).factor()
            (3/4) * y^4
        """
        if self.degree() == 1:
            factors = poly.change_ring(QQ).factor()
            return Factorization([(p.change_ring(self), e)
                                  for p, e in factors], self(factors.unit()))
        elif poly.is_term():
            return Factorization([(poly.parent().gen(), poly.degree())],
                                 poly.leading_coefficient())

        # Convert the polynomial we want to factor to PARI
        f = poly._pari_with_name()
        try:
            # Try to compute the PARI nf structure with important=False.
            # This will raise RuntimeError if the computation is too
            # difficult.
            Rpari = self.pari_nf(important=False)
        except RuntimeError:
            # Cannot easily compute the nf structure, use the defining
            # polynomial instead.
            Rpari = self.pari_polynomial("y")
        G = list(Rpari.nffactor(f))
        # PARI's nffactor() ignores the unit, _factor_pari_helper()
        # adds back the unit of the factorization.
        return poly._factor_pari_helper(G)


class NumberField_cyclotomic(NumberField_absolute, sage.rings.abc.NumberField_cyclotomic):
    """
    Create a cyclotomic extension of the rational field.

    The command ``CyclotomicField(n)`` creates the `n`-th cyclotomic field,
    obtained by adjoining an `n`-th root of unity to the rational field.

    EXAMPLES::

        sage: CyclotomicField(3)
        Cyclotomic Field of order 3 and degree 2
        sage: CyclotomicField(18)
        Cyclotomic Field of order 18 and degree 6
        sage: z = CyclotomicField(6).gen(); z
        zeta6
        sage: z^3
        -1
        sage: (1+z)^3
        6*zeta6 - 3

    ::

        sage: K = CyclotomicField(197)
        sage: loads(K.dumps()) == K
        True
        sage: loads((z^2).dumps()) == z^2
        True

    ::

        sage: cf12 = CyclotomicField(12)
        sage: z12 = cf12.0
        sage: cf6 = CyclotomicField(6)
        sage: z6 = cf6.0
        sage: FF = Frac(cf12['x'])
        sage: x = FF.0
        sage: z6*x^3/(z6 + x)
        zeta12^2*x^3/(x + zeta12^2)

    ::

        sage: cf6 = CyclotomicField(6); z6 = cf6.gen(0)
        sage: cf3 = CyclotomicField(3); z3 = cf3.gen(0)
        sage: cf3(z6)
        zeta3 + 1
        sage: cf6(z3)
        zeta6 - 1
        sage: type(cf6(z3))
        <class 'sage.rings.number_field.number_field_element_quadratic.NumberFieldElement_quadratic'>
        sage: cf1 = CyclotomicField(1); z1 = cf1.0
        sage: cf3(z1)
        1
        sage: type(cf3(z1))
        <class 'sage.rings.number_field.number_field_element_quadratic.NumberFieldElement_quadratic'>
    """
    def __init__(self, n, names, embedding=None, assume_disc_small=False, maximize_at_primes=None):
        """
        A cyclotomic field, i.e., a field obtained by adjoining an `n`-th
        root of unity to the rational numbers.

        EXAMPLES::

            sage: k = CyclotomicField(3)
            sage: type(k)
            <class 'sage.rings.number_field.number_field.NumberField_cyclotomic_with_category'>

        TESTS:

        The ``gcd`` and ``xgcd`` methods do not agree on this field, see
        :issue:`23274`::

            sage: TestSuite(k).run()
            Failure in _test_gcd_vs_xgcd:
            ...
            AssertionError:... The methods gcd and xgcd disagree on Cyclotomic Field of order 3 and degree 2:
              gcd(0,2) = 1
             xgcd(0,2) = (2, 0, 1)
            ------------------------------------------------------------
            The following tests failed: _test_gcd_vs_xgcd

        ::

            sage: type(CyclotomicField(4).zero())
            <class 'sage.rings.number_field.number_field_element_quadratic.NumberFieldElement_gaussian'>
            sage: type(CyclotomicField(6).one())
            <class 'sage.rings.number_field.number_field_element_quadratic.NumberFieldElement_quadratic'>
            sage: type(CyclotomicField(6).an_element())
            <class 'sage.rings.number_field.number_field_element_quadratic.NumberFieldElement_quadratic'>
            sage: type(CyclotomicField(15).zero())
            <class 'sage.rings.number_field.number_field_element.NumberFieldElement_absolute'>
        """
        f = QQ['x'].cyclotomic_polynomial(n)
        if names[0].startswith('zeta'):
            latex_name = "\\zeta_{%s}" % n
        else:
            latex_name = latex_variable_name(names[0])
        self.__n = n = Integer(n)
        NumberField_absolute.__init__(self, f,
                                      name=names,
                                      latex_name=latex_name,
                                      check=False,
                                      embedding=embedding,
                                      assume_disc_small=assume_disc_small,
                                      maximize_at_primes=maximize_at_primes)
        if n % 2:
            self.__zeta_order = 2 * n
        else:
            self.__zeta_order = n
        #  quadratic number fields require this:
        if f.degree() == 2:
            # define a boolean flag as for NumberField_quadratic to know, which
            # square root we choose (True means no embedding or positive
            # imaginary value).
            # Note that the test is done with NumberFieldElement and not with
            # NumberFieldElement_quadratic which requires somehow this flag.
            # As a consequence, a result of _an_element_() with the wrong class
            # is cached during the call to has_coerce_map_from. We reset the
            # cache afterwards.
            self._standard_embedding = not CDF.has_coerce_map_from(self) or CDF(self.gen()).imag() > 0
            self._cache_an_element = None

            if n == 4:
                self._element_class = number_field_element_quadratic.NumberFieldElement_gaussian
                self._D = ZZ(-1)
                self._NumberField_generic__gen = self._element_class(self, (QQ(0), QQ.one()))
            else:
                # n is 3 or 6
                self._element_class = number_field_element_quadratic.NumberFieldElement_quadratic
                self._D = ZZ(-3)
                one_half = QQ((1, 2))
                if n == 3:
                    self._NumberField_generic__gen = self._element_class(self, (one_half-1, one_half))
                else:
                    self._NumberField_generic__gen = self._element_class(self, (one_half, one_half))

            # NumberField_absolute.__init__(...) set _zero_element and
            # _one_element to NumberFieldElement_absolute values, which is
            # wrong (and dangerous; such elements can actually be used to
            # crash Sage: see #5316).  Overwrite them with correct values.
            self._zero_element = self._element_class(self, (QQ(0), QQ(0)))
            self._one_element = self._element_class(self, (QQ.one(), QQ(0)))

        zeta = self.gen()
        zeta._set_multiplicative_order(n)
        self._init_embedding_approx()

    def construction(self):
        """
        Return data defining a functorial construction of ``self``.

        EXAMPLES::

            sage: F, R = CyclotomicField(5).construction()
            sage: R
            Rational Field
            sage: F.polys
            [x^4 + x^3 + x^2 + x + 1]
            sage: F.names
            ['zeta5']
            sage: F.embeddings
            [0.309016994374948? + 0.951056516295154?*I]
            sage: F.structures
            [None]
        """
        F, R = NumberField_generic.construction(self)
        F.cyclotomic = self.__n
        return F, R

    def _pushout_(self, other):
        r"""
        TESTS:

        Pushout is implemented for cyclotomic fields::

            sage: K.<a> = CyclotomicField(3)
            sage: L.<b> = CyclotomicField(4)
            sage: cm = sage.structure.element.get_coercion_model()
            sage: cm.explain(K,L,operator.add)
            Coercion on left operand via
                Generic morphism:
                  From: Cyclotomic Field of order 3 and degree 2
                  To:   Cyclotomic Field of order 12 and degree 4
                  Defn: a -> zeta12^2 - 1
            Coercion on right operand via
                Generic morphism:
                  From: Cyclotomic Field of order 4 and degree 2
                  To:   Cyclotomic Field of order 12 and degree 4
                  Defn: b -> zeta12^3
            Arithmetic performed after coercions.
            Result lives in Cyclotomic Field of order 12 and degree 4
            Cyclotomic Field of order 12 and degree 4

        As a consequence, operations work nicely::

            sage: a + b
            zeta12^3 + zeta12^2 - 1
            sage: a * b
            -zeta12
        """
        if isinstance(other, NumberField_cyclotomic):
            return CyclotomicField((self.__n).lcm(other.__n))

    def _magma_init_(self, magma):
        """
        Function returning a string to create this cyclotomic field in
        Magma.

        .. NOTE::

           The Magma generator name is also initialized to be the same
           as for the Sage field.

        EXAMPLES::

            sage: K = CyclotomicField(7,'z')
            sage: K._magma_init_(magma)                                # optional - magma
            'SageCreateWithNames(CyclotomicField(7),["z"])'
            sage: K = CyclotomicField(7,'zeta')
            sage: K._magma_init_(magma)                                # optional - magma
            'SageCreateWithNames(CyclotomicField(7),["zeta"])'
        """
        s = 'CyclotomicField(%s)' % self.__n
        return magma._with_names(s, self.variable_names())

    def _gap_init_(self):
        """
        Return a string that provides a representation of ``self`` in GAP.

        TESTS::

            sage: # needs sage.libs.gap
            sage: K = CyclotomicField(8)
            sage: gap(K)   # indirect doctest
            CF(8)
            sage: gap(K.0)
            E(8)
            sage: K(gap(K.0^5)); K(gap(K.0^5))==K.0^5
            -zeta8
            True

        The following was the motivating example to introduce
        a genuine representation of cyclotomic fields in the
        GAP interface -- see :issue:`5618`. ::

            sage: # needs sage.groups
            sage: H = AlternatingGroup(4)
            sage: g = H((1,4,3))
            sage: K = H.subgroup([g])
            sage: z = CyclotomicField(3).an_element(); z
            zeta3
            sage: c = K.character([1,z,z**2]); c
            Character of Subgroup generated by [(1,4,3)] of
             (Alternating group of order 4!/2 as a permutation group)
            sage: c(g^2); z^2
            zeta3
            -zeta3 - 1
        """
        return 'CyclotomicField(%s)' % self.__n

    def _libgap_(self):
        """
        Return a LibGAP representation of ``self``.

        TESTS::

            sage: # needs sage.libs.gap
            sage: K = CyclotomicField(8)
            sage: K._libgap_()
            CF(8)
            sage: libgap(K)   # indirect doctest
            CF(8)
        """
        from sage.libs.gap.libgap import libgap
        return libgap.CyclotomicField(self.__n)

    def _repr_(self):
        r"""
        Return string representation of this cyclotomic field.

        The "order" of the cyclotomic field `\QQ(\zeta_n)`
        in the string output refers to the order of the `\zeta_n`,
        i.e., it is the integer `n`. The degree is the degree of
        the field as an extension of `\QQ`.

        EXAMPLES::

            sage: CyclotomicField(4)._repr_()
            'Cyclotomic Field of order 4 and degree 2'
            sage: CyclotomicField(400)._repr_()
            'Cyclotomic Field of order 400 and degree 160'
        """
        n = self.__n
        return f"Cyclotomic Field of order {n} and degree {self.degree()}"

    def _n(self):
        """
        Return the `n` used to create this cyclotomic field.

        EXAMPLES::

            sage: CyclotomicField(3).zeta_order()
            6
            sage: CyclotomicField(3)._n()
            3
        """
        return self.__n

    def _latex_(self):
        r"""
        Return the latex representation of this cyclotomic field.

        EXAMPLES::

            sage: Z = CyclotomicField(4)
            sage: Z.gen()
            zeta4
            sage: latex(Z)  # indirect doctest
            \Bold{Q}(\zeta_{4})

        Latex printing respects the generator name::

            sage: k.<a> = CyclotomicField(4)
            sage: latex(k)
            \Bold{Q}[a]/(a^{2} + 1)
            sage: k
            Cyclotomic Field of order 4 and degree 2
            sage: k.gen()
            a

        TESTS:

        We check that the bug reported on :issue:`8938` is fixed::

            sage: C5.<z> = CyclotomicField(5)
            sage: P.<s, t> = C5[]
            sage: f = (z^2 + z)*s
            sage: f
            (z^2 + z)*s
            sage: latex(f)
            \left(z^{2} + z\right) s
        """
        v = self.latex_variable_names()[0]
        if v.startswith('\\zeta_'):
            return "%s(%s)" % (latex(QQ), v)
        return NumberField_generic._latex_(self)

    def _coerce_map_from_(self, K):
        r"""
        Return a coercion map from `K` to ``self``, or ``None``.

        The cyclotomic field `\QQ(\zeta_n)` coerces into the
        cyclotomic field `\QQ(\zeta_m)` if and only if `n' \mid m`,
        where `n'` is the odd part of `n` if `4 \nmid n` and `n' = n`
        otherwise.

        The morphism is consistent with the chosen embedding into `\CC`.

        If `K` is not a cyclotomic field, the normal coercion rules
        for number fields are used.

        EXAMPLES::

            sage: K.<a> = CyclotomicField(12)
            sage: L.<b> = CyclotomicField(132)
            sage: L.coerce_map_from(K)  # indirect doctest
            Generic morphism:
              From: Cyclotomic Field of order 12 and degree 4
              To:   Cyclotomic Field of order 132 and degree 40
              Defn: a -> b^11
            sage: a + b
            b^11 + b
            sage: L.coerce_map_from(CyclotomicField(4, 'z'))
            Generic morphism:
              From: Cyclotomic Field of order 4 and degree 2
              To:   Cyclotomic Field of order 132 and degree 40
              Defn: z -> b^33
            sage: L.coerce_map_from(CyclotomicField(5, 'z')) is None
            True

            sage: K.<a> = CyclotomicField(3)
            sage: L.<b> = CyclotomicField(6)
            sage: L.coerce_map_from(K)
            Generic morphism:
              From: Cyclotomic Field of order 3 and degree 2
              To:   Cyclotomic Field of order 6 and degree 2
              Defn: a -> b - 1
            sage: K.coerce_map_from(L)
            Generic morphism:
              From: Cyclotomic Field of order 6 and degree 2
              To:   Cyclotomic Field of order 3 and degree 2
              Defn: b -> a + 1

            sage: CyclotomicField(33).coerce_map_from(CyclotomicField(66))
            Generic morphism:
              From: Cyclotomic Field of order 66 and degree 20
              To:   Cyclotomic Field of order 33 and degree 20
              Defn: zeta66 -> -zeta33^17
            sage: CyclotomicField(15).coerce_map_from(CyclotomicField(6))
            Generic morphism:
              From: Cyclotomic Field of order 6 and degree 2
              To:   Cyclotomic Field of order 15 and degree 8
              Defn: zeta6 -> zeta15^5 + 1

        Check that :issue:`12632` is fixed::

            sage: K1 = CyclotomicField(1); K2 = CyclotomicField(2)
            sage: K1.coerce_map_from(K2)
            Generic morphism:
              From: Cyclotomic Field of order 2 and degree 1
              To:   Cyclotomic Field of order 1 and degree 1
              Defn: zeta2 -> -1

        Check that custom embeddings are respected (:issue:`13765`)::

            sage: # needs sage.symbolic
            sage: z105 = CDF(exp(2*pi*I/105))
            sage: Ka.<a> = CyclotomicField(105, embedding=z105^11)
            sage: Kb.<b> = CyclotomicField(35, embedding=z105^6)
            sage: Ka.coerce_map_from(Kb)
            Generic morphism:
              From: Cyclotomic Field of order 35 and degree 24
              To:   Cyclotomic Field of order 105 and degree 48
              Defn: b -> -a^44 - a^42 + a^39 + a^37 + a^35 - a^29 - a^27 - a^25 + a^24
                          - a^23 + a^22 - a^21 + a^20 + a^18 + a^16 - a^12 - a^10
                          - a^8 - a^6 + a^5 + a^3 + a
            sage: CC(b)
            0.936234870639737 + 0.351374824081343*I
            sage: CC(-a^44 - a^42 + a^39 + a^37 + a^35 - a^29 - a^27 - a^25 + a^24
            ....:     - a^23 + a^22 - a^21 + a^20 + a^18 + a^16 - a^12 - a^10
            ....:     - a^8 - a^6 + a^5 + a^3 + a)
            0.936234870639731 + 0.351374824081341*I

            sage: z15 = CDF(exp(2*pi*I/15))                                             # needs sage.symbolic
            sage: K6 = CyclotomicField(6, embedding=-z15^5)                             # needs sage.symbolic
            sage: CyclotomicField(15).coerce_map_from(K6)                               # needs sage.symbolic
            Generic morphism:
              From: Cyclotomic Field of order 6 and degree 2
              To:   Cyclotomic Field of order 15 and degree 8
              Defn: zeta6 -> -zeta15^5

            sage: CyclotomicField(15, embedding=z15^4).coerce_map_from(K6)              # needs sage.symbolic
            Generic morphism:
              From: Cyclotomic Field of order 6 and degree 2
              To:   Cyclotomic Field of order 15 and degree 8
              Defn: zeta6 -> -zeta15^5

        Check transitivity of coercion embeddings (:issue:`20513`)::

            sage: K60.<zeta60> = CyclotomicField(60)
            sage: K30.<zeta30> = CyclotomicField(30, embedding=zeta60**14)
            sage: K15.<zeta15> = CyclotomicField(15, embedding=zeta30**26)
            sage: K5.<zeta5> = CyclotomicField(5, embedding=zeta15**12)
            sage: K60.has_coerce_map_from(K5)
            True
            sage: K60(zeta5)
            -zeta60^14 - zeta60^12 + zeta60^6 + zeta60^4 - 1
            sage: _ == zeta60**(14*26*12)
            True
        """
        if isinstance(K, NumberField_cyclotomic):
            if (self.coerce_embedding() is None or K.coerce_embedding() is None):
                return None
            ambient_field = self.coerce_embedding().codomain()
            if not ambient_field.has_coerce_map_from(K.coerce_embedding().codomain()):
                return None
            Kn = K.__n
            n = self.__n
            if Kn.divides(n):
                return number_field_morphisms.CyclotomicFieldEmbedding(K, self)
            if Kn == 2 and n == 1:
                # see #12632
                return number_field_morphisms.NumberFieldEmbedding(K, self, -self.gen())
            if Kn % 4 == 2 and (Kn//2).divides(n):
                e = self._log_gen(ambient_field(-K.gen()))
                return number_field_morphisms.NumberFieldEmbedding(K, self, -self.gen() ** e)
            else:
                return None

        elif self.degree() == 2:
            if K is ZZ:
                return number_field_element_quadratic.Z_to_quadratic_field_element(self)
            if K is QQ:
                return number_field_element_quadratic.Q_to_quadratic_field_element(self)

        return NumberField_absolute._coerce_map_from_(self, K)

    def _log_gen(self, x):
        """
        Return an integer `e` such that `self.gen()^e == x`, or ``None``
        if no such integer exists. This is primarily used to construct
        embedding-respecting coercions.

        If `x` is complex, the result is either an integer `e` such
        that the absolute value of ``self.gen()^e - x`` is small or
        ``None`` if no such `e` is found.

        EXAMPLES::

            sage: K.<a> = CyclotomicField(5)
            sage: K._log_gen(CDF(a))
            1
            sage: K._log_gen(CDF(a^4))
            4

            sage: # needs sage.symbolic
            sage: zeta105 = CC(exp(2*pi*i/105))
            sage: K.<a> = CyclotomicField(105, embedding=zeta105^13)
            sage: zeta105^13, CC(a)
            (0.712376096951345 + 0.701797902883992*I,
             0.712376096951345 + 0.701797902883991*I)
            sage: K._log_gen(zeta105^26)
            2
            sage: K._log_gen(zeta105)
            97
            sage: zeta105, CC(a^97)
            (0.998210129767735 + 0.0598041539450342*I,
             0.998210129767736 + 0.0598041539450313*I)
            sage: K._log_gen(zeta105^3)
            81
            sage: zeta105^3, CC(a)^81
            (0.983929588598630 + 0.178556894798637*I,
             0.983929588598631 + 0.178556894798635*I)

            sage: K.<a> = CyclotomicField(5, embedding=None)
            sage: K._log_gen(CDF(.5, -.8)) is None
            True

            sage: # needs sage.rings.padics
            sage: zeta5 = cyclotomic_polynomial(5).change_ring(Qp(11)).roots()[0][0]
            sage: zeta5 ^ 5
            1 + O(11^20)
            sage: K.<a> = CyclotomicField(5, embedding=zeta5^2)
            sage: K._log_gen(zeta5)
            3

            sage: K60.<zeta60> = CyclotomicField(60)
            sage: K30.<zeta30> = CyclotomicField(30, embedding=zeta60**2)
            sage: K15.<zeta15> = CyclotomicField(15, embedding=zeta30**2)
            sage: K5.<zeta5> = CyclotomicField(5, embedding=zeta15**12)
            sage: K60._log_gen(zeta30)
            2
            sage: K60._log_gen(zeta15)
            4
            sage: K60._log_gen(zeta5)
            48
            sage: K5._log_gen(zeta15**3)
            4
        """
        X = x.parent()
        gen = self.gen()

        if self.has_coerce_map_from(X):
            Y = self
            x = self(x)
        elif X.has_coerce_map_from(self):
            Y = X
            gen = X(self.gen())
        else:
            return

        n = self._n()
        if CDF.has_coerce_map_from(Y):
            x = CDF(x)
            gen = CDF(gen)
            # Let zeta = e^(2*pi*i/n)
            two_pi = 2*RDF.pi()
            a = (n * x.arg() / two_pi).round()        # x = zeta^a
            b = (n * gen.arg() / two_pi).round()      # gen = zeta^b
            e = mod(a/b, n).lift()          # e is the expected result
            if abs(gen**e-x) < 1/n:         # a sanity check
                return e
        else:
            # NOTE: this can be *very* slow!
            gen_pow_e = 1
            for e in range(n):
                if gen_pow_e == x:
                    return e
                gen_pow_e *= gen

    def _element_constructor_(self, x, check=True):
        r"""
        Create an element of this cyclotomic field from `x`.

        EXAMPLES:

        The following example illustrates coercion from the
        cyclotomic field `\QQ(\zeta_{42})` to the cyclotomic field `\QQ(\zeta_6)`, in
        a case where such coercion is defined::

            sage: k42 = CyclotomicField(42)
            sage: k6 = CyclotomicField(6)
            sage: a = k42.gen(0)
            sage: b = a^7; b
            zeta42^7
            sage: k6(b)  # indirect doctest
            zeta6
            sage: b^2
            zeta42^7 - 1
            sage: k6(b^2)
            zeta6 - 1

        Conversion of elements of the :class:`~sage.rings.universal_cyclotomic_field.UniversalCyclotomicField`::

            sage: CF = CyclotomicField(5)
            sage: UCF.<E> = UniversalCyclotomicField()                                  # needs sage.libs.gap
            sage: CF(E(5))                                                              # needs sage.libs.gap
            zeta5

            sage: CF = CyclotomicField(10)
            sage: CF(E(5))                                                              # needs sage.libs.gap
            zeta10^2

        Coercion of GAP cyclotomic elements is also supported::

            sage: CyclotomicField(18)(gap('E(3)'))  # indirect doctest                  # needs sage.libs.gap
            zeta18^3 - 1

        Converting from rings of integers::

            sage: K.<z> = CyclotomicField(7)
            sage: O = K.maximal_order()
            sage: K(O.1)
            z
            sage: K(O.1^2 + O.1 - 2)
            z^2 + z - 2
        """
        if isinstance(x, number_field_element.NumberFieldElement):
            if isinstance(x.parent(), NumberField_cyclotomic):
                return self._coerce_from_other_cyclotomic_field(x)
            else:
                return NumberField_absolute._element_constructor_(self, x)
        elif isinstance(x, pari_gen):
            return NumberField_absolute._element_constructor_(self, x, check=check)
        elif isinstance(x, (LibGapElement, GapElement)):
            return self._coerce_from_gap(x)
        elif isinstance(x, str):
            return self._convert_from_str(x)
        elif isinstance(x, UniversalCyclotomicFieldElement):
            return x.to_cyclotomic_field(self)
        else:
            return self._convert_non_number_field_element(x)

    def _coerce_from_other_cyclotomic_field(self, x, only_canonical=False):
        """
        Coerce an element `x` of a cyclotomic field into ``self``, if at all
        possible.

        INPUT:

        - ``x`` -- number field element

        - ``only_canonical`` -- boolean (default: ``False``); attempt
          to work, even in some cases when `x` is not in a subfield of the
          cyclotomics (as long as `x` is a root of unity)

        EXAMPLES::

            sage: K = CyclotomicField(24); L = CyclotomicField(48)
            sage: L._coerce_from_other_cyclotomic_field(K.0 + 1)
            zeta48^2 + 1
            sage: K(L.0**2)
            zeta24
        """
        K = x.parent()
        if K is self:
            return x
        n = K._n()
        m = self._n()
        if m % n == 0:   # easy case
            # pass this off to a method in the element class
            # it can be done very quickly and easily by the
            # Cython<->NTL interface there
            return x._lift_cyclotomic_element(self)
        else:
            if only_canonical:
                raise TypeError
            n = x.multiplicative_order()
            m = self.zeta_order()
            if m % n == 0:
                # Harder case.  E.g., x = (zeta_42)^7 and
                # self.__zeta = zeta_6, so it is possible to
                # coerce x in, but not zeta_42 in.
                # Algorithm:
                #    1. Compute self.__zeta as an element
                #       of K = parent of x.  Call this y.
                #    2. Write x as a power r of y.
                #       TODO: we do step two STUPIDLY.
                #    3. Return self.__zeta to the power r.
                y = K(self.zeta(m))
                z = y
                for r in range(y.multiplicative_order()):
                    if z == x:
                        return self.zeta(m)**(r+1)
                    z *= y
            raise TypeError("cannot coerce %s into %s" % (x, self))
        return self._element_class(self, x)

    def _coerce_from_gap(self, x):
        """
        Attempt to coerce a GAP number field element into this cyclotomic
        field.

        EXAMPLES::

            sage: k5.<z> = CyclotomicField(5)
            sage: w = libgap.eval('E(5)^7 + 3'); w                                      # needs sage.libs.gap
            -3*E(5)-2*E(5)^2-3*E(5)^3-3*E(5)^4
            sage: z^7 + 3                                                               # needs sage.libs.gap
            z^2 + 3
            sage: k5(w)  # indirect doctest                                             # needs sage.libs.gap
            z^2 + 3

        It may be that GAP uses a name for the generator of the cyclotomic field.
        We can deal with this case, if this name coincides with the name in Sage::

            sage: F = CyclotomicField(8)
            sage: z = F.gen()
            sage: a = libgap(z + 1/z); a                                                # needs sage.libs.gap
            E(8)-E(8)^3
            sage: F(a)                                                                  # needs sage.libs.gap
            -zeta8^3 + zeta8

        Matrices over cyclotomic fields are correctly dealt with it as well::

            sage: b = libgap.eval('[[E(4), 1], [0, 1+E(8)-E(8)^3]]')                    # needs sage.libs.gap
            sage: matrix(F, b)                                                          # needs sage.libs.gap
            [             zeta8^2                    1]
            [                   0 -zeta8^3 + zeta8 + 1]

        It also works with the old pexpect interface to GAP::

            sage: # needs sage.libs.gap
            sage: a = gap(z + 1/z)
            sage: b = gap(Matrix(F,[[z^2,1],[0,a+1]])); b
            [ [ E(4), 1 ], [ 0, 1+E(8)-E(8)^3 ] ]
            sage: b[1,2]
            1
            sage: F(b[1,2])
            1
            sage: matrix(F, b)
            [             zeta8^2                    1]
            [                   0 -zeta8^3 + zeta8 + 1]
        """
        if x.IsRat():
            return self(QQ(x))
        coeffs = x.CoeffsCyc(self.__n)
        zeta = self.gen()
        return sum(QQ(c) * zeta**i for i, c in enumerate(coeffs))

    def _Hom_(self, codomain, cat=None):
        """
        Return homset of homomorphisms from the cyclotomic field ``self`` to
        the number field codomain.

        The ``cat`` option is currently ignored.

        EXAMPLES:

        This function is implicitly called by the Hom method or
        function.

        ::

            sage: x = polygen(ZZ, 'x')
            sage: K.<a> = NumberField(x^2 + 3); K
            Number Field in a with defining polynomial x^2 + 3
            sage: CyclotomicField(3).Hom(K)  # indirect doctest
            Set of field embeddings
             from Cyclotomic Field of order 3 and degree 2
               to Number Field in a with defining polynomial x^2 + 3
            sage: End(CyclotomicField(21))
            Automorphism group of Cyclotomic Field of order 21 and degree 12
        """
        if is_NumberFieldHomsetCodomain(codomain):
            from sage.rings.number_field.homset import CyclotomicFieldHomset
            return CyclotomicFieldHomset(self, codomain)
        else:
            raise TypeError

    def is_galois(self):
        """
        Return ``True`` since all cyclotomic fields are automatically Galois.

        EXAMPLES::

            sage: CyclotomicField(29).is_galois()
            True
        """
        return True

    def is_abelian(self):
        """
        Return ``True`` since all cyclotomic fields are automatically abelian.

        EXAMPLES::

            sage: CyclotomicField(29).is_abelian()
            True
        """
        return True

    def is_isomorphic(self, other):
        """
        Return ``True`` if the cyclotomic field ``self`` is isomorphic as a number
        field to ``other``.

        EXAMPLES::

            sage: CyclotomicField(11).is_isomorphic(CyclotomicField(22))
            True
            sage: CyclotomicField(11).is_isomorphic(CyclotomicField(23))
            False
            sage: x = polygen(QQ, 'x')
            sage: CyclotomicField(3).is_isomorphic(NumberField(x^2 + x + 1, 'a'))
            True
            sage: CyclotomicField(18).is_isomorphic(CyclotomicField(9))
            True
            sage: CyclotomicField(10).is_isomorphic(NumberField(x^4 - x^3 + x^2 - x + 1, 'b'))
            True

        Check :issue:`14300`::

            sage: K = CyclotomicField(4)
            sage: N = K.extension(x^2 - 5, 'z')
            sage: K.is_isomorphic(N)
            False
            sage: K.is_isomorphic(CyclotomicField(8))
            False
        """
        if isinstance(other, NumberField_cyclotomic):
            return self.zeta_order() == other.zeta_order()
        return NumberField_generic.is_isomorphic(self, other)

    def complex_embedding(self, prec=53):
        r"""
        Return the embedding of this cyclotomic field into the approximate
        complex field with precision ``prec`` obtained by sending the generator
        `\zeta` of ``self`` to exp(2\*pi\*i/n), where `n` is
        the multiplicative order of `\zeta`.

        EXAMPLES::

            sage: C = CyclotomicField(4)
            sage: C.complex_embedding()
            Ring morphism:
              From: Cyclotomic Field of order 4 and degree 2
              To:   Complex Field with 53 bits of precision
              Defn: zeta4 |--> 6.12323399573677e-17 + 1.00000000000000*I

        Note in the example above that the way zeta is computed (using sine
        and cosine in MPFR) means that only the ``prec`` bits of the number
        after the decimal point are valid.

        ::

            sage: K = CyclotomicField(3)
            sage: phi = K.complex_embedding(10)
            sage: phi(K.0)
            -0.50 + 0.87*I
            sage: phi(K.0^3)
            1.0
            sage: phi(K.0^3 - 1)
            0.00
            sage: phi(K.0^3 + 7)
            8.0
        """
        CC = sage.rings.complex_mpfr.ComplexField(prec)
        return self.hom([CC.zeta(self._n())], check=False)

    @cached_method
    def embeddings(self, K):
        r"""
        Compute all field embeddings of this field into the field `K`.

        INPUT:

        - ``K`` -- a field

        EXAMPLES::

            sage: CyclotomicField(5).embeddings(ComplexField(53))[1]
            Ring morphism:
              From: Cyclotomic Field of order 5 and degree 4
              To:   Complex Field with 53 bits of precision
              Defn: zeta5 |--> -0.809016994374947 + 0.587785252292473*I
            sage: CyclotomicField(5).embeddings(Qp(11, 4, print_mode='digits'))[1]      # needs sage.rings.padics
            Ring morphism:
              From: Cyclotomic Field of order 5 and degree 4
              To:   11-adic Field with capped relative precision 4
              Defn: zeta5 |--> ...1525
        """
        n = self._n()
        if K.characteristic() == 0:
            try:
                z = K.zeta(n)
            except ValueError:
                # No nth root of unity
                v = []
            except AttributeError:
                # zeta not defined
                return super().embeddings(K)
            else:
                X = (m for m in range(n) if gcd(m, n) == 1)
                v = [self.hom([z**i], check=False) for i in X]
        else:
            v = []
        return Sequence(v, cr=True, immutable=True,
                        check=False, universe=self.Hom(K))

    def complex_embeddings(self, prec=53):
        r"""
        Return all embeddings of this cyclotomic field into the approximate
        complex field with precision ``prec``.

        If you want 53-bit double precision, which is faster but less
        reliable, then do ``self.embeddings(CDF)``.

        EXAMPLES::

            sage: CyclotomicField(5).complex_embeddings()
            [
            Ring morphism:
              From: Cyclotomic Field of order 5 and degree 4
              To:   Complex Field with 53 bits of precision
              Defn: zeta5 |--> 0.309016994374947 + 0.951056516295154*I,
            Ring morphism:
              From: Cyclotomic Field of order 5 and degree 4
              To:   Complex Field with 53 bits of precision
              Defn: zeta5 |--> -0.809016994374947 + 0.587785252292473*I,
            Ring morphism:
              From: Cyclotomic Field of order 5 and degree 4
              To:   Complex Field with 53 bits of precision
              Defn: zeta5 |--> -0.809016994374947 - 0.587785252292473*I,
            Ring morphism:
              From: Cyclotomic Field of order 5 and degree 4
              To:   Complex Field with 53 bits of precision
              Defn: zeta5 |--> 0.309016994374947 - 0.951056516295154*I
            ]
        """
        CC = sage.rings.complex_mpfr.ComplexField(prec)
        return self.embeddings(CC)

    def real_embeddings(self, prec=53):
        r"""
        Return all embeddings of this cyclotomic field into the approximate
        real field with precision ``prec``.

        Mostly, of course, there are no such embeddings.

        EXAMPLES::

            sage: len(CyclotomicField(4).real_embeddings())
            0
            sage: CyclotomicField(2).real_embeddings()
            [
            Ring morphism:
              From: Cyclotomic Field of order 2 and degree 1
              To:   Real Field with 53 bits of precision
              Defn: -1 |--> -1.00000000000000
            ]
        """
        K = sage.rings.real_mpfr.RealField(prec)
        return self.embeddings(K)

    def signature(self):
        r"""
        Return `(r_1, r_2)`, where `r_1` and `r_2` are the number of real embeddings
        and pairs of complex embeddings of this cyclotomic field,
        respectively.

        Trivial since, apart from `\QQ`, cyclotomic fields are totally
        complex.

        EXAMPLES::

            sage: CyclotomicField(5).signature()
            (0, 2)
            sage: CyclotomicField(2).signature()
            (1, 0)
        """
        m = ZZ(self.degree())
        if m == 1:
            return (ZZ.one(), ZZ(0))
        else:
            return (ZZ(0), m // 2)

    def different(self):
        """
        Return the different ideal of the cyclotomic field ``self``.

        EXAMPLES::

            sage: C20 = CyclotomicField(20)
            sage: C20.different()
            Fractional ideal (10, 2*zeta20^6 - 4*zeta20^4 - 4*zeta20^2 + 2)
            sage: C18 = CyclotomicField(18)
            sage: D = C18.different().norm()
            sage: D == C18.discriminant().abs()
            True
        """
        try:
            return self.__different

        except AttributeError:

            z = self.gen()
            n = self._n()
            D = self.ideal(1)
            factors = n.factor()
            for f in factors:
                p = f[0]
                r = f[1]
                e = (r*p - r - 1)*p**(r-1)
                D *= self.ideal(z**(n/p**r) - 1)**e
            self.__different = D
            return self.__different

    def discriminant(self, v=None):
        """
        Return the discriminant of the ring of integers of the cyclotomic
        field ``self``, or if ``v`` is specified, the determinant of the trace
        pairing on the elements of the list ``v``.

        Uses the formula for the discriminant of a prime power cyclotomic
        field and Hilbert Theorem 88 on the discriminant of composita.

        INPUT:

        - ``v`` -- (optional) list of elements of this number field

        OUTPUT: integer if ``v`` is omitted, and Rational otherwise

        EXAMPLES::

            sage: CyclotomicField(20).discriminant()
            4000000
            sage: CyclotomicField(18).discriminant()
            -19683
        """
        if v is None:
            try:
                return self.__disc
            except AttributeError:
                n = self._n()
                deg = self.degree()
                d = ZZ.one()  # so that CyclotomicField(1).disc() has the right type
                factors = n.factor()
                for (p, r) in factors:
                    e = (r * p - r - 1) * deg // (p - 1)
                    d *= p**e
                sign = 1
                if len(factors) == 1 and (n == 4 or factors[0][0].mod(4) == 3):
                    sign = -1
                elif len(factors) == 2 and factors[0] == (2, 1) and factors[1][0].mod(4) == 3:
                    sign = -1
                self.__disc = sign * d
                return self.__disc
        else:
            return NumberField_generic.discriminant(self, v)

    def next_split_prime(self, p=2):
        """
        Return the next prime integer `p` that splits completely in
        this cyclotomic field (and does not ramify).

        EXAMPLES::

            sage: K.<z> = CyclotomicField(3)
            sage: K.next_split_prime(7)
            13
        """
        n = self._n()
        while True:
            p = next_prime(p)
            if p % n == 1:
                return p

    def _pari_integral_basis(self, v=None, important=True):
        """
        Internal function returning an integral basis of this number field in
        PARI format.

        This field is cyclotomic, so this is a trivial computation,
        since the power basis on the generator is an integral basis.
        Thus the ``v`` and ``important`` parameters are ignored.

        EXAMPLES::

            sage: CyclotomicField(5)._pari_integral_basis()
            [1, y, y^2, y^3]
            sage: len(CyclotomicField(137)._pari_integral_basis())
            136
        """
        try:
            return self._integral_basis_dict[tuple()]
        except KeyError:
            z = pari(self.gen())
            a = pari(1)
            B = []
            for n in range(self.degree()):
                B.append(a.lift())
                a *= z
            self._integral_basis_dict[tuple()] = pari(B)
            return B

    def zeta_order(self):
        """
        Return the order of the maximal root of unity contained in this
        cyclotomic field.

        EXAMPLES::

            sage: CyclotomicField(1).zeta_order()
            2
            sage: CyclotomicField(4).zeta_order()
            4
            sage: CyclotomicField(5).zeta_order()
            10
            sage: CyclotomicField(5)._n()
            5
            sage: CyclotomicField(389).zeta_order()
            778
        """
        return self.__zeta_order

    def _multiplicative_order_table(self):
        r"""
        Return a dictionary that maps powers of `\zeta` to their order. This
        makes computing the orders of the elements of finite order in this
        field faster.

        EXAMPLES::

            sage: v = CyclotomicField(6)._multiplicative_order_table()
            sage: w = sorted(v.items()); w
            [(-1, 2), (1, 1), (-x, 3), (-x + 1, 6), (x - 1, 3), (x, 6)]
        """
        try:
            return self.__multiplicative_order_table
        except AttributeError:
            t = {}
            x = self(1)
            n = self.zeta_order()
            m = 0
            zeta = self.zeta(n)
            # todo: this desperately needs to be optimized!!!
            for i in range(n):
                t[x.polynomial()] = n // gcd(m, n)  # multiplicative_order of (zeta_n)**m
                x *= zeta
                m += 1
            self.__multiplicative_order_table = t
            return t

    def zeta(self, n=None, all=False):
        """
        Return an element of multiplicative order `n` in this
        cyclotomic field.

        If there is no such element, raise a :exc:`ValueError`.

        INPUT:

        - ``n`` -- integer (default: ``None``, returns element of
          maximal order)

        - ``all`` -- boolean (default: ``False``); whether to return
          a list of all primitive `n`-th roots of unity

        OUTPUT: root of unity or list

        EXAMPLES::

            sage: k = CyclotomicField(4)
            sage: k.zeta()
            zeta4
            sage: k.zeta(2)
            -1
            sage: k.zeta().multiplicative_order()
            4

        ::

            sage: k = CyclotomicField(21)
            sage: k.zeta().multiplicative_order()
            42
            sage: k.zeta(21).multiplicative_order()
            21
            sage: k.zeta(7).multiplicative_order()
            7
            sage: k.zeta(6).multiplicative_order()
            6
            sage: k.zeta(84)
            Traceback (most recent call last):
            ...
            ValueError: 84 does not divide order of generator (42)

        ::

            sage: K.<a> = CyclotomicField(7)
            sage: K.zeta(all=True)
            [-a^4, -a^5, a^5 + a^4 + a^3 + a^2 + a + 1, -a, -a^2, -a^3]
            sage: K.zeta(14, all=True)
            [-a^4, -a^5, a^5 + a^4 + a^3 + a^2 + a + 1, -a, -a^2, -a^3]
            sage: K.zeta(2, all=True)
            [-1]
            sage: K.<a> = CyclotomicField(10)
            sage: K.zeta(20, all=True)
            Traceback (most recent call last):
            ...
            ValueError: 20 does not divide order of generator (10)

        ::

            sage: K.<a> = CyclotomicField(5)
            sage: K.zeta(4)
            Traceback (most recent call last):
            ...
            ValueError: 4 does not divide order of generator (10)
            sage: v = K.zeta(5, all=True); v
            [a, a^2, a^3, -a^3 - a^2 - a - 1]
            sage: [b^5 for b in v]
            [1, 1, 1, 1]
        """
        if n is None:
            n = self.zeta_order()
        else:
            n = Integer(n)

        z = self.gen()
        m = self._n()
        if n % 2 == 0 and m % 2 == 1:
            # In the n-th cyclotomic field, n odd, there are
            # actually 2*n-th roots of unity, so we include them.
            z = -z**((m+1)//2)  # -z
            m = 2 * m
        if m % n != 0:
            raise ValueError("%s does not divide order of generator (%s)" %
                             (n, self.zeta_order()))
        a = z**(m // n)
        if not all:
            return a

        v = [a]
        b = a * a
        for i in range(2, n):
            if n.gcd(i).is_one():
                v.append(b)
            b = b * a
        return v

    def number_of_roots_of_unity(self):
        """
        Return number of roots of unity in this cyclotomic field.

        EXAMPLES::

            sage: K.<a> = CyclotomicField(21)
            sage: K.number_of_roots_of_unity()
            42
        """
        n = self._n()
        if n % 2:
            n *= 2
        return n

    def roots_of_unity(self):
        """
        Return all the roots of unity in this cyclotomic field, primitive
        or not.

        EXAMPLES::

            sage: K.<a> = CyclotomicField(3)
            sage: zs = K.roots_of_unity(); zs
            [1, a, -a - 1, -1, -a, a + 1]
            sage: [z**K.number_of_roots_of_unity() for z in zs]
            [1, 1, 1, 1, 1, 1]
        """
        n = self._n()
        v = self.gen().powers(n)
        if n % 2:
            v += [-x for x in v]
        return v


class NumberField_quadratic(NumberField_absolute, sage.rings.abc.NumberField_quadratic):
    r"""
    Create a quadratic extension of the rational field.

    The command ``QuadraticField(a)`` creates the field `\QQ(\sqrt{a})`.

    EXAMPLES::

        sage: QuadraticField(3, 'a')
        Number Field in a with defining polynomial x^2 - 3 with a = 1.732050807568878?
        sage: QuadraticField(-4, 'b')
        Number Field in b with defining polynomial x^2 + 4 with b = 2*I
    """
    def __init__(self, polynomial, name=None, latex_name=None, check=True, embedding=None,
                 assume_disc_small=False, maximize_at_primes=None, structure=None):
        """
        Create a quadratic number field.

        EXAMPLES::

            sage: k.<a> = QuadraticField(5, check=False); k
            Number Field in a with defining polynomial x^2 - 5 with a = 2.236067977499790?

        Don't do this::

            sage: k.<a> = QuadraticField(4, check=False); k
            Number Field in a with defining polynomial x^2 - 4 with a = 2

        TESTS::

            sage: k.<a> = QuadraticField(7)
            sage: type(k.zero())
            <class 'sage.rings.number_field.number_field_element_quadratic.NumberFieldElement_quadratic_sqrt'>
            sage: type(k.one())
            <class 'sage.rings.number_field.number_field_element_quadratic.NumberFieldElement_quadratic_sqrt'>

            sage: TestSuite(k).run()

        Check that :issue:`23008` is fixed::

            sage: z = polygen(ZZ, 'z')
            sage: K.<phi> = NumberField(z^2 - z - 1, embedding=QQbar(golden_ratio))     # needs sage.symbolic
            sage: floor(phi)                                                            # needs sage.symbolic
            1
        """
        NumberField_absolute.__init__(self, polynomial, name=name, check=check,
                                      embedding=embedding, latex_name=latex_name,
                                      assume_disc_small=assume_disc_small, maximize_at_primes=maximize_at_primes, structure=structure)
        self._standard_embedding = True

        # set the generator and element class
        c, b, a = (QQ(t) for t in self.defining_polynomial().list())
        Dpoly = b*b - 4*a*c
        D = (Dpoly.numer() * Dpoly.denom()).squarefree_part(bound=10000)
        self._D = D
        parts = -b/(2*a), (Dpoly/D).sqrt()/(2*a)

        if a.is_one() and b.is_zero() and c.is_one():
            self._element_class = number_field_element_quadratic.NumberFieldElement_gaussian
        else:
            if number_field_element_quadratic.is_sqrt_disc(parts[0], parts[1]):
                self._element_class = number_field_element_quadratic.NumberFieldElement_quadratic_sqrt
            else:
                self._element_class = number_field_element_quadratic.NumberFieldElement_quadratic

        self._NumberField_generic__gen = self._element_class(self, parts)

        # we must set the flag _standard_embedding *before* any element creation
        # Note that in the following code, no element is built.
        if self.coerce_embedding() is not None and CDF.has_coerce_map_from(self):
            rootD = CDF(number_field_element_quadratic.NumberFieldElement_quadratic(self, (QQ(0), QQ(1))))
            if D > 0:
                self._standard_embedding = rootD.real() > 0
            else:
                self._standard_embedding = rootD.imag() > 0

        # we reset _NumberField_generic__gen has the flag standard_embedding
        # might be modified
        self._NumberField_generic__gen = self._element_class(self, parts)

        # NumberField_absolute.__init__(...) set _zero_element and
        # _one_element to NumberFieldElement_absolute values, which is
        # wrong (and dangerous; such elements can actually be used to
        # crash Sage: see #5316).  Overwrite them with correct values.
        self._zero_element = self._element_class(self, (QQ(0), QQ(0)))
        self._one_element = self._element_class(self, (QQ(1), QQ(0)))

    def _coerce_map_from_(self, K):
        """
        EXAMPLES::

            sage: K.<a> = QuadraticField(-3)
            sage: f = K.coerce_map_from(QQ); f  # indirect doctest
            Natural morphism:
              From: Rational Field
              To:   Number Field in a with defining polynomial x^2 + 3 with a = 1.732050807568878?*I
            sage: f(3/5)
            3/5
            sage: parent(f(3/5)) is K
            True

            sage: g = K.coerce_map_from(ZZ); g  # indirect doctest
            Natural morphism:
              From: Integer Ring
              To:   Number Field in a with defining polynomial x^2 + 3 with a = 1.732050807568878?*I
            sage: g(1)
            1
            sage: parent(g(1)) is K
            True
        """
        if K is ZZ:
            return number_field_element_quadratic.Z_to_quadratic_field_element(self)
        if K is int:
            return self._coerce_map_via([ZZ], int)  # faster than direct
        if K is QQ:
            return number_field_element_quadratic.Q_to_quadratic_field_element(self)
        return NumberField_absolute._coerce_map_from_(self, K)

    def _latex_(self):
        r"""
        Return the latex representation of this quadratic field.

        EXAMPLES::

            sage: Z = QuadraticField(7)
            sage: latex(Z)  # indirect doctest
            \Bold{Q}(\sqrt{7})

            sage: Z = QuadraticField(7, latex_name='x')
            sage: latex(Z)  # indirect doctest
            \Bold{Q}[x]/(x^{2} - 7)
        """
        v = self.latex_variable_names()[0]
        if v.startswith('\\sqrt'):
            return "%s(%s)" % (latex(QQ), v)
        else:
            return NumberField_generic._latex_(self)

    def _polymake_init_(self):
        r"""
        Return the polymake representation of this quadratic field.

        This is merely a string, and does not represent a specific quadratic field.
        In polymake, only the elements know which field they belong to.

        EXAMPLES::

            sage: Z = QuadraticField(7)
            sage: polymake(Z)    # optional - jupymake  # indirect doctest
            QuadraticExtension
        """
        return '"QuadraticExtension"'

    def discriminant(self, v=None):
        """
        Return the discriminant of the ring of integers of the number
        field, or if ``v`` is specified, the determinant of the trace pairing
        on the elements of the list ``v``.

        INPUT:

        - ``v`` -- (optional) list of element of this number field

        OUTPUT: integer if ``v`` is omitted, and Rational otherwise

        EXAMPLES::

            sage: x = polygen(QQ, 'x')
            sage: K.<i> = NumberField(x^2 + 1)
            sage: K.discriminant()
            -4
            sage: K.<a> = NumberField(x^2 + 5)
            sage: K.discriminant()
            -20
            sage: K.<a> = NumberField(x^2 - 5)
            sage: K.discriminant()
            5
        """
        if v is None:
            try:
                return self.__disc
            except AttributeError:
                d = self._D.squarefree_part()
                if d % 4 != 1:
                    d *= 4
                self.__disc = d
                return self.__disc
        else:
            return NumberField_generic.discriminant(self, v)

    def is_galois(self):
        """
        Return ``True`` since all quadratic fields are automatically Galois.

        EXAMPLES::

            sage: QuadraticField(1234,'d').is_galois()
            True
        """
        return True

    def class_number(self, proof=None):
        r"""
        Return the size of the class group of ``self``.

        INPUT:

        - ``proof`` -- boolean (default: ``True``, unless you called
          :meth:`proof.number_field` and set it otherwise).  If
          ``proof`` is ``False`` (*not* the default!), and the
          discriminant of the field is negative, then the following
          warning from the PARI manual applies:

        .. warning::

            For `D<0`, this function may give incorrect results when
            the class group has a low exponent (has many cyclic
            factors), because implementing Shank's method in full
            generality slows it down immensely.

        EXAMPLES::

            sage: QuadraticField(-23,'a').class_number()
            3

        These are all the primes so that the class number of
        `\QQ(\sqrt{-p})` is `1`::

            sage: [d for d in prime_range(2,300)
            ....:  if not is_square(d) and QuadraticField(-d,'a').class_number() == 1]
            [2, 3, 7, 11, 19, 43, 67, 163]

        It is an open problem to *prove* that there are infinity many
        positive square-free `d` such that
        `\QQ(\sqrt{d})` has class number `1`:

        ::

            sage: len([d for d in range(2,200)
            ....:      if not is_square(d) and QuadraticField(d,'a').class_number() == 1])
            121

        TESTS::

            sage: type(QuadraticField(-23,'a').class_number())
            <class 'sage.rings.integer.Integer'>
            sage: x = polygen(QQ, 'x')
            sage: type(NumberField(x^3 + 23, 'a').class_number())
            <class 'sage.rings.integer.Integer'>
            sage: type(NumberField(x^3 + 23, 'a').extension(x^2 + 5, 'b').class_number())
            <class 'sage.rings.integer.Integer'>
            sage: type(CyclotomicField(10).class_number())
            <class 'sage.rings.integer.Integer'>
        """
        proof = proof_flag(proof)
        try:
            return self.__class_number
        except AttributeError:
            self.__class_number = self.discriminant().class_number(proof)
            return self.__class_number

    def hilbert_class_field_defining_polynomial(self, name='x'):
        r"""
        Return a polynomial over `\QQ` whose roots generate the
        Hilbert class field of this quadratic field as an extension of
        this quadratic field.

        .. NOTE::

            Computed using PARI via Schertz's method. This
            implementation is quite fast.

        EXAMPLES::

            sage: K.<b> = QuadraticField(-23)
            sage: K.hilbert_class_field_defining_polynomial()
            x^3 - x^2 + 1

        Note that this polynomial is not the actual Hilbert class
        polynomial: see ``hilbert_class_polynomial``::

            sage: K.hilbert_class_polynomial()                                          # needs sage.schemes
            x^3 + 3491750*x^2 - 5151296875*x + 12771880859375

        ::

            sage: K.<a> = QuadraticField(-431)
            sage: K.class_number()
            21
            sage: K.hilbert_class_field_defining_polynomial(name='z')
            z^21 + 6*z^20 + 9*z^19 - 4*z^18 + 33*z^17 + 140*z^16 + 220*z^15 + 243*z^14
             + 297*z^13 + 461*z^12 + 658*z^11 + 743*z^10 + 722*z^9 + 681*z^8 + 619*z^7
             + 522*z^6 + 405*z^5 + 261*z^4 + 119*z^3 + 35*z^2 + 7*z + 1
        """
        f = pari(self.discriminant()).quadhilbert()
        return QQ[name](f)

    def hilbert_class_field(self, names):
        r"""
        Return the Hilbert class field of this quadratic field as a
        relative extension of this field.

        .. NOTE::

            For the polynomial that defines this field as a relative
            extension, see the method :meth:`hilbert_class_field_defining_polynomial`,
            which is vastly faster than this method, since it doesn't
            construct a relative extension.

        EXAMPLES::

            sage: x = polygen(QQ, 'x')
            sage: K.<a> = NumberField(x^2 + 23)
            sage: L = K.hilbert_class_field('b'); L
            Number Field in b with defining polynomial x^3 - x^2 + 1 over its base field
            sage: L.absolute_field('c')
            Number Field in c with defining polynomial
             x^6 - 2*x^5 + 70*x^4 - 90*x^3 + 1631*x^2 - 1196*x + 12743
            sage: K.hilbert_class_field_defining_polynomial()
            x^3 - x^2 + 1
        """
        f = self.hilbert_class_field_defining_polynomial()
        return self.extension(f, names)

    def hilbert_class_polynomial(self, name='x'):
        r"""
        Compute the Hilbert class polynomial of this quadratic field.

        Right now, this is only implemented for imaginary quadratic
        fields.

        EXAMPLES::

            sage: K.<a> = QuadraticField(-3)
            sage: K.hilbert_class_polynomial()                                          # needs sage.schemes
            x

            sage: K.<a> = QuadraticField(-31)
            sage: K.hilbert_class_polynomial(name='z')                                  # needs sage.schemes
            z^3 + 39491307*z^2 - 58682638134*z + 1566028350940383
        """
        D = self.discriminant()

        if D > 0:
            raise NotImplementedError("Hilbert class polynomial is not implemented for real quadratic fields.")

        from sage.schemes.elliptic_curves.cm import hilbert_class_polynomial as HCP
        return QQ[name](HCP(D))

    def number_of_roots_of_unity(self):
        """
        Return the number of roots of unity in this quadratic field.

        This is always 2 except when `d` is `-3` or `-4`.

        EXAMPLES::

            sage: QF = QuadraticField
            sage: [QF(d).number_of_roots_of_unity() for d in range(-7, -2)]
            [2, 2, 2, 4, 6]
        """
        d = self.discriminant()
        if d == -4:
            return 4
        if d == -3:
            return 6
        return 2

    def order_of_conductor(self, f):
        r"""
        Return the unique order with the given conductor in this quadratic field.

        .. SEEALSO ::

            :meth:`sage.rings.number_field.order.Order.conductor`

        EXAMPLES::

            sage: K.<t> = QuadraticField(-123)
            sage: K.order_of_conductor(1) is K.maximal_order()
            True
            sage: K.order_of_conductor(2).gens()
            (1, t)
            sage: K.order_of_conductor(44).gens()
            (1, 22*t)
            sage: K.order_of_conductor(9001).conductor()
            9001
        """
        f = ZZ(f)
        if f <= 0:
            raise ValueError('conductor must be a positive integer')
        return self.order([f * g for g in self.maximal_order().gens()])


def is_fundamental_discriminant(D):
    r"""
    Return ``True`` if the integer `D` is a fundamental
    discriminant, i.e., if `D \cong 0,1\pmod{4}`, and
    `D\neq 0, 1` and either (1) `D` is square free or
    (2) we have `D\cong 0\pmod{4}` with
    `D/4 \cong 2,3\pmod{4}` and `D/4` square free. These
    are exactly the discriminants of quadratic fields.

    EXAMPLES::

        sage: [D for D in range(-15,15) if is_fundamental_discriminant(D)]
        ...
        DeprecationWarning: is_fundamental_discriminant(D) is deprecated;
        please use D.is_fundamental_discriminant()
        ...
        [-15, -11, -8, -7, -4, -3, 5, 8, 12, 13]
        sage: [D for D in range(-15,15)
        ....:  if not is_square(D) and QuadraticField(D,'a').disc() == D]
        [-15, -11, -8, -7, -4, -3, 5, 8, 12, 13]
    """
    deprecation(35147, "is_fundamental_discriminant(D) is deprecated; please use D.is_fundamental_discriminant()")
    return Integer(D).is_fundamental_discriminant()


###################
# For pickling
###################


def NumberField_absolute_v1(poly, name, latex_name, canonical_embedding=None):
    """
    Used for unpickling old pickles.

    EXAMPLES::

        sage: from sage.rings.number_field.number_field import NumberField_absolute_v1
        sage: R.<x> = QQ[]
        sage: NumberField_absolute_v1(x^2 + 1, 'i', 'i')
        Number Field in i with defining polynomial x^2 + 1
    """
    return NumberField(polynomial=poly, name=name, latex_name=latex_name, check=False, embedding=canonical_embedding)


NumberField_generic_v1 = NumberField_absolute_v1  # for historical reasons only (so old objects unpickle)


def NumberField_cyclotomic_v1(zeta_order, name, canonical_embedding=None):
    """
    Used for unpickling old pickles.

    EXAMPLES::

        sage: from sage.rings.number_field.number_field import NumberField_cyclotomic_v1
        sage: NumberField_cyclotomic_v1(5,'a')
        Cyclotomic Field of order 5 and degree 4
        sage: NumberField_cyclotomic_v1(5,'a').variable_name()
        'a'
    """
    return CyclotomicField(n=zeta_order, names=name, embedding=canonical_embedding)


def NumberField_quadratic_v1(poly, name, canonical_embedding=None):
    """
    Used for unpickling old pickles.

    EXAMPLES::

        sage: from sage.rings.number_field.number_field import NumberField_quadratic_v1
        sage: R.<x> = QQ[]
        sage: NumberField_quadratic_v1(x^2 - 2, 'd')
        Number Field in d with defining polynomial x^2 - 2
    """
    return NumberField(polynomial=poly, name=name, check=False, embedding=canonical_embedding)


def put_natural_embedding_first(v):
    """
    Helper function for embeddings() functions for number fields.

    INPUT:

    - ``v`` -- list of embeddings of a number field

    OUTPUT: none; the list is altered in-place, so that, if possible, the first
    embedding has been switched with one of the others, so that if there is an
    embedding which preserves the generator names then it appears first.

    EXAMPLES::

        sage: K.<a> = CyclotomicField(7)
        sage: embs = K.embeddings(K)
        sage: [e(a) for e in embs]  # random - there is no natural sort order
        [a, a^2, a^3, a^4, a^5, -a^5 - a^4 - a^3 - a^2 - a - 1]
        sage: id = [e for e in embs if e(a) == a][0]; id
        Ring endomorphism of Cyclotomic Field of order 7 and degree 6
          Defn: a |--> a
        sage: permuted_embs = list(embs); permuted_embs.remove(id); permuted_embs.append(id)
        sage: [e(a) for e in permuted_embs]  # random - but natural map is not first
        [a^2, a^3, a^4, a^5, -a^5 - a^4 - a^3 - a^2 - a - 1, a]
        sage: permuted_embs[0] != a
        True
        sage: from sage.rings.number_field.number_field import put_natural_embedding_first
        sage: put_natural_embedding_first(permuted_embs)
        sage: [e(a) for e in permuted_embs]  # random - but natural map is first
        [a, a^3, a^4, a^5, -a^5 - a^4 - a^3 - a^2 - a - 1, a^2]
        sage: permuted_embs[0] == id
        True
    """
    for i in range(len(v)):
        phi = v[i]
        a = str(list(phi.domain().gens()))
        b = str(list(phi.im_gens()))
        if a == b:
            v[i] = v[0]
            v[0] = phi
            return


def refine_embedding(e, prec=None):
    r"""
    Given an embedding from a number field to either `\RR` or
    `\CC`, return an equivalent embedding with higher precision.

    INPUT:

    - ``e`` -- an embedding of a number field into either `\RR` or `\CC`
      (with some precision)

    - ``prec`` -- (default: ``None``) the desired precision; if ``None``,
      current precision is doubled; if ``Infinity``, the equivalent
      embedding into either ``QQbar`` or ``AA`` is returned.

    EXAMPLES::

        sage: from sage.rings.number_field.number_field import refine_embedding
        sage: K = CyclotomicField(3)
        sage: e10 = K.complex_embedding(10)
        sage: e10.codomain().precision()
        10
        sage: e25 = refine_embedding(e10, prec=25)
        sage: e25.codomain().precision()
        25

    An example where we extend a real embedding into ``AA``::

        sage: x = polygen(QQ, 'x')
        sage: K.<a> = NumberField(x^3 - 2)
        sage: K.signature()
        (1, 1)
        sage: e = K.embeddings(RR)[0]; e
        Ring morphism:
        From: Number Field in a with defining polynomial x^3 - 2
        To:   Real Field with 53 bits of precision
        Defn: a |--> 1.25992104989487
        sage: e = refine_embedding(e, Infinity); e
        Ring morphism:
        From: Number Field in a with defining polynomial x^3 - 2
        To:   Algebraic Real Field
        Defn: a |--> 1.259921049894873?

    Now we can obtain arbitrary precision values with no trouble::

        sage: RealField(150)(e(a))
        1.2599210498948731647672106072782283505702515
        sage: _^3
        2.0000000000000000000000000000000000000000000
        sage: RealField(200)(e(a^2 - 3*a + 7))
        4.8076379022835799804500738174376232086807389337953290695624

    Complex embeddings can be extended into ``QQbar``::

        sage: e = K.embeddings(CC)[0]; e
        Ring morphism:
        From: Number Field in a with defining polynomial x^3 - 2
        To:   Complex Field with 53 bits of precision
        Defn: a |--> -0.62996052494743... - 1.09112363597172*I
        sage: e = refine_embedding(e,Infinity); e
        Ring morphism:
        From: Number Field in a with defining polynomial x^3 - 2
        To:   Algebraic Field
        Defn: a |--> -0.6299605249474365? - 1.091123635971722?*I
        sage: ComplexField(200)(e(a))
        -0.62996052494743658238360530363911417528512573235075399004099
         - 1.0911236359717214035600726141898088813258733387403009407036*I
        sage: e(a)^3
        2

    Embeddings into lazy fields work::

        sage: L = CyclotomicField(7)
        sage: x = L.specified_complex_embedding(); x
        Generic morphism:
          From: Cyclotomic Field of order 7 and degree 6
          To:   Complex Lazy Field
          Defn: zeta7 -> 0.623489801858734? + 0.781831482468030?*I
        sage: refine_embedding(x, 300)
        Ring morphism:
          From: Cyclotomic Field of order 7 and degree 6
          To:   Complex Field with 300 bits of precision
          Defn: zeta7 |--> 0.623489801858733530525004884004239810632274730896402105365549439096853652456487284575942507
                            + 0.781831482468029808708444526674057750232334518708687528980634958045091731633936441700868007*I
        sage: refine_embedding(x, infinity)
        Ring morphism:
          From: Cyclotomic Field of order 7 and degree 6
          To:   Algebraic Field
          Defn: zeta7 |--> 0.6234898018587335? + 0.7818314824680299?*I

    When the old embedding is into the real lazy field,
    then only real embeddings should be considered.
    See :issue:`17495`::

        sage: R.<x> = QQ[]
        sage: K.<a> = NumberField(x^3 + x - 1, embedding=0.68)
        sage: from sage.rings.number_field.number_field import refine_embedding
        sage: refine_embedding(K.specified_complex_embedding(), 100)
        Ring morphism:
          From: Number Field in a with defining polynomial x^3 + x - 1 with a = 0.6823278038280193?
          To:   Real Field with 100 bits of precision
          Defn: a |--> 0.68232780382801932736948373971
        sage: refine_embedding(K.specified_complex_embedding(), Infinity)
        Ring morphism:
          From: Number Field in a with defining polynomial x^3 + x - 1 with a = 0.6823278038280193?
          To:   Algebraic Real Field
          Defn: a |--> 0.6823278038280193?
    """
    K = e.domain()
    RC = e.codomain()
    if RC in (sage.rings.qqbar.AA, sage.rings.qqbar.QQbar):
        return e
    if RC in (RLF, CLF):
        prec_old = e.gen_image().approx().prec()
        old_root = e(K.gen()).approx()
    else:
        prec_old = RC.precision()
        old_root = e(K.gen())

    if prec is None:
        prec = 2*prec_old
    elif prec_old >= prec:
        return e

    # We first compute all the embeddings at the new precision:
    if isinstance(RC, (sage.rings.abc.RealField, sage.rings.abc.RealDoubleField)) or RC == RLF:
        if prec == Infinity:
            elist = K.embeddings(sage.rings.qqbar.AA)
        else:
            elist = K.real_embeddings(prec)
    else:
        if prec == Infinity:
            elist = K.embeddings(sage.rings.qqbar.QQbar)
        else:
            elist = K.complex_embeddings(prec)

    # Now we determine which is an extension of the old one; this
    # relies on the fact that coercing a high-precision root into a
    # field with lower precision will equal the lower-precision root!
    diffs = [(RC(ee(K.gen()))-old_root).abs() for ee in elist]
    return elist[min(zip(diffs, count()))[1]]


def is_real_place(v):
    r"""
    Return ``True`` if `v` is real, ``False`` if `v` is complex.

    INPUT:

    - ``v`` -- an infinite place of ``self``

    OUTPUT:

    A boolean indicating whether a place is real (``True``) or complex (``False``).

    EXAMPLES::

        sage: x = polygen(QQ, 'x')
        sage: K.<xi> = NumberField(x^3 - 3)
        sage: phi_real = K.places()[0]
        sage: phi_complex = K.places()[1]
        sage: v_fin = tuple(K.primes_above(3))[0]

        sage: is_real_place(phi_real)
        True

        sage: is_real_place(phi_complex)
        False

    It is an error to put in a finite place

    ::

        sage: is_real_place(v_fin)
        Traceback (most recent call last):
        ...
        AttributeError: 'NumberFieldFractionalIdeal' object has no attribute 'im_gens'...
    """
    RR = sage.rings.real_mpfr.RealField(53)
    try:
        RR(v.im_gens()[0])
        return True
    except TypeError:
        return False


def _splitting_classes_gens_(K, m, d):
    r"""
    Given a number field `K` of conductor `m` and degree `d`,
    this returns a set of multiplicative generators of the
    subgroup of `(\ZZ/m\ZZ)^{\times}`
    containing exactly the classes that contain the primes splitting
    completely in `K`.

    EXAMPLES::

        sage: from sage.rings.number_field.number_field import _splitting_classes_gens_
        sage: K = CyclotomicField(101)
        sage: L = K.subfields(20)[0][0]
        sage: L.conductor()                                                             # needs sage.groups
        101
        sage: _splitting_classes_gens_(L,101,20)        # optional - gap_package_polycyclic, needs sage.libs.gap
        [95]

        sage: K = CyclotomicField(44)
        sage: L = K.subfields(4)[0][0]
        sage: _splitting_classes_gens_(L,44,4)  # optional - gap_package_polycyclic, needs sage.libs.gap
        [37]

        sage: K = CyclotomicField(44)
        sage: L = K.subfields(5)[0][0]
        sage: K.degree()
        20
        sage: L
        Number Field in zeta44_0 with defining polynomial x^5 - 2*x^4 - 16*x^3 + 24*x^2 + 48*x - 32
         with zeta44_0 = 3.837971894457990?
        sage: L.conductor()                                                             # needs sage.groups
        11
        sage: _splitting_classes_gens_(L,11,5)  # optional - gap_package_polycyclic, needs sage.libs.gap
        [10]
    """
    from sage.groups.abelian_gps.abelian_group import AbelianGroup

    Zm = IntegerModRing(m)
    unit_gens = Zm.unit_gens()
    Zmstar = AbelianGroup(len(unit_gens), [x.multiplicative_order() for x in unit_gens])

    def map_Zmstar_to_Zm(h):
        li = h.list()
        return prod(unit_gens[i]**li[i] for i in range(len(unit_gens)))

    Hgens = []
    H = Zmstar.subgroup([])
    p = 0
    Horder = euler_phi(m) / d
    for g in Zmstar:
        if H.order() == Horder:
            break
        if g not in H:
            u = map_Zmstar_to_Zm(g)
            p = u.lift()
            while not p.is_prime():
                p += m
            f = K.fractional_ideal(p).prime_factors()[0].residue_class_degree()
            h = g**f
            if h not in H:
                Hgens += [h]
                H = Zmstar.subgroup(Hgens)

    return [map_Zmstar_to_Zm(h) for h in Hgens]<|MERGE_RESOLUTION|>--- conflicted
+++ resolved
@@ -7135,11 +7135,7 @@
 
             sage: K.<a> = NumberField(1/2*x^2 - 1/6)
             sage: K.units()
-<<<<<<< HEAD
-            (-3*a + 2,)
-=======
             (3*a + 2,)
->>>>>>> a5c65e19
         """
         proof = proof_flag(proof)
 
