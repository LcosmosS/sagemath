--- conflicted
+++ resolved
@@ -6877,15 +6877,14 @@
 
         EXAMPLES::
 
-<<<<<<< HEAD
             sage: x = polygen(QQ, 'x')
             sage: NumberField(x^3 + x + 9, 'a').narrow_class_group()
             Multiplicative Abelian group isomorphic to C2
-=======
-            sage: NumberField(x^3+x+9, 'a').narrow_class_group()
-            Narrow class group of order 2 with structure C2 of Number Field in a with defining polynomial x^3 + x + 9
-            sage: QuadraticField(-3).narrow_class_group()
-            Class group of order 1 of Number Field in a with defining polynomial x^2 + 3
+
+        TESTS::
+
+            sage: QuadraticField(3, 'a').narrow_class_group()
+            Multiplicative Abelian group isomorphic to C2
         """
         proof = proof_flag(proof)
         try:
@@ -6897,7 +6896,6 @@
             else:
                 self.__narrow_class_group = self.ray_class_group(self.ideal(1).modulus(range(r1)))
         return self.__narrow_class_group
->>>>>>> d3b2b34e
 
     def narrow_class_number(self, proof=None):
         """
