# sage_setup: distribution = sagemath-modules

r"""
Arbitrary Precision Real Numbers

AUTHORS:

- Kyle Schalm (2005-09)

- William Stein: bug fixes, examples, maintenance

- Didier Deshommes (2006-03-19): examples

- David Harvey (2006-09-20): compatibility with Element._parent

- William Stein (2006-10): default printing truncates to avoid base-2
  rounding confusing (fix suggested by Bill Hart)

- Didier Deshommes: special constructor for QD numbers

- Paul Zimmermann (2008-01): added new functions from mpfr-2.3.0,
  replaced some, e.g., sech = 1/cosh, by their original mpfr version.

- Carl Witty (2008-02): define floating-point rank and associated
  functions; add some documentation

- Robert Bradshaw (2009-09): decimal literals, optimizations

- Jeroen Demeyer (2012-05-27): set the MPFR exponent range to the
  maximal possible value (:trac:`13033`)

- Travis Scrimshaw (2012-11-02): Added doctests for full coverage

- Eviatar Bach (2013-06): Fixing numerical evaluation of log_gamma

- Vincent Klein (2017-06): RealNumber constructor support gmpy2.mpfr
  , gmpy2.mpq or gmpy2.mpz parameter.
  Add __mpfr__ to class RealNumber.

This is a binding for the MPFR arbitrary-precision floating point
library.

We define a class :class:`RealField`, where each instance of
:class:`RealField` specifies a field of floating-point
numbers with a specified precision and rounding mode. Individual
floating-point numbers are of :class:`RealNumber`.

In Sage (as in MPFR), floating-point numbers of precision
`p` are of the form `s m 2^{e-p}`, where
`s \in \{-1, 1\}`, `2^{p-1} \leq m < 2^p`, and
`-2^B + 1 \leq e \leq 2^B - 1` where `B = 30` on 32-bit systems
and `B = 62` on 64-bit systems;
additionally, there are the special values ``+0``, ``-0``,
``+infinity``, ``-infinity`` and ``NaN`` (which stands for Not-a-Number).

Operations in this module which are direct wrappers of MPFR
functions are "correctly rounded"; we briefly describe what this
means. Assume that you could perform the operation exactly, on real
numbers, to get a result `r`. If this result can be
represented as a floating-point number, then we return that
number.

Otherwise, the result `r` is between two floating-point
numbers. For the directed rounding modes (round to plus infinity,
round to minus infinity, round to zero), we return the
floating-point number in the indicated direction from `r`.
For round to nearest, we return the floating-point number which is
nearest to `r`.

This leaves one case unspecified: in round to nearest mode, what
happens if `r` is exactly halfway between the two nearest
floating-point numbers? In that case, we round to the number with
an even mantissa (the mantissa is the number `m` in the
representation above).

Consider the ordered set of floating-point numbers of precision
`p`. (Here we identify ``+0`` and
``-0``, and ignore ``NaN``.) We can give a
bijection between these floating-point numbers and a segment of the
integers, where 0 maps to 0 and adjacent floating-point numbers map
to adjacent integers. We call the integer corresponding to a given
floating-point number the "floating-point rank" of the number.
(This is not standard terminology; I just made it up.)

EXAMPLES:

A difficult conversion::

    sage: RR(sys.maxsize)
    9.22337203685478e18      # 64-bit
    2.14748364700000e9       # 32-bit

TESTS::

    sage: -1e30
    -1.00000000000000e30
    sage: (-1. + 2^-52).hex()
    '-0xf.ffffffffffffp-4'

Make sure we don't have a new field for every new literal::

    sage: parent(2.0) is parent(2.0)
    True
    sage: RealField(100, rnd='RNDZ') is RealField(100, rnd='RNDD')
    False
    sage: RealField(100, rnd='RNDZ') is RealField(100, rnd='RNDZ')
    True
    sage: RealField(100, rnd='RNDZ') is RealField(100, rnd=1)
    True
"""

#*****************************************************************************
#       Copyright (C) 2005-2006 William Stein <wstein@gmail.com>
#
# This program is free software: you can redistribute it and/or modify
# it under the terms of the GNU General Public License as published by
# the Free Software Foundation, either version 2 of the License, or
# (at your option) any later version.
#                  https://www.gnu.org/licenses/
#*****************************************************************************

import math # for log
import sys
import re

from cpython.object cimport Py_NE, Py_EQ
from cysignals.signals cimport sig_on, sig_off

from sage.ext.stdsage cimport PY_NEW
from sage.libs.gmp.pylong cimport mpz_set_pylong
from sage.libs.gmp.mpz cimport *
from sage.libs.mpfr cimport *
from sage.misc.randstate cimport randstate, current_randstate
from sage.cpython.string cimport char_to_str, str_to_bytes
from sage.misc.superseded import deprecation_cython as deprecation

from sage.structure.element cimport Element
from sage.structure.element cimport have_same_parent
from sage.structure.richcmp cimport rich_to_bool_sgn
cdef bin_op
from sage.structure.element import bin_op

import sage.misc.weak_dict

import operator

from sage.libs.mpmath.sage_utils cimport mpfr_to_mpfval

from .integer cimport Integer
from .rational cimport Rational

from sage.categories.map cimport Map

from .real_double cimport RealDoubleElement

import sage.rings.abc
import sage.rings.rational_field

import sage.rings.infinity

from sage.structure.parent_gens cimport ParentWithGens
from sage.arith.numerical_approx cimport digits_to_bits
from sage.arith.constants cimport M_LN2_LN10
from sage.arith.long cimport is_small_python_int

try:
    from cypari2 import Gen
    from sage.libs.pari.convert_sage_real_mpfr import new_gen_from_real_mpfr_element, set_real_mpfr_element_from_gen
except ImportError:
    Gen = ()

cimport gmpy2
gmpy2.import_gmpy2()


#*****************************************************************************
#
#       Implementation
#
#*****************************************************************************

_re_skip_zeroes = re.compile(r'^(.+?)0*$')

cdef object numpy_double_interface = {'typestr': '=f8'}
cdef object numpy_object_interface = {'typestr': '|O'}

# Avoid signal handling for cheap operations when the
# precision is below this threshold.
cdef enum:
    SIG_PREC_THRESHOLD = 1000

#*****************************************************************************
#
#       External Python access to constants
#
#*****************************************************************************

def mpfr_prec_min():
    """
    Return the mpfr variable ``MPFR_PREC_MIN``.

    EXAMPLES::

        sage: from sage.rings.real_mpfr import mpfr_prec_min
        sage: mpfr_prec_min()
        1
        sage: R = RealField(2)
        sage: R(2) + R(1)
        3.0
        sage: R(4) + R(1)
        4.0

        sage: R = RealField(0)
        Traceback (most recent call last):
        ...
        ValueError: prec (=0) must be >= 1 and <= ...
    """
    return MPFR_PREC_MIN

# see Issue #11666 for the origin of this magical constant
def mpfr_prec_max():
    """
    Return the mpfr variable ``MPFR_PREC_MAX``.

    EXAMPLES::

        sage: from sage.rings.real_mpfr import mpfr_prec_max
        sage: mpfr_prec_max()
        2147483391              # 32-bit
        9223372036854775551     # 64-bit

        sage: R = RealField(2^31-257); R
        Real Field with 2147483391 bits of precision

        sage: R = RealField(2^31-256)
        Traceback (most recent call last):                     # 32-bit
        ...                                                    # 32-bit
        ValueError: prec (=...) must be >= 1 and <= ...        # 32-bit
    """
    return MPFR_PREC_MAX


def mpfr_get_exp_min():
    """
    Return the current minimal exponent for MPFR numbers.

    EXAMPLES::

        sage: from sage.rings.real_mpfr import mpfr_get_exp_min
        sage: mpfr_get_exp_min()
        -1073741823            # 32-bit
        -4611686018427387903   # 64-bit
        sage: 0.5 >> (-mpfr_get_exp_min())
        2.38256490488795e-323228497            # 32-bit
        8.50969131174084e-1388255822130839284  # 64-bit
        sage: 0.5 >> (-mpfr_get_exp_min()+1)
        0.000000000000000
    """
    return mpfr_get_emin()

def mpfr_get_exp_max():
    """
    Return the current maximal exponent for MPFR numbers.

    EXAMPLES::

        sage: from sage.rings.real_mpfr import mpfr_get_exp_max
        sage: mpfr_get_exp_max()
        1073741823            # 32-bit
        4611686018427387903   # 64-bit
        sage: 0.5 << mpfr_get_exp_max()
        1.04928935823369e323228496            # 32-bit
        2.93782689455579e1388255822130839282  # 64-bit
        sage: 0.5 << (mpfr_get_exp_max()+1)
        +infinity
    """
    return mpfr_get_emax()

def mpfr_set_exp_min(mp_exp_t e):
    """
    Set the minimal exponent for MPFR numbers.

    EXAMPLES::

        sage: from sage.rings.real_mpfr import mpfr_get_exp_min, mpfr_set_exp_min
        sage: old = mpfr_get_exp_min()
        sage: mpfr_set_exp_min(-1000)
        sage: 0.5 >> 1000
        4.66631809251609e-302
        sage: 0.5 >> 1001
        0.000000000000000
        sage: mpfr_set_exp_min(old)
        sage: 0.5 >> 1001
        2.33315904625805e-302
    """
    if mpfr_set_emin(e) != 0:
        raise OverflowError("bad value for mpfr_set_exp_min()")

def mpfr_set_exp_max(mp_exp_t e):
    """
    Set the maximal exponent for MPFR numbers.

    EXAMPLES::

        sage: from sage.rings.real_mpfr import mpfr_get_exp_max, mpfr_set_exp_max
        sage: old = mpfr_get_exp_max()
        sage: mpfr_set_exp_max(1000)
        sage: 0.5 << 1000
        5.35754303593134e300
        sage: 0.5 << 1001
        +infinity
        sage: mpfr_set_exp_max(old)
        sage: 0.5 << 1001
        1.07150860718627e301
    """
    if mpfr_set_emax(e) != 0:
        raise OverflowError("bad value for mpfr_set_exp_max()")

def mpfr_get_exp_min_min():
    """
    Get the minimal value allowed for :func:`mpfr_set_exp_min`.

    EXAMPLES::

        sage: from sage.rings.real_mpfr import mpfr_get_exp_min_min, mpfr_set_exp_min
        sage: mpfr_get_exp_min_min()
        -1073741823            # 32-bit
        -4611686018427387903   # 64-bit

    This is really the minimal value allowed::

        sage: mpfr_set_exp_min(mpfr_get_exp_min_min() - 1)
        Traceback (most recent call last):
        ...
        OverflowError: bad value for mpfr_set_exp_min()
    """
    return mpfr_get_emin_min()

def mpfr_get_exp_max_max():
    """
    Get the maximal value allowed for :func:`mpfr_set_exp_max`.

    EXAMPLES::

        sage: from sage.rings.real_mpfr import mpfr_get_exp_max_max, mpfr_set_exp_max
        sage: mpfr_get_exp_max_max()
        1073741823            # 32-bit
        4611686018427387903   # 64-bit

    This is really the maximal value allowed::

        sage: mpfr_set_exp_max(mpfr_get_exp_max_max() + 1)
        Traceback (most recent call last):
        ...
        OverflowError: bad value for mpfr_set_exp_max()
    """
    return mpfr_get_emax_max()

# On Sage startup, set the exponent range to the maximum allowed
mpfr_set_exp_min(mpfr_get_emin_min())
mpfr_set_exp_max(mpfr_get_emax_max())

#*****************************************************************************
#
#       Real Field
#
#*****************************************************************************
# The real field is in Cython, so mpfr elements will have access to
# their parent via direct C calls, which will be faster.

from sage.arith.long cimport (pyobject_to_long, integer_check_long_py,
                              ERR_OVERFLOW)
cdef dict rounding_modes = dict(RNDN=MPFR_RNDN, RNDZ=MPFR_RNDZ,
        RNDD=MPFR_RNDD, RNDU=MPFR_RNDU, RNDA=MPFR_RNDA, RNDF=MPFR_RNDF)

cdef double LOG_TEN_TWO_PLUS_EPSILON = 3.321928094887363 # a small overestimate of log(10,2)

cdef object RealField_cache = sage.misc.weak_dict.WeakValueDictionary()

cpdef RealField(mpfr_prec_t prec=53, int sci_not=0, rnd=MPFR_RNDN):
    """
    RealField(prec, sci_not, rnd):

    INPUT:

    - ``prec`` -- (integer) precision; default = 53 prec is
      the number of bits used to represent the mantissa of a
      floating-point number. The precision can be any integer between
      :func:`mpfr_prec_min()` and :func:`mpfr_prec_max()`. In the current
      implementation, :func:`mpfr_prec_min()` is equal to 2.

    - ``sci_not`` -- (default: ``False``) if ``True``, always display using
      scientific notation; if ``False``, display using scientific notation
      only for very large or very small numbers

    - ``rnd`` -- (string) the rounding mode:

      - ``'RNDN'`` -- (default) round to nearest (ties go to the even
        number): Knuth says this is the best choice to prevent "floating
        point drift"
      - ``'RNDD'`` -- round towards minus infinity
      - ``'RNDZ'`` -- round towards zero
      - ``'RNDU'`` -- round towards plus infinity
      - ``'RNDA'`` -- round away from zero
      - ``'RNDF'`` -- faithful rounding (currently experimental; not
        guaranteed correct for every operation)
      - for specialized applications, the rounding mode can also be
        given as an integer value of type ``mpfr_rnd_t``. However, the
        exact values are unspecified.

    EXAMPLES::

        sage: RealField(10)
        Real Field with 10 bits of precision
        sage: RealField()
        Real Field with 53 bits of precision
        sage: RealField(100000)
        Real Field with 100000 bits of precision

    Here we show the effect of rounding::

        sage: R17d = RealField(17,rnd='RNDD')
        sage: a = R17d(1)/R17d(3); a.exact_rational()
        87381/262144
        sage: R17u = RealField(17,rnd='RNDU')
        sage: a = R17u(1)/R17u(3); a.exact_rational()
        43691/131072

    .. NOTE::

       The default precision is 53, since according to the MPFR
       manual: 'mpfr should be able to exactly reproduce all
       computations with double-precision machine floating-point
       numbers (double type in C), except the default exponent range
       is much wider and subnormal numbers are not implemented.'
    """
    # We allow specifying the rounding mode as string or integer.
    # But we pass an integer to __init__
    cdef long r
    try:
        r = pyobject_to_long(rnd)
    except TypeError:
        try:
            r = rounding_modes[rnd]
        except KeyError:
            raise ValueError("rounding mode (={!r}) must be one of {}".format(rnd,
                sorted(rounding_modes)))

    try:
        return RealField_cache[prec, sci_not, r]
    except KeyError:
        R = RealField_class(prec=prec, sci_not=sci_not, rnd=r)
        RealField_cache[prec, sci_not, r] = R
        return R


cdef class RealField_class(sage.rings.abc.RealField):
    """
    An approximation to the field of real numbers using floating point
    numbers with any specified precision. Answers derived from
    calculations in this approximation may differ from what they would
    be if those calculations were performed in the true field of real
    numbers. This is due to the rounding errors inherent to finite
    precision calculations.

    See the documentation for the module :mod:`sage.rings.real_mpfr` for more
    details.
    """
    def __init__(self, mpfr_prec_t prec=53, int sci_not=0, long rnd=MPFR_RNDN):
        """
        Initialize ``self``.

        EXAMPLES::

            sage: RealField()
            Real Field with 53 bits of precision
            sage: RealField(100000)
            Real Field with 100000 bits of precision
            sage: RealField(17,rnd='RNDD')
            Real Field with 17 bits of precision and rounding RNDD

        TESTS:

        Test the various rounding modes::

            sage: RealField(100, rnd="RNDN")
            Real Field with 100 bits of precision
            sage: RealField(100, rnd="RNDZ")
            Real Field with 100 bits of precision and rounding RNDZ
            sage: RealField(100, rnd="RNDU")
            Real Field with 100 bits of precision and rounding RNDU
            sage: RealField(100, rnd="RNDD")
            Real Field with 100 bits of precision and rounding RNDD
            sage: RealField(100, rnd="RNDA")
            Real Field with 100 bits of precision and rounding RNDA
            sage: RealField(100, rnd="RNDF")
            Real Field with 100 bits of precision and rounding RNDF
            sage: RealField(100, rnd=0)
            Real Field with 100 bits of precision
            sage: RealField(100, rnd=1)
            Real Field with 100 bits of precision and rounding RNDZ
            sage: RealField(100, rnd=2)
            Real Field with 100 bits of precision and rounding RNDU
            sage: RealField(100, rnd=3)
            Real Field with 100 bits of precision and rounding RNDD
            sage: RealField(100, rnd=4)
            Real Field with 100 bits of precision and rounding RNDA
            sage: RealField(100, rnd=5)
            Real Field with 100 bits of precision and rounding RNDF
            sage: RealField(100, rnd=3.14)
            Traceback (most recent call last):
            ...
            ValueError: rounding mode (=3.14000000000000) must be one of ['RNDA', 'RNDD', 'RNDF', 'RNDN', 'RNDU', 'RNDZ']
            sage: RealField(100, rnd=6)
            Traceback (most recent call last):
            ...
            ValueError: unknown rounding mode 6
            sage: RealField(100, rnd=10^100)
            Traceback (most recent call last):
            ...
            OverflowError: Sage Integer too large to convert to C long

        Check methods inherited from categories::

            sage: RealField(10).is_finite()
            False
        """
        if prec < MPFR_PREC_MIN or prec > MPFR_PREC_MAX:
            raise ValueError("prec (=%s) must be >= %s and <= %s" % (
                prec, MPFR_PREC_MIN, MPFR_PREC_MAX))
        self._prec = prec
        self.sci_not = sci_not

        self.rnd = <mpfr_rnd_t>rnd
        cdef const char* rnd_str = mpfr_print_rnd_mode(self.rnd)
        if rnd_str is NULL:
            raise ValueError("unknown rounding mode {}".format(rnd))
        self.rnd_str = char_to_str(rnd_str + 5)  # Strip "MPFR_"

        from sage.categories.fields import Fields
        ParentWithGens.__init__(self, self, tuple(), False, category=Fields().Infinite().Metric().Complete())

        # Initialize zero and one
        cdef RealNumber rn
        rn = self._new()
        mpfr_set_zero(rn.value, 1)
        self._zero_element = rn

        rn = self._new()
        mpfr_set_ui(rn.value, 1, MPFR_RNDZ)
        self._one_element = rn

        self._populate_coercion_lists_(convert_method_name='_mpfr_')

    def _repr_(self):
        """
        Return a string representation of ``self``.

        EXAMPLES::

            sage: RealField() # indirect doctest
            Real Field with 53 bits of precision
            sage: RealField(100000) # indirect doctest
            Real Field with 100000 bits of precision
            sage: RealField(17,rnd='RNDD') # indirect doctest
            Real Field with 17 bits of precision and rounding RNDD
        """
        s = "Real Field with %s bits of precision"%self._prec
        if self.rnd != MPFR_RNDN:
            s = s + " and rounding %s"%(self.rnd_str)
        return s

    def _latex_(self):
        r"""
        Return a latex representation of ``self``.

        EXAMPLES::

            sage: latex(RealField()) # indirect doctest
            \Bold{R}
        """
        return "\\Bold{R}"

    def _sage_input_(self, sib, coerce):
        r"""
        Produce an expression which will reproduce this value when
        evaluated.

        EXAMPLES::

            sage: sage_input(RR, verify=True)
            # Verified
            RR
            sage: sage_input(RealField(25, rnd='RNDZ'), verify=True)
            # Verified
            RealField(25, rnd='RNDZ')
            sage: k = (RR, RealField(75, rnd='RNDU'), RealField(13))
            sage: sage_input(k, verify=True)
            # Verified
            (RR, RealField(75, rnd='RNDU'), RealField(13))
            sage: sage_input((k, k), verify=True)
            # Verified
            RR75u = RealField(75, rnd='RNDU')
            RR13 = RealField(13)
            ((RR, RR75u, RR13), (RR, RR75u, RR13))
            sage: from sage.misc.sage_input import SageInputBuilder
            sage: RealField(99, rnd='RNDD')._sage_input_(SageInputBuilder(), False)
            {call: {atomic:RealField}({atomic:99}, rnd={atomic:'RNDD'})}
        """
        if self.rnd == MPFR_RNDN and self.prec() == 53:
            return sib.name('RR')

        if self.rnd != MPFR_RNDN:
            rnd_abbrev = self.rnd_str[-1:].lower()
            v = sib.name('RealField')(sib.int(self.prec()), rnd=self.rnd_str)
        else:
            rnd_abbrev = ''
            v = sib.name('RealField')(sib.int(self.prec()))

        name = 'RR%d%s' % (self.prec(), rnd_abbrev)
        sib.cache(self, v, name)
        return v

    cpdef bint is_exact(self) except -2:
        """
        Return ``False``, since a real field (represented using finite
        precision) is not exact.

        EXAMPLES::

            sage: RR.is_exact()
            False
            sage: RealField(100).is_exact()
            False
        """
        return False

    def _element_constructor_(self, x, base=10):
        """
        Coerce ``x`` into this real field.

        EXAMPLES::

            sage: R = RealField(20)
            sage: R('1.234')
            1.2340
            sage: R('2', base=2)
            Traceback (most recent call last):
            ...
            TypeError: unable to convert '2' to a real number
            sage: a = R('1.1001', base=2); a
            1.5625
            sage: a.str(2)
            '1.1001000000000000000'
            sage: R(oo)
            +infinity
            sage: R(unsigned_infinity)
            Traceback (most recent call last):
            ...
            ValueError: can only convert signed infinity to RR
            sage: R(CIF(NaN))                                                           # needs sage.symbolic
            NaN
            sage: R(complex(1.7))
            1.7000
        """
        if hasattr(x, '_mpfr_'):
            return x._mpfr_(self)
        cdef RealNumber z
        z = self._new()
        z._set(x, base)
        return z

    cpdef _coerce_map_from_(self, S):
        """
        Canonical coercion of x to this MPFR real field.

        The rings that canonically coerce to this MPFR real field are:

        - Any MPFR real field with precision that is as large as this one

        - int, integer, and rational rings.

        - the field of algebraic reals

        - floats and RDF if self.prec = 53

        EXAMPLES::

            sage: RR.has_coerce_map_from(ZZ) # indirect doctest
            True
            sage: RR.has_coerce_map_from(float)
            True
            sage: RealField(100).has_coerce_map_from(float)
            False
            sage: RR.has_coerce_map_from(RealField(200))
            True
            sage: RR.has_coerce_map_from(RealField(20))
            False
            sage: RR.has_coerce_map_from(RDF)
            True
            sage: RR.coerce_map_from(ZZ)(2)
            2.00000000000000
            sage: RR.coerce(3.4r)
            3.40000000000000
            sage: RR.coerce(3.4)
            3.40000000000000
            sage: RR.coerce(3.4r)
            3.40000000000000
            sage: RR.coerce(3.400000000000000000000000000000000000000000)
            3.40000000000000
            sage: RealField(100).coerce(3.4)
            Traceback (most recent call last):
            ...
            TypeError: no canonical coercion from Real Field with 53 bits of precision to Real Field with 100 bits of precision
            sage: RR.coerce(17/5)
            3.40000000000000
            sage: RR.coerce(2^4000)
            1.31820409343094e1204
            sage: RR.coerce_map_from(float)
            Generic map:
              From: Set of Python objects of class 'float'
              To:   Real Field with 53 bits of precision

        TESTS::

            sage: 1.0 - ZZ(1) - int(1) - 1 - QQ(1) - RealField(100)(1) - AA(1) - RLF(1)             # needs sage.rings.number_field
            -6.00000000000000
            sage: R = RR['x']   # Hold reference to avoid garbage collection, see Issue #24709
            sage: R.get_action(ZZ)
            Right scalar multiplication by Integer Ring on Univariate Polynomial Ring in x over Real Field with 53 bits of precision
        """
        from .integer_ring import ZZ
        from .rational_field import QQ
        from .real_double import RDF

        if S is ZZ:
            return ZZtoRR(ZZ, self)
        elif S is QQ:
            return QQtoRR(QQ, self)
        elif (S is RDF or S is float) and self._prec <= 53:
            return double_toRR(S, self)
        elif S is long:
            return int_toRR(long, self)
        elif S is int:
            return int_toRR(int, self)
        elif isinstance(S, RealField_class) and S.prec() >= self._prec:
            return RRtoRR(S, self)
        elif QQ.has_coerce_map_from(S):
            return QQtoRR(QQ, self) * QQ._internal_coerce_map_from(S)
        from sage.rings.real_lazy import RLF
        if isinstance(S, sage.rings.abc.AlgebraicRealField) or S is RLF:
            return self.convert_method_map(S, "_mpfr_")
        return self._coerce_map_via([RLF], S)

    def __richcmp__(RealField_class self, other, int op):
        """
        Compare two real fields, returning ``True`` if they are equivalent
        and ``False`` if they are not.

        EXAMPLES::

            sage: RealField(10) == RealField(11)
            False
            sage: RealField(10) == RealField(10)
            True
            sage: RealField(10,rnd='RNDN') == RealField(10,rnd='RNDZ')
            False

        Scientific notation affects only printing, not mathematically how
        the field works, so this does not affect equality testing::

            sage: RealField(10,sci_not=True) == RealField(10,sci_not=False)
            True
            sage: RealField(10) == IntegerRing()
            False

        ::

            sage: RS = RealField(sci_not=True)
            sage: RR == RS
            True
            sage: RS.scientific_notation(False)
            sage: RR == RS
            True
        """
        if op != Py_EQ and op != Py_NE:
            return NotImplemented
        if not isinstance(other, RealField_class):
            return NotImplemented

        _other = <RealField_class>other  # to access C structure
        return (self._prec == _other._prec and
                self.rnd == _other.rnd) == (op == Py_EQ)

    def __reduce__(self):
        """
        Return the arguments sufficient for pickling.

        EXAMPLES::

            sage: R = RealField(sci_not=1, prec=200, rnd='RNDU')
            sage: loads(dumps(R)) == R
            True
        """
        return __create__RealField_version0, (self._prec, self.sci_not, self.rnd_str)

    def construction(self):
        r"""
        Return the functorial construction of ``self``, namely,
        completion of the rational numbers with respect to the prime
        at `\infty`.

        Also preserves other information that makes this field unique (e.g.
        precision, rounding, print mode).

        EXAMPLES::

            sage: R = RealField(100, rnd='RNDU')
            sage: c, S = R.construction(); S
            Rational Field
            sage: R == c(S)
            True
        """
        from sage.categories.pushout import CompletionFunctor
        return (CompletionFunctor(sage.rings.infinity.Infinity,
                                  self.prec(),
                                  {'type': 'MPFR', 'sci_not': self.scientific_notation(), 'rnd': self.rnd}),
               sage.rings.rational_field.QQ)

    def gen(self, i=0):
        """
        Return the ``i``-th generator of ``self``.

        EXAMPLES::

            sage: R=RealField(100)
            sage: R.gen(0)
            1.0000000000000000000000000000
            sage: R.gen(1)
            Traceback (most recent call last):
            ...
            IndexError: self has only one generator
        """
        if i == 0:
            return self(1)
        else:
            raise IndexError("self has only one generator")

    def complex_field(self):
        """
        Return complex field of the same precision.

        EXAMPLES::

            sage: RR.complex_field()
            Complex Field with 53 bits of precision
            sage: RR.complex_field() is CC
            True
            sage: RealField(100,rnd='RNDD').complex_field()
            Complex Field with 100 bits of precision
            sage: RealField(100).complex_field()
            Complex Field with 100 bits of precision
        """
        from sage.rings.complex_mpfr import ComplexField
        return ComplexField(self.prec())

    def algebraic_closure(self):
        """
        Return the algebraic closure of ``self``, i.e., the complex field with
        the same precision.

        EXAMPLES::

            sage: RR.algebraic_closure()
            Complex Field with 53 bits of precision
            sage: RR.algebraic_closure() is CC
            True
            sage: RealField(100,rnd='RNDD').algebraic_closure()
            Complex Field with 100 bits of precision
            sage: RealField(100).algebraic_closure()
            Complex Field with 100 bits of precision
        """
        return self.complex_field()

    def ngens(self):
        """
        Return the number of generators.

        EXAMPLES::

            sage: RR.ngens()
            1
        """
        return 1

    def gens(self):
        """
        Return a list of generators.

        EXAMPLES::

            sage: RR.gens()
            [1.00000000000000]
        """
        return [self.gen()]

    def _is_valid_homomorphism_(self, codomain, im_gens, base_map=None):
        """
        Return ``True`` if the map from ``self`` to ``codomain`` sending
        ``self(1)`` to the unique element of ``im_gens`` is a valid field
        homomorphism. Otherwise, return ``False``.

        EXAMPLES::

            sage: RR._is_valid_homomorphism_(RDF,[RDF(1)])
            True
            sage: RR._is_valid_homomorphism_(CDF,[CDF(1)])
            True
            sage: RR._is_valid_homomorphism_(CDF,[CDF(-1)])
            False
            sage: R=RealField(100)
            sage: RR._is_valid_homomorphism_(R,[R(1)])
            False
            sage: RR._is_valid_homomorphism_(CC,[CC(1)])
            True
            sage: RR._is_valid_homomorphism_(GF(2),GF(2)(1))
            False
        """

        try:
            s = codomain.coerce(self(1))
        except TypeError:
            return False
        return s == im_gens[0]

    def _repr_option(self, key):
        """
        Metadata about the :meth:`_repr_` output.

        See :meth:`sage.structure.parent._repr_option` for details.

        EXAMPLES::

            sage: RealField(10)._repr_option('element_is_atomic')
            True
        """
        if key == 'element_is_atomic':
            return True
        return super()._repr_option(key)

    def characteristic(self):
        """
        Returns 0, since the field of real numbers has characteristic 0.

        EXAMPLES::

            sage: RealField(10).characteristic()
            0
        """
        return Integer(0)

    def name(self):
        """
        Return the name of ``self``, which encodes the precision and
        rounding convention.

        EXAMPLES::

            sage: RR.name()
            'RealField53_0'
            sage: RealField(100,rnd='RNDU').name()
            'RealField100_2'
        """
        return "RealField%s_%s"%(self._prec,self.rnd)

    def __hash__(self):
        """
        Returns a hash function of the field, which takes into account
        the precision and rounding convention.

        EXAMPLES::

            sage: hash(RealField(100,rnd='RNDU')) == hash(RealField(100,rnd='RNDU'))
            True
            sage: hash(RR) == hash(RealField(53))
            True
        """
        return hash(self.name())

    def precision(self):
        """
        Return the precision of ``self``.

        EXAMPLES::

            sage: RR.precision()
            53
            sage: RealField(20).precision()
            20
        """
        return Integer(self._prec)

    prec=precision # an alias

    def _magma_init_(self, magma):
        r"""
        Return a string representation of ``self`` in the Magma language.

        .. WARNING::

            This ignores the rounding convention of ``self``.

        EXAMPLES::

            sage: magma(RealField(70)) # optional - magma # indirect doctest
            Real field of precision 21
            sage: 10^21 < 2^70 < 10^22
            True
            sage: s = magma(RealField(70)).sage(); s # optional - magma # indirect doctest
            Real Field with 70 bits of precision
        """
        return "RealField(%s : Bits := true)" % self.prec()

    def to_prec(self, prec):
        """
        Return the real field that is identical to ``self``, except that
        it has the specified precision.

        EXAMPLES::

            sage: RR.to_prec(212)
            Real Field with 212 bits of precision
            sage: R = RealField(30, rnd="RNDZ")
            sage: R.to_prec(300)
            Real Field with 300 bits of precision and rounding RNDZ
        """
        if prec == self._prec:
            return self
        else:
            return RealField(prec, self.sci_not, self.rnd)

    def pi(self):
        r"""
        Return `\pi` to the precision of this field.

        EXAMPLES::

            sage: R = RealField(100)
            sage: R.pi()
            3.1415926535897932384626433833
            sage: R.pi().sqrt()/2
            0.88622692545275801364908374167
            sage: R = RealField(150)
            sage: R.pi().sqrt()/2
            0.88622692545275801364908374167057259139877473
        """
        cdef RealNumber x = self._new()
        if self._prec > SIG_PREC_THRESHOLD: sig_on()
        # The docs for mpfr_free_cache say "Free the cache used by
        # the functions computing constants if needed (currently
        # mpfr_const_log2, mpfr_const_pi and mpfr_const_euler)", so
        # this isn't a seriously bad thing to do.  This prevents trac
        # #5689.  This is needed for all constants, despite what the docs say.
        # NOTE: The MPFR docs at this time leave off several mpfr_const
        # functions, but this free is needed for them too!
        mpfr_free_cache()
        mpfr_const_pi(x.value, self.rnd)
        if self._prec > SIG_PREC_THRESHOLD: sig_off()
        return x

    def euler_constant(self):
        """
        Returns Euler's gamma constant to the precision of this field.

        EXAMPLES::

            sage: RealField(100).euler_constant()
            0.57721566490153286060651209008
        """
        cdef RealNumber x = self._new()
        sig_on()
        mpfr_free_cache()
        mpfr_const_euler(x.value, self.rnd)
        sig_off()
        return x

    def catalan_constant(self):
        """
        Returns Catalan's constant to the precision of this field.

        EXAMPLES::

            sage: RealField(100).catalan_constant()
            0.91596559417721901505460351493
        """
        cdef RealNumber x = self._new()
        if self._prec > SIG_PREC_THRESHOLD: sig_on()
        mpfr_free_cache()
        mpfr_const_catalan(x.value, self.rnd)
        if self._prec > SIG_PREC_THRESHOLD: sig_off()
        return x

    def log2(self):
        r"""
        Return `\log(2)` (i.e., the natural log of 2) to the precision
        of this field.

        EXAMPLES::

            sage: R=RealField(100)
            sage: R.log2()
            0.69314718055994530941723212146
            sage: R(2).log()
            0.69314718055994530941723212146
        """
        cdef RealNumber x = self._new()
        if self._prec > SIG_PREC_THRESHOLD: sig_on()
        mpfr_free_cache()
        mpfr_const_log2(x.value, self.rnd)
        if self._prec > SIG_PREC_THRESHOLD: sig_off()
        return x

    def random_element(self, min=-1, max=1, distribution=None):
        """
        Return a uniformly distributed random number between ``min`` and
        ``max`` (default -1 to 1).

        .. WARNING::

            The argument ``distribution`` is ignored---the random number
            is from the uniform distribution.

        EXAMPLES::

            sage: r = RealField(100).random_element(-5, 10)
            sage: r.parent() is RealField(100)
            True
            sage: -5 <= r <= 10
            True

        TESTS::

            sage: RealField(31).random_element().parent()
            Real Field with 31 bits of precision
            sage: RealField(32).random_element().parent()
            Real Field with 32 bits of precision
            sage: RealField(33).random_element().parent()
            Real Field with 33 bits of precision
            sage: RealField(63).random_element().parent()
            Real Field with 63 bits of precision
            sage: RealField(64).random_element().parent()
            Real Field with 64 bits of precision
            sage: RealField(65).random_element().parent()
            Real Field with 65 bits of precision
            sage: RealField(10).random_element().parent()
            Real Field with 10 bits of precision
            sage: RR.random_element().parent()
            Real Field with 53 bits of precision
        """
        cdef RealNumber x = self._new()
        cdef randstate rstate = current_randstate()
        mpfr_urandomb(x.value, rstate.gmp_state)
        if min == 0 and max == 1:
            return x
        else:
            return (max-min)*x + min

    def factorial(self, int n):
        """
        Return the factorial of the integer ``n`` as a real number.

        EXAMPLES::

            sage: RR.factorial(0)
            1.00000000000000
            sage: RR.factorial(1000000)
            8.26393168833124e5565708
            sage: RR.factorial(-1)
            Traceback (most recent call last):
            ...
            ArithmeticError: n must be nonnegative
        """
        cdef RealNumber x
        if n < 0:
            raise ArithmeticError("n must be nonnegative")
        x = self._new()
        if self._prec > SIG_PREC_THRESHOLD and n < SIG_PREC_THRESHOLD: sig_on()
        mpfr_fac_ui(x.value, n, self.rnd)
        if self._prec > SIG_PREC_THRESHOLD and n < SIG_PREC_THRESHOLD: sig_off()
        return x

    def rounding_mode(self):
        """
        Return the rounding mode.

        EXAMPLES::

            sage: RR.rounding_mode()
            'RNDN'
            sage: RealField(20,rnd='RNDZ').rounding_mode()
            'RNDZ'
            sage: RealField(20,rnd='RNDU').rounding_mode()
            'RNDU'
            sage: RealField(20,rnd='RNDD').rounding_mode()
            'RNDD'
        """
        return self.rnd_str

    def scientific_notation(self, status=None):
        """
        Set or return the scientific notation printing flag. If this flag
        is ``True`` then real numbers with this space as parent print using
        scientific notation.

        INPUT:

        -  ``status`` -- boolean optional flag

        EXAMPLES::

            sage: RR.scientific_notation()
            False
            sage: elt = RR(0.2512); elt
            0.251200000000000
            sage: RR.scientific_notation(True)
            sage: elt
            2.51200000000000e-1
            sage: RR.scientific_notation()
            True
            sage: RR.scientific_notation(False)
            sage: elt
            0.251200000000000
            sage: R = RealField(20, sci_not=1)
            sage: R.scientific_notation()
            True
            sage: R(0.2512)
            2.5120e-1
        """
        if status is None:
            return self.sci_not
        else:
            self.sci_not = status

    def zeta(self, n=2):
        """
        Return an `n`-th root of unity in the real field, if one
        exists, or raise a ``ValueError`` otherwise.

        EXAMPLES::

            sage: R = RealField()
            sage: R.zeta()
            -1.00000000000000
            sage: R.zeta(1)
            1.00000000000000
            sage: R.zeta(5)
            Traceback (most recent call last):
            ...
            ValueError: No 5th root of unity in self
        """
        if n == 1:
            return self(1)
        elif n == 2:
            return self(-1)
        raise ValueError("No %sth root of unity in self" % n)

    def _factor_univariate_polynomial(self, f):
        """
        Factor the univariate polynomial ``f``.

        INPUT:

        - ``f`` -- a univariate polynomial defined over the real numbers

        OUTPUT:

        - A factorization of ``f`` over the real numbers into a unit and monic
          irreducible factors

        .. NOTE::

            This is a helper method for
            :meth:`sage.rings.polynomial.polynomial_element.Polynomial.factor`.

            This method calls PARI to compute the factorization.

        TESTS::

            sage: k = RealField(100)
            sage: R.<x> = k[]
            sage: k._factor_univariate_polynomial( x )
            x
            sage: k._factor_univariate_polynomial( 2*x )
            (2.0000000000000000000000000000) * x
            sage: k._factor_univariate_polynomial( x^2 )
            x^2
            sage: k._factor_univariate_polynomial( x^2 + 1 )
            x^2 + 1.0000000000000000000000000000
            sage: k._factor_univariate_polynomial( x^2 - 1 )
            (x - 1.0000000000000000000000000000) * (x + 1.0000000000000000000000000000)
            sage: k._factor_univariate_polynomial( (x - 1)^3 )
            (x - 1.0000000000000000000000000000)^3
            sage: k._factor_univariate_polynomial( x^2 - 3 )
            (x - 1.7320508075688772935274463415) * (x + 1.7320508075688772935274463415)

        """
        R = f.parent()
        F = list(f._pari_with_name().factor())

        from sage.structure.factorization import Factorization
        return Factorization([(R(g).monic(),e) for g,e in zip(*F)], f.leading_coefficient())

#*****************************************************************************
#
#     RealNumber -- element of Real Field
#
#*****************************************************************************

cdef class RealLiteral(RealNumber)

cdef class RealNumber(sage.structure.element.RingElement):
    """
    A floating point approximation to a real number using any specified
    precision. Answers derived from calculations with such
    approximations may differ from what they would be if those
    calculations were performed with true real numbers. This is due to
    the rounding errors inherent to finite precision calculations.

    The approximation is printed to slightly fewer digits than its
    internal precision, in order to avoid confusing roundoff issues
    that occur because numbers are stored internally in binary.
    """
    def __cinit__(self, parent, x=None, base=None):
        """
        Initialize the parent of this element and allocate memory

        TESTS::

            sage: from sage.rings.real_mpfr import RealNumber
            sage: RealNumber.__new__(RealNumber, None)
            Traceback (most recent call last):
            ...
            TypeError: Cannot convert NoneType to sage.rings.real_mpfr.RealField_class
            sage: RealNumber.__new__(RealNumber, ZZ)
            Traceback (most recent call last):
            ...
            TypeError: Cannot convert sage.rings.integer_ring.IntegerRing_class to sage.rings.real_mpfr.RealField_class
            sage: RealNumber.__new__(RealNumber, RR)
            NaN
        """
        cdef RealField_class p = <RealField_class?>parent
        mpfr_init2(self.value, p._prec)
        self._parent = p

    def __init__(self, parent, x=0, int base=10):
        """
        Create a real number. Should be called by first creating a
        RealField, as illustrated in the examples.

        EXAMPLES::

            sage: R = RealField()
            sage: R('1.2456')
            1.24560000000000
            sage: R = RealField(3)
            sage: R('1.2456')
            1.2

        EXAMPLES: Rounding Modes

        ::

            sage: w = RealField(3)(5/2)
            sage: RealField(2, rnd="RNDZ")(w).str(2)
            '10.'
            sage: RealField(2, rnd="RNDD")(w).str(2)
            '10.'
            sage: RealField(2, rnd="RNDU")(w).str(2)
            '11.'
            sage: RealField(2, rnd="RNDN")(w).str(2)
            '10.'

        Conversion from gmpy2 numbers::

            sage: from gmpy2 import *
            sage: RR(mpz(5))
            5.00000000000000
            sage: RR(mpq(1/2))
            0.500000000000000
            sage: RR(mpfr('42.1'))
            42.1000000000000

        .. NOTE::

           A real number is an arbitrary precision mantissa with a
           limited precision exponent. A real number can have three
           special values: Not-a-Number (NaN) or plus or minus
           Infinity. NaN represents an uninitialized object, the
           result of an invalid operation (like 0 divided by 0), or a
           value that cannot be determined (like +Infinity minus
           +Infinity). Moreover, like in the IEEE 754-1985 standard,
           zero is signed, i.e. there are both +0 and -0; the behavior
           is the same as in the IEEE 754-1985 standard and it is
           generalized to the other functions supported by MPFR.

        TESTS::

            sage: TestSuite(R).run()

        Test underscores as digit separators (PEP 515,
        https://www.python.org/dev/peps/pep-0515/)::

            sage: RealNumber('1_3.1e-32_45')
            1.31000000000000e-3244
        """
        if x is not None:
            self._set(x, base)

    def _magma_init_(self, magma):
        r"""
        Return a string representation of ``self`` in the Magma language.

        EXAMPLES::

            sage: magma(RR(10.5)) # indirect doctest, optional - magma
            10.5000000000000
            sage: magma(RealField(200)(1/3)) # indirect, optional - magma
            0.333333333333333333333333333333333333333333333333333333333333
            sage: magma(RealField(1000)(1/3)) # indirect, optional - magma
            0.3333333333333333333333333333333333333333333333333333333333333333333333333333333333333333333333333333333333333333333333333333333333333333333333333333333333333333333333333333333333333333333333333333333333333333333333333333333333333333333333333333333333333333333333333333333333333333333333333333333333333
        """
        real_string = self.str()
        digit_precision_upper_bound = len(real_string)
        return "%s!%sp%s" % (self.parent()._magma_init_(magma),
                             real_string, digit_precision_upper_bound)

    @property
    def __array_interface__(self):
        """
        Used for NumPy conversion.

        EXAMPLES::

            sage: # needs numpy
            sage: import numpy
            sage: numpy.arange(10.0)
            array([0., 1., 2., 3., 4., 5., 6., 7., 8., 9.])
            sage: numpy.array([1.0, 1.1, 1.2]).dtype
            dtype('float64')
            sage: numpy.array([1.000000000000000000000000000000000000]).dtype
            dtype('O')
        """
        if (<RealField_class>self._parent)._prec <= 53:
            return numpy_double_interface
        else:
            return numpy_object_interface

    cdef _set(self, x, int base):
        # This should not be called except when the number is being created.
        # Real Numbers are supposed to be immutable.
        cdef RealField_class parent
        parent = self._parent
        if isinstance(x, RealNumber):
            if isinstance(x, RealLiteral):
                s = (<RealLiteral>x).literal
                base = (<RealLiteral>x).base
                if mpfr_set_str(self.value, str_to_bytes(s), base, parent.rnd):
                    self._set(s, base)
            else:
                mpfr_set(self.value, (<RealNumber>x).value, parent.rnd)
        elif isinstance(x, Integer):
            mpfr_set_z(self.value, (<Integer>x).value, parent.rnd)
        elif isinstance(x, Rational):
            mpfr_set_q(self.value, (<Rational>x).value, parent.rnd)
        elif isinstance(x, Gen) and set_real_mpfr_element_from_gen(self, x):
            pass
        elif isinstance(x, int):
            x = Integer(x)
            mpfr_set_z(self.value, (<Integer>x).value, parent.rnd)
        elif isinstance(x, float):
            mpfr_set_d(self.value, x, parent.rnd)
        elif isinstance(x, complex) and x.imag == 0:
            mpfr_set_d(self.value, x.real, parent.rnd)
        elif isinstance(x, RealDoubleElement):
            mpfr_set_d(self.value, (<RealDoubleElement>x)._value, parent.rnd)
        elif type(x) is gmpy2.mpfr:
            mpfr_set(self.value, (<gmpy2.mpfr>x).f, parent.rnd)
        elif type(x) is gmpy2.mpq:
            mpfr_set_q(self.value, (<gmpy2.mpq>x).q, parent.rnd)
        elif type(x) is gmpy2.mpz:
            mpfr_set_z(self.value, (<gmpy2.mpz>x).z, parent.rnd)
        else:
            s = str(x).replace(' ','').replace('_', '')
            s_lower = s.lower()
            if s_lower == 'infinity':
                raise ValueError('can only convert signed infinity to RR')
            elif mpfr_set_str(self.value, str_to_bytes(s), base, parent.rnd) == 0:
                pass
            elif s == 'NaN' or s == '@NaN@' or s == '[..NaN..]' or s == 'NaN+NaN*I':
                mpfr_set_nan(self.value)
            elif s_lower == '+infinity':
                mpfr_set_inf(self.value, 1)
            elif s_lower == '-infinity':
                mpfr_set_inf(self.value, -1)
            else:
                raise TypeError("unable to convert {!r} to a real number".format(s))

    def __reduce__(self):
        """
        EXAMPLES::

            sage: R = RealField(sci_not=1, prec=200, rnd='RNDU')
            sage: b = R('393.39203845902384098234098230948209384028340')
            sage: loads(dumps(b)) == b
            True
            sage: b = R(1)/R(0); b
            +infinity
            sage: loads(dumps(b)) == b
            True
            sage: b = R(-1)/R(0); b
            -infinity
            sage: loads(dumps(b)) == b
            True
            sage: b = R(-1).sqrt(); b
            1.0000000000000000000000000000000000000000000000000000000000*I
            sage: loads(dumps(b)) == b
            True
        """
        s = self.str(32, no_sci=False, e='@')
        return (__create__RealNumber_version0, (self._parent, s, 32))

    def __dealloc__(self):
        if self._parent is not None:
            mpfr_clear(self.value)

    def __repr__(self):
        """
        Return a string representation of ``self``.

        EXAMPLES::

            sage: RR(2.1) # indirect doctest
            2.10000000000000
        """
        return self.str(truncate=True)

    def __format__(self, format_spec):
        """
        Return a formatted string representation of this real number.

        EXAMPLES::

            sage: format(RR(32/3), '.4f')
            '10.6667'
            sage: '{:.4e}'.format(RR(2/3))
            '6.6667e-1'
            sage: format(RealField(240)(1/7), '.60f')
            '0.142857142857142857142857142857142857142857142857142857142857'

        TESTS::

            sage: format(RR(oo), '.4')
            'Infinity'
            sage: format(RR(-oo), '.4')
            '-Infinity'
            sage: format(RR(NaN), '.4')                                                 # needs sage.symbolic
            'NaN'
            sage: '{}'.format(RR(oo))
            '+infinity'
        """
        if not format_spec:
            # Since there are small formatting differences between RR and
            # Decimal, we avoid converting to Decimal when spec is empty, which
            # commonly occurs in f-strings. This could be improved by fully
            # parsing format_spec in order to avoid using Decimal altogether.
            return repr(self)
        from decimal import Decimal
        return format(Decimal(repr(self)), format_spec)

    def _latex_(self):
        r"""
        Return a latex representation of ``self``.

        EXAMPLES::

            sage: latex(RR(2.1)) # indirect doctest
            2.10000000000000
            sage: latex(RR(2e100)) # indirect doctest
            2.00000000000000 \times 10^{100}
        """
        s = repr(self)
        parts = s.split('e')
        if len(parts) > 1:
            # scientific notation
            if parts[1][0] == '+':
                parts[1] = parts[1][1:]
            s = "%s \\times 10^{%s}" % (parts[0], parts[1])
        return s

    def _interface_init_(self, I=None):
        """
        Return string representation of ``self`` in base 10, avoiding
        scientific notation except for very large or very small numbers.

        This is most likely to make sense in other computer algebra systems
        (this function is the default for exporting to other computer
        algebra systems).

        EXAMPLES::

            sage: n = 1.3939494594
            sage: n._interface_init_()
            '1.3939494593999999'
            sage: s1 = RR(sin(1)); s1                                                   # needs sage.symbolic
            0.841470984807897
            sage: s1._interface_init_()                                                 # needs sage.symbolic
            '0.84147098480789650'
            sage: s1 == RR(gp(s1))                                                      # needs sage.symbolic
            True
        """
        return self.str(10, no_sci=True)

    def _mathematica_init_(self):
        """
        TESTS:

        Check that :trac:`28814` is fixed::

            sage: mathematica(3.5e-15)           # optional - mathematica
            3.5*^-15
            sage: mathematica.Log(3.5e6).sage()  # optional - mathematica
            15.06827352645964
        """
        return self.str(10, e='*^')

    def _sage_input_(self, sib, coerced):
        r"""
        Produce an expression which will reproduce this value when evaluated.

        EXAMPLES::

            sage: values = [-infinity, -20, 0, 1, 2^500, -2^4000, -2^-500, 2^-4000]
            sage: values += [NaN, -e]                                                   # needs sage.symbolic
            sage: for prec in (2, 53, 200):
            ....:     for rnd_dir in ('RNDN', 'RNDD', 'RNDU', 'RNDZ'):
            ....:         fld = RealField(prec, rnd=rnd_dir)
            ....:         var = polygen(fld)
            ....:         for v in values + [fld.random_element() for _ in range(5)]:
            ....:             for preparse in (True, False, None):
            ....:                 _ = sage_input(fld(v), verify=True, preparse=preparse)
            ....:                 _ = sage_input(fld(v) * var, verify=True, preparse=preparse)
            sage: from sage.misc.sage_input import SageInputBuilder
            sage: sib = SageInputBuilder()
            sage: sib_np = SageInputBuilder(preparse=False)
            sage: RR60 = RealField(60)
            sage: RR(-infinity)._sage_input_(sib, True)
            {unop:- {call: {atomic:RR}({atomic:Infinity})}}
            sage: RR(NaN)._sage_input_(sib, True)                                       # needs sage.symbolic
            {call: {atomic:RR}({atomic:NaN})}
            sage: RR(12345)._sage_input_(sib, True)
            {atomic:12345}
            sage: RR(-12345)._sage_input_(sib, False)
            {unop:- {call: {atomic:RR}({atomic:12345})}}
            sage: RR(1.579)._sage_input_(sib, True)
            {atomic:1.579}
            sage: RR(1.579)._sage_input_(sib_np, True)
            {atomic:1.579}
            sage: RR60(1.579)._sage_input_(sib, True)
            {atomic:1.5790000000000000008}
            sage: RR60(1.579)._sage_input_(sib_np, True)
            {call: {call: {atomic:RealField}({atomic:60})}({atomic:'1.5790000000000000008'})}
            sage: RR(1.579)._sage_input_(sib_np, False)
            {call: {atomic:RR}({atomic:1.579})}
            sage: RR(1.579)._sage_input_(sib_np, 2)
            {atomic:1.579}
            sage: RealField(150)(pi)._sage_input_(sib, True)                            # needs sage.symbolic
            {atomic:3.1415926535897932384626433832795028841971694008}
            sage: RealField(150)(pi)._sage_input_(sib_np, True)                         # needs sage.symbolic
            {call: {call: {atomic:RealField}({atomic:150})}({atomic:'3.1415926535897932384626433832795028841971694008'})}
        """
        # We have a bewildering array of conditions to deal with:
        # 1) number, or NaN or infinity
        # 2) rounding direction: up, down, or nearest
        # 3) preparser enabled: yes, no, or maybe
        # 4) is this number equal to some Python float: yes or no
        # 5) coerced

        # First, handle NaN and infinity
        if not mpfr_number_p(self.value):
            if mpfr_inf_p(self.value):
                v = sib.name('Infinity')
            else:
                v = sib.name('NaN')
            v = sib(self._parent)(v)
            if mpfr_sgn(self.value) < 0:
                v = -v
            return v

        from sage.rings.integer_ring import ZZ

        cdef mpfr_rnd_t rnd = (<RealField_class>self._parent).rnd

        cdef bint negative = mpfr_sgn(self.value) < 0
        if negative:
            self = -self

        # There are five possibilities for printing this floating-point
        # number, ordered from prettiest to ugliest (IMHO).
        # 1) An integer: 42
        # 2) A simple literal: 3.14159
        # 3) A coerced integer: RR(42)
        # 4) A coerced literal: RR(3.14159)
        # 5) A coerced string literal: RR('3.14159')

        # To use choice 1 or choice 3, this number must be an integer.
        cdef bint can_use_int_literal = \
            self.abs() < (Integer(1) << self.prec()) and self in ZZ

        # If "not coerced", then we will introduce a conversion
        # ourselves.  If coerced==2, then there will be an external conversion.
        # On the other hand, if coerced==1 (or True), then we only
        # have a coercion, not a conversion; which means we need to read
        # in a number with at least the number of bits we need.
        will_convert = (coerced == 2 or not coerced)

        self_str = self.str(skip_zeroes=(will_convert or self.prec() <= 53))

        # To use choice 2 or choice 4, we must be able to read
        # numbers of this precision as a literal.  We support this
        # only for the default rounding mode; "pretty" output for
        # other rounding modes is a lot of work for very little gain
        # (since other rounding modes are very rarely used).
        # (One problem is that we don't know whether it will be the
        # positive or negative value that will be coerced into the
        # desired parent; for example, this differs between "x^2 - 1.3*x"
        # and "-1.3*x".)
        cdef bint can_use_float_literal = \
            rnd == MPFR_RNDN and (sib.preparse() or
                                 ((will_convert or self.prec() <= 53) and
                                  self._parent(float(self_str)) == self))

        if can_use_int_literal or can_use_float_literal:
            if can_use_int_literal:
                v = sib.int(self._integer_())
            else:
                v = sib.float_str(self_str)
            if not coerced and (can_use_int_literal or not sib.preparse() or create_RealNumber(self_str).prec() != self.prec()):
                v = sib(self.parent())(v)
        else:
            if rnd == MPFR_RNDN:
                s = self_str
            else:
                # This is tricky.  str() uses mpfr_get_str() with
                # digits=0; this guarantees to give enough digits
                # to recreate the input, if we print and read with
                # round-to-nearest.  However, we are not going to
                # read with round-to-nearest, so we might need more digits.
                # If we're going to read with round-down, then we need
                # to print with round-up; and we'll use one more bit
                # to make sure we have enough digits.
                # Since we always read nonnegative numbers, reading with
                # RNDZ is the same as reading with RNDD.
                if rnd == MPFR_RNDD or rnd == MPFR_RNDZ:
                    fld = RealField(self.prec() + 1, rnd='RNDU')
                else:
                    fld = RealField(self.prec() + 1, rnd='RNDD')
                s = fld(self).str()
            v = sib(self.parent())(sib.float_str(repr(s)))

        if negative:
            v = -v

        return v

    def __hash__(self):
        """
        Returns the hash of self, which coincides with the python float
        (and often int) type.

        This has the drawback that two very close high precision numbers
        will have the same hash, but allows them to play nicely with other
        real types.

        EXAMPLES::

            sage: hash(RR(1.2)) == hash(1.2r)
            True
        """
        return hash(float(self))

    def _im_gens_(self, codomain, im_gens, base_map=None):
        """
        Return the image of ``self`` under the homomorphism from the rational
        field to ``codomain``.

        This always just returns ``self`` coerced into the ``codomain``.

        EXAMPLES::

            sage: RR(2.1)._im_gens_(RDF, [RDF(1)])
            2.1
            sage: R = RealField(20)
            sage: RR(2.1)._im_gens_(R, [R(1)])
            2.1000
        """
        return codomain(self) # since 1 |--> 1

    def real(self):
        """
        Return the real part of ``self``.

        (Since ``self`` is a real number, this simply returns ``self``.)

        EXAMPLES::

            sage: RR(2).real()
            2.00000000000000
            sage: RealField(200)(-4.5).real()
            -4.5000000000000000000000000000000000000000000000000000000000
        """
        return self

    def imag(self):
        """
        Return the imaginary part of ``self``.

        (Since ``self`` is a real number, this simply returns exactly 0.)

        EXAMPLES::

            sage: RR.pi().imag()
            0
            sage: RealField(100)(2).imag()
            0
        """
        from .integer_ring import ZZ

        return ZZ(0)

    def str(self, int base=10, size_t digits=0, *, no_sci=None,
            e=None, bint truncate=False, bint skip_zeroes=False):
        """
        Return a string representation of ``self``.

        INPUT:

        - ``base`` -- (default: 10) base for output

        - ``digits`` -- (default: 0) number of digits to display. When
          ``digits`` is zero, choose this automatically.

        - ``no_sci`` -- if 2, never print using scientific notation; if
          ``True``, use scientific notation only for large or small
          numbers; if ``False`` always print with scientific notation;
          if ``None`` (the default), print how the parent prints.

        - ``e`` -- symbol used in scientific notation; defaults to 'e' for
          base=10, and '@' otherwise

        - ``truncate`` -- (default: ``False``) if ``True``, round off the
          last digits in base-10 printing to lessen confusing base-2
          roundoff issues. This flag may not be used in other bases or
          when ``digits`` is given.

        - ``skip_zeroes`` -- (default: ``False``) if ``True``, skip
          trailing zeroes in mantissa

        EXAMPLES::

            sage: a = 61/3.0; a
            20.3333333333333
            sage: a.str()
            '20.333333333333332'
            sage: a.str(truncate=True)
            '20.3333333333333'
            sage: a.str(2)
            '10100.010101010101010101010101010101010101010101010101'
            sage: a.str(no_sci=False)
            '2.0333333333333332e1'
            sage: a.str(16, no_sci=False)
            '1.4555555555555@1'
            sage: a.str(digits=5)
            '20.333'
            sage: a.str(2, digits=5)
            '10100.'

            sage: b = 2.0^99
            sage: b.str()
            '6.3382530011411470e29'
            sage: b.str(no_sci=False)
            '6.3382530011411470e29'
            sage: b.str(no_sci=True)
            '6.3382530011411470e29'
            sage: c = 2.0^100
            sage: c.str()
            '1.2676506002282294e30'
            sage: c.str(no_sci=False)
            '1.2676506002282294e30'
            sage: c.str(no_sci=True)
            '1.2676506002282294e30'
            sage: c.str(no_sci=2)
            '1267650600228229400000000000000.'
            sage: 0.5^53
            1.11022302462516e-16
            sage: 0.5^54
            5.55111512312578e-17
            sage: (0.01).str()
            '0.010000000000000000'
            sage: (0.01).str(skip_zeroes=True)
            '0.01'
            sage: (-10.042).str()
            '-10.042000000000000'
            sage: (-10.042).str(skip_zeroes=True)
            '-10.042'
            sage: (389.0).str(skip_zeroes=True)
            '389.'

        Test various bases::

            sage: print((65536.0).str(base=2))
            1.0000000000000000000000000000000000000000000000000000e16
            sage: print((65536.0).str(base=36))
            1ekg.00000000
            sage: print((65536.0).str(base=62))
            H32.0000000

        String conversion respects rounding::

            sage: x = -RR.pi()
            sage: x.str(digits=1)
            '-3.'
            sage: y = RealField(53, rnd="RNDD")(x)
            sage: y.str(digits=1)
            '-4.'
            sage: y = RealField(53, rnd="RNDU")(x)
            sage: y.str(digits=1)
            '-3.'
            sage: y = RealField(53, rnd="RNDZ")(x)
            sage: y.str(digits=1)
            '-3.'
            sage: y = RealField(53, rnd="RNDA")(x)
            sage: y.str(digits=1)
            '-4.'

        Zero has the correct number of digits::

            sage: zero = RR.zero()
            sage: print(zero.str(digits=3))
            0.00
            sage: print(zero.str(digits=3, no_sci=False))
            0.00e0
            sage: print(zero.str(digits=3, skip_zeroes=True))
            0.

        The output always contains a decimal point, except when using
        scientific notation with exactly one digit::

            sage: print((1e1).str(digits=1))
            10.
            sage: print((1e10).str(digits=1))
            1e10
            sage: print((1e-1).str(digits=1))
            0.1
            sage: print((1e-10).str(digits=1))
            1e-10
            sage: print((-1e1).str(digits=1))
            -10.
            sage: print((-1e10).str(digits=1))
            -1e10
            sage: print((-1e-1).str(digits=1))
            -0.1
            sage: print((-1e-10).str(digits=1))
            -1e-10

        TESTS::

            sage: x = RR.pi()
            sage: x.str(base=1)
            Traceback (most recent call last):
            ...
            ValueError: base (=1) must be an integer between 2 and 62
            sage: x.str(base=63)
            Traceback (most recent call last):
            ...
            ValueError: base (=63) must be an integer between 2 and 62
            sage: x.str(digits=-10)
            Traceback (most recent call last):
            ...
            OverflowError: can...t convert negative value to size_t
            sage: x.str(base=16, truncate=True)
            Traceback (most recent call last):
            ...
            ValueError: truncate is only supported in base 10
            sage: x.str(digits=10, truncate=True)
            Traceback (most recent call last):
            ...
            ValueError: cannot truncate when digits is given
        """
        if base < 2 or base > 62:
            raise ValueError("base (=%s) must be an integer between 2 and 62" % base)
        if mpfr_nan_p(self.value):
            if base >= 24:
                return "@NaN@"
            else:
                return "NaN"
        elif mpfr_inf_p(self.value):
            if mpfr_sgn(self.value) > 0:
                return "+infinity"
            else:
                return "-infinity"

        if e is None:
            if base > 10:
                e = '@'
            else:
                e = 'e'

        if truncate:
            if base != 10:
                raise ValueError("truncate is only supported in base 10")
            if digits:
                raise ValueError("cannot truncate when digits is given")
            # This computes digits = floor(log_{10}(2^(b-1))),
            # which is the number of *decimal* digits that are
            # "right", given that the last binary bit of the binary
            # number can be off.  That is, if this real is within a
            # relative error of 2^(-b) of an exact decimal with
            # `digits` digits, that decimal will be returned.
            # This is equivalent to saying that exact decimals with
            # `digits` digits differ by at least 2*2^(-b) (relative).

            # (Depending on the precision and the exact number involved,
            # adjacent exact decimals can differ by far more than 2*2^(-b)
            # (relative).)

            # This avoids the confusion a lot of people have with the last
            # 1-2 binary digits being wrong due to rounding coming from
            # representing numbers in binary.
            digits = <size_t>(((<RealField_class>self._parent)._prec - 1) * M_LN2_LN10)
            if digits < 2:
                digits = 2

            # For backwards compatibility, add one extra digit for 0.0
            if mpfr_zero_p(self.value):
                digits += 1

        sig_on()
        cdef char *s
        cdef mp_exp_t exponent
        s = mpfr_get_str(NULL, &exponent, base, digits,
                         self.value, (<RealField_class>self._parent).rnd)
        sig_off()
        if s is NULL:
            raise RuntimeError("unable to convert an mpfr number to a string")
        # t contains just digits (no sign, decimal point or exponent)
        t = char_to_str(s)
        if t[0] == '-':
            sgn = "-"
            t = char_to_str(s + 1)
        else:
            sgn = ""
        mpfr_free_str(s)

        if skip_zeroes:
            t = _re_skip_zeroes.match(t).group(1)

        # Treat 0.0 as having exponent 1, this gives better results
        # (effectively treating it as 0. instead of .0)
        if mpfr_zero_p(self.value):
            exponent = 1

        if no_sci is None:
            use_sci = (<RealField_class>self._parent).sci_not or abs(exponent-1) >= 6
        elif no_sci is True:
            use_sci = abs(exponent-1) >= 6
        else:
            use_sci = not no_sci

        if use_sci:
            if len(t) > 1:
                t = t[0] + "." + t[1:]
            return "%s%s%s%s" % (sgn, t, e, exponent-1)

        if exponent <= 0:
            # Only digits after decimal point
            return sgn + '0.' + '0' * (-exponent) + t
        elif exponent >= len(t):
            # Only digits before decimal point
            return sgn + t + '0' * (exponent - len(t)) + "."
        else:
            # Digits before and after decimal point
            return sgn + t[:exponent] + "." + t[exponent:]

    def hex(self):
        """
        Return a hexadecimal floating-point representation of ``self``, in the
        style of C99 hexadecimal floating-point constants.

        EXAMPLES::

            sage: RR(-1/3).hex()
            '-0x5.5555555555554p-4'
            sage: Reals(100)(123.456e789).hex()
            '0xf.721008e90630c8da88f44dd2p+2624'
            sage: (-0.).hex()
            '-0x0p+0'

        ::

            sage: [(a.hex(), float(a).hex()) for a in [.5, 1., 2., 16.]]
            [('0x8p-4', '0x1.0000000000000p-1'),
            ('0x1p+0', '0x1.0000000000000p+0'),
            ('0x2p+0', '0x1.0000000000000p+1'),
            ('0x1p+4', '0x1.0000000000000p+4')]

        Special values::

            sage: [RR(s).hex() for s in ['+inf', '-inf', 'nan']]
            ['inf', '-inf', 'nan']
        """
        cdef char *s
        cdef int r
        sig_on()
        r = mpfr_asprintf(&s, "%Ra", self.value)
        sig_off()
        if r < 0:  # MPFR free()s its buffer itself in this case
            raise RuntimeError("unable to convert an mpfr number to a string")
        t = char_to_str(s)
        mpfr_free_str(s)
        return t

    def __copy__(self):
        """
        Return copy of ``self`` - since ``self`` is immutable, we just return
        ``self`` again.

        EXAMPLES::

            sage: a = 3.5
            sage: copy(a) is a
            True
        """
        return self    # since object is immutable.

    def __deepcopy__(self, memo):
        """
        EXAMPLES::

            sage: a = 3.5
            sage: deepcopy(a) is a
            True
        """
        return self    # since object is immutable.

    def _integer_(self, Z=None):
        """
        If this floating-point number is actually an integer, return that
        integer. Otherwise, raise an exception.

        EXAMPLES::

            sage: ZZ(237.0) # indirect doctest
            237
            sage: ZZ(0.0/0.0)
            Traceback (most recent call last):
            ...
            TypeError: Attempt to coerce non-integral RealNumber to Integer
            sage: ZZ(1.0/0.0)
            Traceback (most recent call last):
            ...
            TypeError: Attempt to coerce non-integral RealNumber to Integer
            sage: ZZ(-123456789.0)
            -123456789
            sage: ZZ(RealField(300)(2.0)^290)
            1989292945639146568621528992587283360401824603189390869761855907572637988050133502132224
            sage: ZZ(-2345.67)
            Traceback (most recent call last):
            ...
            TypeError: Attempt to coerce non-integral RealNumber to Integer
        """
        cdef Integer n

        if mpfr_integer_p(self.value):
            n = PY_NEW(Integer)
            mpfr_get_z(n.value, self.value, MPFR_RNDN)
            return n

        raise TypeError("Attempt to coerce non-integral RealNumber to Integer")

    def integer_part(self):
        """
        If in decimal this number is written ``n.defg``, returns ``n``.

        OUTPUT: a Sage Integer

        EXAMPLES::

            sage: a = 119.41212
            sage: a.integer_part()
            119
            sage: a = -123.4567
            sage: a.integer_part()
            -123

        A big number with no decimal point::

            sage: a = RR(10^17); a
            1.00000000000000e17
            sage: a.integer_part()
            100000000000000000
        """
        if not mpfr_number_p(self.value):
            raise ValueError('cannot convert infinity or NaN to Sage Integer')

        cdef Integer z = Integer()
        mpfr_get_z(z.value, self.value, MPFR_RNDZ)
        return z

    def fp_rank(self):
        r"""
        Returns the floating-point rank of this number. That is, if you
        list the floating-point numbers of this precision in order, and
        number them starting with `0.0 \rightarrow 0` and extending
        the list to positive and negative infinity, returns the number
        corresponding to this floating-point number.

        EXAMPLES::

            sage: RR(0).fp_rank()
            0
            sage: RR(0).nextabove().fp_rank()
            1
            sage: RR(0).nextbelow().nextbelow().fp_rank()
            -2
            sage: RR(1).fp_rank()
            4835703278458516698824705            # 32-bit
            20769187434139310514121985316880385  # 64-bit
            sage: RR(-1).fp_rank()
            -4835703278458516698824705            # 32-bit
            -20769187434139310514121985316880385  # 64-bit
            sage: RR(1).fp_rank() - RR(1).nextbelow().fp_rank()
            1
            sage: RR(-infinity).fp_rank()
            -9671406552413433770278913            # 32-bit
            -41538374868278621023740371006390273  # 64-bit
            sage: RR(-infinity).fp_rank() - RR(-infinity).nextabove().fp_rank()
            -1
        """
        if mpfr_nan_p(self.value):
            raise ValueError("Cannot compute fp_rank of NaN")

        cdef Integer z = PY_NEW(Integer)

        cdef mp_exp_t EXP_MIN = mpfr_get_exp_min()
        cdef mp_exp_t EXP_MAX = mpfr_get_exp_max()
        # fp_rank(0.0) = 0
        # fp_rank(m*2^e-p) = (m-2^{p-1})+(e-EXP_MIN)*2^{p-1}+1
        #                  = m+(e-EXP_MIN-1)*2^{p-1}+1
        # fp_rank(infinity) = (EXP_MAX+1-EXP_MIN)*2^{p-1}+1
        # fp_rank(-x) = -fp_rank(x)

        cdef int sgn = mpfr_sgn(self.value)

        if sgn == 0:
            return z

        cdef mpfr_prec_t prec = (<RealField_class>self._parent)._prec

        if mpfr_inf_p(self.value):
            mpz_set_ui(z.value, EXP_MAX+1-EXP_MIN)
            mpz_mul_2exp(z.value, z.value, prec-1)
            mpz_add_ui(z.value, z.value, 1)
            if sgn < 0:
                mpz_neg(z.value, z.value)
            return z

        cdef mpz_t mantissa
        mpz_init(mantissa)
        cdef mp_exp_t exponent = mpfr_get_z_exp(mantissa, self.value)
        mpz_set_si(z.value, exponent+prec-EXP_MIN-1)
        mpz_mul_2exp(z.value, z.value, prec-1)
        mpz_add_ui(z.value, z.value, 1)
        if sgn > 0:
            mpz_add(z.value, z.value, mantissa)
        else:
            mpz_sub(z.value, z.value, mantissa)
            mpz_neg(z.value, z.value)
        mpz_clear(mantissa)
        return z

    def fp_rank_delta(self, RealNumber other):
        r"""
        Return the floating-point rank delta between ``self``
        and ``other``. That is, if the return value is
        positive, this is the number of times you have to call
        ``.nextabove()`` to get from ``self`` to ``other``.

        EXAMPLES::

            sage: [x.fp_rank_delta(x.nextabove()) for x in                              # needs sage.symbolic
            ....:    (RR(-infinity), -1.0, 0.0, 1.0, RR(pi), RR(infinity))]
            [1, 1, 1, 1, 1, 0]

        In the 2-bit floating-point field, one subsegment of the
        floating-point numbers is: 1, 1.5, 2, 3, 4, 6, 8, 12, 16, 24, 32

        ::

            sage: R2 = RealField(2)
            sage: R2(1).fp_rank_delta(R2(2))
            2
            sage: R2(2).fp_rank_delta(R2(1))
            -2
            sage: R2(1).fp_rank_delta(R2(1048576))
            40
            sage: R2(24).fp_rank_delta(R2(4))
            -5
            sage: R2(-4).fp_rank_delta(R2(-24))
            -5

        There are lots of floating-point numbers around 0::

            sage: R2(-1).fp_rank_delta(R2(1))
            4294967298            # 32-bit
            18446744073709551618  # 64-bit
        """
        # We create the API for forward compatibility, because it can have
        # a (somewhat) more efficient implementation than this; but for now,
        # we just go with the stupid implementation.
        return other.fp_rank() - self.fp_rank()

    ########################
    #   Basic Arithmetic
    ########################

    def __add__(left, right):
        r"""
        TESTS::

            sage: RR(1) + RIF(1)
            doctest:...:
            DeprecationWarning: automatic conversions from floating-point numbers to intervals are deprecated
            See https://github.com/sagemath/sage/issues/15114 for details.
            2
            sage: import warnings; warnings.resetwarnings()
        """
        if have_same_parent(left, right):
            return (<RealNumber> left)._add_(right)
        try:
            from .real_mpfi import RealIntervalFieldElement
        except ImportError:
            RealIntervalFieldElement = None
        if type(right) is RealIntervalFieldElement:
            return right.__add__(left)
        elif isinstance(left, RealNumber):
            return Element.__add__(left, right)
        else:
            return Element.__add__(right, left)

    def __sub__(left, right):
        r"""
        TESTS::

            sage: RR(2) - RIF(1)
            doctest:...:
            DeprecationWarning: automatic conversions from floating-point numbers to intervals are deprecated
            See https://github.com/sagemath/sage/issues/15114 for details.
            1
            sage: import warnings; warnings.resetwarnings()
        """
        if have_same_parent(left, right):
            return (<RealNumber> left)._sub_(right)
        try:
            from .real_mpfi import RealIntervalFieldElement
        except ImportError:
            RealIntervalFieldElement = None
        if type(right) is RealIntervalFieldElement:
            return (-right).__add__(left)
        elif isinstance(left, RealNumber):
            return Element.__sub__(left, right)
        else:
            return Element.__rsub__(right, left)

    def __mul__(left, right):
        r"""
        TESTS::

            sage: RR(1) * RIF(1)
            doctest:...:
            DeprecationWarning: automatic conversions from floating-point numbers to intervals are deprecated
            See https://github.com/sagemath/sage/issues/15114 for details.
            1
            sage: import warnings; warnings.resetwarnings()
        """
        if have_same_parent(left, right):
            return (<RealNumber> left)._mul_(right)
        try:
            from .real_mpfi import RealIntervalFieldElement
        except ImportError:
            RealIntervalFieldElement = None
        if type(right) is RealIntervalFieldElement:
            return right.__mul__(left)
        elif isinstance(left, RealNumber):
            return Element.__mul__(left, right)
        else:
            return Element.__rmul__(right, left)

    def __truediv__(left, right):
        r"""
        TESTS::

            sage: RR(1) / RIF(1/2)
            doctest:...:
            DeprecationWarning: automatic conversions from floating-point numbers to intervals are deprecated
            See https://github.com/sagemath/sage/issues/15114 for details.
            2
            sage: import warnings; warnings.resetwarnings()
        """
        if have_same_parent(left, right):
            return (<RealNumber> left)._div_(right)
        try:
            from .real_mpfi import RealIntervalFieldElement
        except ImportError:
            RealIntervalFieldElement = None
        if type(right) is RealIntervalFieldElement:
            return right.__rtruediv__(left)
        elif isinstance(left, RealNumber):
            return Element.__truediv__(left, right)
        else:
            return Element.__rtruediv__(right, left)

    cpdef _add_(self, other):
        """
        Add two real numbers with the same parent.

        EXAMPLES::

            sage: R = RealField()
            sage: R(-1.5) + R(2.5) # indirect doctest
            1.00000000000000
        """
        cdef RealNumber x = self._new()
        mpfr_add(x.value, self.value, (<RealNumber>other).value, (<RealField_class>self._parent).rnd)
        return x

    def __invert__(self):
        """
        Return the reciprocal of ``self``.

        EXAMPLES::

            sage: ~RR(5/2)
            0.400000000000000
            sage: ~RR(1)
            1.00000000000000
            sage: ~RR(0)
            +infinity
        """
        return self._parent(1) / self

    cpdef _sub_(self, right):
        """
        Subtract two real numbers with the same parent.

        EXAMPLES::

            sage: R = RealField()
            sage: R(-1.5) - R(2.5) # indirect doctest
            -4.00000000000000
        """
        cdef RealNumber x = self._new()
        mpfr_sub(x.value, self.value, (<RealNumber>right).value, (<RealField_class> self._parent).rnd)
        return x

    def _sympy_(self):
        """
        Return a sympy object of ``self``.

        EXAMPLES::

            sage: RealField(100)(1/7)._sympy_()                                         # needs sympy
            0.14285714285714285714285714286
            sage: type(_)                                                               # needs sympy
            <class 'sympy.core.numbers.Float'>

        TESTS:

        An indirect doctest to check this (see :trac:`14915`)::

            sage: x,y = var('x, y')                                                     # needs sage.symbolic
            sage: integrate(y, y, 0.5, 8*log(x), algorithm='sympy')                     # needs sympy sage.symbolic
            32*log(x)^2 - 0.125000000000000

        Check that :trac:`28903` is fixed::

            sage: (10.0^400)._sympy_()                                                  # needs sympy
            1.00000000000000e+400
        """
        import sympy
        return sympy.Float(self, precision=self._parent.precision())

    cpdef _mul_(self, right):
        """
        Multiply two real numbers with the same parent.

        EXAMPLES::

            sage: R = RealField()
            sage: R(-1.5) * R(2.5) # indirect doctest
            -3.75000000000000

        If two elements have different precision, arithmetic operations are
        performed after coercing to the lower precision::

            sage: R20 = RealField(20)
            sage: R100 = RealField(100)
            sage: a = R20('393.3902834028345')
            sage: b = R100('393.3902834028345')
            sage: a
            393.39
            sage: b
            393.39028340283450000000000000
            sage: a*b
            154760.
            sage: b*a
            154760.
            sage: parent(b*a)
            Real Field with 20 bits of precision
        """
        cdef RealNumber x = self._new()
        mpfr_mul(x.value, self.value, (<RealNumber>right).value, (<RealField_class>self._parent).rnd)
        return x


    cpdef _div_(self, right):
        """
        Divide ``self`` by other, where both are real numbers with the same
        parent.

        EXAMPLES::

            sage: RR(1)/RR(3) # indirect doctest
            0.333333333333333
            sage: RR(1)/RR(0)
            +infinity
            sage: R = RealField()
            sage: R(-1.5) / R(2.5)
            -0.600000000000000
        """
        cdef RealNumber x = self._new()
        mpfr_div((<RealNumber>x).value, self.value,
                 (<RealNumber>right).value, (<RealField_class>self._parent).rnd)
        return x

    cpdef _neg_(self):
        """
        Return the negative of ``self``.

        EXAMPLES::

            sage: RR(1)._neg_()
            -1.00000000000000
            sage: RR('inf')._neg_()
            -infinity
            sage: RR('nan')._neg_()
            NaN
        """
        cdef RealNumber x = self._new()
        mpfr_neg(x.value, self.value, (<RealField_class>self._parent).rnd)
        return x

    def __abs__(self):
        """
        Return the absolute value of ``self``.

        EXAMPLES::

            sage: RR(-1).__abs__()
            1.00000000000000
            sage: RR('-inf').__abs__()
            +infinity
            sage: RR('inf').__abs__()
            +infinity
            sage: RR('nan').__abs__()
            NaN
        """
        return self.abs()

    cdef RealNumber abs(RealNumber self):
        """
        Return the absolute value of ``self``.

        EXAMPLES::

            sage: RR('-1').abs()
            1.00000000000000
            sage: RR('-inf').abs()
            +infinity
            sage: RR('inf').abs()
            +infinity
            sage: RR('nan').abs()
            NaN
        """
        cdef RealNumber x = self._new()
        mpfr_abs(x.value, self.value, (<RealField_class>self._parent).rnd)
        return x

    # Bit shifting
    def _lshift_(RealNumber self, n):
        """
        Return ``self * (2^n)`` for an integer ``n``.

        EXAMPLES::

            sage: RR(1.0)._lshift_(32)
            4.29496729600000e9
            sage: RR(1.5)._lshift_(2)
            6.00000000000000
        """
        cdef RealNumber x
        if n > sys.maxsize:
            raise OverflowError("n (=%s) must be <= %s" % (n, sys.maxsize))
        x = self._new()
        mpfr_mul_2ui(x.value, self.value, n, (<RealField_class>self._parent).rnd)
        return x

    def __lshift__(x, y):
        """
        Return ``self * (2^n)`` for an integer ``n``.

        EXAMPLES::

            sage: 1.0 << 32
            4.29496729600000e9
            sage: 1.5 << 2.5
            Traceback (most recent call last):
            ...
            TypeError: unsupported operands for <<
        """
        if not isinstance(x, RealNumber):
            raise TypeError("unsupported operands for <<")
        try:
            return x._lshift_(Integer(y))
        except TypeError:
            raise TypeError("unsupported operands for <<")

    def _rshift_(RealNumber self, n):
        """
        Return ``self / (2^n)`` for an integer ``n``.

        EXAMPLES::

            sage: RR(1.0)._rshift_(32)
            2.32830643653870e-10
            sage: RR(1.5)._rshift_(2)
            0.375000000000000
        """
        if n > sys.maxsize:
            raise OverflowError("n (=%s) must be <= %s" % (n, sys.maxsize))
        cdef RealNumber x = self._new()
        mpfr_div_2exp(x.value, self.value, n, (<RealField_class>self._parent).rnd)
        return x

    def __rshift__(x, y):
        """
        Return ``self / (2^n)`` for an integer ``n``.

        EXAMPLES::

            sage: 1024.0 >> 7
            8.00000000000000
            sage: 1.5 >> 2.5
            Traceback (most recent call last):
            ...
            TypeError: unsupported operands for >>
        """
        if not isinstance(x, RealNumber):
            raise TypeError("unsupported operands for >>")
        try:
            return x._rshift_(Integer(y))
        except TypeError:
            raise TypeError("unsupported operands for >>")


    def multiplicative_order(self):
        """
        Return the multiplicative order of ``self``.

        EXAMPLES::

            sage: RR(1).multiplicative_order()
            1
            sage: RR(-1).multiplicative_order()
            2
            sage: RR(3).multiplicative_order()
            +Infinity
        """

        if self == 1:
            return 1
        elif self == -1:
            return 2
        return sage.rings.infinity.infinity

    def sign(self):
        """
        Return ``+1`` if ``self`` is positive, ``-1`` if ``self`` is negative,
        and ``0`` if ``self`` is zero.

        EXAMPLES::

            sage: R=RealField(100)
            sage: R(-2.4).sign()
            -1
            sage: R(2.1).sign()
            1
            sage: R(0).sign()
            0
        """
        return mpfr_sgn(self.value)

    def precision(self):
        """
        Return the precision of ``self``.

        EXAMPLES::

            sage: RR(1.0).precision()
            53
            sage: RealField(101)(-1).precision()
            101
        """
        return Integer((<RealField_class>self._parent)._prec)

    prec = precision # alias

    def conjugate(self):
        """
        Return the complex conjugate of this real number, which is the
        number itself.

        EXAMPLES::

            sage: x = RealField(100)(1.238)
            sage: x.conjugate()
            1.2380000000000000000000000000
        """
        return self

    def ulp(self, field=None):
        """
        Returns the unit of least precision of ``self``, which is the
        weight of the least significant bit of ``self``. This is always
        a strictly positive number. It is also the gap between this
        number and the closest number with larger absolute value that
        can be represented.

        INPUT:

        - ``field`` -- :class:`RealField` used as parent of the result.
          If not specified, use ``parent(self)``.

        .. NOTE::

            The ulp of zero is defined as the smallest representable
            positive number. For extremely small numbers, underflow
            occurs and the output is also the smallest representable
            positive number (the rounding mode is ignored, this
            computation is done by rounding towards +infinity).

        .. SEEALSO::

            :meth:`epsilon` for a scale-invariant version of this.

        EXAMPLES::

            sage: a = 1.0
            sage: a.ulp()
            2.22044604925031e-16
            sage: (-1.5).ulp()
            2.22044604925031e-16
            sage: a + a.ulp() == a
            False
            sage: a + a.ulp()/2 == a
            True

            sage: a = RealField(500).pi()
            sage: b = a + a.ulp()
            sage: (a+b)/2 in [a,b]
            True

        The ulp of zero is the smallest non-zero number::

            sage: a = RR(0).ulp()
            sage: a
            2.38256490488795e-323228497            # 32-bit
            8.50969131174084e-1388255822130839284  # 64-bit
            sage: a.fp_rank()
            1

        The ulp of very small numbers results in underflow, so the
        smallest non-zero number is returned instead::

            sage: a.ulp() == a
            True

        We use a different field::

            sage: a = RealField(256).pi()
            sage: a.ulp()
            3.454467422037777850154540745120159828446400145774512554009481388067436721265e-77
            sage: e = a.ulp(RealField(64))
            sage: e
            3.45446742203777785e-77
            sage: parent(e)
            Real Field with 64 bits of precision
            sage: e = a.ulp(QQ)
            Traceback (most recent call last):
            ...
            TypeError: field argument must be a RealField

        For infinity and NaN, we get back positive infinity and NaN::

            sage: a = RR(infinity)
            sage: a.ulp()
            +infinity
            sage: (-a).ulp()
            +infinity
            sage: a = RR('nan')
            sage: a.ulp()
            NaN
            sage: parent(RR('nan').ulp(RealField(42)))
            Real Field with 42 bits of precision
        """
        cdef RealField_class _parent
        if field is None:
            _parent = self._parent
        else:
            try:
                _parent = field
            except TypeError:
                raise TypeError("field argument must be a RealField")

        cdef RealNumber x = _parent._new()
        cdef mp_exp_t e
        if mpfr_regular_p(self.value):
            # Non-zero number
            e = mpfr_get_exp(self.value) - mpfr_get_prec(self.value)
            # Round up in case of underflow
            mpfr_set_ui_2exp(x.value, 1, e, MPFR_RNDU)
        else:
            # Special cases: zero, infinity, NaN
            if mpfr_zero_p(self.value):
                mpfr_set_zero(x.value, 1)
                mpfr_nextabove(x.value)
            elif mpfr_inf_p(self.value):
                mpfr_set_inf(x.value, 1)
            else: # NaN
                mpfr_set_nan(x.value)
        return x

    def epsilon(self, field=None):
        """
        Returns ``abs(self)`` divided by `2^b` where `b` is the
        precision in bits of ``self``. Equivalently, return
        ``abs(self)`` multiplied by the :meth:`ulp` of 1.

        This is a scale-invariant version of :meth:`ulp` and it lies
        in `[u/2, u)` where `u` is ``self.ulp()`` (except in the case
        of zero or underflow).

        INPUT:

        - ``field`` -- :class:`RealField` used as parent of the result.
          If not specified, use ``parent(self)``.

        OUTPUT:

        ``field(self.abs() / 2^self.precision())``

        EXAMPLES::

            sage: RR(2^53).epsilon()
            1.00000000000000
            sage: RR(0).epsilon()
            0.000000000000000
            sage: a = RR.pi()
            sage: a.epsilon()
            3.48786849800863e-16
            sage: a.ulp()/2, a.ulp()
            (2.22044604925031e-16, 4.44089209850063e-16)
            sage: a / 2^a.precision()
            3.48786849800863e-16
            sage: (-a).epsilon()
            3.48786849800863e-16

        We use a different field::

            sage: a = RealField(256).pi()
            sage: a.epsilon()
            2.713132368784788677624750042896586252980746500631892201656843478528498954308e-77
            sage: e = a.epsilon(RealField(64))
            sage: e
            2.71313236878478868e-77
            sage: parent(e)
            Real Field with 64 bits of precision
            sage: e = a.epsilon(QQ)
            Traceback (most recent call last):
            ...
            TypeError: field argument must be a RealField

        Special values::

            sage: RR('nan').epsilon()
            NaN
            sage: parent(RR('nan').epsilon(RealField(42)))
            Real Field with 42 bits of precision
            sage: RR('+Inf').epsilon()
            +infinity
            sage: RR('-Inf').epsilon()
            +infinity
        """
        cdef RealField_class _parent
        if field is None:
            _parent = self._parent
        else:
            try:
                _parent = field
            except TypeError:
                raise TypeError("field argument must be a RealField")

        cdef RealNumber x = _parent._new()
        mpfr_div_2exp(x.value, self.value, mpfr_get_prec(self.value), _parent.rnd)
        mpfr_abs(x.value, x.value, _parent.rnd)
        return x


    ###################
    # Rounding etc
    ###################

    cpdef _mod_(left, right):
        """
        Return the value of ``left - n*right``, rounded according to the
        rounding mode of the parent, where ``n`` is the integer quotient of
        ``x`` divided by ``y``. The integer ``n`` is rounded toward the
        nearest integer (ties rounded to even).

        EXAMPLES::

            sage: 10.0 % 2r
            0.000000000000000
            sage: 20r % .5
            0.000000000000000

            sage 1.1 % 0.25
            0.100000000000000
        """
        cdef RealNumber x
        x = (<RealNumber>left)._new()
        mpfr_remainder (x.value, (<RealNumber>left).value,
                (<RealNumber>right).value,
                (<RealField_class>(<RealNumber>left)._parent).rnd)
        return x

    def round(self):
        """
         Round ``self`` to the nearest representable integer, rounding halfway
         cases away from zero.

         .. NOTE::

             The rounding mode of the parent field does not affect the result.

         EXAMPLES::

             sage: RR(0.49).round()
             0
             sage: RR(0.5).round()
             1
             sage: RR(-0.49).round()
             0
             sage: RR(-0.5).round()
             -1
         """
        cdef RealNumber x = self._new()
        mpfr_round(x.value, self.value)
        return x.integer_part()

    def floor(self):
        """
        Return the floor of ``self``.

        EXAMPLES::

            sage: R = RealField()
            sage: (2.99).floor()
            2
            sage: (2.00).floor()
            2
            sage: floor(RR(-5/2))
            -3
            sage: floor(RR(+infinity))
            Traceback (most recent call last):
            ...
            ValueError: Calling floor() on infinity or NaN
        """
        cdef RealNumber x
        if not mpfr_number_p(self.value):
            raise ValueError('Calling floor() on infinity or NaN')
        x = self._new()
        mpfr_floor(x.value, self.value)
        return x.integer_part()

    def ceil(self):
        """
        Return the ceiling of ``self``.

        EXAMPLES::

            sage: (2.99).ceil()
            3
            sage: (2.00).ceil()
            2
            sage: (2.01).ceil()
            3

        ::

            sage: ceil(10^16 * 1.0)
            10000000000000000
            sage: ceil(10^17 * 1.0)
            100000000000000000
            sage: ceil(RR(+infinity))
            Traceback (most recent call last):
            ...
            ValueError: Calling ceil() on infinity or NaN
        """
        cdef RealNumber x
        if not mpfr_number_p(self.value):
            raise ValueError('Calling ceil() on infinity or NaN')
        x = self._new()
        mpfr_ceil(x.value, self.value)
        return x.integer_part()

    ceiling = ceil # alias

    def trunc(self):
        """
        Truncate ``self``.

        EXAMPLES::

            sage: (2.99).trunc()
            2
            sage: (-0.00).trunc()
            0
            sage: (0.00).trunc()
            0
        """
        cdef RealNumber x = self._new()
        mpfr_trunc(x.value, self.value)
        return x.integer_part()

    def frac(self):
        """
        Return a real number such that
        ``self = self.trunc() + self.frac()``.  The return value will also
        satisfy ``-1 < self.frac() < 1``.

        EXAMPLES::

            sage: (2.99).frac()
            0.990000000000000
            sage: (2.50).frac()
            0.500000000000000
            sage: (-2.79).frac()
            -0.790000000000000
            sage: (-2.79).trunc() + (-2.79).frac()
            -2.79000000000000
        """
        cdef RealNumber x
        x = self._new()
        mpfr_frac(x.value, self.value, (<RealField_class>self._parent).rnd)
        return x

    def nexttoward(self, other):
        """
        Return the floating-point number adjacent to ``self`` which is closer
        to ``other``. If ``self`` or other is ``NaN``, returns ``NaN``; if
        ``self`` equals ``other``, returns ``self``.

        EXAMPLES::

            sage: (1.0).nexttoward(2).str()
            '1.0000000000000002'
            sage: (1.0).nexttoward(RR('-infinity')).str()
            '0.99999999999999989'
            sage: RR(infinity).nexttoward(0)
            2.09857871646739e323228496            # 32-bit
            5.87565378911159e1388255822130839282  # 64-bit
            sage: RR(pi).str()                                                          # needs sage.symbolic
            '3.1415926535897931'
            sage: RR(pi).nexttoward(22/7).str()                                         # needs sage.symbolic
            '3.1415926535897936'
            sage: RR(pi).nexttoward(21/7).str()                                         # needs sage.symbolic
            '3.1415926535897927'
        """
        cdef RealNumber other_rn
        if isinstance(other, RealNumber):
            other_rn = other
        else:
            other_rn = self._parent(other)

        cdef RealNumber x = self._new()

        mpfr_set(x.value, self.value, MPFR_RNDN)
        mpfr_nexttoward(x.value, other_rn.value)

        return x

    def nextabove(self):
        """
        Return the next floating-point number larger than ``self``.

        EXAMPLES::

            sage: RR('-infinity').nextabove()
            -2.09857871646739e323228496            # 32-bit
            -5.87565378911159e1388255822130839282  # 64-bit
            sage: RR(0).nextabove()
            2.38256490488795e-323228497            # 32-bit
            8.50969131174084e-1388255822130839284  # 64-bit
            sage: RR('+infinity').nextabove()
            +infinity
            sage: RR(-sqrt(2)).str()                                                    # needs sage.symbolic
            '-1.4142135623730951'
            sage: RR(-sqrt(2)).nextabove().str()                                        # needs sage.symbolic
            '-1.4142135623730949'
        """

        cdef RealNumber x = self._new()
        mpfr_set(x.value, self.value, MPFR_RNDN)
        mpfr_nextabove(x.value)

        return x

    def nextbelow(self):
        """
        Return the next floating-point number smaller than ``self``.

        EXAMPLES::

            sage: RR('-infinity').nextbelow()
            -infinity
            sage: RR(0).nextbelow()
            -2.38256490488795e-323228497            # 32-bit
            -8.50969131174084e-1388255822130839284  # 64-bit
            sage: RR('+infinity').nextbelow()
            2.09857871646739e323228496              # 32-bit
            5.87565378911159e1388255822130839282    # 64-bit
            sage: RR(-sqrt(2)).str()                                                    # needs sage.symbolic
            '-1.4142135623730951'
            sage: RR(-sqrt(2)).nextbelow().str()                                        # needs sage.symbolic
            '-1.4142135623730954'
        """

        cdef RealNumber x = self._new()
        mpfr_set(x.value, self.value, MPFR_RNDN)
        mpfr_nextbelow(x.value)

        return x

    ###########################################
    # Conversions
    ###########################################

    def __float__(self):
        """
        Return a Python float approximating ``self``.

        EXAMPLES::

            sage: RR(pi).__float__()                                                    # needs sage.symbolic
            3.141592653589793
            sage: type(RR(pi).__float__())                                              # needs sage.symbolic
            <... 'float'>
        """
        return mpfr_get_d(self.value, (<RealField_class>self._parent).rnd)

    def _rpy_(self):
        """
        Return ``self.__float__()`` for rpy to convert into the
        appropriate R object.

        EXAMPLES::

            sage: n = RealNumber(2.0)
            sage: n._rpy_()
            2.0
            sage: type(n._rpy_())
            <... 'float'>
        """
        return self.__float__()

    def __int__(self):
        """
        Return the Python integer truncation of ``self``.

        EXAMPLES::

            sage: RR(pi).__int__()                                                      # needs sage.symbolic
            3
            sage: type(RR(pi).__int__())                                                # needs sage.symbolic
            <... 'int'>
        """
        if not mpfr_number_p(self.value):
            raise ValueError('cannot convert infinity or NaN to Python int')

        cdef Integer z = Integer()
        mpfr_get_z(z.value, self.value, MPFR_RNDZ)
        return z.__int__()

    def __complex__(self):
        """
        Return a Python complex number equal to ``self``.

        EXAMPLES::

            sage: RR(pi).__complex__()                                                  # needs sage.symbolic
            (3.141592653589793+0j)
            sage: type(RR(pi).__complex__())                                            # needs sage.symbolic
            <... 'complex'>
        """

        return complex(float(self))

    def _complex_number_(self):
        """
        Return a Sage complex number equal to ``self``.

        EXAMPLES::

            sage: RR(pi)._complex_number_()                                             # needs sage.symbolic
            3.14159265358979
            sage: parent(RR(pi)._complex_number_())                                     # needs sage.symbolic
            Complex Field with 53 bits of precision
        """
        from sage.rings.complex_mpfr import ComplexField
        return ComplexField(self.prec())(self)

    def _axiom_(self, axiom):
        """
        Return ``self`` as a floating point number in Axiom.

        EXAMPLES::

            sage: # needs sage.symbolic
            sage: R = RealField(100)
            sage: R(pi)                                                                 # needs sage.symbolic
            3.1415926535897932384626433833
            sage: axiom(R(pi))  # indirect doctest      # optional - axiom
            3.1415926535 8979323846 26433833
            sage: fricas(R(pi))                         # optional - fricas
            3.1415926535_8979323846_26433833

        """
        prec = self.parent().prec()

        #Set the precision in Axiom
        old_prec = axiom('precision(%s)$Float'%prec)
        res = axiom('%s :: Float'%self.exact_rational())
        axiom.eval('precision(%s)$Float'%old_prec)

        return res

    _fricas_ = _axiom_

    def __pari__(self):
        """
        Return ``self`` as a Pari floating-point number.

        EXAMPLES::

            sage: RR(2.0).__pari__()                                                    # needs sage.libs.pari
            2.00000000000000

        The current Pari precision affects the printing of this number, but
        Pari does maintain the same 250-bit number on both 32-bit and
        64-bit platforms::

            sage: # needs sage.libs.pari
            sage: RealField(250).pi().__pari__()
            3.14159265358979
            sage: RR(0.0).__pari__()
            0.E-19
            sage: RR(-1.234567).__pari__()
            -1.23456700000000
            sage: RR(2.0).sqrt().__pari__()
            1.41421356237310
            sage: RR(2.0).sqrt().__pari__().sage()
            1.41421356237309515
            sage: RR(2.0).sqrt().__pari__().sage().prec()
            64
            sage: RealField(70)(pi).__pari__().sage().prec()                            # needs sage.symbolic
            96                                         # 32-bit
            128                                        # 64-bit
            sage: for i in range(100, 200):
            ....:     assert(RR(i).sqrt() == RR(i).sqrt().__pari__().sage())

        TESTS:

        Check that we create real zeros without mantissa::

            sage: RDF(0).__pari__().sizeword()                                          # needs sage.libs.pari
            2
            sage: RealField(100)(0.0).__pari__().sizeword()                             # needs sage.libs.pari
            2

        Check that the largest and smallest exponents representable by
        PARI convert correctly::

            sage: # needs sage.libs.pari
            sage: a = pari(0.5) << (sys.maxsize+1)/4
            sage: RR(a) >> (sys.maxsize+1)/4
            0.500000000000000
            sage: a = pari(0.5) >> (sys.maxsize-3)/4
            sage: RR(a) << (sys.maxsize-3)/4
            0.500000000000000
        """
<<<<<<< HEAD
        return new_gen_from_real_mpfr_element(self)
=======
        # This uses interfaces of MPFR and PARI which are documented
        # (and not marked subject-to-change).  It could be faster
        # by using internal interfaces of MPFR, which are documented
        # as subject-to-change.

        if mpfr_nan_p(self.value) or mpfr_inf_p(self.value):
            raise ValueError('cannot convert NaN or infinity to Pari float')

        # wordsize for PARI
        cdef unsigned long wordsize = sizeof(long)*8

        cdef mpfr_prec_t prec
        prec = (<RealField_class>self._parent)._prec

        # We round up the precision to the nearest multiple of wordsize.
        cdef int rounded_prec
        rounded_prec = (self.prec() + wordsize - 1) & ~(wordsize - 1)

        # Yes, assigning to self works fine, even in Cython.
        if rounded_prec > prec:
            self = RealField(rounded_prec)(self)

        cdef mpz_t mantissa
        cdef mp_exp_t exponent
        cdef GEN pari_float

        sig_on()
        if mpfr_zero_p(self.value):
            pari_float = real_0_bit(-rounded_prec)
        else:
            # Now we can extract the mantissa, and it will be normalized
            # (the most significant bit of the most significant word will be 1).
            mpz_init(mantissa)
            exponent = mpfr_get_z_exp(mantissa, self.value)

            # Create a PARI REAL
            pari_float = cgetr(2 + rounded_prec / wordsize)
            pari_float[1] = evalexpo(exponent + rounded_prec - 1) + evalsigne(mpfr_sgn(self.value))
            mpz_export(&pari_float[2], NULL, 1, wordsize // 8, 0, 0, mantissa)
            mpz_clear(mantissa)

        return new_gen(pari_float)
>>>>>>> 6ea1fe93

    def _mpmath_(self, prec=None, rounding=None):
        """
        Return an mpmath version of this :class:`RealNumber`.

        .. NOTE::

           Currently the rounding mode is ignored.

        EXAMPLES::

            sage: RR(-1.5)._mpmath_()
            mpf('-1.5')
        """
        if prec is not None:
            return RealField(prec)(self)._mpmath_()
        from sage.libs.mpmath.all import make_mpf
        return make_mpf(mpfr_to_mpfval(self.value))

    def sign_mantissa_exponent(self):
        r"""
        Return the sign, mantissa, and exponent of ``self``.

        In Sage (as in MPFR), floating-point numbers of precision `p`
        are of the form `s m 2^{e-p}`, where `s \in \{-1, 1\}`,
        `2^{p-1} \leq m < 2^p`, and `-2^{30} + 1 \leq e \leq 2^{30} -
        1`; plus the special values ``+0``, ``-0``, ``+infinity``,
        ``-infinity``, and ``NaN`` (which stands for Not-a-Number).

        This function returns `s`, `m`, and `e-p`.  For the special values:

        - ``+0`` returns ``(1, 0, 0)`` (analogous to IEEE-754;
          note that MPFR actually stores the exponent as "smallest exponent
          possible")
        - ``-0`` returns ``(-1, 0, 0)`` (analogous to IEEE-754;
          note that MPFR actually stores the exponent as "smallest exponent
          possible")
        - the return values for ``+infinity``, ``-infinity``, and ``NaN`` are
          not specified.

        EXAMPLES::

            sage: R = RealField(53)
            sage: a = R(exp(1.0)); a
            2.71828182845905
            sage: sign, mantissa, exponent = R(exp(1.0)).sign_mantissa_exponent()
            sage: sign, mantissa, exponent
            (1, 6121026514868073, -51)
            sage: sign*mantissa*(2**exponent) == a
            True

        The mantissa is always a nonnegative number (see :trac:`14448`)::

            sage: RR(-1).sign_mantissa_exponent()
            (-1, 4503599627370496, -52)

        We can also calculate this also using `p`-adic valuations::

            sage: a = R(exp(1.0))
            sage: b = a.exact_rational()
            sage: valuation, unit = b.val_unit(2)
            sage: (b/abs(b), unit, valuation)
            (1, 6121026514868073, -51)
            sage: a.sign_mantissa_exponent()
            (1, 6121026514868073, -51)

        TESTS::

            sage: R('+0').sign_mantissa_exponent()
            (1, 0, 0)
            sage: R('-0').sign_mantissa_exponent()
            (-1, 0, 0)
        """
        cdef Integer mantissa
        cdef Integer sign
        cdef mp_exp_t exponent


        if mpfr_signbit(self.value)==0:
            sign=Integer(1)
        else:
            sign=Integer(-1)

        if mpfr_zero_p(self.value):
            mantissa=Integer(0)
            exponent=Integer(0)
        else:
            mantissa = Integer()
            exponent = mpfr_get_z_exp(mantissa.value, self.value)

        return sign, sign*mantissa, Integer(exponent)

    def exact_rational(self):
        """
        Returns the exact rational representation of this floating-point
        number.

        EXAMPLES::

            sage: RR(0).exact_rational()
            0
            sage: RR(1/3).exact_rational()
            6004799503160661/18014398509481984
            sage: RR(37/16).exact_rational()
            37/16
            sage: RR(3^60).exact_rational()
            42391158275216203520420085760
            sage: RR(3^60).exact_rational() - 3^60
            6125652559
            sage: RealField(5)(-pi).exact_rational()                                    # needs sage.symbolic
            -25/8

        TESTS::

            sage: RR('nan').exact_rational()
            Traceback (most recent call last):
            ...
            ValueError: unable to convert NaN to a rational number
            sage: RR('-infinity').exact_rational()
            Traceback (most recent call last):
            ...
            ValueError: unable to convert -infinity to a rational number
        """
        if not mpfr_number_p(self.value):
            raise ValueError(f"unable to convert {self} to a rational number")

        if mpfr_sgn(self.value) == 0:
            return Rational(0)

        mantissa = <Integer>Integer.__new__(Integer)
        exponent = mpfr_get_z_exp(mantissa.value, self.value)

        return Rational(mantissa) << exponent

    def as_integer_ratio(self):
        """
        Return a coprime pair of integers ``(a, b)`` such that ``self``
        equals ``a / b`` exactly.

        EXAMPLES::

            sage: RR(0).as_integer_ratio()
            (0, 1)
            sage: RR(1/3).as_integer_ratio()
            (6004799503160661, 18014398509481984)
            sage: RR(37/16).as_integer_ratio()
            (37, 16)
            sage: RR(3^60).as_integer_ratio()
            (42391158275216203520420085760, 1)
            sage: RR('nan').as_integer_ratio()
            Traceback (most recent call last):
            ...
            ValueError: unable to convert NaN to a rational number

        This coincides with Python floats::

            sage: pi = RR.pi()
            sage: pi.as_integer_ratio()
            (884279719003555, 281474976710656)
            sage: float(pi).as_integer_ratio() == pi.as_integer_ratio()
            True
        """
        return self.exact_rational().as_integer_ratio()

    def simplest_rational(self):
        """
        Return the simplest rational which is equal to ``self`` (in the Sage
        sense). Recall that Sage defines the equality operator by coercing
        both sides to a single type and then comparing; thus, this finds
        the simplest rational which (when coerced to this RealField) is
        equal to ``self``.

        Given rationals `a / b` and `c / d` (both in lowest terms), the former
        is simpler if `b < d` or if `b = d` and `|a| < |c|`.

        The effect of rounding modes is slightly counter-intuitive.
        Consider the case of round-toward-minus-infinity. This rounding is
        performed when coercing a rational to a floating-point number; so
        the :meth:`simplest_rational()` of a round-to-minus-infinity number
        will be either exactly equal to or slightly larger than the number.

        EXAMPLES::

            sage: RRd = RealField(53, rnd='RNDD')
            sage: RRz = RealField(53, rnd='RNDZ')
            sage: RRu = RealField(53, rnd='RNDU')
            sage: RRa = RealField(53, rnd='RNDA')
            sage: def check(x):
            ....:     rx = x.simplest_rational()
            ....:     assert x == rx
            ....:     return rx
            sage: RRd(1/3) < RRu(1/3)
            True
            sage: check(RRd(1/3))
            1/3
            sage: check(RRu(1/3))
            1/3
            sage: check(RRz(1/3))
            1/3
            sage: check(RRa(1/3))
            1/3
            sage: check(RR(1/3))
            1/3
            sage: check(RRd(-1/3))
            -1/3
            sage: check(RRu(-1/3))
            -1/3
            sage: check(RRz(-1/3))
            -1/3
            sage: check(RRa(-1/3))
            -1/3
            sage: check(RR(-1/3))
            -1/3
            sage: check(RealField(20)(pi))                                              # needs sage.symbolic
            355/113
            sage: check(RR(pi))                                                         # needs sage.symbolic
            245850922/78256779
            sage: check(RR(2).sqrt())
            131836323/93222358
            sage: check(RR(1/2^210))
            1/1645504557321205859467264516194506011931735427766374553794641921
            sage: check(RR(2^210))
            1645504557321205950811116849375918117252433820865891134852825088
            sage: (RR(17).sqrt()).simplest_rational()^2 - 17
            -1/348729667233025
            sage: (RR(23).cube_root()).simplest_rational()^3 - 23
            -1404915133/264743395842039084891584
            sage: RRd5 = RealField(5, rnd='RNDD')
            sage: RRu5 = RealField(5, rnd='RNDU')
            sage: RR5 = RealField(5)
            sage: below1 = RR5(1).nextbelow()
            sage: check(RRd5(below1))
            31/32
            sage: check(RRu5(below1))
            16/17
            sage: check(below1)
            21/22
            sage: below1.exact_rational()
            31/32
            sage: above1 = RR5(1).nextabove()
            sage: check(RRd5(above1))
            10/9
            sage: check(RRu5(above1))
            17/16
            sage: check(above1)
            12/11
            sage: above1.exact_rational()
            17/16
            sage: check(RR(1234))
            1234
            sage: check(RR5(1234))
            1185
            sage: check(RR5(1184))
            1120
            sage: RRd2 = RealField(2, rnd='RNDD')
            sage: RRu2 = RealField(2, rnd='RNDU')
            sage: RR2 = RealField(2)
            sage: check(RR2(8))
            7
            sage: check(RRd2(8))
            8
            sage: check(RRu2(8))
            7
            sage: check(RR2(13))
            11
            sage: check(RRd2(13))
            12
            sage: check(RRu2(13))
            13
            sage: check(RR2(16))
            14
            sage: check(RRd2(16))
            16
            sage: check(RRu2(16))
            13
            sage: check(RR2(24))
            21
            sage: check(RRu2(24))
            17
            sage: check(RR2(-24))
            -21
            sage: check(RRu2(-24))
            -24

        TESTS::

            sage: RR('nan').simplest_rational()
            Traceback (most recent call last):
            ...
            ValueError: cannot convert NaN or infinity to rational number
            sage: RR('-infinity').simplest_rational()
            Traceback (most recent call last):
            ...
            ValueError: cannot convert NaN or infinity to rational number
        """
        if not mpfr_number_p(self.value):
            raise ValueError('cannot convert NaN or infinity to rational number')

        if mpfr_zero_p(self.value):
            return Rational(0)

        from .real_mpfi import RealIntervalField

        cdef mpfr_rnd_t rnd = (<RealField_class>self._parent).rnd
        cdef mpfr_prec_t prec = (<RealField_class>self._parent)._prec

        cdef RealNumber low, high
        cdef int odd

        if rnd == MPFR_RNDN:
            # hp == "high precision"
            hp_field = RealField(prec + 1)
            hp_val = hp_field(self)
            hp_intv_field = RealIntervalField(prec + 1)
            low = hp_val.nextbelow()
            high = hp_val.nextabove()
            hp_intv = hp_intv_field(low, high)
            # In MPFR_RNDN mode, we round to nearest, preferring even mantissas
            # if we are exactly halfway between representable floats.
            # Thus, the values low and high will round to self iff the
            # mantissa of self is even.  (Note that this only matters
            # if low or high is an integer; if they are not integers,
            # then self is simpler than either low or high.)
            # Is there a better (faster) way to check this?
            odd = self._parent(low) != self
            return hp_intv.simplest_rational(low_open=odd, high_open=odd)

        if rnd == MPFR_RNDZ:
            if mpfr_sgn(self.value) > 0:
                rnd = MPFR_RNDD
            else:
                rnd = MPFR_RNDU
        elif rnd == MPFR_RNDA:
            if mpfr_sgn(self.value) > 0:
                rnd = MPFR_RNDU
            else:
                rnd = MPFR_RNDD

        intv_field = RealIntervalField(prec)

        if rnd == MPFR_RNDD:
            intv = intv_field(self, self.nextabove())
            return intv.simplest_rational(high_open = True)
        if rnd == MPFR_RNDU:
            intv = intv_field(self.nextbelow(), self)
            return intv.simplest_rational(low_open = True)

    def nearby_rational(self, max_error=None, max_denominator=None):
        """
        Find a rational near to ``self``. Exactly one of ``max_error`` or
        ``max_denominator`` must be specified.

        If ``max_error`` is specified, then this returns the simplest rational
        in the range ``[self-max_error .. self+max_error]``. If
        ``max_denominator`` is specified, then this returns the rational
        closest to ``self`` with denominator at most ``max_denominator``.
        (In case of ties, we pick the simpler rational.)

        EXAMPLES::

            sage: (0.333).nearby_rational(max_error=0.001)
            1/3
            sage: (0.333).nearby_rational(max_error=1)
            0
            sage: (-0.333).nearby_rational(max_error=0.0001)
            -257/772

        ::

            sage: (0.333).nearby_rational(max_denominator=100)
            1/3
            sage: RR(1/3 + 1/1000000).nearby_rational(max_denominator=2999999)
            777780/2333333
            sage: RR(1/3 + 1/1000000).nearby_rational(max_denominator=3000000)
            1000003/3000000
            sage: (-0.333).nearby_rational(max_denominator=1000)
            -333/1000
            sage: RR(3/4).nearby_rational(max_denominator=2)
            1

            sage: # needs sage.symbolic
            sage: RR(pi).nearby_rational(max_denominator=120)
            355/113
            sage: RR(pi).nearby_rational(max_denominator=10000)                         # needs sage.symbolic
            355/113
            sage: RR(pi).nearby_rational(max_denominator=100000)                        # needs sage.symbolic
            312689/99532
            sage: RR(pi).nearby_rational(max_denominator=1)                             # needs sage.symbolic
            3

            sage: RR(-3.5).nearby_rational(max_denominator=1)
            -3

        TESTS::

            sage: RR('nan').nearby_rational(max_denominator=1000)
            Traceback (most recent call last):
            ...
            ValueError: cannot convert NaN or infinity to rational number
            sage: RR('nan').nearby_rational(max_error=0.01)
            Traceback (most recent call last):
            ...
            ValueError: cannot convert NaN or infinity to rational number
            sage: RR(oo).nearby_rational(max_denominator=1000)
            Traceback (most recent call last):
            ...
            ValueError: cannot convert NaN or infinity to rational number
            sage: RR(oo).nearby_rational(max_error=0.01)
            Traceback (most recent call last):
            ...
            ValueError: cannot convert NaN or infinity to rational number
        """

        if not mpfr_number_p(self.value):
            raise ValueError('cannot convert NaN or infinity to rational number')

        if ((max_error is None and max_denominator is None) or
            (max_error is not None and max_denominator is not None)):
            raise ValueError('Must specify exactly one of max_error or max_denominator in nearby_rational()')

        if max_error is not None:
            from .real_mpfi import RealIntervalField

            intv_field = RealIntervalField(self.prec())
            intv = intv_field(self - max_error, self + max_error)

            return intv.simplest_rational()

        cdef int sgn = mpfr_sgn(self.value)

        if sgn == 0:
            return Rational(0)

        cdef Rational self_r = self.exact_rational()

        cdef Integer self_d = self_r.denominator()

        if self_d <= max_denominator:
            return self_r

        if sgn < 0:
            self_r = -self_r

        cdef Integer fl = self_r.floor()
        cdef Rational target = self_r - fl

        cdef int low_done = 0
        cdef int high_done = 0

        # We use the Stern-Brocot tree to find the nearest neighbors of
        # self with denominator at most max_denominator.  However,
        # navigating the Stern-Brocot tree in the straightforward way
        # can be very slow; for instance, to get to 1/1000000 takes a
        # million steps.  Instead, we perform many steps at once;
        # this probably slows down the average case, but it drastically
        # speeds up the worst case.

        # Suppose we have a/b < c/d < e/f, where a/b and e/f are
        # neighbors in the Stern-Brocot tree and c/d is the target.
        # We alternate between moving the low and the high end toward
        # the target as much as possible.  Suppose that there are
        # k consecutive rightward moves in the Stern-Brocot tree
        # traversal; then we end up with (a+k*e)/(b+k*f).  We have
        # two constraints on k.  First, the result must be <= c/d;
        # this gives us the following:
        # (a+k*e)/(b+k*f) <= c/d
        # d*a + k*(d*e) <= c*b + k*(c*f)
        # k*(d*e) - k*(c*f) <= c*b - d*a
        # k <= (c*b - d*a)/(d*e - c*f)
        # when moving the high side, we get
        # (k*a+e)/(k*b+f) >= c/d
        # k*(d*a) + d*e >= k*(c*b) + c*f
        # d*e - c*f >= k*(c*b - d*a)
        # k <= (d*e - c*f)/(c*b - d*a)

        # We also need the denominator to be <= max_denominator; this
        # gives (b+k*f) <= max_denominator or
        # k <= (max_denominator - b)/f
        # or
        # k <= (max_denominator - f)/b

        # We use variables with the same names as in the math above.

        cdef Integer a = Integer(0)
        cdef Integer b = Integer(1)
        cdef Integer c = target.numerator()
        cdef Integer d = target.denominator()
        cdef Integer e = Integer(1)
        cdef Integer f = Integer(1)

        cdef Integer k

        while (not low_done) or (not high_done):
            # Move the low side
            k = (c*b - d*a) // (d*e - c*f)

            if b+k*f > max_denominator:
                k = (max_denominator - b) // f
                low_done = True

            if k == 0:
                low_done = True

            a = a + k*e
            b = b + k*f

            # Move the high side
            k = (d*e - c*f) // (c*b - d*a)

            if k*b + f >= max_denominator:
                k = (max_denominator - f) // b
                high_done = True

            if k == 0:
                high_done = True

            e = k*a + e
            f = k*b + f

        # Now a/b and e/f are rationals surrounding c/d.  We know that
        # neither is equal to c/d, since d > max_denominator and
        # b and f are both <= max_denominator.  (We know that
        # d > max_denominator because we return early (before we
        # get here) if d <= max_denominator.)

        low = a / b
        high = e / f

        D0 = target - low
        D1 = high - target
        if D1 < D0:
            result = high
        elif D0 < D1:
            result = low
        else:
            if f < b:
                result = high
            elif b < f:
                result = low
            else:
                if e < a:
                    result = high
                else:
                    result = low

        result += fl

        if sgn < 0:
            return -result
        return result

    def __mpfr__(self):
        """
        Convert Sage ``RealNumber`` to gmpy2 ``mpfr``.

        EXAMPLES::

            sage: r = RR(4.12)
            sage: r.__mpfr__()
            mpfr('4.1200000000000001')
            sage: from gmpy2 import mpfr
            sage: mpfr(RR(4.5))
            mpfr('4.5')
            sage: R = RealField(127)
            sage: mpfr(R.pi()).precision
            127
            sage: R = RealField(42)
            sage: mpfr(R.pi()).precision
            42
            sage: R = RealField(256)
            sage: x = mpfr(R.pi())
            sage: x.precision
            256
            sage: y = R(x)
            sage: mpfr(y) == x
            True
            sage: x = mpfr('2.567e42', precision=128)
            sage: y = RealField(128)(x)
            sage: mpfr(y) == x
            True
        """
        return gmpy2.GMPy_MPFR_From_mpfr(self.value)

    ###########################################
    # Comparisons: ==, !=, <, <=, >, >=
    ###########################################

    def is_NaN(self):
        """
        Return ``True`` if ``self`` is Not-a-Number ``NaN``.

        EXAMPLES::

            sage: a = RR(0) / RR(0); a
            NaN
            sage: a.is_NaN()
            True
        """
        return mpfr_nan_p(self.value)

    def is_positive_infinity(self):
        r"""
        Return ``True`` if ``self`` is `+\infty`.

        EXAMPLES::

            sage: a = RR('1.494') / RR(0); a
            +infinity
            sage: a.is_positive_infinity()
            True
            sage: a = -RR('1.494') / RR(0); a
            -infinity
            sage: RR(1.5).is_positive_infinity()
            False
            sage: a.is_positive_infinity()
            False
        """
        return mpfr_inf_p(self.value) and mpfr_sgn(self.value) > 0

    def is_negative_infinity(self):
        r"""
        Return ``True`` if ``self`` is `-\infty`.

        EXAMPLES::

            sage: a = RR('1.494') / RR(0); a
            +infinity
            sage: a.is_negative_infinity()
            False
            sage: a = -RR('1.494') / RR(0); a
            -infinity
            sage: RR(1.5).is_negative_infinity()
            False
            sage: a.is_negative_infinity()
            True
        """
        return mpfr_inf_p(self.value) and mpfr_sgn(self.value) < 0

    def is_infinity(self):
        r"""
        Return ``True`` if ``self`` is `\infty` and ``False`` otherwise.

        EXAMPLES::

            sage: a = RR('1.494') / RR(0); a
            +infinity
            sage: a.is_infinity()
            True
            sage: a = -RR('1.494') / RR(0); a
            -infinity
            sage: a.is_infinity()
            True
            sage: RR(1.5).is_infinity()
            False
            sage: RR('nan').is_infinity()
            False
        """
        return mpfr_inf_p(self.value)

    def is_unit(self):
        """
        Return ``True`` if ``self`` is a unit (has a multiplicative inverse)
        and ``False`` otherwise.

        EXAMPLES::

            sage: RR(1).is_unit()
            True
            sage: RR('0').is_unit()
            False
            sage: RR('-0').is_unit()
            False
            sage: RR('nan').is_unit()
            False
            sage: RR('inf').is_unit()
            False
            sage: RR('-inf').is_unit()
            False
        """
        return mpfr_sgn(self.value) != 0 and not mpfr_inf_p(self.value)

    def is_real(self):
        """
        Return ``True`` if ``self`` is real (of course, this always returns
        ``True`` for a finite element of a real field).

        EXAMPLES::

            sage: RR(1).is_real()
            True
            sage: RR('-100').is_real()
            True
            sage: RR(NaN).is_real()                                                     # needs sage.symbolic
            False
        """
        return not mpfr_nan_p(self.value)

    def is_integer(self):
        """
        Return ``True`` if this number is a integer.

        EXAMPLES::

            sage: RR(1).is_integer()
            True
            sage: RR(0.1).is_integer()
            False
        """
        return mpfr_integer_p(self.value) != 0

    def __bool__(self):
        """
        Return ``True`` if ``self`` is nonzero.

        EXAMPLES::

            sage: bool(RR(1))
            True
            sage: bool(RR(0))
            False
            sage: bool(RR('inf'))
            True

        TESTS:

        Check that :trac:`20502` is fixed::

            sage: bool(RR('nan'))
            True
            sage: RR('nan').is_zero()
            False
        """
        return not mpfr_zero_p(self.value)

    cpdef _richcmp_(self, other, int op):
        """
        Compare ``self`` and ``other`` according to the rich
        comparison operator ``op``.

        EXAMPLES::

            sage: RR('-inf') < RR('inf')
            True
            sage: RR('-inf') < RR(-10000)
            True
            sage: RR(100000000) < RR('inf')
            True
            sage: RR(100000000) > RR('inf')
            False
            sage: RR(100000000) < RR('inf')
            True
            sage: RR(-1000) < RR(1000)
            True
            sage: RR(1) < RR(1).nextabove()
            True
            sage: RR(1) <= RR(1).nextabove()
            True
            sage: RR(1) <= RR(1)
            True
            sage: RR(1) < RR(1)
            False
            sage: RR(1) > RR(1)
            False
            sage: RR(1) >= RR(1)
            True
            sage: RR('inf') == RR('inf')
            True
            sage: RR('inf') == RR('-inf')
            False

        A ``NaN`` is not equal to anything, including itself::

            sage: RR('nan') == RR('nan')
            False
            sage: RR('nan') != RR('nan')
            True
            sage: RR('nan') < RR('nan')
            False
            sage: RR('nan') > RR('nan')
            False
            sage: RR('nan') <= RR('nan')
            False
            sage: RR('nan') >= RR('nan')
            False
            sage: RR('nan') == RR(0)
            False
            sage: RR('nan') != RR(0)
            True
            sage: RR('nan') < RR(0)
            False
            sage: RR('nan') > RR(0)
            False
            sage: RR('nan') <= RR(0)
            False
            sage: RR('nan') >= RR(0)
            False
        """
        cdef RealNumber y = <RealNumber>other
        if mpfr_nan_p(self.value) or mpfr_nan_p(y.value):
            return op == Py_NE
        cdef int c = mpfr_cmp(self.value, y.value)
        return rich_to_bool_sgn(op, c)

    ############################
    # Special Functions
    ############################

    def sqrt(self, extend=True, all=False):
        r"""
        The square root function.

        INPUT:

        -  ``extend`` -- bool (default: ``True``); if ``True``, return a
           square root in a complex field if necessary if ``self`` is negative;
           otherwise raise a ``ValueError``

        -  ``all`` -- bool (default: ``False``); if ``True``, return a
           list of all square roots.

        EXAMPLES::

            sage: r = -2.0
            sage: r.sqrt()
            1.41421356237310*I

        ::

            sage: r = 4.0
            sage: r.sqrt()
            2.00000000000000
            sage: r.sqrt()^2 == r
            True

        ::

            sage: r = 4344
            sage: r.sqrt()                                                              # needs sage.symbolic
            2*sqrt(1086)

        ::

            sage: r = 4344.0
            sage: r.sqrt()^2 == r
            True
            sage: r.sqrt()^2 - r
            0.000000000000000

        ::

            sage: r = -2.0
            sage: r.sqrt()
            1.41421356237310*I
        """
        cdef RealNumber x
        if mpfr_cmp_ui(self.value, 0) >= 0:
            x = self._new()
            if (<RealField_class>self._parent)._prec > 10*SIG_PREC_THRESHOLD: sig_on()
            mpfr_sqrt(x.value, self.value, (<RealField_class>self._parent).rnd)
            if (<RealField_class>self._parent)._prec > 10*SIG_PREC_THRESHOLD: sig_off()
            if all:
                if x.is_zero():
                    return [x]
                else:
                    return [x, -x]
            return x
        if not extend:
            raise ValueError("negative number %s does not have a square root in the real field" % self)
        return self._complex_number_().sqrt(all=all)

    def is_square(self):
        """
        Return whether or not this number is a square in this field. For
        the real numbers, this is ``True`` if and only if ``self`` is
        non-negative.

        EXAMPLES::

            sage: r = 3.5
            sage: r.is_square()
            True
            sage: r = 0.0
            sage: r.is_square()
            True
            sage: r = -4.0
            sage: r.is_square()
            False
        """
        return mpfr_sgn(self.value) >= 0

    def cube_root(self):
        """
        Return the cubic root (defined over the real numbers) of ``self``.

        EXAMPLES::

            sage: r = 125.0; r.cube_root()
            5.00000000000000
            sage: r = -119.0
            sage: r.cube_root()^3 - r       # illustrates precision loss
            -1.42108547152020e-14
        """
        cdef RealNumber x = self._new()
        if (<RealField_class>self._parent)._prec > 10*SIG_PREC_THRESHOLD: sig_on()
        mpfr_cbrt(x.value, self.value, (<RealField_class>self._parent).rnd)
        if (<RealField_class>self._parent)._prec > 10*SIG_PREC_THRESHOLD: sig_off()
        return x

    def _pow(self, RealNumber exponent):
        """
        Compute ``self`` raised to the power of exponent, rounded in the
        direction specified by the parent of ``self``.

        EXAMPLES::

            sage: R = RealField(30)
            sage: a = R('1.23456')
            sage: a._pow(20.0)
            67.646297
        """
        cdef RealNumber x
        x = self._new()
        sig_on()
        mpfr_pow(x.value, self.value, exponent.value, (<RealField_class>self._parent).rnd)
        sig_off()
        if mpfr_nan_p(x.value):
            return self._complex_number_()**exponent._complex_number_()
        return x

    def __pow__(self, exponent, modulus):
        """
        Compute ``self`` raised to the power of exponent, rounded in the
        direction specified by the parent of ``self``.

        If the result is not a real number, ``self`` and the exponent are both
        coerced to complex numbers (with sufficient precision), then the
        exponentiation is computed in the complex numbers. Thus this
        function can return either a real or complex number.

        EXAMPLES::

            sage: R = RealField(30)
            sage: a = R('1.23456')
            sage: a^20
            67.646297
            sage: a^a
            1.2971115
            sage: b = R(-1)
            sage: b^(1/2)
            -8.7055157e-10 + 1.0000000*I

        We raise a real number to a symbolic object::

            sage: x, y = var('x,y')                                                     # needs sage.symbolic
            sage: 1.5^x                                                                 # needs sage.symbolic
            1.50000000000000^x
            sage: -2.3^(x+y^3+sin(x))                                                   # needs sage.symbolic
            -2.30000000000000^(y^3 + x + sin(x))

        TESTS:

        We see that :trac:`10736` is fixed::

            sage: 16^0.5
            4.00000000000000
            sage: int(16)^0.5
            4.00000000000000
            sage: (1/2)^2.0
            0.250000000000000
            sage: [n^(1.5) for n in range(10)]
            [0.000000000000000, 1.00000000000000, 2.82842712474619, 5.19615242270663,
             8.00000000000000, 11.1803398874989, 14.6969384566991, 18.5202591774521,
             22.6274169979695, 27.0000000000000]
            sage: int(-2)^(0.333333)
            0.629961522017056 + 1.09112272417509*I
            sage: int(0)^(1.0)
            0.000000000000000
            sage: int(0)^(0.0)
            1.00000000000000
        """
        cdef RealNumber base, x
        cdef mpfr_rnd_t rounding_mode
        if isinstance(self, RealNumber):
            base = <RealNumber>self
            rounding_mode = (<RealField_class>base._parent).rnd
            x = base._new()
            sig_on()
            if is_small_python_int(exponent):
                mpfr_pow_si(x.value, base.value, exponent, rounding_mode)
            elif isinstance(exponent, Integer):
                mpfr_pow_z(x.value, base.value, (<Integer>exponent).value, rounding_mode)
            elif isinstance(exponent, RealNumber):
                mpfr_pow(x.value, base.value, (<RealNumber>exponent).value, rounding_mode)
            else:
                sig_off()
                return bin_op(self, exponent, operator.pow)
            sig_off()
            if mpfr_nan_p(x.value):
                return base._complex_number_() ** exponent
            return x
        else:
            return bin_op(self, exponent, operator.pow)

    def log(self, base=None):
        """
        Return the logarithm of ``self`` to the ``base``.

        EXAMPLES::

            sage: R = RealField()
            sage: R(2).log()
            0.693147180559945
            sage: log(RR(2))
            0.693147180559945
            sage: log(RR(2), "e")
            0.693147180559945
            sage: log(RR(2), e)                                                         # needs sage.symbolic
            0.693147180559945

        ::

            sage: r = R(-1); r.log()
            3.14159265358979*I
            sage: log(RR(-1), e)                                                        # needs sage.symbolic
            3.14159265358979*I
            sage: r.log(2)
            4.53236014182719*I

        For the error value NaN (Not A Number), log will return NaN::

            sage: r = R(NaN); r.log()                                                   # needs sage.symbolic
            NaN

        """
        if mpfr_nan_p(self.value):
            return self

        cdef RealNumber x
        if self < 0:
            if base is None or base == 'e':
                return self._complex_number_().log()
            else:
                return self._complex_number_().log(base)
        if base is None or base == 'e':
            x = self._new()
            if (<RealField_class>self._parent)._prec > SIG_PREC_THRESHOLD: sig_on()
            mpfr_log(x.value, self.value, (<RealField_class>self._parent).rnd)
            if (<RealField_class>self._parent)._prec > SIG_PREC_THRESHOLD: sig_off()
            return x
        elif base == 10:
            return self.log10()
        elif base == 2:
            return self.log2()
        else:
            return self.log() / (self.parent()(base)).log()

    def log2(self):
        """
        Return log to the base 2 of ``self``.

        EXAMPLES::

            sage: r = 16.0
            sage: r.log2()
            4.00000000000000

        ::

            sage: r = 31.9; r.log2()
            4.99548451887751

        ::

            sage: r = 0.0
            sage: r.log2()
            -infinity

        ::

            sage: r = -3.0; r.log2()
            1.58496250072116 + 4.53236014182719*I
        """
        cdef RealNumber x
        if self < 0:
            return self._complex_number_().log(2)
        x = self._new()
        if (<RealField_class>self._parent)._prec > SIG_PREC_THRESHOLD: sig_on()
        mpfr_log2(x.value, self.value, (<RealField_class>self._parent).rnd)
        if (<RealField_class>self._parent)._prec > SIG_PREC_THRESHOLD: sig_off()
        return x

    def log10(self):
        """
        Return log to the base 10 of ``self``.

        EXAMPLES::

            sage: r = 16.0; r.log10()
            1.20411998265592
            sage: r.log() / log(10.0)
            1.20411998265592

        ::

            sage: r = 39.9; r.log10()
            1.60097289568675

        ::

            sage: r = 0.0
            sage: r.log10()
            -infinity

        ::

            sage: r = -1.0
            sage: r.log10()
            1.36437635384184*I
        """
        cdef RealNumber x
        if self < 0:
            return self._complex_number_().log(10)
        x = self._new()
        if (<RealField_class>self._parent)._prec > SIG_PREC_THRESHOLD: sig_on()
        mpfr_log10(x.value, self.value, (<RealField_class>self._parent).rnd)
        if (<RealField_class>self._parent)._prec > SIG_PREC_THRESHOLD: sig_off()
        return x

    def log1p(self):
        """
        Return log base `e` of ``1 + self``.

        EXAMPLES::

            sage: r = 15.0; r.log1p()
            2.77258872223978
            sage: (r+1).log()
            2.77258872223978

        For small values, this is more accurate than computing
        ``log(1 + self)`` directly, as it avoids cancellation issues::

            sage: r = 3e-10
            sage: r.log1p()
            2.99999999955000e-10
            sage: (1+r).log()
            3.00000024777111e-10
            sage: r100 = RealField(100)(r)
            sage: (1+r100).log()
            2.9999999995500000000978021372e-10

        ::

            sage: r = 38.9; r.log1p()
            3.68637632389582

        ::

            sage: r = -1.0
            sage: r.log1p()
            -infinity

        ::

            sage: r = -2.0
            sage: r.log1p()
            3.14159265358979*I
        """
        cdef RealNumber x
        if self < -1:
            return (self+1.0)._complex_number_().log()
        x = self._new()
        if (<RealField_class>self._parent)._prec > SIG_PREC_THRESHOLD: sig_on()
        mpfr_log1p(x.value, self.value, (<RealField_class>self._parent).rnd)
        if (<RealField_class>self._parent)._prec > SIG_PREC_THRESHOLD: sig_off()
        return x

    def exp(self):
        r"""
        Return `e^\mathtt{self}`.

        EXAMPLES::

            sage: r = 0.0
            sage: r.exp()
            1.00000000000000

        ::

            sage: r = 32.3
            sage: a = r.exp(); a
            1.06588847274864e14
            sage: a.log()
            32.3000000000000

        ::

            sage: r = -32.3
            sage: r.exp()
            9.38184458849869e-15
        """
        cdef RealNumber x = self._new()
        sig_on()
        mpfr_exp(x.value, self.value, (<RealField_class>self._parent).rnd)
        sig_off()
        return x

    def exp2(self):
        r"""
        Return `2^\mathtt{self}`.

        EXAMPLES::

            sage: r = 0.0
            sage: r.exp2()
            1.00000000000000

        ::

            sage: r = 32.0
            sage: r.exp2()
            4.29496729600000e9

        ::

            sage: r = -32.3
            sage: r.exp2()
            1.89117248253021e-10
        """
        cdef RealNumber x = self._new()
        if (<RealField_class>self._parent)._prec > SIG_PREC_THRESHOLD: sig_on()
        mpfr_exp2(x.value, self.value, (<RealField_class>self._parent).rnd)
        if (<RealField_class>self._parent)._prec > SIG_PREC_THRESHOLD: sig_off()
        return x

    def exp10(self):
        r"""
        Return `10^\mathtt{self}`.

        EXAMPLES::

            sage: r = 0.0
            sage: r.exp10()
            1.00000000000000

        ::

            sage: r = 32.0
            sage: r.exp10()
            1.00000000000000e32

        ::

            sage: r = -32.3
            sage: r.exp10()
            5.01187233627276e-33
        """
        cdef RealNumber x = self._new()
        if (<RealField_class>self._parent)._prec > SIG_PREC_THRESHOLD: sig_on()
        mpfr_exp10(x.value, self.value, (<RealField_class>self._parent).rnd)
        if (<RealField_class>self._parent)._prec > SIG_PREC_THRESHOLD: sig_off()
        return x

    def expm1(self):
        r"""
        Return `e^\mathtt{self}-1`, avoiding cancellation near 0.

        EXAMPLES::

            sage: r = 1.0
            sage: r.expm1()
            1.71828182845905

        ::

            sage: r = 1e-16
            sage: exp(r)-1
            0.000000000000000
            sage: r.expm1()
            1.00000000000000e-16
        """
        cdef RealNumber x = self._new()
        if (<RealField_class>self._parent)._prec > SIG_PREC_THRESHOLD: sig_on()
        mpfr_expm1(x.value, self.value, (<RealField_class>self._parent).rnd)
        if (<RealField_class>self._parent)._prec > SIG_PREC_THRESHOLD: sig_off()
        return x

    def eint(self):
        """
        Returns the exponential integral of this number.

        EXAMPLES::

            sage: r = 1.0
            sage: r.eint()
            1.89511781635594

        ::

            sage: r = -1.0
            sage: r.eint()
            -0.219383934395520
        """
        cdef RealNumber x = self._new()
        if (<RealField_class>self._parent)._prec > SIG_PREC_THRESHOLD: sig_on()
        mpfr_eint(x.value, self.value, (<RealField_class>self._parent).rnd)
        if (<RealField_class>self._parent)._prec > SIG_PREC_THRESHOLD: sig_on()
        return x

    def cos(self):
        """
        Return the cosine of ``self``.

        EXAMPLES::

            sage: t=RR.pi()/2
            sage: t.cos()
            6.12323399573677e-17
        """
        cdef RealNumber x = self._new()
        sig_on()
        mpfr_cos(x.value, self.value, (<RealField_class>self._parent).rnd)
        sig_off()
        return x

    def sin(self):
        """
        Return the sine of ``self``.

        EXAMPLES::

            sage: R = RealField(100)
            sage: R(2).sin()
            0.90929742682568169539601986591
        """
        cdef RealNumber x = self._new()
        sig_on()
        mpfr_sin(x.value, self.value, (<RealField_class>self._parent).rnd)
        sig_off()
        return x

    def tan(self):
        """
        Return the tangent of ``self``.

        EXAMPLES::

            sage: q = RR.pi()/3
            sage: q.tan()
            1.73205080756888
            sage: q = RR.pi()/6
            sage: q.tan()
            0.577350269189626
        """
        cdef RealNumber x = self._new()
        sig_on()
        mpfr_tan(x.value, self.value, (<RealField_class>self._parent).rnd)
        sig_off()
        return x

    def sincos(self):
        """
        Return a pair consisting of the sine and cosine of ``self``.

        EXAMPLES::

            sage: R = RealField()
            sage: t = R.pi()/6
            sage: t.sincos()
            (0.500000000000000, 0.866025403784439)
        """
        cdef RealNumber x,y
        x = self._new()
        y = self._new()
        sig_on()
        mpfr_sin_cos(x.value, y.value, self.value, (<RealField_class>self._parent).rnd)
        sig_off()
        return x,y

    def arccos(self):
        """
        Return the inverse cosine of ``self``.

        EXAMPLES::

            sage: q = RR.pi()/3
            sage: i = q.cos()
            sage: i.arccos() == q
            True
        """
        cdef RealNumber x = self._new()
        sig_on()
        mpfr_acos(x.value, self.value, (<RealField_class>self._parent).rnd)
        sig_off()
        return x

    def arcsin(self):
        """
        Return the inverse sine of ``self``.

        EXAMPLES::

            sage: q = RR.pi()/5
            sage: i = q.sin()
            sage: i.arcsin() == q
            True
            sage: i.arcsin() - q
            0.000000000000000
        """
        cdef RealNumber x = self._new()
        sig_on()
        mpfr_asin(x.value, self.value, (<RealField_class>self._parent).rnd)
        sig_off()
        return x

    def arctan(self):
        """
        Return the inverse tangent of ``self``.

        EXAMPLES::

            sage: q = RR.pi()/5
            sage: i = q.tan()
            sage: i.arctan() == q
            True
        """
        cdef RealNumber x = self._new()
        sig_on()
        mpfr_atan(x.value, self.value, (<RealField_class>self._parent).rnd)
        sig_off()
        return x

    def cosh(self):
        """
        Return the hyperbolic cosine of ``self``.

        EXAMPLES::

            sage: q = RR.pi()/12
            sage: q.cosh()
            1.03446564009551
        """
        cdef RealNumber x = self._new()
        sig_on()
        mpfr_cosh(x.value, self.value, (<RealField_class>self._parent).rnd)
        sig_off()
        return x

    def sinh(self):
        """
        Return the hyperbolic sine of ``self``.

        EXAMPLES::

            sage: q = RR.pi()/12
            sage: q.sinh()
            0.264800227602271
        """
        cdef RealNumber x = self._new()
        sig_on()
        mpfr_sinh(x.value, self.value, (<RealField_class>self._parent).rnd)
        sig_off()
        return x

    def tanh(self):
        """
        Return the hyperbolic tangent of ``self``.

        EXAMPLES::

            sage: q = RR.pi()/11
            sage: q.tanh()
            0.278079429295850
        """
        cdef RealNumber x = self._new()
        sig_on()
        mpfr_tanh(x.value, self.value, (<RealField_class>self._parent).rnd)
        sig_off()
        return x

    def coth(self):
        """
        Return the hyperbolic cotangent of ``self``.

        EXAMPLES::

            sage: RealField(100)(2).coth()
            1.0373147207275480958778097648
        """
        cdef RealNumber x = self._new()
        sig_on()
        mpfr_coth(x.value, self.value, (<RealField_class>self._parent).rnd)
        sig_off()
        return x

    def arccoth(self):
        """
        Return the inverse hyperbolic cotangent of ``self``.

        EXAMPLES::

            sage: q = RR.pi()/5
            sage: i = q.coth()
            sage: i.arccoth() == q
            True
        """
        return (~self).arctanh()

    def cot(self):
        """
        Return the cotangent of ``self``.

        EXAMPLES::

            sage: RealField(100)(2).cot()
            -0.45765755436028576375027741043
        """
        cdef RealNumber x = self._new()
        sig_on()
        mpfr_cot(x.value, self.value, (<RealField_class>self._parent).rnd)
        sig_off()
        return x

    def csch(self):
        """
        Return the hyperbolic cosecant of ``self``.

        EXAMPLES::

            sage: RealField(100)(2).csch()
            0.27572056477178320775835148216
        """
        cdef RealNumber x = self._new()
        sig_on()
        mpfr_csch(x.value, self.value, (<RealField_class>self._parent).rnd)
        sig_off()
        return x

    def arccsch(self):
        """
        Return the inverse hyperbolic cosecant of ``self``.

        EXAMPLES::

            sage: i = RR.pi()/5
            sage: q = i.csch()
            sage: q.arccsch() == i
            True
        """
        return (~self).arcsinh()

    def csc(self):
        """
        Return the cosecant of ``self``.

        EXAMPLES::

            sage: RealField(100)(2).csc()
            1.0997501702946164667566973970
        """
        cdef RealNumber x = self._new()
        sig_on()
        mpfr_csc(x.value, self.value, (<RealField_class>self._parent).rnd)
        sig_off()
        return x

    def sech(self):
        """
        Return the hyperbolic secant of ``self``.

        EXAMPLES::

            sage: RealField(100)(2).sech()
            0.26580222883407969212086273982
        """
        cdef RealNumber x = self._new()
        sig_on()
        mpfr_sech(x.value, self.value, (<RealField_class>self._parent).rnd)
        sig_off()
        return x

    def arcsech(self):
        """
        Return the inverse hyperbolic secant of ``self``.

        EXAMPLES::

            sage: i = RR.pi()/3
            sage: q = i.sech()
            sage: q.arcsech() == i
            True
        """
        return (~self).arccosh()

    def sec(self):
        """
        Returns the secant of this number

        EXAMPLES::

            sage: RealField(100)(2).sec()
            -2.4029979617223809897546004014
        """
        cdef RealNumber x = self._new()
        sig_on()
        mpfr_sec(x.value, self.value, (<RealField_class>self._parent).rnd)
        sig_off()
        return x

    def arccosh(self):
        """
        Return the hyperbolic inverse cosine of ``self``.

        EXAMPLES::

            sage: q = RR.pi()/2
            sage: i = q.cosh() ; i
            2.50917847865806
            sage: q == i.arccosh()
            True
        """
        cdef RealNumber x = self._new()
        sig_on()
        mpfr_acosh(x.value, self.value, (<RealField_class>self._parent).rnd)
        sig_off()
        return x

    def arcsinh(self):
        """
        Return the hyperbolic inverse sine of ``self``.

        EXAMPLES::

            sage: q = RR.pi()/7
            sage: i = q.sinh() ; i
            0.464017630492991
            sage: i.arcsinh() - q
            0.000000000000000
        """
        cdef RealNumber x = self._new()
        sig_on()
        mpfr_asinh(x.value, self.value, (<RealField_class>self._parent).rnd)
        sig_off()
        return x

    def arctanh(self):
        """
        Return the hyperbolic inverse tangent of ``self``.

        EXAMPLES::

            sage: q = RR.pi()/7
            sage: i = q.tanh() ; i
            0.420911241048535
            sage: i.arctanh() - q
            0.000000000000000
        """
        cdef RealNumber x = self._new()
        sig_on()
        mpfr_atanh(x.value, self.value, (<RealField_class>self._parent).rnd)
        sig_off()
        return x

    def agm(self, other):
        r"""
        Return the arithmetic-geometric mean of ``self`` and ``other``.

        The arithmetic-geometric mean is the common limit of the sequences
        `u_n` and `v_n`, where `u_0` is ``self``,
        `v_0` is other, `u_{n+1}` is the arithmetic mean
        of `u_n` and `v_n`, and `v_{n+1}` is the
        geometric mean of `u_n` and `v_n`. If any operand is negative, the
        return value is ``NaN``.

        INPUT:

        - ``right`` -- another real number

        OUTPUT:

        - the AGM of ``self`` and ``other``

        EXAMPLES::

            sage: a = 1.5
            sage: b = 2.5
            sage: a.agm(b)
            1.96811775182478
            sage: RealField(200)(a).agm(b)
            1.9681177518247777389894630877503739489139488203685819712291
            sage: a.agm(100)
            28.1189391225320

        The AGM always lies between the geometric and arithmetic mean::

            sage: sqrt(a*b) < a.agm(b) < (a+b)/2
            True

        It is, of course, symmetric::

            sage: b.agm(a)
            1.96811775182478

        and satisfies the relation `AGM(ra, rb) = r AGM(a, b)`::

            sage: (2*a).agm(2*b) / 2
            1.96811775182478
            sage: (3*a).agm(3*b) / 3
            1.96811775182478

        It is also related to the elliptic integral

        .. MATH::

            \int_0^{\pi/2} \frac{d\theta}{\sqrt{1-m\sin^2\theta}}.

        ::

            sage: m = (a-b)^2/(a+b)^2
            sage: E = numerical_integral(1/sqrt(1-m*sin(x)^2), 0, RR.pi()/2)[0]         # needs sage.symbolic
            sage: RR.pi()/4 * (a+b)/E                                                   # needs sage.symbolic
            1.96811775182478

        TESTS::

            sage: 1.5.agm(0)
            0.000000000000000
        """
        cdef RealNumber x, _other
        if isinstance(other, RealNumber) and ((<Element>other)._parent is self._parent):
            _other = <RealNumber>other
        else:
            _other = self._parent(other)

        x = self._new()
        if (<RealField_class>self._parent)._prec > 10000: sig_on()
        mpfr_agm(x.value, self.value, _other.value, (<RealField_class>self._parent).rnd)
        if (<RealField_class>self._parent)._prec > 10000: sig_off()
        return x

    def erf(self):
        """
        Return the value of the error function on ``self``.

        EXAMPLES::

            sage: R = RealField(53)
            sage: R(2).erf()
            0.995322265018953
            sage: R(6).erf()
            1.00000000000000
        """
        cdef RealNumber x = self._new()
        sig_on()
        mpfr_erf(x.value, self.value, (<RealField_class>self._parent).rnd)
        sig_off()
        return x

    def erfc(self):
        r"""
        Return the value of the complementary error function on ``self``,
        i.e., `1-\mathtt{erf}(\mathtt{self})`.

        EXAMPLES::

            sage: R = RealField(53)
            sage: R(2).erfc()
            0.00467773498104727
            sage: R(6).erfc()
            2.15197367124989e-17
        """
        cdef RealNumber x = self._new()
        sig_on()
        mpfr_erfc(x.value, self.value, (<RealField_class>self._parent).rnd)
        sig_off()
        return x

    def j0(self):
        """
        Return the value of the Bessel `J` function of order 0 at ``self``.

        EXAMPLES::

            sage: R = RealField(53)
            sage: R(2).j0()
            0.223890779141236
        """
        cdef RealNumber x = self._new()
        sig_on()
        mpfr_j0(x.value, self.value, (<RealField_class>self._parent).rnd)
        sig_off()
        return x

    def j1(self):
        """
        Return the value of the Bessel `J` function of order 1 at ``self``.

        EXAMPLES::

            sage: R = RealField(53)
            sage: R(2).j1()
            0.576724807756873
        """
        cdef RealNumber x = self._new()
        sig_on()
        mpfr_j1(x.value, self.value, (<RealField_class>self._parent).rnd)
        sig_off()
        return x

    def jn(self, long n):
        """
        Return the value of the Bessel `J` function of order `n` at ``self``.

        EXAMPLES::

            sage: R = RealField(53)
            sage: R(2).jn(3)
            0.128943249474402
            sage: R(2).jn(-17)
            -2.65930780516787e-15
        """
        cdef RealNumber x = self._new()
        sig_on()
        mpfr_jn(x.value, n, self.value, (<RealField_class>self._parent).rnd)
        sig_off()
        return x

    def y0(self):
        """
        Return the value of the Bessel `Y` function of order 0 at ``self``.

        EXAMPLES::

            sage: R = RealField(53)
            sage: R(2).y0()
            0.510375672649745
        """
        cdef RealNumber x = self._new()
        sig_on()
        mpfr_y0(x.value, self.value, (<RealField_class>self._parent).rnd)
        sig_off()
        return x

    def y1(self):
        """
        Return the value of the Bessel `Y` function of order 1 at ``self``.

        EXAMPLES::

            sage: R = RealField(53)
            sage: R(2).y1()
            -0.107032431540938
        """
        cdef RealNumber x = self._new()
        sig_on()
        mpfr_y1(x.value, self.value, (<RealField_class>self._parent).rnd)
        sig_off()
        return x

    def yn(self, long n):
        """
        Return the value of the Bessel `Y` function of order `n` at ``self``.

        EXAMPLES::

            sage: R = RealField(53)
            sage: R(2).yn(3)
            -1.12778377684043
            sage: R(2).yn(-17)
            7.09038821729481e12
        """
        cdef RealNumber x = self._new()
        sig_on()
        mpfr_yn(x.value, n, self.value, (<RealField_class>self._parent).rnd)
        sig_off()
        return x

    def gamma(self):
        """
        Return the value of the Euler gamma function on ``self``.

        EXAMPLES::

            sage: R = RealField()
            sage: R(6).gamma()
            120.000000000000
            sage: R(1.5).gamma()
            0.886226925452758
        """
        cdef RealNumber x = self._new()
        if (<RealField_class>self._parent)._prec > SIG_PREC_THRESHOLD: sig_on()
        mpfr_gamma(x.value, self.value, (<RealField_class>self._parent).rnd)
        if (<RealField_class>self._parent)._prec > SIG_PREC_THRESHOLD: sig_off()
        return x

    def log_gamma(self):
        """
        Return the principal branch of the log gamma of ``self``. Note that
        this is not in general equal to log(gamma(``self``)) for negative
        input.

        EXAMPLES::

            sage: R = RealField(53)
            sage: R(6).log_gamma()
            4.78749174278205
            sage: R(1e10).log_gamma()
            2.20258509288811e11
            sage: log_gamma(-2.1)
            1.53171380819509 - 9.42477796076938*I
            sage: log(gamma(-1.1)) == log_gamma(-1.1)
            False
        """
        cdef RealNumber x = self._new()
        parent = (<RealField_class>self._parent)
        if not mpfr_sgn(self.value) < 0:
            if parent._prec > SIG_PREC_THRESHOLD:
                sig_on()
            mpfr_lngamma(x.value, self.value, parent.rnd)
            if parent._prec > SIG_PREC_THRESHOLD:
                sig_off()
            return x
        from sage.libs.mpmath.sage_utils import call
        from sage.libs.mpmath.all import loggamma
        return call(loggamma, mpfr_to_mpfval(self.value), parent=parent)

    def zeta(self):
        r"""
        Return the Riemann zeta function evaluated at this real number

        .. NOTE::

           PARI is vastly more efficient at computing the Riemann zeta
           function. See the example below for how to use it.

        EXAMPLES::

            sage: R = RealField()
            sage: R(2).zeta()
            1.64493406684823
            sage: R.pi()^2/6
            1.64493406684823
            sage: R(-2).zeta()
            0.000000000000000
            sage: R(1).zeta()
            +infinity

        Computing zeta using PARI is much more efficient in difficult
        cases. Here's how to compute zeta with at least a given precision::

            sage: z = pari(2).zeta(precision=53); z                                     # needs sage.libs.pari
            1.64493406684823
            sage: pari(2).zeta(precision=128).sage().prec()                             # needs sage.libs.pari
            128
            sage: pari(2).zeta(precision=65).sage().prec()                              # needs sage.libs.pari
            128                                                # 64-bit
            96                                                 # 32-bit

        Note that the number of bits of precision in the constructor only
        effects the internal precision of the pari number, which is rounded
        up to the nearest multiple of 32 or 64. To increase the number of
        digits that gets displayed you must use
        ``pari.set_real_precision``.

        ::

            sage: type(z)                                                               # needs sage.libs.pari
            <class 'cypari2.gen.Gen'>
            sage: R(z)                                                                  # needs sage.libs.pari
            1.64493406684823
        """
        cdef RealNumber x = self._new()
        sig_on()
        mpfr_zeta(x.value, self.value, (<RealField_class>self._parent).rnd)
        sig_off()
        return x

    def algebraic_dependency(self, n):
        """
        Return a polynomial of degree at most `n` which is
        approximately satisfied by this number.

        .. NOTE::

            The resulting polynomial need not be irreducible, and indeed
            usually won't be if this number is a good approximation to an
            algebraic number of degree less than `n`.

        ALGORITHM:

        Uses the PARI C-library :pari:`algdep` command.

        EXAMPLES::

            sage: r = sqrt(2.0); r
            1.41421356237310
            sage: r.algebraic_dependency(5)
            x^2 - 2
        """
        return sage.arith.all.algdep(self,n)

    algdep = algebraic_dependency

    def nth_root(self, int n, int algorithm=0):
        r"""
        Return an `n^{th}` root of ``self``.

        INPUT:

        -  ``n`` -- A positive number, rounded down to the
           nearest integer. Note that `n` should be less than
           ```sys.maxsize```.

        -  ``algorithm`` -- Set this to 1 to call mpfr directly,
           set this to 2 to use interval arithmetic and logarithms, or leave
           it at the default of 0 to choose the algorithm which is estimated
           to be faster.

        AUTHORS:

        - Carl Witty (2007-10)

        EXAMPLES::

            sage: R = RealField()
            sage: R(8).nth_root(3)
            2.00000000000000
            sage: R(8).nth_root(3.7)    # illustrate rounding down
            2.00000000000000
            sage: R(-8).nth_root(3)
            -2.00000000000000
            sage: R(0).nth_root(3)
            0.000000000000000
            sage: R(32).nth_root(-1)
            Traceback (most recent call last):
            ...
            ValueError: n must be positive
            sage: R(32).nth_root(1.0)
            32.0000000000000
            sage: R(4).nth_root(4)
            1.41421356237310
            sage: R(4).nth_root(40)
            1.03526492384138
            sage: R(4).nth_root(400)
            1.00347174850950
            sage: R(4).nth_root(4000)
            1.00034663365385
            sage: R(4).nth_root(4000000)
            1.00000034657365
            sage: R(-27).nth_root(3)
            -3.00000000000000
            sage: R(-4).nth_root(3999999)
            -1.00000034657374

        Note that for negative numbers, any even root throws an exception::

            sage: R(-2).nth_root(6)
            Traceback (most recent call last):
            ...
            ValueError: taking an even root of a negative number

        The `n^{th}` root of 0 is defined to be 0, for any `n`::

            sage: R(0).nth_root(6)
            0.000000000000000
            sage: R(0).nth_root(7)
            0.000000000000000

        TESTS:

        The old and new algorithms should give exactly the same results in
        all cases::

            sage: def check(x, n):
            ....:     answers = []
            ....:     for sign in (1, -1):
            ....:         if is_even(n) and sign == -1:
            ....:             continue
            ....:         for rounding in ('RNDN', 'RNDD', 'RNDU', 'RNDZ'):
            ....:             fld = RealField(x.prec(), rnd=rounding)
            ....:             fx = fld(sign * x)
            ....:             alg_mpfr = fx.nth_root(n, algorithm=1)
            ....:             alg_mpfi = fx.nth_root(n, algorithm=2)
            ....:             assert(alg_mpfr == alg_mpfi)
            ....:             if sign == 1: answers.append(alg_mpfr)
            ....:     return answers

        Check some perfect powers (and nearby numbers)::

            sage: check(16.0, 4)
            [2.00000000000000, 2.00000000000000, 2.00000000000000, 2.00000000000000]
            sage: check((16.0).nextabove(), 4)
            [2.00000000000000, 2.00000000000000, 2.00000000000001, 2.00000000000000]
            sage: check((16.0).nextbelow(), 4)
            [2.00000000000000, 1.99999999999999, 2.00000000000000, 1.99999999999999]
            sage: check(((9.0 * 256)^7), 7)
            [2304.00000000000, 2304.00000000000, 2304.00000000000, 2304.00000000000]
            sage: check(((9.0 * 256)^7).nextabove(), 7)
            [2304.00000000000, 2304.00000000000, 2304.00000000001, 2304.00000000000]
            sage: check(((9.0 * 256)^7).nextbelow(), 7)
            [2304.00000000000, 2303.99999999999, 2304.00000000000, 2303.99999999999]
            sage: check(((5.0 / 512)^17), 17)
            [0.00976562500000000, 0.00976562500000000, 0.00976562500000000, 0.00976562500000000]
            sage: check(((5.0 / 512)^17).nextabove(), 17)
            [0.00976562500000000, 0.00976562500000000, 0.00976562500000001, 0.00976562500000000]
            sage: check(((5.0 / 512)^17).nextbelow(), 17)
            [0.00976562500000000, 0.00976562499999999, 0.00976562500000000, 0.00976562499999999]

        And check some non-perfect powers::

            sage: check(2.0, 3)
            [1.25992104989487, 1.25992104989487, 1.25992104989488, 1.25992104989487]
            sage: check(2.0, 4)
            [1.18920711500272, 1.18920711500272, 1.18920711500273, 1.18920711500272]
            sage: check(2.0, 5)
            [1.14869835499704, 1.14869835499703, 1.14869835499704, 1.14869835499703]

        And some different precisions::

            sage: check(RealField(20)(22/7), 19)
            [1.0621, 1.0621, 1.0622, 1.0621]
            sage: check(RealField(200)(e), 4)                                           # needs sage.symbolic
            [1.2840254166877414840734205680624364583362808652814630892175,
             1.2840254166877414840734205680624364583362808652814630892175,
             1.2840254166877414840734205680624364583362808652814630892176,
             1.2840254166877414840734205680624364583362808652814630892175]

        Check that :trac:`12105` is fixed::

            sage: RealField(53)(0.05).nth_root(7 * 10^8)
            0.999999995720382
        """
        if n <= 0:
            raise ValueError("n must be positive")

        cdef int odd = (n & 1)

        cdef int sgn = mpfr_sgn(self.value)

        if sgn < 0 and not odd:
            raise ValueError("taking an even root of a negative number")

        if sgn == 0 or n == 1 or not mpfr_number_p(self.value):
            return self

        cdef RealField_class fld = <RealField_class>self._parent

        if algorithm == 0 and n <= 10000 / fld._prec:
            # This is a rough estimate for when it is probably
            # faster to call mpfr directly.  (This is a pretty
            # good estimate on one particular machine, a
            # Core 2 Duo in 32-bit mode, but has not been tested
            # on other machines.)
            algorithm = 1

        cdef RealNumber x

        if algorithm == 1:
            x = self._new()
            sig_on()
            mpfr_rootn_ui(x.value, self.value, n, (<RealField_class>self._parent).rnd)
            sig_off()
            return x

        cdef mpfr_rnd_t rnd = (<RealField_class>self._parent).rnd

        cdef Integer mantissa
        cdef mp_exp_t exponent
        cdef int pow2
        cdef int exact

        if rnd != MPFR_RNDN:
            # We are going to implement nth_root using interval
            # arithmetic.  To guarantee correct rounding, we will
            # increase the precision of the interval arithmetic until
            # the resulting interval is small enough...until the
            # interval is entirely within the interval represented
            # by a single floating-point number.

            # This always works, unless the correct answer is exactly
            # on the boundary point between the intervals of two
            # floating-point numbers.  In round-to-nearest mode, this
            # is impossible; the boundary points are the
            # numbers which can be exactly represented as precision-{k+1}
            # floating-point numbers, but not precision-{k} numbers.
            # A precision-{k} floating-point number cannot be a perfect
            # n'th power (n >= 2) of such a number.

            # However, in the directed rounding modes, the boundary points
            # are the floating-point numbers themselves.  So in a
            # directed rounding mode, we need to check whether this
            # floating-point number is a perfect n'th power.

            # Suppose this number is (a * 2^k)^n, for odd integer a
            # and arbitrary integer k.  Then this number is
            # (a^n) * 2^(k*n), where a^n is odd.

            # We start by extracting the mantissa and exponent of (the
            # absolute value of) this number.

            mantissa = Integer()
            sig_on()
            exponent = mpfr_get_z_exp(mantissa.value, self.value)
            sig_off()
            mpz_abs(mantissa.value, mantissa.value)

            # Now, we want to divide out any powers of two in mantissa,
            # leaving it as an odd number.

            sig_on()
            pow2 = mpz_scan1(mantissa.value, 0)
            sig_off()

            if pow2 > 0:
                exponent = exponent + pow2
                sig_on()
                mpz_fdiv_q_2exp(mantissa.value, mantissa.value, pow2)
                sig_off()

            # Our floating-point number is equal to mantissa * 2^exponent,
            # and we know that mantissa is odd.

            if exponent % n == 0:
                # The exponent is a multiple of n, so it's possible that
                # we have a perfect power.  Now we need to check the
                # mantissa.

                sig_on()
                exact = mpz_root(mantissa.value, mantissa.value, n)
                sig_off()

                if exact:
                    # Yes, we are a perfect power.  We've replaced mantissa
                    # with its n'th root, so we can just build
                    # the resulting floating-point number.

                    x = self._new()

                    sig_on()
                    mpfr_set_z(x.value, mantissa.value, MPFR_RNDN)
                    sig_off()
                    mpfr_mul_2si(x.value, x.value, exponent / n, MPFR_RNDN)
                    if sgn < 0:
                        mpfr_neg(x.value, x.value, MPFR_RNDN)

                    return x

        # If we got here, then we're not a perfect power of a boundary
        # point, so it's safe to use the interval arithmetic technique.

        from .real_mpfi import RealIntervalField

        cdef mpfr_prec_t prec = fld._prec + 10

        cdef RealNumber lower
        cdef RealNumber upper

        while True:
            ifld = RealIntervalField(prec)
            intv = ifld(self)
            if sgn < 0:
                intv = -intv
            intv = (intv.log() / n).exp()
            if sgn < 0:
                intv = -intv
            lower = fld(intv.lower())
            upper = fld(intv.upper())

            if mpfr_equal_p(lower.value, upper.value):
                # Yes, we found the answer
                return lower

            prec = prec + 20

cdef class RealLiteral(RealNumber):
    """
    Real literals are created in preparsing and provide a way to allow
    casting into higher precision rings.
    """

    cdef readonly literal
    cdef readonly int base

    def __init__(self, RealField_class parent, x=0, int base=10):
        """
        Initialize ``self``.

        EXAMPLES::

            sage: RealField(200)(float(1.3))
            1.3000000000000000444089209850062616169452667236328125000000
            sage: RealField(200)(1.3)
            1.3000000000000000000000000000000000000000000000000000000000
            sage: 1.3 + 1.2
            2.50000000000000
            sage: RR(1_0000.000000000000000000000000000000000000)
            10000.0000000000
        """
        RealNumber.__init__(self, parent, x, base)
        if isinstance(x, str):
            self.base = base
            self.literal = x.replace('_', '')

    def __neg__(self):
        """
        Return the negative of ``self``.

        EXAMPLES::

            sage: RealField(300)(-1.2)
            -1.20000000000000000000000000000000000000000000000000000000000000000000000000000000000000000
            sage: RealField(300)(-(-1.2))
            1.20000000000000000000000000000000000000000000000000000000000000000000000000000000000000000
        """
        if self.literal is not None and self.literal[0] == '-':
            return RealLiteral(self._parent, self.literal[1:], self.base)
        else:
            return RealLiteral(self._parent, '-'+self.literal, self.base)

    def numerical_approx(self, prec=None, digits=None, algorithm=None):
        """
        Change the precision of ``self`` to ``prec`` bits
        or ``digits`` decimal digits.

        INPUT:

        - ``prec`` -- precision in bits

        - ``digits`` -- precision in decimal digits (only used if
          ``prec`` is not given)

        - ``algorithm`` -- ignored for real numbers

        If neither ``prec`` nor ``digits`` is given, the default
        precision is 53 bits (roughly 16 digits).

        OUTPUT:

        A ``RealNumber`` with the given precision.

        EXAMPLES::

            sage: (1.3).numerical_approx()
            1.30000000000000
            sage: n(1.3, 120)
            1.3000000000000000000000000000000000

        Compare with::

            sage: RealField(120)(RR(13/10))
            1.3000000000000000444089209850062616
            sage: n(RR(13/10), 120)
            Traceback (most recent call last):
            ...
            TypeError: cannot approximate to a precision of 120 bits, use at most 53 bits

        The result is a non-literal::

            sage: type(1.3)
            <class 'sage.rings.real_mpfr.RealLiteral'>
            sage: type(n(1.3))
            <class 'sage.rings.real_mpfr.RealNumber'>
        """
        if prec is None:
            prec = digits_to_bits(digits)
        return RealField(prec)(self.literal)


RR = RealField()

RR_min_prec = RealField(MPFR_PREC_MIN)


def create_RealNumber(s, int base=10, int pad=0, rnd="RNDN", int min_prec=53):
    r"""
    Return the real number defined by the string ``s`` as an element of
    ``RealField(prec=n)``, where ``n`` potentially has slightly
    more (controlled by pad) bits than given by ``s``.

    INPUT:

    - ``s`` -- a string that defines a real number (or
      something whose string representation defines a number)

    - ``base`` -- an integer between 2 and 62

    - ``pad`` -- an integer >= 0.

    - ``rnd`` -- rounding mode:

      - ``'RNDN'`` -- round to nearest
      - ``'RNDZ'`` -- round toward zero
      - ``'RNDD'`` -- round down
      - ``'RNDU'`` -- round up

    - ``min_prec`` -- number will have at least this many
      bits of precision, no matter what.

    EXAMPLES::

        sage: RealNumber('2.3') # indirect doctest
        2.30000000000000
        sage: RealNumber(10)
        10.0000000000000
        sage: RealNumber('1.0000000000000000000000000000000000')
        1.000000000000000000000000000000000
        sage: RealField(200)(1.2)
        1.2000000000000000000000000000000000000000000000000000000000
        sage: (1.2).parent() is RR
        True

    We can use various bases::

        sage: RealNumber("10101e2",base=2)
        84.0000000000000
        sage: RealNumber("deadbeef", base=16)
        3.73592855900000e9
        sage: RealNumber("deadbeefxxx", base=16)
        Traceback (most recent call last):
        ...
        TypeError: unable to convert 'deadbeefxxx' to a real number
        sage: RealNumber("z", base=36)
        35.0000000000000
        sage: RealNumber("AAA", base=37)
        14070.0000000000
        sage: RealNumber("aaa", base=37)
        50652.0000000000
        sage: RealNumber("3.4", base="foo")
        Traceback (most recent call last):
        ...
        TypeError: an integer is required
        sage: RealNumber("3.4", base=63)
        Traceback (most recent call last):
        ...
        ValueError: base (=63) must be an integer between 2 and 62

    The rounding mode is respected in all cases::

        sage: RealNumber("1.5", rnd="RNDU").parent()
        Real Field with 53 bits of precision and rounding RNDU
        sage: RealNumber("1.50000000000000000000000000000000000000", rnd="RNDU").parent()
        Real Field with 130 bits of precision and rounding RNDU

    TESTS::

        sage: RealNumber('.000000000000000000000000000000001').prec()
        53
        sage: RealNumber('-.000000000000000000000000000000001').prec()
        53

        sage: RealNumber('-.123456789123456789').prec()
        60
        sage: RealNumber('.123456789123456789').prec()
        60
        sage: RealNumber('0.123456789123456789').prec()
        60
        sage: RealNumber('00.123456789123456789').prec()
        60
        sage: RealNumber('123456789.123456789').prec()
        60

    Make sure we've rounded up ``log(10,2)`` enough to guarantee
    sufficient precision (:trac:`10164`)::

        sage: ks = 5*10**5, 10**6
        sage: all(RealNumber("1." + "0"*k +"1")-1 > 0 for k in ks)
        True
    """
    if not isinstance(s, str):
        s = str(s)

    # Check for a valid base
    if base < 2 or base > 62:
        raise ValueError(f"base (={base}) must be an integer between 2 and 62")

    if base == 10 and min_prec == 53 and len(s) <= 15 and rnd == "RNDN":
        R = RR
    else:
        # For bases 15 and up, treat 'e' as digit
        if base <= 14 and ('e' in s or 'E' in s):
            # Figure out the exponent
            index = max(s.find('e'), s.find('E'))
            mantissa = s[:index]
        else:
            mantissa = s

        # Find the first nonzero entry in rest
        sigfig_mantissa = mantissa.lstrip('-0.')
        sigfigs = len(sigfig_mantissa) - ('.' in sigfig_mantissa)

        if base == 10:
            # hard-code the common case
            bits = int(LOG_TEN_TWO_PLUS_EPSILON*sigfigs)+1
        else:
            bits = int(math.log(base,2)*1.00001*sigfigs)+1

        R = RealField(prec=max(bits + pad, min_prec), rnd=rnd)

    return RealLiteral(R, s, base)


def is_RealField(x):
    """
    Returns ``True`` if ``x`` is technically of a Python real field type.

    This function is deprecated. Use :func:`isinstance` with
    :class:`~sage.rings.abc.RealField` instead.

    EXAMPLES::

        sage: sage.rings.real_mpfr.is_RealField(RR)
        doctest:warning...
        DeprecationWarning: is_RealField is deprecated;
        use isinstance(..., sage.rings.abc.RealField) instead
        See https://github.com/sagemath/sage/issues/32610 for details.
        True
        sage: sage.rings.real_mpfr.is_RealField(CC)
        False
    """
    from sage.misc.superseded import deprecation
    deprecation(32610, 'is_RealField is deprecated; use isinstance(..., sage.rings.abc.RealField) instead')
    return isinstance(x, RealField_class)


def is_RealNumber(x):
    """
    Return ``True`` if ``x`` is of type :class:`RealNumber`, meaning that it
    is an element of the MPFR real field with some precision.

    EXAMPLES::

        sage: from sage.rings.real_mpfr import is_RealNumber
        sage: is_RealNumber(2.5)
        True
        sage: is_RealNumber(float(2.3))
        False
        sage: is_RealNumber(RDF(2))
        False
        sage: is_RealNumber(pi)                                                         # needs sage.symbolic
        False
    """
    return isinstance(x, RealNumber)

def __create__RealField_version0(prec, sci_not, rnd):
    """
    Create a :class:`RealField_class` by calling :func:`RealField()`.

    EXAMPLES::

        sage: sage.rings.real_mpfr.__create__RealField_version0(53, 0, 'RNDN')
        Real Field with 53 bits of precision
    """
    return RealField(prec, sci_not, rnd)

def __create__RealNumber_version0(parent, x, base=10):
    """
    Create a :class:`RealNumber`.

    EXAMPLES::

        sage: sage.rings.real_mpfr.__create__RealNumber_version0(RR, 22,base=3)
        22.0000000000000
    """
    return RealNumber(parent, x, base=base)


cdef class RRtoRR(Map):
    cpdef Element _call_(self, x):
        """
        EXAMPLES::

            sage: from sage.rings.real_mpfr import RRtoRR
            sage: R10 = RealField(10)
            sage: R100 = RealField(100)
            sage: f = RRtoRR(R100, R10)
            sage: a = R100(1.2)
            sage: f(a)
            1.2
            sage: g = f.section()
            sage: g
            Generic map:
              From: Real Field with 10 bits of precision
              To:   Real Field with 100 bits of precision
            sage: g(f(a)) # indirect doctest
            1.1992187500000000000000000000
            sage: b = R10(2).sqrt()
            sage: f(g(b))
            1.4
            sage: f(g(b)) == b
            True
        """
        cdef RealField_class parent = <RealField_class>self._codomain
        cdef RealNumber y = parent._new()
        if type(x) is RealLiteral:
            mpfr_set_str(y.value, str_to_bytes((<RealLiteral>x).literal),
                         (<RealLiteral>x).base, parent.rnd)
        else:
            mpfr_set(y.value, (<RealNumber>x).value, parent.rnd)
        return y

    def section(self):
        """
        EXAMPLES::

            sage: from sage.rings.real_mpfr import RRtoRR
            sage: R10 = RealField(10)
            sage: R100 = RealField(100)
            sage: f = RRtoRR(R100, R10)
            sage: f.section()
            Generic map:
              From: Real Field with 10 bits of precision
              To:   Real Field with 100 bits of precision
        """
        return RRtoRR(self._codomain, self.domain())

cdef class ZZtoRR(Map):
    cpdef Element _call_(self, x):
        """
        EXAMPLES::

            sage: from sage.rings.real_mpfr import ZZtoRR
            sage: f = ZZtoRR(ZZ, RealField(20))
            sage: f(123456789) # indirect doctest
            1.2346e8
        """
        cdef RealField_class parent = <RealField_class>self._codomain
        cdef RealNumber y = parent._new()
        mpfr_set_z(y.value, (<Integer>x).value, parent.rnd)
        return y

cdef class QQtoRR(Map):
    cpdef Element _call_(self, x):
        """
        EXAMPLES::

            sage: from sage.rings.real_mpfr import QQtoRR
            sage: f = QQtoRR(QQ, RealField(200))
            sage: f(-1/3) # indirect doctest
            -0.33333333333333333333333333333333333333333333333333333333333
        """
        cdef RealField_class parent = <RealField_class>self._codomain
        cdef RealNumber y = parent._new()
        mpfr_set_q(y.value, (<Rational>x).value, parent.rnd)
        return y

cdef class double_toRR(Map):
    cpdef Element _call_(self, x):
        """
        Takes anything that can be converted to a double.

        EXAMPLES::

            sage: from sage.rings.real_mpfr import double_toRR
            sage: f = double_toRR(RDF, RealField(22))
            sage: f(RDF.pi()) # indirect doctest
            3.14159
            sage: f = double_toRR(RDF, RealField(200))
            sage: f(RDF.pi())
            3.1415926535897931159979634685441851615905761718750000000000
        """
        cdef RealField_class parent = <RealField_class>self._codomain
        cdef RealNumber y = parent._new()
        mpfr_set_d(y.value, x, parent.rnd)
        return y

cdef class int_toRR(Map):
    cpdef Element _call_(self, x):
        """
        Takes Python int/long instances.

        EXAMPLES::

            sage: from sage.rings.real_mpfr import int_toRR
            sage: f = int_toRR(int, RR)
            sage: f(-10r) # indirect doctest
            -10.0000000000000
            sage: f(2^75)
            3.77789318629572e22

        Also accepts objects that can be converted to int/long::

            sage: R.<x> = ZZ[]
            sage: f = int_toRR(R, RR)
            sage: f(x-x+1)
            1.00000000000000
        """
        cdef RealField_class parent = <RealField_class>self._codomain
        cdef RealNumber y = parent._new()
        cdef int err = 0
        cdef long x_long
        cdef mpz_t x_mpz

        if not isinstance(x, int):
            x = int(x)

        integer_check_long_py(x, &x_long, &err)

        if not err:
            mpfr_set_si(y.value, x_long, parent.rnd)
        elif err == ERR_OVERFLOW:
            mpz_init(x_mpz)
            mpz_set_pylong(x_mpz, x)
            mpfr_set_z(y.value, x_mpz, parent.rnd)
            mpz_clear(x_mpz)
        else:
            # This should never happen
            raise TypeError("argument cannot be converted to a Python int/long")

        return y


def create_RealField(*args, **kwds):
    r"""
    Deprecated function moved to :mod:`sage.rings.real_field`.

    TESTS::

        sage: from sage.rings.real_mpfr import create_RealField
        sage: create_RealField()
        doctest:...: DeprecationWarning: Please import create_RealField from sage.rings.real_field
        See https://github.com/sagemath/sage/issues/24511 for details.
        Real Field with 53 bits of precision
    """
    # deprecation has already been imported in this file
    deprecation(24511, "Please import create_RealField from sage.rings.real_field")
    from sage.rings.real_field import create_RealField as cr
    return cr(*args, **kwds)


# Hook into Rational
from sage.rings.rational import _register_real_number_class
_register_real_number_class(RealNumber)


# Support Python's numbers abstract base class
import numbers
numbers.Real.register(RealNumber)<|MERGE_RESOLUTION|>--- conflicted
+++ resolved
@@ -3328,52 +3328,7 @@
             sage: RR(a) << (sys.maxsize-3)/4
             0.500000000000000
         """
-<<<<<<< HEAD
         return new_gen_from_real_mpfr_element(self)
-=======
-        # This uses interfaces of MPFR and PARI which are documented
-        # (and not marked subject-to-change).  It could be faster
-        # by using internal interfaces of MPFR, which are documented
-        # as subject-to-change.
-
-        if mpfr_nan_p(self.value) or mpfr_inf_p(self.value):
-            raise ValueError('cannot convert NaN or infinity to Pari float')
-
-        # wordsize for PARI
-        cdef unsigned long wordsize = sizeof(long)*8
-
-        cdef mpfr_prec_t prec
-        prec = (<RealField_class>self._parent)._prec
-
-        # We round up the precision to the nearest multiple of wordsize.
-        cdef int rounded_prec
-        rounded_prec = (self.prec() + wordsize - 1) & ~(wordsize - 1)
-
-        # Yes, assigning to self works fine, even in Cython.
-        if rounded_prec > prec:
-            self = RealField(rounded_prec)(self)
-
-        cdef mpz_t mantissa
-        cdef mp_exp_t exponent
-        cdef GEN pari_float
-
-        sig_on()
-        if mpfr_zero_p(self.value):
-            pari_float = real_0_bit(-rounded_prec)
-        else:
-            # Now we can extract the mantissa, and it will be normalized
-            # (the most significant bit of the most significant word will be 1).
-            mpz_init(mantissa)
-            exponent = mpfr_get_z_exp(mantissa, self.value)
-
-            # Create a PARI REAL
-            pari_float = cgetr(2 + rounded_prec / wordsize)
-            pari_float[1] = evalexpo(exponent + rounded_prec - 1) + evalsigne(mpfr_sgn(self.value))
-            mpz_export(&pari_float[2], NULL, 1, wordsize // 8, 0, 0, mantissa)
-            mpz_clear(mantissa)
-
-        return new_gen(pari_float)
->>>>>>> 6ea1fe93
 
     def _mpmath_(self, prec=None, rounding=None):
         """
