--- conflicted
+++ resolved
@@ -1504,52 +1504,6 @@
             else:
                 raise TypeError("unable to convert {!r} to a real number".format(s))
 
-<<<<<<< HEAD
-=======
-    cdef _set_from_GEN_REAL(self, GEN g) noexcept:
-        """
-        EXAMPLES::
-
-            sage: rt2 = sqrt(pari('2.0'))
-            sage: rt2
-            1.41421356237310
-            sage: rt2.sage()
-            1.41421356237309505
-            sage: rt2.sage().prec()
-            64
-            sage: pari(rt2.sage()) == rt2
-            True
-            sage: for i in range(100, 200):
-            ....:     assert(sqrt(pari(i)) == pari(sqrt(pari(i)).sage()))
-            sage: (-3.1415).__pari__().sage()
-            -3.14150000000000000
-        """
-        cdef int sgn
-        sgn = signe(g)
-
-        if sgn == 0:
-            mpfr_set_ui(self.value, 0, MPFR_RNDN)
-            return
-
-        cdef int wordsize = 8 * sizeof(long)
-
-        cdef mpz_t mantissa
-        mpz_init(mantissa)
-        mpz_import(mantissa, lg(g) - 2, 1, wordsize/8, 0, 0, &g[2])
-
-        cdef mp_exp_t exponent = expo(g)
-
-        # Round to nearest for best results when setting a low-precision
-        # MPFR from a high-precision GEN
-        mpfr_set_z(self.value, mantissa, MPFR_RNDN)
-        mpfr_mul_2si(self.value, self.value, exponent - wordsize * (lg(g) - 2) + 1, MPFR_RNDN)
-
-        if sgn < 0:
-            mpfr_neg(self.value, self.value, MPFR_RNDN)
-
-        mpz_clear(mantissa)
-
->>>>>>> 1f0c2a2d
     def __reduce__(self):
         """
         EXAMPLES::
