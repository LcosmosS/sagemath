"""
Rings

This module provides the abstract base class :class:`Ring` from which
all rings in Sage (used to) derive, as well as a selection of more
specific base classes.

.. WARNING::

    Those classes, except maybe for the lowest ones like :class:`Ring`,
    :class:`CommutativeRing`, :class:`Algebra` and :class:`CommutativeAlgebra`,
    are being progressively deprecated in favor of the corresponding
    categories. which are more flexible, in particular with respect to multiple
    inheritance.

The class inheritance hierarchy is:

- :class:`Ring`

  - :class:`Algebra`
  - :class:`CommutativeRing`

    - :class:`NoetherianRing`
    - :class:`CommutativeAlgebra`
    - :class:`IntegralDomain`

      - :class:`DedekindDomain`
      - :class:`PrincipalIdealDomain`

Subclasses of :class:`PrincipalIdealDomain` are

- :class:`EuclideanDomain`
- :class:`Field`

  - :class:`~sage.rings.finite_rings.finite_field_base.FiniteField`

Some aspects of this structure may seem strange, but this is an unfortunate
consequence of the fact that Cython classes do not support multiple
inheritance. Hence, for instance, :class:`Field` cannot be a subclass of both
:class:`NoetherianRing` and :class:`PrincipalIdealDomain`, although all fields
are Noetherian PIDs.

(A distinct but equally awkward issue is that sometimes we may not know *in
advance* whether or not a ring belongs in one of these classes; e.g. some
orders in number fields are Dedekind domains, but others are not, and we still
want to offer a unified interface, so orders are never instances of the
:class:`DedekindDomain` class.)

AUTHORS:

- David Harvey (2006-10-16): changed :class:`CommutativeAlgebra` to derive from
  :class:`CommutativeRing` instead of from :class:`Algebra`.
- David Loeffler (2009-07-09): documentation fixes, added to reference manual.
- Simon King (2011-03-29): Proper use of the category framework for rings.
- Simon King (2011-05-20): Modify multiplication and _ideal_class_ to support
  ideals of non-commutative rings.

"""

#*****************************************************************************
#       Copyright (C) 2005, 2007 William Stein <wstein@gmail.com>
#
#  Distributed under the terms of the GNU General Public License (GPL)
#  as published by the Free Software Foundation; either version 2 of
#  the License, or (at your option) any later version.
#                  http://www.gnu.org/licenses/
#*****************************************************************************

from sage.misc.cachefunc import cached_method

from sage.structure.coerce cimport coercion_model
from sage.structure.parent cimport Parent
from sage.structure.category_object import check_default_category
from sage.structure.sequence import Sequence
from sage.misc.prandom import randint
from sage.categories.rings import Rings
from sage.categories.commutative_rings import CommutativeRings
from sage.categories.integral_domains import IntegralDomains
from sage.categories.principal_ideal_domains import PrincipalIdealDomains
from sage.categories.euclidean_domains import EuclideanDomains

_Rings = Rings()
_CommutativeRings = CommutativeRings()

cdef class Ring(ParentWithGens):
    """
    Generic ring class.

    TESTS:

    This is to test against the bug fixed in :trac:`9138`::

        sage: R.<x> = QQ[]
        sage: R.sum([x,x])
        2*x
        sage: R.<x,y> = ZZ[]
        sage: R.sum([x,y])
        x + y
        sage: TestSuite(QQ['x']).run(verbose=True)
        running ._test_additive_associativity() . . . pass
        running ._test_an_element() . . . pass
        running ._test_associativity() . . . pass
        running ._test_cardinality() . . . pass
        running ._test_category() . . . pass
        running ._test_characteristic() . . . pass
        running ._test_construction() . . . pass
        running ._test_distributivity() . . . pass
        running ._test_divides() . . . pass
        running ._test_elements() . . .
          Running the test suite of self.an_element()
          running ._test_category() . . . pass
          running ._test_eq() . . . pass
          running ._test_new() . . . pass
          running ._test_nonzero_equal() . . . pass
          running ._test_not_implemented_methods() . . . pass
          running ._test_pickling() . . . pass
          pass
        running ._test_elements_eq_reflexive() . . . pass
        running ._test_elements_eq_symmetric() . . . pass
        running ._test_elements_eq_transitive() . . . pass
        running ._test_elements_neq() . . . pass
        running ._test_eq() . . . pass
        running ._test_euclidean_degree() . . . pass
        running ._test_fraction_field() . . . pass
        running ._test_gcd_vs_xgcd() . . . pass
        running ._test_new() . . . pass
        running ._test_not_implemented_methods() . . . pass
        running ._test_one() . . . pass
        running ._test_pickling() . . . pass
        running ._test_prod() . . . pass
        running ._test_quo_rem() . . . pass
        running ._test_some_elements() . . . pass
        running ._test_zero() . . . pass
        running ._test_zero_divisors() . . . pass
        sage: TestSuite(QQ['x','y']).run(skip='_test_elements')
        sage: TestSuite(ZZ['x','y']).run(skip='_test_elements')
        sage: TestSuite(ZZ['x','y']['t']).run()

    Test against another bug fixed in :trac:`9944`::

        sage: QQ['x'].category()
        Join of Category of euclidean domains and Category of commutative algebras over
         (number fields and quotient fields and metric spaces) and Category of infinite sets
        sage: QQ['x','y'].category()
        Join of Category of unique factorization domains and Category of commutative algebras over
         (number fields and quotient fields and metric spaces) and Category of infinite sets
        sage: PolynomialRing(MatrixSpace(QQ,2),'x').category()
        Category of infinite algebras over (finite dimensional algebras with basis over
         (number fields and quotient fields and metric spaces) and infinite sets)
        sage: PolynomialRing(SteenrodAlgebra(2),'x').category()
        Category of infinite algebras over (super hopf algebras with basis
         over Finite Field of size 2 and supercocommutative super coalgebras
         over Finite Field of size 2)

    TESTS::

        sage: Zp(7)._repr_option('element_is_atomic')
        False
        sage: QQ._repr_option('element_is_atomic')
        True
        sage: CDF._repr_option('element_is_atomic')
        False

    Check that categories correctly implement `is_finite` and `cardinality`::

        sage: QQ.is_finite()
        False
        sage: GF(2^10, 'a').is_finite()                                         # optional - sage.libs.pari
        True
        sage: R.<x> = GF(7)[]                                                   # optional - sage.libs.pari
        sage: R.is_finite()                                                     # optional - sage.libs.pari
        False
        sage: S.<y> = R.quo(x^2+1)                                              # optional - sage.libs.pari
        sage: S.is_finite()                                                     # optional - sage.libs.pari
        True

        sage: Integers(7).cardinality()
        7
        sage: QQ.cardinality()
        +Infinity
     """
    def __init__(self, base, names=None, normalize=True, category=None):
        """
        Initialize ``self``.

        EXAMPLES::

            sage: ZZ
            Integer Ring
            sage: R.<x,y> = QQ[]
            sage: R
            Multivariate Polynomial Ring in x, y over Rational Field
        """
        # Unfortunately, ParentWithGens inherits from sage.structure.parent_old.Parent.
        # Its __init__ method does *not* call Parent.__init__, since this would somehow
        # yield an infinite recursion. But when we call it from here, it works.
        # This is done in order to ensure that __init_extra__ is called.
        #
        # ParentWithGens.__init__(self, base, names=names, normalize=normalize)
        #
        # This is a low-level class. For performance, we trust that the category
        # is fine, if it is provided. If it isn't, we use the category of rings.
        if category is None:
            category=_Rings
        Parent.__init__(self, base=base, names=names, normalize=normalize,
                        category=category)

    def __iter__(self):
        r"""
        Return an iterator through the elements of ``self``.
        Not implemented in general.

        EXAMPLES::

            sage: sage.rings.ring.Ring.__iter__(ZZ)
            Traceback (most recent call last):
            ...
            NotImplementedError: object does not support iteration
        """
        raise NotImplementedError("object does not support iteration")

    def __len__(self):
        r"""
        Return the cardinality of this ring if it is finite, else raise
        a ``NotImplementedError``.

        EXAMPLES::

            sage: len(Integers(24))
            24
            sage: len(RR)
            Traceback (most recent call last):
            ...
            NotImplementedError: len() of an infinite set
        """
        if self.is_finite():
            return self.cardinality()
        raise NotImplementedError('len() of an infinite set')

    def __xor__(self, n):
        r"""
        Trap the operation ``^``.

        EXAMPLES::

            sage: eval('RR^3')
            Traceback (most recent call last):
            ...
            RuntimeError: use ** for exponentiation, not '^', which means xor in Python, and has the wrong precedence
        """
        raise RuntimeError("use ** for exponentiation, not '^', which means xor "
              "in Python, and has the wrong precedence")

    def base_extend(self, R):
        """
        EXAMPLES::

            sage: QQ.base_extend(GF(7))                                         # optional - sage.libs.pari
            Traceback (most recent call last):
            ...
            TypeError: no base extension defined
            sage: ZZ.base_extend(GF(7))                                         # optional - sage.libs.pari
            Finite Field of size 7
        """
        if R.has_coerce_map_from(self):
            return R
        raise TypeError('no base extension defined')

    def category(self):
        """
        Return the category to which this ring belongs.

        .. NOTE::

            This method exists because sometimes a ring is its own base ring.
            During initialisation of a ring `R`, it may be checked whether the
            base ring (hence, the ring itself) is a ring. Hence, it is
            necessary that ``R.category()`` tells that ``R`` is a ring, even
            *before* its category is properly initialised.

        EXAMPLES::

            sage: FreeAlgebra(QQ, 3, 'x').category() # todo: use a ring which is not an algebra!                        # optional - sage.combinat sage.modules
            Category of algebras with basis over Rational Field

        Since a quotient of the integers is its own base ring, and during
        initialisation of a ring it is tested whether the base ring belongs
        to the category of rings, the following is an indirect test that the
        ``category()`` method of rings returns the category of rings
        even before the initialisation was successful::

            sage: I = Integers(15)
            sage: I.base_ring() is I
            True
            sage: I.category()
            Join of Category of finite commutative rings
                and Category of subquotients of monoids
                and Category of quotients of semigroups
                and Category of finite enumerated sets
        """
        # Defining a category method is deprecated for parents.
        # For rings, however, it is strictly needed that self.category()
        # returns (a sub-category of) the category of rings before
        # initialisation has finished.
        return self._category or _Rings

    def ideal_monoid(self):
        """
        Return the monoid of ideals of this ring.

        EXAMPLES::

            sage: F.<x,y,z> = FreeAlgebra(ZZ, 3)                                                                        # optional - sage.combinat sage.modules
            sage: I = F * [x*y + y*z, x^2 + x*y - y*x - y^2] * F                                                        # optional - sage.combinat sage.modules
            sage: Q = F.quotient(I)                                                                                     # optional - sage.combinat sage.modules
            sage: Q.ideal_monoid()                                                                                      # optional - sage.combinat sage.modules
            Monoid of ideals of Quotient of Free Algebra on 3 generators (x, y, z)
             over Integer Ring by the ideal (x*y + y*z, x^2 + x*y - y*x - y^2)
            sage: F.<x,y,z> = FreeAlgebra(ZZ, implementation='letterplace')                                             # optional - sage.combinat sage.modules
            sage: I = F * [x*y + y*z, x^2 + x*y - y*x - y^2] * F                                                        # optional - sage.combinat sage.modules
            sage: Q = F.quo(I)                                                                                          # optional - sage.combinat sage.modules
            sage: Q.ideal_monoid()                                                                                      # optional - sage.combinat sage.modules
            Monoid of ideals of Quotient of Free Associative Unital Algebra on 3 generators (x, y, z)
             over Integer Ring by the ideal (x*y + y*z, x*x + x*y - y*x - y*y)

        """
        if self.__ideal_monoid is not None:
            return self.__ideal_monoid
        else:
            from sage.rings.noncommutative_ideals import IdealMonoid_nc
            M = IdealMonoid_nc(self)
            self.__ideal_monoid = M
            return M

    def ideal(self, *args, **kwds):
        """
        Return the ideal defined by ``x``, i.e., generated by ``x``.

        INPUT:

        - ``*x`` -- list or tuple of generators (or several input arguments)

        - ``coerce`` -- bool (default: ``True``); this must be a keyword
          argument. Only set it to ``False`` if you are certain that each
          generator is already in the ring.

        - ``ideal_class`` -- callable (default: ``self._ideal_class_()``);
          this must be a keyword argument. A constructor for ideals, taking
          the ring as the first argument and then the generators.
          Usually a subclass of :class:`~sage.rings.ideal.Ideal_generic` or
          :class:`~sage.rings.noncommutative_ideals.Ideal_nc`.

        - Further named arguments (such as ``side`` in the case of
          non-commutative rings) are forwarded to the ideal class.

        EXAMPLES::

            sage: R.<x,y> = QQ[]
            sage: R.ideal(x,y)
            Ideal (x, y) of Multivariate Polynomial Ring in x, y over Rational Field
            sage: R.ideal(x+y^2)
            Ideal (y^2 + x) of Multivariate Polynomial Ring in x, y over Rational Field
            sage: R.ideal( [x^3,y^3+x^3] )
            Ideal (x^3, x^3 + y^3) of Multivariate Polynomial Ring in x, y over Rational Field

        Here is an example over a non-commutative ring::

            sage: A = SteenrodAlgebra(2)                                                                                # optional - sage.combinat sage.modules
            sage: A.ideal(A.1, A.2^2)                                                                                   # optional - sage.combinat sage.modules
            Twosided Ideal (Sq(2), Sq(2,2)) of mod 2 Steenrod algebra, milnor basis
            sage: A.ideal(A.1, A.2^2, side='left')                                                                      # optional - sage.combinat sage.modules
            Left Ideal (Sq(2), Sq(2,2)) of mod 2 Steenrod algebra, milnor basis

        TESTS:

        Make sure that :trac:`11139` is fixed::

            sage: R.<x> = QQ[]
            sage: R.ideal([])
            Principal ideal (0) of Univariate Polynomial Ring in x over Rational Field
            sage: R.ideal(())
            Principal ideal (0) of Univariate Polynomial Ring in x over Rational Field
            sage: R.ideal()
            Principal ideal (0) of Univariate Polynomial Ring in x over Rational Field
        """
        if 'coerce' in kwds:
            coerce = kwds['coerce']
            del kwds['coerce']
        else:
            coerce = True

        from sage.rings.ideal import Ideal_generic
        from sage.structure.parent import is_Parent
        gens = args
        while isinstance(gens, (list, tuple)) and len(gens) == 1:
            first = gens[0]
            if isinstance(first, Ideal_generic):
                R = first.ring()
                m = self.convert_map_from(R)
                if m is not None:
                    gens = [m(g) for g in first.gens()]
                    coerce = False
                else:
                    m = R.convert_map_from(self)
                    if m is not None:
                        raise NotImplementedError
                    else:
                        raise TypeError
                break
            elif isinstance(first, (list, tuple)):
                gens = first
            elif is_Parent(first) and self.has_coerce_map_from(first):
                gens = first.gens() # we have a ring as argument
            else:
                break

        if len(gens) == 0:
            gens = [self.zero()]

        if coerce:
            gens = [self(g) for g in gens]
        if isinstance(self, PrincipalIdealDomain):
            # Use GCD algorithm to obtain a principal ideal
            g = gens[0]
            if len(gens) == 1:
                try:
                    g = g.gcd(g) # note: we set g = gcd(g, g) to "canonicalize" the generator: make polynomials monic, etc.
                except (AttributeError, NotImplementedError):
                    pass
            else:
                for h in gens[1:]:
                    g = g.gcd(h)
            gens = [g]
        if 'ideal_class' in kwds:
            C = kwds['ideal_class']
            del kwds['ideal_class']
        else:
            C = self._ideal_class_(len(gens))
        if len(gens) == 1 and isinstance(gens[0], (list, tuple)):
            gens = gens[0]
        return C(self, gens, **kwds)

    def __mul__(self, x):
        """
        Return the ideal ``x*R`` generated by ``x``, where ``x`` is either an
        element or tuple or list of elements.

        EXAMPLES::

            sage: R.<x,y,z> = GF(7)[]                                           # optional - sage.libs.pari
            sage: (x+y) * R                                                     # optional - sage.libs.pari
            Ideal (x + y) of Multivariate Polynomial Ring in x, y, z
             over Finite Field of size 7
            sage: (x+y, z+y^3) * R                                              # optional - sage.libs.pari
            Ideal (x + y, y^3 + z) of Multivariate Polynomial Ring in x, y, z
             over Finite Field of size 7

        The following was implemented in :trac:`7797`::

            sage: A = SteenrodAlgebra(2)                                                            # optional - sage.combinat sage.modules
            sage: A * [A.1+A.2, A.1^2]                                                              # optional - sage.combinat sage.modules
            Left Ideal (Sq(2) + Sq(4), Sq(1,1)) of mod 2 Steenrod algebra, milnor basis
            sage: [A.1+A.2, A.1^2] * A                                                              # optional - sage.combinat sage.modules
            Right Ideal (Sq(2) + Sq(4), Sq(1,1)) of mod 2 Steenrod algebra, milnor basis
            sage: A * [A.1+A.2, A.1^2] * A                                                          # optional - sage.combinat sage.modules
            Twosided Ideal (Sq(2) + Sq(4), Sq(1,1)) of mod 2 Steenrod algebra, milnor basis

        """
        if isinstance(self, Ring):
            if self.is_commutative():
                return self.ideal(x)
            try:
                side = x.side()
            except AttributeError:
                return self.ideal(x, side='left')
            # presumably x is an ideal...
            try:
                x = x.gens()
            except (AttributeError, NotImplementedError):
                pass # ... not an ideal
            if side in ['left','twosided']:
                return self.ideal(x,side=side)
            elif side=='right':
                return self.ideal(x,side='twosided')
            else: # duck typing failed
                raise TypeError("Don't know how to transform %s into an ideal of %s" % (x, self))
        else: # the sides are switched because this is a Cython / extension class
            if x.is_commutative():
                return x.ideal(self)
            try:
                side = self.side()
            except AttributeError:
                return x.ideal(self, side='right')
            # presumably self is an ideal...
            try:
                self = self.gens()
            except (AttributeError, NotImplementedError):
                pass # ... not an ideal
            if side in ['right','twosided']:
                return x.ideal(self,side='twosided')
            elif side=='left':
                return x.ideal(self,side='twosided')
            else:
                raise TypeError("Don't know how to transform %s into an ideal of %s" % (self, x))

    def _ideal_class_(self, n=0):
        r"""
        Return a callable object that can be used to create ideals in this
        ring. For generic rings, this returns the factory function
        :func:`sage.rings.ideal.Ideal`, which does its best to be clever about
        what is required.

        This class can depend on `n`, the number of generators of the ideal.
        The default input of `n=0` indicates an unspecified number of generators,
        in which case a class that works for any number of generators is returned.

        EXAMPLES::

            sage: ZZ._ideal_class_()
            <class 'sage.rings.ideal.Ideal_pid'>
            sage: RR._ideal_class_()
            <class 'sage.rings.ideal.Ideal_pid'>
            sage: R.<x,y> = GF(5)[]                                                     # optional - sage.libs.pari
            sage: R._ideal_class_(1)                                                    # optional - sage.libs.pari
            <class 'sage.rings.polynomial.multi_polynomial_ideal.MPolynomialIdeal'>
            sage: S = R.quo(x^3 - y^2)                                                  # optional - sage.libs.pari
            sage: S._ideal_class_(1)                                                    # optional - sage.libs.pari
            <class 'sage.rings.quotient_ring.QuotientRingIdeal_principal'>
            sage: S._ideal_class_(2)                                                    # optional - sage.libs.pari
            <class 'sage.rings.quotient_ring.QuotientRingIdeal_generic'>
            sage: T.<z> = S[]                                                           # optional - sage.libs.pari
            sage: T._ideal_class_(5)                                                    # optional - sage.libs.pari
            <class 'sage.rings.ideal.Ideal_generic'>
            sage: T._ideal_class_(1)                                                    # optional - sage.libs.pari
            <class 'sage.rings.ideal.Ideal_principal'>

        Since :trac:`7797`, non-commutative rings have ideals as well::

            sage: A = SteenrodAlgebra(2)
            sage: A._ideal_class_()
            <class 'sage.rings.noncommutative_ideals.Ideal_nc'>

        """
        # One might need more than just n, but I can't think of an example.
        try:
            if not self.is_commutative():
                from sage.rings.noncommutative_ideals import Ideal_nc
                return Ideal_nc
        except (NotImplementedError, AttributeError):
            from sage.rings.noncommutative_ideals import Ideal_nc
            return Ideal_nc
        from sage.rings.ideal import Ideal_generic, Ideal_principal
        if n == 1:
            return Ideal_principal
        else:
            return Ideal_generic

    def principal_ideal(self, gen, coerce=True):
        """
        Return the principal ideal generated by gen.

        EXAMPLES::

            sage: R.<x,y> = ZZ[]
            sage: R.principal_ideal(x+2*y)
            Ideal (x + 2*y) of Multivariate Polynomial Ring in x, y over Integer Ring
        """
        C = self._ideal_class_(1)
        if coerce:
            gen = self(gen)
        return C(self, [gen])

    def unit_ideal(self):
        """
        Return the unit ideal of this ring.

        EXAMPLES::

            sage: Zp(7).unit_ideal()                                                                # optional - sage.rings.padics
            Principal ideal (1 + O(7^20)) of 7-adic Ring with capped relative precision 20
        """
        if self._unit_ideal is None:
            I = Ring.ideal(self, [self(1)], coerce=False)
            self._unit_ideal = I
            return I
        return self._unit_ideal

    def zero_ideal(self):
        """
        Return the zero ideal of this ring (cached).

        EXAMPLES::

            sage: ZZ.zero_ideal()
            Principal ideal (0) of Integer Ring
            sage: QQ.zero_ideal()
            Principal ideal (0) of Rational Field
            sage: QQ['x'].zero_ideal()
            Principal ideal (0) of Univariate Polynomial Ring in x over Rational Field

        The result is cached::

            sage: ZZ.zero_ideal() is ZZ.zero_ideal()
            True

        TESTS:

        Make sure that :trac:`13644` is fixed::

            sage: K = Qp(3)                                                                         # optional - sage.rings.padics
            sage: R.<a> = K[]                                                                       # optional - sage.rings.padics
            sage: L.<a> = K.extension(a^2-3)                                                        # optional - sage.rings.padics
            sage: L.ideal(a)                                                                        # optional - sage.rings.padics
            Principal ideal (1 + O(a^40)) of 3-adic Eisenstein Extension Field in a defined by a^2 - 3

        """
        if self._zero_ideal is None:
            I = Ring.ideal(self, [self.zero()], coerce=False)
            self._zero_ideal = I
            return I
        return self._zero_ideal

    def zero(self):
        """
        Return the zero element of this ring (cached).

        EXAMPLES::

            sage: ZZ.zero()
            0
            sage: QQ.zero()
            0
            sage: QQ['x'].zero()
            0

        The result is cached::

            sage: ZZ.zero() is ZZ.zero()
            True
        """
        if self._zero_element is None:
            x = self(0)
            self._zero_element = x
            return x
        return self._zero_element

    def one(self):
        """
        Return the one element of this ring (cached), if it exists.

        EXAMPLES::

            sage: ZZ.one()
            1
            sage: QQ.one()
            1
            sage: QQ['x'].one()
            1

        The result is cached::

            sage: ZZ.one() is ZZ.one()
            True
        """
        if self._one_element is None:
            x = self(1)
            self._one_element = x
            return x
        return self._one_element

    def is_commutative(self):
        """
        Return ``True`` if this ring is commutative.

        EXAMPLES::

            sage: QQ.is_commutative()
            True
            sage: QQ['x,y,z'].is_commutative()
            True
            sage: Q.<i,j,k> = QuaternionAlgebra(QQ, -1, -1)                                         # optional - sage.combinat sage.modules
            sage: Q.is_commutative()                                                                # optional - sage.combinat sage.modules
            False
        """
        if self.is_zero():
            return True
        raise NotImplementedError

    def is_field(self, proof = True):
        """
        Return ``True`` if this ring is a field.

        INPUT:

        - ``proof`` -- (default: ``True``) Determines what to do in unknown
          cases

        ALGORITHM:

        If the parameter ``proof`` is set to ``True``, the returned value is
        correct but the method might throw an error.  Otherwise, if it is set
        to ``False``, the method returns True if it can establish that self is
        a field and False otherwise.

        EXAMPLES::

            sage: QQ.is_field()
            True
            sage: GF(9, 'a').is_field()                                         # optional - sage.libs.pari
            True
            sage: ZZ.is_field()
            False
            sage: QQ['x'].is_field()
            False
            sage: Frac(QQ['x']).is_field()
            True

        This illustrates the use of the ``proof`` parameter::

            sage: R.<a,b> = QQ[]
            sage: S.<x,y> = R.quo((b^3))                                                # optional - sage.libs.singular
            sage: S.is_field(proof=True)                                                # optional - sage.libs.singular
            Traceback (most recent call last):
            ...
            NotImplementedError
            sage: S.is_field(proof=False)                                               # optional - sage.libs.singular
            False
        """
        if self.is_zero():
            return False

        if proof:
            raise NotImplementedError("No way to prove that %s is an integral domain!" % self)
        else:
            return False

    cpdef bint is_exact(self) except -2:
        """
        Return ``True`` if elements of this ring are represented exactly, i.e.,
        there is no precision loss when doing arithmetic.

        .. NOTE::

            This defaults to ``True``, so even if it does return ``True`` you
            have no guarantee (unless the ring has properly overloaded this).

        EXAMPLES::

            sage: QQ.is_exact()    # indirect doctest
            True
            sage: ZZ.is_exact()
            True
            sage: Qp(7).is_exact()                                                                                      # optional - sage.rings.padics
            False
            sage: Zp(7, type='capped-abs').is_exact()                                                                   # optional - sage.rings.padics
            False
        """
        return True

    def is_subring(self, other):
        """
        Return ``True`` if the canonical map from ``self`` to ``other`` is
        injective.

        Raises a ``NotImplementedError`` if not known.

        EXAMPLES::

            sage: ZZ.is_subring(QQ)
            True
            sage: ZZ.is_subring(GF(19))                                         # optional - sage.libs.pari
            False

        TESTS::

            sage: QQ.is_subring(QQ['x'])
            True
            sage: QQ.is_subring(GF(7))                                          # optional - sage.libs.pari
            False
            sage: QQ.is_subring(CyclotomicField(7))                             # optional - sage.rings.number_field
            True
            sage: QQ.is_subring(ZZ)
            False

        Every ring is a subring of itself, :trac:`17287`::

            sage: QQbar.is_subring(QQbar)                                       # optional - sage.rings.number_field
            True
            sage: RR.is_subring(RR)
            True
            sage: CC.is_subring(CC)
            True
            sage: K.<a> = NumberField(x^3 - x + 1/10)                           # optional - sage.rings.number_field
            sage: K.is_subring(K)                                               # optional - sage.rings.number_field
            True
            sage: R.<x> = RR[]
            sage: R.is_subring(R)
            True
        """
        if self is other:
            return True
        try:
            return self.Hom(other).natural_map().is_injective()
        except (TypeError, AttributeError):
            return False

    def is_prime_field(self):
        r"""
        Return ``True`` if this ring is one of the prime fields `\QQ` or
        `\GF{p}`.

        EXAMPLES::

            sage: QQ.is_prime_field()
            True
            sage: GF(3).is_prime_field()                                        # optional - sage.libs.pari
            True
            sage: GF(9, 'a').is_prime_field()                                   # optional - sage.libs.pari
            False
            sage: ZZ.is_prime_field()
            False
            sage: QQ['x'].is_prime_field()
            False
            sage: Qp(19).is_prime_field()                                                                               # optional - sage.rings.padics
            False
        """
        return False

    def is_integral_domain(self, proof = True):
        """
        Return ``True`` if this ring is an integral domain.

        INPUT:

        - ``proof`` -- (default: ``True``) Determines what to do in unknown
          cases

        ALGORITHM:

        If the parameter ``proof`` is set to ``True``, the returned value is
        correct but the method might throw an error.  Otherwise, if it is set
        to ``False``, the method returns ``True`` if it can establish that self
        is an integral domain and ``False`` otherwise.

        EXAMPLES::

            sage: QQ.is_integral_domain()
            True
            sage: ZZ.is_integral_domain()
            True
            sage: ZZ['x,y,z'].is_integral_domain()
            True
            sage: Integers(8).is_integral_domain()
            False
            sage: Zp(7).is_integral_domain()                                                                            # optional - sage.rings.padics
            True
            sage: Qp(7).is_integral_domain()                                                                            # optional - sage.rings.padics
            True
            sage: R.<a,b> = QQ[]
            sage: S.<x,y> = R.quo((b^3))                                                # optional - sage.libs.singular
            sage: S.is_integral_domain()                                                # optional - sage.libs.singular
            False

        This illustrates the use of the ``proof`` parameter::

            sage: R.<a,b> = ZZ[]
<<<<<<< HEAD
            sage: S.<x,y> = R.quo((b^3))                                                # optional - sage.libs.singular
            sage: S.is_integral_domain(proof=True)                                      # optional - sage.libs.singular
            Traceback (most recent call last):
            ...
            NotImplementedError
            sage: S.is_integral_domain(proof=False)                                     # optional - sage.libs.singular
=======
            sage: S.<x,y> = R.quo((b^3))
            sage: S.is_integral_domain(proof=True)
            Traceback (most recent call last):
            ...
            NotImplementedError
            sage: S.is_integral_domain(proof=False)
>>>>>>> a36b1230
            False

        TESTS:

        Make sure :trac:`10481` is fixed::

            sage: x = polygen(ZZ, 'x')
<<<<<<< HEAD
            sage: R.<a> = ZZ['x'].quo(x^2)                                              # optional - sage.libs.pari
=======
            sage: R.<a> = ZZ['x'].quo(x^2)
>>>>>>> a36b1230
            sage: R.fraction_field()
            Traceback (most recent call last):
            ...
            TypeError: self must be an integral domain.
            sage: R.is_integral_domain()
            False

        Forward the proof flag to ``is_field``, see :trac:`22910`::

            sage: R1.<x> = GF(5)[]                                                      # optional - sage.libs.pari
            sage: F1 = R1.quotient_ring(x^2 + x + 1)                                    # optional - sage.libs.pari
            sage: R2.<x> = F1[]                                                         # optional - sage.libs.pari
            sage: F2 = R2.quotient_ring(x^2 + x + 1)                                    # optional - sage.libs.pari
            sage: F2.is_integral_domain(False)                                          # optional - sage.libs.pari
            False
        """
        if self.is_field(proof):
            return True

        if self.is_zero():
            return False

        if proof:
            raise NotImplementedError
        else:
            return False

    def is_noetherian(self):
        """
        Return ``True`` if this ring is Noetherian.

        EXAMPLES::

            sage: QQ.is_noetherian()
            True
            sage: ZZ.is_noetherian()
            True
        """
        raise NotImplementedError

    def order(self):
        """
        The number of elements of ``self``.

        EXAMPLES::

            sage: GF(19).order()                                                # optional - sage.libs.pari
            19
            sage: QQ.order()
            +Infinity
        """
        if self.is_zero():
            return 1
        raise NotImplementedError

    def zeta(self, n=2, all=False):
        """
        Return a primitive ``n``-th root of unity in ``self`` if there
        is one, or raise a ``ValueError`` otherwise.

        INPUT:

        - ``n`` -- positive integer

        - ``all`` -- bool (default: False) - whether to return
          a list of all primitive `n`-th roots of unity. If True, raise a ``ValueError``
          if ``self`` is not an integral domain.

        OUTPUT:

        Element of ``self`` of finite order

        EXAMPLES::

            sage: QQ.zeta()
            -1
            sage: QQ.zeta(1)
            1
            sage: CyclotomicField(6).zeta(6)                                    # optional - sage.rings.number_field
            zeta6
            sage: CyclotomicField(3).zeta(3)                                    # optional - sage.rings.number_field
            zeta3
            sage: CyclotomicField(3).zeta(3).multiplicative_order()             # optional - sage.rings.number_field
            3
            sage: a = GF(7).zeta(); a                                           # optional - sage.libs.pari
            3
            sage: a.multiplicative_order()                                      # optional - sage.libs.pari
            6
            sage: a = GF(49,'z').zeta(); a                                      # optional - sage.libs.pari
            z
            sage: a.multiplicative_order()                                      # optional - sage.libs.pari
            48
            sage: a = GF(49,'z').zeta(2); a                                     # optional - sage.libs.pari
            6
            sage: a.multiplicative_order()                                      # optional - sage.libs.pari
            2
            sage: QQ.zeta(3)
            Traceback (most recent call last):
            ...
            ValueError: no n-th root of unity in rational field
            sage: Zp(7, prec=8).zeta()                                                                                  # optional - sage.rings.padics
            3 + 4*7 + 6*7^2 + 3*7^3 + 2*7^5 + 6*7^6 + 2*7^7 + O(7^8)

        TESTS::

            sage: from sage.rings.ring import Ring
            sage: Ring.zeta(QQ, 1)
            1
            sage: Ring.zeta(QQ, 2)
            -1
            sage: Ring.zeta(QQ, 3)                                              # optional - sage.libs.pari
            Traceback (most recent call last):
            ...
            ValueError: no 3rd root of unity in Rational Field
            sage: IntegerModRing(8).zeta(2, all = True)
            Traceback (most recent call last):
            ...
            ValueError: ring is not an integral domain
        """
        if all and not self.is_integral_domain():
            raise ValueError("ring is not an integral domain")
        if n == 2:
            if all:
                return [self(-1)]
            else:
                return self(-1)
        elif n == 1:
            if all:
                return [self(1)]
            else:
                return self(1)
        else:
            f = self['x'].cyclotomic_polynomial(n)
            if all:
                return [-P[0] for P, e in f.factor() if P.degree() == 1]
            for P, e in f.factor():
                if P.degree() == 1:
                    return -P[0]
            from sage.rings.integer_ring import ZZ
            raise ValueError("no %s root of unity in %r" % (ZZ(n).ordinal_str(), self))

    def zeta_order(self):
        """
        Return the order of the distinguished root of unity in ``self``.

        EXAMPLES::

            sage: CyclotomicField(19).zeta_order()                              # optional - sage.rings.number_field
            38
            sage: GF(19).zeta_order()                                           # optional - sage.libs.pari
            18
            sage: GF(5^3,'a').zeta_order()                                      # optional - sage.libs.pari
            124
            sage: Zp(7, prec=8).zeta_order()                                                                            # optional - sage.rings.padics
            6
        """
        return self.zeta().multiplicative_order()

    def random_element(self, bound=2):
        """
        Return a random integer coerced into this ring, where the
        integer is chosen uniformly from the interval ``[-bound,bound]``.

        INPUT:

        - ``bound`` -- integer (default: 2)

        ALGORITHM:

        Uses Python's randint.

        TESTS:

        The following example returns a ``NotImplementedError`` since the
        generic ring class ``__call__`` function returns a
        ``NotImplementedError``. Note that
        ``sage.rings.ring.Ring.random_element`` performs a call in the generic
        ring class by a random integer::

            sage: R = sage.rings.ring.Ring(ZZ); R
            <sage.rings.ring.Ring object at ...>
            sage: R.random_element()
            Traceback (most recent call last):
            ...
            NotImplementedError: cannot construct elements of <sage.rings.ring.Ring object at ...>
        """
        return self(randint(-bound,bound))

    def _random_nonzero_element(self, *args, **kwds):
        """
        Returns a random non-zero element in this ring.

        The default behaviour of this method is to repeatedly call the
        ``random_element`` method until a non-zero element is obtained.
        In this implementation, all parameters are simply pushed forward
        to the ``random_element`` method.

        INPUT:

        -  ``*args``, ``**kwds`` - Parameters that can be forwarded to
           the ``random_element`` method

        OUTPUT:

        - Random non-zero element

        EXAMPLES::

            sage: ZZ._random_nonzero_element() != 0
            True
        """
        while True:
            x = self.random_element(*args, **kwds)
            if not x.is_zero():
                return x

    def ideal_monoid(self):
        """
        Return the monoid of ideals of this ring.

        EXAMPLES::

            sage: ZZ.ideal_monoid()
            Monoid of ideals of Integer Ring
            sage: R.<x>=QQ[]; R.ideal_monoid()
            Monoid of ideals of Univariate Polynomial Ring in x over Rational Field
        """
        if self.__ideal_monoid is not None:
            return self.__ideal_monoid
        else:
            from sage.rings.ideal_monoid import IdealMonoid
            M = IdealMonoid(self)
            self.__ideal_monoid = M
            return M

    @cached_method
    def epsilon(self):
        """
        Return the precision error of elements in this ring.

        EXAMPLES::

            sage: RDF.epsilon()
            2.220446049250313e-16
            sage: ComplexField(53).epsilon()
            2.22044604925031e-16
            sage: RealField(10).epsilon()
            0.0020

        For exact rings, zero is returned::

            sage: ZZ.epsilon()
            0

        This also works over derived rings::

            sage: RR['x'].epsilon()
            2.22044604925031e-16
            sage: QQ['x'].epsilon()
            0

        For the symbolic ring, there is no reasonable answer::

            sage: SR.epsilon()
            Traceback (most recent call last):
            ...
            NotImplementedError
        """
        one = self.one()
        try:
            return one.ulp()
        except AttributeError:
            pass

        try:
            eps = one.real().ulp()
        except AttributeError:
            pass
        else:
            return self(eps)

        B = self._base
        if B is not None and B is not self:
            eps = self.base_ring().epsilon()
            return self(eps)
        if self.is_exact():
            return self.zero()
        raise NotImplementedError

cdef class CommutativeRing(Ring):
    """
    Generic commutative ring.
    """
    def __init__(self, base_ring, names=None, normalize=True, category=None):
        """
        Initialize ``self``.

        EXAMPLES::

            sage: Integers(389)['x,y']
            Multivariate Polynomial Ring in x, y over Ring of integers modulo 389
        """
        try:
            if not base_ring.is_commutative():
                raise TypeError("base ring %s is no commutative ring" % base_ring)
        except AttributeError:
            raise TypeError("base ring %s is no commutative ring" % base_ring)
        # This is a low-level class. For performance, we trust that
        # the category is fine, if it is provided. If it isn't, we use
        # the category of commutative rings.
        if category is None:
            category=_CommutativeRings
        Ring.__init__(self, base_ring, names=names, normalize=normalize,
                      category=category)

    def localization(self, additional_units, names=None, normalize=True, category=None):
        """
        Return the localization of ``self`` at the given additional units.

        EXAMPLES::

            sage: R.<x, y> = GF(3)[]                                                                                    # optional - sage.libs.pari
            sage: R.localization((x*y, x**2+y**2))                                                                      # optional - sage.libs.pari
            Multivariate Polynomial Ring in x, y over Finite Field of size 3 localized at (y, x, x^2 + y^2)
            sage: ~y in _                                                                                               # optional - sage.libs.pari
            True
        """
        if not self.is_integral_domain():
            raise TypeError("self must be an integral domain.")

        from sage.rings.localization import Localization
        return Localization(self, additional_units, names=names, normalize=normalize, category=category)

    def fraction_field(self):
        """
        Return the fraction field of ``self``.

        EXAMPLES::

            sage: R = Integers(389)['x,y']
            sage: Frac(R)
            Fraction Field of Multivariate Polynomial Ring in x, y over Ring of integers modulo 389
            sage: R.fraction_field()
            Fraction Field of Multivariate Polynomial Ring in x, y over Ring of integers modulo 389
        """
        try:
            if self.is_field():
                return self
        except NotImplementedError:
            pass

        if not self.is_integral_domain():
            raise TypeError("self must be an integral domain.")

        if self.__fraction_field is not None:
            return self.__fraction_field
        else:
            import sage.rings.fraction_field
            K = sage.rings.fraction_field.FractionField_generic(self)
            self.__fraction_field = K
        return self.__fraction_field

    def _pseudo_fraction_field(self):
        r"""
        This method is used by the coercion model to determine if `a / b`
        should be treated as `a * (1/b)`, for example when dividing an element
        of `\ZZ[x]` by an element of `\ZZ`.

        The default is to return the same value as ``self.fraction_field()``,
        but it may return some other domain in which division is usually
        defined (for example, ``\ZZ/n\ZZ`` for possibly composite `n`).

        EXAMPLES::

            sage: ZZ._pseudo_fraction_field()
            Rational Field
            sage: ZZ['x']._pseudo_fraction_field()
            Fraction Field of Univariate Polynomial Ring in x over Integer Ring
            sage: Integers(15)._pseudo_fraction_field()
            Ring of integers modulo 15
            sage: Integers(15).fraction_field()
            Traceback (most recent call last):
            ...
            TypeError: self must be an integral domain.
        """
        try:
            return self.fraction_field()
        except (NotImplementedError,TypeError):
            return coercion_model.division_parent(self)

    def is_commutative(self):
        """
        Return ``True``, since this ring is commutative.

        EXAMPLES::

            sage: QQ.is_commutative()
            True
            sage: ZpCA(7).is_commutative()                                                                              # optional - sage.rings.padics
            True
            sage: A = QuaternionAlgebra(QQ, -1, -3, names=('i','j','k')); A                                             # optional - sage.combinat sage.modules
            Quaternion Algebra (-1, -3) with base ring Rational Field
            sage: A.is_commutative()                                                                                    # optional - sage.combinat sage.modules
            False
        """
        return True

    def krull_dimension(self):
        """
        Return the Krull dimension of this commutative ring.

        The Krull dimension is the length of the longest ascending chain
        of prime ideals.

        TESTS:

        ``krull_dimension`` is not implemented for generic commutative
        rings. Fields and PIDs, with Krull dimension equal to 0 and 1,
        respectively, have naive implementations of ``krull_dimension``.
        Orders in number fields also have Krull dimension 1::

            sage: R = CommutativeRing(ZZ)
            sage: R.krull_dimension()
            Traceback (most recent call last):
            ...
            NotImplementedError
            sage: QQ.krull_dimension()
            0
            sage: ZZ.krull_dimension()
            1
            sage: type(R); type(QQ); type(ZZ)
            <class 'sage.rings.ring.CommutativeRing'>
            <class 'sage.rings.rational_field.RationalField_with_category'>
            <class 'sage.rings.integer_ring.IntegerRing_class'>

        All orders in number fields have Krull dimension 1, including
        non-maximal orders::

            sage: K.<i> = QuadraticField(-1)                                    # optional - sage.rings.number_field
            sage: R = K.maximal_order(); R                                      # optional - sage.rings.number_field
            Gaussian Integers in Number Field in i
             with defining polynomial x^2 + 1 with i = 1*I
            sage: R.krull_dimension()                                           # optional - sage.rings.number_field
            1
            sage: R = K.order(2*i); R                                           # optional - sage.rings.number_field
            Order in Number Field in i
             with defining polynomial x^2 + 1 with i = 1*I
            sage: R.is_maximal()                                                # optional - sage.rings.number_field
            False
            sage: R.krull_dimension()                                           # optional - sage.rings.number_field
            1
        """
        raise NotImplementedError

    def ideal_monoid(self):
        """
        Return the monoid of ideals of this ring.

        EXAMPLES::

            sage: ZZ.ideal_monoid()
            Monoid of ideals of Integer Ring
            sage: R.<x>=QQ[]; R.ideal_monoid()
            Monoid of ideals of Univariate Polynomial Ring in x over Rational Field
        """
        if self.__ideal_monoid is not None:
            return self.__ideal_monoid
        else:
            from sage.rings.ideal_monoid import IdealMonoid
            M = IdealMonoid(self)
            self.__ideal_monoid = M
            return M

    def extension(self, poly, name=None, names=None, **kwds):
        """
        Algebraically extends self by taking the quotient ``self[x] / (f(x))``.

        INPUT:

        - ``poly`` -- A polynomial whose coefficients are coercible into
          ``self``

        - ``name`` -- (optional) name for the root of `f`

        .. NOTE::

            Using this method on an algebraically complete field does *not*
            return this field; the construction ``self[x] / (f(x))`` is done
            anyway.

        EXAMPLES::

            sage: R = QQ['x']
            sage: y = polygen(R)
            sage: R.extension(y^2 - 5, 'a')                                     # optional - sage.libs.pari
            Univariate Quotient Polynomial Ring in a over
             Univariate Polynomial Ring in x over Rational Field with modulus a^2 - 5

        ::

            sage: P.<x> = PolynomialRing(GF(5))                                 # optional - sage.libs.pari
            sage: F.<a> = GF(5).extension(x^2 - 2)                              # optional - sage.libs.pari
            sage: P.<t> = F[]                                                   # optional - sage.libs.pari
            sage: R.<b> = F.extension(t^2 - a); R                               # optional - sage.libs.pari
            Univariate Quotient Polynomial Ring in b over
             Finite Field in a of size 5^2 with modulus b^2 + 4*a
        """
        from sage.rings.polynomial.polynomial_element import Polynomial
        if not isinstance(poly, Polynomial):
            try:
                poly = poly.polynomial(self)
            except (AttributeError, TypeError):
                raise TypeError("polynomial (=%s) must be a polynomial." % repr(poly))
        if names is not None:
            name = names
        if isinstance(name, tuple):
            name = name[0]
        if name is None:
            name = str(poly.parent().gen(0))
        for key, val in kwds.items():
            if key not in ['structure', 'implementation', 'prec', 'embedding', 'latex_name', 'latex_names']:
                raise TypeError("extension() got an unexpected keyword argument '%s'" % key)
            if not (val is None or isinstance(val, list) and all(c is None for c in val)):
                raise NotImplementedError("ring extension with prescribed %s is not implemented" % key)
        R = self[name]
        I = R.ideal(R(poly.list()))
        return R.quotient(I, name)

    def frobenius_endomorphism(self, n=1):
        """
        INPUT:

        - ``n`` -- a nonnegative integer (default: 1)

        OUTPUT:

        The `n`-th power of the absolute arithmetic Frobenius
        endomorphism on this finite field.

        EXAMPLES::

            sage: K.<u> = PowerSeriesRing(GF(5))                                # optional - sage.libs.pari
            sage: Frob = K.frobenius_endomorphism(); Frob                       # optional - sage.libs.pari
            Frobenius endomorphism x |--> x^5 of Power Series Ring in u
             over Finite Field of size 5
            sage: Frob(u)                                                       # optional - sage.libs.pari
            u^5

        We can specify a power::

            sage: f = K.frobenius_endomorphism(2); f                            # optional - sage.libs.pari
            Frobenius endomorphism x |--> x^(5^2) of Power Series Ring in u
             over Finite Field of size 5
            sage: f(1+u)                                                        # optional - sage.libs.pari
            1 + u^25
        """
        from .morphism import FrobeniusEndomorphism_generic
        return FrobeniusEndomorphism_generic(self, n)

    def derivation_module(self, codomain=None, twist=None):
        r"""
        Returns the module of derivations over this ring.

        INPUT:

        - ``codomain`` -- an algebra over this ring or a ring homomorphism
          whose domain is this ring or ``None`` (default: ``None``); if it
          is a morphism, the codomain of derivations will be the codomain
          of the morphism viewed as an algebra over ``self`` through the
          given morphism; if ``None``, the codomain will be this ring

        - ``twist`` -- a morphism from this ring to ``codomain``
          or ``None`` (default: ``None``); if ``None``, the coercion
          map from this ring to ``codomain`` will be used

        .. NOTE::

            A twisted derivation with respect to `\theta` (or a
            `\theta`-derivation for short) is an additive map `d`
            satisfying the following axiom for all `x, y` in the domain:

            .. MATH::

                d(xy) = \theta(x) d(y) + d(x) y.

        EXAMPLES::

            sage: R.<x,y,z> = QQ[]
            sage: M = R.derivation_module(); M                                                      # optional - sage.modules
            Module of derivations over Multivariate Polynomial Ring in x, y, z over Rational Field
            sage: M.gens()                                                                          # optional - sage.modules
            (d/dx, d/dy, d/dz)

        We can specify a different codomain::

            sage: K = R.fraction_field()
            sage: M = R.derivation_module(K); M                                                     # optional - sage.modules
            Module of derivations from Multivariate Polynomial Ring in x, y, z over
             Rational Field to Fraction Field of Multivariate Polynomial Ring in x, y, z over Rational Field
            sage: M.gen() / x                                                                       # optional - sage.modules
            1/x*d/dx

        Here is an example with a non-canonical defining morphism::

            sage: ev = R.hom([QQ(0), QQ(1), QQ(2)])
            sage: ev
            Ring morphism:
              From: Multivariate Polynomial Ring in x, y, z over Rational Field
              To:   Rational Field
              Defn: x |--> 0
                    y |--> 1
                    z |--> 2
            sage: M = R.derivation_module(ev)                                                       # optional - sage.modules
            sage: M                                                                                 # optional - sage.modules
            Module of derivations from Multivariate Polynomial Ring in x, y, z over Rational Field to Rational Field

        Elements in `M` acts as derivations at `(0,1,2)`::

            sage: Dx = M.gen(0); Dx                                                                 # optional - sage.modules
            d/dx
            sage: Dy = M.gen(1); Dy                                                                 # optional - sage.modules
            d/dy
            sage: Dz = M.gen(2); Dz                                                                 # optional - sage.modules
            d/dz
            sage: f = x^2 + y^2 + z^2
            sage: Dx(f)  # = 2*x evaluated at (0,1,2)                                               # optional - sage.modules
            0
            sage: Dy(f)  # = 2*y evaluated at (0,1,2)                                               # optional - sage.modules
            2
            sage: Dz(f)  # = 2*z evaluated at (0,1,2)                                               # optional - sage.modules
            4

        An example with a twisting homomorphism::

            sage: theta = R.hom([x^2, y^2, z^2])
            sage: M = R.derivation_module(twist=theta); M                                           # optional - sage.modules
            Module of twisted derivations over Multivariate Polynomial Ring in x, y, z
             over Rational Field (twisting morphism: x |--> x^2, y |--> y^2, z |--> z^2)

        .. SEEALSO::

            :meth:`derivation`

        """
        from sage.rings.derivation import RingDerivationModule
        if codomain is None:
            codomain = self
        return RingDerivationModule(self, codomain, twist)

    def derivation(self, arg=None, twist=None):
        r"""
        Return the twisted or untwisted derivation over this ring
        specified by ``arg``.

        .. NOTE::

            A twisted derivation with respect to `\theta` (or a
            `\theta`-derivation for short) is an additive map `d`
            satisfying the following axiom for all `x, y` in the domain:

            .. MATH::

                d(xy) = \theta(x) d(y) + d(x) y.

        INPUT:

        - ``arg`` -- (optional) a generator or a list of coefficients
          that defines the derivation

        - ``twist`` -- (optional) the twisting homomorphism

        EXAMPLES::

            sage: R.<x,y,z> = QQ[]
            sage: R.derivation()                                                                    # optional - sage.modules
            d/dx

        In that case, ``arg`` could be a generator::

            sage: R.derivation(y)                                                                   # optional - sage.modules
            d/dy

        or a list of coefficients::

            sage: R.derivation([1,2,3])                                                             # optional - sage.modules
            d/dx + 2*d/dy + 3*d/dz

        It is not possible to define derivations with respect to a
        polynomial which is not a variable::

            sage: R.derivation(x^2)                                                                 # optional - sage.modules
            Traceback (most recent call last):
            ...
            ValueError: unable to create the derivation

        Here is an example with twisted derivations::

            sage: R.<x,y,z> = QQ[]
            sage: theta = R.hom([x^2, y^2, z^2])
            sage: f = R.derivation(twist=theta); f                                                  # optional - sage.modules
            0
            sage: f.parent()                                                                        # optional - sage.modules
            Module of twisted derivations over Multivariate Polynomial Ring in x, y, z
             over Rational Field (twisting morphism: x |--> x^2, y |--> y^2, z |--> z^2)

        Specifying a scalar, the returned twisted derivation is the
        corresponding multiple of `\theta - id`::

            sage: R.derivation(1, twist=theta)                                                      # optional - sage.modules
            [x |--> x^2, y |--> y^2, z |--> z^2] - id
            sage: R.derivation(x, twist=theta)                                                      # optional - sage.modules
            x*([x |--> x^2, y |--> y^2, z |--> z^2] - id)

        """
        if isinstance(arg, (list, tuple)):
            codomain = Sequence([self(0)] + list(arg)).universe()
        else:
            codomain = self
        return self.derivation_module(codomain, twist=twist)(arg)


cdef class IntegralDomain(CommutativeRing):
    """
    Generic integral domain class.

    This class is deprecated. Please use the
    :class:`sage.categories.integral_domains.IntegralDomains`
    category instead.
    """
    _default_category = IntegralDomains()

    def __init__(self, base_ring, names=None, normalize=True, category=None):
        """
        Initialize ``self``.

        INPUT:

         - ``category`` (default: ``None``) -- a category, or ``None``

        This method is used by all the abstract subclasses of
        :class:`IntegralDomain`, like :class:`NoetherianRing`,
        :class:`PrincipalIdealDomain`, :class:`DedekindDomain`,
        :class:`EuclideanDomain`, :class:`Field`, ... in order to
        avoid cascade calls Field.__init__ ->
        PrincipalIdealDomain.__init__ -> IntegralDomain.__init__ ->
        ...

        EXAMPLES::

            sage: F = IntegralDomain(QQ)
            sage: F.category()
            Category of integral domains

            sage: F = PrincipalIdealDomain(QQ)
            sage: F.category()
            Category of principal ideal domains

            sage: F = EuclideanDomain(QQ)
            sage: F.category()
            Category of euclidean domains

            sage: F = Field(QQ)
            sage: F.category()
            Category of fields

        If a category is specified, then the category is set to the
        join of that category with the default category::

            sage: F = PrincipalIdealDomain(QQ, category=EnumeratedSets())

        The default value for the category is specified by the class
        attribute ``default_category``::

            sage: IntegralDomain._default_category
            Category of integral domains

            sage: PrincipalIdealDomain._default_category
            Category of principal ideal domains

            sage: EuclideanDomain._default_category
            Category of euclidean domains

            sage: Field._default_category
            Category of fields

        """
        category = check_default_category(self._default_category, category)
        CommutativeRing.__init__(self, base_ring, names=names, normalize=normalize,
                                 category=category)

    def is_integral_domain(self, proof = True):
        """
        Return ``True``, since this ring is an integral domain.

        (This is a naive implementation for objects with type
        ``IntegralDomain``)

        EXAMPLES::

            sage: ZZ.is_integral_domain()
            True
            sage: QQ.is_integral_domain()
            True
            sage: ZZ['x'].is_integral_domain()
            True
            sage: R = ZZ.quotient(ZZ.ideal(10)); R.is_integral_domain()
            False
        """
        return True

    def is_integrally_closed(self):
        r"""
        Return ``True`` if this ring is integrally closed in its field of
        fractions; otherwise return ``False``.

        When no algorithm is implemented for this, then this
        function raises a ``NotImplementedError``.

        Note that ``is_integrally_closed`` has a naive implementation
        in fields. For every field `F`, `F` is its own field of fractions,
        hence every element of `F` is integral over `F`.

        EXAMPLES::

            sage: ZZ.is_integrally_closed()
            True
            sage: QQ.is_integrally_closed()
            True
            sage: QQbar.is_integrally_closed()                                  # optional - sage.rings.number_field
            True
            sage: GF(5).is_integrally_closed()                                  # optional - sage.libs.pari
            True
            sage: Z5 = Integers(5); Z5
            Ring of integers modulo 5
            sage: Z5.is_integrally_closed()
            Traceback (most recent call last):
            ...
            AttributeError: 'IntegerModRing_generic_with_category' object has no attribute 'is_integrally_closed'
        """
        raise NotImplementedError

    def is_field(self, proof = True):
        r"""
        Return ``True`` if this ring is a field.

        EXAMPLES::

            sage: GF(7).is_field()                                              # optional - sage.libs.pari
            True

        The following examples have their own ``is_field`` implementations::

            sage: ZZ.is_field(); QQ.is_field()
            False
            True
            sage: R.<x> = PolynomialRing(QQ); R.is_field()
            False
        """
        if self.is_finite():
            return True
        if proof:
            raise NotImplementedError("unable to determine whether or not is a field.")
        else:
            return False

cdef class NoetherianRing(CommutativeRing):
    """
    Generic Noetherian ring class.

    A Noetherian ring is a commutative ring in which every ideal is
    finitely generated.

    This class is deprecated, and not actually used anywhere in the
    Sage code base.  If you think you need it, please create a
    category :class:`NoetherianRings`, move the code of this class
    there, and use it instead.
    """
    def is_noetherian(self):
        """
        Return ``True`` since this ring is Noetherian.

        EXAMPLES::

            sage: ZZ.is_noetherian()
            True
            sage: QQ.is_noetherian()
            True
            sage: R.<x> = PolynomialRing(QQ)
            sage: R.is_noetherian()
            True
        """
        return True

cdef class DedekindDomain(IntegralDomain):
    """
    Generic Dedekind domain class.

    A Dedekind domain is a Noetherian integral domain of Krull
    dimension one that is integrally closed in its field of fractions.

    This class is deprecated, and not actually used anywhere in the
    Sage code base.  If you think you need it, please create a
    category :class:`DedekindDomains`, move the code of this class
    there, and use it instead.
    """
    def krull_dimension(self):
        """
        Return 1 since Dedekind domains have Krull dimension 1.

        EXAMPLES:

        The following are examples of Dedekind domains (Noetherian integral
        domains of Krull dimension one that are integrally closed over its
        field of fractions)::

            sage: ZZ.krull_dimension()
            1
            sage: K = NumberField(x^2 + 1, 's')                                 # optional - sage.rings.number_field
            sage: OK = K.ring_of_integers()                                     # optional - sage.rings.number_field
            sage: OK.krull_dimension()                                          # optional - sage.rings.number_field
            1

        The following are not Dedekind domains but have
        a ``krull_dimension`` function::

            sage: QQ.krull_dimension()
            0
            sage: T.<x,y> = PolynomialRing(QQ,2); T
            Multivariate Polynomial Ring in x, y over Rational Field
            sage: T.krull_dimension()
            2
            sage: U.<x,y,z> = PolynomialRing(ZZ,3); U
            Multivariate Polynomial Ring in x, y, z over Integer Ring
            sage: U.krull_dimension()
            4

            sage: K.<i> = QuadraticField(-1)                                    # optional - sage.rings.number_field
            sage: R = K.order(2*i); R                                           # optional - sage.rings.number_field
            Order in Number Field in i
             with defining polynomial x^2 + 1 with i = 1*I
            sage: R.is_maximal()                                                # optional - sage.rings.number_field
            False
            sage: R.krull_dimension()                                           # optional - sage.rings.number_field
            1
        """
        return 1

    def is_integrally_closed(self):
        """
        Return ``True`` since Dedekind domains are integrally closed.

        EXAMPLES:

        The following are examples of Dedekind domains (Noetherian integral
        domains of Krull dimension one that are integrally closed over its
        field of fractions).

        ::

            sage: ZZ.is_integrally_closed()
            True
            sage: K = NumberField(x^2 + 1, 's')                                 # optional - sage.rings.number_field
            sage: OK = K.ring_of_integers()                                     # optional - sage.rings.number_field
            sage: OK.is_integrally_closed()                                     # optional - sage.rings.number_field
            True

        These, however, are not Dedekind domains::

            sage: QQ.is_integrally_closed()
            True
            sage: S = ZZ[sqrt(5)]; S.is_integrally_closed()                     # optional - sage.rings.number_field sage.symbolic
            False
            sage: T.<x,y> = PolynomialRing(QQ, 2); T
            Multivariate Polynomial Ring in x, y over Rational Field
            sage: T.is_integral_domain()
            True
        """
        return True

    def integral_closure(self):
        r"""
        Return ``self`` since Dedekind domains are integrally closed.

        EXAMPLES::

            sage: K = NumberField(x^2 + 1, 's')                                 # optional - sage.rings.number_field
            sage: OK = K.ring_of_integers()                                     # optional - sage.rings.number_field
            sage: OK.integral_closure()                                         # optional - sage.rings.number_field
            Gaussian Integers in Number Field in s
             with defining polynomial x^2 + 1
            sage: OK.integral_closure() == OK                                   # optional - sage.rings.number_field
            True

            sage: QQ.integral_closure() == QQ
            True
        """
        return self

    def is_noetherian(self):
        r"""
        Return ``True`` since Dedekind domains are Noetherian.

        EXAMPLES:

        The integers, `\ZZ`, and rings of integers of number
        fields are Dedekind domains::

            sage: ZZ.is_noetherian()
            True
            sage: K = NumberField(x^2 + 1, 's')                                 # optional - sage.rings.number_field
            sage: OK = K.ring_of_integers()                                     # optional - sage.rings.number_field
            sage: OK.is_noetherian()                                            # optional - sage.rings.number_field
            True
            sage: QQ.is_noetherian()
            True
        """
        return True


cdef class PrincipalIdealDomain(IntegralDomain):
    """
    Generic principal ideal domain.

    This class is deprecated. Please use the
    :class:`~sage.categories.principal_ideal_domains.PrincipalIdealDomains`
    category instead.
    """
    _default_category = PrincipalIdealDomains()

    def is_noetherian(self):
        """
        Every principal ideal domain is noetherian, so we return ``True``.

        EXAMPLES::

            sage: Zp(5).is_noetherian()                                                                                 # optional - sage.rings.padics
            True
        """
        return True

    def class_group(self):
        """
        Return the trivial group, since the class group of a PID is trivial.

        EXAMPLES::

            sage: QQ.class_group()                                                                                      # optional - sage.groups
            Trivial Abelian group
        """
        from sage.groups.abelian_gps.abelian_group import AbelianGroup
        return AbelianGroup([])

    def gcd(self, x, y, coerce=True):
        r"""
        Return the greatest common divisor of ``x`` and ``y``, as elements
        of ``self``.

        EXAMPLES:

        The integers are a principal ideal domain and hence a GCD domain::

            sage: ZZ.gcd(42, 48)
            6
            sage: 42.factor(); 48.factor()
            2 * 3 * 7
            2^4 * 3
            sage: ZZ.gcd(2^4*7^2*11, 2^3*11*13)
            88
            sage: 88.factor()
            2^3 * 11

        In a field, any nonzero element is a GCD of any nonempty set
        of nonzero elements. In previous versions, Sage used to return
        1 in the case of the rational field. However, since :trac:`10771`,
        the rational field is considered as the
        *fraction field* of the integer ring. For the fraction field
        of an integral domain that provides both GCD and LCM, it is
        possible to pick a GCD that is compatible with the GCD of the
        base ring::

            sage: QQ.gcd(ZZ(42), ZZ(48)); type(QQ.gcd(ZZ(42), ZZ(48)))
            6
            <class 'sage.rings.rational.Rational'>
            sage: QQ.gcd(1/2, 1/3)
            1/6

        Polynomial rings over fields are GCD domains as well. Here is a simple
        example over the ring of polynomials over the rationals as well as
        over an extension ring. Note that ``gcd`` requires x and y to be
        coercible::

            sage: R.<x> = PolynomialRing(QQ)
            sage: S.<a> = NumberField(x^2 - 2, 'a')                             # optional - sage.rings.number_field
            sage: f = (x - a)*(x + a); g = (x - a)*(x^2 - 2)                    # optional - sage.rings.number_field
            sage: print(f); print(g)                                            # optional - sage.rings.number_field
            x^2 - 2
            x^3 - a*x^2 - 2*x + 2*a
            sage: f in R                                                        # optional - sage.rings.number_field
            True
            sage: g in R                                                        # optional - sage.rings.number_field
            False
            sage: R.gcd(f, g)                                                   # optional - sage.rings.number_field
            Traceback (most recent call last):
            ...
            TypeError: Unable to coerce 2*a to a rational
            sage: R.base_extend(S).gcd(f,g)                                     # optional - sage.rings.number_field
            x^2 - 2
            sage: R.base_extend(S).gcd(f, (x - a)*(x^2 - 3))                    # optional - sage.rings.number_field
            x - a
        """
        if coerce:
            x = self(x)
            y = self(y)
        return x.gcd(y)

    def content(self, x, y, coerce=True):
        r"""
        Return the content of `x` and `y`, i.e. the unique element `c` of
        ``self`` such that `x/c` and `y/c` are coprime and integral.

        EXAMPLES::

            sage: QQ.content(ZZ(42), ZZ(48)); type(QQ.content(ZZ(42), ZZ(48)))
            6
            <class 'sage.rings.rational.Rational'>
            sage: QQ.content(1/2, 1/3)
            1/6
            sage: factor(1/2); factor(1/3); factor(1/6)
            2^-1
            3^-1
            2^-1 * 3^-1
            sage: a = (2*3)/(7*11); b = (13*17)/(19*23)
            sage: factor(a); factor(b); factor(QQ.content(a,b))
            2 * 3 * 7^-1 * 11^-1
            13 * 17 * 19^-1 * 23^-1
            7^-1 * 11^-1 * 19^-1 * 23^-1

        Note the changes to the second entry::

            sage: c = (2*3)/(7*11); d = (13*17)/(7*19*23)
            sage: factor(c); factor(d); factor(QQ.content(c,d))
            2 * 3 * 7^-1 * 11^-1
            7^-1 * 13 * 17 * 19^-1 * 23^-1
            7^-1 * 11^-1 * 19^-1 * 23^-1
            sage: e = (2*3)/(7*11); f = (13*17)/(7^3*19*23)
            sage: factor(e); factor(f); factor(QQ.content(e,f))
            2 * 3 * 7^-1 * 11^-1
            7^-3 * 13 * 17 * 19^-1 * 23^-1
            7^-3 * 11^-1 * 19^-1 * 23^-1
        """
        if coerce:
            x = self(x)
            y = self(y)
        return x.content(y)

    def _ideal_class_(self, n=0):
        """
        Ideals in PIDs have their own special class.

        EXAMPLES::

            sage: ZZ._ideal_class_()
            <class 'sage.rings.ideal.Ideal_pid'>
        """
        from sage.rings.ideal import Ideal_pid
        return Ideal_pid

cdef class EuclideanDomain(PrincipalIdealDomain):
    """
    Generic Euclidean domain class.

    This class is deprecated. Please use the
    :class:`~sage.categories.euclidean_domains.EuclideanDomains`
    category instead.
    """
    _default_category = EuclideanDomains()

    def parameter(self):
        """
        Return an element of degree 1.

        EXAMPLES::

            sage: R.<x>=QQ[]
            sage: R.parameter()
            x
       """
        raise NotImplementedError

cpdef bint _is_Field(x) except -2:
    """
    Return ``True`` if ``x`` is a field.

    EXAMPLES::

        sage: from sage.rings.ring import _is_Field
        sage: _is_Field(QQ)
        True
        sage: _is_Field(ZZ)
        False
        sage: _is_Field(pAdicField(2))                                                              # optional - sage.rings.padics
        True
        sage: _is_Field(5)
        False

    NOTE:

    ``_is_Field(R)`` is of internal use. It is better (and faster) to
    use ``R in Fields()`` instead.
    """
    # The result is not immediately returned, since we want to refine
    # x's category, so that calling x in Fields() will be faster next time.
    try:
        result = isinstance(x, Field) or x.is_field()
    except AttributeError:
        result = False
    if result:
        x._refine_category_(_Fields)
    return result

from sage.categories.algebras import Algebras
from sage.categories.commutative_algebras import CommutativeAlgebras
from sage.categories.fields import Fields
_Fields = Fields()

cdef class Field(PrincipalIdealDomain):
    """
    Generic field
    """
    _default_category = _Fields

    def fraction_field(self):
        """
        Return the fraction field of ``self``.

        EXAMPLES:

        Since fields are their own field of fractions, we simply get the
        original field in return::

            sage: QQ.fraction_field()
            Rational Field
            sage: RR.fraction_field()
            Real Field with 53 bits of precision
            sage: CC.fraction_field()
            Complex Field with 53 bits of precision

            sage: F = NumberField(x^2 + 1, 'i')                                 # optional - sage.rings.number_field
            sage: F.fraction_field()                                            # optional - sage.rings.number_field
            Number Field in i with defining polynomial x^2 + 1
        """
        return self

    def _pseudo_fraction_field(self):
        """
        The fraction field of ``self`` is always available as ``self``.

        EXAMPLES::

            sage: QQ._pseudo_fraction_field()
            Rational Field
            sage: K = GF(5)                                                     # optional - sage.libs.pari
            sage: K._pseudo_fraction_field()                                    # optional - sage.libs.pari
            Finite Field of size 5
            sage: K._pseudo_fraction_field() is K                               # optional - sage.libs.pari
            True
        """
        return self

    def divides(self, x, y, coerce=True):
        """
        Return ``True`` if ``x`` divides ``y`` in this field (usually ``True``
        in a field!).  If ``coerce`` is ``True`` (the default), first coerce
        ``x`` and ``y`` into ``self``.

        EXAMPLES::

            sage: QQ.divides(2, 3/4)
            True
            sage: QQ.divides(0, 5)
            False
        """
        if coerce:
            x = self(x)
            y = self(y)
        if x.is_zero():
            return y.is_zero()
        return True

    def ideal(self, *gens, **kwds):
        """
        Return the ideal generated by gens.

        EXAMPLES::

            sage: QQ.ideal(2)
            Principal ideal (1) of Rational Field
            sage: QQ.ideal(0)
            Principal ideal (0) of Rational Field
        """
        if len(gens) == 1 and isinstance(gens[0], (list, tuple)):
            gens = gens[0]
        if not isinstance(gens, (list, tuple)):
            gens = [gens]
        for x in gens:
            if not self(x).is_zero():
                return self.unit_ideal()
        return self.zero_ideal()

    def integral_closure(self):
        """
        Return this field, since fields are integrally closed in their
        fraction field.

        EXAMPLES::

            sage: QQ.integral_closure()
            Rational Field
            sage: Frac(ZZ['x,y']).integral_closure()
            Fraction Field of Multivariate Polynomial Ring in x, y over Integer Ring
        """
        return self

    def is_field(self, proof = True):
        """
        Return ``True`` since this is a field.

        EXAMPLES::

            sage: Frac(ZZ['x,y']).is_field()
            True
        """
        return True

    def is_integrally_closed(self):
        """
        Return ``True`` since fields are trivially integrally closed in
        their fraction field (since they are their own fraction field).

        EXAMPLES::

            sage: Frac(ZZ['x,y']).is_integrally_closed()
            True
        """
        return True

    def is_noetherian(self):
        """
        Return ``True`` since fields are Noetherian rings.

        EXAMPLES::

            sage: QQ.is_noetherian()
            True
        """
        return True

    def krull_dimension(self):
        """
        Return the Krull dimension of this field, which is 0.

        EXAMPLES::

            sage: QQ.krull_dimension()
            0
            sage: Frac(QQ['x,y']).krull_dimension()
            0
        """
        return 0

    def prime_subfield(self):
        """
        Return the prime subfield of ``self``.

        EXAMPLES::

            sage: k = GF(9, 'a')                                                # optional - sage.libs.pari
            sage: k.prime_subfield()                                            # optional - sage.libs.pari
            Finite Field of size 3
        """
        if self.characteristic() == 0:
            import sage.rings.rational_field
            return sage.rings.rational_field.RationalField()
        else:
            from sage.rings.finite_rings.finite_field_constructor import GF
            return GF(self.characteristic())

    def algebraic_closure(self):
        """
        Return the algebraic closure of ``self``.

        .. NOTE::

           This is only implemented for certain classes of field.

        EXAMPLES::

            sage: K = PolynomialRing(QQ,'x').fraction_field(); K
            Fraction Field of Univariate Polynomial Ring in x over Rational Field
            sage: K.algebraic_closure()
            Traceback (most recent call last):
            ...
            NotImplementedError: Algebraic closures of general fields not implemented.
        """
        raise NotImplementedError("Algebraic closures of general fields not implemented.")


cdef class Algebra(Ring):
    """
    Generic algebra
    """
    def __init__(self, base_ring, names=None, normalize=True, category=None):
        """
        Initialize ``self``.

        EXAMPLES::

            sage: A = Algebra(ZZ); A                                                    # optional - sage.modules
            <sage.rings.ring.Algebra object at ...>
        """
        # This is a low-level class. For performance, we trust that the category
        # is fine, if it is provided. If it isn't, we use the category of Algebras(base_ring).
        if category is None:
            category = Algebras(base_ring)
        Ring.__init__(self,base_ring, names=names, normalize=normalize,
                      category=category)

    def characteristic(self):
        r"""
        Return the characteristic of this algebra, which is the same
        as the characteristic of its base ring.

        See objects with the ``base_ring`` attribute for additional examples.
        Here are some examples that explicitly use the :class:`Algebra` class.

        EXAMPLES::

            sage: A = Algebra(ZZ); A                                                    # optional - sage.modules
            <sage.rings.ring.Algebra object at ...>
            sage: A.characteristic()                                                    # optional - sage.modules
            0
            sage: A = Algebra(GF(7^3, 'a'))                                             # optional - sage.libs.pari sage.modules
            sage: A.characteristic()                                                    # optional - sage.libs.pari sage.modules
            7
        """
        return self.base_ring().characteristic()

    def has_standard_involution(self):
        r"""
        Return ``True`` if the algebra has a standard involution and ``False`` otherwise.
        This algorithm follows Algorithm 2.10 from John Voight's *Identifying the Matrix Ring*.
        Currently the only type of algebra this will work for is a quaternion algebra.
        Though this function seems redundant, once algebras have more functionality, in particular
        have a method to construct a basis, this algorithm will have more general purpose.

        EXAMPLES::

            sage: B = QuaternionAlgebra(2)                                      # optional - sage.combinat sage.modules
            sage: B.has_standard_involution()                                   # optional - sage.combinat sage.modules
            True
            sage: R.<x> = PolynomialRing(QQ)
            sage: K.<u> = NumberField(x**2 - 2)                                 # optional - sage.rings.number_field
            sage: A = QuaternionAlgebra(K, -2, 5)                               # optional - sage.rings.number_field sage.combinat sage.modules
            sage: A.has_standard_involution()                                   # optional - sage.rings.number_field sage.combinat sage.modules
            True
            sage: L.<a,b> = FreeAlgebra(QQ, 2)                                  # optional - sage.combinat sage.modules
            sage: L.has_standard_involution()                                   # optional - sage.combinat sage.modules
            Traceback (most recent call last):
            ...
            NotImplementedError: has_standard_involution is not implemented for this algebra
            """
        field = self.base_ring()
        try:
            basis = self.basis()
        except AttributeError:
            raise AttributeError("Basis is not yet implemented for this algebra.")
        try:
            # TODO: The following code is specific to the quaternion algebra
            #   and should belong there
            #step 1
            for i in range(1,4):
                ei = basis[i]
                a = ei**2
                coef = a.coefficient_tuple()
                ti = coef[i]
                ni = a - ti*ei
                if ni not in field:
                    return False
            #step 2
            for i in range(1,4):
                for j in range(2,4):
                    ei = basis[i]
                    ej = basis[j]
                    a = ei**2
                    coef = a.coefficient_tuple()
                    ti = coef[i]
                    b = ej**2
                    coef = b.coefficient_tuple()
                    tj = coef[j]
                    nij = (ei + ej)**2 - (ti + tj)*(ei + ej)
                    if nij not in field:
                        return False
        except AttributeError:
            raise NotImplementedError("has_standard_involution is not implemented for this algebra")
        return True

cdef class CommutativeAlgebra(CommutativeRing):
    """
    Generic commutative algebra
    """
    def __init__(self, base_ring, names=None, normalize=True, category=None):
        r"""
        Standard init function. This just checks that the base is a commutative
        ring and then passes the buck.

        EXAMPLES::

            sage: sage.rings.ring.CommutativeAlgebra(QQ)
            <sage.rings.ring.CommutativeAlgebra object at ...>

            sage: sage.rings.ring.CommutativeAlgebra(QuaternionAlgebra(QQ, -1, -1))                                     # optional - sage.combinat sage.modules
            Traceback (most recent call last):
            ...
            TypeError: base ring must be a commutative ring
        """
        # TODO: use the idiom base_ring in CommutativeRings()
        try:
            if not base_ring.is_commutative():
                raise TypeError("base ring must be a commutative ring")
        except (AttributeError, NotImplementedError):
            raise TypeError("base ring must be a commutative ring")
        # This is a low-level class. For performance, we trust that
        # the category is fine, if it is provided. If it isn't, we use
        # the category of commutative algebras.
        if category is None:
            category = CommutativeAlgebras(base_ring)
        CommutativeRing.__init__(self, base_ring, names=names, normalize=normalize, category=category)

    def is_commutative(self):
        """
        Return ``True`` since this algebra is commutative.

        EXAMPLES:

        Any commutative ring is a commutative algebra over itself::

            sage: A = sage.rings.ring.CommutativeAlgebra
            sage: A(ZZ).is_commutative()
            True
            sage: A(QQ).is_commutative()
            True

        Trying to create a commutative algebra over a non-commutative ring
        will result in a ``TypeError``.
        """
        return True


def is_Ring(x):
    """
    Return ``True`` if ``x`` is a ring.

    EXAMPLES::

        sage: from sage.rings.ring import is_Ring
        sage: is_Ring(ZZ)
        True
        sage: MS = MatrixSpace(QQ, 2)                                                   # optional - sage.modules
        sage: is_Ring(MS)                                                               # optional - sage.modules
        True
    """
    return x in _Rings<|MERGE_RESOLUTION|>--- conflicted
+++ resolved
@@ -864,21 +864,12 @@
         This illustrates the use of the ``proof`` parameter::
 
             sage: R.<a,b> = ZZ[]
-<<<<<<< HEAD
-            sage: S.<x,y> = R.quo((b^3))                                                # optional - sage.libs.singular
-            sage: S.is_integral_domain(proof=True)                                      # optional - sage.libs.singular
-            Traceback (most recent call last):
-            ...
-            NotImplementedError
-            sage: S.is_integral_domain(proof=False)                                     # optional - sage.libs.singular
-=======
             sage: S.<x,y> = R.quo((b^3))
             sage: S.is_integral_domain(proof=True)
             Traceback (most recent call last):
             ...
             NotImplementedError
             sage: S.is_integral_domain(proof=False)
->>>>>>> a36b1230
             False
 
         TESTS:
@@ -886,11 +877,7 @@
         Make sure :trac:`10481` is fixed::
 
             sage: x = polygen(ZZ, 'x')
-<<<<<<< HEAD
-            sage: R.<a> = ZZ['x'].quo(x^2)                                              # optional - sage.libs.pari
-=======
             sage: R.<a> = ZZ['x'].quo(x^2)
->>>>>>> a36b1230
             sage: R.fraction_field()
             Traceback (most recent call last):
             ...
