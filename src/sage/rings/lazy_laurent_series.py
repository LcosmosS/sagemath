--- conflicted
+++ resolved
@@ -93,10 +93,6 @@
     CoefficientStream_inexact,
     CoefficientStream_zero,
     CoefficientStream_exact,
-<<<<<<< HEAD
-    CoefficientStream_eventually_geometric,
-=======
->>>>>>> 799e22cf
     CoefficientStream_coefficient_function,
     CoefficientStream_uninitialized,
     CoefficientStream_dirichlet_convolution,
@@ -1692,7 +1688,7 @@
         R = P._laurent_poly_ring
         z = R.gen()
         p = R.sum(self[i] * z**i for i in range(self._coeff_stream._approximate_valuation, d))
-        return P.element_class(P, CoefficientStream_eventually_geometric(p, P._sparse, ZZ.zero(), d))
+        return P.element_class(P, CoefficientStream_exact(p, P._sparse, ZZ.zero(), d))
 
     def __pow__(self, n):
         """
@@ -1810,8 +1806,8 @@
             if isinstance(other._coeff_stream, CoefficientStream_zero):  # self != 0 but other == 0
                 return False
 
-            if (not isinstance(self._coeff_stream, CoefficientStream_eventually_geometric)
-                    or not isinstance(other._coeff_stream, CoefficientStream_eventually_geometric)):
+            if (not isinstance(self._coeff_stream, CoefficientStream_exact)
+                    or not isinstance(other._coeff_stream, CoefficientStream_exact)):
                 # One of the lazy laurent series is not known to eventually be constant
                 # Implement the checking of the caches here.
                 n = min(self._coeff_stream._approximate_valuation, other._coeff_stream._approximate_valuation)
@@ -1823,7 +1819,7 @@
                     return True
                 raise ValueError("undecidable as lazy Dirichlet series")
 
-            # Both are CoefficientStream_eventually_geometric, which implements a full check
+            # Both are CoefficientStream_exact, which implements a full check
             return self._coeff_stream == other._coeff_stream
 
         if op is op_NE:
