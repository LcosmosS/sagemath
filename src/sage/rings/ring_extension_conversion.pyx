#############################################################################
#    Copyright (C) 2019 Xavier Caruso <xavier.caruso@normalesup.org>
#                  2022 Julian Rüth <julian.rueth@fsfe.org>
#
#    This program is free software: you can redistribute it and/or modify
#    it under the terms of the GNU General Public License as published by
#    the Free Software Foundation, either version 2 of the License, or
#    (at your option) any later version.
#                  https://www.gnu.org/licenses/
#****************************************************************************


from sage.structure.parent cimport Parent
from sage.structure.element cimport Element
from sage.categories.pushout import construction_tower
from sage.categories.map cimport Map, FormalCompositeMap
from sage.categories.morphism import IdentityMorphism
from sage.rings.ring_extension_element cimport RingExtensionElement


# For parents
#############

cpdef backend_parent(R, map=False):
    r"""
    Return the backend parent of ``R``.

    INPUT:

    - ``R`` -- a parent

    EXAMPLES:

        sage: from sage.rings.ring_extension_conversion import backend_parent

        sage: K.<a> = GF(5^2).over()  # over GF(5)
        sage: backend_parent(K)
        Finite Field in z2 of size 5^2
        sage: backend_parent(K) is GF(5^2)
        True
    """
    from sage.rings.ring_extension import RingExtension_generic
    if isinstance(R, RingExtension_generic):
        if map:
            return R._backend, R._from_backend_morphism, R._to_backend_morphism
        else:
            return R._backend
    else:
        if map:
            return R, R, R
        else:
            return R


cpdef from_backend_parent(R, E):
    r"""
    Try to reconstruct a ring extension (somehow related to ``E``)
    whose backend is ``R``.

    INPUT:

    - ``R`` -- a parent

    - ``E`` -- a ring extension

    EXAMPLES::

        sage: from sage.rings.ring_extension_conversion import from_backend_parent

        sage: K.<a> = GF(5^2).over()   # over GF(5)
        sage: L.<b> = GF(5^4).over(K)

        sage: from_backend_parent(GF(5^2), K)
        Field in a with defining polynomial x^2 + 4*x + 2 over its base
        sage: from_backend_parent(GF(5^2), K) is K
        True

    Bases are recognized::

        sage: from_backend_parent(GF(5^2), L)
        Field in a with defining polynomial x^2 + 4*x + 2 over its base
        sage: from_backend_parent(GF(5^2), L) is K
        True

    And also certain constructions::

        sage: S.<x> = GF(5^2)[]
        sage: T = from_backend_parent(S, L)
        sage: T
        Univariate Polynomial Ring in x over Field in a with defining polynomial x^2 + 4*x + 2 over its base
        sage: T.base_ring() is K
        True
    """
    tower = construction_tower(R)
    bases_tower = [ parent for (_, parent) in tower ]
    for base in E.bases():
        backend = backend_parent(base)
        try:
            s = bases_tower.index(backend)
            ans = base
            for i in range(s, 0, -1):
                functor = tower[i][0]
                ans = functor(ans)
            return ans
        except ValueError:
            pass
    return R


# For elements
##############

cpdef backend_element(x):
    r"""
    Return the backend element of ``x``.

    INPUT:

    - ``x`` -- an element

    EXAMPLES:

        sage: from sage.rings.ring_extension_conversion import backend_element

        sage: K.<a> = GF(5^2).over()   # over GF(5)
        sage: backend_element(a)
        z2
        sage: backend_element(a) in GF(5^2)
        True
    """
    if isinstance(x, RingExtensionElement):
        return (<RingExtensionElement>x)._backend
    else:
        return x

cpdef from_backend_element(x, E):
    r"""
    Try to reconstruct an element in a ring extension (somehow
    related to ``E``) whose backend is ``x``.

    INPUT:

    - ``x`` -- an element

    - ``E`` -- a ring extension

    EXAMPLES::

        sage: from sage.rings.ring_extension_conversion import from_backend_element

        sage: K.<a> = GF(5^2).over()   # over GF(5)
        sage: L.<b> = GF(5^4).over(K)
        sage: z2 = GF(5^2).gen()

        sage: from_backend_element(z2, K)
        a
        sage: from_backend_element(z2, K).parent() is K
        True

    Bases are recognized::

        sage: from_backend_element(z2, L)
        a
        sage: from_backend_element(z2, L).parent() is K
        True

    And also certain constructions::

        sage: S.<x> = GF(5^2)[]
        sage: u = from_backend_element(x + z2, L); u
        x + a
        sage: u.parent()
        Univariate Polynomial Ring in x over Field in a with defining polynomial x^2 + 4*x + 2 over its base
        sage: u.base_ring() is K
        True
    """
    parent = from_backend_parent(x.parent(), E)

    if parent is None:
        return x

    if x.parent() is parent:
        return x

    if parent is backend_parent(parent):
        return parent(x)

    _, from_parent_backend, _ = backend_parent(parent, map=True)
    return from_parent_backend(x)


# For morphisms
###############

cdef _backend_morphism(f):
    r"""
    Return the backend morphism of ``f``.

    INPUT:

    - ``f`` -- a map

    TESTS::

        sage: from sage.rings.ring_extension_conversion import backend_morphism

        sage: Frob = GF(7^3).frobenius_endomorphism()
        sage: backend_morphism(Frob) is Frob   # indirect doctest
        True

        sage: K.<a> = GF(7^3).over()
        sage: f = End(K)(Frob)
        sage: type(f)
        <class 'sage.rings.ring_extension_morphism.RingExtensionHomomorphism'>
        sage: backend_morphism(f) == Frob   # indirect doctest
        True

        sage: L.<b> = GF(7^6).over(K)
        sage: g = f.extend_codomain(L)
        sage: bg = backend_morphism(g); bg
        Composite map:
          From: Finite Field in z3 of size 7^3
          To:   Finite Field in z6 of size 7^6
          Defn:   Frobenius endomorphism z3 |--> z3^7 on Finite Field in z3 of size 7^3
                then
                  Ring morphism:
                  From: Finite Field in z3 of size 7^3
                  To:   Finite Field in z6 of size 7^6
                  Defn: z3 |--> 2*z6^4 + 6*z6^3 + 2*z6^2 + 3*z6 + 2
        sage: backend_morphism(bg) == bg
        True

        sage: iota = End(K).identity()
        sage: type(iota)
        <class 'sage.categories.morphism.IdentityMorphism'>
        sage: backend_morphism(iota)
        Identity endomorphism of Finite Field in z3 of size 7^3
    """
    domain = f.domain()
    from sage.rings.ring_extension_morphism import RingExtensionHomomorphism
    from sage.rings.ring_extension import RingExtension_generic
    if not isinstance(f.domain(), RingExtension_generic) and not isinstance(f.codomain(), RingExtension_generic):
        return f
    elif isinstance(f, RingExtensionHomomorphism):
        return f._backend
    elif isinstance(f, FormalCompositeMap):
        return _backend_morphism(f.then()) * _backend_morphism(f.first())
    elif isinstance(f, IdentityMorphism):
        ring = backend_parent(domain)
        return ring.Hom(ring).identity()
    elif domain is domain.base_ring():
        ring = f.codomain()
        if isinstance(ring, RingExtension_generic):
            ring = ring._backend
        if ring.has_coerce_map_from(domain):
            return ring.coerce_map_from(domain)
    raise NotImplementedError

cpdef backend_morphism(f, forget="all"):
    r"""
    Return the backend morphism of ``f``.

    INPUT:

    - ``f`` -- a map

    - ``forget`` -- a string, either ``all`` or ``domain`` or ``codomain``
      (default: ``all``); whether to switch to the backend for the domain,
      the codomain or both of them.

    EXAMPLES::

        sage: from sage.rings.ring_extension_conversion import backend_morphism

        sage: K.<a> = GF(7^3).over()   # over GF(7)
        sage: f = K.hom([a^7])
        sage: f
        Ring endomorphism of Field in a with defining polynomial x^3 + 6*x^2 + 4 over its base
          Defn: a |--> 5*a + 3*a^2

        sage: backend_morphism(f)
        Ring endomorphism of Finite Field in z3 of size 7^3
          Defn: z3 |--> 3*z3^2 + 5*z3

        sage: backend_morphism(f, forget="domain")
        Ring morphism:
          From: Finite Field in z3 of size 7^3
          To:   Field in a with defining polynomial x^3 + 6*x^2 + 4 over its base
          Defn: z3 |--> 5*a + 3*a^2

        sage: backend_morphism(f, forget="codomain")
        Ring morphism:
          From: Field in a with defining polynomial x^3 + 6*x^2 + 4 over its base
          To:   Finite Field in z3 of size 7^3
          Defn: a |--> 3*z3^2 + 5*z3
    """
    from sage.rings.ring_extension import RingExtension_generic
    from sage.rings.ring_extension_morphism import RingExtensionHomomorphism, RingExtensionBackendIsomorphism, RingExtensionBackendReverseIsomorphism

    try:
        g = _backend_morphism(f)
        if forget is None and (isinstance(f.domain(), RingExtension_generic) or isinstance(f.codomain(), RingExtension_generic)):
            g = RingExtensionHomomorphism(f.domain().Hom(f.codomain()), g)
        if forget == "domain" and isinstance(f.codomain(), RingExtension_generic):
            g = RingExtensionHomomorphism(g.domain().Hom(f.codomain()), g)
        if forget == "codomain" and isinstance(f.domain(), RingExtension_generic):
            g = RingExtensionHomomorphism(f.domain().Hom(g.codomain()), g)
    except NotImplementedError:
        g = f
        if (forget == "all" or forget == "domain") and isinstance(f.domain(), RingExtension_generic):
            ring = f.domain()._backend
            g = g * RingExtensionBackendIsomorphism(ring.Hom(f.domain()))
        if (forget == "all" or forget == "codomain") and isinstance(f.codomain(), RingExtension_generic):
            ring = f.codomain()._backend
            g = RingExtensionBackendReverseIsomorphism(f.codomain().Hom(ring)) * g
    return g

cpdef from_backend_morphism(f, E):
    r"""
    Try to reconstruct a morphism between ring extensions
    (somehow related to ``E``) whose backend is ``f``.

    INPUT:

    - ``x`` -- a morphism

    - ``E`` -- a ring extension 

    EXAMPLES::

        sage: from sage.rings.ring_extension_conversion import from_backend_morphism

        sage: K.<a> = GF(5^2).over()  # over GF(5)
        sage: L.<b> = GF(5^6).over(K)

        sage: Frob = GF(5^2).frobenius_endomorphism()
        sage: from_backend_morphism(Frob, K)
        Ring endomorphism of Field in a with defining polynomial x^2 + 4*x + 2 over its base
          Defn: a |--> 1 - a

    Bases are recognized::

        sage: from_backend_morphism(Frob, L)
        Ring endomorphism of Field in a with defining polynomial x^2 + 4*x + 2 over its base
          Defn: a |--> 1 - a
    """
    from sage.rings.ring_extension_morphism import RingExtensionHomomorphism
    cdef domain = from_backend_parent(f.domain(), E)
    cdef codomain = from_backend_parent(f.codomain(), E)
    return RingExtensionHomomorphism(domain.Hom(codomain), f)


# Generic
#########

cpdef to_backend(arg):
    r"""
    Return the backend of ``arg``.

    EXAMPLES::

        sage: from sage.rings.ring_extension_conversion import to_backend

    This function accepts parents::

        sage: K.<a> = GF(5^2).over()   # over GF(5)
        sage: to_backend(K)
        Finite Field in z2 of size 5^2

    elements::

        sage: to_backend(a)
        z2

    morphisms::

        sage: f = K.hom([a^5])
        sage: to_backend(f)
        Ring endomorphism of Finite Field in z2 of size 5^2
          Defn: z2 |--> 4*z2 + 1

    list/tuple of them::

        sage: to_backend(([K, a], f))
        ([Finite Field in z2 of size 5^2, z2],
         Ring endomorphism of Finite Field in z2 of size 5^2
           Defn: z2 |--> 4*z2 + 1)

    and dictionaries::

        sage: to_backend({a: K})
        {z2: Finite Field in z2 of size 5^2}

    .. SEEALSO::

        :meth:`to_backend_parent`, :meth:`to_backend_element`, :meth:`to_backend_morphism`
    """
    from sage.rings.ring_extension import RingExtension_generic
<<<<<<< HEAD
=======
    from sage.rings.ring_extension_morphism import RingExtensionHomomorphism, RingExtensionHomomorphism_baseinclusion
>>>>>>> 933dfb4b
    if isinstance(arg, list):
        return [ to_backend(x) for x in arg ]
    elif isinstance(arg, tuple):
        return tuple([ to_backend(x) for x in arg ])
    elif isinstance(arg, dict):
        return { to_backend(key): to_backend(value) for (key, value) in arg.items() }
    elif isinstance(arg, RingExtension_generic):
        return arg._backend
<<<<<<< HEAD
    elif isinstance(arg, Map):
        return backend_morphism(arg)
=======
    elif isinstance(arg, RingExtensionHomomorphism):
        return arg._backend
    elif isinstance(arg, RingExtensionHomomorphism_baseinclusion):
        return arg.codomain()._backend_defining_morphism
>>>>>>> 933dfb4b
    elif isinstance(arg, RingExtensionElement):
        return arg._backend
    return arg

cpdef from_backend(arg, E):
    r"""
    Try to reconstruct something (somehow related to ``E``) 
    whose backend is ``arg``.

    INPUT:

    - ``arg`` -- any argument

    - ``E`` -- a ring extension 

    EXAMPLES::

        sage: from sage.rings.ring_extension_conversion import from_backend

    This function accepts parents::

        sage: K.<a> = GF(5^2).over()   # over GF(5)
        sage: from_backend(GF(5^2), K)
        Field in a with defining polynomial x^2 + 4*x + 2 over its base

    elements::

        sage: z2 = GF(5^2).gen()
        sage: from_backend(z2, K)
        a

    morphisms::

        sage: f = GF(5^2).frobenius_endomorphism()
        sage: from_backend(f, K)
        Ring endomorphism of Field in a with defining polynomial x^2 + 4*x + 2 over its base
          Defn: a |--> 1 - a

    list/tuple of them::

        sage: from_backend(([K, a], f), K)
        ([Field in a with defining polynomial x^2 + 4*x + 2 over its base, a],
         Ring endomorphism of Field in a with defining polynomial x^2 + 4*x + 2 over its base
           Defn: a |--> 1 - a)

    and dictionaries::

        sage: from_backend({a: K}, K)
        {a: Field in a with defining polynomial x^2 + 4*x + 2 over its base}

    .. SEEALSO::

        :meth:`from_backend_parent`, :meth:`from_backend_element`, :meth:`from_backend_morphism`
    """
    ans = None
    if isinstance(arg, list):
        ans = [ from_backend(x, E) for x in arg ]
    elif isinstance(arg, tuple):
        ans = tuple([ from_backend(x, E) for x in arg ])
    elif isinstance(arg, dict):
        ans = { from_backend(key, E): from_backend(value, E) for (key, value) in arg.items() }
    elif isinstance(arg, Parent):
        ans = from_backend_parent(arg, E)
    elif isinstance(arg, Map):
        ans = from_backend_morphism(arg, E)
    elif isinstance(arg, Element):
        ans = from_backend_element(arg, E)

    if ans is None:
        return arg
    else:
        return ans<|MERGE_RESOLUTION|>--- conflicted
+++ resolved
@@ -396,10 +396,7 @@
         :meth:`to_backend_parent`, :meth:`to_backend_element`, :meth:`to_backend_morphism`
     """
     from sage.rings.ring_extension import RingExtension_generic
-<<<<<<< HEAD
-=======
     from sage.rings.ring_extension_morphism import RingExtensionHomomorphism, RingExtensionHomomorphism_baseinclusion
->>>>>>> 933dfb4b
     if isinstance(arg, list):
         return [ to_backend(x) for x in arg ]
     elif isinstance(arg, tuple):
@@ -408,15 +405,10 @@
         return { to_backend(key): to_backend(value) for (key, value) in arg.items() }
     elif isinstance(arg, RingExtension_generic):
         return arg._backend
-<<<<<<< HEAD
-    elif isinstance(arg, Map):
-        return backend_morphism(arg)
-=======
     elif isinstance(arg, RingExtensionHomomorphism):
         return arg._backend
     elif isinstance(arg, RingExtensionHomomorphism_baseinclusion):
         return arg.codomain()._backend_defining_morphism
->>>>>>> 933dfb4b
     elif isinstance(arg, RingExtensionElement):
         return arg._backend
     return arg
