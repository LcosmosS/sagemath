--- conflicted
+++ resolved
@@ -5,20 +5,14 @@
 The class ``PowerSeries_poly`` provides additional methods for univariate power series.
 """
 from .power_series_ring_element cimport PowerSeries
-<<<<<<< HEAD
-from sage.structure.element cimport Element, ModuleElement, RingElement
-from .infinity import infinity, is_Infinite
+from sage.structure.element cimport Element
+from .infinity import infinity
 
 try:
     from sage.libs.pari.all import pari_gen, PariError
 except ImportError:
     pari_gen = ()
     PariError = ()
-=======
-from sage.structure.element cimport Element
-from .infinity import infinity
-from sage.libs.pari.all import pari_gen, PariError
->>>>>>> 86b1d139
 
 
 cdef class PowerSeries_poly(PowerSeries):
