--- conflicted
+++ resolved
@@ -82,28 +82,12 @@
     global NumberFieldElement_quadratic
     global AA, QQbar
     global CLF, RLF, CDF
-<<<<<<< HEAD
     if CLF is None:
         try:
             from sage.rings.number_field.number_field_element_quadratic import NumberFieldElement_quadratic
             from sage.rings.qqbar import AA, QQbar
         except ImportError:
             pass
-=======
-    if NumberFieldElement_quadratic is None:
-        import sage.rings.number_field.number_field
-        import sage.rings.number_field.number_field_element_quadratic as nfeq
-        NumberFieldElement_quadratic = nfeq.NumberFieldElement_quadratic
-        import sage.rings.qqbar
-        AlgebraicNumber_base = sage.rings.qqbar.AlgebraicNumber_base
-        AlgebraicNumber = sage.rings.qqbar.AlgebraicNumber
-        AlgebraicReal = sage.rings.qqbar.AlgebraicReal
-        from sage.rings.universal_cyclotomic_field import UniversalCyclotomicField
-        AA = sage.rings.qqbar.AA
-        QQbar = sage.rings.qqbar.QQbar
-        import sage.symbolic.ring
-        SR = sage.symbolic.ring.SR
->>>>>>> 292020cf
         from sage.rings.real_lazy import CLF, RLF
         from sage.rings.complex_double import CDF
 
