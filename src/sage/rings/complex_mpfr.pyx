# sage_setup: distribution = sagemath-modules
"""
Arbitrary Precision Floating Point Complex Numbers

AUTHORS:

- William Stein (2006-01-26): complete rewrite

- Joel B. Mohler (2006-12-16): naive rewrite into pyrex

- William Stein(2007-01): rewrite of Mohler's rewrite

- Vincent Delecroix (2010-01): plot function

- Niles Johnson (2010-08): :trac:`3893`: ``random_element()`` should pass on
  ``*args`` and ``**kwds``.

- Travis Scrimshaw (2012-10-18): Added documentation for full coverage

- Vincent Klein (2017-11-14) : add __mpc__() to class ComplexNumber.
  ComplexNumber constructor support gmpy2.mpc parameter.
"""

# ****************************************************************************
#       Copyright (C) 2006 William Stein <wstein@gmail.com>
#                     2020 Vincent Delecroix <20100.delecroix@gmail.com>
#
#  Distributed under the terms of the GNU General Public License (GPL)
#  as published by the Free Software Foundation; either version 2 of
#  the License, or (at your option) any later version.
#                  https://www.gnu.org/licenses/
# ****************************************************************************

import weakref

import sage.misc.misc

from sage.libs.mpfr cimport *

from sage.structure.element cimport RingElement, Element
from sage.structure.richcmp cimport rich_to_bool
from sage.categories.map cimport Map
from sage.structure.parent import Parent
from sage.structure.parent_gens import ParentWithGens

from sage.misc.sage_eval import sage_eval

import sage.rings.abc
from sage.arith.constants cimport LOG_TEN_TWO_PLUS_EPSILON
from . import infinity
from .integer cimport Integer

from .complex_double cimport ComplexDoubleElement
from .real_mpfr cimport RealNumber
from sage.libs.gsl.complex cimport *

from sage.libs.mpmath.sage_utils cimport mpfr_to_mpfval
from sage.rings.integer_ring import ZZ

from sage.misc.superseded import deprecated_function_alias

cimport gmpy2
gmpy2.import_gmpy2()

try:
    from sage.libs.pari.all import pari_gen
except ImportError:
    pari_gen = ()

# Some objects that are not imported at startup in order to break
# circular imports
NumberFieldElement_quadratic = ()
AA = None
QQbar = None
CDF = CLF = RLF = None
def late_import():
    """
    Import the objects/modules after build (when needed).

    TESTS::

        sage: sage.rings.complex_mpfr.late_import()
    """
    global NumberFieldElement_quadratic
    global AA, QQbar
    global CLF, RLF, CDF
    if CLF is None:
        try:
            from sage.rings.number_field.number_field_element_quadratic import NumberFieldElement_quadratic
            from sage.rings.qqbar import AA, QQbar
        except ImportError:
            pass
        from .real_lazy import CLF, RLF
        from .complex_double import CDF

cdef object numpy_complex_interface = {'typestr': '=c16'}
cdef object numpy_object_interface = {'typestr': '|O'}

cdef mpfr_rnd_t rnd
rnd = MPFR_RNDN

def set_global_complex_round_mode(n):
    """
    Set the global complex rounding mode.

    .. WARNING::

        Do not call this function explicitly. The default rounding mode is
        ``n = 0``.

    EXAMPLES::

        sage: sage.rings.complex_mpfr.set_global_complex_round_mode(0)
    """
    global rnd
    rnd = n

def is_ComplexNumber(x):
    r"""
    Return ``True`` if ``x`` is a complex number. In particular, if ``x`` is
    of the :class:`ComplexNumber` type.

    EXAMPLES::

        sage: from sage.rings.complex_mpfr import is_ComplexNumber
        sage: a = ComplexNumber(1, 2); a
        1.00000000000000 + 2.00000000000000*I
        sage: is_ComplexNumber(a)
        True
        sage: b = ComplexNumber(1); b
        1.00000000000000
        sage: is_ComplexNumber(b)
        True

    Note that the global element ``I`` is a number field element, of type
    :class:`sage.rings.number_field.number_field_element_quadratic.NumberFieldElement_gaussian`,
    while elements of the class :class:`ComplexField_class`
    are of type :class:`ComplexNumber`::

        sage: # needs sage.symbolic
        sage: c = 1 + 2*I
        sage: is_ComplexNumber(c)
        False
        sage: d = CC(1 + 2*I)
        sage: is_ComplexNumber(d)
        True
    """
    return isinstance(x, ComplexNumber)


def is_ComplexField(x):
    """
    Check if ``x`` is a :class:`complex field <ComplexField_class>`.

    This function is deprecated. Use :func:`isinstance` with
    :class:`~sage.rings.abc.ComplexField` instead.

    EXAMPLES::

        sage: from sage.rings.complex_mpfr import is_ComplexField as is_CF
        sage: is_CF(ComplexField())
        doctest:warning...
        DeprecationWarning: is_ComplexField is deprecated;
        use isinstance(..., sage.rings.abc.ComplexField) instead
        See https://github.com/sagemath/sage/issues/32610 for details.
        True
        sage: is_CF(ComplexField(12))
        True
        sage: is_CF(CC)
        True
    """
    from sage.misc.superseded import deprecation
    deprecation(32610, 'is_ComplexField is deprecated; use isinstance(..., sage.rings.abc.ComplexField) instead')
    return isinstance(x, ComplexField_class)


cache = {}
def ComplexField(prec=53, names=None):
    """
    Return the complex field with real and imaginary parts having prec
    *bits* of precision.

    EXAMPLES::

        sage: ComplexField()
        Complex Field with 53 bits of precision
        sage: ComplexField(100)
        Complex Field with 100 bits of precision
        sage: ComplexField(100).base_ring()
        Real Field with 100 bits of precision
        sage: i = ComplexField(200).gen()
        sage: i^2
        -1.0000000000000000000000000000000000000000000000000000000000
    """
    global cache
    if prec in cache:
        X = cache[prec]
        C = X()
        if C is not None:
            return C
    C = ComplexField_class(prec)
    cache[prec] = weakref.ref(C)
    return C


class ComplexField_class(sage.rings.abc.ComplexField):
    """
    An approximation to the field of complex numbers using floating
    point numbers with any specified precision. Answers derived from
    calculations in this approximation may differ from what they would
    be if those calculations were performed in the true field of
    complex numbers. This is due to the rounding errors inherent to
    finite precision calculations.

    EXAMPLES::

        sage: C = ComplexField(); C
        Complex Field with 53 bits of precision
        sage: Q = RationalField()
        sage: C(1/3)
        0.333333333333333
        sage: C(1/3, 2)
        0.333333333333333 + 2.00000000000000*I
        sage: C(RR.pi())
        3.14159265358979
        sage: C(RR.log2(), RR.pi())
        0.693147180559945 + 3.14159265358979*I

    We can also coerce rational numbers and integers into C, but
    coercing a polynomial will raise an exception::

        sage: Q = RationalField()
        sage: C(1/3)
        0.333333333333333
        sage: S = PolynomialRing(Q, 'x')
        sage: C(S.gen())
        Traceback (most recent call last):
        ...
        TypeError: cannot convert nonconstant polynomial

    This illustrates precision::

        sage: CC = ComplexField(10); CC(1/3, 2/3)
        0.33 + 0.67*I
        sage: CC
        Complex Field with 10 bits of precision
        sage: CC = ComplexField(100); CC
        Complex Field with 100 bits of precision
        sage: z = CC(1/3, 2/3); z
        0.33333333333333333333333333333 + 0.66666666666666666666666666667*I

    We can load and save complex numbers and the complex field::

        sage: loads(z.dumps()) == z
        True
        sage: loads(CC.dumps()) == CC
        True
        sage: k = ComplexField(100)
        sage: loads(dumps(k)) == k
        True

    This illustrates basic properties of a complex field::

        sage: CC = ComplexField(200)
        sage: CC.is_field()
        True
        sage: CC.characteristic()
        0
        sage: CC.precision()
        200
        sage: CC.variable_name()
        'I'
        sage: CC == ComplexField(200)
        True
        sage: CC == ComplexField(53)
        False
        sage: CC == 1.1
        False
    """
    def __init__(self, prec=53):
        """
        Initialize ``self``.

        TESTS::

            sage: C = ComplexField(200)
            sage: C.category()
            Join of Category of fields and Category of infinite sets and Category of complete metric spaces
            sage: TestSuite(C).run()

            sage: CC.is_field()
            True

            sage: CC.is_finite()
            False
        """
        self._prec = int(prec)
        from sage.categories.fields import Fields
        ParentWithGens.__init__(self, self._real_field(), ('I',), False, category=Fields().Infinite().Metric().Complete())
        self._populate_coercion_lists_(coerce_list=[RRtoCC(self._real_field(), self)],
                convert_method_name='_complex_mpfr_')

    def __reduce__(self):
        """
        For pickling.

        EXAMPLES::

            sage: loads(dumps(ComplexField())) == ComplexField()
            True
        """
        return ComplexField, (self._prec, )

    def is_exact(self):
        """
        Return whether or not this field is exact, which is always ``False``.

        EXAMPLES::

            sage: ComplexField().is_exact()
            False
        """
        return False

    def prec(self):
        """
        Return the precision of this complex field.

        EXAMPLES::

            sage: ComplexField().prec()
            53
            sage: ComplexField(15).prec()
            15
        """
        return self._prec

    def _magma_init_(self, magma):
        r"""
        Return a string representation of ``self`` in the Magma language.

        EXAMPLES::

            sage: ComplexField()._magma_init_(magma) # optional - magma
            'ComplexField(53 : Bits := true)'
            sage: magma(ComplexField(200)) # optional - magma
            Complex field of precision 60
            sage: 10^60 < 2^200 < 10^61
            True
            sage: s = magma(ComplexField(200)).sage(); s # optional - magma
            Complex Field with 200 bits of precision
            sage: 2^199 < 10^60 < 2^200
            True
            sage: s is ComplexField(200) # optional - magma
            True
        """
        return "ComplexField(%s : Bits := true)" % self.prec()

    precision = prec

    def to_prec(self, prec):
        """
        Return the complex field to the specified precision.

        EXAMPLES::

            sage: CC.to_prec(10)
            Complex Field with 10 bits of precision
            sage: CC.to_prec(100)
            Complex Field with 100 bits of precision
        """
        return ComplexField(prec)

    # very useful to cache this.
    def _real_field(self):
        """
        Return the underlying real field with the same precision.

        EXAMPLES::

            sage: RF = ComplexField(10)._real_field(); RF
            Real Field with 10 bits of precision
            sage: ComplexField(10)._real_field() is RF
            True
        """
        try:
            return self.__real_field
        except AttributeError:
            from .real_mpfr import RealField
            self.__real_field = RealField(self._prec)
            return self.__real_field

    def __eq__(self, other):
        """
        Check whether ``self`` is not equal to ``other``.

        If ``other`` is not a :class:`ComplexField_class`, then this
        return ``False``. Otherwise it compares their precision.

        EXAMPLES::

            sage: ComplexField() == ComplexField()
            True
            sage: ComplexField(10) == ComplexField(15)
            False
        """
        if not isinstance(other, ComplexField_class):
            return NotImplemented
        return self._prec == other._prec

    def __hash__(self):
        """
        Return the hash.

        EXAMPLES::

            sage: C = ComplexField(200)
            sage: from sage.rings.complex_mpfr import ComplexField_class
            sage: D = ComplexField_class(200)
            sage: hash(C) == hash(D)
            True
        """
        return hash((self.__class__, self._prec))

    def __ne__(self, other):
        """
        Check whether ``self`` is not equal to ``other``.

        EXAMPLES::

            sage: ComplexField() != ComplexField()
            False
            sage: ComplexField(10) != ComplexField(15)
            True
        """
        return not (self == other)

    def __call__(self, x=None, im=None):
        """
        Create a complex number.

        EXAMPLES::

            sage: CC(2) # indirect doctest
            2.00000000000000
            sage: CC(CC.0)
            1.00000000000000*I
            sage: CC('1+I')
            1.00000000000000 + 1.00000000000000*I
            sage: CC(2,3)
            2.00000000000000 + 3.00000000000000*I
            sage: CC(QQ[I].gen())                                                       # needs sage.symbolic
            1.00000000000000*I
            sage: CC.gen() + QQ[I].gen()                                                # needs sage.symbolic
            2.00000000000000*I
            sage: x = polygen(ZZ, 'x')
            sage: CC.gen() + QQ.extension(x^2 + 1, 'I', embedding=None).gen()           # needs sage.rings.number_field
            Traceback (most recent call last):
            ...
            TypeError: unsupported operand parent(s) for +:
            'Complex Field with 53 bits of precision' and
            'Number Field in I with defining polynomial x^2 + 1'

        In the absence of arguments we return zero::

            sage: a = CC(); a
            0.000000000000000
            sage: a.parent()
            Complex Field with 53 bits of precision
        """
        if x is None:
            return self.zero()
        # we leave this here to handle the imaginary parameter
        if im is not None:
            x = x, im
        return Parent.__call__(self, x)

    def _element_constructor_(self, x):
        """
        Construct a complex number.

        EXAMPLES::

            sage: CC((1,2)) # indirect doctest
            1.00000000000000 + 2.00000000000000*I

        Check that :trac:`14989` is fixed::

            sage: x = polygen(ZZ, 'x')
            sage: QQi = NumberField(x^2 + 1, 'i', embedding=CC(0,1))                    # needs sage.rings.number_field
            sage: i = QQi.order(QQi.gen()).gen(1)                                       # needs sage.rings.number_field
            sage: CC(i)                                                                 # needs sage.rings.number_field
            1.00000000000000*I

        TESTS::

            sage: CC('1.2+3.4*j')
            1.20000000000000 + 3.40000000000000*I
            sage: CC('hello')
            Traceback (most recent call last):
            ...
            ValueError: given string 'hello' is not a complex number
        """
        if not isinstance(x, (RealNumber, tuple)):
            if isinstance(x, ComplexDoubleElement):
                return ComplexNumber(self, x.real(), x.imag())
            elif isinstance(x, str):
                x = x.replace(' ', '')
                x = x.replace('i', 'I')
                x = x.replace('j', 'I')
                x = x.replace('E', 'e')
                allowed = '+-.*0123456789Ie'
                if len(x) == 0 or not all(letter in allowed for letter in x):
                    raise ValueError(f'given string {x!r} is not a complex number')
                # This should rather use a proper parser to validate input.
                # TODO: this is probably not the best and most
                # efficient way to do this.  -- Martin Albrecht
                return ComplexNumber(self,
                                     sage_eval(x, locals={"I": self.gen()}))

            late_import()
            if isinstance(x, NumberFieldElement_quadratic):
                if isinstance(x.parent(), sage.rings.abc.NumberField_quadratic) and list(x.parent().polynomial()) == [1, 0, 1]:
                    (re, im) = list(x)
                    return ComplexNumber(self, re, im)

            try:
                return self(x.sage())
            except (AttributeError, TypeError):
                pass
            try:
                return x._complex_mpfr_field_( self )
            except AttributeError:
                pass
        return ComplexNumber(self, x)

    def _coerce_map_from_(self, S):
        """
        The rings that canonically coerce to the MPFR complex field are:

        - This MPFR complex field, or any other of higher precision

        - Anything that canonically coerces to the mpfr real field
          with this prec

        EXAMPLES::

            sage: ComplexField(200)(1) + RealField(90)(1) # indirect doctest
            2.0000000000000000000000000
            sage: parent(ComplexField(200)(1) + RealField(90)(1)) # indirect doctest
            Complex Field with 90 bits of precision
            sage: CC.0 + RLF(1/3) # indirect doctest
            0.333333333333333 + 1.00000000000000*I
            sage: ComplexField(20).has_coerce_map_from(CDF)
            True
            sage: ComplexField(200).has_coerce_map_from(CDF)
            False
            sage: ComplexField(53).has_coerce_map_from(complex)
            True
            sage: ComplexField(200).has_coerce_map_from(complex)
            False
        """
        RR = self._real_field()
        if RR.has_coerce_map_from(S):
            return RRtoCC(RR, self) * RR._internal_coerce_map_from(S)
        if isinstance(S, ComplexField_class):
            if self._prec <= S._prec:
                return self._generic_coerce_map(S)
            else:
                return None
        if S is complex:
            if self._prec <= 53:
                return self._generic_coerce_map(S)
            else:
                return None
        late_import()
        if S is CDF:
            if self._prec <= 53:
                return self._generic_coerce_map(S)
            else:
                return None
        if S in [AA, QQbar, CLF, RLF]:
            return self._generic_coerce_map(S)
        # Needed to discover the correct coerce map. Without this, the maps
        # (direct or via QQbar, with slightly different behavior wrt imaginary
        # parts of real elements) that get picked for conversion from UCF both
        # to CC and to other types of complex fields depend in which order the
        # coercions are discovered.
        if isinstance(S, sage.rings.abc.UniversalCyclotomicField):
            return self._generic_coerce_map(S)
        return self._coerce_map_via([CLF], S)

    def _repr_(self):
        """
        Return a string representation of ``self``.

        EXAMPLES::

            sage: ComplexField() # indirect doctest
            Complex Field with 53 bits of precision
            sage: ComplexField(15) # indirect doctest
            Complex Field with 15 bits of precision
        """
        return "Complex Field with %s bits of precision"%self._prec

    def _latex_(self):
        r"""
        Return a latex representation of ``self``.

        EXAMPLES::

            sage: latex(ComplexField()) # indirect doctest
            \Bold{C}
            sage: latex(ComplexField(15)) # indirect doctest
            \Bold{C}
        """
        return "\\Bold{C}"

    def _sage_input_(self, sib, coerce):
        r"""
        Produce an expression which will reproduce this value when evaluated.

        EXAMPLES::

            sage: sage_input(CC, verify=True)
            # Verified
            CC
            sage: sage_input(ComplexField(25), verify=True)
            # Verified
            ComplexField(25)
            sage: k = (CC, ComplexField(75))
            sage: sage_input(k, verify=True)
            # Verified
            (CC, ComplexField(75))
            sage: sage_input((k, k), verify=True)
            # Verified
            CC75 = ComplexField(75)
            ((CC, CC75), (CC, CC75))
            sage: from sage.misc.sage_input import SageInputBuilder
            sage: ComplexField(99)._sage_input_(SageInputBuilder(), False)
            {call: {atomic:ComplexField}({atomic:99})}
        """
        if self.prec() == 53:
            return sib.name('CC')

        v = sib.name('ComplexField')(sib.int(self.prec()))

        name = 'CC%d' % (self.prec())
        sib.cache(self, v, name)
        return v

    def characteristic(self):
        r"""
        Return the characteristic of `\CC`, which is 0.

        EXAMPLES::

            sage: ComplexField().characteristic()
            0
        """
        return Integer(0)

    def gen(self, n=0):
        """
        Return the generator of the complex field.

        EXAMPLES::

            sage: ComplexField().gen(0)
            1.00000000000000*I
        """
        if n != 0:
            raise IndexError("n must be 0")
        return ComplexNumber(self, 0, 1)

    def construction(self):
        """
        Return the functorial construction of ``self``, namely the algebraic
        closure of the real field with the same precision.

        EXAMPLES::

            sage: c, S = CC.construction(); S
            Real Field with 53 bits of precision
            sage: CC == c(S)
            True
        """
        from sage.categories.pushout import AlgebraicClosureFunctor
        return (AlgebraicClosureFunctor(), self._real_field())


    def random_element(self, component_max=1, *args, **kwds):
        r"""
        Return a uniformly distributed random number inside a square
        centered on the origin (by default, the square `[-1,1] \times [-1,1]`).

        Passes additional arguments and keywords to underlying real field.

        EXAMPLES::

            sage: CC.random_element().parent() is CC
            True
            sage: re, im = CC.random_element()
            sage: -1 <= re <= 1, -1 <= im <= 1
            (True, True)
            sage: CC6 = ComplexField(6)
            sage: CC6.random_element().parent() is CC6
            True
            sage: re, im = CC6.random_element(2^-20)
            sage: -2^-20 <= re <= 2^-20, -2^-20 <= im <= 2^-20
            (True, True)
            sage: re, im = CC6.random_element(pi^20)                                    # needs sage.symbolic
            sage: bool(-pi^20 <= re <= pi^20), bool(-pi^20 <= im <= pi^20)              # needs sage.symbolic
            (True, True)

        Passes extra positional or keyword arguments through::

            sage: CC.random_element(distribution='1/n').parent() is CC
            True
        """
        size = self._real_field()(component_max)
        re = self._real_field().random_element(-size, size, *args, **kwds)
        im = self._real_field().random_element(-size, size, *args, **kwds)
        return self(re, im)

    def pi(self):
        r"""
        Return `\pi` as a complex number.

        EXAMPLES::

            sage: ComplexField().pi()
            3.14159265358979
            sage: ComplexField(100).pi()
            3.1415926535897932384626433833
        """
        return self(self._real_field().pi())

    def ngens(self):
        r"""
        The number of generators of this complex field as an `\RR`-algebra.

        There is one generator, namely ``sqrt(-1)``.

        EXAMPLES::

            sage: ComplexField().ngens()
            1
        """
        return 1

    def zeta(self, n=2):
        """
        Return a primitive `n`-th root of unity.

        INPUT:

        -  ``n`` -- an integer (default: 2)

        OUTPUT: a complex `n`-th root of unity.

        EXAMPLES::

            sage: C = ComplexField()
            sage: C.zeta(2)
            -1.00000000000000
            sage: C.zeta(5)
            0.309016994374947 + 0.951056516295154*I
        """
        n = Integer(n)
        if n == 1:
            x = self(1)
        elif n == 2:
            x = self(-1)
        elif n >= 3:
            # Use De Moivre
            # e^(2*pi*i/n) = cos(2pi/n) + i *sin(2pi/n)
            RR = self._real_field()
            pi = RR.pi()
            z = 2*pi/n
            x = ComplexNumber(self, z.cos(), z.sin())
        x._set_multiplicative_order( n )
        return x

    def scientific_notation(self, status=None):
        """
        Set or return the scientific notation printing flag.

        If this flag is ``True`` then complex numbers with this space as parent
        print using scientific notation.

        EXAMPLES::

            sage: C = ComplexField()
            sage: C((0.025, 2))
            0.0250000000000000 + 2.00000000000000*I
            sage: C.scientific_notation(True)
            sage: C((0.025, 2))
            2.50000000000000e-2 + 2.00000000000000e0*I
            sage: C.scientific_notation(False)
            sage: C((0.025, 2))
            0.0250000000000000 + 2.00000000000000*I
        """
        return self._real_field().scientific_notation(status)

    def algebraic_closure(self):
        """
        Return the algebraic closure of ``self`` (which is itself).

        EXAMPLES::

            sage: CC
            Complex Field with 53 bits of precision
            sage: CC.algebraic_closure()
            Complex Field with 53 bits of precision
            sage: CC = ComplexField(1000)
            sage: CC.algebraic_closure() is CC
            True
        """
        return self

    def _factor_univariate_polynomial(self, f):
        """
        Factor the univariate polynomial ``f``.

        INPUT:

        - ``f`` -- a univariate polynomial defined over the complex numbers

        OUTPUT:

        - A factorization of ``f`` over the complex numbers into a unit and
          monic irreducible factors

        .. NOTE::

            This is a helper method for
            :meth:`sage.rings.polynomial.polynomial_element.Polynomial.factor`.

            This method calls PARI to compute the factorization.

        TESTS::

            sage: # needs sage.libs.pari
            sage: k = ComplexField(100)
            sage: R.<x> = k[]
<<<<<<< HEAD
            sage: k._factor_univariate_polynomial( x )                                  # needs sage.libs.pari
            x
            sage: k._factor_univariate_polynomial( 2*x )                                # needs sage.libs.pari
            (2.0000000000000000000000000000) * x
            sage: k._factor_univariate_polynomial( x^2 )                                # needs sage.libs.pari
            x^2
            sage: k._factor_univariate_polynomial( x^2 + 3 )                            # needs sage.libs.pari
            (x - 1.7320508075688772935274463415*I) * (x + 1.7320508075688772935274463415*I)
            sage: k._factor_univariate_polynomial( x^2 + 1 )                            # needs sage.libs.pari
            (x - I) * (x + I)
            sage: k._factor_univariate_polynomial( k(I) * (x^2 + 1) )                   # needs sage.libs.pari
=======
            sage: k._factor_univariate_polynomial(x)
            x
            sage: k._factor_univariate_polynomial(2*x)
            (2.0000000000000000000000000000) * x
            sage: k._factor_univariate_polynomial(x^2)
            x^2
            sage: k._factor_univariate_polynomial(x^2 + 3)
            (x - 1.7320508075688772935274463415*I) * (x + 1.7320508075688772935274463415*I)
            sage: k._factor_univariate_polynomial(x^2 + 1)
            (x - I) * (x + I)
            sage: k._factor_univariate_polynomial(k(I) * (x^2 + 1))
>>>>>>> 89e4c05f
            (1.0000000000000000000000000000*I) * (x - I) * (x + I)

        """
        R = f.parent()

        # if the polynomial does not have complex coefficients, PARI will
        # factor it over the reals. To make sure it has complex coefficients we
        # multiply with I.
        I = R.base_ring().gen()
        g = f * I if f.leading_coefficient() != I else f

        F = list(g._pari_with_name().factor())

        from sage.structure.factorization import Factorization
        return Factorization([(R(gg).monic(), e) for gg, e in zip(*F)],
                             f.leading_coefficient())

cdef class ComplexNumber(sage.structure.element.FieldElement):
    """
    A floating point approximation to a complex number using any
    specified precision. Answers derived from calculations with such
    approximations may differ from what they would be if those
    calculations were performed with true complex numbers. This is due
    to the rounding errors inherent to finite precision calculations.

    EXAMPLES::

        sage: I = CC.0
        sage: b = 1.5 + 2.5*I
        sage: loads(b.dumps()) == b
        True
    """

    cdef ComplexNumber _new(self):
        """
        Quickly creates a new initialized complex number with the same
        parent as ``self``.
        """
        cdef ComplexNumber x
        x = ComplexNumber.__new__(ComplexNumber)
        x._parent = self._parent
        x._prec = self._prec
        x._multiplicative_order = None
        mpfr_init2(x.__re, self._prec)
        mpfr_init2(x.__im, self._prec)
        return x

    def __cinit__(self, parent=None, real=None, imag=None):
        """
        Cython initialize ``self``.

        EXAMPLES::

            sage: ComplexNumber(2,1) # indirect doctest
            2.00000000000000 + 1.00000000000000*I
        """
        self._prec = -1

    def __init__(self, parent, real, imag=None):
        r"""
        Initialize :class:`ComplexNumber` instance.

        EXAMPLES::

            sage: a = ComplexNumber(2,1)
            sage: a.__init__(CC,2,1)
            sage: a
            2.00000000000000 + 1.00000000000000*I
            sage: parent(a)
            Complex Field with 53 bits of precision
            sage: real(a)
            2.00000000000000
            sage: imag(a)
            1.00000000000000

        Conversion from gmpy2 numbers::

            sage: from gmpy2 import *
            sage: c = mpc('2.0+1.0j')
            sage: CC(c)
            2.00000000000000 + 1.00000000000000*I
        """
        cdef RealNumber rr, ii
        self._parent = parent
        self._prec = self._parent._prec
        self._multiplicative_order = None

        mpfr_init2(self.__re, self._prec)
        mpfr_init2(self.__im, self._prec)

        if imag is None:
            if real is None: return

            if isinstance(real, ComplexNumber):
                real, imag = (<ComplexNumber>real).real(), (<ComplexNumber>real).imag()
            elif isinstance(real, pari_gen):
                real, imag = real.real(), real.imag()
            elif isinstance(real, (list, tuple)):
                re, imag = real
                real = re
            elif isinstance(real, complex):
                real, imag = real.real, real.imag
            elif type(real) is gmpy2.mpc:
                real, imag = (<gmpy2.mpc>real).real, (<gmpy2.mpc>real).imag
            else:
                imag = 0
        try:
            R = parent._real_field()
            rr = R(real)
            ii = R(imag)
            mpfr_set(self.__re, rr.value, rnd)
            mpfr_set(self.__im, ii.value, rnd)
        except TypeError:
            raise TypeError("unable to coerce to a ComplexNumber: %s" % type(real))

    def __dealloc__(self):
        """
        TESTS:

        Check that :trac:`12038` is resolved::

            sage: from sage.rings.complex_mpfr import ComplexNumber as CN
            sage: coerce(CN, 1+I)                                                       # needs sage.symbolic
            Traceback (most recent call last):
            ...
            TypeError: ...__init__() takes at least 2 positional arguments (1 given)
        """
        if self._prec != -1:
            mpfr_clear(self.__re)
            mpfr_clear(self.__im)

    def _interface_init_(self, I=None):
        """
        Return ``self`` formatted as a string, suitable as input to another
        computer algebra system. (This is the default function used for
        exporting to other computer algebra systems.)

        EXAMPLES::

            sage: s1 = CC(exp(I)); s1                                                   # needs sage.symbolic
            0.540302305868140 + 0.841470984807897*I
            sage: s1._interface_init_()                                                 # needs sage.symbolic
            '0.54030230586813977 + 0.84147098480789650*I'
            sage: s1 == CC(gp(s1))                                                      # needs sage.libs.pari sage.symbolic
            True
        """
        return self.str()

    def _mathematica_init_(self):
        """
        EXAMPLES::

            sage: mathematica(CC(3.5e-15, 2.3e15))  # indirect doctest, optional - mathematica
            3.5*^-15 + 2.3*^15*I
        """
        return self.str(e='*^')

    def _maxima_init_(self, I=None):
        """
        Return a string representation of this complex number in the syntax of
        Maxima. That is, use ``%i`` to represent the complex unit.

        EXAMPLES::

            sage: CC.0._maxima_init_()
            '1.0000000000000000*%i'
            sage: CC(.5 + I)._maxima_init_()                                            # needs sage.symbolic
            '0.50000000000000000 + 1.0000000000000000*%i'
        """
        return self.str(istr='%i')

    @property
    def __array_interface__(self):
        """
        Used for NumPy conversion.

        EXAMPLES::

            sage: import numpy                                                          # needs numpy
            sage: numpy.array([1.0, 2.5j]).dtype                                        # needs numpy
            dtype('complex128')
            sage: numpy.array([1.000000000000000000000000000000000000j]).dtype          # needs numpy
            dtype('O')
        """
        if self._prec <= 53:
            return numpy_complex_interface
        else:
            return numpy_object_interface

    def _sage_input_(self, sib, coerced):
        r"""
        Produce an expression which will reproduce this value when evaluated.

        EXAMPLES::

            sage: for prec in (2, 53, 200):  # not tested, known bug (see :trac:`32129`)
            ....:     fld = ComplexField(prec)
            ....:     var = polygen(fld)
            ....:     ins = [-20, 0, 1, -2^4000, 2^-4000] + [fld._real_field().random_element() for _ in range(3)]
            ....:     for v1 in ins:
            ....:         for v2 in ins:
            ....:             v = fld(v1, v2)
            ....:             _ = sage_input(fld(v), verify=True)
            ....:             _ = sage_input(fld(v) * var, verify=True)
            sage: x = polygen(CC)
            sage: for v1 in [-2, 0, 2]:
            ....:     for v2 in [-2, -1, 0, 1, 2]:
            ....:         print(str(sage_input(x + CC(v1, v2))).splitlines()[1])
            x + CC(-2 - RR(2)*I)
            x + CC(-2 - RR(1)*I)
            x - 2
            x + CC(-2 + RR(1)*I)
            x + CC(-2 + RR(2)*I)
            x - CC(RR(2)*I)
            x - CC(RR(1)*I)
            x
            x + CC(RR(1)*I)
            x + CC(RR(2)*I)
            x + CC(2 - RR(2)*I)
            x + CC(2 - RR(1)*I)
            x + 2
            x + CC(2 + RR(1)*I)
            x + CC(2 + RR(2)*I)
            sage: from sage.misc.sage_input import SageInputBuilder
            sage: sib = SageInputBuilder()
            sage: sib_np = SageInputBuilder(preparse=False)
            sage: CC(-infinity)._sage_input_(sib, True)
            {unop:- {call: {atomic:RR}({atomic:Infinity})}}
            sage: CC(0, infinity)._sage_input_(sib, True)
            {call: {atomic:CC}({call: {atomic:RR}({atomic:0})}, {call: {atomic:RR}({atomic:Infinity})})}
            sage: CC(NaN, 5)._sage_input_(sib, True)
            {call: {atomic:CC}({call: {atomic:RR}({atomic:NaN})}, {call: {atomic:RR}({atomic:5})})}
            sage: CC(5, NaN)._sage_input_(sib, True)
            {call: {atomic:CC}({call: {atomic:RR}({atomic:5})}, {call: {atomic:RR}({atomic:NaN})})}
            sage: CC(12345)._sage_input_(sib, True)
            {atomic:12345}
            sage: CC(-12345)._sage_input_(sib, False)
            {call: {atomic:CC}({binop:+ {unop:- {atomic:12345}} {binop:* {call: {atomic:RR}({atomic:0})} {atomic:I}}})}
            sage: CC(0, 12345)._sage_input_(sib, True)
            {call: {atomic:CC}({binop:* {call: {atomic:RR}({atomic:12345})} {atomic:I}})}
            sage: CC(0, -12345)._sage_input_(sib, False)
            {unop:- {call: {atomic:CC}({binop:* {call: {atomic:RR}({atomic:12345})} {atomic:I}})}}
            sage: CC(1.579)._sage_input_(sib, True)
            {atomic:1.579}
            sage: CC(1.579)._sage_input_(sib_np, True)
            {atomic:1.579}
            sage: ComplexField(150).zeta(37)._sage_input_(sib, True)
            {call: {call: {atomic:ComplexField}({atomic:150})}({binop:+ {atomic:0.98561591034770846226477029397621845736859851519} {binop:* {call: {call: {atomic:RealField}({atomic:150})}({atomic:0.16900082032184907409303555538443060626072476297})} {atomic:I}}})}
            sage: ComplexField(150).zeta(37)._sage_input_(sib_np, True)
            {call: {call: {atomic:ComplexField}({atomic:150})}({binop:+ {call: {call: {atomic:RealField}({atomic:150})}({atomic:'0.98561591034770846226477029397621845736859851519'})} {binop:* {call: {call: {atomic:RealField}({atomic:150})}({atomic:'0.16900082032184907409303555538443060626072476297'})} {atomic:I}}})}
        """
        if coerced and self.imag() == 0:
            return sib(self.real(), True)

        # The body will be coerced first to symbolics and then to CC.
        # This works fine if we produce integer or float literals, but
        # not for infinity or NaN.
        if not (mpfr_number_p(self.__re) and mpfr_number_p(self.__im)):
            return sib(self.parent())(self.real(), self.imag())

        # The following uses of .sum() and .prod() will simplify
        # 3+0*I to 3, 0+1*I to I, etc.
        real_part = sib(self.real(), 2)
        imag_part = sib.prod([sib(self.imag()), sib.name('I')],
                             simplify=True)
        sum = sib.sum([real_part, imag_part], simplify=True)
        if sum._sie_is_negation():
            return -sib(self.parent())(sum._sie_operand)
        else:
            return sib(self.parent())(sum)

        # The following (untested) implementation sets CC_I = CC.gen(),
        # allowing to write 2 + 3*CC_I instead of CC(2 + 3*I).
        # cdef int prec
        # if self.real().is_zero() and self.imag() == 1:
        #     v = sib(self.parent()).gen()
        #     prec = self.prec()
        #     if prec == 53:
        #         gen_name = 'CC_I'
        #     else:
        #         gen_name = 'CC%d_I' % prec
        #     sib.cache(self, v, gen_name)
        # real_part = sib(self.real())
        # imag_part = sib.prod([self.imag(), self.parent().gen()], simplify=True)
        # return sib.sum([real_part, imag_part], simplify=True)

    def _repr_(self):
        r"""
        Return ``self`` formatted as a string.

        EXAMPLES::

            sage: a = ComplexNumber(2,1); a
            2.00000000000000 + 1.00000000000000*I
            sage: a._repr_()
            '2.00000000000000 + 1.00000000000000*I'
        """
        return self.str(truncate=True)

    def __hash__(self):
        """
        Return the hash of ``self``, which coincides with the python complex
        and float (and often int) types.

        This has the drawback that two very close high precision numbers
        will have the same hash, but allows them to play nicely with other
        real types.

        EXAMPLES::

            sage: hash(CC(1.2, 33)) == hash(complex(1.2, 33))
            True
        """
        return hash(complex(self))

    def __getitem__(self, i):
        r"""
        Return either the real or imaginary component of self depending on
        the choice of i: real (i=0), imaginary (i=1)

        INPUT:

        - ``i`` -- 0 or 1
            - ``0`` -- will return the real component of ``self``
            - ``1`` -- will return the imaginary component of ``self``

        EXAMPLES::

            sage: a = ComplexNumber(2,1)
            sage: a.__getitem__(0)
            2.00000000000000
            sage: a.__getitem__(1)
            1.00000000000000

        ::

            sage: b = CC(42,0)
            sage: b
            42.0000000000000
            sage: b.__getitem__(1)
            0.000000000000000
        """
        if i == 0:
            return self.real()
        elif i == 1:
            return self.imag()
        raise IndexError("i must be between 0 and 1.")

    def __reduce__(self):
        """
        Pickling support

        EXAMPLES::

            sage: a = CC(1 + I)
            sage: loads(dumps(a)) == a
            True
        """
        # TODO: This is potentially slow -- make a 1 version that
        # is native and much faster -- doesn't use .real()/.imag()
        return (make_ComplexNumber0, (self._parent, self._multiplicative_order, self.real(), self.imag()))

    def _set_multiplicative_order(self, n):
        r"""
        Function for setting the attribute :meth:`multiplicative_order` of
        ``self``.

        .. WARNING::

            It is not advisable to explicitly call
            ``_set_multiplicative_order()`` for explicitly declared complex
            numbers.

        INPUT:

        - ``n`` -- an integer which will define the multiplicative order

        EXAMPLES::

            sage: a = ComplexNumber(2,1)
            sage: a.multiplicative_order()
            +Infinity
            sage: a._set_multiplicative_order(5)
            sage: a.multiplicative_order()
            5
            sage: a^5
            -38.0000000000000 + 41.0000000000000*I
        """
        self._multiplicative_order = Integer(n)

    def str(self, base=10, istr='I', **kwds):
        r"""
        Return a string representation of ``self``.

        INPUT:

        - ``base`` -- (default: 10) base for output

        - ``istr`` -- (default: ``I``) String representation of the complex unit

        - ``**kwds`` -- other arguments to pass to the ``str()``
          method of the real numbers in the real and imaginary parts.

        EXAMPLES::

<<<<<<< HEAD
            sage: a = CC(pi + I*e); a                                                   # needs sage.symbolic
            3.14159265358979 + 2.71828182845905*I
            sage: a.str(truncate=True)                                                  # needs sage.symbolic
            '3.14159265358979 + 2.71828182845905*I'
            sage: a.str()                                                               # needs sage.symbolic
            '3.1415926535897931 + 2.7182818284590451*I'
            sage: a.str(base=2)                                                         # needs sage.symbolic
            '11.001001000011111101101010100010001000010110100011000 + 10.101101111110000101010001011000101000101011101101001*I'
            sage: CC(0.5 + 0.625*I).str(base=2)                                         # needs sage.symbolic
            '0.10000000000000000000000000000000000000000000000000000 + 0.10100000000000000000000000000000000000000000000000000*I'
            sage: a.str(base=16)                                                        # needs sage.symbolic
            '3.243f6a8885a30 + 2.b7e151628aed2*I'
            sage: a.str(base=36)                                                        # needs sage.symbolic
=======
            sage: # needs sage.symbolic
            sage: a = CC(pi + I*e); a
            3.14159265358979 + 2.71828182845905*I
            sage: a.str(truncate=True)
            '3.14159265358979 + 2.71828182845905*I'
            sage: a.str()
            '3.1415926535897931 + 2.7182818284590451*I'
            sage: a.str(base=2)
            '11.001001000011111101101010100010001000010110100011000 + 10.101101111110000101010001011000101000101011101101001*I'
            sage: CC(0.5 + 0.625*I).str(base=2)
            '0.10000000000000000000000000000000000000000000000000000 + 0.10100000000000000000000000000000000000000000000000000*I'
            sage: a.str(base=16)
            '3.243f6a8885a30 + 2.b7e151628aed2*I'
            sage: a.str(base=36)
>>>>>>> 89e4c05f
            '3.53i5ab8p5fc + 2.puw5nggjf8f*I'

            sage: CC(0)
            0.000000000000000
            sage: CC.0.str(istr='%i')
            '1.0000000000000000*%i'
        """
        s = ""
        if self.real():
            s = self.real().str(base, **kwds)
        if self.imag():
            y = self.imag()
            if s:
                if y < 0:
                    s += " - "
                    y = -y
                else:
                    s += " + "
            ystr = y.str(base, **kwds)
            s += ystr + "*" + istr
        if not s:
            s = self.real().str(base, **kwds)
        return s

    def __format__(self, format_spec):
        """
        Return a formatted string representation of this complex number.

        INPUT:

        - ``format_spec`` -- string; a floating point format specificier as
          defined by :python:`the format specification mini-language
          <library/string.html#formatspec>` in Python

        EXAMPLES::

            sage: format(CC(32/3, 0), ' .4f')
            ' 10.6667 + 0.0000*I'
            sage: format(CC(-2/3, -2/3), '.4e')
            '-6.6667e-1 - 6.6667e-1*I'

        If the representation type character is absent, the output matches the
        string representation of the complex number. This has the effect that
        real and imaginary part are only shown if they are not zero::

            sage: format(CC(0, 2/3), '.4')
            '0.6667*I'
            sage: format(CC(2, 0), '.4')
            '2.000'
            sage: format(ComplexField(240)(0, 1/7), '.60')
            '0.142857142857142857142857142857142857142857142857142857142857*I'
            sage: format(ComplexField(240)(0, 1/7), '.60f')
            '0.000000000000000000000000000000000000000000000000000000000000
            + 0.142857142857142857142857142857142857142857142857142857142857*I'

        Note that the general format does not exactly match the behaviour of
        ``float``. Some Python versions do not implement the full spec
        (see :trac:`30689`)::

            sage: format(CC(3, 0), '.4g')
            '3.000 + 0e-15*I'
            sage: try:
            ....:     assert format(CC(3, 0), '#.4g') == '3.000 + 0.e-15*I'
            ....:     assert format(CC(0, 0), '+#.4') == '+0.E-15'
            ....: except ValueError:
            ....:     pass
        """
        return _format_complex_number(self.real(), self.imag(), format_spec)

    def _latex_(self):
        r"""
        Method for converting ``self`` to a string with latex formatting.
        Called by the global function ``latex``.

        EXAMPLES::

            sage: a = ComplexNumber(2,1)
            sage: a
            2.00000000000000 + 1.00000000000000*I
            sage: latex(a)
            2.00000000000000 + 1.00000000000000i
            sage: a._latex_()
            '2.00000000000000 + 1.00000000000000i'

        ::

            sage: b = ComplexNumber(7,4,min_prec=16)
            sage: b
            7.000 + 4.000*I
            sage: latex(b)
            7.000 + 4.000i
            sage: b._latex_()
            '7.000 + 4.000i'

        ::

            sage: ComplexNumber(0).log()._latex_()
            '-\\infty'
        """
        import re
        s = repr(self).replace('*I', 'i').replace('infinity','\\infty')
        return re.sub(r"e(-?\d+)", r" \\times 10^{\1}", s)

    def __pari__(self):
        r"""
        Coerces ``self`` into a PARI ``t_COMPLEX`` object,
        or a ``t_REAL`` if ``self`` is real.

        EXAMPLES:

        Coerce the object using the ``pari`` function::

            sage: # needs sage.libs.pari
            sage: a = ComplexNumber(2,1)
<<<<<<< HEAD
            sage: pari(a)                                                               # needs sage.libs.pari
            2.00000000000000 + 1.00000000000000*I
            sage: pari(a).type()                                                        # needs sage.libs.pari
            't_COMPLEX'
            sage: type(pari(a))                                                         # needs sage.libs.pari
            <class 'cypari2.gen.Gen'>
            sage: a.__pari__()                                                          # needs sage.libs.pari
            2.00000000000000 + 1.00000000000000*I
            sage: type(a.__pari__())                                                    # needs sage.libs.pari
            <class 'cypari2.gen.Gen'>
            sage: a = CC(pi)                                                            # needs sage.symbolic
            sage: pari(a)                                                               # needs sage.libs.pari sage.symbolic
            3.14159265358979
            sage: pari(a).type()                                                        # needs sage.libs.pari sage.symbolic
            't_REAL'
            sage: a = CC(-2).sqrt()
            sage: pari(a)                                                               # needs sage.libs.pari
=======
            sage: pari(a)
            2.00000000000000 + 1.00000000000000*I
            sage: pari(a).type()
            't_COMPLEX'
            sage: type(pari(a))
            <class 'cypari2.gen.Gen'>
            sage: a.__pari__()
            2.00000000000000 + 1.00000000000000*I
            sage: type(a.__pari__())
            <class 'cypari2.gen.Gen'>
            sage: a = CC(pi)                                                            # needs sage.symbolic
            sage: pari(a)                                                               # needs sage.symbolic
            3.14159265358979
            sage: pari(a).type()                                                        # needs sage.symbolic
            't_REAL'
            sage: a = CC(-2).sqrt()
            sage: pari(a)
>>>>>>> 89e4c05f
            1.41421356237310*I
        """
        if self.is_real():
            return self.real().__pari__()
        return sage.libs.pari.all.pari.complex(self.real() or 0, self.imag())

    def __mpc__(self):
        """
        Convert Sage ``ComplexNumber`` to gmpy2 ``mpc``.

        EXAMPLES::

            sage: c = ComplexNumber(2,1)
            sage: c.__mpc__()
            mpc('2.0+1.0j')
            sage: from gmpy2 import mpc
            sage: mpc(c)
            mpc('2.0+1.0j')
            sage: CF = ComplexField(134)
            sage: mpc(CF.pi()).precision
            (134, 134)
            sage: CF = ComplexField(45)
            sage: mpc(CF.zeta(5)).precision
            (45, 45)
            sage: CF = ComplexField(255)
            sage: x = CF(5, 8)
            sage: y = mpc(x)
            sage: y.precision
            (255, 255)
            sage: CF(y) == x
            True
            sage: x = mpc('1.324+4e50j', precision=(70,70))
            sage: CF = ComplexField(70)
            sage: y = CF(x)
            sage: x == mpc(y)
            True
        """
        return gmpy2.GMPy_MPC_From_mpfr(self.__re, self.__im)


    def _mpmath_(self, prec=None, rounding=None):
        """
        Return an mpmath version of ``self``.

        .. NOTE::

           Currently, the rounding mode is ignored.

        EXAMPLES::

            sage: CC(1,2)._mpmath_()
            mpc(real='1.0', imag='2.0')
        """
        if prec is not None:
            return ComplexField(prec)(self)._mpmath_()
        from sage.libs.mpmath.all import make_mpc
        re = mpfr_to_mpfval(self.__re)
        im = mpfr_to_mpfval(self.__im)
        return make_mpc((re, im))

    def _sympy_(self):
        """
        Convert this complex number to Sympy.

        EXAMPLES::

            sage: CC(1, 0)._sympy_()                                                    # needs sympy
            1.00000000000000
            sage: CC(1/3, 1)._sympy_()                                                  # needs sympy
            0.333333333333333 + 1.0*I
            sage: type(_)                                                               # needs sympy
            <class 'sympy.core.add.Add'>
        """
        import sympy
        return self.real()._sympy_() + self.imag()._sympy_() * sympy.I

    cpdef _add_(self, right):
        """
        Add ``self`` to ``right``.

        EXAMPLES::

            sage: CC(2, 1)._add_(CC(1, -2))
            3.00000000000000 - 1.00000000000000*I
        """
        cdef ComplexNumber x
        x = self._new()
        mpfr_add(x.__re, self.__re, (<ComplexNumber>right).__re, rnd)
        mpfr_add(x.__im, self.__im, (<ComplexNumber>right).__im, rnd)
        return x

    cpdef _sub_(self, right):
        """
        Subtract ``right`` from ``self``.

        EXAMPLES::

            sage: CC(2, 1)._sub_(CC(1, -2))
            1.00000000000000 + 3.00000000000000*I
        """
        cdef ComplexNumber x
        x = self._new()
        mpfr_sub(x.__re, self.__re, (<ComplexNumber>right).__re, rnd)
        mpfr_sub(x.__im, self.__im, (<ComplexNumber>right).__im, rnd)
        return x

    cpdef _mul_(self, right):
        """
        Multiply ``self`` by ``right``.

        EXAMPLES::

            sage: CC(2, 1)._mul_(CC(1, -2))
            4.00000000000000 - 3.00000000000000*I
        """
        cdef ComplexNumber x
        x = self._new()
        cdef mpfr_t t0, t1
        mpfr_init2(t0, self._prec)
        mpfr_init2(t1, self._prec)
        mpfr_mul(t0, self.__re, (<ComplexNumber>right).__re, rnd)
        mpfr_mul(t1, self.__im, (<ComplexNumber>right).__im, rnd)
        mpfr_sub(x.__re, t0, t1, rnd)
        mpfr_mul(t0, self.__re, (<ComplexNumber>right).__im, rnd)
        mpfr_mul(t1, self.__im, (<ComplexNumber>right).__re, rnd)
        mpfr_add(x.__im, t0, t1, rnd)
        mpfr_clear(t0)
        mpfr_clear(t1)
        return x

    def norm(self):
        r"""
        Return the norm of this complex number.

        If `c = a + bi` is a complex number, then the norm of `c` is defined as
        the product of `c` and its complex conjugate:

        .. MATH::

            \text{norm}(c)
            =
            \text{norm}(a + bi)
            =
            c \cdot \overline{c}
            =
            a^2 + b^2.

        The norm of a complex number is different from its absolute value.
        The absolute value of a complex number is defined to be the square
        root of its norm. A typical use of the complex norm is in the
        integral domain `\ZZ[i]` of Gaussian integers, where the norm of
        each Gaussian integer `c = a + bi` is defined as its complex norm.

        .. SEEALSO::

            - :func:`sage.misc.functional.norm`

            - :meth:`sage.rings.complex_double.ComplexDoubleElement.norm`

        EXAMPLES:

        This indeed acts as the square function when the
        imaginary component of ``self`` is equal to zero::

            sage: a = ComplexNumber(2,1)
            sage: a.norm()
            5.00000000000000
            sage: b = ComplexNumber(4.2,0)
            sage: b.norm()
            17.6400000000000
            sage: b^2
            17.6400000000000
        """
        return self.norm_c()

    cdef RealNumber norm_c(ComplexNumber self):
        cdef RealNumber x
        x = RealNumber(self._parent._real_field(), None)

        cdef mpfr_t t0, t1
        mpfr_init2(t0, self._prec)
        mpfr_init2(t1, self._prec)

        mpfr_mul(t0, self.__re, self.__re, rnd)
        mpfr_mul(t1, self.__im, self.__im, rnd)

        mpfr_add(x.value, t0, t1, rnd)

        mpfr_clear(t0)
        mpfr_clear(t1)
        return x

    cdef RealNumber abs_c(ComplexNumber self):
        cdef RealNumber x
        x = RealNumber(self._parent._real_field(), None)

        cdef mpfr_t t0, t1
        mpfr_init2(t0, self._prec)
        mpfr_init2(t1, self._prec)

        mpfr_mul(t0, self.__re, self.__re, rnd)
        mpfr_mul(t1, self.__im, self.__im, rnd)

        mpfr_add(x.value, t0, t1, rnd)
        mpfr_sqrt(x.value, x.value, rnd)

        mpfr_clear(t0)
        mpfr_clear(t1)
        return x

    cpdef _div_(self, right):
        """
        Divide ``self`` by ``right``.

        EXAMPLES::

            sage: CC(2, 1)._div_(CC(1, -2))
            1.00000000000000*I
        """
        cdef ComplexNumber x
        x = self._new()
        cdef mpfr_t a, b, t0, t1, right_nm
        mpfr_init2(t0, self._prec)
        mpfr_init2(t1, self._prec)
        mpfr_init2(a, self._prec)
        mpfr_init2(b, self._prec)
        mpfr_init2(right_nm, self._prec)

        mpfr_mul(t0, (<ComplexNumber>right).__re, (<ComplexNumber>right).__re, rnd)
        mpfr_mul(t1, (<ComplexNumber>right).__im, (<ComplexNumber>right).__im, rnd)
        mpfr_add(right_nm, t0, t1, rnd)

        mpfr_div(a, (<ComplexNumber>right).__re, right_nm, rnd)
        mpfr_div(b, (<ComplexNumber>right).__im, right_nm, rnd)

        ## Do this: x.__re =  a * self.__re + b * self.__im
        mpfr_mul(t0, a, self.__re, rnd)
        mpfr_mul(t1, b, self.__im, rnd)
        mpfr_add(x.__re, t0, t1, rnd)

        ## Do this: x.__im =  a * self.__im - b * self.__re
        mpfr_mul(t0, a, self.__im, rnd)
        mpfr_mul(t1, b, self.__re, rnd)
        mpfr_sub(x.__im, t0, t1, rnd)
        mpfr_clear(t0)
        mpfr_clear(t1)
        mpfr_clear(a)
        mpfr_clear(b)
        mpfr_clear(right_nm)
        return x

    def __rtruediv__(self, left):
        r"""
        Return the quotient of left with ``self``, that is:

        ``left/self``

        as a complex number.

        INPUT:

        - ``left`` -- a complex number to divide by ``self``

        EXAMPLES::

            sage: a = ComplexNumber(2,0)
            sage: a.__rtruediv__(CC(1))
            0.500000000000000
            sage: CC(1)/a
            0.500000000000000
        """
        return ComplexNumber(self._parent, left)/self

    def __pow__(self, right, modulus):
        r"""
        Raise ``self`` to the ``right`` exponent.

        This takes `a^b` and computes `\exp(b \log(a))`.

        EXAMPLES::

            sage: C.<i> = ComplexField(20)
            sage: a = i^2; a
            -1.0000
            sage: a.parent()
            Complex Field with 20 bits of precision
            sage: a = (1+i)^i; a
            0.42883 + 0.15487*I
            sage: (1+i)^(1+i)
            0.27396 + 0.58370*I
            sage: a.parent()
            Complex Field with 20 bits of precision
            sage: i^i
            0.20788
            sage: (2+i)^(0.5)
            1.4553 + 0.34356*I

        TESTS:

        Check that :trac:`11323` is fixed::

            sage: float(5)^(0.5 + 14.1347251*I)
            -1.62414637645790 - 1.53692828324508*I
        """
        if isinstance(right, (int, Integer)):
            return RingElement.__pow__(self, right)

        try:
            return (self.log()*right).exp()
        except (AttributeError, TypeError):
            pass

        try:
            self = right.parent()(self)
            return self**right
        except AttributeError:
            raise TypeError

    def _magma_init_(self, magma):
        r"""
        EXAMPLES::

            sage: magma(CC([1, 2])) # indirect doctest, optional - magma
            1.00000000000000 + 2.00000000000000*$.1
            sage: v = magma(CC([1, 2])).sage(); v # indirect, optional - magma
            1.00000000000000 + 2.00000000000000*I
            sage: v.parent() # optional - magma
            Complex Field with 53 bits of precision

            sage: i = ComplexField(200).gen()
            sage: sqrt(i)
            0.70710678118654752440084436210484903928483593768847403658834 + 0.70710678118654752440084436210484903928483593768847403658834*I
            sage: magma(sqrt(i)) # indirect, optional - magma
            0.707106781186547524400844362104849039284835937688474036588340 + 0.707106781186547524400844362104849039284835937688474036588340*$.1
            sage: magma(i).Sqrt() # indirect, optional - magma
            0.707106781186547524400844362104849039284835937688474036588340 + 0.707106781186547524400844362104849039284835937688474036588340*$.1

            sage: magma(ComplexField(200)(1/3)) # indirect, optional - magma
            0.333333333333333333333333333333333333333333333333333333333333
        """
        real_string = self.real().str()
        imag_string = self.imag().str()
        digit_precision_bound = len(real_string)
        return "%s![%sp%s, %sp%s]" % (self.parent()._magma_init_(magma),
                                      real_string, digit_precision_bound,
                                      imag_string, digit_precision_bound)

    def __bool__(self):
        """
        Return ``True`` if ``self`` is not zero. This is an internal function;
        use :meth:`is_zero` instead.

        EXAMPLES::

            sage: z = 1 + CC(I)
            sage: z.is_zero()
            False
        """
        return not (mpfr_zero_p(self.__re) and mpfr_zero_p(self.__im))

    def prec(self):
        """
        Return precision of this complex number.

        EXAMPLES::

            sage: i = ComplexField(2000).0
            sage: i.prec()
            2000
        """
        return self._parent.prec()

    def real(self):
        """
        Return real part of ``self``.

        EXAMPLES::

            sage: i = ComplexField(100).0
            sage: z = 2 + 3*i
            sage: x = z.real(); x
            2.0000000000000000000000000000
            sage: x.parent()
            Real Field with 100 bits of precision
            sage: z.real_part()
            2.0000000000000000000000000000
        """
        cdef RealNumber x
        x = RealNumber(self._parent._real_field(), None)
        mpfr_set(x.value, self.__re, rnd)
        return x

    real_part = real

    def imag(self):
        """
        Return imaginary part of ``self``.

        EXAMPLES::

            sage: i = ComplexField(100).0
            sage: z = 2 + 3*i
            sage: x = z.imag(); x
            3.0000000000000000000000000000
            sage: x.parent()
            Real Field with 100 bits of precision
            sage: z.imag_part()
            3.0000000000000000000000000000
        """
        cdef RealNumber x
        x = RealNumber(self._parent._real_field(), None)
        mpfr_set(x.value, self.__im, rnd)
        return x

    imag_part = imag

    def __neg__(self):
        r"""
        Method for computing the negative of ``self``.

        .. MATH::

            -(a + bi) = -a - bi

        EXAMPLES::

            sage: a = ComplexNumber(2,1)
            sage: -a
            -2.00000000000000 - 1.00000000000000*I
            sage: a.__neg__()
            -2.00000000000000 - 1.00000000000000*I
        """
        cdef ComplexNumber x
        x = self._new()
        mpfr_neg(x.__re, self.__re, rnd)
        mpfr_neg(x.__im, self.__im, rnd)
        return x

    def __pos__(self):
        r"""
        Method for computing the "positive" of ``self``.

        EXAMPLES::

            sage: a = ComplexNumber(2,1)
            sage: +a
            2.00000000000000 + 1.00000000000000*I
            sage: a.__pos__()
            2.00000000000000 + 1.00000000000000*I
        """
        return self

    def __abs__(self):
        r"""
        Method for computing the absolute value or modulus of ``self``

        .. MATH::

            `|a + bi| = sqrt(a^2 + b^2)`

        EXAMPLES:

        Note that the absolute value of a complex number with imaginary
        component equal to zero is the absolute value of the real component.

        ::

            sage: a = ComplexNumber(2,1)
            sage: abs(a)
            2.23606797749979
            sage: a.__abs__()
            2.23606797749979
            sage: float(sqrt(2^2 + 1^1))                                                # needs sage.symbolic
            2.23606797749979

        ::

            sage: b = ComplexNumber(42,0)
            sage: abs(b)
            42.0000000000000
            sage: b.__abs__()
            42.0000000000000
            sage: b
            42.0000000000000
        """
        return self.abs_c()

    def __invert__(self):
        """
        Return the multiplicative inverse.

        EXAMPLES::

            sage: I = CC.0
            sage: a = ~(5+I)
            sage: a * (5+I)
            1.00000000000000
        """
        cdef ComplexNumber x
        x = self._new()

        cdef mpfr_t t0, t1
        mpfr_init2(t0, self._prec)
        mpfr_init2(t1, self._prec)

        mpfr_mul(t0, self.__re, self.__re, rnd)
        mpfr_mul(t1, self.__im, self.__im, rnd)

        mpfr_add(t0, t0, t1, rnd)         # now t0 is the norm
        mpfr_div(x.__re, self.__re, t0, rnd)   #     x.__re = self.__re/norm

        mpfr_neg(t1, self.__im, rnd)
        mpfr_div(x.__im, t1, t0, rnd)  #     x.__im = -self.__im/norm

        mpfr_clear(t0)
        mpfr_clear(t1)

        return x

    def __int__(self):
        r"""
        Method for converting ``self`` to type ``int``.

        Called by the ``int`` function. Note that calling this method returns
        an error since, in general, complex numbers cannot be coerced into
        integers.

        EXAMPLES::

            sage: a = ComplexNumber(2,1)
            sage: int(a)
            Traceback (most recent call last):
            ...
            TypeError: can...t convert complex to int; use int(abs(z))
            sage: a.__int__()
            Traceback (most recent call last):
            ...
            TypeError: can...t convert complex to int; use int(abs(z))
        """
        raise TypeError("can't convert complex to int; use int(abs(z))")

    def __float__(self):
        r"""
        Method for converting ``self`` to type ``float``.

        Called by the ``float`` function.  This conversion will throw an error
        if the number has a nonzero imaginary part.

        EXAMPLES::

            sage: a = ComplexNumber(1, 0)
            sage: float(a)
            1.0
            sage: a = ComplexNumber(2,1)
            sage: float(a)
            Traceback (most recent call last):
            ...
            TypeError: unable to convert 2.00000000000000 + 1.00000000000000*I to float; use abs() or real_part() as desired
            sage: a.__float__()
            Traceback (most recent call last):
            ...
            TypeError: unable to convert 2.00000000000000 + 1.00000000000000*I to float; use abs() or real_part() as desired
            sage: float(abs(ComplexNumber(1,1)))
            1.4142135623730951
        """
        if mpfr_zero_p(self.__im) or mpfr_nan_p(self.__re):
            return mpfr_get_d(self.__re, rnd)
        else:
            raise TypeError("unable to convert {!r} to float; use abs() or real_part() as desired".format(self))

    def __complex__(self):
        r"""
        Method for converting ``self`` to type ``complex``.

        Called by the ``complex`` function.

        EXAMPLES::

            sage: a = ComplexNumber(2,1)
            sage: complex(a)
            (2+1j)
            sage: type(complex(a))
            <... 'complex'>
            sage: a.__complex__()
            (2+1j)
        """
        return complex(mpfr_get_d(self.__re, rnd),
                       mpfr_get_d(self.__im, rnd))

    cpdef _richcmp_(left, right, int op):
        """
        Compare ``left`` and ``right``.

        EXAMPLES::

            sage: CC(2, 1) > CC(-1, 2)
            True
            sage: CC(2, 1) == CC(2, 1)
            True
        """
        cdef int a, b
        a = mpfr_nan_p(left.__re)
        b = mpfr_nan_p((<ComplexNumber>right).__re)
        if a != b:
            return rich_to_bool(op, -1)

        cdef int i
        i = mpfr_cmp(left.__re, (<ComplexNumber>right).__re)
        if i < 0:
            return rich_to_bool(op, -1)
        elif i > 0:
            return rich_to_bool(op, 1)
        i = mpfr_cmp(left.__im, (<ComplexNumber>right).__im)
        if i < 0:
            return rich_to_bool(op, -1)
        elif i > 0:
            return rich_to_bool(op, 1)
        return rich_to_bool(op, 0)

    def multiplicative_order(self):
        """
        Return the multiplicative order of this complex number, if known,
        or raise a :class:`NotImplementedError`.

        EXAMPLES::

            sage: C.<i> = ComplexField()
            sage: i.multiplicative_order()
            4
            sage: C(1).multiplicative_order()
            1
            sage: C(-1).multiplicative_order()
            2
            sage: C(i^2).multiplicative_order()
            2
            sage: C(-i).multiplicative_order()
            4
            sage: C(2).multiplicative_order()
            +Infinity
            sage: w = (1+sqrt(-3.0))/2; w
            0.500000000000000 + 0.866025403784439*I
            sage: abs(w)
            1.00000000000000
            sage: w.multiplicative_order()
            Traceback (most recent call last):
            ...
            NotImplementedError: order of element not known
        """
        if self == 1:
            return Integer(1)
        elif self == -1:
            return Integer(2)
        elif self == self._parent.gen():
            return Integer(4)
        elif self == -self._parent.gen():
            return Integer(4)
        elif self._multiplicative_order is not None:
            return Integer(self._multiplicative_order)
        elif abs(abs(self) - 1) > 0.1:  # clearly not a root of unity
            return infinity.infinity
        raise NotImplementedError("order of element not known")

    ########################################################################
    # Plotting
    ########################################################################

    def plot(self, **kargs):
        """
        Plots this complex number as a point in the plane

        The accepted options are the ones of :meth:`~sage.plot.point.point2d`.
        Type ``point2d.options`` to see all options.

        .. NOTE::

            Just wraps the sage.plot.point.point2d method

        EXAMPLES:

        You can either use the indirect::

            sage: z = CC(0,1)
            sage: plot(z)                                                               # needs sage.plot
            Graphics object consisting of 1 graphics primitive

        or the more direct::

            sage: z = CC(0,1)
            sage: z.plot()                                                              # needs sage.plot
            Graphics object consisting of 1 graphics primitive
        """
        return sage.plot.point.point2d((self.real(), self.imag()), **kargs)

    ########################################################################
    # Transcendental (and other) functions
    ########################################################################

    # Trig functions
    def arccos(self):
        """
        Return the arccosine of ``self``.

        EXAMPLES::

            sage: (1+CC(I)).arccos()                                                    # needs sage.libs.pari
            0.904556894302381 - 1.06127506190504*I
        """
        return self._parent(self.__pari__().acos())

    def arccosh(self):
        """
        Return the hyperbolic arccosine of ``self``.

        EXAMPLES::

            sage: (1+CC(I)).arccosh()                                                   # needs sage.libs.pari
            1.06127506190504 + 0.904556894302381*I
        """
        return self._parent(self.__pari__().acosh())

    def arcsin(self):
        """
        Return the arcsine of ``self``.

        EXAMPLES::

            sage: (1+CC(I)).arcsin()                                                    # needs sage.libs.pari
            0.666239432492515 + 1.06127506190504*I
        """
        return self._parent(self.__pari__().asin())

    def arcsinh(self):
        """
        Return the hyperbolic arcsine of ``self``.

        EXAMPLES::

            sage: (1+CC(I)).arcsinh()                                                   # needs sage.libs.pari
            1.06127506190504 + 0.666239432492515*I
        """
        return self._parent(self.__pari__().asinh())

    def arctan(self):
        """
        Return the arctangent of ``self``.

        EXAMPLES::

            sage: (1+CC(I)).arctan()                                                    # needs sage.libs.pari
            1.01722196789785 + 0.402359478108525*I
        """
        return self._parent(self.__pari__().atan())

    def arctanh(self):
        """
        Return the hyperbolic arctangent of ``self``.

        EXAMPLES::

            sage: (1+CC(I)).arctanh()                                                   # needs sage.libs.pari
            0.402359478108525 + 1.01722196789785*I
        """
        return self._parent(self.__pari__().atanh())

    def coth(self):
        """
        Return the hyperbolic cotangent of ``self``.

        EXAMPLES::

            sage: ComplexField(100)(1,1).coth()                                         # needs sage.libs.pari
            0.86801414289592494863584920892 - 0.21762156185440268136513424361*I
        """
        return ~(self.tanh())

    def arccoth(self):
        """
        Return the hyperbolic arccotangent of ``self``.

        EXAMPLES::

            sage: ComplexField(100)(1,1).arccoth()                                      # needs sage.libs.pari
            0.40235947810852509365018983331 - 0.55357435889704525150853273009*I
        """
        return (~self).arctanh()

    def csc(self):
        """
        Return the cosecant of ``self``.

        EXAMPLES::

            sage: ComplexField(100)(1,1).csc()                                          # needs sage.libs.pari
            0.62151801717042842123490780586 - 0.30393100162842645033448560451*I
        """
        return ~(self.sin())

    def csch(self):
        """
        Return the hyperbolic cosecant of ``self``.

        EXAMPLES::

            sage: ComplexField(100)(1,1).csch()                                         # needs sage.libs.pari
            0.30393100162842645033448560451 - 0.62151801717042842123490780586*I
        """
        return ~(self.sinh())

    def arccsch(self):
        """
        Return the hyperbolic arccosecant of ``self``.

        EXAMPLES::

            sage: ComplexField(100)(1,1).arccsch()                                      # needs sage.libs.pari
            0.53063753095251782601650945811 - 0.45227844715119068206365839783*I
        """
        return (~self).arcsinh()

    def sec(self):
        """
        Return the secant of ``self``.

        EXAMPLES::

            sage: ComplexField(100)(1,1).sec()                                          # needs sage.libs.pari
            0.49833703055518678521380589177 + 0.59108384172104504805039169297*I
        """
        return ~(self.cos())

    def sech(self):
        """
        Return the hyperbolic secant of ``self``.

        EXAMPLES::

            sage: ComplexField(100)(1,1).sech()                                         # needs sage.libs.pari
            0.49833703055518678521380589177 - 0.59108384172104504805039169297*I
        """
        return ~(self.cosh())

    def arcsech(self):
        """
        Return the hyperbolic arcsecant of ``self``.

        EXAMPLES::

            sage: ComplexField(100)(1,1).arcsech()                                      # needs sage.libs.pari
            0.53063753095251782601650945811 - 1.1185178796437059371676632938*I
        """
        return (~self).arccosh()

    def cot(self):
        """
        Return the cotangent of ``self``.

        EXAMPLES::

            sage: # needs sage.libs.pari
            sage: (1+CC(I)).cot()
            0.217621561854403 - 0.868014142895925*I
            sage: i = ComplexField(200).0
            sage: (1+i).cot()
            0.21762156185440268136513424360523807352075436916785404091068 - 0.86801414289592494863584920891627388827343874994609327121115*I
            sage: i = ComplexField(220).0
            sage: (1+i).cot()
            0.21762156185440268136513424360523807352075436916785404091068124239 - 0.86801414289592494863584920891627388827343874994609327121115071646*I

        TESTS:

        Verify that :trac:`29409` is fixed::

            sage: cot(1 + I).n()
            0.217621561854403 - 0.868014142895925*I
        """
        return ~(self.tan())

    cotan = deprecated_function_alias(29412, cot)

    def cos(self):
        """
        Return the cosine of ``self``.

        EXAMPLES::

            sage: (1+CC(I)).cos()
            0.833730025131149 - 0.988897705762865*I
        """
        # write self = a + i*b, then
        # cos(self) = cosh(b)*cos(a) - i*sinh(b)*sin(a)
        cdef ComplexNumber z
        z = self._new()
        cdef mpfr_t ch, sh
        mpfr_init2(sh, self._prec)
        mpfr_sinh(sh, self.__im, rnd)
        mpfr_init2(ch, self._prec)
        mpfr_sqr(ch, sh, rnd)
        mpfr_add_ui(ch, ch, 1, rnd)
        mpfr_sqrt(ch, ch, rnd)
        mpfr_neg(sh, sh, rnd)
        mpfr_sin_cos(z.__im, z.__re, self.__re, rnd)
        mpfr_mul(z.__re, z.__re, ch, rnd)
        mpfr_mul(z.__im, z.__im, sh, rnd)
        mpfr_clear(sh)
        mpfr_clear(ch)
        return z

    def cosh(self):
        """
        Return the hyperbolic cosine of ``self``.

        EXAMPLES::

            sage: (1+CC(I)).cosh()
            0.833730025131149 + 0.988897705762865*I
        """
        # write self = a + i*b, then
        # cosh(self) = cosh(a)*cos(b) + i*sinh(a)*sin(b)
        cdef ComplexNumber z
        z = self._new()
        cdef mpfr_t ch, sh
        mpfr_init2(sh, self._prec)
        mpfr_sinh(sh, self.__re, rnd)
        mpfr_init2(ch, self._prec)
        mpfr_sqr(ch, sh, rnd)
        mpfr_add_ui(ch, ch, 1, rnd)
        mpfr_sqrt(ch, ch, rnd)
        mpfr_sin_cos(z.__im, z.__re, self.__im, rnd)
        mpfr_mul(z.__re, z.__re, ch, rnd)
        mpfr_mul(z.__im, z.__im, sh, rnd)
        mpfr_clear(sh)
        mpfr_clear(ch)
        return z



    def eta(self, omit_frac=False):
        r"""
        Return the value of the Dedekind `\eta` function on ``self``,
        intelligently computed using `\mathbb{SL}(2,\ZZ)`
        transformations.

        The `\eta` function is

        .. MATH::

            \eta(z) = e^{\pi i z / 12} \prod_{n=1}^{\infty}(1-e^{2\pi inz})

        INPUT:

        -  ``self`` -- element of the upper half plane (if not,
           raises a :class:`ValueError`).

        -  ``omit_frac`` -- (bool, default: ``False``), if ``True``,
           omit the `e^{\pi i z / 12}` factor.

        OUTPUT: a complex number

        ALGORITHM: Uses the PARI C library.

        EXAMPLES:

        First we compute `\eta(1+i)`::

            sage: i = CC.0
            sage: z = 1 + i; z.eta()                                                    # needs sage.libs.pari
            0.742048775836565 + 0.198831370229911*I

        We compute eta to low precision directly from the definition::

            sage: pi = CC(pi)        # otherwise we will get a symbolic result.         # needs sage.symbolic
            sage: exp(pi * i * z / 12) * prod(1 - exp(2*pi*i*n*z)                       # needs sage.libs.pari sage.symbolic
            ....:                             for n in range(1,10))
            0.742048775836565 + 0.198831370229911*I

        The optional argument allows us to omit the fractional part::

            sage: z.eta(omit_frac=True)                                                 # needs sage.libs.pari
            0.998129069925959
            sage: prod(1 - exp(2*pi*i*n*z) for n in range(1,10))                        # needs sage.libs.pari sage.symbolic
            0.998129069925958 + 4.59099857829247e-19*I

        We illustrate what happens when `z` is not in the upper
        half plane::

            sage: z = CC(1)
            sage: z.eta()                                                               # needs sage.libs.pari
            Traceback (most recent call last):
            ...
            ValueError: value must be in the upper half plane

        You can also use functional notation::

            sage: eta(1 + CC(I))                                                        # needs sage.libs.pari
            0.742048775836565 + 0.198831370229911*I
        """
        try:
            return self._parent(self.__pari__().eta(not omit_frac))
        except sage.libs.pari.all.PariError:
            raise ValueError("value must be in the upper half plane")


    def sin(self):
        """
        Return the sine of ``self``.

        EXAMPLES::

            sage: (1+CC(I)).sin()
            1.29845758141598 + 0.634963914784736*I
        """
        # write self = a + i*b, then
        # sin(self) = cosh(b)*sin(a) + i*sinh(b)*cos(a)
        cdef ComplexNumber z
        z = self._new()
        cdef mpfr_t ch, sh
        mpfr_init2(sh, self._prec)
        mpfr_sinh(sh, self.__im, rnd)
        mpfr_init2(ch, self._prec)
        mpfr_sqr(ch, sh, rnd)
        mpfr_add_ui(ch, ch, 1, rnd)
        mpfr_sqrt(ch, ch, rnd)
        mpfr_sin_cos(z.__re, z.__im, self.__re, rnd)
        mpfr_mul(z.__re, z.__re, ch, rnd)
        mpfr_mul(z.__im, z.__im, sh, rnd)
        mpfr_clear(sh)
        mpfr_clear(ch)
        return z

    def sinh(self):
        """
        Return the hyperbolic sine of ``self``.

        EXAMPLES::

            sage: (1+CC(I)).sinh()
            0.634963914784736 + 1.29845758141598*I
        """
        # write self = a + i*b, then
        # sinh(self) = sinh(a)*cos(b) + i*cosh(a)*sin(b)
        cdef ComplexNumber z
        z = self._new()
        cdef mpfr_t ch, sh
        mpfr_init2(sh, self._prec)
        mpfr_sinh(sh, self.__re, rnd)
        mpfr_init2(ch, self._prec)
        mpfr_sqr(ch, sh, rnd)
        mpfr_add_ui(ch, ch, 1, rnd)
        mpfr_sqrt(ch, ch, rnd)
        mpfr_sin_cos(z.__im, z.__re, self.__im, rnd)
        mpfr_mul(z.__re, z.__re, sh, rnd)
        mpfr_mul(z.__im, z.__im, ch, rnd)
        mpfr_clear(sh)
        mpfr_clear(ch)
        return z

    def tan(self):
        """
        Return the tangent of ``self``.

        EXAMPLES::

            sage: (1+CC(I)).tan()
            0.271752585319512 + 1.08392332733869*I
        """
        # write self = a + i*b, then
        # tan(self) = [cos(a)*sin(a) + i*cosh(b)*sinh(b)]/[sinh^2(b)+cos^2(a)]
        cdef ComplexNumber z
        z = self._new()
        cdef mpfr_t ch, sh, c, s, a, b
        mpfr_init2(sh, self._prec)
        mpfr_sinh(sh, self.__im, rnd)
        mpfr_init2(ch, self._prec)
        mpfr_init2(a, self._prec)
        mpfr_sqr(a, sh, rnd)
        mpfr_add_ui(ch, a, 1, rnd)
        mpfr_sqrt(ch, ch, rnd)
        mpfr_init2(c, self._prec)
        mpfr_init2(s, self._prec)
        mpfr_sin_cos(s, c, self.__re, rnd)
        mpfr_init2(b, self._prec)
        mpfr_sqr(b, c, rnd)
        mpfr_add(a, a, b, rnd)
        mpfr_mul(z.__re, c, s, rnd)
        mpfr_div(z.__re, z.__re, a, rnd)
        mpfr_mul(z.__im, ch, sh, rnd)
        mpfr_div(z.__im, z.__im, a, rnd)
        mpfr_clear(sh)
        mpfr_clear(ch)
        mpfr_clear(c)
        mpfr_clear(s)
        mpfr_clear(b)
        mpfr_clear(a)
        return z


    def tanh(self):
        """
        Return the hyperbolic tangent of ``self``.

        EXAMPLES::

            sage: (1+CC(I)).tanh()
            1.08392332733869 + 0.271752585319512*I
        """
        # write self = a + i*b, then
        # tanh(self) = [cosh(a)*sinh(a) + i*cos(b)*sin(b)]/[sinh^2(a)+cos^2(b)]
        cdef ComplexNumber z
        z = self._new()
        cdef mpfr_t ch, sh, c, s, a, b
        mpfr_init2(sh, self._prec)
        mpfr_sinh(sh, self.__re, rnd)
        mpfr_init2(ch, self._prec)
        mpfr_init2(a, self._prec)
        mpfr_sqr(a, sh, rnd)
        mpfr_add_ui(ch, a, 1, rnd)
        mpfr_sqrt(ch, ch, rnd)
        mpfr_init2(c, self._prec)
        mpfr_init2(s, self._prec)
        mpfr_sin_cos(s, c, self.__im, rnd)
        mpfr_init2(b, self._prec)
        mpfr_sqr(b, c, rnd)
        mpfr_add(a, a, b, rnd)
        mpfr_mul(z.__im, c, s, rnd)
        mpfr_div(z.__im, z.__im, a, rnd)
        mpfr_mul(z.__re, ch, sh, rnd)
        mpfr_div(z.__re, z.__re, a, rnd)
        mpfr_clear(sh)
        mpfr_clear(ch)
        mpfr_clear(c)
        mpfr_clear(s)
        mpfr_clear(b)
        mpfr_clear(a)
        return z

    # Other special functions
    def agm(self, right, algorithm="optimal"):
        r"""
        Return the Arithmetic-Geometric Mean (AGM) of ``self`` and ``right``.

        INPUT:

        - ``right`` (complex) -- another complex number

        - ``algorithm`` (string, default ``"optimal"``) -- the algorithm to use
          (see below).

        OUTPUT:

        (complex) A value of the AGM of ``self`` and ``right``.  Note that
        this is a multi-valued function, and the algorithm used
        affects the value returned, as follows:

        - ``"pari"``: Call the :pari:`agm` function from the PARI library.

        - ``"optimal"``: Use the AGM sequence such that at each stage
          `(a,b)` is replaced by `(a_1,b_1)=((a+b)/2,\pm\sqrt{ab})`
          where the sign is chosen so that `|a_1-b_1|\le|a_1+b_1|`, or
          equivalently `\Re(b_1/a_1)\ge 0`.  The resulting limit is
          maximal among all possible values.

        - ``"principal"``: Use the AGM sequence such that at each stage
          `(a,b)` is replaced by `(a_1,b_1)=((a+b)/2,\pm\sqrt{ab})`
          where the sign is chosen so that `\Re(b_1)\ge 0` (the
          so-called principal branch of the square root).

        The values `AGM(a,0)`, `AGM(0,a)`, and `AGM(a,-a)` are all taken to be 0.

        EXAMPLES::

            sage: a = CC(1,1)
            sage: b = CC(2,-1)
            sage: a.agm(b)
            1.62780548487271 + 0.136827548397369*I
            sage: a.agm(b, algorithm="optimal")
            1.62780548487271 + 0.136827548397369*I
            sage: a.agm(b, algorithm="principal")
            1.62780548487271 + 0.136827548397369*I
            sage: a.agm(b, algorithm="pari")                                            # needs sage.libs.pari
            1.62780548487271 + 0.136827548397369*I

        An example to show that the returned value depends on the algorithm
        parameter::

            sage: a = CC(-0.95,-0.65)
            sage: b = CC(0.683,0.747)
            sage: a.agm(b, algorithm="optimal")
            -0.371591652351761 + 0.319894660206830*I
            sage: a.agm(b, algorithm="principal")
            0.338175462986180 - 0.0135326969565405*I
            sage: a.agm(b, algorithm="pari")                                            # needs sage.libs.pari
            -0.371591652351761 + 0.319894660206830*I
            sage: a.agm(b, algorithm="optimal").abs()
            0.490319232466314
            sage: a.agm(b, algorithm="principal").abs()
            0.338446122230459
            sage: a.agm(b, algorithm="pari").abs()                                      # needs sage.libs.pari
            0.490319232466314

        TESTS:

        An example which came up in testing::

            sage: I = CC(I)
            sage: a =  0.501648970493109 + 1.11877240294744*I
            sage: b =  1.05946309435930 + 1.05946309435930*I
            sage: a.agm(b)
            0.774901870587681 + 1.10254945079875*I

            sage: a = CC(-0.32599972608379413, 0.60395514542928641)
            sage: b = CC( 0.6062314525690593,  0.1425693337776659)
            sage: a.agm(b)
            0.199246281325876 + 0.478401702759654*I
            sage: a.agm(-a)
            0.000000000000000
            sage: a.agm(0)
            0.000000000000000
            sage: CC(0).agm(a)
            0.000000000000000

        Consistency::

            sage: a = 1 + 0.5*I
            sage: b = 2 - 0.25*I
            sage: a.agm(b) - ComplexField(100)(a).agm(b)
            0.000000000000000
            sage: ComplexField(200)(a).agm(b) - ComplexField(500)(a).agm(b)
            0.00000000000000000000000000000000000000000000000000000000000
            sage: ComplexField(500)(a).agm(b) - ComplexField(1000)(a).agm(b)
            0.000000000000000000000000000000000000000000000000000000000000000000000000000000000000000000000000000000000000000000000000000000000000000000000000000000
        """
        if algorithm=="pari":
            t = self._parent(right).__pari__()
            return self._parent(self.__pari__().agm(t))

        cdef ComplexNumber a, b, a1, b1, d, e, res
        cdef mp_exp_t rel_prec
        cdef bint optimal = algorithm == "optimal"

        if optimal or algorithm == "principal":

            if not isinstance(right, ComplexNumber) or (<ComplexNumber>right)._parent is not self._parent:
                right = self._parent(right)

            res = self._new()

            if mpfr_zero_p(self.__re) and mpfr_zero_p(self.__im):
                return self
            elif mpfr_zero_p((<ComplexNumber>right).__re) and mpfr_zero_p((<ComplexNumber>right).__im):
                return right
            elif (mpfr_cmpabs(self.__re, (<ComplexNumber>right).__re) == 0 and
                  mpfr_cmpabs(self.__im, (<ComplexNumber>right).__im) == 0 and
                  mpfr_cmp(self.__re, (<ComplexNumber>right).__re) != 0 and
                  mpfr_cmp(self.__im, (<ComplexNumber>right).__im) != 0):
                # self = -right
                mpfr_set_ui(res.__re, 0, rnd)
                mpfr_set_ui(res.__im, 0, rnd)
                return res

            # Do the computations to a bit higher precision so rounding error
            # won't obscure the termination condition.
            a = ComplexNumber(self._parent.to_prec(self._prec+5), None)
            b = a._new()
            a1 = a._new()
            b1 = a._new()

            d = a._new()
            if optimal:
                e = a._new()

            # Make copies so we don't mutate self or right.
            mpfr_set(a.__re, self.__re, rnd)
            mpfr_set(a.__im, self.__im, rnd)
            mpfr_set(b.__re, (<ComplexNumber>right).__re, rnd)
            mpfr_set(b.__im, (<ComplexNumber>right).__im, rnd)

            if optimal:
                mpfr_add(e.__re, a.__re, b.__re, rnd)
                mpfr_add(e.__im, a.__im, b.__im, rnd)

            while True:

                # a1 = (a+b)/2
                if optimal:
                    mpfr_swap(a1.__re, e.__re)
                    mpfr_swap(a1.__im, e.__im)
                else:
                    mpfr_add(a1.__re, a.__re, b.__re, rnd)
                    mpfr_add(a1.__im, a.__im, b.__im, rnd)
                mpfr_mul_2si(a1.__re, a1.__re, -1, rnd)
                mpfr_mul_2si(a1.__im, a1.__im, -1, rnd)

                # b1 = sqrt(a*b)
                mpfr_mul(d.__re, a.__re, b.__re, rnd)
                mpfr_mul(d.__im, a.__im, b.__im, rnd)
                mpfr_sub(b1.__re, d.__re, d.__im, rnd)
                mpfr_mul(d.__re, a.__re, b.__im, rnd)
                mpfr_mul(d.__im, a.__im, b.__re, rnd)
                mpfr_add(b1.__im, d.__re, d.__im, rnd)
                b1 = b1.sqrt() # this would be a *lot* of code duplication

                # d = a1 - b1
                mpfr_sub(d.__re, a1.__re, b1.__re, rnd)
                mpfr_sub(d.__im, a1.__im, b1.__im, rnd)
                if mpfr_zero_p(d.__re) and mpfr_zero_p(d.__im):
                    mpfr_set(res.__re, a1.__re, rnd)
                    mpfr_set(res.__im, a1.__im, rnd)
                    return res

                if optimal:
                    # e = a1+b1
                    mpfr_add(e.__re, a1.__re, b1.__re, rnd)
                    mpfr_add(e.__im, a1.__im, b1.__im, rnd)
                    if mpfr_zero_p(e.__re) and mpfr_zero_p(e.__im):
                        mpfr_set(res.__re, a1.__re, rnd)
                        mpfr_set(res.__im, a1.__im, rnd)
                        return res

                    # |e| < |d|
                    if cmp_abs(e, d) < 0:
                        mpfr_swap(d.__re, e.__re)
                        mpfr_swap(d.__im, e.__im)
                        mpfr_neg(b1.__re, b1.__re, rnd)
                        mpfr_neg(b1.__im, b1.__im, rnd)

                rel_prec = min_exp_t(max_exp(a1), max_exp(b1)) - max_exp(d)
                if rel_prec > self._prec:
                    mpfr_set(res.__re, a1.__re, rnd)
                    mpfr_set(res.__im, a1.__im, rnd)
                    return res

                # a, b = a1, b1
                mpfr_swap(a.__re, a1.__re)
                mpfr_swap(a.__im, a1.__im)
                mpfr_swap(b.__re, b1.__re)
                mpfr_swap(b.__im, b1.__im)

        raise ValueError("agm algorithm must be one of 'pari', 'optimal', 'principal'")

    def argument(self):
        r"""
        The argument (angle) of the complex number, normalized so that
        `-\pi < \theta \leq \pi`.

        EXAMPLES::

            sage: i = CC.0
            sage: (i^2).argument()
            3.14159265358979
            sage: (1+i).argument()
            0.785398163397448
            sage: i.argument()
            1.57079632679490
            sage: (-i).argument()
            -1.57079632679490
            sage: (RR('-0.001') - i).argument()
            -1.57179632646156
        """
        cdef RealNumber x
        x = RealNumber(self._parent._real_field(), None)
        mpfr_atan2(x.value, self.__im, self.__re, rnd)
        return x


    def arg(self):
        """
        See :meth:`argument`.

        EXAMPLES::

            sage: i = CC.0
            sage: (i^2).arg()
            3.14159265358979
        """
        return self.argument()

    def conjugate(self):
        """
        Return the complex conjugate of this complex number.

        EXAMPLES::

            sage: i = CC.0
            sage: (1+i).conjugate()
            1.00000000000000 - 1.00000000000000*I
        """
        cdef ComplexNumber x
        x = self._new()

        cdef mpfr_t i
        mpfr_init2(i, self._prec)
        mpfr_neg(i, self.__im, rnd)
        mpfr_set(x.__re, self.__re, rnd)
        mpfr_set(x.__im, i, rnd)
        mpfr_clear(i)
        return x

    def dilog(self):
        r"""
        Return the complex dilogarithm of ``self``.

        The complex dilogarithm, or Spence's function, is defined by

        .. MATH::

            Li_2(z) = - \int_0^z \frac{\log|1-\zeta|}{\zeta} d(\zeta)
            = \sum_{k=1}^\infty \frac{z^k}{k}

        Note that the series definition can only be used for `|z| < 1`.

        EXAMPLES::

            sage: a = ComplexNumber(1,0)
            sage: a.dilog()                                                             # needs sage.libs.pari
            1.64493406684823
            sage: float(pi^2/6)                                                         # needs sage.symbolic
            1.6449340668482262

        ::

            sage: b = ComplexNumber(0,1)
            sage: b.dilog()                                                             # needs sage.libs.pari
            -0.205616758356028 + 0.915965594177219*I

        ::

            sage: c = ComplexNumber(0,0)
            sage: c.dilog()                                                             # needs sage.libs.pari
            0.000000000000000
        """
        return self._parent(self.__pari__().dilog())

    def exp(ComplexNumber self):
        r"""
        Compute `e^z` or `\exp(z)`.

        EXAMPLES::

            sage: i = ComplexField(300).0
            sage: z = 1 + i
            sage: z.exp()
            1.46869393991588515713896759732660426132695673662900872279767567631093696585951213872272450 + 2.28735528717884239120817190670050180895558625666835568093865811410364716018934540926734485*I
        """
        # write self = a + i*b, then
        # exp(self) = exp(a)*(cos(b) + i*sin(b))
        cdef ComplexNumber z
        z = self._new()
        cdef mpfr_t r
        mpfr_init2(r, self._prec)
        mpfr_exp(r, self.__re, rnd)
        mpfr_sin_cos(z.__im, z.__re, self.__im, rnd)
        mpfr_mul(z.__re, z.__re, r, rnd)
        mpfr_mul(z.__im, z.__im, r, rnd)
        mpfr_clear(r)
        return z

    def gamma(self):
        """
        Return the Gamma function evaluated at this complex number.

        EXAMPLES::

            sage: i = ComplexField(30).0
            sage: (1 + i).gamma()                                                       # needs sage.libs.pari
            0.49801567 - 0.15494983*I

        TESTS::

            sage: CC(0).gamma()                                                         # needs sage.libs.pari
            Infinity

        ::

            sage: CC(-1).gamma()                                                        # needs sage.libs.pari
            Infinity
        """
        try:
            return self._parent(self.__pari__().gamma())
        except sage.libs.pari.all.PariError:
            from sage.rings.infinity import UnsignedInfinityRing
            return UnsignedInfinityRing.gen()

    def gamma_inc(self, t):
        """
        Return the incomplete Gamma function evaluated at this complex
        number.

        EXAMPLES::

            sage: # needs sage.libs.pari
            sage: C, i = ComplexField(30).objgen()
            sage: (1+i).gamma_inc(2 + 3*i)  # abs tol 2e-10                             # needs sage.libs.pari
            0.0020969149 - 0.059981914*I
            sage: (1+i).gamma_inc(5)                                                    # needs sage.libs.pari
            -0.0013781309 + 0.0065198200*I
            sage: C(2).gamma_inc(1 + i)                                                 # needs sage.libs.pari
            0.70709210 - 0.42035364*I
            sage: CC(2).gamma_inc(5)                                                    # needs sage.libs.pari
            0.0404276819945128

        TESTS:

        Check that :trac:`7099` is fixed::

            sage: C = ComplexField(400)
            sage: C(2 + I).gamma_inc(C(3 + I))  # abs tol 1e-120                        # needs sage.libs.pari
            0.121515644664508695525971545977439666159749344176962379708992904126499444842886620664991650378432544392118359044438541515 + 0.101533909079826033296475736021224621546966200987295663190553587086145836461236284668967411665020429964946098113930918850*I

        """
        return self._parent(self.__pari__().incgam(t, precision=self.prec()))

    def log(self, base=None):
        r"""
        Complex logarithm of `z` with branch chosen as follows: Write
        `z = \rho e^{i \theta}` with `-\pi < \theta \leq \pi`. Then
        `\log(z) = \log(\rho) + i \theta`.

        .. WARNING::

           Currently the real log is computed using floats, so there
           is potential precision loss.

        EXAMPLES::

            sage: a = ComplexNumber(2,1)
            sage: a.log()
            0.804718956217050 + 0.463647609000806*I
            sage: log(a.abs())
            0.804718956217050
            sage: a.argument()
            0.463647609000806

        ::

            sage: b = ComplexNumber(float(exp(42)),0)
            sage: b.log()  # abs tol 1e-12
            41.99999999999971

        ::

            sage: c = ComplexNumber(-1,0)
            sage: c.log()
            3.14159265358979*I

        The option of a base is included for compatibility with other logs::

            sage: c = ComplexNumber(-1,0)
            sage: c.log(2)
            4.53236014182719*I

        If either component (real or imaginary) of the complex number
        is NaN (not a number), log will return the complex NaN::

            sage: c = ComplexNumber(NaN,2)
            sage: c.log()
            NaN + NaN*I
        """
        if mpfr_nan_p(self.__re):
            return ComplexNumber(self._parent,self.real(),self.real())
        if mpfr_nan_p(self.__im):
            return ComplexNumber(self._parent,self.imag(),self.imag())
        theta = self.argument()
        rho = abs(self)
        if base is None:
            return ComplexNumber(self._parent, rho.log(), theta)
        else:
            from .real_mpfr import RealField
            return ComplexNumber(self._parent, rho.log()/RealNumber(RealField(self.prec()),base).log(), theta/RealNumber(RealField(self.prec()),base).log())

    def additive_order(self):
        """
        Return the additive order of ``self``.

        EXAMPLES::

            sage: CC(0).additive_order()
            1
            sage: CC.gen().additive_order()
            +Infinity
        """
        if self == 0:
            return 1
        else:
            return infinity.infinity

    def sqrt(self, all=False):
        """
        The square root function, taking the branch cut to be the negative
        real axis.

        INPUT:

        -  ``all`` -- bool (default: ``False``); if ``True``, return a
           list of all square roots.

        EXAMPLES::

            sage: C.<i> = ComplexField(30)
            sage: i.sqrt()
            0.70710678 + 0.70710678*I
            sage: (1+i).sqrt()
            1.0986841 + 0.45508986*I
            sage: (C(-1)).sqrt()
            1.0000000*I
            sage: (1 + 1e-100*i).sqrt()^2
            1.0000000 + 1.0000000e-100*I
            sage: i = ComplexField(200).0
            sage: i.sqrt()
            0.70710678118654752440084436210484903928483593768847403658834 + 0.70710678118654752440084436210484903928483593768847403658834*I
        """
        cdef ComplexNumber z = self._new()
        if mpfr_zero_p(self.__im):
            if mpfr_sgn(self.__re) >= 0:
                mpfr_set_ui(z.__im, 0, rnd)
                mpfr_sqrt(z.__re, self.__re, rnd)
            else:
                mpfr_set_ui(z.__re, 0, rnd)
                mpfr_neg(z.__im, self.__re, rnd)
                mpfr_sqrt(z.__im, z.__im, rnd)
            if all:
                return [z, -z] if z else [z]
            else:
                return z
        # self = x + yi = (a+bi)^2
        # expand, substitute, solve
        # a^2 = (x + sqrt(x^2+y^2))/2
        cdef bint avoid_branch = mpfr_sgn(self.__re) < 0 and mpfr_cmpabs(self.__im, self.__re) < 0
        cdef mpfr_t a2
        mpfr_init2(a2, self._prec)
        mpfr_hypot(a2, self.__re, self.__im, rnd)
        if avoid_branch:
            # x + sqrt(x^2+y^2) numerically unstable for x near negative real axis
            # so we compute sqrt of (-z) and shift by i at the end
            mpfr_sub(a2, a2, self.__re, rnd)
        else:
            mpfr_add(a2, a2, self.__re, rnd)
        mpfr_mul_2si(a2, a2, -1, rnd)
        # a = sqrt(a2)
        mpfr_sqrt(z.__re, a2, rnd)
        # b = y/(2a)
        mpfr_div(z.__im, self.__im, z.__re, rnd)
        mpfr_mul_2si(z.__im, z.__im, -1, rnd)
        mpfr_clear(a2)
        if avoid_branch:
            mpfr_swap(z.__re, z.__im)
            # Note that y (hence b) was never negated, so we have z=i*sqrt(self).
            # if we were below the branch cut, we want the other branch
            if mpfr_sgn(self.__im) < 0:
                mpfr_neg(z.__re, z.__re, rnd)
                mpfr_neg(z.__im, z.__im, rnd)
        if all:
            return [z, -z]
        else:
            return z

    def nth_root(self, n, all=False):
        """
        The `n`-th root function.

        INPUT:

        -  ``all`` -- bool (default: ``False``); if ``True``, return a
           list of all `n`-th roots.

        EXAMPLES::

            sage: a = CC(27)
            sage: a.nth_root(3)
            3.00000000000000
            sage: a.nth_root(3, all=True)
            [3.00000000000000,
             -1.50000000000000 + 2.59807621135332*I,
             -1.50000000000000 - 2.59807621135332*I]
            sage: a = ComplexField(20)(2,1)
            sage: [r^7 for r in a.nth_root(7, all=True)]
            [2.0000 + 1.0000*I, 2.0000 + 1.0000*I, 2.0000 + 1.0000*I, 2.0000 + 1.0000*I,
             2.0000 + 1.0000*I, 2.0000 + 1.0001*I, 2.0000 + 1.0001*I]
        """
        if self.is_zero():
            return [self] if all else self

        cdef ComplexNumber z
        z = self._new()

        cdef RealNumber arg, rho
        cdef mpfr_t r
        rho = abs(self)
        arg = self.argument() / n
        mpfr_init2(r, self._prec)
        mpfr_rootn_ui(r, rho.value, n, rnd)

        mpfr_sin_cos(z.__im, z.__re, arg.value, rnd)
        mpfr_mul(z.__re, z.__re, r, rnd)
        mpfr_mul(z.__im, z.__im, r, rnd)

        if not all:
            mpfr_clear(r)
            return z

        R = self._parent._real_field()
        cdef RealNumber theta
        theta = R.pi()*2/n
        zlist = [z]
        for k in range(1, n):
            z = self._new()
            arg += theta
            mpfr_sin_cos(z.__im, z.__re, arg.value, rnd)
            mpfr_mul(z.__re, z.__re, r, rnd)
            mpfr_mul(z.__im, z.__im, r, rnd)
            zlist.append(z)

        mpfr_clear(r)
        return zlist


    def is_square(self):
        r"""
        This function always returns true as `\CC` is algebraically closed.

        EXAMPLES::

            sage: a = ComplexNumber(2,1)
            sage: a.is_square()
            True

        `\CC` is algebraically closed, hence every element
        is a square::

            sage: b = ComplexNumber(5)
            sage: b.is_square()
            True
        """
        return True

    def is_real(self):
        """
        Return ``True`` if ``self`` is real, i.e., has imaginary part zero.

        EXAMPLES::

            sage: CC(1.23).is_real()
            True
            sage: CC(1+i).is_real()
            False
        """
        return (mpfr_zero_p(self.__im) != 0)

    def is_imaginary(self):
        """
        Return ``True`` if ``self`` is imaginary, i.e., has real part zero.

        EXAMPLES::

            sage: CC(1.23*i).is_imaginary()
            True
            sage: CC(1+i).is_imaginary()
            False
        """
        return (mpfr_zero_p(self.__re) != 0)

    def is_integer(self):
        """
        Return ``True`` if ``self`` is an integer.

        EXAMPLES::

            sage: CC(3).is_integer()
            True
            sage: CC(1,2).is_integer()
            False
        """
        return self.is_real() and self.real() in ZZ

    def is_positive_infinity(self):
        r"""
        Check if ``self`` is `+\infty`.

        EXAMPLES::

            sage: CC(1, 2).is_positive_infinity()
            False
            sage: CC(oo, 0).is_positive_infinity()
            True
            sage: CC(0, oo).is_positive_infinity()
            False
        """
        return self.real().is_positive_infinity() and self.imag().is_zero()

    def is_negative_infinity(self):
        r"""
        Check if ``self`` is `-\infty`.

        EXAMPLES::

            sage: CC(1, 2).is_negative_infinity()
            False
            sage: CC(-oo, 0).is_negative_infinity()
            True
            sage: CC(0, -oo).is_negative_infinity()
            False
        """
        return self.real().is_negative_infinity() and self.imag().is_zero()

    def is_infinity(self):
        r"""
        Check if ``self`` is `\infty`.

        EXAMPLES::

            sage: CC(1, 2).is_infinity()
            False
            sage: CC(0, oo).is_infinity()
            True
        """
        return self.real().is_infinity() or self.imag().is_infinity()

    def is_NaN(self):
        r"""
        Check if ``self`` is not-a-number.

        EXAMPLES::

            sage: CC(1, 2).is_NaN()
            False
            sage: CC(NaN).is_NaN()
            True
            sage: CC(NaN,2).log().is_NaN()
            True
        """
        return mpfr_nan_p(self.__re) or mpfr_nan_p(self.__im)

    def zeta(self):
        """
        Return the Riemann zeta function evaluated at this complex number.

        EXAMPLES::

            sage: i = ComplexField(30).gen()
            sage: z = 1 + i
            sage: z.zeta()                                                              # needs sage.libs.pari
            0.58215806 - 0.92684856*I
            sage: zeta(z)                                                               # needs sage.libs.pari
            0.58215806 - 0.92684856*I

            sage: CC(1).zeta()
            Infinity
        """
        if mpfr_zero_p(self.__im) and mpfr_cmp_ui(self.__re, 1) == 0:
            return infinity.unsigned_infinity
        return self._parent(self.__pari__().zeta())

    def algebraic_dependency(self, n, **kwds):
        """
        Return an irreducible polynomial of degree at most `n` which is
        approximately satisfied by this complex number.

        ALGORITHM: Uses the PARI C-library :pari:`algdep` command.

        INPUT: Type ``algdep?`` at the top level prompt. All additional
        parameters are passed onto the top-level :func:`algdep` command.

        EXAMPLES::

            sage: C = ComplexField()
            sage: z = (1/2)*(1 + sqrt(3.0) *C.0); z
            0.500000000000000 + 0.866025403784439*I
            sage: p = z.algdep(5); p
            x^2 - x + 1
            sage: p(z)
            1.11022302462516e-16
        """
        from sage.arith.misc import algdep
        return algdep(self, n, **kwds)

    # Alias
    algdep = algebraic_dependency


def make_ComplexNumber0(fld, mult_order, re, im):
    """
    Create a complex number for pickling.

    EXAMPLES::

        sage: a = CC(1 + I)
        sage: loads(dumps(a)) == a # indirect doctest
        True
    """
    x = ComplexNumber(fld, re, im)
    x._set_multiplicative_order(mult_order)
    return x


def create_ComplexNumber(s_real, s_imag=None, int pad=0, min_prec=53):
    r"""
    Return the complex number defined by the strings ``s_real`` and
    ``s_imag`` as an element of ``ComplexField(prec=n)``,
    where `n` potentially has slightly more (controlled by pad) bits than
    given by `s`.

    INPUT:

    - ``s_real`` -- a string that defines a real number
      (or something whose string representation defines a number)

    - ``s_imag`` -- a string that defines a real number
      (or something whose string representation defines a number)

    - ``pad`` -- an integer at least 0.

    - ``min_prec`` -- number will have at least this many bits of precision,
      no matter what.

    EXAMPLES::

        sage: ComplexNumber('2.3')
        2.30000000000000
        sage: ComplexNumber('2.3','1.1')
        2.30000000000000 + 1.10000000000000*I
        sage: ComplexNumber(10)
        10.0000000000000
        sage: ComplexNumber(10,10)
        10.0000000000000 + 10.0000000000000*I
        sage: ComplexNumber(1.000000000000000000000000000,2)
        1.00000000000000000000000000 + 2.00000000000000000000000000*I
        sage: ComplexNumber(1,2.000000000000000000000)
        1.00000000000000000000 + 2.00000000000000000000*I

    ::

        sage: sage.rings.complex_mpfr.create_ComplexNumber(s_real=2,s_imag=1)
        2.00000000000000 + 1.00000000000000*I

    TESTS:

    Make sure we've rounded up ``log(10,2)`` enough to guarantee
    sufficient precision (:trac:`10164`)::

        sage: s = "1." + "0"*10**6 + "1"
        sage: sage.rings.complex_mpfr.create_ComplexNumber(s,0).real()-1 == 0
        False
        sage: sage.rings.complex_mpfr.create_ComplexNumber(0,s).imag()-1 == 0
        False

    """
    if s_imag is None:
        s_imag = 0

    if not isinstance(s_real, str):
        s_real = str(s_real).strip()
    if not isinstance(s_imag, str):
        s_imag = str(s_imag).strip()
    #if base == 10:
    bits = max(int(LOG_TEN_TWO_PLUS_EPSILON*len(s_real)),
               int(LOG_TEN_TWO_PLUS_EPSILON*len(s_imag)))
    #else:
    #    bits = max(int(math.log(base,2)*len(s_imag)),int(math.log(base,2)*len(s_imag)))
    C = ComplexField(prec=max(bits+pad, min_prec))

    return ComplexNumber(C, s_real, s_imag)


cdef class RRtoCC(Map):

    cdef ComplexNumber _zero

    def __init__(self, RR, CC):
        """
        EXAMPLES::

            sage: from sage.rings.complex_mpfr import RRtoCC
            sage: RRtoCC(RR, CC)
            Natural map:
              From: Real Field with 53 bits of precision
              To:   Complex Field with 53 bits of precision
        """
        Map.__init__(self, RR, CC)
        self._zero = ComplexNumber(CC, 0)
        self._repr_type_str = "Natural"

    cdef dict _extra_slots(self):
        """
        A helper for pickling and copying.

        INPUT:

        ``_slots`` -- a dictionary

        OUTPUT:

        The given dictionary, with zero added.

        EXAMPLES::

            sage: from sage.rings.complex_mpfr import RRtoCC
            sage: f = RRtoCC(RR, CC)
            sage: g = copy(f) # indirect doctest
            sage: g
            Natural map:
              From: Real Field with 53 bits of precision
              To:   Complex Field with 53 bits of precision
        """
        slots = Map._extra_slots(self)
        slots['_zero'] = self._zero
        return slots

    cdef _update_slots(self, dict _slots):
        """
        A helper for unpickling and copying.

        INPUT:

        ``_slots`` -- a dictionary providing values for the c(p)def slots of self.

        EXAMPLES::

            sage: from sage.rings.complex_mpfr import RRtoCC
            sage: RRtoCC(RR, CC)
            Natural map:
              From: Real Field with 53 bits of precision
              To:   Complex Field with 53 bits of precision
        """
        Map._update_slots(self, _slots)
        self._zero = _slots['_zero']

    cpdef Element _call_(self, x):
        """
        EXAMPLES::

            sage: from sage.rings.complex_mpfr import RRtoCC
            sage: f = RRtoCC(RealField(100), ComplexField(10)) # indirect doctest
            sage: f(1/3)
            0.33
        """
        cdef ComplexNumber z = self._zero._new()
        mpfr_set(z.__re, (<RealNumber>x).value, rnd)
        mpfr_set_ui(z.__im, 0, rnd)
        return z

cdef inline mp_exp_t min_exp_t(mp_exp_t a, mp_exp_t b):
    return a if a < b else b

cdef inline mp_exp_t max_exp_t(mp_exp_t a, mp_exp_t b):
    return a if a > b else b

cdef inline mp_exp_t max_exp(ComplexNumber z):
    """
    Quickly return the maximum exponent of the real and complex parts of z,
    which is useful for estimating its magnitude.
    """
    if mpfr_zero_p(z.__im):
        return mpfr_get_exp(z.__re)
    elif mpfr_zero_p(z.__re):
        return mpfr_get_exp(z.__im)
    return max_exp_t(mpfr_get_exp(z.__re), mpfr_get_exp(z.__im))

cpdef int cmp_abs(ComplexNumber a, ComplexNumber b):
    """
    Return `-1`, `0`, or `1` according to whether `|a|` is less than, equal to, or
    greater than `|b|`.

    Optimized for non-close numbers, where the ordering can be determined by
    examining exponents.

    EXAMPLES::

        sage: from sage.rings.complex_mpfr import cmp_abs
        sage: cmp_abs(CC(5), CC(1))
        1
        sage: cmp_abs(CC(5), CC(4))
        1
        sage: cmp_abs(CC(5), CC(5))
        0
        sage: cmp_abs(CC(5), CC(6))
        -1
        sage: cmp_abs(CC(5), CC(100))
        -1
        sage: cmp_abs(CC(-100), CC(1))
        1
        sage: cmp_abs(CC(-100), CC(100))
        0
        sage: cmp_abs(CC(-100), CC(1000))
        -1
        sage: cmp_abs(CC(1,1), CC(1))
        1
        sage: cmp_abs(CC(1,1), CC(2))
        -1
        sage: cmp_abs(CC(1,1), CC(1,0.99999))
        1
        sage: cmp_abs(CC(1,1), CC(1,-1))
        0
        sage: cmp_abs(CC(0), CC(1))
        -1
        sage: cmp_abs(CC(1), CC(0))
        1
        sage: cmp_abs(CC(0), CC(0))
        0
        sage: cmp_abs(CC(2,1), CC(1,2))
        0
    """
    if mpfr_zero_p(b.__re) and mpfr_zero_p(b.__im):
        return not ((mpfr_zero_p(a.__re) and mpfr_zero_p(a.__im)))
    elif (mpfr_zero_p(a.__re) and mpfr_zero_p(a.__im)):
        return -1
    cdef mp_exp_t exp_diff = max_exp(a) - max_exp(b)
    if exp_diff <= -2:
        return -1
    elif exp_diff >= 2:
        return 1

    cdef int res
    cdef mpfr_t abs_a, abs_b, tmp
    mpfr_init2(abs_a, mpfr_get_prec(a.__re))
    mpfr_init2(abs_b, mpfr_get_prec(b.__re))
    mpfr_init2(tmp, mpfr_get_prec(a.__re))

    mpfr_sqr(abs_a, a.__re, rnd)
    mpfr_sqr(tmp, a.__im, rnd)
    mpfr_add(abs_a, abs_a, tmp, rnd)

    mpfr_sqr(abs_b, b.__re, rnd)
    mpfr_sqr(tmp, b.__im, rnd)
    mpfr_add(abs_b, abs_b, tmp, rnd)

    res = mpfr_cmpabs(abs_a, abs_b)

    mpfr_clear(abs_a)
    mpfr_clear(abs_b)
    mpfr_clear(tmp)

    return res

def _format_complex_number(real, imag, format_spec):
    """
    Construct a formatted string from real and imaginary parts.

    TESTS::

        sage: s = format(CDF(1/80, -1/2), '25'); s
        '           0.0125 - 0.5*I'
        sage: len(s) == 25
        True
        sage: '{:=^ 25}'.format(CDF(1/80, -1/2))
        '===== 0.0125 - 0.5*I====='
        sage: format(float(3), '#.4') == format(CDF(3, 0), '#.4')
        True
        sage: format(CDF(1, 2), '=+20')
        Traceback (most recent call last):
        ...
        ValueError: '=' alignment not allowed in complex format specifier

    ::

        sage: format(CC(1/80, -1/2), '55') == format(str(CC(1/80, -1/2)), '>55')
        True
        sage: '{:=^ 55}'.format(CC(1/80, -1/2))
        '======= 0.0125000000000000 - 0.500000000000000*I======='
        sage: format(CC(1, 2), '=+20')
        Traceback (most recent call last):
        ...
        ValueError: '=' alignment not allowed in complex format specifier
    """
    import re
    match = re.match(r'^(.?[><=^])?'         # 1: fill and align
                     r'([ +-]?)'             # 2: sign
                     r'[^\d\.]*?0?(\d*)'     # 3: width
                     r'.*?([eEfFgGn%])?$',   # 4: type
                     format_spec)
    if not match:
        raise ValueError("invalid format specifier %s" % format_spec)

    # format floats without align and width
    float_format = (format_spec[match.start(2):match.start(3)]
                    + format_spec[match.end(3):])

    use_str_format = not match.group(4)
    if use_str_format and imag == 0:
        result = format(real, float_format)
    elif use_str_format and real == 0:
        result = format(imag, float_format) + '*I'
    else:
        x = format(real, float_format)
        y = format(imag, '+' + format_spec[match.end(2):match.start(3)]
                         + format_spec[match.end(3):])
        result = f"{x} {y[:1]} {y[1:]}*I"

    width = match.group(3)
    if width:
        align = match.group(1) or '>'
        if align.endswith('='):
            raise ValueError("'=' alignment not allowed in "
                             "complex format specifier")
        result = format(result, align + width)
    return result


# Support Python's numbers abstract base class
import numbers
numbers.Complex.register(ComplexNumber)<|MERGE_RESOLUTION|>--- conflicted
+++ resolved
@@ -844,19 +844,6 @@
             sage: # needs sage.libs.pari
             sage: k = ComplexField(100)
             sage: R.<x> = k[]
-<<<<<<< HEAD
-            sage: k._factor_univariate_polynomial( x )                                  # needs sage.libs.pari
-            x
-            sage: k._factor_univariate_polynomial( 2*x )                                # needs sage.libs.pari
-            (2.0000000000000000000000000000) * x
-            sage: k._factor_univariate_polynomial( x^2 )                                # needs sage.libs.pari
-            x^2
-            sage: k._factor_univariate_polynomial( x^2 + 3 )                            # needs sage.libs.pari
-            (x - 1.7320508075688772935274463415*I) * (x + 1.7320508075688772935274463415*I)
-            sage: k._factor_univariate_polynomial( x^2 + 1 )                            # needs sage.libs.pari
-            (x - I) * (x + I)
-            sage: k._factor_univariate_polynomial( k(I) * (x^2 + 1) )                   # needs sage.libs.pari
-=======
             sage: k._factor_univariate_polynomial(x)
             x
             sage: k._factor_univariate_polynomial(2*x)
@@ -868,7 +855,6 @@
             sage: k._factor_univariate_polynomial(x^2 + 1)
             (x - I) * (x + I)
             sage: k._factor_univariate_polynomial(k(I) * (x^2 + 1))
->>>>>>> 89e4c05f
             (1.0000000000000000000000000000*I) * (x - I) * (x + I)
 
         """
@@ -1274,21 +1260,6 @@
 
         EXAMPLES::
 
-<<<<<<< HEAD
-            sage: a = CC(pi + I*e); a                                                   # needs sage.symbolic
-            3.14159265358979 + 2.71828182845905*I
-            sage: a.str(truncate=True)                                                  # needs sage.symbolic
-            '3.14159265358979 + 2.71828182845905*I'
-            sage: a.str()                                                               # needs sage.symbolic
-            '3.1415926535897931 + 2.7182818284590451*I'
-            sage: a.str(base=2)                                                         # needs sage.symbolic
-            '11.001001000011111101101010100010001000010110100011000 + 10.101101111110000101010001011000101000101011101101001*I'
-            sage: CC(0.5 + 0.625*I).str(base=2)                                         # needs sage.symbolic
-            '0.10000000000000000000000000000000000000000000000000000 + 0.10100000000000000000000000000000000000000000000000000*I'
-            sage: a.str(base=16)                                                        # needs sage.symbolic
-            '3.243f6a8885a30 + 2.b7e151628aed2*I'
-            sage: a.str(base=36)                                                        # needs sage.symbolic
-=======
             sage: # needs sage.symbolic
             sage: a = CC(pi + I*e); a
             3.14159265358979 + 2.71828182845905*I
@@ -1303,7 +1274,6 @@
             sage: a.str(base=16)
             '3.243f6a8885a30 + 2.b7e151628aed2*I'
             sage: a.str(base=36)
->>>>>>> 89e4c05f
             '3.53i5ab8p5fc + 2.puw5nggjf8f*I'
 
             sage: CC(0)
@@ -1418,25 +1388,6 @@
 
             sage: # needs sage.libs.pari
             sage: a = ComplexNumber(2,1)
-<<<<<<< HEAD
-            sage: pari(a)                                                               # needs sage.libs.pari
-            2.00000000000000 + 1.00000000000000*I
-            sage: pari(a).type()                                                        # needs sage.libs.pari
-            't_COMPLEX'
-            sage: type(pari(a))                                                         # needs sage.libs.pari
-            <class 'cypari2.gen.Gen'>
-            sage: a.__pari__()                                                          # needs sage.libs.pari
-            2.00000000000000 + 1.00000000000000*I
-            sage: type(a.__pari__())                                                    # needs sage.libs.pari
-            <class 'cypari2.gen.Gen'>
-            sage: a = CC(pi)                                                            # needs sage.symbolic
-            sage: pari(a)                                                               # needs sage.libs.pari sage.symbolic
-            3.14159265358979
-            sage: pari(a).type()                                                        # needs sage.libs.pari sage.symbolic
-            't_REAL'
-            sage: a = CC(-2).sqrt()
-            sage: pari(a)                                                               # needs sage.libs.pari
-=======
             sage: pari(a)
             2.00000000000000 + 1.00000000000000*I
             sage: pari(a).type()
@@ -1454,7 +1405,6 @@
             't_REAL'
             sage: a = CC(-2).sqrt()
             sage: pari(a)
->>>>>>> 89e4c05f
             1.41421356237310*I
         """
         if self.is_real():
