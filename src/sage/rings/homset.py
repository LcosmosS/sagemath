--- conflicted
+++ resolved
@@ -133,37 +133,16 @@
 
         You can provide a morphism on the base::
 
-<<<<<<< HEAD
-            sage: k = GF(9)                                                     # optional - sage.libs.pari
-            sage: z2 = k.gen()                                                  # optional - sage.libs.pari
-            sage: cc = k.frobenius_endomorphism()                               # optional - sage.libs.pari
-            sage: R.<x> = k[]                                                   # optional - sage.libs.pari
-            sage: H = Hom(R, R)                                                 # optional - sage.libs.pari
-            sage: phi = H([x^2], base_map=cc); phi                              # optional - sage.libs.pari
-=======
             sage: k = GF(9)                                                             # optional - sage.rings.finite_rings
             sage: z2 = k.gen()                                                          # optional - sage.rings.finite_rings
             sage: cc = k.frobenius_endomorphism()                                       # optional - sage.rings.finite_rings
             sage: R.<x> = k[]                                                           # optional - sage.rings.finite_rings
             sage: H = Hom(R, R)                                                         # optional - sage.rings.finite_rings
             sage: phi = H([x^2], base_map=cc); phi                                      # optional - sage.rings.finite_rings
->>>>>>> c215f040
             Ring endomorphism of Univariate Polynomial Ring in x
              over Finite Field in z2 of size 3^2
               Defn: x |--> x^2
                     with map of base ring
-<<<<<<< HEAD
-            sage: phi(z2 * x) == z2^3 * x^2                                     # optional - sage.libs.pari
-            True
-
-            sage: R.<x> = ZZ[]
-            sage: K.<a> = GF(7^2)                                               # optional - sage.libs.pari
-            sage: L.<u> = K.extension(x^3 - 3)                                  # optional - sage.libs.pari
-            sage: phi = L.hom([u^7], base_map=K.frobenius_endomorphism())       # optional - sage.libs.pari
-            sage: phi(u) == u^7                                                 # optional - sage.libs.pari
-            True
-            sage: phi(a) == a^7                                                 # optional - sage.libs.pari
-=======
             sage: phi(z2 * x) == z2^3 * x^2                                             # optional - sage.rings.finite_rings
             True
 
@@ -174,7 +153,6 @@
             sage: phi(u) == u^7                                                         # optional - sage.rings.finite_rings
             True
             sage: phi(a) == a^7                                                         # optional - sage.rings.finite_rings
->>>>>>> c215f040
             True
 
         TESTS::
@@ -270,26 +248,15 @@
     EXAMPLES::
 
         sage: R.<x,y> = PolynomialRing(QQ, 2)
-<<<<<<< HEAD
-        sage: S.<a,b> = R.quotient(x^2 + y^2)                                   # optional - sage.libs.singular
-        sage: phi = S.hom([b,a]); phi                                           # optional - sage.libs.singular
-=======
         sage: S.<a,b> = R.quotient(x^2 + y^2)                                           # optional - sage.libs.singular
         sage: phi = S.hom([b,a]); phi                                                   # optional - sage.libs.singular
->>>>>>> c215f040
         Ring endomorphism of Quotient of Multivariate Polynomial Ring in x, y
          over Rational Field by the ideal (x^2 + y^2)
           Defn: a |--> b
                 b |--> a
-<<<<<<< HEAD
-        sage: phi(a)                                                            # optional - sage.libs.singular
-        b
-        sage: phi(b)                                                            # optional - sage.libs.singular
-=======
         sage: phi(a)                                                                    # optional - sage.libs.singular
         b
         sage: phi(b)                                                                    # optional - sage.libs.singular
->>>>>>> c215f040
         a
 
     TESTS:
@@ -299,26 +266,15 @@
     ::
 
         sage: R.<x,y> = PolynomialRing(QQ, 2)
-<<<<<<< HEAD
-        sage: S.<a,b> = R.quotient(x^2 + y^2)                                   # optional - sage.libs.singular
-        sage: H = S.Hom(R)                                                      # optional - sage.libs.singular
-        sage: H == loads(dumps(H))                                              # optional - sage.libs.singular
-=======
         sage: S.<a,b> = R.quotient(x^2 + y^2)                                           # optional - sage.libs.singular
         sage: H = S.Hom(R)                                                              # optional - sage.libs.singular
         sage: H == loads(dumps(H))                                                      # optional - sage.libs.singular
->>>>>>> c215f040
         True
 
     We test pickling of actual homomorphisms in a quotient::
 
-<<<<<<< HEAD
-        sage: phi = S.hom([b,a])                                                # optional - sage.libs.singular
-        sage: phi == loads(dumps(phi))                                          # optional - sage.libs.singular
-=======
         sage: phi = S.hom([b,a])                                                        # optional - sage.libs.singular
         sage: phi == loads(dumps(phi))                                                  # optional - sage.libs.singular
->>>>>>> c215f040
         True
     """
 
@@ -331,28 +287,17 @@
         EXAMPLES::
 
             sage: R.<x,y> = PolynomialRing(QQ, 2)
-<<<<<<< HEAD
-            sage: S.<a,b> = R.quotient(x^2 + y^2)                                                                       # optional - sage.libs.singular
-            sage: H = S.Hom(R)                                                                                          # optional - sage.libs.singular
-            sage: phi = H([b, a]); phi                                                                                  # optional - sage.libs.singular
-=======
             sage: S.<a,b> = R.quotient(x^2 + y^2)                                       # optional - sage.libs.singular
             sage: H = S.Hom(R)                                                          # optional - sage.libs.singular
             sage: phi = H([b, a]); phi                                                  # optional - sage.libs.singular
->>>>>>> c215f040
             Ring morphism:
               From: Quotient of Multivariate Polynomial Ring in x, y over Rational Field by the ideal (x^2 + y^2)
               To:   Multivariate Polynomial Ring in x, y over Rational Field
               Defn: a |--> b
                     b |--> a
             sage: R2.<x,y> = PolynomialRing(ZZ, 2)
-<<<<<<< HEAD
-            sage: H2 = Hom(R2, S)                                                                                       # optional - sage.libs.singular
-            sage: H2(phi)                                                                                               # optional - sage.libs.singular
-=======
             sage: H2 = Hom(R2, S)                                                       # optional - sage.libs.singular
             sage: H2(phi)                                                               # optional - sage.libs.singular
->>>>>>> c215f040
             Composite map:
               From: Multivariate Polynomial Ring in x, y over Integer Ring
               To:   Quotient of Multivariate Polynomial Ring in x, y over Rational Field by the ideal (x^2 + y^2)
