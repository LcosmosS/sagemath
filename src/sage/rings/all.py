--- conflicted
+++ resolved
@@ -13,51 +13,6 @@
 from sage.misc.lazy_import import lazy_import
 
 from sage.rings.all__sagemath_categories import *
-
-<<<<<<< HEAD
-# Finite fields
-from sage.rings.finite_rings.all import *
-
-# Function field
-from sage.rings.function_field.all import *
-
-# Finite residue fields
-from sage.rings.finite_rings.residue_field import ResidueField
-
-# p-adic field
-from sage.rings.padics.all import *
-from sage.rings.padics.padic_printing import _printer_defaults as padic_printing
-
-# Pseudo-ring of PARI objects.
-from sage.rings.pari_ring import PariRing, Pari
-
-# valuations
-from sage.rings.valuation.all import *
-=======
-# Following will go to all__sagemath_categories.py in #36566
-
-# Quotient
-from sage.rings.quotient_ring import QuotientRing
-
-# Infinities
-from sage.rings.infinity import infinity, Infinity, InfinityRing, unsigned_infinity, UnsignedInfinityRing
-oo = infinity
-
-# Rational integers.
-from sage.rings.integer_ring import IntegerRing, ZZ, crt_basis
-from sage.rings.integer import Integer
-
-# Rational numbers
-from sage.rings.rational import Rational
-from sage.rings.rational_field import RationalField, QQ
-Rationals = RationalField
-
-# Integers modulo n.
-from sage.rings.finite_rings.integer_mod_ring import IntegerModRing, Zmod
-from sage.rings.finite_rings.integer_mod import IntegerMod, Mod, mod
-Integers = IntegerModRing
-
-# up to here (#36566)
 
 # Finite fields
 from sage.rings.finite_rings.all import *
@@ -75,13 +30,9 @@
 # Function field
 from sage.rings.function_field.all import *
 
-# Following will go to all__sagemath_categories.py in #36566
->>>>>>> b400413e
-
 # Semirings
 from sage.rings.semirings.all import *
 
-<<<<<<< HEAD
 # Real numbers
 from sage.rings.real_mpfr import (RealField, RR,
                                   create_RealNumber as RealNumber)   # this is used by the preparser to wrap real literals -- very important.
@@ -98,45 +49,9 @@
 # Number field
 from sage.rings.number_field.all import *
 
-=======
-# Double precision floating point numbers
-from sage.rings.real_double import RealDoubleField, RDF, RealDoubleElement
-
-# Lazy reals
-from sage.rings.real_lazy import RealLazyField, RLF, ComplexLazyField, CLF
->>>>>>> b400413e
-
-# up to here (#36566)
-
 # Polynomial Rings and Polynomial Quotient Rings
 from sage.rings.polynomial.all import *
 
-# Following will go to all__sagemath_categories.py in #36566
-
-<<<<<<< HEAD
-=======
-# Power series rings
-from sage.rings.power_series_ring import PowerSeriesRing
-
-# Laurent series ring in one variable
-from sage.rings.laurent_series_ring import LaurentSeriesRing
-
-# Puiseux series ring
-from sage.rings.puiseux_series_ring import PuiseuxSeriesRing
-
-# Big-oh notation
-from sage.rings.big_oh import O
-
-# Fraction field
-from sage.rings.fraction_field import FractionField
-Frac = FractionField
-
-# Localization
-from sage.rings.localization import Localization
-
-# up to here (#36566)
-
->>>>>>> b400413e
 # c-finite sequences
 from sage.rings.cfinite_sequence import CFiniteSequence, CFiniteSequences
 
