# sage_setup: distribution = sagemath-categories
r"""
Signed and Unsigned Infinities

The unsigned infinity "ring" is the set of two elements

1. infinity

2. A number less than infinity

The rules for arithmetic are that the unsigned infinity ring does
not canonically coerce to any other ring, and all other rings
canonically coerce to the unsigned infinity ring, sending all
elements to the single element "a number less than infinity" of the
unsigned infinity ring. Arithmetic and comparisons then take place
in the unsigned infinity ring, where all arithmetic operations that
are well-defined are defined.

The infinity "ring" is the set of five elements

1. plus infinity

2. a positive finite element

3. zero

4. a negative finite element

5. negative infinity

The infinity ring coerces to the unsigned infinity ring, sending
the infinite elements to infinity and the non-infinite elements to
"a number less than infinity." Any ordered ring coerces to the
infinity ring in the obvious way.

.. NOTE::

    The shorthand ``oo`` is predefined in Sage to be the same as
    ``+Infinity`` in the infinity ring. It is considered equal to, but not
    the same as ``Infinity`` in the
    :class:`UnsignedInfinityRing<UnsignedInfinityRing_class>`.

EXAMPLES:

We fetch the unsigned infinity ring and create some elements::

    sage: P = UnsignedInfinityRing; P
    The Unsigned Infinity Ring
    sage: P(5)
    A number less than infinity
    sage: P.ngens()
    1
    sage: unsigned_oo = P.0; unsigned_oo
    Infinity

We compare finite numbers with infinity::

    sage: 5 < unsigned_oo
    True
    sage: 5 > unsigned_oo
    False
    sage: unsigned_oo < 5
    False
    sage: unsigned_oo > 5
    True

Demonstrating the shorthand ``oo`` versus ``Infinity``::

    sage: oo
    +Infinity
    sage: oo is InfinityRing.0
    True
    sage: oo is UnsignedInfinityRing.0
    False
    sage: oo == UnsignedInfinityRing.0
    True

We do arithmetic::

    sage: unsigned_oo + 5
    Infinity

We make ``1 / unsigned_oo`` return the integer 0 so that arithmetic of
the following type works::

    sage: (1/unsigned_oo) + 2
    2
    sage: 32/5 - (2.439/unsigned_oo)
    32/5

Note that many operations are not defined, since the result is not
well-defined::

    sage: unsigned_oo/0
    Traceback (most recent call last):
    ...
    ValueError: quotient of number < oo by number < oo not defined

What happened above is that 0 is canonically coerced to "A number less
than infinity" in the unsigned infinity ring. Next, Sage tries to divide
by multiplying with its inverse. Finally, this inverse is not
well-defined.

::

    sage: 0/unsigned_oo
    0
    sage: unsigned_oo * 0
    Traceback (most recent call last):
    ...
    ValueError: unsigned oo times smaller number not defined
    sage: unsigned_oo/unsigned_oo
    Traceback (most recent call last):
    ...
    ValueError: unsigned oo times smaller number not defined

In the infinity ring, we can negate infinity, multiply positive
numbers by infinity, etc.

::

    sage: P = InfinityRing; P
    The Infinity Ring
    sage: P(5)
    A positive finite number

The symbol ``oo`` is predefined as a shorthand for ``+Infinity``::

    sage: oo
    +Infinity

We compare finite and infinite elements::

    sage: 5 < oo
    True
    sage: P(-5) < P(5)
    True
    sage: P(2) < P(3)
    False
    sage: -oo < oo
    True

We can do more arithmetic than in the unsigned infinity ring::

    sage: 2 * oo
    +Infinity
    sage: -2 * oo
    -Infinity
    sage: 1 - oo
    -Infinity
    sage: 1 / oo
    0
    sage: -1 / oo
    0

We make ``1 / oo`` and ``1 / -oo`` return the integer 0 instead of the
infinity ring Zero so that arithmetic of the following type works::

    sage: (1/oo) + 2
    2
    sage: 32/5 - (2.439/-oo)
    32/5

If we try to subtract infinities or multiply infinity by zero we
still get an error::

    sage: oo - oo
    Traceback (most recent call last):
    ...
    SignError: cannot add infinity to minus infinity
    sage: 0 * oo
    Traceback (most recent call last):
    ...
    SignError: cannot multiply infinity by zero
    sage: P(2) + P(-3)
    Traceback (most recent call last):
    ...
    SignError: cannot add positive finite value to negative finite value

Signed infinity can also be represented by RR / RDF elements. But
unsigned infinity cannot::

    sage: oo in RR, oo in RDF
    (True, True)
    sage: unsigned_infinity in RR, unsigned_infinity in RDF
    (False, False)

TESTS::

    sage: P = InfinityRing
    sage: P == loads(dumps(P))
    True

::

    sage: P(2) == loads(dumps(P(2)))
    True

The following is assumed in a lot of code (i.e., "is" is used for
testing whether something is infinity), so make sure it is satisfied::

    sage: loads(dumps(infinity)) is infinity
    True

We check that :trac:`17990` is fixed::

    sage: m = Matrix([Infinity])                                                        # needs sage.modules
    sage: m.rows()                                                                      # needs sage.modules
    [(+Infinity)]
"""
# ****************************************************************************
# This program is free software: you can redistribute it and/or modify
# it under the terms of the GNU General Public License as published by
# the Free Software Foundation, either version 2 of the License, or
# (at your option) any later version.
#                  https://www.gnu.org/licenses/
# ****************************************************************************

from sys import maxsize

import sage.rings.abc

from sage.categories.rings import Rings
from sage.misc.fast_methods import Singleton
from sage.misc.lazy_import import lazy_import
from sage.rings.ring import CommutativeRing
from sage.structure.element import RingElement, InfinityElement
from sage.structure.richcmp import rich_to_bool, richcmp

lazy_import('sage.rings.integer', 'Integer')


_obj = {}


class _uniq():
    def __new__(cls, *args):
        """
        This ensures uniqueness of these objects.

        EXAMPLES::

            sage: sage.rings.infinity.UnsignedInfinityRing_class() is sage.rings.infinity.UnsignedInfinityRing_class()
            True
        """
        if cls in _obj:
            return _obj[cls]
        _obj[cls] = O = cls.__bases__[-1].__new__(cls, *args)
        return O


class AnInfinity():
    """
    TESTS::

        sage: oo == oo
        True
        sage: oo < oo
        False
        sage: -oo < oo
        True
        sage: -oo < 3 < oo
        True

        sage: unsigned_infinity == 3
        False
        sage: unsigned_infinity == unsigned_infinity
        True
        sage: unsigned_infinity == oo
        True
    """

    def _repr_(self) -> str:
        """
        Return a string representation of ``self``.

        TESTS::

            sage: [x._repr_() for x in [unsigned_infinity, oo, -oo]]
            ['Infinity', '+Infinity', '-Infinity']
        """
        return self._sign_char + "Infinity"

    def _giac_init_(self) -> str:
        """
        TESTS::

            sage: [x._giac_init_() for x in [unsigned_infinity, oo, -oo]]
            ['infinity', '+infinity', '-infinity']
        """
        return self._sign_char + "infinity"

    def _maxima_init_(self) -> str:
        """
        TESTS::

            sage: maxima(-oo)                                                           # needs sage.symbolic
            minf
            sage: [x._maxima_init_() for x in [unsigned_infinity, oo, -oo]]
            ['inf', 'inf', 'minf']
        """
        if self._sign < 0:
            return 'minf'
        else:
            return 'inf'

    def _fricas_init_(self) -> str:
        """
        TESTS::

            sage: fricas(-oo)           # optional - fricas
            - infinity
            sage: [x._fricas_init_() for x in [unsigned_infinity, oo, -oo]]
            ['%infinity', '%plusInfinity', '%minusInfinity']
            sage: [fricas(x) for x in [unsigned_infinity, oo, -oo]]   # optional - fricas
            [infinity,  + infinity, - infinity]
        """
        if self._sign_char == '':
            return r"%infinity"
        elif self._sign > 0:
            return r"%plusInfinity"
        else:
            return r"%minusInfinity"

    def __pari__(self):
        """
        Convert ``self`` to a Pari object.

        EXAMPLES::

            sage: pari(-oo)                                                             # needs sage.libs.pari
            -oo
            sage: pari(oo)                                                              # needs sage.libs.pari
            +oo
        """
        from sage.libs.pari.all import pari
        if self._sign >= 0:
            return pari('oo')
        else:
            return pari('-oo')

    def _latex_(self) -> str:
        r"""
        Return a latex representation of ``self``.

        EXAMPLES::

            sage: latex(oo) # indirect doctest
            +\infty
            sage: [x._latex_() for x in [unsigned_infinity, oo, -oo]]
            ['\\infty', '+\\infty', '-\\infty']
        """
        return self._sign_char + "\\infty"

    def __abs__(self):
        """
        EXAMPLES::

            sage: [abs(x) for x in [UnsignedInfinityRing.gen(), oo, -oo]]
            [Infinity, +Infinity, +Infinity]
        """
        return -self if self._sign < 0 else self

    def _add_(self, other):
        """
        Add ``self`` to ``other``.

        EXAMPLES::

            sage: -oo + -oo # indirect doctest
            -Infinity
            sage: -oo + 3
            -Infinity
            sage: oo + -100
            +Infinity
            sage: oo + -oo
            Traceback (most recent call last):
            ...
            SignError: cannot add infinity to minus infinity

            sage: unsigned_infinity = UnsignedInfinityRing.gen()
            sage: unsigned_infinity + unsigned_infinity
            Traceback (most recent call last):
            ...
            SignError: cannot add unsigned infinities
            sage: unsigned_infinity + oo*i                                              # needs sage.symbolic
            Traceback (most recent call last):
            ...
            SignError: cannot add unsigned infinities
            sage: unsigned_infinity + 88/3
            Infinity
        """
        if isinstance(other, AnInfinity):
            if self._sign == 0:
                # just like oo - oo is undefined
                raise SignError("cannot add unsigned infinities")
            if self._sign != other._sign:
                raise SignError("cannot add infinity to minus infinity")
        return self

    def _sub_(self, other):
        """
        EXAMPLES::

            sage: -oo - oo # indirect doctest
            -Infinity
            sage: oo - -oo
            +Infinity
            sage: oo - 4
            +Infinity
            sage: -oo - 1
            -Infinity
            sage: oo - oo
            Traceback (most recent call last):
            ...
            SignError: cannot add infinity to minus infinity
            sage: unsigned_infinity - 4
            Infinity
            sage: unsigned_infinity - unsigned_infinity
            Traceback (most recent call last):
            ...
            SignError: cannot subtract unsigned infinities
            sage: unsigned_infinity - oo*i                                              # needs sage.symbolic
            Traceback (most recent call last):
            ...
            SignError: cannot subtract unsigned infinities
        """
        if isinstance(other, AnInfinity):
            if self._sign == 0:
                raise SignError("cannot subtract unsigned infinities")
            elif self._sign == other._sign:
                raise SignError("cannot add infinity to minus infinity")
        return self

    def _mul_(self, other):
        """
        EXAMPLES::

            sage: oo * 19 # indirect doctest
            +Infinity
            sage: oo * oo
            +Infinity
            sage: -oo * oo
            -Infinity
            sage: -oo * 4
            -Infinity
            sage: -oo * -2/3
            +Infinity
            sage: -oo * 0
            Traceback (most recent call last):
            ...
            SignError: cannot multiply infinity by zero
        """
        if other < 0:
            return -self
        if other > 0:
            return self
        raise SignError("cannot multiply infinity by zero")

    def _div_(self, other):
        """
        EXAMPLES::

            sage: 1.5 / oo # indirect doctest
            0
            sage: oo / -4
            -Infinity
            sage: oo / oo
            Traceback (most recent call last):
            ...
            SignError: cannot multiply infinity by zero

        Check that :trac:`14857` is fixed::

            sage: infinity / unsigned_infinity
            Traceback (most recent call last):
            ...
            ValueError: unsigned oo times smaller number not defined
            sage: SR(infinity) / unsigned_infinity                                      # needs sage.symbolic
            Traceback (most recent call last):
            ...
            RuntimeError: indeterminate expression: 0 * infinity encountered.
        """
        return self * ~other

    def __float__(self):
        r"""
        Generate a floating-point infinity.

        The printing of floating-point infinity varies across platforms.

        EXAMPLES::

            sage: RDF(infinity)
            +infinity
            sage: float(infinity) # random
            +infinity
            sage: CDF(infinity)                                                         # needs sage.rings.complex_double
            +infinity
            sage: infinity.__float__() # random
            +infinity

            sage: RDF(-infinity)
            -infinity
            sage: float(-infinity) # random
            -inf
            sage: CDF(-infinity)                                                        # needs sage.rings.complex_double
            -infinity
            sage: (-infinity).__float__() # random
            -inf
            sage: float(unsigned_infinity)
            Traceback (most recent call last):
            ...
            ValueError: unsigned infinity cannot be represented in a float
        """
        if self._sign == 0:
            raise ValueError('unsigned infinity cannot be represented in a float')
        return float(self._sign_char + 'inf')

    def lcm(self, x):
        """
        Return the least common multiple of ``oo`` and ``x``, which
        is by definition oo unless ``x`` is 0.

        EXAMPLES::

            sage: oo.lcm(0)
            0
            sage: oo.lcm(oo)
            +Infinity
            sage: oo.lcm(-oo)
            +Infinity
            sage: oo.lcm(10)
            +Infinity
            sage: (-oo).lcm(10)
            +Infinity
        """
        if x == 0:
            return x
        else:
            return abs(self)

    def _sage_input_(self, sib, coerced):
        """
        Produce an expression which will reproduce this value when evaluated.

        TESTS::

            sage: sage_input(-oo)
            -oo
            sage: sage_input(oo)
            oo
            sage: sage_input(unsigned_infinity)
            unsigned_infinity
        """
        if self._sign == 0:
            return sib.name('unsigned_infinity')
        elif self._sign > 0:
            return sib.name('oo')
        else:
            return -sib.name('oo')


class UnsignedInfinityRing_class(Singleton, CommutativeRing):

    def __init__(self):
        """
        Initialize ``self``.

        TESTS::

            sage: sage.rings.infinity.UnsignedInfinityRing_class() is sage.rings.infinity.UnsignedInfinityRing_class() is UnsignedInfinityRing
            True

        Sage can understand SymPy's complex infinity (:trac:`17493`)::

            sage: import sympy                                                          # needs sympy
            sage: SR(sympy.zoo)                                                         # needs sympy
            Infinity

        Some equality checks::

            sage: infinity == UnsignedInfinityRing.gen()
            True
            sage: UnsignedInfinityRing(3) == UnsignedInfinityRing(-19.5)
            True
        """
        CommutativeRing.__init__(self, self, names=('oo',), normalize=False)

    def ngens(self) -> int:
        """
        The unsigned infinity ring has one "generator."

        EXAMPLES::

            sage: UnsignedInfinityRing.ngens()
            1
            sage: len(UnsignedInfinityRing.gens())
            1
        """
        return 1

    def fraction_field(self):
        """
        The unsigned infinity ring isn't an integral domain.

        EXAMPLES::

            sage: UnsignedInfinityRing.fraction_field()
            Traceback (most recent call last):
            ...
            TypeError: infinity 'ring' has no fraction field
        """
        raise TypeError("infinity 'ring' has no fraction field")

    def gen(self, n=0):
        """
        The "generator" of ``self`` is the infinity object.

        EXAMPLES::

            sage: UnsignedInfinityRing.gen()
            Infinity
            sage: UnsignedInfinityRing.gen(1)
            Traceback (most recent call last):
            ...
            IndexError: UnsignedInfinityRing only has one generator
        """
        if n == 0:
            try:
                return self._gen
            except AttributeError:
                self._gen = UnsignedInfinity()
                return self._gen
        else:
            raise IndexError("UnsignedInfinityRing only has one generator")

    def gens(self) -> tuple:
        """
        The "generator" of ``self`` is the infinity object.

        EXAMPLES::

            sage: UnsignedInfinityRing.gens()
            (Infinity,)
        """
        return (self.gen(),)

    def less_than_infinity(self):
        """
        This is the element that represents a finite value.

        EXAMPLES::

            sage: UnsignedInfinityRing.less_than_infinity()
            A number less than infinity
            sage: UnsignedInfinityRing(5) is UnsignedInfinityRing.less_than_infinity()
            True
        """
        try:
            return self._less_than_infinity
        except AttributeError:
            self._less_than_infinity = LessThanInfinity(self)
            return self._less_than_infinity

    def _repr_(self) -> str:
        """
        Return a string representation of ``self``.

        TESTS::

            sage: UnsignedInfinityRing._repr_()
            'The Unsigned Infinity Ring'
        """
        return "The Unsigned Infinity Ring"

    def _element_constructor_(self, x):
        """
        The element constructor

        TESTS::

            sage: UnsignedInfinityRing(2) # indirect doctest
            A number less than infinity
            sage: UnsignedInfinityRing(I)                                               # needs sage.rings.number_field
            A number less than infinity
            sage: UnsignedInfinityRing(unsigned_infinity)
            Infinity
            sage: UnsignedInfinityRing(oo)
            Infinity
            sage: UnsignedInfinityRing(-oo)
            Infinity
            sage: K.<a> = QuadraticField(3)                                             # needs sage.rings.number_field
            sage: UnsignedInfinityRing(a)                                               # needs sage.rings.number_field
            A number less than infinity
            sage: UnsignedInfinityRing(a - 2)                                           # needs sage.rings.number_field
            A number less than infinity
            sage: UnsignedInfinityRing(RDF(oo)), UnsignedInfinityRing(RDF(-oo))
            (Infinity, Infinity)
            sage: UnsignedInfinityRing(RR(oo)), UnsignedInfinityRing(RR(-oo))
            (Infinity, Infinity)
            sage: UnsignedInfinityRing(CDF(oo)), UnsignedInfinityRing(CDF(-oo))         # needs sage.rings.complex_double
            (Infinity, Infinity)
            sage: UnsignedInfinityRing(CC(oo)), UnsignedInfinityRing(CC(-oo))           # needs sage.rings.real_mpfr
            (Infinity, Infinity)
            sage: UnsignedInfinityRing(RIF(oo)), UnsignedInfinityRing(RIF(-oo))         # needs sage.rings.real_interval_field
            (Infinity, Infinity)
            sage: UnsignedInfinityRing(float('+inf')), UnsignedInfinityRing(float('-inf'))
            (Infinity, Infinity)
            sage: UnsignedInfinityRing(SR(oo)), UnsignedInfinityRing(SR(-oo))           # needs sage.symbolic
            (Infinity, Infinity)

        The following rings have a ``is_infinity`` method::

            sage: RR(oo).is_infinity()
            True
            sage: SR(oo).is_infinity()                                                  # needs sage.symbolic
            True
        """
        # Lazy elements can wrap infinity or not, unwrap first
        try:
            from sage.rings.real_lazy import LazyWrapper
        except ImportError:
            pass
        else:
            if isinstance(x, LazyWrapper):
                x = x._value

        # Handle all ways to represent infinity first
        if isinstance(x, InfinityElement):
            return self.gen()
        elif isinstance(x, float):
            if x in [float('+inf'), float('-inf')]:
                return self.gen()
        elif isinstance(x, RingElement) and isinstance(x.parent(), sage.rings.abc.RealIntervalField):
            if x.upper().is_infinity() or x.lower().is_infinity():
                return self.gen()
        else:
            try:
                # For example, RealField() implements this
                if x.is_infinity():
                    return self.gen()
            except AttributeError:
                pass

        # If we got here then x is not infinite
        return self.less_than_infinity()

    def _coerce_map_from_(self, R) -> bool:
        """
        EXAMPLES::

            sage: UnsignedInfinityRing.has_coerce_map_from(int) # indirect doctest
            True
            sage: UnsignedInfinityRing.has_coerce_map_from(CC)                          # needs sage.rings.real_mpfr
            True
            sage: UnsignedInfinityRing.has_coerce_map_from(QuadraticField(-163, 'a'))   # needs sage.rings.number_field
            True
            sage: UnsignedInfinityRing.has_coerce_map_from(QQ^3)                        # needs sage.modules
            False
            sage: UnsignedInfinityRing.has_coerce_map_from(SymmetricGroup(13))          # needs sage.groups
            False
        """
        return R in Rings().Commutative() or R in (int, float, complex)


UnsignedInfinityRing = UnsignedInfinityRing_class()


class LessThanInfinity(_uniq, RingElement):
    def __init__(self, parent=UnsignedInfinityRing):
        """
        Initialize ``self``.

        EXAMPLES::

            sage: sage.rings.infinity.LessThanInfinity() is UnsignedInfinityRing(5)
            True
        """
        RingElement.__init__(self, parent)

    def _repr_(self) -> str:
        """
        Return a string representation of ``self``.

        EXAMPLES::

            sage: UnsignedInfinityRing(5)._repr_()
            'A number less than infinity'
        """
        return "A number less than infinity"

    def _latex_(self) -> str:
        """
        Return a latex representation of ``self``.

        EXAMPLES::

            sage: UnsignedInfinityRing(5)._latex_()
            '(<\\infty)'
        """
        return "(<\\infty)"

    def _add_(self, other):
        """
        EXAMPLES::

            sage: UnsignedInfinityRing(5) + UnsignedInfinityRing(-3) # indirect doctest
            A number less than infinity
            sage: UnsignedInfinityRing(5) + unsigned_infinity
            Infinity
        """
        if isinstance(other, UnsignedInfinity):
            return other
        return self

    def _sub_(self, other):
        """
        EXAMPLES::

            sage: UnsignedInfinityRing(5) - UnsignedInfinityRing(-3) # indirect doctest
            A number less than infinity
            sage: UnsignedInfinityRing(5) - unsigned_infinity
            Infinity
        """
        if isinstance(other, UnsignedInfinity):
            return other
        return self

    def _mul_(self, other):
        """
        EXAMPLES::

            sage: UnsignedInfinityRing(4) * UnsignedInfinityRing(-3) # indirect doctest
            A number less than infinity
            sage: 5 * unsigned_infinity
            Traceback (most recent call last):
            ...
            ValueError: oo times number < oo not defined
            sage: unsigned_infinity * unsigned_infinity
            Infinity
        """
        if isinstance(other, UnsignedInfinity):
            raise ValueError("oo times number < oo not defined")
        return self

    def _div_(self, other):
        """
        Can't eliminate possibility of zero division....

        EXAMPLES::

            sage: UnsignedInfinityRing(2) / UnsignedInfinityRing(5) # indirect doctest
            Traceback (most recent call last):
            ...
            ValueError: quotient of number < oo by number < oo not defined
            sage: 1 / unsigned_infinity
            0
        """
        if isinstance(other, UnsignedInfinity):
            return Integer(0)  # noqa: F821
        raise ValueError("quotient of number < oo by number < oo not defined")

    def _richcmp_(self, other, op) -> bool:
        """
        Compare ``self`` to ``other``.

        EXAMPLES::

            sage: 1 == unsigned_infinity
            False
        """
        if isinstance(other, UnsignedInfinity):
            return rich_to_bool(op, -1)
        return rich_to_bool(op, 0)

    def sign(self):
        """
        Raise an error because the sign of ``self`` is not well defined.

        EXAMPLES::

            sage: sign(UnsignedInfinityRing(2))
            Traceback (most recent call last):
            ...
            NotImplementedError: sign of number < oo is not well defined
            sage: sign(UnsignedInfinityRing(0))
            Traceback (most recent call last):
            ...
            NotImplementedError: sign of number < oo is not well defined
            sage: sign(UnsignedInfinityRing(-2))
            Traceback (most recent call last):
            ...
            NotImplementedError: sign of number < oo is not well defined
        """
        raise NotImplementedError("sign of number < oo is not well defined")


class UnsignedInfinity(_uniq, AnInfinity, InfinityElement):

    _sign = 0
    _sign_char = ''

    def __init__(self):
        """
        Initialize ``self``.

        TESTS::

            sage: sage.rings.infinity.UnsignedInfinity() is sage.rings.infinity.UnsignedInfinity() is unsigned_infinity
            True
        """
        InfinityElement.__init__(self, UnsignedInfinityRing)

    def __hash__(self):
        r"""
        TESTS::

            sage: hash(unsigned_infinity)
            9223372036854775806 # 64-bit
            2147483646          # 32-bit
        """
        return maxsize - 1

    def _mul_(self, other):
        """
        Can't rule out an attempt at multiplication by 0.

        EXAMPLES::

            sage: unsigned_infinity * unsigned_infinity # indirect doctest
            Infinity
            sage: unsigned_infinity * 0
            Traceback (most recent call last):
            ...
            ValueError: unsigned oo times smaller number not defined
            sage: unsigned_infinity * 3
            Traceback (most recent call last):
            ...
            ValueError: unsigned oo times smaller number not defined
        """
        if isinstance(other, UnsignedInfinity):
            return self
        raise ValueError("unsigned oo times smaller number not defined")

    def _sympy_(self):
        """
        Converts ``unsigned_infinity`` to sympy ``zoo``.

        EXAMPLES::

            sage: # needs sympy
            sage: import sympy
            sage: SR(unsigned_infinity)._sympy_()
            zoo
            sage: gamma(-3)._sympy_() is sympy.factorial(-2)
            True
            sage: gamma(-3) is sympy.factorial(-2)._sage_()
            True
        """
        import sympy
        return sympy.zoo

    def _richcmp_(self, other, op) -> bool:
        """
        Compare ``self`` to ``other``.

        EXAMPLES::

            sage: 1 == unsigned_infinity
            False
        """
        if isinstance(other, LessThanInfinity):
            return rich_to_bool(op, 1)
        return rich_to_bool(op, 0)


unsigned_infinity = UnsignedInfinityRing.gen(0)
less_than_infinity = UnsignedInfinityRing.less_than_infinity()


def is_Infinite(x) -> bool:
    """
    This is a type check for infinity elements.

    EXAMPLES::

        sage: sage.rings.infinity.is_Infinite(oo)
        True
        sage: sage.rings.infinity.is_Infinite(-oo)
        True
        sage: sage.rings.infinity.is_Infinite(unsigned_infinity)
        True
        sage: sage.rings.infinity.is_Infinite(3)
        False
        sage: sage.rings.infinity.is_Infinite(RR(infinity))
        False
        sage: sage.rings.infinity.is_Infinite(ZZ)
        False
    """
    return isinstance(x, InfinityElement)


class SignError(ArithmeticError):
    """
    Sign error exception.
    """
    pass


class InfinityRing_class(Singleton, CommutativeRing):
    def __init__(self):
        """
        Initialize ``self``.

        TESTS::

            sage: sage.rings.infinity.InfinityRing_class() is sage.rings.infinity.InfinityRing_class() is InfinityRing
            True

        Comparison tests::

            sage: InfinityRing == InfinityRing
            True
            sage: InfinityRing == UnsignedInfinityRing
            False
        """
        CommutativeRing.__init__(self, self, names=('oo',), normalize=False)

    def fraction_field(self):
        """
        This isn't really a ring, let alone an integral domain.

        TESTS::

            sage: InfinityRing.fraction_field()
            Traceback (most recent call last):
            ...
            TypeError: infinity 'ring' has no fraction field
        """
        raise TypeError("infinity 'ring' has no fraction field")

    def ngens(self) -> int:
        """
        The two generators are plus and minus infinity.

        EXAMPLES::

            sage: InfinityRing.ngens()
            2
            sage: len(InfinityRing.gens())
            2
        """
        return 2

    def gen(self, n=0):
        """
        The two generators are plus and minus infinity.

        EXAMPLES::

            sage: InfinityRing.gen(0)
            +Infinity
            sage: InfinityRing.gen(1)
            -Infinity
            sage: InfinityRing.gen(2)
            Traceback (most recent call last):
            ...
            IndexError: n must be 0 or 1
        """
        try:
            if n == 0:
                return self._gen0
            elif n == 1:
                return self._gen1
            else:
                raise IndexError("n must be 0 or 1")
        except AttributeError:
            if n == 0:
                self._gen0 = PlusInfinity()
                return self._gen0
            elif n == 1:
                self._gen1 = MinusInfinity()
                return self._gen1

    def gens(self) -> tuple:
        """
        The two generators are plus and minus infinity.

        EXAMPLES::

            sage: InfinityRing.gens()
            (+Infinity, -Infinity)
        """
        return (self.gen(0), self.gen(1))

    def is_zero(self) -> bool:
        """
        The Infinity Ring is not zero

        EXAMPLES::

           sage: InfinityRing.is_zero()
           False
        """
        return False

    def is_commutative(self) -> bool:
        """
        The Infinity Ring is commutative

        EXAMPLES::

            sage: InfinityRing.is_commutative()
            True
        """
        return True

    def _repr_(self) -> str:
        """
        Return a string representation of ``self``.

        TESTS::

            sage: InfinityRing._repr_()
            'The Infinity Ring'
        """
        return "The Infinity Ring"

    def _element_constructor_(self, x):
        """
        The element constructor

        TESTS::

            sage: InfinityRing(-oo) # indirect doctest
            -Infinity
            sage: InfinityRing(3)
            A positive finite number
            sage: InfinityRing(-1.5)
            A negative finite number
            sage: [InfinityRing(a) for a in [-2..2]]
            [A negative finite number, A negative finite number, Zero,
             A positive finite number, A positive finite number]
            sage: K.<a> = QuadraticField(3)                                             # needs sage.rings.number_field
            sage: InfinityRing(a)                                                       # needs sage.rings.number_field
            A positive finite number
            sage: InfinityRing(a - 2)                                                   # needs sage.rings.number_field
            A negative finite number
            sage: InfinityRing(RDF(oo)), InfinityRing(RDF(-oo))
            (+Infinity, -Infinity)
            sage: InfinityRing(RR(oo)), InfinityRing(RR(-oo))
            (+Infinity, -Infinity)
            sage: InfinityRing(RIF(oo)), InfinityRing(RIF(-oo))                         # needs sage.rings.real_interval_field
            (+Infinity, -Infinity)
            sage: InfinityRing(float('+inf')), InfinityRing(float('-inf'))
            (+Infinity, -Infinity)
            sage: InfinityRing(SR(oo)), InfinityRing(SR(-oo))                           # needs sage.symbolic
            (+Infinity, -Infinity)

        The following rings have ``is_positive_infinity`` /
        ``is_negative_infinity`` methods::

            sage: RR(oo).is_positive_infinity(), RR(-oo).is_negative_infinity()
            (True, True)
            sage: SR(oo).is_positive_infinity(), SR(-oo).is_negative_infinity()         # needs sage.symbolic
            (True, True)

        Complex infinity raises an exception. This is fine (there is
        no coercion, so there is no promise of functoriality)::

            sage: i_infinity = CC(0, oo)                                                # needs sage.rings.real_mpfr
            sage: InfinityRing(CC(oo)), InfinityRing(CC(-oo))                           # needs sage.rings.real_mpfr
            (+Infinity, -Infinity)
            sage: InfinityRing(i_infinity)                                              # needs sage.rings.real_mpfr
            Traceback (most recent call last):
            ...
            ValueError: infinite but not with +/- phase
            sage: InfinityRing(CDF(oo)), InfinityRing(CDF(-oo))                         # needs sage.rings.complex_double
            (+Infinity, -Infinity)
            sage: InfinityRing(CDF(i_infinity))                                         # needs sage.rings.complex_double sage.rings.real_mpfr
            Traceback (most recent call last):
            ...
            ValueError: infinite but not with +/- phase
        """
        # Lazy elements can wrap infinity or not, unwrap first
        try:
            from sage.rings.real_lazy import LazyWrapper
        except ImportError:
            pass
        else:
            if isinstance(x, LazyWrapper):
                x = x._value

        # Handle all ways to represent infinity first
        if isinstance(x, InfinityElement):
            if x < 0:
                return self.gen(1)
            else:
                return self.gen(0)
        elif isinstance(x, float):
            if x == float('+inf'):
                return self.gen(0)
            if x == float('-inf'):
                return self.gen(1)
        elif isinstance(x, RingElement) and isinstance(x.parent(), sage.rings.abc.RealIntervalField):
            if x.upper().is_positive_infinity():
                return self.gen(0)
            if x.lower().is_negative_infinity():
                return self.gen(1)
        else:
            try:
                # For example, RealField() implements this
                if x.is_positive_infinity():
                    return self.gen(0)
                if x.is_negative_infinity():
                    return self.gen(1)
                if x.is_infinity():
                    raise ValueError('infinite but not with +/- phase')
            except AttributeError:
                pass

        # If we got here then x is not infinite
        c = int(bool(x > 0)) - int(bool(x < 0))
        return FiniteNumber(self, c)

    def _coerce_map_from_(self, R) -> bool:
        r"""
        There is a coercion from anything that has a coercion into the reals.

        The way Sage works is that everything that should be
        comparable with infinity can be coerced into the infinity
        ring, so if you ever compare with infinity the comparison is
        done there. If you don't have a coercion then you will get
        undesirable answers from the fallback comparison (likely
        memory location).

        EXAMPLES::

            sage: InfinityRing.has_coerce_map_from(int) # indirect doctest
            True
            sage: InfinityRing.has_coerce_map_from(AA)                                  # needs sage.rings.number_field
            True
            sage: InfinityRing.has_coerce_map_from(RDF)
            True
            sage: InfinityRing.has_coerce_map_from(RIF)                                 # needs sage.rings.real_interval_field
            True

        As explained above, comparison works by coercing to the
        infinity ring::

            sage: cm = get_coercion_model()
            sage: cm.explain(AA(3), oo, operator.lt)                                    # needs sage.rings.number_field
            Coercion on left operand via
                Coercion map:
                  From: Algebraic Real Field
                  To:   The Infinity Ring
            Arithmetic performed after coercions.
            Result lives in The Infinity Ring
            The Infinity Ring

        The symbolic ring does not coerce to the infinity ring, so
        symbolic comparisons with infinities all happen in the
        symbolic ring::

            sage: SR.has_coerce_map_from(InfinityRing)                                  # needs sage.symbolic
            True
            sage: InfinityRing.has_coerce_map_from(SR)                                  # needs sage.symbolic
            False

        Complex numbers do not coerce into the infinity ring (what
        would `i \infty` coerce to?). This is fine since they can not
        be compared, so we do not have to enforce consistency when
        comparing with infinity either::

            sage: InfinityRing.has_coerce_map_from(CDF)                                 # needs sage.rings.complex_double
            False
            sage: InfinityRing.has_coerce_map_from(CC)                                  # needs sage.rings.real_mpfr
            False
            sage: CC(0, oo) < CC(1)   # does not coerce to infinity ring                # needs sage.rings.real_mpfr
            True
        """
        from sage.structure.coerce import parent_is_real_numerical
        if parent_is_real_numerical(R):
            return True
        if isinstance(R, (sage.rings.abc.RealIntervalField,
                          sage.rings.abc.RealBallField)):
            return True
        return False

    def _pushout_(self, other):
        r"""
        EXAMPLES::

            sage: QQbar(-2*i)*infinity                                                  # needs sage.rings.number_field sage.symbolic
            (-I)*Infinity
        """
        try:
            from sage.symbolic.ring import SR
        except ImportError:
            return None
        if SR.has_coerce_map_from(other):
            return SR


class FiniteNumber(RingElement):

    def __init__(self, parent, x):
        """
        Initialize ``self``.

        TESTS::

            sage: sage.rings.infinity.FiniteNumber(InfinityRing, 1)
            A positive finite number
            sage: sage.rings.infinity.FiniteNumber(InfinityRing, -1)
            A negative finite number
            sage: sage.rings.infinity.FiniteNumber(InfinityRing, 0)
            Zero
        """
        RingElement.__init__(self, parent)
        self.value = x

    def _richcmp_(self, other, op) -> bool:
        """
        Compare ``self`` and ``other``.

        EXAMPLES::

            sage: P = InfinityRing
            sage: -oo < P(-5) < P(0) < P(1.5) < oo
            True
            sage: P(1) < P(100)
            False
            sage: P(-1) == P(-100)
            True
        """
        if isinstance(other, PlusInfinity):
            return rich_to_bool(op, -1)
        if isinstance(other, MinusInfinity):
            return rich_to_bool(op, 1)
        return richcmp(self.value, other.value, op)

    def _add_(self, other):
        """
        EXAMPLES::

            sage: P = InfinityRing
            sage: 4 + oo # indirect doctest
            +Infinity
            sage: P(4) + P(2)
            A positive finite number
            sage: P(-1) + P(1)
            Traceback (most recent call last):
            ...
            SignError: cannot add positive finite value to negative finite value

        Subtraction is implemented by adding the negative::

            sage: P = InfinityRing
            sage: 4 - oo # indirect doctest
            -Infinity
            sage: 5 - -oo
            +Infinity
            sage: P(44) - P(4)
            Traceback (most recent call last):
            ...
            SignError: cannot add positive finite value to negative finite value
            sage: P(44) - P(-1)
            A positive finite number

        TESTS:

        Check that :trac:`34231` is fixed::

            sage: R = InfinityRing
            sage: all(R(0) + x == x + R(0) == x for x in [-oo, R(-1), R(0), R(1), oo])
            True
        """
        if isinstance(other, InfinityElement):
            return other
        if self.value * other.value < 0:
            raise SignError("cannot add positive finite value to negative finite value")
        return FiniteNumber(self.parent(), self.value + other.value)

    def _mul_(self, other):
        """
        EXAMPLES::

            sage: P = InfinityRing
            sage: 0 * oo # indirect doctest
            Traceback (most recent call last):
            ...
            SignError: cannot multiply infinity by zero
            sage: -1 * oo
            -Infinity
            sage: -2 * oo
            -Infinity
            sage: 3 * oo
            +Infinity
            sage: -oo * oo
            -Infinity
            sage: P(0) * 3
            0
            sage: P(-3) * P(2/3)
            A negative finite number
        """
        if other.is_zero():
            if isinstance(self, InfinityElement):
                raise SignError("cannot multiply infinity by zero")
            return Integer(0)  # noqa: F821
        if self.value < 0:
            if isinstance(other, InfinityElement):
                return -other
            return FiniteNumber(self.parent(), self.value * other.value)
        if self.value > 0:
            if isinstance(other, InfinityElement):
                return other
            return FiniteNumber(self.parent(), self.value * other.value)
        if self.value == 0:
            if isinstance(other, InfinityElement):
                raise SignError("cannot multiply infinity by zero")
            return Integer(0)  # noqa: F821

    def _div_(self, other):
        """
        EXAMPLES::

            sage: P = InfinityRing
            sage: 1 / oo # indirect doctest
            0
            sage: oo / 4
            +Infinity
            sage: oo / -4
            -Infinity
            sage: P(1) / P(-4)
            A negative finite number
        """
        return self * ~other

    def __invert__(self):
        """
        EXAMPLES::

            sage: P = InfinityRing
            sage: ~P(2)
            A positive finite number
            sage: ~P(-7)
            A negative finite number
            sage: ~P(0)
            Traceback (most recent call last):
            ...
            ZeroDivisionError: Cannot divide by zero
        """
        if self.value == 0:
            raise ZeroDivisionError("Cannot divide by zero")
        return self

    def _neg_(self):
        """
        EXAMPLES::

            sage: a = InfinityRing(5); a
            A positive finite number
            sage: -a # indirect doctest
            A negative finite number
            sage: -(-a) == a
            True
            sage: -InfinityRing(0)
            Zero
        """
        return FiniteNumber(self.parent(), -self.value)

    def _repr_(self) -> str:
        """
        Return a string representation of ``self``.

        EXAMPLES::

            sage: InfinityRing(-2)._repr_()
            'A negative finite number'
            sage: InfinityRing(7)._repr_()
            'A positive finite number'
            sage: InfinityRing(0)._repr_()
            'Zero'
        """
        if self.value < 0:
            return "A negative finite number"
        if self.value > 0:
            return "A positive finite number"
        return "Zero"

    def _latex_(self) -> str:
        """
        Return a latex representation of ``self``.

        TESTS::

            sage: a = InfinityRing(pi); a                                               # needs sage.symbolic
            A positive finite number
            sage: a._latex_()                                                           # needs sage.symbolic
            'A positive finite number'
            sage: [latex(InfinityRing(a)) for a in [-2..2]]
            [A negative finite number, A negative finite number, Zero, A positive finite number, A positive finite number]
        """
        return self._repr_()

    def __abs__(self):
        """
        EXAMPLES::

            sage: abs(InfinityRing(-3))
            A positive finite number
            sage: abs(InfinityRing(3))
            A positive finite number
            sage: abs(InfinityRing(0))
            Zero
        """
        if self.value == 0:
            return FiniteNumber(self.parent(), 0)
        return FiniteNumber(self.parent(), 1)

    def sign(self):
        """
        Return the sign of ``self``.

        EXAMPLES::

            sage: sign(InfinityRing(2))
            1
            sage: sign(InfinityRing(0))
            0
            sage: sign(InfinityRing(-2))
            -1

        TESTS::

            sage: sgn(InfinityRing(7))
            1
            sage: sgn(InfinityRing(0))
            0
            sage: sgn(InfinityRing(-7))
            -1
        """
        if self.value == 0:
            return 0
        if self.value > 0:
            return 1
        return -1

    def sqrt(self):
        """
        EXAMPLES::

            sage: InfinityRing(7).sqrt()
            A positive finite number
            sage: InfinityRing(0).sqrt()
            Zero
            sage: InfinityRing(-.001).sqrt()
            Traceback (most recent call last):
            ...
            SignError: cannot take square root of a negative number
        """
        if self.value < 0:
            raise SignError("cannot take square root of a negative number")
        return self


class MinusInfinity(_uniq, AnInfinity, InfinityElement):

    _sign = -1
    _sign_char = '-'

    def __init__(self):
        """
        Initialize ``self``.

        TESTS::

            sage: sage.rings.infinity.MinusInfinity() is sage.rings.infinity.MinusInfinity() is -oo
            True
        """
        InfinityElement.__init__(self, InfinityRing)

    def __hash__(self):
        r"""
        TESTS::

            sage: hash(-infinity)
            -9223372036854775808 # 64-bit
            -2147483648          # 32-bit
        """
        return ~maxsize

    def _richcmp_(self, other, op) -> bool:
        """
        Compare ``self`` and ``other``.

        EXAMPLES::

            sage: P = InfinityRing
            sage: -oo < P(-5) < P(0) < P(1.5) < oo
            True
            sage: P(1) < P(100)
            False
            sage: P(-1) == P(-100)
            True
        """
        if isinstance(other, MinusInfinity):
            return rich_to_bool(op, 0)
        return rich_to_bool(op, -1)

    def _neg_(self):
        """
        EXAMPLES::

            sage: -(-oo) # indirect doctest
            +Infinity
        """
        return self.parent().gen(0)

    def sqrt(self):
        """
        EXAMPLES::

            sage: (-oo).sqrt()
            Traceback (most recent call last):
            ...
            SignError: cannot take square root of negative infinity
        """
        raise SignError("cannot take square root of negative infinity")

    def _sympy_(self):
        """
        Converts ``-oo`` to sympy ``-oo``.

        Then you don't have to worry which ``oo`` you use, like in these
        examples:

        EXAMPLES::

            sage: # needs sympy
            sage: import sympy
            sage: bool(-oo == -sympy.oo)
            True
            sage: bool(SR(-oo) == -sympy.oo)
            True
            sage: bool((-oo)._sympy_() == -sympy.oo)
            True

        """
        import sympy
        return -sympy.oo

    def _gap_init_(self) -> str:
        r"""
        Conversion to gap and libgap.

        EXAMPLES::

            sage: gap(-Infinity)                                                        # needs sage.libs.gap
            -infinity
            sage: libgap(-Infinity)                                                     # needs sage.libs.gap
            -infinity
        """
        return '-infinity'


class PlusInfinity(_uniq, AnInfinity, InfinityElement):

    _sign = 1
    _sign_char = '+'

    def __init__(self):
        """
        Initialize ``self``.

        TESTS::

            sage: sage.rings.infinity.PlusInfinity() is sage.rings.infinity.PlusInfinity() is oo
            True
        """
        InfinityElement.__init__(self, InfinityRing)

    def __hash__(self):
        r"""
        TESTS::

            sage: hash(+infinity)
            9223372036854775807 # 64-bit
            2147483647          # 32-bit
        """
        return maxsize

    def _richcmp_(self, other, op) -> bool:
        """
        Compare ``self`` and ``other``.

        EXAMPLES::

            sage: P = InfinityRing
            sage: -oo < P(-5) < P(0) < P(1.5) < oo
            True
            sage: P(1) < P(100)
            False
            sage: P(-1) == P(-100)
            True
        """
        if isinstance(other, PlusInfinity):
            return rich_to_bool(op, 0)
        return rich_to_bool(op, 1)

    def _neg_(self):
        """
        TESTS::

            sage: -oo # indirect doctest
            -Infinity
        """
        return self.parent().gen(1)

    def sqrt(self):
        """
        The square root of ``self``.

        The square root of infinity is infinity.

        EXAMPLES::

            sage: oo.sqrt()
            +Infinity
        """
        return self

    def _sympy_(self):
        """
        Converts ``oo`` to sympy ``oo``.

        Then you don't have to worry which ``oo`` you use, like in these
        examples:

        EXAMPLES::

            sage: import sympy                                                          # needs sympy
            sage: bool(oo == sympy.oo)  # indirect doctest                              # needs sympy
            True
            sage: bool(SR(oo) == sympy.oo)                                              # needs sympy sage.symbolic
            True
        """
        import sympy
        return sympy.oo

    def _gap_init_(self) -> str:
        r"""
        Conversion to gap and libgap.

        EXAMPLES::

            sage: gap(+Infinity)                                                        # needs sage.libs.gap
            infinity
            sage: libgap(+Infinity)                                                     # needs sage.libs.gap
            infinity
        """
        return 'infinity'


InfinityRing = InfinityRing_class()
infinity = InfinityRing.gen(0)
Infinity = infinity
minus_infinity = InfinityRing.gen(1)


def test_comparison(ring):
    """
    Check comparison with infinity

    INPUT:

    - ``ring`` -- a sub-ring of the real numbers

    OUTPUT:

    Various attempts are made to generate elements of ``ring``. An
    assertion is triggered if one of these elements does not compare
    correctly with plus/minus infinity.

    EXAMPLES::

        sage: from sage.rings.infinity import test_comparison
        sage: rings = [ZZ, QQ, RDF]
        sage: rings += [RR, RealField(200)]                                             # needs sage.rings.real_mpfr
        sage: rings += [RLF, RIF]                                                       # needs sage.rings.real_interval_field
        sage: for R in rings:
        ....:     print('testing {}'.format(R))
        ....:     test_comparison(R)
        testing Integer Ring
        testing Rational Field
        testing Real Double Field...
        sage: test_comparison(AA)                                                       # needs sage.rings.number_field

    Comparison with number fields does not work::

        sage: x = polygen(ZZ, 'x')
        sage: K.<sqrt3> = NumberField(x^2 - 3)                                          # needs sage.rings.number_field
        sage: (-oo < 1 + sqrt3) and (1 + sqrt3 < oo)    # known bug                     # needs sage.rings.number_field
        False

    The symbolic ring handles its own infinities, but answers
    ``False`` (meaning: cannot decide) already for some very
    elementary comparisons::

        sage: test_comparison(SR)               # known bug                             # needs sage.symbolic
        Traceback (most recent call last):
        ...
        AssertionError: testing -1000.0 in Symbolic Ring: id = ...
    """

    from sage.rings.rational_field import QQ
<<<<<<< HEAD
    elements = [-1e3, 99.9999, 0, 1, 100000]
    try:
        from sage.symbolic.ring import SR
    except ImportError:
        pass
    else:
        elements += [-SR(2).sqrt(), SR.pi(), 3 ** (-QQ.one()/3)]
=======
    elements = [-1e3, 99.9999, -SR(2).sqrt(), 0, 1,
                3 ** (-QQ.one() / 3), SR.pi(), 100000]
>>>>>>> c4351fae
    elements.append(ring.an_element())
    elements.extend(ring.some_elements())
    for z in elements:
        try:
            z = ring(z)
        except (ValueError, TypeError):
            continue    # ignore if z is not in ring
        msg = 'testing {} in {}: id = {}, {}, {}'.format(z, ring, id(z), id(infinity), id(minus_infinity))
        assert minus_infinity < z, msg
        assert z > minus_infinity, msg
        assert z < infinity, msg
        assert infinity > z, msg
        assert minus_infinity <= z, msg
        assert z >= minus_infinity, msg
        assert z <= infinity, msg
        assert infinity >= z, msg


def test_signed_infinity(pos_inf):
    """
    Test consistency of infinity representations.

    There are different possible representations of infinity in
    Sage. These are all consistent with the infinity ring, that is,
    compare with infinity in the expected way. See also :trac:`14045`

    INPUT:

    - ``pos_inf`` -- a representation of positive infinity.

    OUTPUT:

    An assertion error is raised if the representation is not
    consistent with the infinity ring.

    Check that :trac:`14045` is fixed::

        sage: InfinityRing(float('+inf'))
        +Infinity
        sage: InfinityRing(float('-inf'))
        -Infinity
        sage: oo > float('+inf')
        False
        sage: oo == float('+inf')
        True

    EXAMPLES::

        sage: from sage.rings.infinity import test_signed_infinity
        sage: test_signed_infinity(oo)
        sage: test_signed_infinity(float('+inf'))
        sage: test_signed_infinity(RLF(oo))                                             # needs sage.rings.real_interval_field
        sage: test_signed_infinity(RIF(oo))                                             # needs sage.rings.real_interval_field
        sage: test_signed_infinity(SR(oo))                                              # needs sage.symbolic
    """
    msg = 'testing {} ({})'.format(pos_inf, type(pos_inf))
    assert InfinityRing(pos_inf) is infinity, msg
    assert InfinityRing(-pos_inf) is minus_infinity, msg
    assert infinity == pos_inf, msg
    assert not (infinity > pos_inf), msg
    assert not (infinity < pos_inf), msg
    assert minus_infinity == -pos_inf, msg
    assert not (minus_infinity > -pos_inf), msg
    assert not (minus_infinity < -pos_inf), msg
    assert pos_inf > -pos_inf, msg
    assert infinity > -pos_inf, msg
    assert pos_inf > minus_infinity, msg<|MERGE_RESOLUTION|>--- conflicted
+++ resolved
@@ -1816,18 +1816,13 @@
     """
 
     from sage.rings.rational_field import QQ
-<<<<<<< HEAD
     elements = [-1e3, 99.9999, 0, 1, 100000]
     try:
         from sage.symbolic.ring import SR
     except ImportError:
         pass
     else:
-        elements += [-SR(2).sqrt(), SR.pi(), 3 ** (-QQ.one()/3)]
-=======
-    elements = [-1e3, 99.9999, -SR(2).sqrt(), 0, 1,
-                3 ** (-QQ.one() / 3), SR.pi(), 100000]
->>>>>>> c4351fae
+        elements += [-SR(2).sqrt(), SR.pi(), 3 ** (-QQ.one() / 3)]
     elements.append(ring.an_element())
     elements.extend(ring.some_elements())
     for z in elements:
