r"""
Elements of the ring `\ZZ` of integers

Sage has highly optimized and extensive functionality for arithmetic with integers
and the ring of integers.

EXAMPLES:

Add 2 integers::

    sage: a = Integer(3) ; b = Integer(4)
    sage: a + b == 7
    True

Add an integer and a real number::

    sage: a + 4.0
    7.00000000000000

Add an integer and a rational number::

    sage: a + Rational(2)/5
    17/5

Add an integer and a complex number::

    sage: b = ComplexField().0 + 1.5
    sage: loads((a+b).dumps()) == a+b
    True

    sage: z = 32
    sage: -z
    -32
    sage: z = 0; -z
    0
    sage: z = -0; -z
    0
    sage: z = -1; -z
    1

Multiplication::

    sage: a = Integer(3) ; b = Integer(4)
    sage: a * b == 12
    True
    sage: loads((a * 4.0).dumps()) == a*b
    True
    sage: a * Rational(2)/5
    6/5

::

    sage: [2,3] * 4
    [2, 3, 2, 3, 2, 3, 2, 3]

::

    sage: 'sage'*Integer(3)
    'sagesagesage'

COERCIONS:

Return version of this integer in the multi-precision floating
real field R::

    sage: n = 9390823
    sage: RR = RealField(200)
    sage: RR(n)
    9.3908230000000000000000000000000000000000000000000000000000e6

AUTHORS:

- William Stein (2005): initial version

- Gonzalo Tornaria (2006-03-02): vastly improved python/GMP
  conversion; hashing

- Didier Deshommes (2006-03-06): numerous examples
  and docstrings

- William Stein (2006-03-31): changes to reflect GMP bug fixes

- William Stein (2006-04-14): added GMP factorial method (since it's
  now very fast).

- David Harvey (2006-09-15): added nth_root, exact_log

- David Harvey (2006-09-16): attempt to optimise Integer constructor

- Rishikesh (2007-02-25): changed quo_rem so that the rem is positive

- David Harvey, Martin Albrecht, Robert Bradshaw (2007-03-01):
  optimized Integer constructor and pool

- Pablo De Napoli (2007-04-01): multiplicative_order should return
  +infinity for non zero numbers

- Robert Bradshaw (2007-04-12): is_perfect_power, Jacobi symbol (with
  Kronecker extension).  Convert some methods to use GMP directly
  rather than PARI, Integer(), PY_NEW(Integer)

- David Roe (2007-03-21): sped up valuation and is_square, added
  val_unit, is_power, is_power_of and divide_knowing_divisible_by

- Robert Bradshaw (2008-03-26): gamma function, multifactorials

- Robert Bradshaw (2008-10-02): bounded squarefree part

- David Loeffler (2011-01-15): fixed bug #10625 (inverse_mod should accept an ideal as argument)

- Vincent Delecroix (2010-12-28): added unicode in Integer.__init__

- David Roe (2012-03): deprecate :meth:`~sage.rings.integer.Integer.is_power`
  in favour of :meth:`~sage.rings.integer.Integer.is_perfect_power` (see
  :trac:`12116`)

- Vincent Delecroix (2017-05-03): faster integer-rational comparisons

- Vincent Klein (2017-05-11): add __mpz__() to class Integer

- Vincent Klein (2017-05-22): Integer constructor support gmpy2.mpz parameter

- Samuel Lelièvre (2018-08-02): document that divisors are sorted (:trac:`25983`)
"""
# ****************************************************************************
#       Copyright (C) 2004, 2006 William Stein <wstein@gmail.com>
#       Copyright (C) 2006 Gonzalo Tornaria <tornaria@math.utexas.edu>
#       Copyright (C) 2006 Didier Deshommes <dfdeshom@gmail.com>
#       Copyright (C) 2007 David Harvey <dmharvey@math.harvard.edu>
#       Copyright (C) 2007 Martin Albrecht <malb@informatik.uni-bremen.de>
#       Copyright (C) 2007, 2008 Robert Bradshaw <robertwb@math.washington.edu>
#       Copyright (C) 2007 David Roe <roed314@gmail.com>
#       Copyright (C) 2017 Vincent Delecroix <20100.delecroix@gmail.com>
#       Copyright (C) 2018 Samuel Lelièvre <samuel.lelievre@gmail.com>
#
#  Distributed under the terms of the GNU General Public License (GPL)
#  as published by the Free Software Foundation; either version 2 of
#  the License, or (at your option) any later version.
#                  https://www.gnu.org/licenses/
# ****************************************************************************

# Do not create any Integer, especially non cdef'ed ones, before the hooked
# creation and deletion are setup by the call to hook_fast_tp_functions

cimport cython
from libc.math cimport (ldexp, sqrt as sqrt_double, log as log_c,
        ceil as ceil_c, isnan)
from libc.string cimport memcpy
from libc.limits cimport LONG_MAX

from cysignals.memory cimport check_allocarray, check_malloc, sig_free
from cysignals.signals cimport sig_on, sig_off, sig_check, sig_occurred

import operator
import sys

from sage.ext.stdsage cimport PY_NEW
from sage.cpython.python_debug cimport if_Py_TRACE_REFS_then_PyObject_INIT

from sage.libs.gmp.mpz cimport *
from sage.libs.gmp.mpq cimport *
from sage.cpython.string cimport char_to_str, str_to_bytes
from sage.arith.long cimport (pyobject_to_long, integer_check_long,
                              integer_check_long_py, is_small_python_int)

from cpython.list cimport *
from cpython.number cimport *
from cpython.int cimport *
from cpython.object cimport *
from libc.stdint cimport uint64_t
cimport sage.structure.element
from sage.structure.coerce cimport coercion_model
from sage.structure.element cimport (Element, EuclideanDomainElement,
        parent)
from sage.structure.parent cimport Parent
from sage.rings.rational cimport Rational
from sage.arith.rational_reconstruction cimport mpq_rational_reconstruction
from sage.libs.gmp.pylong cimport *
from sage.libs.gmp.mpq cimport mpq_neg
from sage.libs.gmp.binop cimport mpq_add_z, mpq_mul_z, mpq_div_zz

import sage.rings.infinity

from sage.structure.coerce cimport is_numpy_type
from sage.structure.element import coerce_binop

from sage.structure.richcmp cimport rich_to_bool_sgn

from . import integer_ring

cimport gmpy2
gmpy2.import_gmpy2()


try:
    from cypari2.gen import Gen as pari_gen
except ImportError:
    pari_gen = ()


set_integer_from_gen = None
pari_divisors_small = None
n_factor_to_list = None
pari_is_prime_power = None
pari_is_prime = None
objtogen = None
new_gen_from_integer = None


cdef extern from *:
    int unlikely(int) nogil  # Defined by Cython

cdef object numpy_long_interface = {'typestr': '=i4' if sizeof(long) == 4 else '=i8' }
cdef object numpy_int64_interface = {'typestr': '=i8'}
cdef object numpy_object_interface = {'typestr': '|O'}

cdef set_from_Integer(Integer self, Integer other):
    mpz_set(self.value, other.value)


cdef _digits_naive(mpz_t v,l,int offset,Integer base,digits):
    """
    This method fills in digit entries in the list, l, using the most
    basic digit algorithm -- repeat division by base.

    INPUT:

    - ``v`` - the value whose digits we want to put into the list

    - ``l`` - the list to file

    - ``offset`` - offset from the beginning of the list that we want
      to fill at

    - ``base`` -- the base to which we finding digits

    - ``digits`` - a python sequence type with objects to use for digits
                 note that python negative index semantics are relied upon

    AUTHORS:

    - Joel B. Mohler (2009-01-16)
    """
    cdef mpz_t mpz_value
    cdef mpz_t mpz_res  # used on one side of the 'if'
    cdef Integer z      # used on the other side of the 'if'

    mpz_init(mpz_value)
    mpz_set(mpz_value, v)

    # we aim to avoid sage Integer creation if possible
    if digits is None:
        while mpz_cmp_si(mpz_value,0):
            z = PY_NEW(Integer)
            mpz_tdiv_qr(mpz_value, z.value, mpz_value, base.value)
            l[offset] = z
            offset += 1
    else:
        mpz_init(mpz_res)
        while mpz_cmp_si(mpz_value,0):
            mpz_tdiv_qr(mpz_value, mpz_res, mpz_value, base.value)
            l[offset] = digits[mpz_get_si(mpz_res)]
            offset += 1
        mpz_clear(mpz_res)

    mpz_clear(mpz_value)

cdef _digits_internal(mpz_t v,l,int offset,int power_index,power_list,digits):
    """
    INPUT:

    - ``v`` - the value whose digits we want to put into the list

    - ``l`` - the list to file

    - ``offset`` - offset from the beginning of the list that we want
      to fill at

    - ``power_index`` - a measure of size to fill and index to
      power_list we're filling 1 << (power_index+1) digits

    - ``power_list`` - a list of powers of the base, precomputed in
      method digits digits - a python sequence type with objects to
      use for digits note that python negative index semantics are
      relied upon

    AUTHORS:

    - Joel B. Mohler (2008-03-13)
    """
    cdef mpz_t mpz_res
    cdef mpz_t mpz_quot
    cdef Integer temp
    cdef int v_int
    if power_index < 5:
        # It turns out that simple repeated division is very fast for
        # relatively few digits.  I don't think this is a real algorithmic
        # statement, it's an annoyance introduced by memory allocation.
        # I think that manual memory management with mpn_* would make the
        # divide & conquer approach even faster, but the code would be much
        # more complicated.
        _digits_naive(v,l,offset,power_list[0],digits)
    else:
        mpz_init(mpz_quot)
        mpz_init(mpz_res)
        temp = power_list[power_index]
        mpz_tdiv_qr(mpz_quot, mpz_res, v, temp.value)
        if mpz_sgn(mpz_res) != 0:
            _digits_internal(mpz_res,l,offset,power_index-1,power_list,digits)
        if mpz_sgn(mpz_quot) != 0:
            _digits_internal(mpz_quot,l,offset+(1<<power_index),power_index-1,power_list,digits)
        mpz_clear(mpz_quot)
        mpz_clear(mpz_res)


cdef Parent the_integer_ring = integer_ring.ZZ

# The documentation for the ispseudoprime() function in the PARI
# manual states that its result is always prime up to this 2^64.
cdef mpz_t PARI_PSEUDOPRIME_LIMIT
mpz_init(PARI_PSEUDOPRIME_LIMIT)
mpz_ui_pow_ui(PARI_PSEUDOPRIME_LIMIT, 2, 64)

def is_Integer(x):
    """
    Return true if x is of the Sage integer type.

    EXAMPLES::

        sage: from sage.rings.integer import is_Integer
        sage: is_Integer(2)
        True
        sage: is_Integer(2/1)
        False
        sage: is_Integer(int(2))
        False
        sage: is_Integer('5')
        False
    """
    return isinstance(x, Integer)

cdef inline Integer as_Integer(x):
    if isinstance(x, Integer):
        return <Integer>x
    else:
        return Integer(x)

cdef class IntegerWrapper(Integer):
    r"""
    Rationale for the ``IntegerWrapper`` class:

    With ``Integers``, the allocation/deallocation function slots are
    hijacked with custom functions that stick already allocated
    ``Integers`` (with initialized ``parent`` and ``mpz_t`` fields)
    into a pool on "deallocation" and then pull them out whenever a
    new one is needed. Because ``Integers`` are so common, this is
    actually a significant savings. However , this does cause issues
    with subclassing a Python class directly from ``Integer`` (but
    that's ok for a Cython class).

    As a workaround, one can instead derive a class from the
    intermediate class ``IntegerWrapper``, which sets statically its
    alloc/dealloc methods to the *original* ``Integer`` alloc/dealloc
    methods, before they are swapped manually for the custom ones.

    The constructor of ``IntegerWrapper`` further allows for
    specifying an alternative parent to ``IntegerRing()``.
    """

    def __init__(self, parent=None, x=None, unsigned int base=0):
        """
        We illustrate how to create integers with parents different
        from ``IntegerRing()``::

            sage: from sage.rings.integer import IntegerWrapper

            sage: n = IntegerWrapper(Primes(), 3) # indirect doctest
            sage: n
            3
            sage: n.parent()
            Set of all prime numbers: 2, 3, 5, 7, ...

        Pickling seems to work now (as of :trac:`10314`)::

            sage: nn = loads(dumps(n))
            sage: nn
            3
            sage: nn.parent()
            Integer Ring

            sage: TestSuite(n).run()
        """
        if parent is not None:
            Element.__init__(self, parent=parent)
        Integer.__init__(self, x, base=base)

cdef class Integer(sage.structure.element.EuclideanDomainElement):
    r"""
    The ``Integer`` class represents arbitrary precision
    integers. It derives from the ``Element`` class, so
    integers can be used as ring elements anywhere in Sage.

    Integer() interprets strings that begin with ``0o`` as octal numbers,
    strings that begin with ``0x`` as hexadecimal numbers and strings
    that begin with ``0b`` as binary numbers.

    The class ``Integer`` is implemented in Cython, as a wrapper of the
    GMP ``mpz_t`` integer type.

    EXAMPLES::

        sage: Integer(123)
        123
        sage: Integer("123")
        123

    Sage Integers support :pep:`3127` literals::

        sage: Integer('0x12')
        18
        sage: Integer('-0o12')
        -10
        sage: Integer('+0b101010')
        42

    Conversion from PARI::

        sage: Integer(pari('-10380104371593008048799446356441519384'))                  # optional - sage.libs.pari
        -10380104371593008048799446356441519384
        sage: Integer(pari('Pol([-3])'))                                                # optional - sage.libs.pari
        -3

    Conversion from gmpy2::

        sage: from gmpy2 import mpz
        sage: Integer(mpz(3))
        3

    .. automethod:: __pow__
    """

    def __cinit__(self):
        global the_integer_ring
        mpz_init(self.value)
        self._parent = the_integer_ring

    def __init__(self, x=None, base=0):
        """
        EXAMPLES::

            sage: a = int(-901824309821093821093812093810928309183091832091)
            sage: b = ZZ(a); b
            -901824309821093821093812093810928309183091832091
            sage: ZZ(b)
            -901824309821093821093812093810928309183091832091
            sage: ZZ('-901824309821093821093812093810928309183091832091')
            -901824309821093821093812093810928309183091832091
            sage: ZZ(int(-93820984323))
            -93820984323
            sage: ZZ(ZZ(-901824309821093821093812093810928309183091832091))
            -901824309821093821093812093810928309183091832091
            sage: ZZ(QQ(-901824309821093821093812093810928309183091832091))
            -901824309821093821093812093810928309183091832091
            sage: ZZ(RR(2.0)^80)
            1208925819614629174706176
            sage: ZZ(QQbar(sqrt(28-10*sqrt(3)) + sqrt(3)))                              # optional - sage.rings.number_field sage.symbolic
            5
            sage: ZZ(AA(32).nth_root(5))                                                # optional - sage.rings.number_field
            2
            sage: ZZ(pari('Mod(-3,7)'))                                                 # optional - sage.libs.pari
            4
            sage: ZZ('sage')
            Traceback (most recent call last):
            ...
            TypeError: unable to convert 'sage' to an integer
            sage: Integer('zz',36).str(36)
            'zz'
            sage: ZZ('0x3b').str(16)
            '3b'
            sage: ZZ( ZZ(5).digits(3) , 3)
            5
<<<<<<< HEAD
            sage: import numpy                                                  # optional - numpy
            sage: ZZ(numpy.int64(7^7))                                          # optional - numpy
            823543
            sage: ZZ(numpy.ubyte(-7))                                           # optional - numpy
=======
            sage: import numpy                                                          # optional - numpy
            sage: ZZ(numpy.int64(7^7))                                                  # optional - numpy
            823543
            sage: ZZ(numpy.ubyte(-7))                                                   # optional - numpy
>>>>>>> c215f040
            249
            sage: ZZ(True)
            1
            sage: ZZ(False)
            0
            sage: ZZ(1==0)
            0
            sage: ZZ('+10')
            10
            sage: from gmpy2 import mpz
            sage: ZZ(mpz(42))
            42

        ::

            sage: k = GF(2)                                                             # optional - sage.rings.finite_rings
            sage: ZZ((k(0),k(1)), 2)                                                    # optional - sage.rings.finite_rings
            2

        ::

            sage: ZZ(float(2.0))
            2
            sage: ZZ(float(1.0/0.0))
            Traceback (most recent call last):
            ...
            OverflowError: cannot convert float infinity to integer
            sage: ZZ(float(0.0/0.0))
            Traceback (most recent call last):
            ...
            ValueError: cannot convert float NaN to integer

        ::

            sage: class MyInt(int):
            ....:     pass
            sage: class MyFloat(float):
            ....:     pass
            sage: ZZ(MyInt(3))
            3
            sage: ZZ(MyFloat(5))
            5

        ::

            sage: Integer('0')
            0
            sage: Integer('0X2AEEF')
            175855

        Test conversion from PARI (:trac:`11685`)::

            sage: ZZ(pari(-3))                                                          # optional - sage.libs.pari
            -3
            sage: ZZ(pari("-3.0"))                                                      # optional - sage.libs.pari
            -3
            sage: ZZ(pari("-3.5"))                                                      # optional - sage.libs.pari
            Traceback (most recent call last):
            ...
            TypeError: Attempt to coerce non-integral real number to an Integer
            sage: ZZ(pari("1e100"))                                                     # optional - sage.libs.pari
            Traceback (most recent call last):
            ...
            PariError: precision too low in truncr (precision loss in truncation)
            sage: ZZ(pari("10^50"))                                                     # optional - sage.libs.pari
            100000000000000000000000000000000000000000000000000
            sage: ZZ(pari("Pol(3)"))                                                    # optional - sage.libs.pari
            3
            sage: ZZ(GF(3^20,'t')(1))                                                   # optional - sage.rings.finite_rings
            1
            sage: ZZ(pari(GF(3^20,'t')(1)))                                             # optional - sage.libs.pari sage.rings.finite_rings
            1
            sage: x = polygen(QQ)
            sage: K.<a> = NumberField(x^2 + 3)                                          # optional - sage.rings.number_field
            sage: ZZ(a^2)                                                               # optional - sage.rings.number_field
            -3
            sage: ZZ(pari(a)^2)                                                         # optional - sage.libs.pari sage.rings.number_field
            -3
            sage: ZZ(pari("Mod(x, x^3+x+1)"))   # Note error message refers to lifted element       # optional - sage.libs.pari
            Traceback (most recent call last):
            ...
            TypeError: Unable to coerce PARI x to an Integer

        Test coercion of p-adic with negative valuation::

            sage: ZZ(pari(Qp(11)(11^-7)))                                               # optional - sage.libs.pari sage.rings.padics
            Traceback (most recent call last):
            ...
            TypeError: cannot convert p-adic with negative valuation to an integer

        Test converting a list with a very large base::

            sage: a = ZZ(randint(0, 2^128 - 1))
            sage: L = a.digits(2^64)
            sage: a == sum([x * 2^(64*i) for i,x in enumerate(L)])
            True
            sage: a == ZZ(L, base=2^64)
            True

        Test comparisons with numpy types (see :trac:`13386` and :trac:`18076`)::

            sage: import numpy                                                          # optional - numpy
            sage: numpy.int8('12') == 12                                                # optional - numpy
            True
            sage: 12 == numpy.int8('12')                                                # optional - numpy
            True

            sage: float('15') == 15                                                     # optional - numpy
            True
            sage: 15 == float('15')                                                     # optional - numpy
            True

        Test underscores as digit separators (PEP 515,
        https://www.python.org/dev/peps/pep-0515/)::

            sage: Integer('1_3')                                                        # optional - numpy
            13
            sage: Integer(b'1_3')                                                       # optional - numpy
            13
        """
        # TODO: All the code below should somehow be in an external
        # cdef'd function.  Then e.g., if a matrix or vector or
        # polynomial is getting filled by mpz_t's, it can use the
        # rules below to do the fill construction of mpz_t's, but
        # without the overhead of creating any Python objects at all.
        # The cdef's function should be of the form
        #     mpz_init_set_sage(mpz_t y, object x)
        # Then this function becomes the one liner:
        #     mpz_init_set_sage(self.value, x)

        cdef Integer tmp
        cdef char* xs
        cdef int paritype
        cdef Py_ssize_t j
        cdef object otmp

        cdef Element lift

        if x is None:
            if mpz_sgn(self.value) != 0:
                mpz_set_si(self.value, 0)

        else:
            # First do all the type-check versions (these are fast to test),
            # except those for which the conversion itself will be slow.

            if isinstance(x, Integer):
                set_from_Integer(self, <Integer>x)

            elif isinstance(x, int):
                mpz_set_pylong(self.value, x)

            elif isinstance(x, float):
                n = long(x)
                if n == x:
                    mpz_set_pylong(self.value, n)
                else:
                    raise TypeError("cannot convert non-integral float to integer")

            elif isinstance(x, pari_gen):
                global set_integer_from_gen
                if set_integer_from_gen is None:
                    from sage.libs.pari.convert_sage import set_integer_from_gen
                set_integer_from_gen(self, x)

            else:

                otmp = getattr(x, "_integer_", None)
                if otmp is not None:
                    set_from_Integer(self, otmp(the_integer_ring))
                    return

                if isinstance(x, Element):
                    try:
                        lift = x.lift()
                        if lift._parent is the_integer_ring:
                            set_from_Integer(self, lift)
                            return
                    except AttributeError:
                        pass

                elif isinstance(x, bytes):
                    if b'_' in x:
                        x = x.replace(b'_', b'')
                    mpz_set_str_python(self.value, x, base)
                    return
                elif isinstance(x, unicode):
                    if '_' in x:
                        x = x.replace('_', '')
                    mpz_set_str_python(self.value, str_to_bytes(x), base)
                    return

                elif (isinstance(x, list) or isinstance(x, tuple)) and base > 1:
                    b = the_integer_ring(base)
                    if b == 2: # we use a faster method
                        for j from 0 <= j < len(x):
                            otmp = x[j]
                            if isinstance(otmp, int):
                                if (<long> otmp) == 1:
                                    mpz_setbit(self.value, j)
                                if (<long> otmp) != 0:
                                    break
                            else:
                                if not isinstance(otmp, Integer):
                                    otmp = Integer(otmp)
                                if mpz_cmp_si((<Integer>otmp).value, 1) == 0:
                                    mpz_setbit(self.value, j)
                                elif mpz_sgn((<Integer>otmp).value) != 0:
                                    # one of the entries was something other than 0 or 1.
                                    break
                        else:
                            return
                    tmp = the_integer_ring(0)
                    for i in range(len(x)):
                        tmp += the_integer_ring(x[i])*b**i
                    mpz_set(self.value, tmp.value)
                    return

                elif is_numpy_type(type(x)):
                    import numpy
                    if isinstance(x, numpy.integer):
                        mpz_set_pylong(self.value, int(x))
                        return

                elif type(x) is gmpy2.mpz:
                    mpz_set(self.value, (<gmpy2.mpz>x).z)
                    return

                raise TypeError("unable to coerce %s to an integer" % type(x))

    def __reduce__(self):
        """
        This is used when pickling integers.

        EXAMPLES::

            sage: n = 5
            sage: t = n.__reduce__(); t
            (<cyfunction make_integer at ...>, ('5',))
            sage: t[0](*t[1])
            5
            sage: loads(dumps(n)) == n
            True
        """
        # This single line below took me HOURS to figure out.
        # It is the *trick* needed to pickle Cython extension types.
        # The trick is that you must put a pure Python function
        # as the first argument, and that function must return
        # the result of unpickling with the argument in the second
        # tuple as input. All kinds of problems happen
        # if we don't do this.
        return sage.rings.integer.make_integer, (self.str(32),)

    def __index__(self):
        """
        Needed so integers can be used as list indices.

        EXAMPLES::

            sage: v = [1,2,3,4,5]
            sage: v[Integer(3)]
            4
            sage: v[Integer(2):Integer(4)]
            [3, 4]

        See :trac:`20750`::

            sage: import re
            sage: p = re.compile('(a)b')
            sage: m = p.match('ab')
            sage: m.group(Integer(0))
            'ab'
            sage: m.group(Integer(1))
            'a'
        """
        return mpz_get_pyintlong(self.value)

    def _im_gens_(self, codomain, im_gens, base_map=None):
        """
        Return the image of self under the map that sends the generators of
        the parent to im_gens. Since ZZ maps canonically in the category
        of rings, this is just the natural coercion.

        EXAMPLES::

            sage: n = -10
            sage: R = GF(17)                                                            # optional - sage.rings.finite_rings
            sage: n._im_gens_(R, [R(1)])                                                # optional - sage.rings.finite_rings
            7
        """
        return codomain.coerce(self)

    cdef _xor(Integer self, Integer other):
        cdef Integer x
        x = PY_NEW(Integer)
        mpz_xor(x.value, self.value, other.value)
        return x

    def __xor__(x, y):
        """
        Compute the exclusive or of x and y.

        EXAMPLES::

            sage: n = ZZ(2); m = ZZ(3)
            sage: n.__xor__(m)
            1
        """
        if isinstance(x, Integer) and isinstance(y, Integer):
            return (<Integer>x)._xor(y)
        return coercion_model.bin_op(x, y, operator.xor)

    def __richcmp__(left, right, int op):
        """
        cmp for integers

        EXAMPLES::

            sage: 2 < 3
            True
            sage: 2 > 3
            False
            sage: 2 == 3
            False
            sage: 3 > 2
            True
            sage: 3 < 2
            False

            sage: 1000000000000000000000000000000000000000000000000000.0r==1000000000000000000000000000000000000000000000000000
            False
            sage: 1000000000000000000000000000000000000000000000000000.1r==1000000000000000000000000000000000000000000000000000
            False

        Canonical coercions are used but non-canonical ones are not.

        ::

            sage: 4 == 4/1
            True
            sage: 4 == '4'
            False

        TESTS::

            sage: 3 < 4r
            True
            sage: 3r < 4
            True
            sage: 3 >= 4r
            False
            sage: 4r <= 3
            False
            sage: 12345678901234567890123456789r == 12345678901234567890123456789
            True
            sage: 12345678901234567890123456788 < 12345678901234567890123456789r
            True
            sage: 2 < 2.7r
            True
            sage: 4 < 3.1r
            False
            sage: -1r < 1
            True
            sage: -1.5r < 3
            True
            sage: Ilist = [-2,-1,0,1,2,12345678901234567890123456788]
            sage: ilist = [-4r,-1r,0r,1r,2r,5r]
            sage: llist = [-12345678901234567890123456788r, 12345678901234567890123456788r, 12345678901234567890123456900r]
            sage: flist = [-21.8r, -1.2r, -.000005r, 0.0r, .999999r, 1000000000000.0r]
            sage: all((a < b) == (RR(a) < RR(b)) for (a, b) in zip(Ilist, ilist))
            True
            sage: all((a > b) == (RR(a) > RR(b)) for (a, b) in zip(Ilist, ilist))
            True
            sage: all((a == b) == (RR(a) == RR(b)) for (a, b) in zip(Ilist, ilist))
            True
            sage: all((a <= b) == (RR(a) <= RR(b)) for (a, b) in zip(Ilist, ilist))
            True
            sage: all((a >= b) == (RR(a) >= RR(b)) for (a, b) in zip(Ilist, ilist))
            True
            sage: all((a != b) == (RR(a) != RR(b)) for (a, b) in zip(Ilist, ilist))
            True
            sage: all((a < b) == (RR(a) < RR(b)) for (a, b) in zip(Ilist, llist))
            True
            sage: all((a > b) == (RR(a) > RR(b)) for (a, b) in zip(Ilist, llist))
            True
            sage: all((a < b) == (RR(a) < RR(b)) for (a, b) in zip(Ilist, flist))
            True
            sage: all((a > b) == (RR(a) > RR(b)) for (a, b) in zip(Ilist, flist))
            True

        Verify that :trac:`12149` was fixed (and the fix is consistent
        with Python ints)::

            sage: a = int(1); b = 1; n = float('nan')
            sage: a == n
            False
            sage: a == n, b == n
            (False, False)
            sage: a != n, b != n, n != b
            (True, True, True)
            sage: a < n, b < n, n > b
            (False, False, False)
            sage: a > n, b > n, n < b
            (False, False, False)
            sage: a <= n, b <= n, n >= b
            (False, False, False)
            sage: a >= n, b >= n, n <= b
            (False, False, False)
        """
        cdef int c
        cdef double d
        cdef mpz_t mpz_tmp

        assert isinstance(left, Integer)

        if isinstance(right, Integer):
            c = mpz_cmp((<Integer>left).value, (<Integer>right).value)
        elif isinstance(right, Rational):
            c = -mpq_cmp_z((<Rational>right).value, (<Integer>left).value)
        elif isinstance(right, int):
            mpz_init(mpz_tmp)
            mpz_set_pylong(mpz_tmp, right)
            c = mpz_cmp((<Integer>left).value, mpz_tmp)
            mpz_clear(mpz_tmp)
        elif isinstance(right, float):
            d = right
            if isnan(d):
                return op == Py_NE
            c = mpz_cmp_d((<Integer>left).value, d)
        else:
            return coercion_model.richcmp(left, right, op)

        return rich_to_bool_sgn(op, c)

    cpdef _richcmp_(left, right, int op):
        r"""
        EXAMPLES::

            sage: from sage.structure.richcmp import op_EQ, op_NE, op_LT, op_GE
            sage: 1._richcmp_(2, op_LT)
            True
            sage: 0._richcmp_(0, op_EQ)
            True
            sage: (-4)._richcmp_(-4, op_NE)
            False
            sage: (-3**10 + 1)._richcmp_(-3**10, op_GE)
            True
        """
        cdef int c
        c = mpz_cmp((<Integer>left).value, (<Integer>right).value)
        return rich_to_bool_sgn(op, c)

    def __copy__(self):
        """
        EXAMPLES::

            sage: n = 2
            sage: copy(n)
            2
            sage: copy(n) is n
            True
        """
        # integers are immutable
        return self

    def __deepcopy__(self, memo):
        """
        EXAMPLES::

            sage: n = 2
            sage: deepcopy(n) is n
            True
        """
        # integers are immutable
        return self

    def list(self):
        """
        Return a list with this integer in it, to be compatible with the
        method for number fields.

        EXAMPLES::

            sage: m = 5
            sage: m.list()
            [5]
        """
        return [ self ]

    def __dealloc__(self):
        mpz_clear(self.value)

    def __repr__(self):
        """
        Return string representation of this integer.

        EXAMPLES::

            sage: n = -5; n.__repr__()
            '-5'
        """
        return self.str()

    def _latex_(self):
        """
        Return latex representation of this integer. This is just the
        underlying string representation and nothing more. This is called
        by the latex function.

        EXAMPLES::

            sage: n = -5; n._latex_()
            '-5'
            sage: latex(n)
            -5
        """
        return self.str()

    def _symbolic_(self, sring):
        """
        Return this integer as symbolic expression.

        EXAMPLES::

            sage: ex = SR(ZZ(7)); ex                                                    # optional - sage.symbolic
            7
            sage: parent(ex)                                                            # optional - sage.symbolic
            Symbolic Ring
        """
        return sring._force_pyobject(self, force=True)

    def _sympy_(self):
        """
        Convert Sage Integer() to SymPy Integer.

        EXAMPLES::

            sage: n = 5; n._sympy_()                                                    # optional - sympy
            5
            sage: n = -5; n._sympy_()                                                   # optional - sympy
            -5
        """
        import sympy
        return sympy.sympify(int(self))

    def _mathml_(self):
        """
        Return mathml representation of this integer.

        EXAMPLES::

            sage: mathml(-45)
            <mn>-45</mn>
            sage: (-45)._mathml_()
            '<mn>-45</mn>'
        """
        return '<mn>%s</mn>'%self

    def __mpz__(self):
        """
        Return a gmpy2 integer

        EXAMPLES::

            sage: a = 5
            sage: a.__mpz__()
            mpz(5)
            sage: from gmpy2 import mpz
            sage: mpz(a)
            mpz(5)

        TESTS::

            sage: a.__mpz__(); raise NotImplementedError("gmpy2 is not installed")
            Traceback (most recent call last):
            ...
            NotImplementedError: gmpy2 is not installed
        """
        return gmpy2.GMPy_MPZ_From_mpz(self.value)

    def str(self, int base=10):
        r"""
        Return the string representation of ``self`` in the
        given base.

        EXAMPLES::

            sage: Integer(2^10).str(2)
            '10000000000'
            sage: Integer(2^10).str(17)
            '394'

        ::

            sage: two=Integer(2)
            sage: two.str(1)
            Traceback (most recent call last):
            ...
            ValueError: base (=1) must be between 2 and 36

        ::

            sage: two.str(37)
            Traceback (most recent call last):
            ...
            ValueError: base (=37) must be between 2 and 36

        ::

            sage: big = 10^5000000
            sage: s = big.str()       # long time (2s on sage.math, 2014)
            sage: len(s)              # long time (depends on above defn of s)
            5000001
            sage: s[:10]              # long time (depends on above defn of s)
            '1000000000'
        """
        if base < 2 or base > 36:
            raise ValueError("base (=%s) must be between 2 and 36" % base)
        cdef size_t n
        cdef char *s
        n = mpz_sizeinbase(self.value, base) + 2
        s = <char*>check_malloc(n)
        sig_on()
        mpz_get_str(s, base, self.value)
        sig_off()
        k = char_to_str(s)
        sig_free(s)
        return k

    def __format__(self, *args, **kwargs):
        """
        Returns a string representation using Python's Format protocol.
        Valid format descriptions are exactly those for Python integers.

        EXAMPLES::

            sage: "{0:#x}; {0:#b}; {0:+05d}".format(ZZ(17))
            '0x11; 0b10001; +0017'

        """
        return int(self).__format__(*args,**kwargs)

    def ordinal_str(self):
        """
        Returns a string representation of the ordinal associated to self.

        EXAMPLES::

            sage: [ZZ(n).ordinal_str() for n in range(25)]
            ['0th',
            '1st',
            '2nd',
            '3rd',
            '4th',
            ...
            '10th',
            '11th',
            '12th',
            '13th',
            '14th',
            ...
            '20th',
            '21st',
            '22nd',
            '23rd',
            '24th']

            sage: ZZ(1001).ordinal_str()
            '1001st'

            sage: ZZ(113).ordinal_str()
            '113th'
            sage: ZZ(112).ordinal_str()
            '112th'
            sage: ZZ(111).ordinal_str()
            '111th'

        """
        if self<0:
            raise ValueError("Negative integers are not ordinals.")
        n = self.abs()
        if ((n%100)!=11 and n%10==1):
            th = 'st'
        elif ((n%100)!=12 and n%10==2):
            th = 'nd'
        elif ((n%100)!=13 and n%10==3):
            th = 'rd'
        else:
            th = 'th'
        return n.str() + th

    def hex(self):
        r"""
        Return the hexadecimal digits of ``self`` in lower case.

        .. NOTE::

           '0x' is *not* prepended to the result like is done by the
           corresponding Python function on ``int``. This is for
           efficiency sake--adding and stripping the string wastes
           time; since this function is used for conversions from
           integers to other C-library structures, it is important
           that it be fast.

        EXAMPLES::

            sage: print(Integer(15).hex())
            f
            sage: print(Integer(16).hex())
            10
            sage: print(Integer(16938402384092843092843098243).hex())
            36bb1e3929d1a8fe2802f083
        """
        return self.str(16)

    def oct(self):
        r"""
        Return the digits of ``self`` in base 8.

        .. NOTE::

           '0' (or '0o') is *not* prepended to the result like is done by the
           corresponding Python function on ``int``. This is for
           efficiency sake--adding and stripping the string wastes
           time; since this function is used for conversions from
           integers to other C-library structures, it is important
           that it be fast.

        EXAMPLES::

            sage: print(Integer(800).oct())
            1440
            sage: print(Integer(8).oct())
            10
            sage: print(Integer(-50).oct())
            -62
            sage: print(Integer(-899).oct())
            -1603
            sage: print(Integer(16938402384092843092843098243).oct())
            15535436162247215217705000570203

        Behavior of Sage integers vs. Python integers::

            sage: Integer(10).oct()
            '12'
            sage: oct(int(10))
            '0o12'

            sage: Integer(-23).oct()
            '-27'
            sage: oct(int(-23))
            '-0o27'
        """
        return self.str(8)

    def binary(self):
        """
        Return the binary digits of ``self`` as a string.

        EXAMPLES::

            sage: print(Integer(15).binary())
            1111
            sage: print(Integer(16).binary())
            10000
            sage: print(Integer(16938402384092843092843098243).binary())
            1101101011101100011110001110010010100111010001101010001111111000101000000000101111000010000011
        """
        return self.str(2)

    def bits(self):
        r"""
        Return the bits in self as a list, least significant first. The
        result satisfies the identity

        ::

            x == sum(b*2^e for e, b in enumerate(x.bits()))

        Negative numbers will have negative "bits". (So, strictly
        speaking, the entries of the returned list are not really
        members of `\ZZ/2\ZZ`.)

        This method just calls :func:`digits` with ``base=2``.

        .. SEEALSO::

            - :meth:`bit_length`, a faster way to compute ``len(x.bits())``
            - :meth:`binary`, which returns a string in perhaps more familiar notation

        EXAMPLES::

            sage: 500.bits()
            [0, 0, 1, 0, 1, 1, 1, 1, 1]
            sage: 11.bits()
            [1, 1, 0, 1]
            sage: (-99).bits()
            [-1, -1, 0, 0, 0, -1, -1]
        """
        return self.digits(base=2)

    def bit_length(self):
        """
        Return the number of bits required to represent this integer.

        Identical to :meth:`int.bit_length`.

        EXAMPLES::

            sage: 500.bit_length()
            9
            sage: 5.bit_length()
            3
            sage: 0.bit_length() == len(0.bits()) == 0.ndigits(base=2)
            True
            sage: 12345.bit_length() == len(12345.binary())
            True
            sage: 1023.bit_length()
            10
            sage: 1024.bit_length()
            11

        TESTS::

            sage: {ZZ(n).bit_length() == int(n).bit_length() for n in range(-9999, 9999)}
            {True}
            sage: n = randrange(-2^99, 2^99)
            sage: ZZ(n).bit_length() == int(n).bit_length()
            True
            sage: n = randrange(-2^999, 2^999)
            sage: ZZ(n).bit_length() == int(n).bit_length()
            True
            sage: n = randrange(-2^9999, 2^9999)
            sage: ZZ(n).bit_length() == int(n).bit_length()
            True
        """
        # mpz_sizeinbase(0, 2) == 1, but int(0).bit_length() == 0
        if mpz_sgn(self.value) == 0:
            return int(0)

        return int(mpz_sizeinbase(self.value, 2))

    def nbits(self):
        r"""
        Alias for :meth:`bit_length`.

        TESTS::

            sage: {ZZ(n).nbits() == ZZ(n).bit_length() for n in range(-9999, 9999)}
            {True}
        """
        return self.bit_length()

    def trailing_zero_bits(self):
        """
        Return the number of trailing zero bits in self, i.e.
        the exponent of the largest power of 2 dividing self.

        EXAMPLES::

            sage: 11.trailing_zero_bits()
            0
            sage: (-11).trailing_zero_bits()
            0
            sage: (11<<5).trailing_zero_bits()
            5
            sage: (-11<<5).trailing_zero_bits()
            5
            sage: 0.trailing_zero_bits()
            0

        """
        if mpz_sgn(self.value) == 0:
            return int(0)
        return int(mpz_scan1(self.value, 0))

    def digits(self, base=10, digits=None, padto=0):
        r"""
        Return a list of digits for ``self`` in the given base in little
        endian order.

        The returned value is unspecified if self is a negative number
        and the digits are given.

        INPUT:

        -  ``base`` - integer (default: 10)

        -  ``digits`` - optional indexable object as source for
           the digits

        -  ``padto`` - the minimal length of the returned list,
           sufficient number of zeros are added to make the list minimum that
           length (default: 0)

        As a shorthand for ``digits(2)``, you can use :meth:`.bits`.

        Also see :meth:`ndigits`.

        EXAMPLES::

            sage: 17.digits()
            [7, 1]
            sage: 5.digits(base=2, digits=["zero","one"])
            ['one', 'zero', 'one']
            sage: 5.digits(3)
            [2, 1]
            sage: 0.digits(base=10)  # 0 has 0 digits
            []
            sage: 0.digits(base=2)  # 0 has 0 digits
            []
            sage: 10.digits(16,'0123456789abcdef')
            ['a']
            sage: 0.digits(16,'0123456789abcdef')
            []
            sage: 0.digits(16,'0123456789abcdef',padto=1)
            ['0']
            sage: 123.digits(base=10,padto=5)
            [3, 2, 1, 0, 0]
            sage: 123.digits(base=2,padto=3)       # padto is the minimal length
            [1, 1, 0, 1, 1, 1, 1]
            sage: 123.digits(base=2,padto=10,digits=(1,-1))
            [-1, -1, 1, -1, -1, -1, -1, 1, 1, 1]
            sage: a=9939082340; a.digits(10)
            [0, 4, 3, 2, 8, 0, 9, 3, 9, 9]
            sage: a.digits(512)
            [100, 302, 26, 74]
            sage: (-12).digits(10)
            [-2, -1]
            sage: (-12).digits(2)
            [0, 0, -1, -1]

        We support large bases.

        ::

            sage: n=2^6000
            sage: n.digits(2^3000)
            [0, 0, 1]

        ::

            sage: base=3; n=25
            sage: l=n.digits(base)
            sage: # the next relationship should hold for all n,base
            sage: sum(base^i*l[i] for i in range(len(l)))==n
            True
            sage: base=3; n=-30; l=n.digits(base); sum(base^i*l[i] for i in range(len(l)))==n
            True

        The inverse of this method -- constructing an integer from a
        list of digits and a base -- can be done using the above method
        or by simply using :class:`ZZ()
        <sage.rings.integer_ring.IntegerRing_class>` with a base::

            sage: x = 123; ZZ(x.digits(), 10)
            123
            sage: x == ZZ(x.digits(6), 6)
            True
            sage: x == ZZ(x.digits(25), 25)
            True

        Using :func:`sum` and :func:`enumerate` to do the same thing is
        slightly faster in many cases (and
        :func:`~sage.misc.misc_c.balanced_sum` may be faster yet). Of
        course it gives the same result::

            sage: base = 4
            sage: sum(digit * base^i for i, digit in enumerate(x.digits(base))) == ZZ(x.digits(base), base)
            True

        Note: In some cases it is faster to give a digits collection. This
        would be particularly true for computing the digits of a series of
        small numbers. In these cases, the code is careful to allocate as
        few python objects as reasonably possible.

        ::

            sage: digits = list(range(15))
            sage: l = [ZZ(i).digits(15,digits) for i in range(100)]
            sage: l[16]
            [1, 1]

        This function is comparable to ``str`` for speed.

        ::

            sage: n=3^100000
            sage: n.digits(base=10)[-1]  # slightly slower than str
            1
            sage: n=10^10000
            sage: n.digits(base=10)[-1]  # slightly faster than str
            1

        AUTHORS:

        - Joel B. Mohler (2008-03-02):  significantly rewrote this entire function
        """
        cdef Integer _base
        cdef Integer self_abs = self
        cdef int power_index = 0
        cdef list power_list
        cdef list l
        cdef int i
        cdef size_t s

        if isinstance(base, Integer):
            _base = <Integer>base
        else:
            _base = Integer(base)

        if mpz_cmp_si(_base.value,2) < 0:
            raise ValueError("base must be >= 2")

        if mpz_sgn(self.value) < 0:
            self_abs = -self

        cdef bint do_sig_on
        if mpz_sgn(self.value) == 0:
            l = [zero if digits is None else digits[0]]*padto
        elif mpz_cmp_si(_base.value,2) == 0:
            s = mpz_sizeinbase(self.value, 2)
            if digits:
                o = digits[1]
                z = digits[0]
            else:
                if mpz_sgn(self.value) == 1:
                    o = one
                else:
                    o = -one
                z = zero
            l = [z]*(s if s >= padto else padto)
            for i from 0<= i < s:
                # mpz_tstbit seems to return 0 for the high-order bit of
                # negative numbers?!
                if mpz_tstbit(self_abs.value,i):
                    l[i] = o
        else:
            s = mpz_sizeinbase(self.value, 2)
            do_sig_on = (s > 256)
            if do_sig_on: sig_on()

            # We use a divide and conquer approach (suggested by the prior
            # author, malb?, of the digits method) here: for base b, compute
            # b^2, b^4, b^8, ... (repeated squaring) until you get larger
            # than your number; then compute (n // b^256, n % b^256)
            # (if b^512 > number) to split the number in half and recurse

            # Pre-computing the exact number of digits up-front is actually
            # faster (especially for large values of self) than trimming off
            # trailing zeros after the fact.  It also seems that it would
            # avoid duplicating the list in memory with a list-slice.
            z = zero if digits is None else digits[0]
            s = self_abs.exact_log(_base)
            l = [z]*(s+1 if s+1 >= padto else padto)

            # set up digits for optimal access once we get inside the worker
            # functions
            if digits is not None:
                # list objects have fastest access in the innermost loop
                if type(digits) is not list:
                    digits = [digits[i] for i in range(_base)]
            elif mpz_cmp_ui(_base.value,s) < 0 and mpz_cmp_ui(_base.value,10000):
                # We can get a speed boost by pre-allocating digit values in
                # big cases.
                # We do this we have more digits than the base and the base
                # is not too extremely large (currently, "extremely" means
                # larger than 10000 -- that's very arbitrary.)
                if mpz_sgn(self.value) > 0:
                    digits = [Integer(i) for i in range(_base)]
                else:
                    # All the digits will be negated in the recursive function.
                    # we'll just compensate for python index semantics
                    digits = [Integer(i) for i in range(-_base,0)]
                    digits[0] = the_integer_ring._zero_element

            if s < 40:
                _digits_naive(self.value,l,0,_base,digits)
            else:
                # count the bits of s
                i = 0
                while s != 0:
                    s >>= 1
                    i += 1

                power_list = [_base]*i
                for power_index from 1 <= power_index < i:
                    power_list[power_index] = power_list[power_index-1]**2

                # Note that it may appear that the recursive calls to
                # _digit_internal would be assigning list elements i in l for
                # anywhere from 0<=i<(1<<power_index).  However, this is not
                # the case due to the optimization of skipping assigns
                # assigning zero.
                _digits_internal(self.value,l,0,i-1,power_list,digits)

            if do_sig_on: sig_off()

        # padding should be taken care of with-in the function
        # all we need to do is return
        return l

    def balanced_digits(self, base=10, positive_shift=True):
        r'''
        Return the list of balanced digits for ``self`` in the given base.

        The balanced base ``b`` uses ``b`` digits centered around zero. Thus
        if ``b`` is odd, there is only one possibility, namely digits
        between ``-b//2`` and ``b//2`` (both included). For instance in base 9,
        one uses digits from -4 to 4. If ``b`` is even, one has to choose
        between digits from ``-b//2`` to ``b//2 - 1`` or ``-b//2 + 1`` to ``b//2``
        (base 10 for instance: either -5 to 4 or -4 to 5), and this is
        defined by the value of ``positive_shift``.

        INPUT:

        - ``base`` -- integer (default: 10); when ``base`` is 2, only the
          nonnegative or the nonpositive integers can be represented by
          ``balanced_digits``. Thus we say base must be greater than 2.

        - ``positive_shift`` -- boolean (default: True); for even bases, the
          representation uses digits from ``-b//2 + 1`` to ``b//2`` if set to
          True, and from ``-b//2`` to ``b//2 - 1`` otherwise. This has no
          effect for odd bases.

        EXAMPLES::

            sage: 8.balanced_digits(3)
            [-1, 0, 1]
            sage: (-15).balanced_digits(5)
            [0, 2, -1]
            sage: 17.balanced_digits(6)
            [-1, 3]
            sage: 17.balanced_digits(6, positive_shift=False)
            [-1, -3, 1]
            sage: (-46).balanced_digits()
            [4, 5, -1]
            sage: (-46).balanced_digits(positive_shift=False)
            [4, -5]
            sage: (-23).balanced_digits(12)
            [1, -2]
            sage: (-23).balanced_digits(12, positive_shift=False)
            [1, -2]
            sage: 0.balanced_digits(7)
            []
            sage: 14.balanced_digits(5.8)
            Traceback (most recent call last):
            ...
            ValueError: base must be an integer
            sage: 14.balanced_digits(2)
            Traceback (most recent call last):
            ...
            ValueError: base must be > 2

        TESTS::

            sage: base = 5; n = 39
            sage: l = n.balanced_digits(base)
            sage: sum(l[i]*base^i for i in range(len(l))) == n
            True
            sage: base = 12; n = -52
            sage: l = n.balanced_digits(base)
            sage: sum(l[i]*base^i for i in range(len(l))) == n
            True
            sage: base = 8; n = 37
            sage: l = n.balanced_digits(base)
            sage: sum(l[i]*base^i for i in range(len(l))) == n
            True
            sage: base = 8; n = 37
            sage: l = n.balanced_digits(base, positive_shift=False)
            sage: sum(l[i]*base^i for i in range(len(l))) == n
            True

        .. SEEALSO::

            :func:`digits <digits>`
        '''
        if not isinstance(base, Integer):
            try:
                base = Integer(base)
            except TypeError:
                raise ValueError('base must be an integer')
        if base <= 2:
            raise ValueError('base must be > 2')

        neg = False
        if self < 0:
            neg = True
            positive_shift = not positive_shift

        if positive_shift or base % 2 == 1:
            m = base//2
        else:
            m = base//2 - 1
        digits = abs(self).digits(base)

        for i in range(len(digits)):
            if digits[i] > m:
                digits[i] = digits[i] - base
                try:
                    digits[i+1] += 1
                except IndexError:
                    if neg:
                        digits.append(-1)
                    else:
                        digits.append(1)
            if neg:
                digits[i] = -digits[i]
        return digits

    def ndigits(self, base=10):
        """
        Return the number of digits of self expressed in the given base.

        INPUT:

        -  ``base`` - integer (default: 10)

        EXAMPLES::

            sage: n = 52
            sage: n.ndigits()
            2
            sage: n = -10003
            sage: n.ndigits()
            5
            sage: n = 15
            sage: n.ndigits(2)
            4
            sage: n = 1000**1000000+1
            sage: n.ndigits()
            3000001
            sage: n = 1000**1000000-1
            sage: n.ndigits()
            3000000
            sage: n = 10**10000000-10**9999990
            sage: n.ndigits()
            10000000
        """
        cdef Integer temp

        if mpz_sgn(self.value) == 0:
            temp = PY_NEW(Integer)
            mpz_set_ui(temp.value, 0)
            return temp

        if mpz_sgn(self.value) > 0:
            temp = self.exact_log(base)
            mpz_add_ui(temp.value, temp.value, 1)
            return temp
        else:
            return self.abs().exact_log(base) + 1

    cdef void set_from_mpz(Integer self, mpz_t value):
        mpz_set(self.value, value)

    def __add__(left, right):
        r"""
        TESTS::

            sage: 1 + 2
            3
            sage: sum(Integer(i) for i in [1..100])
            5050
            sage: 1 + 2/3
            5/3
            sage: 1 + (-2/3)
            1/3
        """
        cdef Integer x
        cdef Rational y
        if type(left) is type(right):
            x = <Integer>PY_NEW(Integer)
            mpz_add(x.value, (<Integer>left).value, (<Integer>right).value)
            return x
        elif type(right) is Rational:
            y = <Rational> Rational.__new__(Rational)
            mpq_add_z(y.value, (<Rational>right).value, (<Integer>left).value)
            return y

        return coercion_model.bin_op(left, right, operator.add)

    cpdef _add_(self, right):
        """
        Integer addition.

        TESTS::

            sage: 32._add_(23)
            55
            sage: a = ZZ.random_element(10^50000)
            sage: b = ZZ.random_element(10^50000)
            sage: a._add_(b) == b._add_(a)
            True
        """
        # self and right are guaranteed to be Integers
        cdef Integer x = <Integer>PY_NEW(Integer)
        mpz_add(x.value, self.value, (<Integer>right).value)
        return x

    cdef _add_long(self, long n):
        """
        Fast path for adding a C long.

        TESTS::

            sage: int(10) + Integer(100)
            110
            sage: Integer(100) + int(10)
            110
            sage: Integer(10^100) + int(10)
            10000000000000000000000000000000000000000000000000000000000000000000000000000000000000000000000000010

        Also called for subtraction::

            sage: Integer(100) - int(10)
            90
            sage: Integer(10^100) - int(10)
            9999999999999999999999999999999999999999999999999999999999999999999999999999999999999999999999999990

        Make sure it works when -<long>n would overflow::

            sage: most_neg_long = int(-sys.maxsize - 1)
            sage: type(most_neg_long), type(-most_neg_long)
            (<class 'int'>, <class 'int'>)
            sage: 0 + most_neg_long == most_neg_long
            True
            sage: 0 - most_neg_long == -most_neg_long
            True
        """
        cdef Integer x = <Integer>PY_NEW(Integer)
        if n > 0:
            mpz_add_ui(x.value, self.value, n)
        else:
            # Note that 0-<unsigned long>n is always -n as an unsigned
            # long (whereas -n may overflow).
            mpz_sub_ui(x.value, self.value, 0 - <unsigned long>n)
        return x

    def __sub__(left, right):
        r"""
        TESTS::

            sage: 1 - 2
            -1
            sage: 1 - 2/3
            1/3
            sage: 1 - (-2/3)
            5/3
            sage: (-1) - (-5/4)
            1/4
        """
        cdef Integer x
        cdef Rational y
        if type(left) is type(right):
            x = <Integer>PY_NEW(Integer)
            mpz_sub(x.value, (<Integer>left).value, (<Integer>right).value)
            return x
        elif type(right) is Rational:
            y = <Rational> Rational.__new__(Rational)
            mpz_mul(mpq_numref(y.value), (<Integer>left).value,
                    mpq_denref((<Rational>right).value))
            mpz_sub(mpq_numref(y.value), mpq_numref(y.value),
                    mpq_numref((<Rational>right).value))
            mpz_set(mpq_denref(y.value), mpq_denref((<Rational>right).value))
            return y

        return coercion_model.bin_op(left, right, operator.sub)

    cpdef _sub_(self, right):
        """
        Integer subtraction.

        TESTS::

            sage: Integer(32) - Integer(23)
            9
            sage: Integer(10^100) - Integer(1)
            9999999999999999999999999999999999999999999999999999999999999999999999999999999999999999999999999999
            sage: Integer(1) - Integer(10^100)
            -9999999999999999999999999999999999999999999999999999999999999999999999999999999999999999999999999999
            sage: a = ZZ.random_element(10^50000)
            sage: b = ZZ.random_element(10^50000)
            sage: a-b == -(b-a) == a + -b
            True
        """
        # self and right are guaranteed to be Integers
        cdef Integer x = <Integer>PY_NEW(Integer)
        mpz_sub(x.value, self.value, (<Integer>right).value)
        return x

    def __neg__(self):
        """
        TESTS::

            sage: a = Integer(3)
            sage: -a
            -3
            sage: a = Integer(3^100); a
            515377520732011331036461129765621272702107522001
            sage: -a
            -515377520732011331036461129765621272702107522001
        """
        cdef Integer x = <Integer>PY_NEW(Integer)
        mpz_neg(x.value, self.value)
        return x

    cpdef _neg_(self):
        cdef Integer x = <Integer>PY_NEW(Integer)
        mpz_neg(x.value, self.value)
        return x

    cpdef _act_on_(self, s, bint self_on_left):
        """
        EXAMPLES::

            sage: 8 * [0] #indirect doctest
            [0, 0, 0, 0, 0, 0, 0, 0]
            sage: 'hi' * 8
            'hihihihihihihihi'
            sage: b'hi' * 8 == b'hihihihihihihihi'
            True
        """
        if isinstance(s, (list, tuple, basestring, bytes)):
            if mpz_fits_slong_p(self.value):
                return s * mpz_get_si(self.value)
            else:
                return s * int(self) # will raise the appropriate exception

    cdef _mul_long(self, long n):
        """
        Fast path for multiplying a C long.

        TESTS::

            sage: Integer(25) * int(4)
            100
            sage: int(4) * Integer(25)
            100
            sage: Integer(10^100) * int(4)
            40000000000000000000000000000000000000000000000000000000000000000000000000000000000000000000000000000
        """
        cdef Integer x = <Integer>PY_NEW(Integer)
        if mpz_size(self.value) > 100000:
            sig_on()
            mpz_mul_si(x.value, self.value, n)
            sig_off()
        else:
            mpz_mul_si(x.value, self.value, n)
        return x

    def __mul__(left, right):
        r"""
        TESTS::

            sage: 3 * 2
            6
            sage: 5 * QQ((2,3))
            10/3
            sage: 3 * (-5/6)
            -5/2
            sage: (-2) * (-5/4)
            5/2
        """
        cdef Integer x
        cdef Rational y
        if type(left) is type(right):
            x = <Integer>PY_NEW(Integer)
            mpz_mul(x.value, (<Integer>left).value, (<Integer>right).value)
            return x
        elif type(right) is Rational:
            y = <Rational> Rational.__new__(Rational)
            mpq_mul_z(y.value, (<Rational>right).value, (<Integer>left).value)
            return y

        return coercion_model.bin_op(left, right, operator.mul)

    cpdef _mul_(self, right):
        """
        Integer multiplication.

            sage: 25._mul_(4)
            100
            sage: (5^100)._mul_(2^100)
            10000000000000000000000000000000000000000000000000000000000000000000000000000000000000000000000000000
            sage: a = ZZ.random_element(10^50000)
            sage: b = ZZ.random_element(10^50000)
            sage: a._mul_(b) == b._mul_(a)
            True
        """
        # self and right are guaranteed to be Integers
        cdef Integer x = <Integer>PY_NEW(Integer)
        if mpz_size(self.value) + mpz_size((<Integer>right).value) > 100000:
            # We only use the signal handler (to enable ctrl-c out) when the
            # product might take a while to compute
            sig_on()
            mpz_mul(x.value, self.value, (<Integer>right).value)
            sig_off()
        else:
            mpz_mul(x.value, self.value, (<Integer>right).value)
        return x

    def __truediv__(left, right):
        r"""
        TESTS::

            sage: 3 / 2
            3/2
            sage: 5 / QQ((10,3))
            3/2
            sage: 3 / (-5/6)
            -18/5
            sage: (-2) / (-5/4)
            8/5
            sage: 3 / polygen(ZZ)
            3/x

            sage: 3 / 0
            Traceback (most recent call last):
            ...
            ZeroDivisionError: rational division by zero
            sage: 3 / QQ.zero()
            Traceback (most recent call last):
            ...
            ZeroDivisionError: rational division by zero
            sage: 3 / QQbar.zero()                                                      # optional - sage.rings.number_field
            Traceback (most recent call last):
            ...
            ZeroDivisionError: division by zero in algebraic field
        """
        cdef Rational x
        if type(left) is type(right):
            if mpz_sgn((<Integer>right).value) == 0:
                raise ZeroDivisionError("rational division by zero")
            x = <Rational> Rational.__new__(Rational)
            mpq_div_zz(x.value, (<Integer>left).value, (<Integer>right).value)
            return x
        elif type(right) is Rational:
            if mpq_sgn((<Rational>right).value) == 0:
                raise ZeroDivisionError("rational division by zero")
            # left * den(right) / num(right)
            y = <Rational> Rational.__new__(Rational)
            mpq_div_zz(y.value, (<Integer>left).value,
                                mpq_numref((<Rational>right).value))
            mpz_mul(mpq_numref(y.value), mpq_numref(y.value),
                       mpq_denref((<Rational>right).value))
            return y

        return coercion_model.bin_op(left, right, operator.truediv)

    cpdef _div_(self, right):
        r"""
        Computes `\frac{a}{b}`

        EXAMPLES::

            sage: 3._div_(4)
            3/4
            sage: (-32)._div_(-32)
            1
        """
        if mpz_sgn((<Integer>right).value) == 0:
            raise ZeroDivisionError("rational division by zero")
        x = <Rational> Rational.__new__(Rational)
        mpq_div_zz(x.value, self.value, (<Integer>right).value)
        return x

    cpdef _floordiv_(self, right):
        r"""
        Computes the whole part of `\frac{x}{y}`.

        EXAMPLES::

            sage: a = Integer(321) ; b = Integer(10)
            sage: a // b
            32
            sage: z = Integer(-231)
            sage: z // 2
            -116
            sage: z = Integer(231)
            sage: z // 2
            115
            sage: z // -2
            -116
            sage: z // 0
            Traceback (most recent call last):
            ...
            ZeroDivisionError: Integer division by zero
            sage: 101 // int(5)
            20
            sage: 100 // int(-3)
            -34

        TESTS::

            sage: signs = [(11,5), (11,-5), (-11,5), (-11,-5)]
            sage: control = [int(a) // int(b) for a, b in signs]
            sage: [a // b for a,b in signs] == control
            True
            sage: [a // int(b) for a,b in signs] == control
            True
            sage: [int(a) // b for a,b in signs] == control
            True
        """
        if not mpz_sgn((<Integer>right).value):
            raise ZeroDivisionError("Integer division by zero")

        cdef Integer z = <Integer>PY_NEW(Integer)
        if mpz_size(self.value) > 1000:
            sig_on()
            mpz_fdiv_q(z.value, self.value, (<Integer>right).value)
            sig_off()
        else:
            mpz_fdiv_q(z.value, self.value, (<Integer>right).value)
        return z

    def __pow__(left, right, modulus):
        r"""
        Return ``(left ^ right) % modulus``.

        EXAMPLES::

            sage: 2^-6
            1/64
            sage: 2^6
            64
            sage: 2^0
            1
            sage: 2^-0
            1
            sage: (-1)^(1/3)                                                            # optional - sage.symbolic
            (-1)^(1/3)

        For consistency with Python and MPFR, 0^0 is defined to be 1 in
        Sage::

            sage: 0^0
            1

        See also `<http://www.faqs.org/faqs/sci-math-faq/0to0/>`_ and
        `<https://math.stackexchange.com/questions/11150/zero-to-the-zero-power-is-00-1>`_.

        The base need not be a Sage integer. If it is a Python type, the
        result is a Python type too::

            sage: r = int(2) ^ 10; r; type(r)
            1024
            <... 'int'>
            sage: r = int(3) ^ -3; r; type(r)
            0.037037037037037035
            <... 'float'>
            sage: r = float(2.5) ^ 10; r; type(r)
            9536.7431640625
            <... 'float'>

        We raise 2 to various interesting exponents::

            sage: 2^x                # symbolic x                                       # optional - sage.symbolic
            2^x
            sage: 2^1.5              # real number
            2.82842712474619
            sage: 2^float(1.5)       # python float  abs tol 3e-16
            2.8284271247461903
            sage: 2^I                # complex number
            2^I
            sage: r = 2 ^ int(-3); r; type(r)
            1/8
            <class 'sage.rings.rational.Rational'>
            sage: f = 2^(sin(x)-cos(x)); f                                              # optional - sage.symbolic
            2^(-cos(x) + sin(x))
            sage: f(x=3)
            2^(-cos(3) + sin(3))

        A symbolic sum::

            sage: x, y, z = var('x,y,z')                                                # optional - sage.symbolic
            sage: 2^(x + y + z)                                                         # optional - sage.symbolic
            2^(x + y + z)
            sage: 2^(1/2)                                                               # optional - sage.symbolic
            sqrt(2)
            sage: 2^(-1/2)                                                              # optional - sage.symbolic
            1/2*sqrt(2)

        TESTS::

            sage: R.<t> = QQ[]
            sage: 2^t
            Traceback (most recent call last):
            ...
            TypeError: no canonical coercion from Univariate Polynomial
            Ring in t over Rational Field to Rational Field

        Test for :trac:`34143`::

            sage: pow(5,7,13).parent()
            Integer Ring
        """
        if modulus is not None:
            from sage.rings.finite_rings.integer_mod import Mod
            return (Mod(left, modulus) ** right).lift()

        if type(left) is type(right):
            return (<Integer>left)._pow_(right)
        elif isinstance(left, Element):
            return coercion_model.bin_op(left, right, operator.pow)
        # left is a non-Element: do the powering with a Python int
        return left ** int(right)

    cpdef _pow_(self, other):
        """
        Integer powering.

        TESTS::

            sage: 2._pow_(3)
            8
            sage: (-2)._pow_(3)
            -8
            sage: 2._pow_(-3)
            1/8
            sage: (-2)._pow_(-3)
            -1/8
            sage: 2._pow_(4)
            16
            sage: (-2)._pow_(4)
            16
            sage: 2._pow_(-4)
            1/16
            sage: (-2)._pow_(-4)
            1/16
            sage: 0._pow_(3)
            0
            sage: 0._pow_(-3)
            Traceback (most recent call last):
            ...
            ZeroDivisionError: rational division by zero

        The exponent must fit in a long unless the base is -1, 0, or 1::

            sage: 2 ^ 100000000000000000000000
            Traceback (most recent call last):
            ...
            OverflowError: exponent must be at most 2147483647           # 32-bit
            OverflowError: exponent must be at most 9223372036854775807  # 64-bit
            sage: 1 ^ 100000000000000000000000
            1
            sage: 1 ^ -100000000000000000000000
            1
            sage: 0 ^ 100000000000000000000000
            0
            sage: 0 ^ -100000000000000000000000
            Traceback (most recent call last):
            ...
            ZeroDivisionError: rational division by zero
            sage: (-1) ^ 100000000000000000000000
            1
            sage: (-1) ^ 100000000000000000000001
            -1
            sage: (-1) ^ -100000000000000000000000
            1
            sage: (-1) ^ -100000000000000000000001
            -1
        """
        cdef mpz_ptr exp = (<Integer>other).value

        if mpz_fits_slong_p(exp):
            return self._pow_long(mpz_get_si(exp))

        # Raising to an exponent which doesn't fit in a long overflows
        # except if the base is -1, 0 or 1.
        cdef long s = LONG_MAX
        if mpz_fits_slong_p(self.value):
            s = mpz_get_si(self.value)

        if s == 0 or s == 1:
            r = self
        elif s == -1:
            if mpz_odd_p(exp):
                r = self
            else:
                r = smallInteger(1)
        else:
            raise OverflowError(f"exponent must be at most {LONG_MAX}")
        if mpz_sgn(exp) >= 0:
            return r
        else:
            return ~r

    cdef _pow_long(self, long n):
        if n == 0:
            return smallInteger(1)
        elif n == 1:
            return self

        cdef Integer x
        cdef Rational q
        if n > 0:
            x = PY_NEW(Integer)
            sig_on()
            mpz_pow_ui(x.value, self.value, n)
            sig_off()
            return x
        else:
            if mpz_sgn(self.value) == 0:
                raise ZeroDivisionError("rational division by zero")
            q = Rational.__new__(Rational)
            sig_on()
            mpz_pow_ui(mpq_denref(q.value), self.value, -n)
            if mpz_sgn(mpq_denref(q.value)) > 0:
                mpz_set_ui(mpq_numref(q.value), 1)
            else:
                # If the denominator was negative, change sign and set
                # numerator to -1
                mpz_set_si(mpq_numref(q.value), -1)
                mpz_abs(mpq_denref(q.value), mpq_denref(q.value))
            sig_off()
            return q

    cpdef _pow_int(self, n):
        """
        Integer powering to an integer exponent.

        TESTS::

            sage: 2._pow_int(int(20))
            1048576
            sage: 1._pow_int(int(2^100))
            1
        """
        return self._pow_(Integer(n))

    def nth_root(self, int n, bint truncate_mode=0):
        r"""
        Returns the (possibly truncated) n'th root of self.

        INPUT:

        -  ``n`` - integer >= 1 (must fit in C int type).

        -  ``truncate_mode`` - boolean, whether to allow truncation if
           self is not an n'th power.

        OUTPUT:

        If truncate_mode is 0 (default), then returns the exact n'th root
        if self is an n'th power, or raises a ValueError if it is not.

        If truncate_mode is 1, then if either n is odd or self is
        positive, returns a pair (root, exact_flag) where root is the
        truncated nth root (rounded towards zero) and exact_flag is a
        boolean indicating whether the root extraction was exact;
        otherwise raises a ValueError.

        AUTHORS:

        - David Harvey (2006-09-15)
        - Interface changed by John Cremona (2009-04-04)

        EXAMPLES::

            sage: Integer(125).nth_root(3)
            5
            sage: Integer(124).nth_root(3)
            Traceback (most recent call last):
            ...
            ValueError: 124 is not a 3rd power
            sage: Integer(124).nth_root(3, truncate_mode=1)
            (4, False)
            sage: Integer(125).nth_root(3, truncate_mode=1)
            (5, True)
            sage: Integer(126).nth_root(3, truncate_mode=1)
            (5, False)

        ::

            sage: Integer(-125).nth_root(3)
            -5
            sage: Integer(-125).nth_root(3,truncate_mode=1)
            (-5, True)
            sage: Integer(-124).nth_root(3,truncate_mode=1)
            (-4, False)
            sage: Integer(-126).nth_root(3,truncate_mode=1)
            (-5, False)

        ::

            sage: Integer(125).nth_root(2, True)
            (11, False)
            sage: Integer(125).nth_root(3, True)
            (5, True)

        ::

            sage: Integer(125).nth_root(-5)
            Traceback (most recent call last):
            ...
            ValueError: n (=-5) must be positive

        ::

            sage: Integer(-25).nth_root(2)
            Traceback (most recent call last):
            ...
            ValueError: cannot take even root of negative number

        ::

            sage: a=9
            sage: a.nth_root(3)
            Traceback (most recent call last):
            ...
            ValueError: 9 is not a 3rd power

            sage: a.nth_root(22)
            Traceback (most recent call last):
            ...
            ValueError: 9 is not a 22nd power

            sage: ZZ(2^20).nth_root(21)
            Traceback (most recent call last):
            ...
            ValueError: 1048576 is not a 21st power

            sage: ZZ(2^20).nth_root(21, truncate_mode=1)
            (1, False)

        """
        if n < 1:
            raise ValueError("n (=%s) must be positive" % n)
        if (mpz_sgn(self.value) < 0) and not (n & 1):
            raise ValueError("cannot take even root of negative number")
        cdef Integer x
        cdef bint is_exact
        x = PY_NEW(Integer)
        sig_on()
        is_exact = mpz_root(x.value, self.value, n)
        sig_off()

        if truncate_mode:
            return x, is_exact
        else:
            if is_exact:
                return x
            else:
                raise ValueError("%s is not a %s power" % (self,
                                                           integer_ring.ZZ(n).ordinal_str()))

    cpdef size_t _exact_log_log2_iter(self,Integer m):
        r"""
        This is only for internal use only.  You should expect it to crash
        and burn for negative or other malformed input.  In particular, if
        the base `2 \leq m < 4` the log2 approximation of m is 1 and certain
        input causes endless loops.  Along these lines, it is clear that
        this function is most useful for m with a relatively large number
        of bits.

        For ``small`` values (which I'll leave quite ambiguous), this function
        is a fast path for exact log computations.  Any integer division with
        such input tends to dominate the runtime.  Thus we avoid division
        entirely in this function.

        AUTHOR::

        - Joel B. Mohler (2009-04-10)

        EXAMPLES::

            sage: Integer(125)._exact_log_log2_iter(4)
            3
            sage: Integer(5^150)._exact_log_log2_iter(5)
            150
        """
        cdef size_t n_log2
        cdef size_t m_log2
        cdef size_t l_min
        cdef size_t l_max
        cdef size_t l
        cdef Integer result
        cdef mpz_t accum
        cdef mpz_t temp_exp

        if mpz_cmp_si(m.value,4) < 0:
            raise ValueError("This is undefined or possibly non-convergent with this algorithm.")

        n_log2=mpz_sizeinbase(self.value,2)-1
        m_log2=mpz_sizeinbase(m.value,2)-1
        l_min=n_log2/(m_log2+1)
        l_max=n_log2/m_log2
        if l_min != l_max:
            sig_on()
            mpz_init(accum)
            mpz_init(temp_exp)
            mpz_set_ui(accum,1)
            l = 0
            while l_min != l_max:
                if l_min + 1 == l_max:
                    mpz_pow_ui(temp_exp,m.value,l_min+1-l)
                    # This might over-shoot and make accum > self, but
                    # we'll know that it's only over by a factor of m^1.
                    mpz_mul(accum,accum,temp_exp)
                    if mpz_cmp(self.value,accum) >= 0:
                        l_min += 1
                    break
                mpz_pow_ui(temp_exp,m.value,l_min-l)
                mpz_mul(accum,accum,temp_exp)
                l = l_min

                # Let x=n_log2-(mpz_sizeinbase(accum,2)-1) and y=m_log2.
                # Now, with x>0 and y>0, we have the following observation.
                # If floor((x-1)/(y+1))=0, then x-1<y+1 which implies that
                # x/y<1+2/y.
                # So long as y>=2, this means that floor(x/y)<=1.  This shows
                # that this iteration is forced to converge for input m >= 4.
                # If m=3, we can find input so that floor((x-1)/(y+1))=0 and
                # floor(x/y)=2 which results in non-convergence.

                # We need the additional '-1' in the l_min computation
                # because mpz_sizeinbase(accum,2)-1 is smaller than the
                # true log_2(accum)
                l_min=l+(n_log2-(mpz_sizeinbase(accum,2)-1)-1)/(m_log2+1)
                l_max=l+(n_log2-(mpz_sizeinbase(accum,2)-1))/m_log2
            mpz_clear(temp_exp)
            mpz_clear(accum)
            sig_off()
        return l_min

    cpdef size_t _exact_log_mpfi_log(self,m):
        """
        This is only for internal use only.  You should expect it to crash
        and burn for negative or other malformed input.

        I avoid using this function until the input is large.  The overhead
        associated with computing the floating point log entirely dominates
        the runtime for small values.  Note that this is most definitely not
        an artifact of format conversion.  Tricks with log2 approximations
        and using exact integer arithmetic are much better for small input.

        AUTHOR::

        - Joel B. Mohler (2009-04-10)

        EXAMPLES::

            sage: Integer(125)._exact_log_mpfi_log(3)
            4
            sage: Integer(5^150)._exact_log_mpfi_log(5)
            150
        """
        cdef int i
        cdef list pow_2_things
        cdef int pow_2
        cdef size_t upper,lower,middle

        from .real_mpfi import RIF as R

        rif_self = R(self)

        sig_on()
        rif_m = R(m)
        rif_log = rif_self.log()/rif_m.log()
        # upper is *greater* than the answer
        try:
            upper = rif_log.upper().ceiling()
        except Exception:
            # ceiling is probably Infinity
            # I'm not sure what to do now
            upper = 0
        lower = rif_log.lower().floor()
        # since the log function is monotonic increasing, lower
        # and upper bracket our desired answer

        # if upper - lower == 1: "we are done"
        if upper - lower == 2:
            # You could test it by checking rif_m**(lower+1), but I think
            # that's a waste of time since it won't be conclusive.
            # We must test with exact integer arithmetic which takes all
            # the bits of self into account.
            sig_off()
            if self >= m**(lower+1):
                return lower + 1
            else:
                return lower
        elif upper - lower > 2:
            # this case would only happen in cases with extremely large 'self'
            rif_m = R(m)
            min_power = rif_m**lower
            middle = upper-lower
            pow_2 = 0
            while middle != 0:
                middle >>= 1
                pow_2 += 1
            # if middle was an exact power of 2, adjust down
            if (1 << (pow_2-1)) == upper-lower:
                pow_2 -= 1
            pow_2_things = [rif_m]*pow_2
            for i from 1<=i<pow_2:
                pow_2_things[i] = pow_2_things[i-1]**2
            for i from pow_2>i>=0:
                middle = lower + int(2)**i
                exp = min_power*pow_2_things[i]
                if exp > rif_self:
                    upper = middle
                elif exp < rif_self:
                    lower = middle
                    min_power = exp
                else:
                    sig_off()
                    if m**middle <= self:
                        return middle
                    else:
                        return lower
        sig_off()

        if upper == 0:
            raise ValueError("The input for exact_log is too large and support is not implemented.")

        return lower

    def exact_log(self, m):
        r"""
        Returns the largest integer `k` such that `m^k \leq \text{self}`,
        i.e., the floor of `\log_m(\text{self})`.

        This is guaranteed to return the correct answer even when the usual
        log function doesn't have sufficient precision.

        INPUT:

        -  ``m`` - integer >= 2

        AUTHORS:

        - David Harvey (2006-09-15)
        - Joel B. Mohler (2009-04-08) -- rewrote this to handle small cases
               and/or easy cases up to 100x faster..

        EXAMPLES::

            sage: Integer(125).exact_log(5)
            3
            sage: Integer(124).exact_log(5)
            2
            sage: Integer(126).exact_log(5)
            3
            sage: Integer(3).exact_log(5)
            0
            sage: Integer(1).exact_log(5)
            0
            sage: Integer(178^1700).exact_log(178)
            1700
            sage: Integer(178^1700-1).exact_log(178)
            1699
            sage: Integer(178^1700+1).exact_log(178)
            1700
            sage: # we need to exercise the large base code path too
            sage: Integer(1780^1700-1).exact_log(1780)
            1699

            sage: # The following are very very fast.
            sage: # Note that for base m a perfect power of 2, we get the exact log by counting bits.
            sage: n=2983579823750185701375109835; m=32
            sage: n.exact_log(m)
            18
            sage: # The next is a favorite of mine.  The log2 approximate is exact and immediately provable.
            sage: n=90153710570912709517902579010793251709257901270941709247901209742124;m=213509721309572
            sage: n.exact_log(m)
            4

        ::

            sage: x = 3^100000
            sage: RR(log(RR(x), 3))
            100000.000000000
            sage: RR(log(RR(x + 100000), 3))
            100000.000000000

        ::

            sage: x.exact_log(3)
            100000
            sage: (x+1).exact_log(3)
            100000
            sage: (x-1).exact_log(3)
            99999

        ::

            sage: x.exact_log(2.5)
            Traceback (most recent call last):
            ...
            TypeError: Attempt to coerce non-integral RealNumber to Integer
        """
        cdef Integer _m
        cdef Integer result
        cdef size_t n_log2
        cdef size_t m_log2
        cdef size_t guess # this will contain the final answer
        cdef bint guess_filled = 0  # this variable is only used in one branch below
        cdef mpz_t z
        if isinstance(m, Integer):
            _m=<Integer>m
        else:
            _m=<Integer>Integer(m)

        self_sgn = mpz_sgn(self.value)
        if self_sgn == 0:
            return -sage.rings.infinity.infinity
        if self_sgn < 0 or mpz_sgn(_m.value) <= 0:
            raise ValueError("self must be nonnegative and m must be positive")
        if mpz_cmp_si(_m.value,2) < 0:
            raise ValueError("m must be at least 2")

        n_log2=mpz_sizeinbase(self.value,2)-1
        m_log2=mpz_sizeinbase(_m.value,2)-1
        if mpz_divisible_2exp_p(_m.value,m_log2):
            # Here, m is a power of 2 and the correct answer is found
            # by a log 2 approximation.
            guess = n_log2/m_log2  # truncating division
        elif n_log2/(m_log2+1) == n_log2/m_log2:
            # In this case, we have an upper bound and lower bound which
            # give the same answer, thus, the correct answer.
            guess = n_log2/m_log2
        elif m_log2 < 8:  # i.e. m<256
            # if the base m is at most 256, we can use mpz_sizeinbase
            # to get the following guess which is either the exact
            # log, or 1+ the exact log
            guess = mpz_sizeinbase(self.value, mpz_get_si(_m.value)) - 1

            # we've already excluded the case when m is an exact power of 2

            if n_log2/m_log2 > 8000:
                # If we have a very large number of digits, it can be a nice
                # shortcut to test the guess using interval arithmetic.
                # (suggested by David Harvey and Carl Witty)
                # "for randomly distributed integers, the chance of this
                # interval-based comparison failing is absurdly low"
                from .real_mpfi import RIF
                approx_compare = RIF(m)**guess
                if self > approx_compare:
                    guess_filled = 1
                elif self < approx_compare:
                    guess_filled = 1
                    guess =  guess - 1
            if not guess_filled:
                # At this point, either
                #  1)  self is close enough to a perfect power of m that we
                #      need an exact comparison, or
                #  2)  the numbers are small enough that converting to the
                #      interval field is more work than the exact comparison.
                compare = _m**guess
                if self < compare:
                    guess = guess - 1
        elif n_log2 < 5000:
            # for input with small exact log, it's very fast to work in exact
            # integer arithmetic starting from log2 approximations
            guess = self._exact_log_log2_iter(_m)
        else:
            # finally, we are out of easy cases this subroutine uses interval
            # arithmetic to guess and check the exact log.
            guess = self._exact_log_mpfi_log(_m)

        result = PY_NEW(Integer)
        mpz_set_ui(result.value,guess)
        return result

    def log(self, m=None, prec=None):
        r"""
        Returns symbolic log by default, unless the logarithm is exact (for
        an integer argument). When precision is given, the RealField
        approximation to that bit precision is used.

        This function is provided primarily so that Sage integers may be
        treated in the same manner as real numbers when convenient. Direct
        use of exact_log is probably best for arithmetic log computation.

        INPUT:

        -  ``m`` - default: natural log base e

        -  ``prec`` - integer (default: None): if None, returns
           symbolic, else to given bits of precision as in RealField

        EXAMPLES::

            sage: Integer(124).log(5)                                                   # optional - sage.symbolic
            log(124)/log(5)
            sage: Integer(124).log(5, 100)
            2.9950093311241087454822446806
            sage: Integer(125).log(5)
            3
            sage: Integer(125).log(5, prec=53)
            3.00000000000000
            sage: log(Integer(125))
            3*log(5)

        For extremely large numbers, this works::

            sage: x = 3^100000
            sage: log(x, 3)
            100000

        With the new Pynac symbolic backend, log(x) also
        works in a reasonable amount of time for this x::

            sage: x = 3^100000
            sage: log(x)
            log(1334971414230...5522000001)

        But approximations are probably more useful in this
        case, and work to as high a precision as we desire::

            sage: x.log(3,53) # default precision for RealField
            100000.000000000
            sage: (x+1).log(3,53)
            100000.000000000
            sage: (x+1).log(3,1000)
            100000.000000000000000000000000000000000000000000000000000000000000000000000000000000000000000000000000000000000000000000000000000000000000000000000000000000000000000000000000000000000000000000000000000000000000000000000000000000000000000000000000000000000000000000000000000000000000000000000000000000

        We can use non-integer bases, with default e::

            sage: x.log(2.5,prec=53)
            119897.784671579

        We also get logarithms of negative integers, via the
        symbolic ring, using the branch from `-pi` to `pi`::

            sage: log(-1)
            I*pi

        The logarithm of zero is done likewise::

            sage: log(0)
            -Infinity

        Some rational bases yield integer logarithms (:trac:`21517`)::

            sage: ZZ(8).log(1/2)
            -3

        Check that Python ints are accepted (:trac:`21518`)::

            sage: ZZ(8).log(int(2))
            3

        TESTS::

            sage: (-2).log(3)                                                           # optional - sage.symbolic
            (I*pi + log(2))/log(3)
        """
        cdef int self_sgn
        if m is not None and m <= 0:
            raise ValueError("log base must be positive")
        self_sgn = mpz_sgn(self.value)
        if self_sgn < 0 and prec is None:
            from sage.symbolic.ring import SR
            return SR(self).log(m)
        if prec:
            if self_sgn >= 0:
                from sage.rings.real_mpfr import RealField
                return RealField(prec)(self).log(m)
            else:
                from sage.rings.complex_mpfr import ComplexField
                return ComplexField(prec)(self).log(m)

        if m is None:
            from sage.functions.log import function_log
            return function_log(self,dont_call_method_on_arg=True)
        try:
            m = Integer(m)
        except (ValueError, TypeError):
            pass

        if type(m) == Integer and type(self) == Integer:
            elog = self.exact_log(m)
            if elog == -sage.rings.infinity.infinity or m**elog == self:
                return elog

        if (type(m) == Rational and type(self) == Integer
                and m.numer() == 1):
            elog = -self.exact_log(m.denom())
            if m**elog == self:
                return elog

        from sage.functions.log import function_log
        return function_log(self,dont_call_method_on_arg=True)/\
                function_log(m,dont_call_method_on_arg=True)

    def exp(self, prec=None):
        r"""
        Returns the exponential function of self as a real number.

        This function is provided only so that Sage integers may be treated
        in the same manner as real numbers when convenient.

        INPUT:


        -  ``prec`` - integer (default: None): if None, returns
           symbolic, else to given bits of precision as in RealField


        EXAMPLES::

            sage: Integer(8).exp()                                                      # optional - sage.symbolic
            e^8
            sage: Integer(8).exp(prec=100)                                              # optional - sage.symbolic
            2980.9579870417282747435920995
            sage: exp(Integer(8))                                                       # optional - sage.symbolic
            e^8

        For even fairly large numbers, this may not be useful.

        ::

            sage: y = Integer(145^145)
            sage: y.exp()                                                               # optional - sage.symbolic
            e^25024207011349079210459585279553675697932183658421565260323592409432707306554163224876110094014450895759296242775250476115682350821522931225499163750010280453185147546962559031653355159703678703793369785727108337766011928747055351280379806937944746847277089168867282654496776717056860661614337004721164703369140625
            sage: y.exp(prec=53) # default RealField precision                          # optional - sage.symbolic
            +infinity
        """
        from sage.functions.all import exp
        res = exp(self, dont_call_method_on_arg=True)
        if prec:
            return res.n(prec=prec)
        return res

    def prime_to_m_part(self, m):
        """
        Returns the prime-to-m part of self, i.e., the largest divisor of
        ``self`` that is coprime to ``m``.

        INPUT:

        -  ``m`` - Integer

        OUTPUT: Integer

        EXAMPLES::

            sage: 43434.prime_to_m_part(20)
            21717
            sage: 2048.prime_to_m_part(2)
            1
            sage: 2048.prime_to_m_part(3)
            2048

            sage: 0.prime_to_m_part(2)
            Traceback (most recent call last):
            ...
            ArithmeticError: self must be nonzero
        """
        cdef Integer mm = Integer(m)

        if not self:
            raise ArithmeticError("self must be nonzero")
        if not mm:
            return one

        cdef Integer n = Integer(self)  # need a copy as it is modified below

        sig_on()
        while mpz_cmp_ui(mm.value, 1):
            mpz_gcd(mm.value, n.value, mm.value)
            mpz_divexact(n.value, n.value, mm.value)
        sig_off()

        return n

    def prime_divisors(self, *args, **kwds):
        """
        Return the prime divisors of this integer, sorted in increasing order.

        If this integer is negative, we do *not* include -1 among
        its prime divisors, since -1 is not a prime number.

        INPUT:

        - ``limit`` -- (integer, optional keyword argument)
          Return only prime divisors up to this bound, and the factorization
          is done by checking primes up to ``limit`` using trial division.

        Any additional arguments are passed on to the :meth:`factor` method.

        EXAMPLES::

            sage: a = 1; a.prime_divisors()
            []
            sage: a = 100; a.prime_divisors()
            [2, 5]
            sage: a = -100; a.prime_divisors()
            [2, 5]
            sage: a = 2004; a.prime_divisors()
            [2, 3, 167]

        Setting the optional ``limit`` argument works as expected::

            sage: a = 10^100 + 1
            sage: a.prime_divisors()                                                    # optional - sage.libs.pari
            [73, 137, 401, 1201, 1601, 1676321, 5964848081,
             129694419029057750551385771184564274499075700947656757821537291527196801]
            sage: a.prime_divisors(limit=10^3)                                          # optional - sage.libs.pari
            [73, 137, 401]
            sage: a.prime_divisors(limit=10^7)                                          # optional - sage.libs.pari
            [73, 137, 401, 1201, 1601, 1676321]
        """
        res = [r[0] for r in self.factor(*args, **kwds)]
        limit = kwds.get('limit')
        if limit is not None:
            res = [r for r in res if r <= limit]
        return res

    prime_factors = prime_divisors

    @cython.boundscheck(False)
    @cython.wraparound(False)
    def divisors(self, method=None):
        """
        Return the list of all positive integer divisors of this integer,
        sorted in increasing order.

        EXAMPLES:

        ::

            sage: (-3).divisors()
            [1, 3]
            sage: 6.divisors()
            [1, 2, 3, 6]
            sage: 28.divisors()
            [1, 2, 4, 7, 14, 28]
            sage: (2^5).divisors()
            [1, 2, 4, 8, 16, 32]
            sage: 100.divisors()
            [1, 2, 4, 5, 10, 20, 25, 50, 100]
            sage: 1.divisors()
            [1]
            sage: 0.divisors()
            Traceback (most recent call last):
            ...
            ValueError: n must be nonzero
            sage: (2^3 * 3^2 * 17).divisors()
            [1, 2, 3, 4, 6, 8, 9, 12, 17, 18, 24, 34, 36, 51, 68, 72,
            102, 136, 153, 204, 306, 408, 612, 1224]
            sage: a = odd_part(factorial(31))
            sage: v = a.divisors()                                                      # optional - sage.libs.pari
            sage: len(v)                                                                # optional - sage.libs.pari
            172800
            sage: prod(e + 1 for p, e in factor(a))                                     # optional - sage.libs.pari
            172800
            sage: all(t.divides(a) for t in v)                                          # optional - sage.libs.pari
            True

        ::

            sage: n = 2^551 - 1
            sage: L = n.divisors()                                                      # optional - sage.libs.pari
            sage: len(L)                                                                # optional - sage.libs.pari
            256
            sage: L[-1] == n                                                            # optional - sage.libs.pari
            True

        TESTS:

        Overflow::

            sage: prod(primes_first_n(64)).divisors()                                   # optional - sage.libs.pari
            Traceback (most recent call last):
            ...
            OverflowError: value too large
            sage: prod(primes_first_n(58)).divisors()                                   # optional - sage.libs.pari
            Traceback (most recent call last):
            ...
            OverflowError: value too large                                 # 32-bit
            MemoryError: failed to allocate 288230376151711744 * 24 bytes  # 64-bit

        Check for memory leaks and ability to interrupt
        (the ``divisors`` call below allocates about 800 MB every time,
        so a memory leak will not go unnoticed)::

            sage: n = prod(primes_first_n(25))                                          # optional - sage.libs.pari
            sage: for i in range(20):  # long time                                      # optional - sage.libs.pari
            ....:     try:
            ....:         alarm(RDF.random_element(1e-3, 0.5))
            ....:         _ = n.divisors()
            ....:         cancel_alarm()  # we never get here
            ....:     except AlarmInterrupt:
            ....:         pass

        Test a strange method::

            sage: 100.divisors(method='hey')
            Traceback (most recent call last):
            ...
            ValueError: method must be 'pari' or 'sage'


        .. NOTE::

           If one first computes all the divisors and then sorts it,
           the sorting step can easily dominate the runtime. Note,
           however, that (non-negative) multiplication on the left
           preserves relative order. One can leverage this fact to
           keep the list in order as one computes it using a process
           similar to that of the merge sort algorithm.
        """
        if mpz_cmp_ui(self.value, 0) == 0:
            raise ValueError("n must be nonzero")

        if (method is None or method == 'pari') and mpz_fits_slong_p(self.value):
            global pari_divisors_small
            if pari_divisors_small is None:
                try:
                    from sage.libs.pari.convert_sage import pari_divisors_small
                except ImportError:
                    if method == 'pari':
                        raise ImportError("method `pari` requested, but cypari2 not present")
            if pari_divisors_small is not None:
                if mpz_sgn(self.value) > 0:
                    return pari_divisors_small(self)
                else:
                    return pari_divisors_small(-self)
        elif method is not None and method != 'sage':
            raise ValueError("method must be 'pari' or 'sage'")

        cdef list all, prev, sorted
        cdef Py_ssize_t tip, top
        cdef Py_ssize_t i, j, e, ee
        cdef Integer apn, p, pn, z, all_tip

        f = self.factor()

        # All of the declarations below are for optimizing the unsigned long-sized
        # case.  Operations are performed in C as far as possible without
        # overflow before moving to Python objects.
        cdef unsigned long p_c, pn_c, apn_c
        cdef Py_ssize_t all_len, sorted_len, prev_len
        cdef unsigned long* ptr
        cdef unsigned long* empty_c
        cdef unsigned long* swap_tmp
        cdef unsigned long* all_c
        cdef unsigned long* sorted_c
        cdef unsigned long* prev_c

        # These are used to keep track of whether or not we are able to
        # perform the operations in machine words. A factor of 0.999
        # safety margin is added to cover any floating-point rounding
        # issues.
        cdef bint fits_c = True
        cdef double cur_max = 1
        cdef double fits_max = 0.999 * 2.0 ** (8*sizeof(unsigned long))

        cdef Py_ssize_t divisor_count = 1
        with cython.overflowcheck(True):
            for p, e in f:
                # Using *= does not work, see
                # https://github.com/cython/cython/issues/1381
                divisor_count = divisor_count * (1 + e)

        ptr = <unsigned long*>check_allocarray(divisor_count, 3 * sizeof(unsigned long))
        all_c = ptr
        sorted_c = ptr + divisor_count
        prev_c = sorted_c + divisor_count

        try:
            sorted_c[0] = 1
            sorted_len = 1

            for p, e in f:
                cur_max *= (<double>p)**e
                if fits_c and cur_max > fits_max:
                    sorted = []
                    for i in range(sorted_len):
                        z = <Integer>PY_NEW(Integer)
                        mpz_set_ui(z.value, sorted_c[i])
                        sorted.append(z)
                    fits_c = False
                    sig_free(ptr)
                    ptr = NULL

                # The two cases below are essentially the same algorithm, one
                # operating on Integers in Python lists, the other on unsigned long's.
                if fits_c:
                    sig_on()

                    pn_c = p_c = p

                    swap_tmp = sorted_c
                    sorted_c = prev_c
                    prev_c = swap_tmp
                    prev_len = sorted_len
                    sorted_len = 0

                    tip = 0
                    prev_c[prev_len] = prev_c[prev_len-1] * pn_c
                    for i in range(prev_len):
                        apn_c = prev_c[i] * pn_c
                        while prev_c[tip] < apn_c:
                            sorted_c[sorted_len] = prev_c[tip]
                            sorted_len += 1
                            tip += 1
                        sorted_c[sorted_len] = apn_c
                        sorted_len += 1

                    for ee in range(1, e):

                        swap_tmp = all_c
                        all_c = sorted_c
                        sorted_c = swap_tmp
                        all_len = sorted_len
                        sorted_len = 0

                        pn_c *= p_c
                        tip = 0
                        all_c[all_len] = prev_c[prev_len-1] * pn_c
                        for i in range(prev_len):
                            apn_c = prev_c[i] * pn_c
                            while all_c[tip] < apn_c:
                                sorted_c[sorted_len] = all_c[tip]
                                sorted_len += 1
                                tip += 1
                            sorted_c[sorted_len] = apn_c
                            sorted_len += 1

                    sig_off()

                else:
                    # fits_c is False: use mpz integers
                    prev = sorted
                    pn = <Integer>PY_NEW(Integer)
                    mpz_set_ui(pn.value, 1)
                    for ee in range(e):
                        all = sorted
                        sorted = []
                        tip = 0
                        top = len(all)
                        mpz_mul(pn.value, pn.value, p.value) # pn *= p
                        for a in prev:
                            # apn = a*pn
                            apn = <Integer>PY_NEW(Integer)
                            mpz_mul(apn.value, (<Integer>a).value, pn.value)
                            while tip < top:
                                all_tip = <Integer>all[tip]
                                if mpz_cmp(all_tip.value, apn.value) > 0:
                                    break
                                sorted.append(all_tip)
                                tip += 1
                            sorted.append(apn)

            if fits_c:
                # all the data is in sorted_c
                sorted = []
                for i in range(sorted_len):
                    z = <Integer>PY_NEW(Integer)
                    mpz_set_ui(z.value, sorted_c[i])
                    sorted.append(z)
        finally:
            sig_free(ptr)

        return sorted

    def __pos__(self):
        """
        EXAMPLES::

            sage: z=43434
            sage: z.__pos__()
            43434
        """
        return self

    def __abs__(self):
        """
        Computes `|self|`

        EXAMPLES::

            sage: z = -1
            sage: abs(z)
            1
            sage: abs(z) == abs(1)
            True
        """
        cdef Integer x = PY_NEW(Integer)
        mpz_abs(x.value, self.value)
        return x

    def euclidean_degree(self):
        r"""
        Return the degree of this element as an element of an Euclidean domain.

        If this is an element in the ring of integers, this is simply its
        absolute value.

        EXAMPLES::

            sage: ZZ(1).euclidean_degree()
            1

        """
        from sage.rings.integer_ring import ZZ
        if self.parent() is ZZ:
            return abs(self)
        raise NotImplementedError

    def sign(self):
        """
        Returns the sign of this integer, which is -1, 0, or 1
        depending on whether this number is negative, zero, or positive
        respectively.

        OUTPUT: Integer

        EXAMPLES::

            sage: 500.sign()
            1
            sage: 0.sign()
            0
            sage: (-10^43).sign()
            -1
        """
        return smallInteger(mpz_sgn(self.value))

    def __mod__(x, y):
        r"""
        Return x modulo y.

        EXAMPLES::

            sage: z = 43
            sage: z % 2
            1
            sage: z % 0
            Traceback (most recent call last):
            ...
            ZeroDivisionError: Integer modulo by zero
            sage: -5 % 7
            2
            sage: -5 % -7
            -5
            sage: 5 % -7
            -2
            sage: 5 % int(-7)
            -2
            sage: int(5) % -7
            -2
            sage: int(5) % int(-7)
            -2

        TESTS::

            sage: signs = [(11,5), (11,-5), (-11,5), (-11,-5)]
            sage: control = [int(a) % int(b) for a, b in signs]
            sage: [a % b for a,b in signs] == control
            True
            sage: [a % int(b) for a,b in signs] == control
            True
            sage: [int(a) % b for a,b in signs] == control
            True

        This example caused trouble in :trac:`6083`::

            sage: a = next_prime(2**31)                                                 # optional - sage.libs.pari
            sage: b = Integers(a)(100)                                                  # optional - sage.libs.pari
            sage: a % b                                                                 # optional - sage.libs.pari
            Traceback (most recent call last):
            ...
            ArithmeticError: reduction modulo 100 not defined
        """
        cdef Integer z

        # First case: Integer % Integer
        if type(x) is type(y):
            if not mpz_sgn((<Integer>y).value):
                raise ZeroDivisionError("Integer modulo by zero")
            z = <Integer>PY_NEW(Integer)
            if mpz_size((<Integer>x).value) > 100000:
                sig_on()
                mpz_fdiv_r(z.value, (<Integer>x).value, (<Integer>y).value)
                sig_off()
            else:
                mpz_fdiv_r(z.value, (<Integer>x).value, (<Integer>y).value)
            return z

        # Next: Integer % C long
        cdef long yy = 0
        cdef int err = 0
        if not isinstance(y, Element):
            # x must be an Integer in this case
            if not integer_check_long(y, &yy, &err):
                # y cannot be converted to an integer
                return NotImplemented
            if err:
                # y is some kind of integer,
                # but too large for a C long
                return x % Integer(y)

            if yy == 0:
                raise ZeroDivisionError("Integer modulo by zero")
            z = <Integer>PY_NEW(Integer)
            if yy > 0:
                mpz_fdiv_r_ui(z.value, (<Integer>x).value, yy)
            else:
                mpz_cdiv_r_ui(z.value, (<Integer>x).value, -<unsigned long>yy)
            return z

        # Use the coercion model
        return coercion_model.bin_op(x, y, operator.mod)

    def quo_rem(Integer self, other):
        """
        Returns the quotient and the remainder of self divided by other.
        Note that the remainder returned is always either zero or of the
        same sign as other.

        INPUT:

        -  ``other`` - the divisor

        OUTPUT:

        -  ``q`` - the quotient of self/other

        -  ``r`` - the remainder of self/other

        EXAMPLES::

            sage: z = Integer(231)
            sage: z.quo_rem(2)
            (115, 1)
            sage: z.quo_rem(-2)
            (-116, -1)
            sage: z.quo_rem(0)
            Traceback (most recent call last):
            ...
            ZeroDivisionError: Integer division by zero

            sage: a = ZZ.random_element(10**50)
            sage: b = ZZ.random_element(10**15)
            sage: q, r = a.quo_rem(b)
            sage: q*b + r == a
            True

            sage: 3.quo_rem(ZZ['x'].0)
            (0, 3)

        TESTS:

        The divisor can be rational as well, although the remainder
        will always be zero (:trac:`7965`)::

            sage: 5.quo_rem(QQ(2))
            (5/2, 0)
            sage: 5.quo_rem(2/3)
            (15/2, 0)

        Check that :trac:`29009` is fixed:

            sage: divmod(1, sys.maxsize+1r)  # should not raise OverflowError: Python int too large to convert to C long
            (0, 1)
            sage: import mpmath                                                         # optional - mpmath
            sage: mpmath.mp.prec = 1000                                                 # optional - mpmath
            sage: root = mpmath.findroot(lambda x: x^2 - 3, 2)                          # optional - mpmath
            sage: len(str(root))                                                        # optional - mpmath
            301
        """
        cdef Integer q = PY_NEW(Integer)
        cdef Integer r = PY_NEW(Integer)
        cdef long d, res

        if is_small_python_int(other):
            d = PyInt_AS_LONG(other)
            if d > 0:
                mpz_fdiv_qr_ui(q.value, r.value, self.value, d)
            elif d == 0:
                raise ZeroDivisionError("Integer division by zero")
            else:
                res = mpz_fdiv_qr_ui(q.value, r.value, self.value, -d)
                mpz_neg(q.value, q.value)
                if res:
                    mpz_sub_ui(q.value, q.value, 1)
                    mpz_sub_ui(r.value, r.value, -d)

        elif type(other) is Integer:
            if mpz_sgn((<Integer>other).value) == 0:
                raise ZeroDivisionError("Integer division by zero")
            if mpz_size(self.value) > 100000:
                sig_on()
                mpz_fdiv_qr(q.value, r.value, self.value, (<Integer>other).value)
                sig_off()
            else:
                mpz_fdiv_qr(q.value, r.value, self.value, (<Integer>other).value)

        else:
            left, right = coercion_model.canonical_coercion(self, other)
            return left.quo_rem(right)

        return q, r

    def powermod(self, exp, mod):
        r"""
        Compute self\*\*exp modulo mod.

        EXAMPLES::

            sage: z = 2
            sage: z.powermod(31,31)
            2
            sage: z.powermod(0,31)
            1
            sage: z.powermod(-31,31) == 2^-31 % 31
            True

        As expected, the following is invalid::

            sage: z.powermod(31,0)
            Traceback (most recent call last):
            ...
            ZeroDivisionError: cannot raise to a power modulo 0
        """
        cdef Integer x, _exp, _mod
        _exp = Integer(exp); _mod = Integer(mod)
        if mpz_cmp_si(_mod.value,0) == 0:
            raise ZeroDivisionError("cannot raise to a power modulo 0")

        x = PY_NEW(Integer)

        sig_on()
        mpz_powm(x.value, self.value, _exp.value, _mod.value)
        sig_off()

        return x

    def rational_reconstruction(self, Integer m):
        """
        Return the rational reconstruction of this integer modulo m, i.e.,
        the unique (if it exists) rational number that reduces to self
        modulo m and whose numerator and denominator is bounded by
        sqrt(m/2).

        INPUT:

        - ``self`` -- Integer

        - ``m`` -- Integer

        OUTPUT:

        - a :class:`Rational`

        EXAMPLES::

            sage: (3/7)%100
            29
            sage: (29).rational_reconstruction(100)
            3/7

        TESTS:

        Check that :trac:`9345` is fixed::

            sage: 0.rational_reconstruction(0)
            Traceback (most recent call last):
            ...
            ZeroDivisionError: rational reconstruction with zero modulus
            sage: ZZ.random_element(-10^6, 10^6).rational_reconstruction(0)
            Traceback (most recent call last):
            ...
            ZeroDivisionError: rational reconstruction with zero modulus
        """
        cdef Integer a
        cdef Rational x = <Rational>Rational.__new__(Rational)
        try:
            mpq_rational_reconstruction(x.value, self.value, m.value)
        except ValueError:
            a = self % m
            raise ArithmeticError("rational reconstruction of %s (mod %s) does not exist" % (a, m))
        return x

    def __int__(self):
        """
        Return the Python int corresponding to this Sage integer.

        EXAMPLES::

            sage: n = 920938
            sage: int(n)
            920938
            sage: int(-n)
            -920938
            sage: type(n.__int__())
            <... 'int'>
            sage: n = 99028390823409823904823098490238409823490820938
            sage: int(n)
            99028390823409823904823098490238409823490820938
            sage: int(-n)
            -99028390823409823904823098490238409823490820938
            sage: type(n.__int__())
            <class 'int'>
            sage: int(-1), int(0), int(1)
            (-1, 0, 1)
        """
        return mpz_get_pyintlong(self.value)

    def __float__(self):
        """
        Return double precision floating point representation of this
        integer.

        EXAMPLES::

            sage: n = Integer(17); float(n)
            17.0
            sage: n = Integer(902834098234908209348209834092834098); float(n)
            9.028340982349083e+35
            sage: n = Integer(-57); float(n)
            -57.0
            sage: n.__float__()
            -57.0
            sage: type(n.__float__())
            <... 'float'>
        """
        return mpz_get_d_nearest(self.value)

    def _rpy_(self):
        """
        Returns int(self) so that rpy can convert self into an object it
        knows how to work with.

        EXAMPLES::

            sage: n = 100
            sage: n._rpy_()
            100
            sage: type(n._rpy_())
            <... 'int'>
        """
        return self.__int__()

    def __hash__(self):
        """
        Return the hash of this integer.

        This agrees with the Python hash of the corresponding Python int or
        long.

        EXAMPLES::

            sage: n = -920384; n.__hash__()
            -920384
            sage: hash(int(n))
            -920384
            sage: n = -920390823904823094890238490238484
            sage: n.__hash__()    # random
            -43547310504077801
            sage: n.__hash__() == hash(int(n))
            True

        TESTS::

            sage: hash(-1), hash(0), hash(1)
            (-2, 0, 1)
            sage: n = 2^31 + 2^63 + 2^95 + 2^127 + 2^128*(2^32-2)
            sage: hash(n) == hash(int(n))
            True
            sage: hash(n-1) == hash(int(n-1))
            True
            sage: hash(-n) == hash(int(-n))
            True
            sage: hash(1-n) == hash(int(1-n))
            True
            sage: n = 2^63 + 2^127 + 2^191 + 2^255 + 2^256*(2^64-2)
            sage: hash(n) == hash(int(n))
            True
            sage: hash(n-1) == hash(int(n-1))
            True
            sage: hash(-n) == hash(int(-n))
            True
            sage: hash(1-n) == hash(int(1-n))
            True

        These tests come from :trac:`4957`::

            sage: n = 2^31 + 2^13
            sage: hash(n)             # random
            2147491840
            sage: hash(n) == hash(int(n))
            True
            sage: n = 2^63 + 2^13
            sage: hash(n)             # random
            8196
            sage: hash(n) == hash(int(n))
            True
        """
        return mpz_pythonhash(self.value)

    cdef hash_c(self):
        """
        A C version of the __hash__ function.
        """
        return mpz_pythonhash(self.value)

    def trial_division(self, long bound=LONG_MAX, long start=2):
        """
        Return smallest prime divisor of self up to bound, beginning
        checking at start, or abs(self) if no such divisor is found.

        INPUT:

            - ``bound`` -- a positive integer that fits in a C signed long
            - ``start`` -- a positive integer that fits in a C signed long

        OUTPUT:

            - a positive integer

        EXAMPLES::

            sage: n = next_prime(10^6)*next_prime(10^7); n.trial_division()             # optional - sage.libs.pari
            1000003
            sage: (-n).trial_division()                                                 # optional - sage.libs.pari
            1000003
            sage: n.trial_division(bound=100)                                           # optional - sage.libs.pari
            10000049000057
            sage: n.trial_division(bound=-10)                                           # optional - sage.libs.pari
            Traceback (most recent call last):
            ...
            ValueError: bound must be positive
            sage: n.trial_division(bound=0)                                             # optional - sage.libs.pari
            Traceback (most recent call last):
            ...
            ValueError: bound must be positive
            sage: ZZ(0).trial_division()                                                # optional - sage.libs.pari
            Traceback (most recent call last):
            ...
            ValueError: self must be nonzero

            sage: n = next_prime(10^5) * next_prime(10^40); n.trial_division()          # optional - sage.libs.pari
            100003
            sage: n.trial_division(bound=10^4)                                          # optional - sage.libs.pari
            1000030000000000000000000000000000000012100363
            sage: (-n).trial_division(bound=10^4)                                       # optional - sage.libs.pari
            1000030000000000000000000000000000000012100363
            sage: (-n).trial_division()                                                 # optional - sage.libs.pari
            100003
            sage: n = 2 * next_prime(10^40); n.trial_division()                         # optional - sage.libs.pari
            2
            sage: n = 3 * next_prime(10^40); n.trial_division()                         # optional - sage.libs.pari
            3
            sage: n = 5 * next_prime(10^40); n.trial_division()                         # optional - sage.libs.pari
            5
            sage: n = 2 * next_prime(10^4); n.trial_division()                          # optional - sage.libs.pari
            2
            sage: n = 3 * next_prime(10^4); n.trial_division()                          # optional - sage.libs.pari
            3
            sage: n = 5 * next_prime(10^4); n.trial_division()                          # optional - sage.libs.pari
            5

        You can specify a starting point::

            sage: n = 3*5*101*103
            sage: n.trial_division(start=50)
            101
        """
        if bound <= 0:
            raise ValueError("bound must be positive")
        if mpz_sgn(self.value) == 0:
            raise ValueError("self must be nonzero")
        cdef unsigned long n, m=7, i=1, limit
        cdef unsigned long dif[8]
        if start > 7:
            # We need to find i.
            m = start % 30
            if 0 <= m <= 1:
                i = 0; m = start + (1-m)
            elif 1 < m <= 7:
                i = 1; m = start + (7-m)
            elif 7 < m <= 11:
                i = 2; m = start + (11-m)
            elif 11 < m <= 13:
                i = 3; m = start + (13-m)
            elif 13 < m <= 17:
                i = 4; m = start + (17-m)
            elif 17 < m <= 19:
                i = 5; m = start + (19-m)
            elif 19 < m <= 23:
                i = 6; m = start + (23-m)
            elif 23 < m <= 29:
                i = 7; m = start + (29-m)
        dif[0]=6;dif[1]=4;dif[2]=2;dif[3]=4;dif[4]=2;dif[5]=4;dif[6]=6;dif[7]=2
        cdef Integer x = PY_NEW(Integer)
        if mpz_fits_ulong_p(self.value):
            n = mpz_get_ui(self.value)   # ignores the sign automatically
            if n == 1: return one
            if start <= 2 and n%2==0:
                mpz_set_ui(x.value,2); return x
            if start <= 3 and n%3==0:
                mpz_set_ui(x.value,3); return x
            if start <= 5 and n%5==0:
                mpz_set_ui(x.value,5); return x
            limit = <unsigned long> sqrt_double(<double> n)
            if bound < limit: limit = bound
            # Algorithm: only trial divide by numbers that
            # are congruent to 1,7,11,13,17,19,23,29 mod 30=2*3*5.
            while m <= limit:
                if n%m == 0:
                    mpz_set_ui(x.value, m); return x
                m += dif[i%8]
                i += 1
            mpz_abs(x.value, self.value)
            return x
        else:
            # self is big -- it doesn't fit in unsigned long.
            if start <= 2 and mpz_even_p(self.value):
                mpz_set_ui(x.value,2); return x
            if start <= 3 and mpz_divisible_ui_p(self.value,3):
                mpz_set_ui(x.value,3); return x
            if start <= 5 and mpz_divisible_ui_p(self.value,5):
                mpz_set_ui(x.value,5); return x

            # x.value = floor(sqrt(self.value))
            sig_on()
            mpz_abs(x.value, self.value)
            mpz_sqrt(x.value, x.value)
            if mpz_cmp_si(x.value, bound) < 0:
                limit = mpz_get_ui(x.value)
            else:
                limit = bound
            while m <= limit:
                if mpz_divisible_ui_p(self.value, m):
                    mpz_set_ui(x.value, m)
                    sig_off()
                    return x
                m += dif[i % 8]
                i += 1
            mpz_abs(x.value, self.value)
            sig_off()
            return x

    def factor(self, algorithm='pari', proof=None, limit=None, int_=False,
                     verbose=0):
        """
        Return the prime factorization of this integer as a
        formal Factorization object.

        INPUT:

        -  ``algorithm`` - string

           - ``'pari'`` - (default) use the PARI library

           - ``'kash'`` - use the KASH computer algebra system (requires
             kash)

           - ``'magma'`` - use the MAGMA computer algebra system (requires
             an installation of MAGMA)

           - ``'qsieve'`` - use Bill Hart's quadratic sieve code;
             WARNING: this may not work as expected, see qsieve? for
             more information

           - ``'ecm'`` - use ECM-GMP, an implementation of Hendrik
             Lenstra's elliptic curve method.

        - ``proof`` - bool (default: True) whether or not to prove
          primality of each factor (only applicable for ``'pari'``
          and ``'ecm'``).

        - ``limit`` - int or None (default: None) if limit is
          given it must fit in a signed int, and the factorization is done
          using trial division and primes up to limit.

        OUTPUT:

        -  a Factorization object containing the prime factors and
           their multiplicities

        EXAMPLES::

            sage: n = 2^100 - 1; n.factor()                                             # optional - sage.libs.pari
            3 * 5^3 * 11 * 31 * 41 * 101 * 251 * 601 * 1801 * 4051 * 8101 * 268501

        This factorization can be converted into a list of pairs `(p,
        e)`, where `p` is prime and `e` is a positive integer.  Each
        pair can also be accessed directly by its index (ordered by
        increasing size of the prime)::

            sage: f = 60.factor()
            sage: list(f)
            [(2, 2), (3, 1), (5, 1)]
            sage: f[2]
            (5, 1)

        Similarly, the factorization can be converted to a dictionary
        so the exponent can be extracted for each prime::

            sage: f = (3^6).factor()
            sage: dict(f)
            {3: 6}
            sage: dict(f)[3]
            6

        We use proof=False, which doesn't prove correctness of the primes
        that appear in the factorization::

            sage: n = 920384092842390423848290348203948092384082349082
            sage: n.factor(proof=False)                                                 # optional - sage.libs.pari
            2 * 11 * 1531 * 4402903 * 10023679 * 619162955472170540533894518173
            sage: n.factor(proof=True)                                                  # optional - sage.libs.pari
            2 * 11 * 1531 * 4402903 * 10023679 * 619162955472170540533894518173

        We factor using trial division only::

            sage: n.factor(limit=1000)
            2 * 11 * 41835640583745019265831379463815822381094652231

        We factor using a quadratic sieve algorithm::

            sage: p = next_prime(10^20)                                                 # optional - sage.libs.pari
            sage: q = next_prime(10^21)                                                 # optional - sage.libs.pari
            sage: n = p * q                                                             # optional - sage.libs.pari
            sage: n.factor(algorithm='qsieve')                                          # optional - sage.libs.pari
            doctest:... RuntimeWarning: the factorization returned
            by qsieve may be incomplete (the factors may not be prime)
            or even wrong; see qsieve? for details
            100000000000000000039 * 1000000000000000000117

        We factor using the elliptic curve method::

            sage: p = next_prime(10^15)                                                 # optional - sage.libs.pari
            sage: q = next_prime(10^21)                                                 # optional - sage.libs.pari
            sage: n = p * q                                                             # optional - sage.libs.pari
            sage: n.factor(algorithm='ecm')                                             # optional - sage.libs.pari
            1000000000000037 * 1000000000000000000117

        TESTS::

            sage: n = 42
            sage: n.factor(algorithm='foobar')
            Traceback (most recent call last):
            ...
            ValueError: Algorithm is not known
        """
        from sage.structure.factorization import Factorization
        from sage.structure.factorization_integer import IntegerFactorization

        if algorithm not in ['pari', 'kash', 'magma', 'qsieve', 'ecm']:
            raise ValueError("Algorithm is not known")

        cdef Integer n, p, unit
        cdef int i

        if mpz_sgn(self.value) == 0:
            raise ArithmeticError("factorization of 0 is not defined")

        if mpz_sgn(self.value) > 0:
            n    = self
            unit = one
        else:
            n    = PY_NEW(Integer)
            unit = PY_NEW(Integer)
            mpz_neg(n.value, self.value)
            mpz_set_si(unit.value, -1)

        if mpz_cmpabs_ui(n.value, 1) == 0:
            return IntegerFactorization([], unit=unit, unsafe=True,
                                            sort=False, simplify=False)

        if limit is not None:
            from sage.rings.factorint import factor_trial_division
            return factor_trial_division(self, limit)

        if mpz_fits_slong_p(n.value):
            global n_factor_to_list
            if n_factor_to_list is None:
                try:
                    from sage.libs.flint.ulong_extras import n_factor_to_list
                except ImportError:
                    pass
            if n_factor_to_list is not None:
                if proof is None:
                    from sage.structure.proof.proof import get_flag
                    proof = get_flag(proof, "arithmetic")
                F = n_factor_to_list(mpz_get_ui(n.value), proof)
                F = [(smallInteger(a), smallInteger(b)) for a, b in F]
                F.sort()
                return IntegerFactorization(F, unit=unit, unsafe=True,
                                               sort=False, simplify=False)

        if mpz_sizeinbase(n.value, 2) < 40:
            from sage.rings.factorint import factor_trial_division
            return factor_trial_division(self)

        if algorithm == 'pari':
            from sage.rings.factorint import factor_using_pari
            F = factor_using_pari(n, int_=int_, debug_level=verbose, proof=proof)
            F.sort()
            return IntegerFactorization(F, unit=unit, unsafe=True,
                                           sort=False, simplify=False)
        elif algorithm in ['kash', 'magma']:
            if algorithm == 'kash':
                from sage.interfaces.kash import kash as I
            else:
                from sage.interfaces.magma import magma as I
            str_res = I.eval('Factorization(%s)'%n)
            # The result looks like "[ <n1, p1>, <p2, e2>, ... ]
            str_res = str_res.replace(']', '').replace('[', '').replace('>', '').replace('<', '').split(',')
            res = [int(s.strip()) for s in str_res]
            exp_type = int if int_ else Integer
            F = [(Integer(p), exp_type(e)) for p,e in zip(res[0::2], res[1::2])]
            return Factorization(F, unit)
        elif algorithm == 'qsieve':
            message = "the factorization returned by qsieve may be incomplete (the factors may not be prime) or even wrong; see qsieve? for details"
            from warnings import warn
            warn(message, RuntimeWarning, stacklevel=5)
            from sage.interfaces.qsieve import qsieve
            res = [(p, 1) for p in qsieve(n)[0]]
            F = IntegerFactorization(res, unit)
            return F
        else:
            from sage.interfaces.ecm import ecm
            res = [(p, 1) for p in ecm.factor(n, proof=proof)]
            F = IntegerFactorization(res, unit)
            return F

    def support(self):
        """
        Return a sorted list of the primes dividing this integer.

        OUTPUT: The sorted list of primes appearing in the factorization of
        this rational with positive exponent.

        EXAMPLES::

            sage: factorial(10).support()
            [2, 3, 5, 7]
            sage: (-999).support()
            [3, 37]

        Trying to find the support of 0 gives an arithmetic error::

            sage: 0.support()
            Traceback (most recent call last):
            ...
            ArithmeticError: Support of 0 not defined.
        """
        if self.is_zero():
            raise ArithmeticError("Support of 0 not defined.")
        return sage.arith.all.prime_factors(self)

    def coprime_integers(self, m):
        """
        Return the non-negative integers `< m` that are coprime to
        this integer.

        EXAMPLES::

            sage: n = 8
            sage: n.coprime_integers(8)
            [1, 3, 5, 7]
            sage: n.coprime_integers(11)
            [1, 3, 5, 7, 9]
            sage: n = 5; n.coprime_integers(10)
            [1, 2, 3, 4, 6, 7, 8, 9]
            sage: n.coprime_integers(5)
            [1, 2, 3, 4]
            sage: n = 99; n.coprime_integers(99)
            [1, 2, 4, 5, 7, 8, 10, 13, 14, 16, 17, 19, 20, 23, 25, 26, 28, 29, 31, 32, 34, 35, 37, 38, 40, 41, 43, 46, 47, 49, 50, 52, 53, 56, 58, 59, 61, 62, 64, 65, 67, 68, 70, 71, 73, 74, 76, 79, 80, 82, 83, 85, 86, 89, 91, 92, 94, 95, 97, 98]

        TESTS::

            sage: 0.coprime_integers(10^100)
            [1]
            sage: 1.coprime_integers(10^100)
            Traceback (most recent call last):
            ...
            OverflowError: bound is too large
            sage: for n in srange(-6, 7):
            ....:     for m in range(-1, 10):
            ....:         assert n.coprime_integers(m) == [k for k in srange(0, m) if gcd(k, n) == 1]

        AUTHORS:

        - Naqi Jaffery (2006-01-24): examples

        - David Roe (2017-10-02): Use sieving

        - Jeroen Demeyer (2018-06-25): allow returning zero (only relevant for 1.coprime_integers(n))

        ALGORITHM:

        Create an integer with `m` bits and set bits at every multiple
        of a prime `p` that divides this integer and is less than `m`.
        Then return a list of integers corresponding to the unset bits.
        """
        cdef Integer sieve, p, slf, mInteger = Integer(m)
        cdef long k
        cdef unsigned long ilong, plong

        # Trivial case m <= 0
        if mpz_sgn(mInteger.value) <= 0:
            return []

        # Handle 0.coprime_integers(n) first because it's the only case
        # where very large n are allowed
        if mpz_sgn(self.value) == 0:
            if mpz_cmp_ui(mInteger.value, 1) <= 0:
                return []
            return [one]

        if mpz_fits_slong_p(mInteger.value) == 0:
            raise OverflowError("bound is too large")
        cdef long mlong = mpz_get_si(mInteger.value)
        if mpz_cmpabs_ui(self.value, 1) == 0:
            return [smallInteger(k) for k in range(mlong)]
        if (mpz_cmpabs(self.value, mInteger.value) >= 0 and
            (mpz_sgn(self.value) > 0 and self.is_prime() or
             mpz_sgn(self.value) < 0 and (-self).is_prime())):
            return [smallInteger(k) for k in range(1, mlong)]
        sieve = PY_NEW(Integer)
        slf = PY_NEW(Integer)
        mpz_set(slf.value, self.value)
        p = one

        while True:
            sig_check()
            p = slf.trial_division(mlong, mpz_get_si(p.value)+1)
            if mpz_cmp_si(p.value, mlong) >= 0:
                # p is larger than m, so no more primes are needed.
                break
            ilong = plong = mpz_get_ui(p.value)
            while ilong < <unsigned long>mlong:
                # Set bits in sieve at each multiple of p
                mpz_setbit(sieve.value, ilong)
                ilong += plong
            # Now divide by p until no ps remain
            mpz_divexact_ui(slf.value, slf.value, plong)
            while mpz_divisible_ui_p(slf.value, plong):
                mpz_divexact_ui(slf.value, slf.value, plong)
            # If we have found all factors, we break
            if mpz_cmpabs_ui(slf.value, 1) == 0:
                break
        return [smallInteger(k) for k in range(1, mlong)
                if mpz_tstbit(sieve.value, k) == 0]

    def divides(self, n):
        """
        Return True if self divides n.

        EXAMPLES::

            sage: Z = IntegerRing()
            sage: Z(5).divides(Z(10))
            True
            sage: Z(0).divides(Z(5))
            False
            sage: Z(10).divides(Z(5))
            False
        """
        cdef bint t
        cdef Integer _n
        _n = Integer(n)
        if mpz_sgn(self.value) == 0:
            return mpz_sgn(_n.value) == 0
        sig_on()
        t = mpz_divisible_p(_n.value, self.value)
        sig_off()
        return t

    cpdef RingElement _valuation(Integer self, Integer p):
        r"""
        Return the p-adic valuation of self.

        We do not require that p be prime, but it must be at least 2. For
        more documentation see ``valuation``

        AUTHORS:

        - David Roe (3/31/07)
        """
        if mpz_sgn(self.value) == 0:
            return sage.rings.infinity.infinity
        if mpz_cmp_ui(p.value, 2) < 0:
            raise ValueError("You can only compute the valuation with respect to a integer larger than 1.")

        cdef Integer v = PY_NEW(Integer)
        cdef mpz_t u
        mpz_init(u)
        sig_on()
        mpz_set_ui(v.value, mpz_remove(u, self.value, p.value))
        sig_off()
        mpz_clear(u)
        return v

    cdef object _val_unit(Integer self, Integer p):
        r"""
        Returns a pair: the p-adic valuation of self, and the p-adic unit
        of self.

        We do not require the p be prime, but it must be at least 2. For
        more documentation see ``val_unit``

        AUTHORS:

        - David Roe (2007-03-31)
        """
        cdef Integer v, u
        if mpz_cmp_ui(p.value, 2) < 0:
            raise ValueError("You can only compute the valuation with respect to a integer larger than 1.")
        if self == 0:
            u = one
            return (sage.rings.infinity.infinity, u)
        v = PY_NEW(Integer)
        u = PY_NEW(Integer)
        sig_on()
        mpz_set_ui(v.value, mpz_remove(u.value, self.value, p.value))
        sig_off()
        return (v, u)

    def valuation(self, p):
        """
        Return the p-adic valuation of self.

        INPUT:

        -  ``p`` - an integer at least 2.

        EXAMPLES::

            sage: n = 60
            sage: n.valuation(2)
            2
            sage: n.valuation(3)
            1
            sage: n.valuation(7)
            0
            sage: n.valuation(1)
            Traceback (most recent call last):
            ...
            ValueError: You can only compute the valuation with respect to a integer larger than 1.

        We do not require that p is a prime::

            sage: (2^11).valuation(4)
            5
        """
        return self._valuation(Integer(p))

    # Alias for valuation
    ord = valuation

    def p_primary_part(self, p):
        """
        Return the p-primary part of ``self``.

        INPUT:

        - ``p`` -- a prime integer.

        OUTPUT: Largest power of ``p`` dividing ``self``.

        EXAMPLES::

            sage: n = 40
            sage: n.p_primary_part(2)
            8
            sage: n.p_primary_part(5)
            5
            sage: n.p_primary_part(7)
            1
            sage: n.p_primary_part(6)
            Traceback (most recent call last):
            ...
            ValueError: 6 is not a prime number
        """
        p = smallInteger(p)
        if not p.is_prime():
            raise ValueError("{} is not a prime number".format(p))
        return p**self._valuation(p)

    def val_unit(self, p):
        r"""
        Returns a pair: the p-adic valuation of self, and the p-adic unit
        of self.

        INPUT:

        -  ``p`` - an integer at least 2.

        OUTPUT:

        -  ``v_p(self)`` - the p-adic valuation of ``self``

        -  ``u_p(self)`` - ``self`` / `p^{v_p(\mathrm{self})}`

        EXAMPLES::

            sage: n = 60
            sage: n.val_unit(2)
            (2, 15)
            sage: n.val_unit(3)
            (1, 20)
            sage: n.val_unit(7)
            (0, 60)
            sage: (2^11).val_unit(4)
            (5, 2)
            sage: 0.val_unit(2)
            (+Infinity, 1)
        """
        return self._val_unit(Integer(p))

    def odd_part(self):
        r"""
        The odd part of the integer `n`. This is `n / 2^v`,
        where `v = \mathrm{valuation}(n,2)`.

        IMPLEMENTATION:

        Currently returns 0 when self is 0.  This behaviour is fairly arbitrary,
        and in Sage 4.6 this special case was not handled at all, eventually
        propagating a TypeError.  The caller should not rely on the behaviour
        in case self is 0.

        EXAMPLES::

            sage: odd_part(5)
            5
            sage: odd_part(4)
            1
            sage: odd_part(factorial(31))
            122529844256906551386796875
        """
        cdef Integer odd
        cdef unsigned long bits

        if mpz_cmpabs_ui(self.value, 1) <= 0:
            return self

        odd  = PY_NEW(Integer)
        bits = mpz_scan1(self.value, 0)
        mpz_tdiv_q_2exp(odd.value, self.value, bits)
        return odd

    cdef Integer _divide_knowing_divisible_by(Integer self, Integer right):
        r"""
        Returns the integer self / right when self is divisible by right.

        If self is not divisible by right, the return value is undefined,
        and may not even be close to self/right. For more documentation see
        ``divide_knowing_divisible_by``

        AUTHORS:

        - David Roe (2007-03-31)
        """
        if mpz_cmp_ui(right.value, 0) == 0:
            raise ZeroDivisionError
        cdef Integer x
        x = PY_NEW(Integer)
        if mpz_size(self.value) + mpz_size((<Integer>right).value) > 100000:
            # Only use the signal handler (to enable ctrl-c out) when the
            # quotient might take a while to compute
            sig_on()
            mpz_divexact(x.value, self.value, right.value)
            sig_off()
        else:
            mpz_divexact(x.value, self.value, right.value)
        return x

    def divide_knowing_divisible_by(self, right):
        r"""
        Returns the integer self / right when self is divisible by right.

        If self is not divisible by right, the return value is undefined,
        and may not even be close to self/right for multi-word integers.

        EXAMPLES::

            sage: a = 8; b = 4
            sage: a.divide_knowing_divisible_by(b)
            2
            sage: (100000).divide_knowing_divisible_by(25)
            4000
            sage: (100000).divide_knowing_divisible_by(26) # close (random)
            3846

        However, often it's way off.

        ::

            sage: a = 2^70; a
            1180591620717411303424
            sage: a // 11  # floor divide
            107326510974310118493
            sage: a.divide_knowing_divisible_by(11) # way off and possibly random
            43215361478743422388970455040
        """
        return self._divide_knowing_divisible_by(right)

    def _lcm(self, Integer n):
        """
        Returns the least common multiple of self and `n`.

        EXAMPLES::

            sage: n = 60
            sage: n._lcm(150)
            300
        """
        cdef Integer z = PY_NEW(Integer)
        sig_on()
        mpz_lcm(z.value, self.value, n.value)
        sig_off()
        return z

    def _gcd(self, Integer n):
        """
        Return the greatest common divisor of self and `n`.

        EXAMPLES::

            sage: 1._gcd(-1)
            1
            sage: 0._gcd(1)
            1
            sage: 0._gcd(0)
            0
            sage: 2._gcd(2^6)
            2
            sage: 21._gcd(2^6)
            1
        """
        cdef Integer z = PY_NEW(Integer)
        sig_on()
        mpz_gcd(z.value, self.value, n.value)
        sig_off()
        return z

    def denominator(self):
        """
        Return the denominator of this integer, which of course is
        always 1.

        EXAMPLES::

            sage: x = 5
            sage: x.denominator()
            1
            sage: x = 0
            sage: x.denominator()
            1
        """
        return one

    def numerator(self):
        """
        Return the numerator of this integer.

        EXAMPLES::

            sage: x = 5
            sage: x.numerator()
            5

        ::

            sage: x = 0
            sage: x.numerator()
            0
        """
        return self

    def as_integer_ratio(self):
        """
        Return the pair ``(self.numerator(), self.denominator())``,
        which is ``(self, 1)``.

        EXAMPLES::

            sage: x = -12
            sage: x.as_integer_ratio()
            (-12, 1)
        """
        return (self, one)

    def factorial(self):
        r"""
        Return the factorial `n! = 1 \cdot 2 \cdot 3 \cdots n`.

        If the input does not fit in an ``unsigned long int`` an ``OverflowError``
        is raised.

        EXAMPLES::

            sage: for n in srange(7):
            ....:     print("{} {}".format(n, n.factorial()))
            0 1
            1 1
            2 2
            3 6
            4 24
            5 120
            6 720

        Large integers raise an ``OverflowError``::

            sage: (2**64).factorial()
            Traceback (most recent call last):
            ...
            OverflowError: argument too large for factorial

        And negative ones a ``ValueError``::

            sage: (-1).factorial()
            Traceback (most recent call last):
            ...
            ValueError: factorial only defined for non-negative integers
        """
        if mpz_sgn(self.value) < 0:
            raise ValueError("factorial only defined for non-negative integers")

        if not mpz_fits_ulong_p(self.value):
            raise OverflowError("argument too large for factorial")

        cdef Integer z = PY_NEW(Integer)

        sig_on()
        mpz_fac_ui(z.value, mpz_get_ui(self.value))
        sig_off()

        return z

    def multifactorial(self, long k):
        r"""
        Compute the k-th factorial `n!^{(k)}` of self.

        The multifactorial number `n!^{(k)}` is defined for non-negative
        integers `n` as follows. For `k=1` this is the standard factorial,
        and for `k` greater than `1` it is the product of every `k`-th
        terms down from `n` to `1`. The recursive definition is used to
        extend this function to the negative integers `n`.

        This function uses direct call to GMP if `k` and `n` are non-negative
        and uses simple transformation for other cases.

        EXAMPLES::

            sage: 5.multifactorial(1)
            120
            sage: 5.multifactorial(2)
            15
            sage: 5.multifactorial(3)
            10

            sage: 23.multifactorial(2)
            316234143225
            sage: prod([1..23, step=2])
            316234143225

            sage: (-29).multifactorial(7)
            1/2640
            sage: (-3).multifactorial(5)
            1/2
            sage: (-9).multifactorial(3)
            Traceback (most recent call last):
            ...
            ValueError: multifactorial undefined

        When entries are too large an ``OverflowError`` is raised::

            sage: (2**64).multifactorial(2)
            Traceback (most recent call last):
            ...
            OverflowError: argument too large for multifactorial
        """
        if k <= 0:
            raise ValueError("multifactorial only defined for non-positive k")

        if not mpz_fits_slong_p(self.value):
            raise OverflowError("argument too large for multifactorial")

        cdef long n = mpz_get_si(self.value)

        cdef Integer z

        if n >= 0:
            # non-negative n: call native GMP functions
            z = PY_NEW(Integer)
            if k == 1:
                mpz_fac_ui(z.value, n)
            elif k == 2:
                mpz_2fac_ui(z.value, n)
            else:
                mpz_mfac_uiui(z.value, n, k)

            return z

        elif n % k == 0:
            # undefined negative case
            raise ValueError("multifactorial undefined")

        elif -k < n < 0:
            # negative base case
            return one / (self+k)

        # reflection case
        elif n < -k:
            if (n/k) % 2:
                sign = -one
            else:
                sign = one
            return sign / Integer(-k-n).multifactorial(k)

    def gamma(self):
        r"""
        The gamma function on integers is the factorial function (shifted by
        one) on positive integers, and `\pm \infty` on non-positive integers.

        EXAMPLES::

<<<<<<< HEAD
            sage: gamma(5)                                                          # optional - sage.symbolic
            24
            sage: gamma(0)                                                          # optional - sage.symbolic
            Infinity
            sage: gamma(-1)                                                         # optional - sage.symbolic
            Infinity
            sage: gamma(-2^150)                                                     # optional - sage.symbolic
=======
            sage: gamma(5)                                                              # optional - sage.symbolic
            24
            sage: gamma(0)                                                              # optional - sage.symbolic
            Infinity
            sage: gamma(-1)                                                             # optional - sage.symbolic
            Infinity
            sage: gamma(-2^150)                                                         # optional - sage.symbolic
>>>>>>> c215f040
            Infinity
        """
        if mpz_sgn(self.value) > 0:
            return (self-one).factorial()
        else:
            return sage.rings.infinity.unsigned_infinity

    def floor(self):
        """
        Return the floor of self, which is just self since self is an
        integer.

        EXAMPLES::

            sage: n = 6
            sage: n.floor()
            6
        """
        return self

    def ceil(self):
        """
        Return the ceiling of self, which is self since self is an
        integer.

        EXAMPLES::

            sage: n = 6
            sage: n.ceil()
            6
        """
        return self

    def trunc(self):
        """
        Round this number to the nearest integer, which is self since
        self is an integer.

        EXAMPLES::

            sage: n = 6
            sage: n.trunc()
            6
        """
        return self

    def round(Integer self, mode="away"):
        """
        Returns the nearest integer to ``self``, which is self since
        self is an integer.

        EXAMPLES:

        This example addresses :trac:`23502`::

            sage: n = 6
            sage: n.round()
            6
        """
        return self

    def real(self):
        """
        Returns the real part of self, which is self.

        EXAMPLES::

            sage: Integer(-4).real()
            -4
        """
        return self

    def imag(self):
        """
        Returns the imaginary part of self, which is zero.

        EXAMPLES::

            sage: Integer(9).imag()
            0
        """
        return zero

    def is_one(self):
        r"""
        Returns ``True`` if the integer is `1`, otherwise ``False``.

        EXAMPLES::

            sage: Integer(1).is_one()
            True
            sage: Integer(0).is_one()
            False
        """
        return mpz_cmp_si(self.value, 1) == 0

    def __bool__(self):
        r"""
        Returns ``True`` if the integer is not `0`, otherwise ``False``.

        EXAMPLES::

            sage: Integer(1).is_zero()
            False
            sage: Integer(0).is_zero()
            True
        """
        return mpz_sgn(self.value) != 0

    def is_integral(self):
        """
        Return ``True`` since integers are integral, i.e.,
        satisfy a monic polynomial with integer coefficients.

        EXAMPLES::

            sage: Integer(3).is_integral()
            True
        """
        return True

    def is_rational(self):
        r"""
        Return ``True`` as an integer is a rational number.

        EXAMPLES::

            sage: 5.is_rational()
            True
        """
        return True

    def is_integer(self):
        """
        Returns ``True`` as they are integers

        EXAMPLES::

            sage: sqrt(4).is_integer()
            True
        """
        return True

    def is_unit(self):
        r"""
        Returns ``true`` if this integer is a unit, i.e., 1 or `-1`.

        EXAMPLES::

            sage: for n in srange(-2,3):
            ....:     print("{} {}".format(n, n.is_unit()))
            -2 False
            -1 True
            0 False
            1 True
            2 False
        """
        return mpz_cmpabs_ui(self.value, 1) == 0

    def is_square(self):
        r"""
        Returns ``True`` if self is a perfect square.

        EXAMPLES::

            sage: Integer(4).is_square()
            True
            sage: Integer(41).is_square()
            False
        """
        return mpz_perfect_square_p(self.value)

    def perfect_power(self):
        r"""
        Returns ``(a, b)``, where this integer is `a^b` and `b` is maximal.

        If called on `-1`, `0` or `1`, `b` will be `1`, since there is no
        maximal value of `b`.

        .. SEEALSO::

            - :meth:`is_perfect_power`: testing whether an integer is a perfect
              power is usually faster than finding `a` and `b`.
            - :meth:`is_prime_power`: checks whether the base is prime.
            - :meth:`is_power_of`: if you know the base already, this method is
              the fastest option.

        EXAMPLES::

            sage: 144.perfect_power()                                                   # optional - sage.libs.pari
            (12, 2)
            sage: 1.perfect_power()                                                     # optional - sage.libs.pari
            (1, 1)
            sage: 0.perfect_power()                                                     # optional - sage.libs.pari
            (0, 1)
            sage: (-1).perfect_power()                                                  # optional - sage.libs.pari
            (-1, 1)
            sage: (-8).perfect_power()                                                  # optional - sage.libs.pari
            (-2, 3)
            sage: (-4).perfect_power()                                                  # optional - sage.libs.pari
            (-4, 1)
            sage: (101^29).perfect_power()                                              # optional - sage.libs.pari
            (101, 29)
            sage: (-243).perfect_power()                                                # optional - sage.libs.pari
            (-3, 5)
            sage: (-64).perfect_power()                                                 # optional - sage.libs.pari
            (-4, 3)
        """
        parians = self.__pari__().ispower()
        return Integer(parians[1]), Integer(parians[0])

    def global_height(self, prec=None):
        r"""
        Returns the absolute logarithmic height of this rational integer.

        INPUT:

        - ``prec`` (int) -- desired floating point precision (default:
          default RealField precision).

        OUTPUT:

        (real) The absolute logarithmic height of this rational integer.

        ALGORITHM:

        The height of the integer `n` is `\log |n|`.

        EXAMPLES::

            sage: ZZ(5).global_height()
            1.60943791243410
            sage: ZZ(-2).global_height(prec=100)
            0.69314718055994530941723212146
            sage: exp(_)
            2.0000000000000000000000000000
        """
        from sage.rings.real_mpfr import RealField
        if prec is None:
            R = RealField()
        else:
            R = RealField(prec)
        if self.is_zero():
            return R.zero()
        return R(self).abs().log()

    cdef bint _is_power_of(Integer self, Integer n):
        r"""
        Returns a non-zero int if there is an integer b with
        `\mathtt{self} = n^b`.

        For more documentation see ``is_power_of``.

        AUTHORS:

        - David Roe (2007-03-31)
        """
        cdef int a
        cdef unsigned long b, c
        cdef mpz_t u, sabs, nabs
        a = mpz_cmp_ui(n.value, 2)
        if a <= 0: # n <= 2
            if a == 0: # n == 2
                if mpz_popcount(self.value) == 1: #number of bits set in self == 1
                    return 1
                else:
                    return 0
            a = mpz_cmp_si(n.value, -2)
            if a >= 0: # -2 <= n < 2:
                a = mpz_get_si(n.value)
                if a == 1: # n == 1
                    if mpz_cmp_ui(self.value, 1) == 0: # Only 1 is a power of 1
                        return 1
                    else:
                        return 0
                elif a == 0: # n == 0
                    if mpz_cmp_ui(self.value, 0) == 0 or mpz_cmp_ui(self.value, 1) == 0: # 0^0 = 1, 0^x = 0
                        return 1
                    else:
                        return 0
                elif a == -1: # n == -1
                    if mpz_cmp_ui(self.value, 1) == 0 or mpz_cmp_si(self.value, -1) == 0: # 1 and -1 are powers of -1
                        return 1
                    else:
                        return 0
                elif a == -2: # n == -2
                    mpz_init(sabs)
                    mpz_abs(sabs, self.value)
                    if mpz_popcount(sabs) == 1: # number of bits set in |self| == 1
                        b = mpz_scan1(sabs, 0) % 2 # b == 1 if |self| is an odd power of 2, 0 if |self| is an even power
                        mpz_clear(sabs)
                        if (b == 1 and mpz_cmp_ui(self.value, 0) < 0) or (b == 0 and mpz_cmp_ui(self.value, 0) > 0):
                            # An odd power of -2 is negative, an even power must be positive.
                            return 1
                        else: # number of bits set in |self| is not 1, so self cannot be a power of -2
                            return 0
                    else: # |self| is not a power of 2, so self cannot be a power of -2
                        return 0
            else: # n < -2
                mpz_init(nabs)
                mpz_neg(nabs, n.value)
                if mpz_popcount(nabs) == 1: # |n| = 2^k for k >= 2.  We special case this for speed
                    mpz_init(sabs)
                    mpz_abs(sabs, self.value)
                    if mpz_popcount(sabs) == 1: # |self| = 2^L for some L >= 0.
                        b = mpz_scan1(sabs, 0) # the bit that self is set at
                        c = mpz_scan1(nabs, 0) # the bit that n is set at
                        # Having obtained b and c, we're done with nabs and sabs (on this branch anyway)
                        mpz_clear(nabs)
                        mpz_clear(sabs)
                        if b % c == 0: # Now we know that |self| is a power of |n|
                            b = (b // c) % 2 # Whether b // c is even or odd determines whether (-2^c)^(b // c) is positive or negative
                            a = mpz_cmp_ui(self.value, 0)
                            if b == 0 and a > 0 or b == 1 and a < 0:
                                # These two cases are that b // c is even and self positive, or b // c is odd and self negative
                                return 1
                            else: # The sign of self is wrong
                                return 0
                        else: # Since |self| is not a power of |n|, self cannot be a power of n
                            return 0
                    else: # self is not a power of 2, and thus cannot be a power of n, which is a power of 2.
                        mpz_clear(nabs)
                        mpz_clear(sabs)
                        return 0
                else: # |n| is not a power of 2, so we use mpz_remove
                    mpz_init(u)
                    sig_on()
                    b = mpz_remove(u, self.value, nabs)
                    sig_off()
                    # Having obtained b and u, we're done with nabs
                    mpz_clear(nabs)
                    if mpz_cmp_ui(u, 1) == 0: # self is a power of |n|
                        mpz_clear(u)
                        if b % 2 == 0: # an even power of |n|, and since self > 0, this means that self is a power of n
                            return 1
                        else:
                            return 0
                    elif mpz_cmp_si(u, -1) == 0: # -self is a power of |n|
                        mpz_clear(u)
                        if b % 2 == 1: # an odd power of |n|, and thus self is a power of n
                            return 1
                        else:
                            return 0
                    else: # |self| is not a power of |n|, so self cannot be a power of n
                        mpz_clear(u)
                        return 0
        elif mpz_popcount(n.value) == 1: # n > 2 and in fact n = 2^k for k >= 2
            if mpz_popcount(self.value) == 1: # since n is a power of 2, so must self be.
                if mpz_scan1(self.value, 0) % mpz_scan1(n.value, 0) == 0: # log_2(self) is divisible by log_2(n)
                    return 1
                else:
                    return 0
            else: # self is not a power of 2, and thus not a power of n
                return 0
        else: # n > 2, but not a power of 2, so we use mpz_remove
            mpz_init(u)
            sig_on()
            mpz_remove(u, self.value, n.value)
            sig_off()
            a = mpz_cmp_ui(u, 1)
            mpz_clear(u)
            if a == 0:
                return 1
            else:
                return 0

    def is_power_of(Integer self, n):
        r"""
        Returns ``True`` if there is an integer b with
        `\mathtt{self} = n^b`.

        .. SEEALSO::

            - :meth:`perfect_power`: Finds the minimal base for which this
              integer is a perfect power.
            - :meth:`is_perfect_power`: If you don't know the base but just
              want to know if this integer is a perfect power, use this
              function.
            - :meth:`is_prime_power`: Checks whether the base is prime.

        EXAMPLES::

            sage: Integer(64).is_power_of(4)
            True
            sage: Integer(64).is_power_of(16)
            False

        TESTS::

            sage: Integer(-64).is_power_of(-4)
            True
            sage: Integer(-32).is_power_of(-2)
            True
            sage: Integer(1).is_power_of(1)
            True
            sage: Integer(-1).is_power_of(-1)
            True
            sage: Integer(0).is_power_of(1)
            False
            sage: Integer(0).is_power_of(0)
            True
            sage: Integer(1).is_power_of(0)
            True
            sage: Integer(1).is_power_of(8)
            True
            sage: Integer(-8).is_power_of(2)
            False
            sage: Integer(-81).is_power_of(-3)
            False

        .. NOTE::

           For large integers self, is_power_of() is faster than
           is_perfect_power(). The following examples gives some indication of
           how much faster.

        ::

            sage: b = lcm(range(1,10000))
            sage: b.exact_log(2)
            14446
            sage: t=cputime()
            sage: for a in range(2, 1000): k = b.is_perfect_power()
            sage: cputime(t)      # random
            0.53203299999999976
            sage: t=cputime()
            sage: for a in range(2, 1000): k = b.is_power_of(2)
            sage: cputime(t)      # random
            0.0
            sage: t=cputime()
            sage: for a in range(2, 1000): k = b.is_power_of(3)
            sage: cputime(t)      # random
            0.032002000000000308

        ::

            sage: b = lcm(range(1, 1000))
            sage: b.exact_log(2)
            1437
            sage: t=cputime()
            sage: for a in range(2, 10000): k = b.is_perfect_power() # note that we change the range from the example above
            sage: cputime(t)      # random
            0.17201100000000036
            sage: t=cputime(); TWO=int(2)
            sage: for a in range(2, 10000): k = b.is_power_of(TWO)
            sage: cputime(t)      # random
            0.0040000000000000036
            sage: t=cputime()
            sage: for a in range(2, 10000): k = b.is_power_of(3)
            sage: cputime(t)      # random
            0.040003000000000011
            sage: t=cputime()
            sage: for a in range(2, 10000): k = b.is_power_of(a)
            sage: cputime(t)      # random
            0.02800199999999986
        """
        if not isinstance(n, Integer):
            n = Integer(n)
        return self._is_power_of(n)

    def is_prime_power(self, *, proof=None, bint get_data=False):
        r"""
        Return ``True`` if this integer is a prime power, and ``False`` otherwise.

        A prime power is a prime number raised to a positive power. Hence `1` is
        not a prime power.

        For a method that uses a pseudoprimality test instead see
        :meth:`is_pseudoprime_power`.

        INPUT:

        - ``proof`` -- Boolean or ``None`` (default). If ``False``, use a strong
          pseudo-primality test (see :meth:`is_pseudoprime`).  If ``True``, use
          a provable primality test. If unset, use the default arithmetic proof
          flag.

        - ``get_data`` -- (default ``False``), if ``True`` return a pair
          ``(p,k)`` such that this integer equals ``p^k`` with ``p`` a prime
          and ``k`` a positive integer or the pair ``(self,0)`` otherwise.

        .. SEEALSO::

            - :meth:`perfect_power`: Finds the minimal base for which integer
              is a perfect power.
            - :meth:`is_perfect_power`: Doesn't test whether the base is prime.
            - :meth:`is_power_of`: If you know the base already this method is
              the fastest option.
            - :meth:`is_pseudoprime_power`: If the entry is very large.

        EXAMPLES::

            sage: 17.is_prime_power()                                                   # optional - sage.libs.pari
            True
            sage: 10.is_prime_power()                                                   # optional - sage.libs.pari
            False
            sage: 64.is_prime_power()                                                   # optional - sage.libs.pari
            True
            sage: (3^10000).is_prime_power()                                            # optional - sage.libs.pari
            True
            sage: (10000).is_prime_power()                                              # optional - sage.libs.pari
            False
            sage: (-3).is_prime_power()                                                 # optional - sage.libs.pari
            False
            sage: 0.is_prime_power()                                                    # optional - sage.libs.pari
            False
            sage: 1.is_prime_power()                                                    # optional - sage.libs.pari
            False
            sage: p = next_prime(10^20); p                                              # optional - sage.libs.pari
            100000000000000000039
            sage: p.is_prime_power()                                                    # optional - sage.libs.pari
            True
            sage: (p^97).is_prime_power()                                               # optional - sage.libs.pari
            True
            sage: (p + 1).is_prime_power()                                              # optional - sage.libs.pari
            False

        With the ``get_data`` keyword set to ``True``::

            sage: (3^100).is_prime_power(get_data=True)                                 # optional - sage.libs.pari
            (3, 100)
            sage: 12.is_prime_power(get_data=True)                                      # optional - sage.libs.pari
            (12, 0)
            sage: (p^97).is_prime_power(get_data=True)                                  # optional - sage.libs.pari
            (100000000000000000039, 97)
            sage: q = p.next_prime(); q                                                 # optional - sage.libs.pari
            100000000000000000129
            sage: (p*q).is_prime_power(get_data=True)                                   # optional - sage.libs.pari
            (10000000000000000016800000000000000005031, 0)

        The method works for large entries when `proof=False`::

            sage: proof.arithmetic(False)
            sage: ((10^500 + 961)^4).is_prime_power()                                   # optional - sage.libs.pari
            True
            sage: proof.arithmetic(True)

        We check that :trac:`4777` is fixed::

            sage: n = 150607571^14
            sage: n.is_prime_power()                                                    # optional - sage.libs.pari
            True
        """
        if mpz_sgn(self.value) <= 0:
            return (self, zero) if get_data else False

        if mpz_fits_slong_p(self.value):
            global pari_is_prime_power
            if pari_is_prime_power is None:
                try:
                    from sage.libs.pari.convert_sage import pari_is_prime_power
                except ImportError:
                    pass
            if pari_is_prime_power is not None:
                return pari_is_prime_power(self, get_data)

        cdef long n
        if proof is None:
            from sage.structure.proof.proof import get_flag
            proof = get_flag(proof, "arithmetic")

        if proof:
            n, pari_p = self.__pari__().isprimepower()
        else:
            n, pari_p = self.__pari__().ispseudoprimepower()

        if n:
            return (Integer(pari_p), smallInteger(n)) if get_data else True
        else:
            return (self, zero) if get_data else False

    _small_primes_table[:] = [
        0,1,1,1,0,1,1,0,1,1,0,1,0,0,1,1,0,0,1,0,1,1,0,1,0,  #   1,  3,..., 49
        0,1,0,0,1,1,0,0,1,0,1,1,0,0,1,0,1,0,0,1,0,0,0,1,0,  #  51, 53,..., 99
        1,1,0,1,1,0,1,0,0,0,0,0,0,1,0,1,0,0,1,1,0,0,0,0,1,  # 101,103,...,149
        1,0,0,1,0,0,1,0,1,0,0,1,0,0,1,1,0,0,0,0,1,1,0,1,1,  # 151,153,...,199
        0,0,0,0,0,1,0,0,0,0,0,1,0,1,1,0,1,0,0,1,1,0,0,0,0,  # 201,203,...,249
        1,0,0,1,0,0,1,0,0,1,1,0,0,1,0,1,1,0,0,0,0,1,0,0,0,  # 251,253,...,299
        0,0,0,1,0,1,1,0,1,0,0,0,0,0,0,1,0,0,1,0,0,0,0,1,1,  # 301,303,...,349
        0,1,0,0,1,0,0,0,1,0,0,1,0,0,1,0,1,0,0,1,0,0,0,1,0,  # 351,353,...,399
        1,0,0,0,1,0,0,0,0,1,1,0,0,0,0,1,1,0,0,1,0,1,0,0,1,  # 401,403,...,449
        0,0,0,1,0,1,1,0,1,0,0,0,0,0,1,0,0,0,1,0,1,0,0,0,1,  # 451,453,...,499
        0,1,0,0,1,0,0,0,0,0,1,1,0,0,0,0,0,0,0,0,1,0,0,1,0,  # 501,503,...,549
        0,0,0,1,0,0,1,0,0,1,1,0,0,1,0,0,0,0,1,0,0,1,0,0,1,  # 551,553,...,599
        1,0,0,1,0,0,1,0,1,1,0,0,0,0,0,1,0,0,0,0,1,1,0,1,0,  # 601,603,...,649
        0,1,0,0,1,1,0,0,0,0,0,1,0,1,0,0,1,0,0,0,1,0,0,0,0,  # 651,653,...,699
        1,0,0,0,1,0,0,0,0,1,0,0,0,1,0,0,1,0,0,1,0,1,0,0,0,  # 701,703,...,749
        1,0,0,1,0,1,0,0,0,1,0,1,0,0,0,0,0,0,1,0,0,0,0,1,0,  # 751,753,...,799
        0,0,0,0,1,1,0,0,0,0,1,1,0,1,1,0,0,0,0,1,0,0,0,0,0,  # 801,803,...,849
        0,1,0,1,1,0,1,0,0,0,0,0,0,1,0,1,1,0,1,0,0,0,0,0,0,  # 851,853,...,899
        0,0,0,1,0,1,0,0,0,1,0,0,0,0,1,0,0,0,1,0,1,0,0,1,0,  # 901,903,...,949
        0,1,0,0,0,0,0,0,1,0,1,0,0,1,0,0,1,0,0,0,1,0,0,1,0,  # 951,953,...,999
    ]

    def is_prime(self, proof=None):
        r"""
        Test whether ``self`` is prime.

        INPUT:

        - ``proof`` -- Boolean or ``None`` (default). If False, use a
          strong pseudo-primality test (see :meth:`is_pseudoprime`).
          If True, use a provable primality test.  If unset, use the
          :mod:`default arithmetic proof flag <sage.structure.proof.proof>`.

        .. NOTE::

           Integer primes are by definition *positive*! This is
           different than Magma, but the same as in PARI. See also the
           :meth:`is_irreducible()` method.

        EXAMPLES::

            sage: z = 2^31 - 1
            sage: z.is_prime()                                                          # optional - sage.libs.pari
            True
            sage: z = 2^31
            sage: z.is_prime()                                                          # optional - sage.libs.pari
            False
            sage: z = 7
            sage: z.is_prime()                                                          # optional - sage.libs.pari
            True
            sage: z = -7
            sage: z.is_prime()                                                          # optional - sage.libs.pari
            False
            sage: z.is_irreducible()                                                    # optional - sage.libs.pari
            True

        ::

            sage: z = 10^80 + 129
            sage: z.is_prime(proof=False)                                               # optional - sage.libs.pari
            True
            sage: z.is_prime(proof=True)                                                # optional - sage.libs.pari
            True

        When starting Sage the arithmetic proof flag is True. We can change
        it to False as follows::

            sage: proof.arithmetic()
            True
            sage: n = 10^100 + 267
            sage: timeit("n.is_prime()")  # not tested                                  # optional - sage.libs.pari
            5 loops, best of 3: 163 ms per loop
            sage: proof.arithmetic(False)
            sage: proof.arithmetic()
            False
            sage: timeit("n.is_prime()")  # not tested                                  # optional - sage.libs.pari
            1000 loops, best of 3: 573 us per loop

        ALGORITHM:

        Calls the PARI ``isprime`` function.

        TESTS:

        We compare the output of this method to a straightforward sieve::

            sage: size = 10000
            sage: tab = [0,0] + [1] * (size-2)
            sage: for i in range(size):
            ....:     if tab[i]:
            ....:         for j in range(2*i, size, i):
            ....:             tab[j] = 0
            sage: all(ZZ(i).is_prime() == b for i,b in enumerate(tab))                  # optional - sage.libs.pari
            True
        """
        if mpz_sgn(self.value) <= 0:
            return False

        cdef unsigned long u
        if mpz_fits_ulong_p(self.value):
            u = mpz_get_ui(self.value)
            if not (u & 1):
                return u == 2
            if u < 1000:
                return _small_primes_table[u >> 1]

            global pari_is_prime
            if pari_is_prime is None:
                try:
                    from sage.libs.pari.convert_sage import pari_is_prime
                except ImportError:
                    pass
            if pari_is_prime is not None:
                return pari_is_prime(self)

        if proof is None:
            from sage.structure.proof.proof import get_flag
            proof = get_flag(proof, "arithmetic")
        if proof:
            return self.__pari__().isprime()
        else:
            return self.__pari__().ispseudoprime()

    cdef bint _pseudoprime_is_prime(self, proof) except -1:
        """
        Given a pseudoprime, return ``self.is_prime(proof)``.

        INPUT:

        - ``self`` -- A PARI pseudoprime

        - ``proof`` -- Mandatory proof flag (True, False or None)

        OUTPUT:

        - The result of ``self.is_prime(proof)`` but faster
        """
        if mpz_cmp(self.value, PARI_PSEUDOPRIME_LIMIT) < 0:
            return True
        if proof is None:
            from sage.structure.proof.proof import get_flag
            proof = get_flag(proof, "arithmetic")
        if proof:
            return self.__pari__().isprime()
        else:
            return True

    def is_irreducible(self):
        r"""
        Returns ``True`` if self is irreducible, i.e. +/-
        prime

        EXAMPLES::

            sage: z = 2^31 - 1
            sage: z.is_irreducible()                                                    # optional - sage.libs.pari
            True
            sage: z = 2^31
            sage: z.is_irreducible()                                                    # optional - sage.libs.pari
            False
            sage: z = 7
            sage: z.is_irreducible()                                                    # optional - sage.libs.pari
            True
            sage: z = -7
            sage: z.is_irreducible()                                                    # optional - sage.libs.pari
            True
        """
        cdef Integer n = self if self >= 0 else -self
        return n.__pari__().isprime()

    def is_pseudoprime(self):
        r"""
        Test whether ``self`` is a pseudoprime.

        This uses PARI's Baillie-PSW probabilistic primality
        test. Currently, there are no known pseudoprimes for
        Baillie-PSW that are not actually prime. However it is
        conjectured that there are infinitely many.

        See :wikipedia:`Baillie-PSW_primality_test`

        EXAMPLES::

            sage: z = 2^31 - 1
            sage: z.is_pseudoprime()                                                    # optional - sage.libs.pari
            True
            sage: z = 2^31
            sage: z.is_pseudoprime()                                                    # optional - sage.libs.pari
            False
        """
        return self.__pari__().ispseudoprime()

    def is_pseudoprime_power(self, get_data=False):
        r"""
        Test if this number is a power of a pseudoprime number.

        For large numbers, this method might be faster than
        :meth:`is_prime_power`.

        INPUT:

        - ``get_data`` -- (default ``False``) if ``True`` return a pair `(p,k)`
          such that this number equals `p^k` with `p` a pseudoprime and `k` a
          positive integer or the pair ``(self,0)`` otherwise.

        EXAMPLES::

            sage: x = 10^200 + 357
            sage: x.is_pseudoprime()                                                    # optional - sage.libs.pari
            True
            sage: (x^12).is_pseudoprime_power()                                         # optional - sage.libs.pari
            True
            sage: (x^12).is_pseudoprime_power(get_data=True)                            # optional - sage.libs.pari
            (1000...000357, 12)
            sage: (997^100).is_pseudoprime_power()                                      # optional - sage.libs.pari
            True
            sage: (998^100).is_pseudoprime_power()                                      # optional - sage.libs.pari
            False
            sage: ((10^1000 + 453)^2).is_pseudoprime_power()                            # optional - sage.libs.pari
            True

        TESTS::

            sage: 0.is_pseudoprime_power()
            False
            sage: (-1).is_pseudoprime_power()
            False
            sage: 1.is_pseudoprime_power()                                              # optional - sage.libs.pari
            False
        """
        return self.is_prime_power(proof=False, get_data=get_data)

    def is_perfect_power(self):
        r"""
        Returns ``True`` if ``self`` is a perfect power, ie if there exist integers
        `a` and `b`, `b > 1` with ``self`` `= a^b`.

        .. SEEALSO::

            - :meth:`perfect_power`: Finds the minimal base for which this
              integer is a perfect power.
            - :meth:`is_power_of`: If you know the base already this method is
              the fastest option.
            - :meth:`is_prime_power`: Checks whether the base is prime.

        EXAMPLES::

            sage: Integer(-27).is_perfect_power()
            True
            sage: Integer(12).is_perfect_power()
            False

            sage: z = 8
            sage: z.is_perfect_power()
            True
            sage: 144.is_perfect_power()
            True
            sage: 10.is_perfect_power()
            False
            sage: (-8).is_perfect_power()
            True
            sage: (-4).is_perfect_power()
            False

        TESTS:

        This is a test to make sure we work around a bug in GMP, see
        :trac:`4612`.

        ::

            sage: [ -a for a in srange(100) if not (-a^3).is_perfect_power() ]
            []
        """
        cdef mpz_t tmp
        cdef int res
        if mpz_sgn(self.value) < 0:
            if mpz_cmp_si(self.value, -1) == 0:
                return True
            mpz_init(tmp)
            mpz_neg(tmp, self.value)
            while mpz_perfect_square_p(tmp):
                mpz_sqrt(tmp, tmp)
            res = mpz_perfect_power_p(tmp)
            mpz_clear(tmp)
            return res != 0
        return mpz_perfect_power_p(self.value)

    def is_norm(self, K, element=False, proof=True):
        r"""
        See ``QQ(self).is_norm()``.

        EXAMPLES::

            sage: K = NumberField(x^2 - 2, 'beta')                                      # optional - sage.rings.number_field
            sage: n = 4
            sage: n.is_norm(K)                                                          # optional - sage.rings.number_field
            True
            sage: 5.is_norm(K)                                                          # optional - sage.rings.number_field
            False
            sage: 7.is_norm(QQ)
            True
            sage: n.is_norm(K, element=True)                                            # optional - sage.rings.number_field
            (True, -4*beta + 6)
            sage: n.is_norm(K, element=True)[1].norm()                                  # optional - sage.rings.number_field
            4
            sage: n = 5
            sage: n.is_norm(K, element=True)                                            # optional - sage.rings.number_field
            (False, None)
            sage: n = 7
            sage: n.is_norm(QQ, element=True)
            (True, 7)

        """
        from sage.rings.rational_field import QQ
        return QQ(self).is_norm(K, element=element, proof=proof)

    def _bnfisnorm(self, K, proof=True, extra_primes=0):
        r"""
        See ``QQ(self)._bnfisnorm()``.

        EXAMPLES::

            sage: 3._bnfisnorm(QuadraticField(-1, 'i'))                                 # optional - sage.rings.number_field
            (1, 3)
            sage: 7._bnfisnorm(CyclotomicField(7))                                      # optional - sage.rings.number_field
            (zeta7^5 - zeta7^2, 1)
        """
        from sage.rings.rational_field import QQ
        return QQ(self)._bnfisnorm(K, proof=proof, extra_primes=extra_primes)

    def jacobi(self, b):
        r"""
        Calculate the Jacobi symbol `\left(\frac{self}{b}\right)`.

        EXAMPLES::

            sage: z = -1
            sage: z.jacobi(17)
            1
            sage: z.jacobi(19)
            -1
            sage: z.jacobi(17*19)
            -1
            sage: (2).jacobi(17)
            1
            sage: (3).jacobi(19)
            -1
            sage: (6).jacobi(17*19)
            -1
            sage: (6).jacobi(33)
            0
            sage: a = 3; b = 7
            sage: a.jacobi(b) == -b.jacobi(a)
            True
        """
        cdef long tmp
        if is_small_python_int(b):
            tmp = b
            if (tmp & 1) == 0:
                raise ValueError("Jacobi symbol not defined for even b.")
            return mpz_kronecker_si(self.value, tmp)
        if not isinstance(b, Integer):
            b = Integer(b)
        if mpz_even_p((<Integer>b).value):
            raise ValueError("Jacobi symbol not defined for even b.")
        return mpz_jacobi(self.value, (<Integer>b).value)

    def kronecker(self, b):
        r"""
        Calculate the Kronecker symbol `\left(\frac{self}{b}\right)`
        with the Kronecker extension `(self/2)=(2/self)` when `self` is odd,
        or `(self/2)=0` when `self` is even.

        EXAMPLES::

            sage: z = 5
            sage: z.kronecker(41)
            1
            sage: z.kronecker(43)
            -1
            sage: z.kronecker(8)
            -1
            sage: z.kronecker(15)
            0
            sage: a = 2; b = 5
            sage: a.kronecker(b) == b.kronecker(a)
            True
        """
        if is_small_python_int(b):
            return mpz_kronecker_si(self.value, b)
        if not isinstance(b, Integer):
            b = Integer(b)
        return mpz_kronecker(self.value, (<Integer>b).value)

    def class_number(self, proof=True):
        r"""
        Return the class number of the quadratic order with this discriminant.

        INPUT:

        - ``self`` -- an integer congruent to `0` or `1\mod4` which is
          not a square

        - ``proof`` (boolean, default ``True``) -- if ``False`` then
          for negative discriminants a faster algorithm is used by
          the PARI library which is known to give incorrect results
          when the class group has many cyclic factors.  However the
          results are correct for discriminants `D` with `|D|\le 2\cdot10^{10}`.

        OUTPUT:

        (integer) the class number of the quadratic order with this
        discriminant.

        .. NOTE::

           For positive `D`, this is not always equal to the number of classes of
           primitive binary quadratic forms of discriminant `D`, which
           is equal to the narrow class number. The two notions are
           the same when `D<0`, or `D>0` and the fundamental unit of
           the order has negative norm; otherwise the number of
           classes of forms is twice this class number.

        EXAMPLES::

            sage: (-163).class_number()                                                 # optional - sage.libs.pari
            1
            sage: (-104).class_number()                                                 # optional - sage.libs.pari
            6
            sage: [((4*n + 1), (4*n + 1).class_number()) for n in [21..29]]             # optional - sage.libs.pari
            [(85, 2),
            (89, 1),
            (93, 1),
            (97, 1),
            (101, 1),
            (105, 2),
            (109, 1),
            (113, 1),
            (117, 1)]

        TESTS:

        The integer must not be a square or an error is raised::

           sage: 100.class_number()
           Traceback (most recent call last):
           ...
           ValueError: class_number not defined for square integers


        The integer must be 0 or 1 mod 4 or an error is raised::

           sage: 10.class_number()
           Traceback (most recent call last):
           ...
           ValueError: class_number only defined for integers congruent to 0 or 1 modulo 4
           sage: 3.class_number()
           Traceback (most recent call last):
           ...
           ValueError: class_number only defined for integers congruent to 0 or 1 modulo 4
        """
        if self.is_square():
            raise ValueError("class_number not defined for square integers")
        if self % 4 not in [0, 1]:
            raise ValueError("class_number only defined for integers congruent to 0 or 1 modulo 4")

        global objtogen
        if objtogen is None:
            from cypari2.gen import objtogen
        flag =  self < 0 and proof
        return objtogen(self).qfbclassno(flag).sage()

    def squarefree_part(self, long bound=-1):
        r"""
        Return the square free part of `x` (=self), i.e., the unique integer
        `z` that `x = z y^2`, with `y^2` a perfect square and `z` square-free.

        Use ``self.radical()`` for the product of the primes that divide self.

        If self is 0, just returns 0.

        EXAMPLES::

            sage: squarefree_part(100)
            1
            sage: squarefree_part(12)
            3
            sage: squarefree_part(17*37*37)
            17
            sage: squarefree_part(-17*32)
            -34
            sage: squarefree_part(1)
            1
            sage: squarefree_part(-1)
            -1
            sage: squarefree_part(-2)
            -2
            sage: squarefree_part(-4)
            -1

        ::

            sage: a = 8 * 5^6 * 101^2
            sage: a.squarefree_part(bound=2).factor()
            2 * 5^6 * 101^2
            sage: a.squarefree_part(bound=5).factor()
            2 * 101^2
            sage: a.squarefree_part(bound=1000)
            2
            sage: a.squarefree_part(bound=2**14)
            2
            sage: a = 7^3 * next_prime(2^100)^2 * next_prime(2^200)                     # optional - sage.libs.pari
            sage: a / a.squarefree_part(bound=1000)                                     # optional - sage.libs.pari
            49
        """
        cdef Integer z
        cdef long even_part, p, p2
        cdef char switch_p
        if mpz_sgn(self.value) == 0:
            return self
        if 0 <= bound < 2:
            return self
        elif 2 <= bound <= 10000:
            z = PY_NEW(Integer)
            even_part = mpz_scan1(self.value, 0)
            mpz_fdiv_q_2exp(z.value, self.value, even_part ^ (even_part&1))
            sig_on()
            if bound >= 3:
                while mpz_divisible_ui_p(z.value, 9):
                    mpz_divexact_ui(z.value, z.value, 9)
            if bound >= 5:
                while mpz_divisible_ui_p(z.value, 25):
                    mpz_divexact_ui(z.value, z.value, 25)
            for p from 7 <= p <= bound by 2:
                switch_p = p % 30
                if switch_p in [1, 7, 11, 13, 17, 19, 23, 29]:
                    p2 = p*p
                    while mpz_divisible_ui_p(z.value, p2):
                        mpz_divexact_ui(z.value, z.value, p2)
            sig_off()
            return z
        else:
            if bound == -1:
                F = self.factor()
            else:
                from sage.rings.factorint import factor_trial_division
                F = factor_trial_division(self,bound)
            n = one
            for pp, e in F:
                if e % 2:
                    n = n * pp
            return n * F.unit()

    def next_probable_prime(self):
        """
        Return the next probable prime after self, as determined by PARI.

        EXAMPLES::

            sage: (-37).next_probable_prime()                                           # optional - sage.libs.pari
            2
            sage: (100).next_probable_prime()                                           # optional - sage.libs.pari
            101
            sage: (2^512).next_probable_prime()                                         # optional - sage.libs.pari
            13407807929942597099574024998205846127479365820592393377723561443721764030073546976801874298166903427690031858186486050853753882811946569946433649006084171
            sage: 0.next_probable_prime()                                               # optional - sage.libs.pari
            2
            sage: 126.next_probable_prime()                                             # optional - sage.libs.pari
            127
            sage: 144168.next_probable_prime()                                          # optional - sage.libs.pari
            144169
        """
        return Integer( self.__pari__().nextprime(True) )

    def next_prime(self, proof=None):
        r"""
        Return the next prime after self.

        This method calls the PARI ``nextprime`` function.

        INPUT:

        -  ``proof`` - bool or None (default: None, see
           proof.arithmetic or sage.structure.proof) Note that the global Sage
           default is proof=True

        EXAMPLES::

            sage: 100.next_prime()                                                      # optional - sage.libs.pari
            101
            sage: (10^50).next_prime()                                                  # optional - sage.libs.pari
            100000000000000000000000000000000000000000000000151

        Use ``proof=False``, which is way faster since it does not need
        a primality proof::

            sage: b = (2^1024).next_prime(proof=False)                                  # optional - sage.libs.pari
            sage: b - 2^1024                                                            # optional - sage.libs.pari
            643

        ::

            sage: Integer(0).next_prime()                                               # optional - sage.libs.pari
            2
            sage: Integer(1001).next_prime()                                            # optional - sage.libs.pari
            1009
        """
        # Use PARI to compute the next *pseudo*-prime
        p = Integer(self.__pari__().nextprime(True))
        while not p._pseudoprime_is_prime(proof):
            p = Integer(p.__pari__().nextprime(True))
        return p

    def previous_prime(self, proof=None):
        r"""
        Returns the previous prime before self.

        This method calls the PARI ``precprime`` function.

        INPUT:

        - ``proof`` - if ``True`` ensure that the returned value is the next
          prime power and if set to ``False`` uses probabilistic methods
          (i.e. the result is not guaranteed). By default it uses global
          configuration variables to determine which alternative to use (see
          :mod:`proof.arithmetic` or :mod:`sage.structure.proof`).

        .. SEEALSO::

            - :meth:`next_prime`

        EXAMPLES::

            sage: 10.previous_prime()                                                   # optional - sage.libs.pari
            7
            sage: 7.previous_prime()                                                    # optional - sage.libs.pari
            5
            sage: 14376485.previous_prime()                                             # optional - sage.libs.pari
            14376463

            sage: 2.previous_prime()
            Traceback (most recent call last):
            ...
            ValueError: no prime less than 2

        An example using ``proof=False``, which is way faster since it does not
        need a primality proof::

            sage: b = (2^1024).previous_prime(proof=False)                              # optional - sage.libs.pari
            sage: 2^1024 - b                                                            # optional - sage.libs.pari
            105
        """
        if mpz_cmp_ui(self.value, 2) <= 0:
            raise ValueError("no prime less than 2")
        cdef Integer p = self-1
        p = Integer(p.__pari__().precprime())
        while not p._pseudoprime_is_prime(proof):
            mpz_sub_ui(p.value, p.value, 1)
            p = Integer(p.__pari__().precprime())
        return p

    def next_prime_power(self, proof=None):
        r"""
        Return the next prime power after self.

        INPUT:

        - ``proof`` - if ``True`` ensure that the returned value is the next
          prime power and if set to ``False`` uses probabilistic methods
          (i.e. the result is not guaranteed). By default it uses global
          configuration variables to determine which alternative to use (see
          :mod:`proof.arithmetic` or :mod:`sage.structure.proof`).

        ALGORITHM:

        The algorithm is naive. It computes the next power of 2 and go through
        the odd numbers calling :meth:`is_prime_power`.

        .. SEEALSO::

            - :meth:`previous_prime_power`
            - :meth:`is_prime_power`
            - :meth:`next_prime`
            - :meth:`previous_prime`

        EXAMPLES::

            sage: (-1).next_prime_power()
            2
            sage: 2.next_prime_power()                                                  # optional - sage.libs.pari
            3
            sage: 103.next_prime_power()                                                # optional - sage.libs.pari
            107
            sage: 107.next_prime_power()                                                # optional - sage.libs.pari
            109
            sage: 2044.next_prime_power()                                               # optional - sage.libs.pari
            2048

        TESTS::

            sage: [(2**k - 1).next_prime_power() for k in range(1,10)]                  # optional - sage.libs.pari
            [2, 4, 8, 16, 32, 64, 128, 256, 512]
            sage: [(2**k).next_prime_power() for k in range(10)]                        # optional - sage.libs.pari
            [2, 3, 5, 9, 17, 37, 67, 131, 257, 521]

            sage: for _ in range(10):                                                   # optional - sage.libs.pari
            ....:     n = ZZ.random_element(2**256).next_prime_power()
            ....:     m = n.next_prime_power().previous_prime_power()
            ....:     assert m == n, "problem with n = {}".format(n)
        """
        if mpz_cmp_ui(self.value, 2) < 0:
            return smallInteger(2)

        cdef mp_bitcnt_t bit_index = mpz_sizeinbase(self.value,2)
        cdef Integer n = PY_NEW(Integer)

        mpz_add_ui(n.value, self.value, 1 if mpz_even_p(self.value) else 2)

        while not mpz_tstbit(n.value, bit_index):
            if n.is_prime_power(proof=proof):
                return n
            mpz_add_ui(n.value, n.value, 2)

        # return the power of 2 we just skipped
        mpz_sub_ui(n.value, n.value, 1)
        return n

    def previous_prime_power(self, proof=None):
        r"""
        Return the previous prime power before self.

        INPUT:

        - ``proof`` - if ``True`` ensure that the returned value is the next
          prime power and if set to ``False`` uses probabilistic methods
          (i.e. the result is not guaranteed). By default it uses global
          configuration variables to determine which alternative to use (see
          :mod:`proof.arithmetic` or :mod:`sage.structure.proof`).

        ALGORITHM:

        The algorithm is naive. It computes the previous power of 2 and go
        through the odd numbers calling the method :meth:`is_prime_power`.

        .. SEEALSO::

            - :meth:`next_prime_power`
            - :meth:`is_prime_power`
            - :meth:`previous_prime`
            - :meth:`next_prime`

        EXAMPLES::

            sage: 3.previous_prime_power()                                              # optional - sage.libs.pari
            2
            sage: 103.previous_prime_power()                                            # optional - sage.libs.pari
            101
            sage: 107.previous_prime_power()                                            # optional - sage.libs.pari
            103
            sage: 2044.previous_prime_power()                                           # optional - sage.libs.pari
            2039

            sage: 2.previous_prime_power()
            Traceback (most recent call last):
            ...
            ValueError: no prime power less than 2

        TESTS::

            sage: [(2**k + 1).previous_prime_power() for k in range(1,10)]              # optional - sage.libs.pari
            [2, 4, 8, 16, 32, 64, 128, 256, 512]
            sage: [(2**k).previous_prime_power() for k in range(2, 10)]                 # optional - sage.libs.pari
            [3, 7, 13, 31, 61, 127, 251, 509]

            sage: for _ in range(10):                                                   # optional - sage.libs.pari
            ....:     n = ZZ.random_element(3,2**256).previous_prime_power()
            ....:     m = n.previous_prime_power().next_prime_power()
            ....:     assert m == n, "problem with n = {}".format(n)
        """
        if mpz_cmp_ui(self.value, 2) <= 0:
            raise ValueError("no prime power less than 2")

        cdef Integer n = PY_NEW(Integer)

        mpz_sub_ui(n.value, self.value, 1)
        cdef mp_bitcnt_t bit_index = mpz_sizeinbase(n.value,2)-1
        if mpz_even_p(n.value):
            mpz_sub_ui(n.value, n.value, 1)

        while mpz_tstbit(n.value, bit_index):
            if n.is_prime_power(proof=proof):
                return n
            mpz_sub_ui(n.value, n.value, 2)

        # return the power of 2 we just skipped
        mpz_add_ui(n.value, n.value, 1)
        return n

    def additive_order(self):
        """
        Return the additive order of self.

        EXAMPLES::

            sage: ZZ(0).additive_order()
            1
            sage: ZZ(1).additive_order()
            +Infinity
        """
        if mpz_sgn(self.value) == 0:
            return one
        else:
            return sage.rings.infinity.infinity

    def multiplicative_order(self):
        r"""
        Return the multiplicative order of self.

        EXAMPLES::

            sage: ZZ(1).multiplicative_order()
            1
            sage: ZZ(-1).multiplicative_order()
            2
            sage: ZZ(0).multiplicative_order()
            +Infinity
            sage: ZZ(2).multiplicative_order()
            +Infinity
        """
        if mpz_cmp_si(self.value, 1) == 0:
            return one
        elif mpz_cmp_si(self.value, -1) == 0:
            return smallInteger(2)
        else:
            return sage.rings.infinity.infinity

    def is_squarefree(self):
        """
        Returns True if this integer is not divisible by the square of any
        prime and False otherwise.

        EXAMPLES::

            sage: 100.is_squarefree()                                                   # optional - sage.libs.pari
            False
            sage: 102.is_squarefree()                                                   # optional - sage.libs.pari
            True
            sage: 0.is_squarefree()                                                     # optional - sage.libs.pari
            False
        """
        return self.__pari__().issquarefree()

    def is_discriminant(self):
        """
        Returns True if this integer is a discriminant.

        .. NOTE::

            A discriminant is an integer congruent to 0 or 1 modulo 4.

        EXAMPLES::

            sage: (-1).is_discriminant()
            False
            sage: (-4).is_discriminant()
            True
            sage: 100.is_discriminant()
            True
            sage: 101.is_discriminant()
            True

        TESTS::

            sage: 0.is_discriminant()
            True
            sage: 1.is_discriminant()
            True
            sage: len([D for D in srange(-100,100) if D.is_discriminant()])
            100
        """
        return self%4 in [0,1]

    def is_fundamental_discriminant(self):
        """
        Returns True if this integer is a fundamental_discriminant.

        .. NOTE::

            A fundamental discriminant is a discrimimant, not 0 or 1 and not a square multiple of a smaller discriminant.

        EXAMPLES::

            sage: (-4).is_fundamental_discriminant()
            True
            sage: (-12).is_fundamental_discriminant()
            False
            sage: 101.is_fundamental_discriminant()
            True

        TESTS::

            sage: 0.is_fundamental_discriminant()
            False
            sage: 1.is_fundamental_discriminant()
            False
            sage: len([D for D in srange(-100,100) if D.is_fundamental_discriminant()])
            61

        """
        if self in [0,1]:
            return False
        Dmod4 = self%4
        if Dmod4 in [2,3]:
            return False
        if Dmod4 == 1:
            return self.is_squarefree()
        d = self//4
        return d%4 in [2,3] and d.is_squarefree()

    cpdef __pari__(self):
        """
        Returns the PARI version of this integer.

        EXAMPLES::

            sage: n = 9390823
            sage: m = n.__pari__(); m                                                   # optional - sage.libs.pari
            9390823
            sage: type(m)                                                               # optional - sage.libs.pari
            <class 'cypari2.gen.Gen'>

        TESTS::

            sage: n = 10^10000000
            sage: m = n.__pari__()  # crash from trac 875                               # optional - sage.libs.pari
            sage: m % 1234567                                                           # optional - sage.libs.pari
            1041334

        """
        global new_gen_from_integer
        if new_gen_from_integer is None:
            from sage.libs.pari.convert_sage import new_gen_from_integer
        return new_gen_from_integer(self)

    def _interface_init_(self, I=None):
        """
        Return canonical string to coerce this integer to any other math
        software, i.e., just the string representation of this integer in
        base 10.

        EXAMPLES::

            sage: n = 9390823
            sage: n._interface_init_()
            '9390823'
        """
        return str(self)

    @property
    def __array_interface__(self):
        """
        Used for NumPy conversion.

        EXAMPLES::

            sage: import numpy                                                          # optional - numpy
            sage: numpy.array([1, 2, 3])                                                # optional - numpy
            array([1, 2, 3])
            sage: numpy.array([1, 2, 3]).dtype                                          # optional - numpy
            dtype('int32')                         # 32-bit
            dtype('int64')                         # 64-bit

            sage: numpy.array(2**40).dtype                                              # optional - numpy
            dtype('int64')
            sage: numpy.array(2**400).dtype                                             # optional - numpy
            dtype('O')

            sage: numpy.array([1,2,3,0.1]).dtype                                        # optional - numpy
            dtype('float64')
        """
        if mpz_fits_slong_p(self.value):
            return numpy_long_interface
        elif sizeof(long) == 4 and mpz_sizeinbase(self.value, 2) <= 63:
            return numpy_int64_interface
        else:
            return numpy_object_interface

    def _magma_init_(self, magma):
        """
        Return string that evaluates in Magma to this element.

        For small integers we just use base 10.  For large integers we use
        base 16, but use Magma's StringToInteger command, which (for no
        good reason) is much faster than 0x[string literal].  We only use
        base 16 for integers with at least 10000 binary digits, since e.g.,
        for a large list of small integers the overhead of calling
        StringToInteger can be a killer.

        EXAMPLES::

            sage: (117)._magma_init_(magma)           # optional - magma
            '117'

        Large integers use hex:
            sage: m = 3^(2^20)                        # optional - magma
            sage: s = m._magma_init_(magma)           # optional - magma
            sage: 'StringToInteger' in s              # optional - magma
            True
            sage: magma(m).sage() == m                # optional - magma
            True
        """
        if self.ndigits(2) > 10000:
            return 'StringToInteger("%s",16)'%self.str(16)
        else:
            return str(self)

    def _sage_input_(self, sib, coerced):
        r"""
        Produce an expression which will reproduce this value when
        evaluated.

        EXAMPLES::

            sage: sage_input(1, verify=True)
            # Verified
            1
            sage: sage_input(1, preparse=False)
            ZZ(1)
            sage: sage_input(-12435, verify=True)
            # Verified
            -12435
            sage: sage_input(0, verify=True)
            # Verified
            0
            sage: sage_input(-3^70, verify=True)
            # Verified
            -2503155504993241601315571986085849
            sage: sage_input(-37, preparse=False)
            -ZZ(37)
            sage: sage_input(-37 * polygen(ZZ), preparse=False)
            R = ZZ['x']
            x = R.gen()
            -37*x
            sage: from sage.misc.sage_input import SageInputBuilder
            sage: (-314159)._sage_input_(SageInputBuilder(preparse=False), False)
            {unop:- {call: {atomic:ZZ}({atomic:314159})}}
            sage: (314159)._sage_input_(SageInputBuilder(preparse=False), True)
            {atomic:314159}
        """
        if coerced or sib.preparse():
            return sib.int(self)
        else:
            if self < 0:
                return -sib.name('ZZ')(sib.int(-self))
            else:
                return sib.name('ZZ')(sib.int(self))

    def sqrtrem(self):
        r"""
        Return (s, r) where s is the integer square root of self and
        r is the remainder such that `\text{self} = s^2 + r`.
        Raises ``ValueError`` if self is negative.

        EXAMPLES::

            sage: 25.sqrtrem()
            (5, 0)
            sage: 27.sqrtrem()
            (5, 2)
            sage: 0.sqrtrem()
            (0, 0)

        ::

            sage: Integer(-102).sqrtrem()
            Traceback (most recent call last):
            ...
            ValueError: square root of negative integer not defined.

        """
        if mpz_sgn(self.value) < 0:
            raise ValueError("square root of negative integer not defined.")
        cdef Integer s = PY_NEW(Integer)
        cdef Integer r  = PY_NEW(Integer)
        mpz_sqrtrem(s.value, r.value, self.value)
        return s, r

    def isqrt(self):
        r"""
        Returns the integer floor of the square root of self, or raises an
        ``ValueError`` if self is negative.

        EXAMPLES::

            sage: a = Integer(5)
            sage: a.isqrt()
            2

        ::

            sage: Integer(-102).isqrt()
            Traceback (most recent call last):
            ...
            ValueError: square root of negative integer not defined.
        """
        if mpz_sgn(self.value) < 0:
            raise ValueError("square root of negative integer not defined.")

        cdef Integer x = PY_NEW(Integer)

        sig_on()
        mpz_sqrt(x.value, self.value)
        sig_off()

        return x

    def sqrt(self, prec=None, extend=True, all=False):
        """
        The square root function.

        INPUT:

        -  ``prec`` - integer (default: None): if None, return an exact
           square root; otherwise return a numerical square root, to the
           given bits of precision.

        -  ``extend`` - bool (default: True); if True, return a
           square root in an extension ring, if necessary. Otherwise, raise a
           ValueError if the square is not in the base ring. Ignored if prec
           is not None.

        -  ``all`` - bool (default: False); if True, return all
           square roots of self (a list of length 0, 1 or 2).

        EXAMPLES::

            sage: Integer(144).sqrt()
            12
            sage: sqrt(Integer(144))
            12
            sage: Integer(102).sqrt()                                                   # optional - sage.symbolic
            sqrt(102)

        ::

            sage: n = 2
            sage: n.sqrt(all=True)                                                      # optional - sage.symbolic
            [sqrt(2), -sqrt(2)]
            sage: n.sqrt(prec=10)
            1.4
            sage: n.sqrt(prec=100)
            1.4142135623730950488016887242
            sage: n.sqrt(prec=100, all=True)
            [1.4142135623730950488016887242, -1.4142135623730950488016887242]
            sage: n.sqrt(extend=False)
            Traceback (most recent call last):
            ...
            ArithmeticError: square root of 2 is not an integer
            sage: (-1).sqrt(extend=False)
            Traceback (most recent call last):
            ...
            ArithmeticError: square root of -1 is not an integer
            sage: Integer(144).sqrt(all=True)
            [12, -12]
            sage: Integer(0).sqrt(all=True)
            [0]

        TESTS::

            sage: type(5.sqrt())                                                        # optional - sage.symbolic
            <class 'sage.symbolic.expression.Expression'>
            sage: type(5.sqrt(prec=53))
            <class 'sage.rings.real_mpfr.RealNumber'>
            sage: type((-5).sqrt(prec=53))
            <class 'sage.rings.complex_mpfr.ComplexNumber'>
            sage: type(0.sqrt(prec=53))
            <class 'sage.rings.real_mpfr.RealNumber'>

        Check that :trac:`9466` and :trac:`26509` are fixed::

            sage: 3.sqrt(extend=False, all=True)
            []
            sage: (-1).sqrt(extend=False, all=True)
            []
        """
        if prec is not None:
            from sage.misc.functional import _do_sqrt
            return _do_sqrt(self, prec=prec, all=all)

        if mpz_sgn(self.value) == 0:
            return [self] if all else self

        cdef bint is_square
        cdef Integer z
        cdef mpz_t tmp
        if mpz_sgn(self.value) < 0:
            is_square = False
        else:
            sig_on()
            mpz_init(tmp)
            z = PY_NEW(Integer)
            mpz_sqrtrem(z.value, tmp, self.value)
            is_square = (mpz_sgn(tmp) == 0)
            mpz_clear(tmp)
            sig_off()

        if not is_square:
            if extend:
                from sage.misc.functional import _do_sqrt
                return _do_sqrt(self, all=all)
            if all:
                return []
            raise ArithmeticError(f"square root of {self} is not an integer")

        if all:
            return [z, -z]
        return z

    @coerce_binop
    def xgcd(self, Integer n):
        r"""
        Return the extended gcd of this element and ``n``.

        INPUT:

        - ``n`` -- an integer

        OUTPUT:

        A triple ``(g, s, t)`` such that ``g`` is the non-negative gcd of
        ``self`` and ``n``, and ``s`` and ``t`` are cofactors satisfying the
        Bezout identity

        .. MATH::

            g = s \cdot \mathrm{self} + t \cdot n.

        .. NOTE::

            There is no guarantee that the cofactors will be minimal. If you
            need the cofactors to be minimal use :meth:`_xgcd`. Also, using
            :meth:`_xgcd` directly might be faster in some cases, see
            :trac:`13628`.

        EXAMPLES::

            sage: 6.xgcd(4)
            (2, 1, -1)

        """
        return self._xgcd(n)

    def _xgcd(self, Integer n, bint minimal=0):
        r"""
        Return the extended gcd of ``self`` and ``n``.

        INPUT:

        - ``n`` -- an integer
        - ``minimal`` -- a boolean (default: ``False``), whether to compute
          minimal cofactors (see below)

        OUTPUT:

        A triple ``(g, s, t)`` such that ``g`` is the non-negative gcd of
        ``self`` and ``n``, and ``s`` and ``t`` are cofactors satisfying the
        Bezout identity

        .. MATH::

            g = s \cdot \mathrm{self} + t \cdot n.

        .. NOTE::

            If ``minimal`` is ``False``, then there is no guarantee that the
            returned cofactors will be minimal in any sense; the only guarantee
            is that the Bezout identity will be satisfied (see examples below).

            If ``minimal`` is ``True``, the cofactors will satisfy the following
            conditions. If either ``self`` or ``n`` are zero, the trivial
            solution is returned. If both ``self`` and ``n`` are nonzero, the
            function returns the unique solution such that `0 \leq s < |n|/g`
            (which then must also satisfy
            `0 \leq |t| \leq |\mbox{\rm self}|/g`).

        EXAMPLES::

            sage: 5._xgcd(7)
            (1, 3, -2)
            sage: 5*3 + 7*-2
            1
            sage: g,s,t = 58526524056._xgcd(101294172798)
            sage: g
            22544886
            sage: 58526524056 * s + 101294172798 * t
            22544886

        Try ``minimal`` option with various edge cases::

            sage: 5._xgcd(0, minimal=True)
            (5, 1, 0)
            sage: (-5)._xgcd(0, minimal=True)
            (5, -1, 0)
            sage: 0._xgcd(5, minimal=True)
            (5, 0, 1)
            sage: 0._xgcd(-5, minimal=True)
            (5, 0, -1)
            sage: 0._xgcd(0, minimal=True)
            (0, 1, 0)

        Output may differ with and without the ``minimal`` option::

            sage: 5._xgcd(6)
            (1, -1, 1)
            sage: 5._xgcd(6, minimal=True)
            (1, 5, -4)

        Exhaustive tests, checking minimality conditions::

            sage: for a in srange(-20, 20):
            ....:   for b in srange(-20, 20):
            ....:     if a == 0 or b == 0: continue
            ....:     g, s, t = a._xgcd(b)
            ....:     assert g > 0
            ....:     assert a % g == 0 and b % g == 0
            ....:     assert a*s + b*t == g
            ....:     g, s, t = a._xgcd(b, minimal=True)
            ....:     assert g > 0
            ....:     assert a % g == 0 and b % g == 0
            ....:     assert a*s + b*t == g
            ....:     assert s >= 0 and s < abs(b)/g
            ....:     assert abs(t) <= abs(a)/g

        AUTHORS:

        - David Harvey (2007-12-26): added minimality option
        """
        cdef Integer g = PY_NEW(Integer)
        cdef Integer s = PY_NEW(Integer)
        cdef Integer t = PY_NEW(Integer)

        sig_on()
        mpz_gcdext(g.value, s.value, t.value, self.value, n.value)
        sig_off()

        # Note: the GMP documentation for mpz_gcdext (or mpn_gcdext for that
        # matter) makes absolutely no claims about any minimality conditions
        # satisfied by the returned cofactors. They guarantee a non-negative
        # gcd, but that's it. So we have to do some work ourselves.

        if not minimal:
            return g, s, t

        # handle degenerate cases n == 0 and self == 0

        if not mpz_sgn(n.value):
            mpz_set_ui(t.value, 0)
            mpz_abs(g.value, self.value)
            mpz_set_si(s.value, 1 if mpz_sgn(self.value) >= 0 else -1)
            return g, s, t

        if not mpz_sgn(self.value):
            mpz_set_ui(s.value, 0)
            mpz_abs(g.value, n.value)
            mpz_set_si(t.value, 1 if mpz_sgn(n.value) >= 0 else -1)
            return g, s, t

        # both n and self are nonzero, so we need to do a division and
        # make the appropriate adjustment

        cdef mpz_t u1, u2
        mpz_init(u1)
        mpz_init(u2)
        mpz_divexact(u1, n.value, g.value)
        mpz_divexact(u2, self.value, g.value)
        if mpz_sgn(u1) > 0:
            mpz_fdiv_qr(u1, s.value, s.value, u1)
        else:
            mpz_cdiv_qr(u1, s.value, s.value, u1)
        mpz_addmul(t.value, u1, u2)
        mpz_clear(u2)
        mpz_clear(u1)

        return g, s, t

    cpdef _shift_helper(Integer self, y, int sign):
        """
        Function used to compute left and right shifts of integers.
        Shifts self y bits to the left if sign is 1, and to the right
        if sign is -1.

        WARNING: This function does no error checking. In particular,
        it assumes that sign is either 1 or -1,

        EXAMPLES::

            sage: n = 1234
            sage: factor(n)
            2 * 617
            sage: n._shift_helper(1, 1)
            2468
            sage: n._shift_helper(1, -1)
            617
            sage: n._shift_helper(100, 1)
            1564280840681635081446931755433984
            sage: n._shift_helper(100, -1)
            0
            sage: n._shift_helper(-100, 1)
            0
            sage: n._shift_helper(-100, -1)
            1564280840681635081446931755433984

        TESTS::

            sage: try:
            ....:     print('Possible error output from gmp', flush=True)
            ....:     1 << (2^60)
            ....: except (MemoryError, OverflowError, RuntimeError):
            ....:     pass
            ....: else:
            ....:     print("Failed to raise exception")
            Possible error output from gmp...
        """
        cdef long n

        if type(y) is int:
            # For a Python int, we can just use the Python/C API.
            n = PyInt_AS_LONG(y)
        else:
            # If it's not already an Integer, try to convert it.
            if not isinstance(y, Integer):
                try:
                    y = Integer(y)
                except TypeError:
                    raise TypeError("unsupported operands for %s: %s, %s"%(("<<" if sign == 1 else ">>"), self, y))
                except ValueError:
                    return coercion_model.bin_op(self, y, operator.lshift if sign == 1 else operator.rshift)

            # If y wasn't a Python int, it's now an Integer, so set n
            # accordingly.
            if mpz_fits_slong_p((<Integer>y).value):
                n = mpz_get_si((<Integer>y).value)
            elif sign * mpz_sgn((<Integer>y).value) < 0:
                # Doesn't fit in a long so shifting to the right by
                # this much will be 0.
                return PY_NEW(Integer)
            else:
                # Doesn't fit in a long so shifting to the left by
                # this much will raise appropriate overflow error
                n = y

        # Decide which way we're shifting
        n *= sign

        # Now finally call into MPIR to do the shifting.
        cdef Integer z = PY_NEW(Integer)
        sig_on()
        if n < 0:
            mpz_fdiv_q_2exp(z.value, self.value, -n)
        else:
            mpz_mul_2exp(z.value, self.value, n)
        sig_off()
        return z

    def __lshift__(x, y):
        """
        Shift x to the left by y bits.

        EXAMPLES::

            sage: 32 << 2
            128
            sage: 32 << int(2)
            128
            sage: int(32) << 2
            128
            sage: 1 << 2.5
            Traceback (most recent call last):
            ...
            TypeError: unsupported operands for <<: 1, 2.5000...

            sage: 32 << (4/2)
            128

        A negative shift to the left is treated as a right shift::

            sage: 128 << -2
            32
            sage: 128 << (-2^100)
            0
        """
        # note that x need not be self -- int(3) << ZZ(2) will
        # dispatch this function
        if not isinstance(x, Integer):
            return x << int(y)
        return (<Integer>x)._shift_helper(y, 1)

    def __rshift__(x, y):
        """
        Shift x to the right by y bits.

        EXAMPLES::

            sage: 32 >> 2
            8
            sage: 32 >> int(2)
            8
            sage: int(32) >> 2
            8
            sage: 1 >> 2.5
            Traceback (most recent call last):
            ...
            TypeError: unsupported operands for >>: 1, 2.5000...
            sage: 10^5 >> 10^100
            0

        A negative shift to the right is treated as a left shift::

            sage: 8 >> -2
            32
        """
        # note that x need not be self -- int(3) >> ZZ(2) will
        # dispatch this function
        if not isinstance(x, Integer):
            return x >> int(y)
        return (<Integer>x)._shift_helper(y, -1)

    cdef _and(Integer self, Integer other):
        cdef Integer x = PY_NEW(Integer)
        mpz_and(x.value, self.value, other.value)
        return x

    def __and__(x, y):
        """
        Return the bitwise and two integers.

        EXAMPLES::

            sage: n = Integer(6);  m = Integer(2)
            sage: n & m
            2
            sage: n.__and__(m)
            2
        """
        if isinstance(x, Integer) and isinstance(y, Integer):
            return (<Integer>x)._and(y)
        return coercion_model.bin_op(x, y, operator.and_)

    cdef _or(Integer self, Integer other):
        cdef Integer x = PY_NEW(Integer)
        mpz_ior(x.value, self.value, other.value)
        return x

    def __or__(x, y):
        """
        Return the bitwise or of the integers x and y.

        EXAMPLES::

            sage: n = 8; m = 4
            sage: n.__or__(m)
            12
        """
        if isinstance(x, Integer) and isinstance(y, Integer):
            return (<Integer>x)._or(y)
        return coercion_model.bin_op(x, y, operator.or_)

    def __invert__(self):
        """
        Return the multiplicative inverse of self, as a rational number.

        EXAMPLES::

            sage: n = 10
            sage: 1/n
            1/10
            sage: n.__invert__()
            1/10
            sage: n = -3
            sage: ~n
            -1/3
        """
        if mpz_sgn(self.value) == 0:
            raise ZeroDivisionError("rational division by zero")
        cdef Rational x
        x = <Rational> Rational.__new__(Rational)
        mpz_set_ui(mpq_numref(x.value), 1)
        mpz_set(mpq_denref(x.value), self.value)
        if mpz_sgn(self.value) == -1:
            mpz_neg(mpq_numref(x.value), mpq_numref(x.value))
            mpz_neg(mpq_denref(x.value), mpq_denref(x.value))
        return x

    def inverse_of_unit(self):
        """
        Return inverse of self if self is a unit in the integers, i.e.,
        self is -1 or 1. Otherwise, raise a ZeroDivisionError.

        EXAMPLES::

            sage: (1).inverse_of_unit()
            1
            sage: (-1).inverse_of_unit()
            -1
            sage: 5.inverse_of_unit()
            Traceback (most recent call last):
            ...
            ArithmeticError: inverse does not exist
            sage: 0.inverse_of_unit()
            Traceback (most recent call last):
            ...
            ArithmeticError: inverse does not exist
        """
        if mpz_cmpabs_ui(self.value, 1) == 0:
            return self
        else:
            raise ArithmeticError("inverse does not exist")

    def inverse_mod(self, n):
        r"""
        Return the inverse of self modulo `n`, if this inverse exists.

        Otherwise, raises a ``ZeroDivisionError`` exception.

        INPUT:

        -  ``self`` - Integer

        -  ``n`` - Integer, or ideal of integer ring

        OUTPUT:

        -  ``x`` - Integer such that x\*self = 1 (mod m), or
           raises ZeroDivisionError.

        IMPLEMENTATION:

        Call the mpz_invert GMP library function.

        EXAMPLES::

            sage: a = Integer(189)
            sage: a.inverse_mod(10000)
            4709
            sage: a.inverse_mod(-10000)
            4709
            sage: a.inverse_mod(1890)
            Traceback (most recent call last):
            ...
            ZeroDivisionError: inverse of Mod(189, 1890) does not exist
            sage: a = Integer(19)**100000  # long time
            sage: c = a.inverse_mod(a*a)   # long time
            Traceback (most recent call last):
            ...
            ZeroDivisionError: inverse of Mod(..., ...) does not exist

        We check that :trac:`10625` is fixed::

            sage: ZZ(2).inverse_mod(ZZ.ideal(3))
            2

        We check that :trac:`9955` is fixed::

            sage: Rational(3) % Rational(-1)
            0
        """
        cdef int r
        if isinstance(n, sage.rings.ideal.Ideal_pid) and n.ring() == the_integer_ring:
            n = n.gen()
        cdef Integer m = as_Integer(n)
        cdef Integer ans = <Integer>PY_NEW(Integer)
        if mpz_cmpabs_ui(m.value, 1) == 0:
            return zero
        sig_on()
        r = mpz_invert(ans.value, self.value, m.value)
        sig_off()
        if r == 0:
            raise ZeroDivisionError(f"inverse of Mod({self}, {m}) does not exist")
        return ans

    def crt(self, y, m, n):
        """
        Return the unique integer between `0` and `mn` that is congruent to
        the integer modulo `m` and to `y` modulo `n`. We assume that `m` and
        `n` are coprime.

        EXAMPLES::

            sage: n = 17
            sage: m = n.crt(5, 23, 11); m
            247
            sage: m%23
            17
            sage: m%11
            5
        """
        cdef object g, s, t
        cdef Integer _y, _m, _n
        _y = Integer(y); _m = Integer(m); _n = Integer(n)
        g, s, t = _m.xgcd(_n)
        if not g.is_one():
            raise ArithmeticError("CRT requires that gcd of moduli is 1.")
        # Now s*m + t*n = 1, so the answer is x + (y-x)*s*m, where x=self.
        return (self + (_y - self) * s * _m) % (_m * _n)

    def test_bit(self, long index):
        r"""
        Return the bit at ``index``.

        If the index is negative, returns 0.

        Although internally a sign-magnitude representation is used
        for integers, this method pretends to use a two's complement
        representation.  This is illustrated with a negative integer
        below.

        EXAMPLES::

            sage: w = 6
            sage: w.str(2)
            '110'
            sage: w.test_bit(2)
            1
            sage: w.test_bit(-1)
            0
            sage: x = -20
            sage: x.str(2)
            '-10100'
            sage: x.test_bit(4)
            0
            sage: x.test_bit(5)
            1
            sage: x.test_bit(6)
            1
        """
        if index < 0:
            return 0
        else:
            return mpz_tstbit(self.value, index)

    def popcount(self):
        """
        Return the number of 1 bits in the binary representation.
        If self<0, we return Infinity.

        EXAMPLES::

            sage: n = 123
            sage: n.str(2)
            '1111011'
            sage: n.popcount()
            6

            sage: n = -17
            sage: n.popcount()
            +Infinity
        """
        if mpz_sgn(self.value) < 0:
            return sage.rings.infinity.Infinity
        return smallInteger(mpz_popcount(self.value))


    def conjugate(self):
        """
        Return the complex conjugate of this integer, which is the
        integer itself.

        EXAMPLES::

            sage: n = 205
            sage: n.conjugate()
            205
        """
        return self

    def binomial(self, m, algorithm='gmp'):
        """
        Return the binomial coefficient "self choose m".

        INPUT:

        - ``m`` -- an integer

        - ``algorithm`` -- ``'gmp'`` (default), ``'mpir'`` (an alias for
          ``gmp``), or ``'pari'``; ``'gmp'`` is faster for small ``m``,
          and ``'pari'`` tends to be faster for large ``m``

        OUTPUT:

        - integer

        EXAMPLES::

            sage: 10.binomial(2)
            45
            sage: 10.binomial(2, algorithm='pari')                                      # optional - sage.libs.pari
            45
            sage: 10.binomial(-2)
            0
            sage: (-2).binomial(3)
            -4
            sage: (-3).binomial(0)
            1

        The argument ``m`` or (``self-m``) must fit into unsigned long::

            sage: (2**256).binomial(2**256)
            1
            sage: (2**256).binomial(2**256 - 1)
            115792089237316195423570985008687907853269984665640564039457584007913129639936
            sage: (2**256).binomial(2**128)
            Traceback (most recent call last):
            ...
            OverflowError: m must fit in an unsigned long

        TESTS::

            sage: 0.binomial(0)
            1
            sage: 0.binomial(1)
            0
            sage: 0.binomial(-1)
            0
            sage: 13.binomial(2r)
            78

        Check that it can be interrupted (:trac:`17852`)::

            sage: alarm(0.5); (2^100).binomial(2^22, algorithm='mpir')
            Traceback (most recent call last):
            ...
            AlarmInterrupt

        For PARI, we try 10 interrupts with increasing intervals to
        check for reliable interrupting, see :trac:`18919`::

            sage: from cysignals import AlarmInterrupt
            sage: for i in [1..10]:  # long time (5s)                                   # optional - sage.libs.pari
            ....:     try:
            ....:         alarm(i/11)
            ....:         (2^100).binomial(2^22, algorithm='pari')
            ....:     except AlarmInterrupt:
            ....:         pass
            doctest:...: RuntimeWarning: cypari2 leaked ... bytes on the PARI stack...
        """
        cdef Integer x
        cdef Integer mm

        if isinstance(m, Integer):
            mm = m
        else:
            mm = Integer(m)

        # trivial cases and potential simplification binom(n,x) -> binom(n,n-x)
        if self == zero or mm < zero or mm > self > zero:
            return one if mm == zero else zero

        if 2*mm > self > zero:
            mm = self - mm

        if mm == zero:
            return one
        if mm == one:
            return self

        # now call the various backend
        if algorithm == 'gmp' or algorithm == 'mpir':
            x = PY_NEW(Integer)
            if mpz_fits_ulong_p(mm.value):
                sig_on()
                mpz_bin_ui(x.value, self.value, mpz_get_ui(mm.value))
                sig_off()
            else:
                raise OverflowError("m must fit in an unsigned long")
            return x
        elif algorithm == 'pari':
            return the_integer_ring(self.__pari__().binomial(mm))
        else:
            raise ValueError("algorithm must be one of: 'pari' or 'gmp' (alias: 'mpir')")


cdef int mpz_set_str_python(mpz_ptr z, char* s, int base) except -1:
    """
    Wrapper around ``mpz_set_str()`` which supports :pep:`3127`
    literals.

    If the string is invalid, a ``TypeError`` will be raised.

    INPUT:

    - ``z`` -- A pre-allocated ``mpz_t`` where the result will be
      stored.

    - ``s`` -- A string to be converted to an ``mpz_t``.

    - ``base`` -- Either 0 or a base between 2 and 36: a base to use
      for the string conversion. 0 means auto-detect using prefixes.

    EXAMPLES::

        sage: Integer('12345')
        12345
        sage: Integer('   -      1  2   3  4   5  ')
        -12345
        sage: Integer('  -  0x  1  2   3  4   5  ')
        -74565
        sage: Integer('-0012345', 16)
        -74565
        sage: Integer('+0x12345')
        74565
        sage: Integer('0X12345', 16)
        Traceback (most recent call last):
        ...
        TypeError: unable to convert '0X12345' to an integer
        sage: Integer('0x12345', 1000)
        Traceback (most recent call last):
        ...
        ValueError: base (=1000) must be 0 or between 2 and 36
        sage: Integer('0x00DeadBeef')
        3735928559
        sage: Integer('0x0x12345')
        Traceback (most recent call last):
        ...
        TypeError: unable to convert '0x0x12345' to an integer
        sage: Integer('-0B100')
        -4
        sage: Integer('-0B100', 16)
        -45312
        sage: Integer('0B12345')
        Traceback (most recent call last):
        ...
        TypeError: unable to convert '0B12345' to an integer

    Test zeros::

        sage: Integer('')
        Traceback (most recent call last):
        ...
        TypeError: unable to convert '' to an integer
        sage: Integer("0")
        0
        sage: Integer("  0O  0  ")  # second character is the letter O
        0
        sage: Integer("-00")
        0
        sage: Integer("+00000", 4)
        0

    For octals, the old leading-zero style is no longer available (unless an
    explicit base is given)::

        sage: Integer('0o12')
        10
        sage: Integer('012', 8)
        10
        sage: Integer('012')
        12

    We disallow signs in unexpected places::

        sage: Integer('+ -0')
        Traceback (most recent call last):
        ...
        TypeError: unable to convert '+ -0' to an integer
        sage: Integer('0o-0')
        Traceback (most recent call last):
        ...
        TypeError: unable to convert '0o-0' to an integer
    """
    cdef int sign = 1
    cdef char* x = s

    if base != 0 and (base < 2 or base > 36):
        raise ValueError("base (=%s) must be 0 or between 2 and 36" % base)

    while x[0] == c' ':
        x += 1  # Strip spaces

    # Check for signs
    if x[0] == c'-':
        sign = -1
        x += 1
    elif x[0] == c'+':
        x += 1

    while x[0] == c' ':
        x += 1  # Strip spaces

    # If no base was given, check for PEP 3127 prefixes
    if base == 0:
        if x[0] != c'0':
            base = 10
        else:
            # String starts with "0"
            if x[1] == c'b' or x[1] == c'B':
                x += 2
                base = 2
            elif x[1] == c'o' or x[1] == c'O':
                x += 2
                base = 8
            elif x[1] == c'x' or x[1] == c'X':
                x += 2
                base = 16
            else:
                base = 10  # no longer giving an octal

    while x[0] == c' ':
        x += 1  # Strip spaces

    # Disallow a sign here
    if x[0] == c'-' or x[0] == c'+':
        x = ""  # Force an error below

    assert base >= 2
    if mpz_set_str(z, x, base) != 0:
        raise TypeError("unable to convert %r to an integer" % char_to_str(s))
    if sign < 0:
        mpz_neg(z, z)


def GCD_list(v):
    r"""
    Return the greatest common divisor of a list of integers.

    INPUT:

    - ``v`` -- list or tuple

    Elements of `v` are converted to Sage integers.  An empty list has
    GCD zero.

    This function is used, for example, by ``rings/arith.py``.

    EXAMPLES::

        sage: from sage.rings.integer import GCD_list
        sage: w = GCD_list([3,9,30]); w
        3
        sage: type(w)
        <class 'sage.rings.integer.Integer'>

    Check that the bug reported in :trac:`3118` has been fixed::

        sage: sage.rings.integer.GCD_list([2,2,3])
        1

    The inputs are converted to Sage integers.

    ::

        sage: w = GCD_list([int(3), int(9), '30']); w
        3
        sage: type(w)
        <class 'sage.rings.integer.Integer'>

    Check that the GCD of the empty list is zero (:trac:`17257`)::

        sage: GCD_list([])
        0
    """
    cdef int i, n = len(v)
    cdef Integer z = <Integer>PY_NEW(Integer)

    for i from 0 <= i < n:
        if not isinstance(v[i], Integer):
            if not isinstance(v, list):
                v = list(v)
            v[i] = Integer(v[i])

    if n == 0:
        return zero
    elif n == 1:
        return v[0].abs()

    sig_on()
    mpz_gcd(z.value, (<Integer>v[0]).value, (<Integer>v[1]).value)
    for i from 2 <= i < n:
        if mpz_cmp_ui(z.value, 1) == 0:
            break
        mpz_gcd(z.value, z.value, (<Integer>v[i]).value)
    sig_off()

    return z


@cython.binding(True)
def make_integer(s):
    """
    Create a Sage integer from the base-32 Python *string* s. This is
    used in unpickling integers.

    EXAMPLES::

        sage: from sage.rings.integer import make_integer
        sage: make_integer('-29')
        -73
        sage: make_integer(29)
        Traceback (most recent call last):
        ...
        TypeError: expected str...Integer found
    """
    cdef Integer r = PY_NEW(Integer)
    mpz_set_str(r.value, str_to_bytes(s), 32)
    return r


cdef class int_to_Z(Morphism):
    """
    Morphism from Python ints to Sage integers.

    EXAMPLES::

        sage: f = ZZ.coerce_map_from(int)
        sage: type(f)
        <class 'sage.rings.integer.long_to_Z'>
        sage: f(5r)
        5
        sage: type(f(5r))
        <class 'sage.rings.integer.Integer'>
        sage: 1 + 2r
        3
        sage: type(1 + 2r)
        <class 'sage.rings.integer.Integer'>

    This is intended for internal use by the coercion system,
    to facilitate fast expressions mixing ints and more complex
    Python types.  Note that (as with all morphisms) the input
    is forcably coerced to the domain ``int`` if it is not
    already of the correct type which may have undesirable results::

        sage: f.domain()
        Set of Python objects of class 'int'
        sage: f(1/3)
        0
        sage: f(1.7)
        1
        sage: f("10")
        10

    A pool is used for small integers::

        sage: f(10) is f(10)
        True
        sage: f(-2) is f(-2)
        True
    """

    def __init__(self):
        """
        TESTS::

            sage: f = ZZ.coerce_map_from(int)
            sage: f.parent()
            Set of Morphisms from Set of Python objects of class 'int' to Integer Ring in Category of sets
        """
        import sage.categories.homset
        from sage.sets.pythonclass import Set_PythonType
        Morphism.__init__(self, sage.categories.homset.Hom(Set_PythonType(int), integer_ring.ZZ))

    cpdef Element _call_(self, a):
        """
        Returns a new integer with the same value as a.

        TESTS::

            sage: f = ZZ.coerce_map_from(int)
            sage: f(100r)
            100
        """
        if type(a) is not int:
            raise TypeError("must be a Python int object")

        return smallInteger(PyInt_AS_LONG(a))

    def _repr_type(self):
        """
        TESTS::

            sage: f = ZZ.coerce_map_from(int)
            sage: print(f)
            Native morphism:
              From: Set of Python objects of class 'int'
              To:   Integer Ring
        """
        return "Native"


cdef class long_to_Z(Morphism):
    """
    EXAMPLES::

        sage: f = ZZ.coerce_map_from(int)
        sage: f
        Native morphism:
          From: Set of Python objects of class 'int'
          To:   Integer Ring
        sage: f(1rL)
        1
    """
    def __init__(self):
        import sage.categories.homset
        from sage.sets.pythonclass import Set_PythonType
        Morphism.__init__(self, sage.categories.homset.Hom(Set_PythonType(long), integer_ring.ZZ))

    cpdef Element _call_(self, a):
        cdef Integer r
        cdef long l
        cdef int err = 0

        integer_check_long_py(a, &l, &err)
        if not err:
            return smallInteger(l)

        r = <Integer>PY_NEW(Integer)
        mpz_set_pylong(r.value, a)
        return r

    def _repr_type(self):
        return "Native"

############### INTEGER CREATION CODE #####################

# This variable holds the size of any Integer object in bytes.
cdef int sizeof_Integer

# We use a global Integer element to steal all the references
# from. DO NOT INITIALIZE IT AGAIN and DO NOT REFERENCE IT!
cdef Integer global_dummy_Integer
global_dummy_Integer = Integer()
# Reallocate to one limb to fix :trac:`31340` and :trac:`33081`
_mpz_realloc(global_dummy_Integer.value, 1)

def _check_global_dummy_Integer():
    """
    Return true if the global dummy Integer is ok.

    TESTS::

        sage: from sage.rings.integer import _check_global_dummy_Integer
        sage: _check_global_dummy_Integer()
        True
    """
    # Check that it has exactly one limb allocated
    # This is assumed later in fast_tp_new() :trac:`33081`
    cdef mpz_ptr dummy = global_dummy_Integer.value
    if dummy._mp_alloc == 1 and dummy._mp_size == 0:
        return True

    raise AssertionError(
      "global dummy Integer is corrupt (_mp_alloc = %d, _mp_size = %d)"
      % (dummy._mp_alloc, dummy._mp_size))


# A global pool for performance when integers are rapidly created and destroyed.
# It operates on the following principles:
#
# - The pool starts out empty.
# - When an new integer is needed, one from the pool is returned
#   if available, otherwise a new Integer object is created
# - When an integer is collected, it will add it to the pool
#   if there is room, otherwise it will be deallocated.
cdef int integer_pool_size = 100

cdef PyObject** integer_pool
cdef int integer_pool_count = 0

# used for profiling the pool
cdef int total_alloc = 0
cdef int use_pool = 0


cdef PyObject* fast_tp_new(type t, args, kwds) except NULL:
    global integer_pool, integer_pool_count, total_alloc, use_pool

    cdef PyObject* new
    cdef mpz_ptr new_mpz

    # for profiling pool usage
    # total_alloc += 1

    # If there is a ready integer in the pool, we will
    # decrement the counter and return that.

    if integer_pool_count > 0:

        # for profiling pool usage
        # use_pool += 1

        integer_pool_count -= 1
        new = <PyObject *> integer_pool[integer_pool_count]

    # Otherwise, we have to create one.
    else:

        # allocate enough room for the Integer, sizeof_Integer is
        # sizeof(Integer). The use of PyObject_Malloc directly
        # assumes that Integers are not garbage collected, i.e.
        # they do not possess references to other Python
        # objects (as indicated by the Py_TPFLAGS_HAVE_GC flag).
        # See below for a more detailed description.
        new = <PyObject*>PyObject_Malloc( sizeof_Integer )
        if unlikely(new == NULL):
            raise MemoryError

        # Now set every member as set in z, the global dummy Integer
        # created before this tp_new started to operate.
        memcpy(new, (<void*>global_dummy_Integer), sizeof_Integer )

        # We allocate memory for the _mp_d element of the value of this
        # new Integer. We allocate one limb. Normally, one would use
        # mpz_init() for this, but we allocate the memory directly.
        # This saves time both by avoiding extra function calls and
        # because the rest of the mpz struct was already initialized
        # fully using the memcpy above.
        #
        # What is done here is potentially very dangerous as it reaches
        # deeply into the internal structure of GMP. Consequently things
        # may break if a new release of GMP changes some internals. To
        # emphasize this, this is what the GMP manual has to say about
        # the documentation for the struct we are using:
        #
        #  "This chapter is provided only for informational purposes and the
        #  various internals described here may change in future GMP releases.
        #  Applications expecting to be compatible with future releases should use
        #  only the documented interfaces described in previous chapters."
        #
        # NOTE: This assumes global_dummy_Integer.value._mp_alloc == 1
        new_mpz = <mpz_ptr>((<Integer>new).value)
        new_mpz._mp_d = <mp_ptr>check_malloc(GMP_LIMB_BITS >> 3)

    # This line is only needed if Python is compiled in debugging mode
    # './configure --with-pydebug' or SAGE_DEBUG=yes. If that is the
    # case a Python object has a bunch of debugging fields which are
    # initialized with this macro.

    if_Py_TRACE_REFS_then_PyObject_INIT(
            new, Py_TYPE(global_dummy_Integer))

    # The global_dummy_Integer may have a reference count larger than
    # one, but it is expected that newly created objects have a
    # reference count of one. This is potentially unneeded if
    # everybody plays nice, because the gobal_dummy_Integer has only
    # one reference in that case.

    # Objects from the pool have reference count zero, so this
    # needs to be set in this case.

    new.ob_refcnt = 1

    return new


cdef void fast_tp_dealloc(PyObject* o):
    # If there is room in the pool for a used integer object,
    # then put it in rather than deallocating it.
    global integer_pool, integer_pool_count

    cdef mpz_ptr o_mpz = <mpz_ptr>((<Integer>o).value)

    # If we are recovering from an interrupt, throw the mpz_t away
    # without recycling or freeing it because it might be in an
    # inconsistent state (see Issue #24986).
    if sig_occurred() is NULL:
        if integer_pool_count < integer_pool_size:
            # Here we free any extra memory used by the mpz_t by
            # setting it to a single limb.
            if o_mpz._mp_alloc > 10:
                _mpz_realloc(o_mpz, 1)

            # It's cheap to zero out an integer, so do it here.
            o_mpz._mp_size = 0

            # And add it to the pool.
            integer_pool[integer_pool_count] = o
            integer_pool_count += 1
            return

        # No space in the pool, so just free the mpz_t.
        sig_free(o_mpz._mp_d)

    # Free the object. This assumes that Py_TPFLAGS_HAVE_GC is not
    # set. If it was set another free function would need to be
    # called.
    PyObject_Free(o)


from sage.misc.allocator cimport hook_tp_functions
cdef hook_fast_tp_functions():
    """
    Initialize the fast integer creation functions.
    """
    global global_dummy_Integer, sizeof_Integer, integer_pool

    integer_pool = <PyObject**>check_allocarray(integer_pool_size, sizeof(PyObject*))

    cdef PyObject* o
    o = <PyObject *>global_dummy_Integer

    # store how much memory needs to be allocated for an Integer.
    sizeof_Integer = o.ob_type.tp_basicsize

    # Finally replace the functions called when an Integer needs
    # to be constructed/destructed.
    hook_tp_functions(global_dummy_Integer, <newfunc>(&fast_tp_new), <destructor>(&fast_tp_dealloc), False)

cdef integer(x):
    if isinstance(x, Integer):
        return x
    return Integer(x)

def free_integer_pool():
    cdef int i
    cdef PyObject *o

    global integer_pool_count, integer_pool_size

    for i from 0 <= i < integer_pool_count:
        o = integer_pool[i]
        mpz_clear( (<Integer>o).value )
        # Free the object. This assumes that Py_TPFLAGS_HAVE_GC is not
        # set. If it was set another free function would need to be
        # called.
        PyObject_Free(o)

    integer_pool_size = 0
    integer_pool_count = 0
    sig_free(integer_pool)

# Replace default allocation and deletion with faster custom ones
hook_fast_tp_functions()

# zero and one initialization
initialized = False
cdef set_zero_one_elements():
    global the_integer_ring, initialized
    if initialized: return
    the_integer_ring._zero_element = Integer(0)
    the_integer_ring._one_element = Integer(1)
    initialized = True
set_zero_one_elements()

cdef Integer zero = the_integer_ring._zero_element
cdef Integer one = the_integer_ring._one_element

# pool of small integer for fast sign computation
# Use the same defaults as Python, documented at https://docs.python.org/2/c-api/int.html#PyInt_FromLong
DEF small_pool_min = -5
DEF small_pool_max = 256
# we could use the above zero and one here
cdef list small_pool = [Integer(k) for k in range(small_pool_min, small_pool_max+1)]

cdef inline Integer smallInteger(long value):
    """
    This is the fastest way to create a (likely) small Integer.
    """
    cdef Integer z
    if small_pool_min <= value <= small_pool_max:
        return <Integer>small_pool[value - small_pool_min]
    else:
        z = PY_NEW(Integer)
        mpz_set_si(z.value, value)
        return z


# The except value is just some random double, it doesn't matter what it is.
cdef double mpz_get_d_nearest(mpz_t x) except? -648555075988944.5:
    """
    Convert a ``mpz_t`` to a ``double``, with round-to-nearest-even.
    This differs from ``mpz_get_d()`` which does round-to-zero.

    TESTS::

        sage: x = ZZ(); float(x)
        0.0
        sage: x = 2^54 - 1
        sage: float(x)
        1.8014398509481984e+16
        sage: float(-x)
        -1.8014398509481984e+16
        sage: x = 2^10000; float(x)
        inf
        sage: float(-x)
        -inf

    ::

        sage: x = (2^53 - 1) * 2^971; float(x)  # Largest double
        1.7976931348623157e+308
        sage: float(-x)
        -1.7976931348623157e+308
        sage: x = (2^53) * 2^971; float(x)
        inf
        sage: float(-x)
        -inf
        sage: x = ZZ((2^53 - 1/2) * 2^971); float(x)
        inf
        sage: float(-x)
        -inf
        sage: x = ZZ((2^53 - 3/4) * 2^971); float(x)
        1.7976931348623157e+308
        sage: float(-x)
        -1.7976931348623157e+308

    AUTHORS:

    - Jeroen Demeyer (:trac:`16385`, based on :trac:`14416`)
    """
    cdef mp_bitcnt_t sx = mpz_sizeinbase(x, 2)

    # Easy case: x is exactly representable as double.
    if sx <= 53:
        return mpz_get_d(x)

    cdef int resultsign = mpz_sgn(x)

    # Check for overflow
    if sx > 1024:
        if resultsign < 0:
            return -1.0/0.0
        else:
            return 1.0/0.0

    # General case

    # We should shift x right by this amount in order
    # to have 54 bits remaining.
    cdef mp_bitcnt_t shift = sx - 54

    # Compute q = trunc(x / 2^shift) and let remainder_is_zero be True
    # if and only if no truncation occurred.
    cdef int remainder_is_zero
    remainder_is_zero = mpz_divisible_2exp_p(x, shift)

    sig_on()

    cdef mpz_t q
    mpz_init(q)
    mpz_tdiv_q_2exp(q, x, shift)

    # Convert abs(q) to a 64-bit integer.
    cdef mp_limb_t* q_limbs = (<mpz_ptr>q)._mp_d
    cdef uint64_t q64
    if sizeof(mp_limb_t) >= 8:
        q64 = q_limbs[0]
    else:
        assert sizeof(mp_limb_t) == 4
        q64 = q_limbs[1]
        q64 = (q64 << 32) + q_limbs[0]

    mpz_clear(q)
    sig_off()

    # Round q from 54 to 53 bits of precision.
    if ((q64 & 1) == 0):
        # Round towards zero
        pass
    else:
        if not remainder_is_zero:
            # Remainder is non-zero: round away from zero
            q64 += 1
        else:
            # Halfway case: round to even
            q64 += (q64 & 2) - 1

    # The conversion of q64 to double is *exact*.
    # This is because q64 is even and satisfies 2^53 <= q64 <= 2^54.
    cdef double d = <double>q64
    if resultsign < 0:
        d = -d
    return ldexp(d, shift)


# Support Python's numbers abstract base class
import numbers
numbers.Integral.register(Integer)

# Free the memory used by the integer pool when sage exits. This is
# not strictly necessary because the OS should immediately reclaim
# these resources when sage terminates. However, it may aid valgrind
# or similar tools, and can help expose bugs in other code.
import atexit
atexit.register(free_integer_pool)<|MERGE_RESOLUTION|>--- conflicted
+++ resolved
@@ -479,17 +479,10 @@
             '3b'
             sage: ZZ( ZZ(5).digits(3) , 3)
             5
-<<<<<<< HEAD
-            sage: import numpy                                                  # optional - numpy
-            sage: ZZ(numpy.int64(7^7))                                          # optional - numpy
-            823543
-            sage: ZZ(numpy.ubyte(-7))                                           # optional - numpy
-=======
             sage: import numpy                                                          # optional - numpy
             sage: ZZ(numpy.int64(7^7))                                                  # optional - numpy
             823543
             sage: ZZ(numpy.ubyte(-7))                                                   # optional - numpy
->>>>>>> c215f040
             249
             sage: ZZ(True)
             1
@@ -4610,15 +4603,6 @@
 
         EXAMPLES::
 
-<<<<<<< HEAD
-            sage: gamma(5)                                                          # optional - sage.symbolic
-            24
-            sage: gamma(0)                                                          # optional - sage.symbolic
-            Infinity
-            sage: gamma(-1)                                                         # optional - sage.symbolic
-            Infinity
-            sage: gamma(-2^150)                                                     # optional - sage.symbolic
-=======
             sage: gamma(5)                                                              # optional - sage.symbolic
             24
             sage: gamma(0)                                                              # optional - sage.symbolic
@@ -4626,7 +4610,6 @@
             sage: gamma(-1)                                                             # optional - sage.symbolic
             Infinity
             sage: gamma(-2^150)                                                         # optional - sage.symbolic
->>>>>>> c215f040
             Infinity
         """
         if mpz_sgn(self.value) > 0:
