--- conflicted
+++ resolved
@@ -3613,13 +3613,9 @@
             True
         """
         if not all:
-<<<<<<< HEAD
             return self ** ~ZZ(n)
-=======
-            return self**(~ZZ(n))
->>>>>>> ed368059
         else:
-            root = QQbar(self)**(~ZZ(n))
+            root = QQbar(self) ** ~ZZ(n)
             zlist = [root]
             zeta = QQbar.zeta(n)
             for k in range(1, n):
