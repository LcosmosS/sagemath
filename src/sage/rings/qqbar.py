# sage_setup: distribution = sagemath-flint
r"""
Field of Algebraic Numbers

AUTHOR:

- Carl Witty (2007-01-27): initial version
- Carl Witty (2007-10-29): massive rewrite to support complex as well as real numbers

This is an implementation of the algebraic numbers (the complex
numbers which are the zero of a polynomial in `\ZZ[x]`; in other
words, the algebraic closure of `\QQ`, with an embedding into `\CC`).
All computations are exact. We also include an implementation of the
algebraic reals (the intersection of the algebraic numbers with
`\RR`). The field of algebraic numbers `\QQbar` is available with
abbreviation ``QQbar``; the field of algebraic reals has abbreviation
``AA``.

As with many other implementations of the algebraic numbers, we try
hard to avoid computing a number field and working in the number
field; instead, we use floating-point interval arithmetic whenever
possible (basically whenever we need to prove non-equalities), and
resort to symbolic computation only as needed (basically to prove
equalities).

Algebraic numbers exist in one of the following forms:

- a rational number

- the sum, difference, product, or quotient of algebraic numbers

- the negation, inverse, absolute value, norm, real part,
  imaginary part, or complex conjugate of an algebraic number

- a particular root of a polynomial, given as a polynomial with
  algebraic coefficients together with an isolating interval (given as
  a ``RealIntervalFieldElement``) which encloses exactly one root, and
  the multiplicity of the root

- a polynomial in one generator, where the generator is an algebraic
  number given as the root of an irreducible polynomial with integral
  coefficients and the polynomial is given as a
  ``NumberFieldElement``.

An algebraic number can be coerced into ``ComplexIntervalField`` (or
``RealIntervalField``, for algebraic reals); every algebraic number has a
cached interval of the highest precision yet calculated.

In most cases, computations that need to compare two algebraic numbers
compute them with 128-bit precision intervals; if this does not suffice to
prove that the numbers are different, then we fall back on exact
computation.

Note that division involves an implicit comparison of the divisor against
zero, and may thus trigger exact computation.

Also, using an algebraic number in the leading coefficient of
a polynomial also involves an implicit comparison against zero, which
again may trigger exact computation.

Note that we work fairly hard to avoid computing new number fields;
to help, we keep a lattice of already-computed number fields and
their inclusions.

EXAMPLES::

    sage: sqrt(AA(2)) > 0
    True
    sage: (sqrt(5 + 2*sqrt(QQbar(6))) - sqrt(QQbar(3)))^2 == 2
    True
    sage: AA((sqrt(5 + 2*sqrt(6)) - sqrt(3))^2) == 2                                    # needs sage.symbolic
    True

For a monic cubic polynomial `x^3 + bx^2 + cx + d` with roots `s1`,
`s2`, `s3`, the discriminant is defined as
`(s1-s2)^2(s1-s3)^2(s2-s3)^2` and can be computed as `b^2c^2 - 4b^3d -
4c^3 + 18bcd - 27d^2`. We can test that these definitions do give the
same result::

    sage: def disc1(b, c, d):
    ....:     return b^2*c^2 - 4*b^3*d - 4*c^3 + 18*b*c*d - 27*d^2
    sage: def disc2(s1, s2, s3):
    ....:     return ((s1-s2)*(s1-s3)*(s2-s3))^2
    sage: x = polygen(AA)
    sage: p = x*(x-2)*(x-4)
    sage: cp = AA.common_polynomial(p)
    sage: d, c, b, _ = p.list()
    sage: s1 = AA.polynomial_root(cp, RIF(-1, 1))
    sage: s2 = AA.polynomial_root(cp, RIF(1, 3))
    sage: s3 = AA.polynomial_root(cp, RIF(3, 5))
    sage: disc1(b, c, d) == disc2(s1, s2, s3)
    True
    sage: p = p + 1
    sage: cp = AA.common_polynomial(p)
    sage: d, c, b, _ = p.list()
    sage: s1 = AA.polynomial_root(cp, RIF(-1, 1))
    sage: s2 = AA.polynomial_root(cp, RIF(1, 3))
    sage: s3 = AA.polynomial_root(cp, RIF(3, 5))
    sage: disc1(b, c, d) == disc2(s1, s2, s3)
    True
    sage: p = (x-sqrt(AA(2)))*(x-AA(2).nth_root(3))*(x-sqrt(AA(3)))
    sage: cp = AA.common_polynomial(p)
    sage: d, c, b, _ = p.list()
    sage: s1 = AA.polynomial_root(cp, RIF(1.4, 1.5))
    sage: s2 = AA.polynomial_root(cp, RIF(1.7, 1.8))
    sage: s3 = AA.polynomial_root(cp, RIF(1.2, 1.3))
    sage: disc1(b, c, d) == disc2(s1, s2, s3)
    True

We can convert from symbolic expressions::

<<<<<<< HEAD
    sage: QQbar(sqrt(-5))                                                               # needs sage.symbolic
=======
    sage: # needs sage.symbolic
    sage: QQbar(sqrt(-5))
>>>>>>> 89e4c05f
    2.236067977499790?*I
    sage: AA(sqrt(2) + sqrt(3))                                                         # needs sage.symbolic
    3.146264369941973?
    sage: QQbar(I)
    I
    sage: QQbar(I * golden_ratio)                                                       # needs sage.symbolic
    1.618033988749895?*I
    sage: AA(golden_ratio)^2 - AA(golden_ratio)                                         # needs sage.symbolic
    1
    sage: QQbar((-8)^(1/3))                                                             # needs sage.symbolic
    1.000000000000000? + 1.732050807568878?*I
    sage: AA((-8)^(1/3))                                                                # needs sage.symbolic
    -2
    sage: QQbar((-4)^(1/4))                                                             # needs sage.symbolic
    1 + 1*I
    sage: AA((-4)^(1/4))                                                                # needs sage.symbolic
    Traceback (most recent call last):
    ...
    ValueError: Cannot coerce algebraic number with non-zero imaginary part to algebraic real

The coercion, however, goes in the other direction, since not all
symbolic expressions are algebraic numbers::

    sage: QQbar(sqrt(2)) + sqrt(3)                                                      # needs sage.symbolic
    sqrt(3) + 1.414213562373095?
    sage: QQbar(sqrt(2) + QQbar(sqrt(3)))                                               # needs sage.symbolic
    3.146264369941973?

Note the different behavior in taking roots: for ``AA`` we prefer real
roots if they exist, but for ``QQbar`` we take the principal root::

    sage: AA(-1)^(1/3)
    -1
    sage: QQbar(-1)^(1/3)
    0.500000000000000? + 0.866025403784439?*I

However, implicit coercion from `\QQ[I]` is only allowed when it is equipped
with a complex embedding::

    sage: i.parent()
    Number Field in I with defining polynomial x^2 + 1 with I = 1*I
    sage: QQbar(1) + i
    I + 1

    sage: K.<im> = QuadraticField(-1, embedding=None)
    sage: QQbar(1) + im
    Traceback (most recent call last):
    ...
    TypeError: unsupported operand parent(s) for +: 'Algebraic Field' and
    'Number Field in im with defining polynomial x^2 + 1'

However, we can explicitly coerce from the abstract number field `\QQ[I]`.
(Technically, this is not quite kosher, since we do not know whether the field
generator is supposed to map to `+I` or `-I`. We assume that for any quadratic
field with polynomial `x^2+1`, the generator maps to `+I`.)::

    sage: pythag = QQbar(3/5 + 4*im/5); pythag
    4/5*I + 3/5
    sage: pythag.abs() == 1
    True

We can implicitly coerce from algebraic reals to algebraic numbers::

    sage: a = QQbar(1); a, a.parent()
    (1, Algebraic Field)
    sage: b = AA(1); b, b.parent()
    (1, Algebraic Real Field)
    sage: c = a + b; c, c.parent()
    (2, Algebraic Field)

Some computation with radicals::

    sage: phi = (1 + sqrt(AA(5))) / 2
    sage: phi^2 == phi + 1
    True
    sage: tau = (1 - sqrt(AA(5))) / 2
    sage: tau^2 == tau + 1
    True
    sage: phi + tau == 1
    True
    sage: tau < 0
    True

    sage: rt23 = sqrt(AA(2/3))
    sage: rt35 = sqrt(AA(3/5))
    sage: rt25 = sqrt(AA(2/5))
    sage: rt23 * rt35 == rt25
    True

The Sage rings ``AA`` and ``QQbar`` can decide equalities between radical
expressions (over the reals and complex numbers respectively)::

    sage: a = AA((2/(3*sqrt(3)) + 10/27)^(1/3)                                          # needs sage.symbolic
    ....:        - 2/(9*(2/(3*sqrt(3)) + 10/27)^(1/3)) + 1/3)
    sage: a                                                                             # needs sage.symbolic
    1.000000000000000?
    sage: a == 1                                                                        # needs sage.symbolic
    True

Algebraic numbers which are known to be rational print as rationals;
otherwise they print as intervals (with 53-bit precision)::

    sage: AA(2)/3
    2/3
    sage: QQbar(5/7)
    5/7
    sage: QQbar(1/3 - 1/4*I)
    -1/4*I + 1/3
    sage: two = QQbar(4).nth_root(4)^2; two
    2.000000000000000?
    sage: two == 2; two
    True
    2
    sage: phi
    1.618033988749895?

We can find the real and imaginary parts of an algebraic number (exactly)::

    sage: r = QQbar.polynomial_root(x^5 - x - 1, CIF(RIF(0.1, 0.2), RIF(1.0, 1.1))); r
    0.1812324444698754? + 1.083954101317711?*I
    sage: r.real()
    0.1812324444698754?
    sage: r.imag()
    1.083954101317711?
    sage: r.minpoly()
    x^5 - x - 1
    sage: r.real().minpoly()
    x^10 + 3/16*x^6 + 11/32*x^5 - 1/64*x^2 + 1/128*x - 1/1024
    sage: r.imag().minpoly()  # long time (10s on sage.math, 2013)
    x^20 - 5/8*x^16 - 95/256*x^12 - 625/1024*x^10 - 5/512*x^8 - 1875/8192*x^6 + 25/4096*x^4 - 625/32768*x^2 + 2869/1048576

We can find the absolute value and norm of an algebraic number exactly.
(Note that we define the norm as the product of a number and its
complex conjugate; this is the algebraic definition of norm, if we
view ``QQbar`` as ``AA[I]``.)::

    sage: R.<x> = QQ[]
    sage: r = (x^3 + 8).roots(QQbar, multiplicities=False)[2]; r
    1.000000000000000? + 1.732050807568878?*I
    sage: r.abs() == 2
    True
    sage: r.norm() == 4
    True
    sage: (r+QQbar(I)).norm().minpoly()
    x^2 - 10*x + 13
    sage: r = AA.polynomial_root(x^2 - x - 1, RIF(-1, 0)); r
    -0.618033988749895?
    sage: r.abs().minpoly()
    x^2 + x - 1

We can compute the multiplicative order of an algebraic number::

    sage: QQbar(-1/2 + I*sqrt(3)/2).multiplicative_order()                              # needs sage.symbolic
    3
    sage: QQbar(-sqrt(3)/2 + I/2).multiplicative_order()                                # needs sage.symbolic
    12
    sage: (QQbar.zeta(23)**5).multiplicative_order()
    23

The paper "ARPREC: An Arbitrary Precision Computation Package" by
Bailey, Yozo, Li and Thompson discusses this result. Evidently it is
difficult to find, but we can easily verify it. ::

    sage: alpha = QQbar.polynomial_root(x^10 + x^9 - x^7 - x^6
    ....:                                - x^5 - x^4 - x^3 + x + 1, RIF(1, 1.2))
    sage: lhs = alpha^630 - 1
    sage: rhs_num = (alpha^315 - 1) * (alpha^210 - 1) * (alpha^126 - 1)^2 * (alpha^90 - 1) * (alpha^3 - 1)^3 * (alpha^2 - 1)^5 * (alpha - 1)^3
    sage: rhs_den = (alpha^35 - 1) * (alpha^15 - 1)^2 * (alpha^14 - 1)^2 * (alpha^5 - 1)^6 * alpha^68
    sage: rhs = rhs_num / rhs_den
    sage: lhs
    2.642040335819351?e44
    sage: rhs
    2.642040335819351?e44
    sage: lhs - rhs
    0.?e29
    sage: lhs == rhs
    True
    sage: lhs - rhs
    0
    sage: lhs._exact_value()
    -10648699402510886229334132989629606002223831*a^9 + 23174560249100286133718183712802529035435800*a^8 - 27259790692625442252605558473646959458901265*a^7 + 21416469499004652376912957054411004410158065*a^6 - 14543082864016871805545108986578337637140321*a^5 + 6458050008796664339372667222902512216589785*a^4 + 3052219053800078449122081871454923124998263*a^3 - 14238966128623353681821644902045640915516176*a^2 + 16749022728952328254673732618939204392161001*a - 9052854758155114957837247156588012516273410 where a^10 - a^9 + a^7 - a^6 + a^5 - a^4 + a^3 - a + 1 = 0 and a in -1.176280818259918?

Given an algebraic number, we can produce a string that will reproduce
that algebraic number if you type the string into Sage. We can see
that until exact computation is triggered, an algebraic number keeps
track of the computation steps used to produce that number::

    sage: rt2 = AA(sqrt(2))
    sage: rt3 = AA(sqrt(3))
    sage: n = (rt2 + rt3)^5; n
    308.3018001722975?
    sage: sage_input(n)
    R.<x> = AA[]
    v1 = AA.polynomial_root(AA.common_polynomial(x^2 - 2), RIF(RR(1.4142135623730949), RR(1.4142135623730951))) + AA.polynomial_root(AA.common_polynomial(x^2 - 3), RIF(RR(1.7320508075688772), RR(1.7320508075688774)))
    v2 = v1*v1
    v2*v2*v1

But once exact computation is triggered, the computation tree is discarded,
and we get a way to produce the number directly::

    sage: n == 109*rt2 + 89*rt3
    True
    sage: sage_input(n)
    R.<y> = QQ[]
    v = AA.polynomial_root(AA.common_polynomial(y^4 - 4*y^2 + 1), RIF(-RR(1.9318516525781366), -RR(1.9318516525781364)))
    -109*v^3 + 89*v^2 + 327*v - 178

We can also see that some computations (basically, those which are
easy to perform exactly) are performed directly, instead of storing
the computation tree::

    sage: z3_3 = QQbar.zeta(3) * 3
    sage: z4_4 = QQbar.zeta(4) * 4
    sage: z5_5 = QQbar.zeta(5) * 5
    sage: sage_input(z3_3 * z4_4 * z5_5)
    R.<y> = QQ[]
    3*QQbar.polynomial_root(AA.common_polynomial(y^2 + y + 1), CIF(RIF(-RR(0.50000000000000011), -RR(0.49999999999999994)), RIF(RR(0.8660254037844386), RR(0.86602540378443871))))*QQbar(4*I)*(5*QQbar.polynomial_root(AA.common_polynomial(y^4 + y^3 + y^2 + y + 1), CIF(RIF(RR(0.3090169943749474), RR(0.30901699437494745)), RIF(RR(0.95105651629515353), RR(0.95105651629515364)))))

Note that the ``verify=True`` argument to ``sage_input`` will always trigger
exact computation, so running ``sage_input`` twice in a row on the same number
will actually give different answers. In the following, running ``sage_input``
on ``n`` will also trigger exact computation on ``rt2``, as you can see by the
fact that the third output is different than the first::

    sage: # needs sage.symbolic
    sage: rt2 = AA(sqrt(2))
    sage: n = rt2^2
    sage: sage_input(n, verify=True)
    # Verified
    R.<x> = AA[]
    v = AA.polynomial_root(AA.common_polynomial(x^2 - 2), RIF(RR(1.4142135623730949), RR(1.4142135623730951)))
    v*v
    sage: sage_input(n, verify=True)
    # Verified
    AA(2)
    sage: n = rt2^2
    sage: sage_input(n, verify=True)
    # Verified
    AA(2)

Just for fun, let's try ``sage_input`` on a very complicated expression. The
output of this example changed with the rewriting of polynomial multiplication
algorithms in :trac:`10255`::

    sage: rt2 = sqrt(AA(2))
    sage: rt3 = sqrt(QQbar(3))
    sage: x = polygen(QQbar)
    sage: nrt3 = AA.polynomial_root((x-rt2)*(x+rt3), RIF(-2, -1))
    sage: one = AA.polynomial_root((x-rt2)*(x-rt3)*(x-nrt3)*(x-1-rt3-nrt3), RIF(0.9, 1.1))
    sage: one
    1.000000000000000?
    sage: sage_input(one, verify=True)
    # Verified
    R1.<x> = QQbar[]
    R2.<y> = QQ[]
    v = AA.polynomial_root(AA.common_polynomial(y^4 - 4*y^2 + 1), RIF(-RR(1.9318516525781366), -RR(1.9318516525781364)))
    AA.polynomial_root(AA.common_polynomial(x^4 + QQbar(v^3 - 3*v - 1)*x^3 + QQbar(-v^3 + 3*v - 3)*x^2 + QQbar(-3*v^3 + 9*v + 3)*x + QQbar(3*v^3 - 9*v)), RIF(RR(0.99999999999999989), RR(1.0000000000000002)))
    sage: one
    1

We can pickle and unpickle algebraic fields (and they are globally unique)::

    sage: loads(dumps(AlgebraicField())) is AlgebraicField()
    True
    sage: loads(dumps(AlgebraicRealField())) is AlgebraicRealField()
    True

We can pickle and unpickle algebraic numbers::

    sage: loads(dumps(QQbar(10))) == QQbar(10)
    True
    sage: loads(dumps(QQbar(5/2))) == QQbar(5/2)
    True
    sage: loads(dumps(QQbar.zeta(5))) == QQbar.zeta(5)
    True

<<<<<<< HEAD
    sage: t = QQbar(sqrt(2)); type(t._descr)                                            # needs sage.symbolic
=======
    sage: # needs sage.symbolic
    sage: t = QQbar(sqrt(2)); type(t._descr)
>>>>>>> 89e4c05f
    <class 'sage.rings.qqbar.ANRoot'>
    sage: loads(dumps(t)) == QQbar(sqrt(2))                                             # needs sage.symbolic
    True
<<<<<<< HEAD

    sage: t.exactify(); type(t._descr)                                                  # needs sage.symbolic
=======
    sage: t.exactify(); type(t._descr)
>>>>>>> 89e4c05f
    <class 'sage.rings.qqbar.ANExtensionElement'>
    sage: loads(dumps(t)) == QQbar(sqrt(2))                                             # needs sage.symbolic
    True
<<<<<<< HEAD

    sage: t = ~QQbar(sqrt(2)); type(t._descr)                                           # needs sage.symbolic
=======
    sage: t = ~QQbar(sqrt(2)); type(t._descr)
>>>>>>> 89e4c05f
    <class 'sage.rings.qqbar.ANUnaryExpr'>
    sage: loads(dumps(t)) == 1/QQbar(sqrt(2))                                           # needs sage.symbolic
    True
<<<<<<< HEAD

    sage: t = QQbar(sqrt(2)) + QQbar(sqrt(3)); type(t._descr)                           # needs sage.symbolic
=======
    sage: t = QQbar(sqrt(2)) + QQbar(sqrt(3)); type(t._descr)
>>>>>>> 89e4c05f
    <class 'sage.rings.qqbar.ANBinaryExpr'>
    sage: loads(dumps(t)) == QQbar(sqrt(2)) + QQbar(sqrt(3))                            # needs sage.symbolic
    True

We can convert elements of ``QQbar`` and ``AA`` into the following
types: ``float``, ``complex``, ``RDF``, ``CDF``, ``RR``, ``CC``,
``RIF``, ``CIF``, ``ZZ``, and ``QQ``, with a few exceptions. (For the
arbitrary-precision types, ``RR``, ``CC``, ``RIF``, and ``CIF``, it
can convert into a field of arbitrary precision.)

Converting from ``QQbar`` to a real type (``float``, ``RDF``, ``RR``,
``RIF``, ``ZZ``, or ``QQ``) succeeds only if the ``QQbar`` is actually
real (has an imaginary component of exactly zero). Converting from
either ``AA`` or ``QQbar`` to ``ZZ`` or ``QQ`` succeeds only if the
number actually is an integer or rational. If conversion fails, a
ValueError will be raised.

Here are examples of all of these conversions::

    sage: # needs sage.symbolic
    sage: all_vals = [AA(42), AA(22/7), AA(golden_ratio),
    ....:             QQbar(-13), QQbar(89/55), QQbar(-sqrt(7)), QQbar.zeta(5)]
    sage: def convert_test_all(ty):
    ....:     def convert_test(v):
    ....:         try:
    ....:             return ty(v)
    ....:         except (TypeError, ValueError):
    ....:             return None
    ....:     return [convert_test(_) for _ in all_vals]
    sage: convert_test_all(float)
    [42.0, 3.1428571428571432, 1.618033988749895, -13.0, 1.6181818181818182, -2.6457513110645907, None]
    sage: convert_test_all(complex)
    [(42+0j), (3.1428571428571432+0j), (1.618033988749895+0j), (-13+0j), (1.6181818181818182+0j), (-2.6457513110645907+0j), (0.30901699437494745+0.9510565162951536j)]
    sage: convert_test_all(RDF)
    [42.0, 3.1428571428571432, 1.618033988749895, -13.0, 1.6181818181818182, -2.6457513110645907, None]
    sage: convert_test_all(CDF)
    [42.0, 3.1428571428571432, 1.618033988749895, -13.0, 1.6181818181818182, -2.6457513110645907, 0.30901699437494745 + 0.9510565162951536*I]
    sage: convert_test_all(RR)
    [42.0000000000000, 3.14285714285714, 1.61803398874989, -13.0000000000000, 1.61818181818182, -2.64575131106459, None]
    sage: convert_test_all(CC)
    [42.0000000000000, 3.14285714285714, 1.61803398874989, -13.0000000000000, 1.61818181818182, -2.64575131106459, 0.309016994374947 + 0.951056516295154*I]
    sage: convert_test_all(RIF)
    [42, 3.142857142857143?, 1.618033988749895?, -13, 1.618181818181819?, -2.645751311064591?, None]
    sage: convert_test_all(CIF)
    [42, 3.142857142857143?, 1.618033988749895?, -13, 1.618181818181819?, -2.645751311064591?, 0.3090169943749474? + 0.9510565162951536?*I]
    sage: convert_test_all(ZZ)
    [42, None, None, -13, None, None, None]
    sage: convert_test_all(QQ)
    [42, 22/7, None, -13, 89/55, None, None]

Compute the exact coordinates of a 34-gon (the formulas used are from
Weisstein, Eric W. "Trigonometry Angles--Pi/17." and can be found at
http://mathworld.wolfram.com/TrigonometryAnglesPi17.html)::

    sage: rt17 = AA(17).sqrt()
    sage: rt2 = AA(2).sqrt()
    sage: eps = (17 + rt17).sqrt()
    sage: epss = (17 - rt17).sqrt()
    sage: delta = rt17 - 1
    sage: alpha = (34 + 6*rt17 + rt2*delta*epss - 8*rt2*eps).sqrt()
    sage: beta = 2*(17 + 3*rt17 - 2*rt2*eps - rt2*epss).sqrt()
    sage: x = rt2*(15 + rt17 + rt2*(alpha + epss)).sqrt()/8
    sage: y = rt2*(epss**2 - rt2*(alpha + epss)).sqrt()/8

    sage: cx, cy = 1, 0
    sage: for i in range(34):
    ....:    cx, cy = x*cx-y*cy, x*cy+y*cx
    sage: cx
    1.000000000000000?
    sage: cy
    0.?e-15

    sage: ax = polygen(AA)
    sage: x2 = AA.polynomial_root(256*ax**8 - 128*ax**7 - 448*ax**6 + 192*ax**5
    ....:                          + 240*ax**4 - 80*ax**3 - 40*ax**2 + 8*ax + 1,
    ....:                         RIF(0.9829, 0.983))
    sage: y2 = (1 - x2**2).sqrt()
    sage: x - x2
    0.?e-18
    sage: y - y2
    0.?e-17

Ideally, in the above example we should be able to test ``x == x2`` and ``y ==
y2`` but this is currently infinitely long.

TESTS:

Verify that :trac:`10981` is fixed::

    sage: x = AA['x'].gen()
    sage: P = 1/(1+x^4)
    sage: P.partial_fraction_decomposition()
    (0, [(-0.3535533905932738?*x + 1/2)/(x^2 - 1.414213562373095?*x + 1),
         (0.3535533905932738?*x + 1/2)/(x^2 + 1.414213562373095?*x + 1)])

Check that :trac:`22202` is fixed::

    sage: R1.<x> = AA[]; R2.<s> = QQbar[]
    sage: v = QQbar.polynomial_root(x^2 - x + 1, CIF(0.5, RIF(-0.87, -0.85)))
    sage: a = QQbar.polynomial_root((-4*v + 2)*s + (v - 1/2), CIF(RIF(0.24, 0.26), RIF(0)))
    sage: QQ(a)
    1/4

This example from :trac:`17896` should run in reasonable time, see also
:trac:`15600`::

    sage: x,y = polygens(QQ,"x,y")
    sage: p1 = x^5 + 6*x^4 - 42*x^3 - 142*x^2 + 467*x + 422
    sage: p2 = p1(x=(x-1)^2)
    sage: p3 = p2(x=x*y).resultant(p2,x).univariate_polynomial()
    sage: p4, = [f[0] for f in p3.factor() if f[0].degree() == 80]
    sage: ival = CIF((0.77, 0.78), (-0.08, -0.07))
    sage: z, = [r for r in p4.roots(QQbar, False) if r in ival]
    sage: z.exactify()

Check that :trac:`17895` is fixed. We check that ``polynomial_root``
runs under 5 seconds (used to take ~40sec)::

    sage: x,y = polygens(QQ,"x,y")
    sage: p1 = x^5 + 6*x^4 - 42*x^3 - 142*x^2 + 467*x + 422
    sage: p2 = p1(x=(x-1)^2)
    sage: p3 = p2(x=x*y).resultant(p2,x).univariate_polynomial()
    sage: p4, = [f[0] for f in p3.factor() if f[0].degree() == 80]
    sage: ival = CIF((0.77, 0.78), (-0.08, -0.07))
    sage: alarm(5.0)
    sage: z2 = QQbar.polynomial_root(p4, ival)
    sage: cancel_alarm()

Check that :trac:`28530` is fixed::

    sage: x = polygen(QQ)
    sage: K.<a> = NumberField(x^2 - x - 6256320, embedding=-2500.763730596996)
    sage: y = polygen(K)
    sage: lc = (253699680440307500000000000000000000000000*y^13 +
    ....: (-82964409970750000000000000000000000*a - 253907049983029389625000000000000000000000)*y^12 -
    ....: 1269011504560040442911087500000000000000000*y^11 +
    ....: (414989843657644100408750000000000000*a + 1270048771674262724340059170625000000000000)*y^10 +
    ....: 2539049473271641600616704837811000000000000*y^9 +
    ....: (-830315359762894607374452813100000000*a - 2541124846513368955687837282617343450000000)*y^8 -
    ....: 2540076196857756969319550626460768394380000*y^7 +
    ....: (830651117050319162421733536395645998*a + 2542152409324824242066023749434989311552001)*y^6 +
    ....: 1270551589939213408433336739488536788760000*y^5 +
    ....: (-415493479588780904355108633491291996*a - 1271590115891445566303772333517948273104002)*y^4 -
    ....: 254213042233365096819403450838768394380000*y^3 +
    ....: (83132288614462248899077910195645998*a + 254420831388756945210526696075302411552001)*y^2)
    sage: lc = lc.change_ring(QQbar)
    sage: lc.roots(CIF)
    [(-1.000505492239?, 2),
     (-1.000000000000?, 2),
     (-0.999999999662605?, 1),
     (0, 2),
     (1.000000000000?, 2),
     (1.000505492239?, 2),
     (0.999999587? + 0.?e-11*I, 1),
     (0.999999999? + 0.?e-11*I, 1)]
"""

import itertools
import operator

import sage.rings.ring
import sage.rings.abc
import sage.rings.number_field.number_field_base
from sage.misc.fast_methods import Singleton
from sage.misc.cachefunc import cached_method
from sage.misc.lazy_string import lazy_string
from sage.misc.misc import increase_recursion_limit
from sage.structure.coerce import parent_is_numerical, parent_is_real_numerical
from sage.structure.sage_object import SageObject
from sage.structure.richcmp import (richcmp, richcmp_method,
                                    rich_to_bool, richcmp_not_equal,
                                    op_EQ, op_NE, op_GT)
from sage.rings.real_arb import RealBallField
from sage.rings.real_mpfr import RR
from sage.rings.real_mpfi import RealIntervalField, RIF, is_RealIntervalFieldElement, RealIntervalField_class
from sage.rings.cc import CC
from sage.rings.cif import CIF
from sage.rings.complex_interval_field import ComplexIntervalField
from sage.rings.complex_interval import is_ComplexIntervalFieldElement
from sage.rings.polynomial.polynomial_ring_constructor import PolynomialRing
from sage.rings.polynomial.polynomial_element import Polynomial
from sage.rings.integer_ring import ZZ
from sage.rings.rational_field import QQ
from sage.rings.number_field.number_field import NumberField, GaussianField, CyclotomicField
from sage.rings.number_field.number_field_element_quadratic import NumberFieldElement_gaussian
from sage.arith.misc import factor
from . import infinity
from sage.categories.action import Action

from sage.structure.global_options import GlobalOptions


class AlgebraicField_common(sage.rings.abc.AlgebraicField_common):
    r"""
    Common base class for the classes :class:`~AlgebraicRealField` and
    :class:`~AlgebraicField`.

    TESTS::

        sage: AA.is_finite()
        False
        sage: QQbar.is_finite()
        False
    """

    class options(GlobalOptions):
        NAME = 'AlgebraicField'
        display_format = dict(default='decimal',
                              values=dict(decimal='Always display a decimal approximation',
                                          radical='Display using radicals (if possible)'))

    def default_interval_prec(self):
        r"""
        Return the default interval precision used for root isolation.

        EXAMPLES::

            sage: AA.default_interval_prec()
            64
        """
        return 64

    def characteristic(self):
        r"""
        Return the characteristic of this field.

        Since this class is only used
        for fields of characteristic 0, this always returns 0.

        EXAMPLES::

            sage: AA.characteristic()
            0
        """
        return sage.rings.integer.Integer(0)

    def order(self):
        r"""
        Return the cardinality of ``self``.

        Since this class is only used for
        fields of characteristic 0, always returns Infinity.

        EXAMPLES::

            sage: QQbar.order()
            +Infinity
        """
        return infinity.infinity

    def common_polynomial(self, poly):
        """
        Given a polynomial with algebraic coefficients, return a
        wrapper that caches high-precision calculations and
        factorizations. This wrapper can be passed to :meth:`polynomial_root`
        in place of the polynomial.

        Using :meth:`common_polynomial` makes no semantic difference, but will
        improve efficiency if you are dealing with multiple roots
        of a single polynomial.

        EXAMPLES::

            sage: x = polygen(ZZ)
            sage: p = AA.common_polynomial(x^2 - x - 1)
            sage: phi = AA.polynomial_root(p, RIF(1, 2))
            sage: tau = AA.polynomial_root(p, RIF(-1, 0))
            sage: phi + tau == 1
            True
            sage: phi * tau == -1
            True

            sage: # needs sage.symbolic
            sage: x = polygen(SR)
            sage: p = (x - sqrt(-5)) * (x - sqrt(3)); p
            x^2 + (-sqrt(3) - sqrt(-5))*x + sqrt(3)*sqrt(-5)
            sage: p = QQbar.common_polynomial(p)
            sage: a = QQbar.polynomial_root(p, CIF(RIF(-0.1, 0.1), RIF(2, 3))); a
            0.?e-18 + 2.236067977499790?*I
            sage: b = QQbar.polynomial_root(p, RIF(1, 2)); b
            1.732050807568878?

        These "common polynomials" can be shared between real and
        complex roots::

             sage: p = AA.common_polynomial(x^3 - x - 1)
             sage: r1 = AA.polynomial_root(p, RIF(1.3, 1.4)); r1
             1.324717957244746?
             sage: r2 = QQbar.polynomial_root(p, CIF(RIF(-0.7, -0.6), RIF(0.5, 0.6))); r2
             -0.6623589786223730? + 0.5622795120623013?*I
        """
        return AlgebraicPolynomialTracker(poly)

    def _get_action_(self, G, op, self_on_left):
        """
        EXAMPLES::

            sage: coercion_model.get_action(QQbar, QQ, operator.pow)
            Right Rational Powering by Rational Field on Algebraic Field
            sage: print(coercion_model.get_action(QQ, QQbar, operator.pow))
            None
            sage: print(coercion_model.get_action(QQbar, QQ, operator.mul))
            None
            sage: coercion_model.get_action(QQbar, ZZ, operator.pow)
            Right Integer Powering by Integer Ring on Algebraic Field
        """
        if self_on_left and G is QQ and op is operator.pow:
            return AlgebraicNumberPowQQAction(G, self)

    def _factor_multivariate_polynomial(self, f, proof=True):
        r"""
        Factor the multivariate polynomial ``f``.

        INPUT:

        - ``f`` -- a multivariate polynomial defined over the algebraic field
          or the real algebraic field

        OUTPUT:

        - A factorization of ``f`` over the algebraic or real algebraic numbers
          into a unit and monic irreducible factors

        ALGORITHM:

        For rings over `\QQ`, uses Singular's ``absfact`` library.

        For rings over number fields, we reduce to the `\QQ` case by factoring
        the norm of the polynomial.

        .. NOTE::

            This is a helper method for
            :meth:`sage.rings.polynomial.multi_polynomial_element.MPolynomial_polydict.factor`.

        REFERENCES:

        - [GCL1992]_ Section 8.8
        - :trac:`25390` and https://github.com/sagemath/sage/files/10659152/qqbar.pdf.gz

        .. TODO::

            Investigate whether performance can be improved by testing
            if the multivariate polynomial is actually univariate, and
            using the univariate code if so.

        TESTS::

            sage: R.<x,y> = QQbar[]
            sage: A.<u,v> = AA[]

            sage: L = QQbar._factor_multivariate_polynomial(x^2-y^2)
            sage: L
            (x - y) * (x + y)
            sage: L = QQbar._factor_multivariate_polynomial(x^2+y^2)
            sage: L
            (x + (-1*I)*y) * (x + 1*I*y)
            sage: L.value()
            x^2 + y^2

            sage: L = AA._factor_multivariate_polynomial(u^2-v^2)
            sage: L
            (u - v) * (u + v)
            sage: L = AA._factor_multivariate_polynomial(u^2+v^2)
            sage: L
            u^2 + v^2

        The test from Singular's ``absfact`` documentation::

            sage: p = (-7*x^2 + 2*x*y^2 + 6*x + y^4 + 14*y^2 + 47)*(5*x^2+y^2)^3*(x-y)^4
            sage: F = QQbar._factor_multivariate_polynomial(p)
            sage: F
            (125) * (x + (-0.4472135954999580?*I)*y)^3
            * (x + 0.4472135954999580?*I*y)^3 * (x - y)^4
            * (y^2 + (-1.828427124746191?)*x + 5.585786437626905?)
            * (y^2 + 3.828427124746190?*x + 8.414213562373095?)
            sage: F.value() == p
            True

            sage: p = (-7*u^2 + 2*u*v^2 + 6*u + v^4 + 14*v^2 + 47)*(5*u^2+v^2)^3*(u-v)^4
            sage: F = AA._factor_multivariate_polynomial(p)
            sage: F
            (125) * (u - v)^4
            * (v^2 - 1.828427124746191?*u + 5.585786437626905?)
            * (v^2 + 3.828427124746190?*u + 8.414213562373095?)
            * (u^2 + 1/5*v^2)^3
            sage: F.value() == p
            True

        A test requiring us to further extend a number field that was
        used to specify the polynomial::

            sage: # needs sage.symbolic
            sage: p = x^2 + QQbar(sqrt(2))*y^2
            sage: F = QQbar._factor_multivariate_polynomial(p)
            sage: F
            (x + (-1.189207115002722?*I)*y) * (x + 1.189207115002722?*I*y)
            sage: F.value() == p
            True

            sage: # needs sage.symbolic
            sage: p = u^2 + AA(sqrt(2))*v^2
            sage: F = AA._factor_multivariate_polynomial(p)
            sage: F
            u^2 + 1.414213562373095?*v^2
            sage: F.value() == p
            True

        A test requiring a number field different from the number field
        used to specify the polynomial::

            sage: # needs sage.symbolic
            sage: p = QQbar(sqrt(2))*(x^2+y^2)
            sage: F = QQbar._factor_multivariate_polynomial(p)
            sage: F
            (1.414213562373095?) * (x + (-1*I)*y) * (x + 1*I*y)
            sage: F.value() == p
            True

            sage: # needs sage.symbolic
            sage: p = AA(sqrt(2))*(u^2+v^2)
            sage: F = AA._factor_multivariate_polynomial(p)
            sage: F
            (1.414213562373095?) * (u^2 + v^2)
            sage: F.value() == p
            True

        A test where a factor introduces a number field that was already
        used to specify the polynomial::

            sage: # needs sage.symbolic
            sage: p = QQbar(sqrt(2))*(x^2-2*y^2)^2
            sage: F = QQbar._factor_multivariate_polynomial(p)
            sage: F
            (1.414213562373095?)
            * (x + (-1.414213562373095?)*y)^2 * (x + 1.414213562373095?*y)^2
            sage: F.value() == p
            True

            sage: # needs sage.symbolic
            sage: p = AA(sqrt(2))*(u^2-2*v^2)^2
            sage: F = AA._factor_multivariate_polynomial(p)
            sage: F
            (1.414213562373095?)
            * (u - 1.414213562373095?*v)^2 * (u + 1.414213562373095?*v)^2
            sage: F.value() == p
            True

        A test where two factors produce the same factor in the norm::

            sage: # needs sage.symbolic
            sage: p = (x^2+QQbar(sqrt(2))*y^2)*(x^4-2*y^4)
            sage: F = QQbar._factor_multivariate_polynomial(p)
            sage: F
            (x + (-1.189207115002722?)*y) * (x + 1.189207115002722?*y)
            * (x + (-1.189207115002722?*I)*y)^2 * (x + 1.189207115002722?*I*y)^2
            sage: F.value() == p
            True

            sage: # needs sage.symbolic
            sage: p = (u^2+AA(sqrt(2))*v^2)*(u^4-2*v^4)
            sage: F = AA._factor_multivariate_polynomial(p)
            sage: F
            (u - 1.189207115002722?*v) * (u + 1.189207115002722?*v)
            * (u^2 + 1.414213562373095?*v^2)^2
            sage: F.value() == p
            True

        A test where the number field that expresses the result is a subfield
        of the number field that expressed the polynomial::

            sage: p = (x^2+QQbar(2)^(1/2)*y^2)*(x+QQbar(2)^(1/8)*y)
            sage: F = QQbar._factor_multivariate_polynomial(p)
            sage: F
            (x + (-1.189207115002722?*I)*y) * (x + 1.189207115002722?*I*y)
            * (x + 1.090507732665258?*y)
            sage: F.value() == p
            True

        A test where the polynomial variable names conflict with the
        number field generator::

            sage: S.<a,b> = QQbar[]
            sage: p = a^2 + QQbar(sqrt(2))*b^2                                          # needs sage.symbolic
            sage: F = QQbar._factor_multivariate_polynomial(p)                          # needs sage.symbolic
            sage: F                                                                     # needs sage.symbolic
            (a + (-1.189207115002722?*I)*b) * (a + 1.189207115002722?*I*b)

        A test that led to :trac:`26898`::

            sage: R.<x> = QQ[]
            sage: minpoly = 4*x^7 + 27
            sage: NF.<b> = NumberField(minpoly)
            sage: for hom in NF.embeddings(QQbar):
            ....:    factor_f = (x - b).map_coefficients(hom)
            ....:    assert(minpoly % factor_f == 0)

        Test :trac:`29076`::

            sage: AA['x','y'](1).factor()   # indirect doctest
            1

        """
        from sage.structure.factorization import Factorization
        from sage.interfaces.singular import singular

        if f.degree() == 0:
            return Factorization([], f.lc())

        singular.lib('absfact.lib')

        orig_elems = f.coefficients()
        numfield, new_elems, morphism = number_field_elements_from_algebraics(orig_elems, same_field=True)

        elem_dict = dict(zip(orig_elems, new_elems))

        numfield_f = f.map_coefficients(elem_dict.__getitem__, new_base_ring=numfield)

        if numfield is not QQ:
            # We now want to compute the norm of the polynomial, i.e,
            #
            #    norm_f = prod([numfield_f.map_coefficients(h)
            #                   for h in numfield.embeddings(QQbar)])
            #
            # As nbruin pointed out during the review of Issue #25390,
            # this can be accomplished more efficiently using the resultant
            # of the polynomial with the number field's minimal polynomial.
            #
            # We use two auxiliary polynomial rings:
            #
            #   norm_ring - for the polynomial's norm (same var names,
            #               but over QQ instead of over the number field)
            #   flat_ring - all the polynomial and number field variables
            #               in a single flat polynomial ring, with the
            #               variables renamed to ensure they don't conflict
            #
            # norm_ring has the same number of generators as the polynomial
            # being factored, and flat_ring has one more.

            polynomial_gens = numfield_f.parent().gens()

            norm_ring = PolynomialRing(QQ, polynomial_gens)
            flat_ring = PolynomialRing(QQ, len(polynomial_gens) + 1, 'x')
            nf_gen = flat_ring.gen(0)

            numfield_polynomial_flat = numfield.polynomial()(nf_gen)

            polynomial_flat = sum(flat_ring({(0,)+tuple(k):1})
                                  * v.polynomial()(nf_gen)
                                  for k,v in numfield_f.dict().items())

            norm_flat = polynomial_flat.resultant(numfield_polynomial_flat, nf_gen)
            norm_f = norm_flat((0,)+norm_ring.gens())
        else:
            norm_f = numfield_f

        R = norm_f._singular_().absFactorize()

        singular.setring(R)
        L = singular('absolute_factors')

        # We're going to do some polynomial operations below that
        # require Singular to change to a different base ring, which
        # will make L "disappear".  Convert its contents now.

        factors = []

        for i in range(2, len(L[1])+1):
            factor = L[1][i].sage()
            #multiplicity = L[2][i].sage()
            minpoly = L[3][i].sage()
            factors.append((factor, minpoly))

        factorization = []

        for factor, minpoly in factors:

            # minpoly is in a multivariate polynomial ring
            # over a univariate fraction field

            assert minpoly.degree() == 0
            minpoly = minpoly.constant_coefficient()
            assert minpoly.denominator() == 1
            minpoly = minpoly.numerator()

            NF = NumberField(minpoly, minpoly.parent().gen(0))

            # Singular returns factor coefficients in a fraction field
            # of a univariate ring, which is actually a number field.

            def NF_elem_map(e):
                return NF(e.numerator()) / NF(e.denominator())

            factor_NF = factor.map_coefficients(NF_elem_map, new_base_ring=NF)
            factor_NF /= factor_NF.lc()

            # We now have a number field and a factor in that number field such
            # that the factor and all of its conjugates multiply together to
            # form a factor of the original polynomial's norm.  Each of those
            # conjugate factors may (or may not) be a factor of the original
            # polynomial, so check each one.  In the real case (AA), we expect
            # the embeddings to come in conjugate pairs, and we want to combine
            # each pair together so that the factor maps to a real polynomial.

            for hom in NF.embeddings(QQbar):
                factor_f = factor_NF.map_coefficients(hom)
                if f.base_ring() is AA:
                    target = hom(NF.gen(0))
                    if target.imag() < 0:
                        continue
                    elif target.imag() > 0:
                        conjugate_hom = NF.hom([target.conjugate()], QQbar)
                        factor_f *= factor_NF.map_coefficients(conjugate_hom)
                    factor_f = factor_f.change_ring(AA)
                for i in itertools.count(1):
                    if f % factor_f**i != 0:
                        multiplicity = i-1
                        break
                if multiplicity > 0:
                    factorization.append((factor_f, multiplicity))

        # What we'd now like to do is
        #     return Factorization(factorization, unit=QQ(L[1][1].sage()))
        # but Singular seems to have a bug and doesn't
        # always compute the unit correctly

        trial = Factorization(factorization).value()

        return Factorization(factorization, unit=f.lc() / trial.lc())


class AlgebraicRealField(Singleton, AlgebraicField_common, sage.rings.abc.AlgebraicRealField):
    r"""
    The field of algebraic reals.

    TESTS::

        sage: AA == loads(dumps(AA))
        True
    """

    def __new__(cls):
        r"""
        This method is there to ensure that pickles created before this class
        was made a :class:`~sage.misc.fast_methods.Singleton` still load.

        TESTS::

            sage: s = loads(b'x\x9cmQ\xcbR\x141\x14\xad\x11A\x083\xe2\x03T|'
            ....: b'\x82l`\xd3\xff\xe0\x86\x8de/\xba*\xcb\xa9[\xe9\xf4'
            ....: b'\xa5;e:=\'I+,\xa6J\x17B\xf9\xd7f\x08\xe2s\x95\xa4\xee9\xf7<'
            ....: b'\xf2\xe5\x8e\x0e\xaa\xe5"D?\xea8z.\x9a\x0b\xa7z\xa3I[\x15'
            ....: b'\x82\xf8\xf3\x85\xc9\xb1<xg[\xae\xbd2\xbabeO\r\xdb\x86>\x9b'
            ....: b'\xd8\x91V\x91\xdb\xc1_\xe0f\xa57\xae\r\x05P+/\xfe\xe5\x08'
            ....: b'\xaci\xa2z46\x1aG$Z\x8e*F/p\xf7oC\xa33\x18\x99</<\x07v\tf'
            ....: b'\x06\'F\xe7\xb9\x195\x0b\xacg\xc2\x8d\xbc\xe1P\x9c\xad\x04'
            ....: b'\x828\xcd\x076N\x96W\xb8WaSN\x17\xca\xa7\r9\r\xb6.+\x88Kl'
            ....: b'\x97e\xb7\x16+LO\xbeb\xb6\xc4\xfdc)\x88\xfb\x9a\x9b&\x05'
            ....: b'\xc0N)wI\x0f\xee\x13\xfbH=\xc7nh(U\xc2xP\xca\r\xd2\x8d'
            ....: b'\x8a\n\x0fK\xb9\xf5+\xfe\xa3n3MV\x98\x80\xc7rr\xfe\r\xbbr'
            ....: b'\x9bZv\xecU\x1c|\xc0\xde\x12O\xe4:\xd5*0\x9ev3\xb9C\x0b'
            ....: b'\xa3?Z\xa6\xa4\x11R6<{?I\xa2l\xb9\xbf6;\xb8\\\xc6\xe0\xb1'
            ....: b'\x9f\xb3\xf6&\xe8\xe2,\xb3R\x13\xf9\xf2\xe1\xda\x9c\xc0s'
            ....: b'\xb9\xf7?.\xe1E7\xeb\xa6W\x15^&\x80q&\x1aeo\x93Y\x13"^\xcd'
            ....: b'\xf1Z\xee\xdf\x92W\x18Z\xa4\xa6(\xd7\x867\xdf\x93\xad\x9fL'
            ....: b'\xa5W\xff\x90\x89\x07s\x1c\xfe6\xd2\x03{\xcdy\xf4v\x8e\xa3'
            ....: b'\xb1.~\x000\xc2\xe0\xa1')
            sage: s is AA
            True
        """
        try:
            return AA
        except BaseException:
            return AlgebraicField_common.__new__(cls)

    def __init__(self):
        r"""
        Standard initialization function.

        EXAMPLES:

        This function calls functions in superclasses which set the category, so we check that. ::

            sage: QQbar.category() # indirect doctest
            Category of infinite fields

        Coercions::

            sage: AA.has_coerce_map_from(ZZ)
            True
            sage: AA.has_coerce_map_from(int)
            True
        """
        from sage.categories.fields import Fields
        AlgebraicField_common.__init__(self, self, ('x',), normalize=False, category=Fields().Infinite())
        self._populate_coercion_lists_([ZZ, QQ])

    def _element_constructor_(self, x):
        r"""
        Construct an element of the field of algebraic real numbers from ``x``.

        EXAMPLES::

            sage: QQbar(sqrt(2)) in AA  # indirect doctest                              # needs sage.symbolic
            True
            sage: QQbar(I) in AA
            False
            sage: AA in AA
            False

        The following should both return ``True`` (this is a bug). ::

            sage: sqrt(2) in AA                 # known bug                             # needs sage.symbolic
            False
            sage: K.<z> = CyclotomicField(5); z + 1/z in AA  # known bug
            False
        """
        if isinstance(x, AlgebraicReal):
            return x
        elif isinstance(x, AlgebraicNumber):
            if x.imag().is_zero():
                return x.real()
            else:
                raise ValueError("Cannot coerce algebraic number with non-zero imaginary part to algebraic real")
        elif hasattr(x, '_algebraic_'):
            return x._algebraic_(AA)
        return AlgebraicReal(x)

    def _repr_(self):
        r"""
        String representation of ``self``.

        EXAMPLES::

            sage: AA._repr_()
            'Algebraic Real Field'
        """
        return "Algebraic Real Field"

    def _repr_option(self, key):
        """
        Metadata about the :meth:`_repr_` output.

        See :meth:`sage.structure.parent._repr_option` for details.

        EXAMPLES::

            sage: AA._repr_option('element_is_atomic')
            True
        """
        if key == 'element_is_atomic':
            return True
        return super()._repr_option(key)

    # Is there a standard representation for this?
    def _latex_(self):
        r"""
        Latex representation of ``self``.

        EXAMPLES::

            sage: AA._latex_()
            '\\mathbf{A}'
        """
        return "\\mathbf{A}"

    def _sage_input_(self, sib, coerce):
        r"""
        Produce an expression which will reproduce this value when evaluated.

        EXAMPLES::

            sage: sage_input(AA, verify=True)
            # Verified
            AA
            sage: from sage.misc.sage_input import SageInputBuilder
            sage: AA._sage_input_(SageInputBuilder(), False)
            {atomic:AA}
        """
        return sib.name('AA')

    def _coerce_map_from_(self, from_par):
        r"""
        Set up the coercion model.

        TESTS::

            sage: K.<a> = QuadraticField(7, embedding=AA(7).sqrt()); AA.has_coerce_map_from(K)
            True
            sage: a in AA
            True
            sage: a + AA(3)
            5.645751311064590?
            sage: AA.has_coerce_map_from(SR)                                            # needs sage.symbolic
            False

            sage: x = polygen(ZZ, 'x')
            sage: K = NumberField(x^3 - 2, 'a', embedding=2.**(1/3))
            sage: AA.has_coerce_map_from(K)
            True
            sage: K.<s> = QuadraticField(3, embedding=-2.)
            sage: s + AA(1)
            -0.732050807568878?
            sage: K.<s> = QuadraticField(3, embedding=2.)
            sage: s + AA(1)
            2.732050807568878?
            sage: K.<s> = QuadraticField(-5)
            sage: AA.has_coerce_map_from(K)
            False
        """
        if isinstance(from_par, sage.rings.number_field.number_field_base.NumberField):
            emb = from_par.coerce_embedding()
            return emb is not None and parent_is_real_numerical(emb.codomain())

    def completion(self, p, prec, extras={}):
        r"""
        Return the completion of ``self`` at the place `p`.

        Only implemented for `p = \infty` at present.

        INPUT:

        - ``p`` -- either a prime (not implemented at present) or ``Infinity``
        - ``prec`` -- precision of approximate field to return
        - ``extras`` -- (optional) a dict of extra keyword arguments
          for the ``RealField`` constructor

        EXAMPLES::

            sage: AA.completion(infinity, 500)
            Real Field with 500 bits of precision
            sage: AA.completion(infinity, prec=53, extras={'type':'RDF'})
            Real Double Field
            sage: AA.completion(infinity, 53) is RR
            True
            sage: AA.completion(7, 10)
            Traceback (most recent call last):
            ...
            NotImplementedError
        """
        if p == infinity.Infinity:
            from sage.rings.real_field import create_RealField
            return create_RealField(prec, **extras)
        else:
            raise NotImplementedError

    def algebraic_closure(self):
        r"""
        Return the algebraic closure of this field, which is the field
        `\overline{\QQ}` of algebraic numbers.

        EXAMPLES::

            sage: AA.algebraic_closure()
            Algebraic Field
        """
        return QQbar

    def _is_valid_homomorphism_(self, codomain, im_gens, base_map=False):
        r"""
        Attempt to construct a homomorphism from ``self`` to ``codomain`` sending the
        generators to ``im_gens``.

        Since this field is not finitely generated,
        this cannot be implemented in a mathematically sensible way, and we
        just test that there exists a canonical coercion.

        EXAMPLES::

            sage: AA._is_valid_homomorphism_(QQbar, [QQbar(1)])
            True
            sage: AA._is_valid_homomorphism_(QQ, [QQ(1)])
            False
        """
        try:
            return im_gens[0] == codomain.coerce(self.gen(0))
        except TypeError:
            return False

    def gens(self):
        r"""
        Return a set of generators for this field.

        As this field is not
        finitely generated, we opt for just returning 1.

        EXAMPLES::

            sage: AA.gens()
            (1,)
        """
        return (self(1), )

    def gen(self, n=0):
        r"""
        Return the `n`-th element of the tuple returned by :meth:`gens`.

        EXAMPLES::

            sage: AA.gen(0)
            1
            sage: AA.gen(1)
            Traceback (most recent call last):
            ...
            IndexError: n must be 0
        """
        if n == 0:
            return self(1)
        else:
            raise IndexError("n must be 0")

    def ngens(self):
        r"""
        Return the size of the tuple returned by :meth:`gens`.

        EXAMPLES::

            sage: AA.ngens()
            1
        """
        return 1

    def zeta(self, n=2):
        r"""
        Return an `n`-th root of unity in this field. This will raise a
        ``ValueError`` if `n \ne \{1, 2\}` since no such root exists.

        INPUT:

        - ``n`` (integer) -- default 2

        EXAMPLES::

            sage: AA.zeta(1)
            1
            sage: AA.zeta(2)
            -1
            sage: AA.zeta()
            -1
            sage: AA.zeta(3)
            Traceback (most recent call last):
            ...
            ValueError: no n-th root of unity in algebraic reals

        Some silly inputs::

            sage: AA.zeta(Mod(-5, 7))
            -1
            sage: AA.zeta(0)
            Traceback (most recent call last):
            ...
            ValueError: no n-th root of unity in algebraic reals
        """
        if n == 1:
            return self(1)
        elif n == 2:
            return self(-1)
        else:
            raise ValueError("no n-th root of unity in algebraic reals")

    def polynomial_root(self, poly, interval, multiplicity=1):
        r"""
        Given a polynomial with algebraic coefficients and an interval
        enclosing exactly one root of the polynomial, constructs
        an algebraic real representation of that root.

        The polynomial need not be irreducible, or even squarefree; but
        if the given root is a multiple root, its multiplicity must be
        specified. (IMPORTANT NOTE: Currently, multiplicity-`k` roots
        are handled by taking the `(k-1)`-st derivative of the polynomial.
        This means that the interval must enclose exactly one root
        of this derivative.)

        The conditions on the arguments (that the interval encloses exactly
        one root, and that multiple roots match the given multiplicity)
        are not checked; if they are not satisfied, an error may be
        thrown (possibly later, when the algebraic number is used),
        or wrong answers may result.

        Note that if you are constructing multiple roots of a single
        polynomial, it is better to use ``AA.common_polynomial`` (or
        ``QQbar.common_polynomial``; the two are equivalent) to get a
        shared polynomial.

        EXAMPLES::

            sage: x = polygen(AA)
            sage: phi = AA.polynomial_root(x^2 - x - 1, RIF(1, 2)); phi
            1.618033988749895?
            sage: p = (x-1)^7 * (x-2)
            sage: r = AA.polynomial_root(p, RIF(9/10, 11/10), multiplicity=7)
            sage: r; r == 1
            1.000000000000000?
            True
            sage: p = (x-phi)*(x-sqrt(AA(2)))
            sage: r = AA.polynomial_root(p, RIF(1, 3/2))
            sage: r; r == sqrt(AA(2))
            1.414213562373095?
            True

        We allow complex polynomials, as long as the particular root
        in question is real. ::

            sage: K.<im> = QQ[I]
            sage: x = polygen(K)
            sage: p = (im + 1) * (x^3 - 2); p
            (I + 1)*x^3 - 2*I - 2
            sage: r = AA.polynomial_root(p, RIF(1, 2)); r^3
            2.000000000000000?
        """
        if not is_RealIntervalFieldElement(interval):
            raise ValueError("interval argument of .polynomial_root on algebraic real field must be real")

        return AlgebraicReal(ANRoot(poly, interval, multiplicity))

    def random_element(self, poly_degree=2, *args, **kwds):
        r"""
        Return a random algebraic real number.

        INPUT:

        - ``poly_degree`` - default: 2 - degree of the random
          polynomial over the integers of which the returned algebraic
          real number is a (real part of a) root. This is not
          necessarily the degree of the minimal polynomial of the
          number. Increase this parameter to achieve a greater
          diversity of algebraic numbers, at a cost of greater
          computation time. You can also vary the distribution of the
          coefficients but that will not vary the degree of the
          extension containing the element.

        - ``args``, ``kwds`` - arguments and keywords passed to the random
          number generator for elements of ``ZZ``, the integers. See
          :meth:`~sage.rings.integer_ring.IntegerRing_class.random_element` for
          details, or see example below.

        OUTPUT:

        An element of ``AA``, the field of algebraic real numbers (see
        :mod:`sage.rings.qqbar`).

        ALGORITHM:

        We pass all arguments to :meth:`AlgebraicField.random_element`, and
        then take the real part of the result.

        EXAMPLES::

            sage: a = AA.random_element()
            sage: a in AA
            True

        ::

            sage: b = AA.random_element(poly_degree=5)
            sage: b in AA
            True

        Parameters for the distribution of the integer coefficients of
        the polynomials can be passed on to the random element method
        for integers. For example, we can rule out zero as a
        coefficient (and therefore as a root) by requesting
        coefficients between ``1`` and ``10``::

            sage: z = [AA.random_element(x=1, y=10) for _ in range(5)]
            sage: AA(0) in z
            False

        TESTS::

            sage: AA.random_element('junk')
            Traceback (most recent call last):
            ...
            TypeError: polynomial degree must be an integer, not junk
            sage: AA.random_element(poly_degree=0)
            Traceback (most recent call last):
            ...
            ValueError: polynomial degree must be greater than zero, not 0

        Random vectors already have a 'degree' keyword, so
        we cannot use that for the polynomial's degree::

            sage: v = random_vector(AA, degree=2, poly_degree=3)
            sage: v in AA^2
            True
        """
        return QQbar.random_element(poly_degree, *args, **kwds).real()

    def _factor_univariate_polynomial(self, f):
        """
        Factor the univariate polynomial ``f``.

        INPUT:

        - ``f`` -- a univariate polynomial defined over the real algebraic field

        OUTPUT:

        - A factorization of ``f`` over the real algebraic numbers into a unit
          and monic irreducible factors

        .. NOTE::

            This is a helper method for
            :meth:`sage.rings.polynomial.polynomial_element.Polynomial.factor`.

        TESTS::

            sage: R.<x> = AA[]
            sage: AA._factor_univariate_polynomial(x)
            x
            sage: AA._factor_univariate_polynomial(2*x)
            (2) * x
            sage: AA._factor_univariate_polynomial((x^2 + 1)^2)
            (x^2 + 1)^2
            sage: AA._factor_univariate_polynomial(x^8 + 1)
            (x^2 - 1.847759065022574?*x + 1.000000000000000?) * (x^2 - 0.7653668647301795?*x + 1.000000000000000?) * (x^2 + 0.7653668647301795?*x + 1.000000000000000?) * (x^2 + 1.847759065022574?*x + 1.000000000000000?)
            sage: AA._factor_univariate_polynomial(R(3))
            3
            sage: AA._factor_univariate_polynomial(12*x^2 - 4)
            (12) * (x - 0.5773502691896258?) * (x + 0.5773502691896258?)
            sage: AA._factor_univariate_polynomial(12*x^2 + 4)
            (12) * (x^2 + 0.3333333333333334?)
            sage: AA._factor_univariate_polynomial(EllipticCurve('11a1').change_ring(AA).division_polynomial(5))
            (5) * (x - 16.00000000000000?) * (x - 5.000000000000000?) * (x - 1.959674775249769?) * (x + 2.959674775249769?) * (x^2 - 2.854101966249685?*x + 15.47213595499958?) * (x^2 + 1.909830056250526?*x + 1.660606461254312?) * (x^2 + 3.854101966249685?*x + 6.527864045000421?) * (x^2 + 13.09016994374948?*x + 93.33939353874569?)

        """
        rr = f.roots()
        cr = [(r, e) for r, e in f.roots(QQbar) if r.imag() > 0]

        from sage.structure.factorization import Factorization
        return Factorization(
            [(f.parent()([-r, 1]), e) for r, e in rr] +
            [(f.parent()([r.norm(), -2 * r.real(), 1]), e) for r, e in cr],
            unit=f.leading_coefficient())


def is_AlgebraicRealField(F):
    r"""
    Check whether ``F`` is an :class:`~AlgebraicRealField` instance. For internal use.

    This function is deprecated. Use :func:`isinstance` with
    :class:`~sage.rings.abc.AlgebraicRealField` instead.

    EXAMPLES::

        sage: from sage.rings.qqbar import is_AlgebraicRealField
        sage: [is_AlgebraicRealField(x) for x in [AA, QQbar, None, 0, "spam"]]
        doctest:warning...
        DeprecationWarning: is_AlgebraicRealField is deprecated;
        use isinstance(..., sage.rings.abc.AlgebraicRealField instead
        See https://github.com/sagemath/sage/issues/32660 for details.
        [True, False, False, False, False]
    """
    from sage.misc.superseded import deprecation
    deprecation(32660, 'is_AlgebraicRealField is deprecated; use isinstance(..., sage.rings.abc.AlgebraicRealField instead')
    return isinstance(F, AlgebraicRealField)


# Create the globally unique AlgebraicRealField object.
AA = AlgebraicRealField()


class AlgebraicField(Singleton, AlgebraicField_common, sage.rings.abc.AlgebraicField):
    """
    The field of all algebraic complex numbers.
    """

    def __new__(cls):
        r"""
        This method is there to ensure that pickles created before this class
        was made a :class:`~sage.misc.fast_methods.Singleton` still load.

        TESTS::

            sage: s = loads(b'x\x9c}RMo\x131\x10U(-\xad\x9b\x92\x16ZJh\x80~'
            ....: b'\x00MZX~\x03\x97J\x08\xb1\x87H>F\x96\xd7;\xdd\xb1\xd8x3\xb6'
            ....: b'\x17\xe8!\x12\x1c\xda\xaa\xff\x9aI\xb7\x04\x8a*N\xb65\xef'
            ....: b'\xcd\xbc\xf7\xc6?\xee\x99\xa0\x0bHB\xf4\xb5\x89\xb5'
            ....: b'\x87$?szl\x8d2\xa5\x0eA\xdc~Q\xab/{\x1f\xca\x022\xaf\xad9'
            ....: b'\xb1P\xe6\xea\x9b\x8d\xa8\x8c\x8ePT\xfe\x8cn\xday\xeb\x8a'
            ....: b'\x90\x10e\xda\x8b\xdbxA\x0bF\xa9\xac\xb6e\xb4N)Q@\xd41zA'
            ....: b'\xf7\xff\x15R;K5(\x0f\x13\x0f\x01\x1c\xc3l\xe5D\xed<\xe4'
            ....: b'\xb5\x01A\x8b\r\xe1f\xb4\x85\x90\x9c\xce\x06\x04q\xd2\x1c'
            ....: b'\xb44\x98^\xd2\x83!-\xcb\xf6D{\xee\xd0\xb8\xa0\x95\x8b!\x89'
            ....: b'\x0bZMS\\\x88Cj\x0f~\xd2\xda\x94\x1e\xf6\xa5P0\xce \xcfY<uR'
            ....: b'\xb9\xa9L\xe5\xbe\x82\x8fj\x0c\x11\xab\\q\x14@\xeb\xa9\\R&'
            ....: b'\xd7Q\xd3F*W\xfeX\x7f\x84\xcb\\\x99a\x02=\x96\xad\x8f\xe7'
            ....: b'\xb4)WU\x01\x0e\xbc\x8e\x95\x0f\xb45\xa5\'rQe:\x00m#G\xb9;'
            ....: b'\x8ff\x08\xba\xbc+\xce\xa7\xff\x89s\xce\x11\xd4E\xf6\xf3'
            ....: b'\x8c\xfdt\xd9\xcf\x0e\xfb\xe9M\xe9y\x1f;)\xae\xa7\xb8'
            ....: b'\x91"KC\x96\xf4\xfd\x9c^ \xabx\x89\xdb\xd8\x93\x1d5\xb1'
            ....: b'\xe6K\t\x8a-\x06\x8e\x96v?\xb5\xd83\x940\xbe\xce\xaar'
            ....: b'\xcd.*O{\x8d\x8c\xb1\r&9mX\xbc\x88\xe6\xf2\xf9:\x1bA\xfbr'
            ....: b'\xeb.\xae\xa2\x03\xec\xe1\xce\xe5\x90^1\xc0:\x1b\xad.\xe7'
            ....: b'\xc1\x966Dz=\xa27\xb2;\'\xcf0j\xc2\x8bR\xcd\xd6\xe8\xf0'
            ....: b'\x8ae\xfdfj3\xfb\x06\r\xb1?\xa2\xc1_%S\x817\xd0\x94'
            ....: b'\x8eFt\\g\xc8\x96p\x0f\xf7\xf1\x00\xd7\xb0\xcd\x1a\xde"'
            ....: b'\x0f{\x87\x87W\xc8\xdc\x04\x19\xf5\xbe\xce\x92_p\'\x13\xc5')
            sage: s is QQbar
            True
        """
        try:
            return QQbar
        except BaseException:
            return AlgebraicField_common.__new__(cls)

    def __init__(self):
        r"""
        Standard init function.

        We test by setting the category::

            sage: QQbar.category() # indirect doctest
            Category of infinite fields
            sage: QQbar.base_ring()
            Algebraic Real Field

        TESTS::

            sage: QQbar._repr_option('element_is_atomic')
            False

            sage: QQbar.has_coerce_map_from(ZZ)
            True
            sage: QQbar.has_coerce_map_from(int)
            True
        """
        from sage.categories.fields import Fields
        AlgebraicField_common.__init__(self, AA, ('I',), normalize=False, category=Fields().Infinite())
        self._populate_coercion_lists_([ZZ, QQ])

    def _element_constructor_(self, x):
        """
        Try to construct an element of the field of algebraic numbers from `x`.

        EXAMPLES::

<<<<<<< HEAD
            sage: sqrt(2) in QQbar # indirect doctest                                   # needs sage.symbolic
=======
            sage: sqrt(2) in QQbar  # indirect doctest                                  # needs sage.symbolic
>>>>>>> 89e4c05f
            True
            sage: 22/7 in QQbar
            True
            sage: pi in QQbar                                                           # needs sage.symbolic
            False
        """
        if isinstance(x, AlgebraicNumber):
            return x
        elif isinstance(x, AlgebraicReal):
            return AlgebraicNumber(x._descr)
        elif hasattr(x, '_algebraic_'):
            return x._algebraic_(QQbar)
        return AlgebraicNumber(x)

    def _repr_(self):
        r"""
        String representation of self.

        EXAMPLES::

            sage: QQbar._repr_()
            'Algebraic Field'
        """
        return "Algebraic Field"

    def _latex_(self):
        r"""
        Latex representation of ``self``.

        EXAMPLES::

            sage: QQbar._latex_()
            '\\overline{\\QQ}'
        """
        return "\\overline{\\QQ}"

    def _sage_input_(self, sib, coerce):
        r"""
        Produce an expression which will reproduce this value when evaluated.

        EXAMPLES::

            sage: sage_input(QQbar, verify=True)
            # Verified
            QQbar
            sage: from sage.misc.sage_input import SageInputBuilder
            sage: QQbar._sage_input_(SageInputBuilder(), False)
            {atomic:QQbar}
        """
        return sib.name('QQbar')

    def _coerce_map_from_(self, from_par):
        r"""
        Set up the coercion model.

        TESTS::

            sage: QQbar.has_coerce_map_from(AA)
            True
            sage: QQbar.has_coerce_map_from(CC)
            False
            sage: QQbar.has_coerce_map_from(SR)                                         # needs sage.symbolic
            False

            sage: i + QQbar(2)
            I + 2
            sage: K.<ii> = QuadraticField(-1, embedding=ComplexField(13)(0,-1))
            sage: ii + QQbar(2)
            -I + 2

            sage: L.<a> = QuadraticField(-1, embedding=Zp(5).teichmuller(2))
            sage: QQbar.has_coerce_map_from(L)
            False
        """
        if from_par is AA:
            return True
        if isinstance(from_par, sage.rings.number_field.number_field_base.NumberField):
            emb = from_par.coerce_embedding()
            return emb is not None and parent_is_numerical(emb.codomain())

    def completion(self, p, prec, extras={}):
        r"""
        Return the completion of ``self`` at the place `p`.

        Only implemented for `p = \infty` at present.

        INPUT:

        - ``p`` -- either a prime (not implemented at present) or ``Infinity``
        - ``prec`` -- precision of approximate field to return
        - ``extras`` -- (optional) a dict of extra keyword arguments
          for the ``RealField`` constructor

        EXAMPLES::

            sage: QQbar.completion(infinity, 500)
            Complex Field with 500 bits of precision
            sage: QQbar.completion(infinity, prec=53, extras={'type':'RDF'})
            Complex Double Field
            sage: QQbar.completion(infinity, 53) is CC
            True
            sage: QQbar.completion(3, 20)
            Traceback (most recent call last):
            ...
            NotImplementedError
        """
        if p == infinity.Infinity:
            from sage.rings.real_field import create_RealField
            return create_RealField(prec, **extras).complex_field()
        else:
            raise NotImplementedError

    def algebraic_closure(self):
        """
        Return the algebraic closure of this field.

        As this field is already algebraically closed, just returns ``self``.

        EXAMPLES::

            sage: QQbar.algebraic_closure()
            Algebraic Field
        """
        return self

    def construction(self):
        """
        Return a functor that constructs ``self`` (used by the coercion machinery).

        EXAMPLES::

            sage: QQbar.construction()
            (AlgebraicClosureFunctor, Rational Field)
        """
        from sage.categories.pushout import AlgebraicClosureFunctor
        from sage.rings.rational_field import QQ
        return (AlgebraicClosureFunctor(), QQ)

    def gens(self):
        r"""
        Return a set of generators for this field.

        As this field is not
        finitely generated over its prime field, we opt for just returning I.

        EXAMPLES::

            sage: QQbar.gens()
            (I,)
        """
        return (QQbar_I,)

    def gen(self, n=0):
        r"""
        Return the `n`-th element of the tuple returned by :meth:`gens`.

        EXAMPLES::

            sage: QQbar.gen(0)
            I
            sage: QQbar.gen(1)
            Traceback (most recent call last):
            ...
            IndexError: n must be 0
        """
        if n == 0:
            return QQbar_I
        else:
            raise IndexError("n must be 0")

    def ngens(self):
        r"""
        Return the size of the tuple returned by :meth:`gens`.

        EXAMPLES::

            sage: QQbar.ngens()
            1
        """
        return 1

    @cached_method
    def zeta(self, n=4):
        r"""
        Return a primitive `n`'th root of unity, specifically `\exp(2*\pi*i/n)`.

        INPUT:

        - ``n`` (integer) -- default 4

        EXAMPLES::

            sage: QQbar.zeta(1)
            1
            sage: QQbar.zeta(2)
            -1
            sage: QQbar.zeta(3)
            -0.500000000000000? + 0.866025403784439?*I
            sage: QQbar.zeta(4)
            I
            sage: QQbar.zeta()
            I
            sage: QQbar.zeta(5)
            0.3090169943749474? + 0.9510565162951536?*I
            sage: QQbar.zeta(3000)
            0.999997806755380? + 0.002094393571219374?*I
        """
        if n == 1:
            return self.one()
        elif n == 2:
            return -self.one()
        elif n == 4:
            return self.gen()
        else:
            nf = CyclotomicField(n)
            p = nf.polynomial()
            root = ANRoot(p, ComplexIntervalField(64).zeta(n))
            gen = AlgebraicGenerator(nf, root)
            return AlgebraicNumber(ANExtensionElement(gen, nf.gen()))

    def polynomial_root(self, poly, interval, multiplicity=1):
        r"""
        Given a polynomial with algebraic coefficients and an interval
        enclosing exactly one root of the polynomial, constructs
        an algebraic real representation of that root.

        The polynomial need not be irreducible, or even squarefree; but
        if the given root is a multiple root, its multiplicity must be
        specified. (IMPORTANT NOTE: Currently, multiplicity-`k` roots
        are handled by taking the `(k-1)`-st derivative of the polynomial.
        This means that the interval must enclose exactly one root
        of this derivative.)

        The conditions on the arguments (that the interval encloses exactly
        one root, and that multiple roots match the given multiplicity)
        are not checked; if they are not satisfied, an error may be
        thrown (possibly later, when the algebraic number is used),
        or wrong answers may result.

        Note that if you are constructing multiple roots of a single
        polynomial, it is better to use ``QQbar.common_polynomial``
        to get a shared polynomial.

        EXAMPLES::

            sage: x = polygen(QQbar)
            sage: phi = QQbar.polynomial_root(x^2 - x - 1, RIF(0, 2)); phi
            1.618033988749895?
            sage: p = (x-1)^7 * (x-2)
            sage: r = QQbar.polynomial_root(p, RIF(9/10, 11/10), multiplicity=7)
            sage: r; r == 1
            1
            True
            sage: p = (x-phi)*(x-sqrt(QQbar(2)))
            sage: r = QQbar.polynomial_root(p, RIF(1, 3/2))
            sage: r; r == sqrt(QQbar(2))
            1.414213562373095?
            True
        """
        return AlgebraicNumber(ANRoot(poly, interval, multiplicity))

    def random_element(self, poly_degree=2, *args, **kwds):
        r"""
        Return a random algebraic number.

        INPUT:

        - ``poly_degree`` - default: 2 - degree of the random polynomial over
          the integers of which the returned algebraic number is a root. This
          is not necessarily the degree of the minimal polynomial of the
          number. Increase this parameter to achieve a greater diversity of
          algebraic numbers, at a cost of greater computation time. You can
          also vary the distribution of the coefficients but that will not vary
          the degree of the extension containing the element.

        - ``args``, ``kwds`` - arguments and keywords passed to the random
          number generator for elements of ``ZZ``, the integers. See
          :meth:`~sage.rings.integer_ring.IntegerRing_class.random_element` for
          details, or see example below.

        OUTPUT:

        An element of ``QQbar``, the field of algebraic numbers (see
        :mod:`sage.rings.qqbar`).

        ALGORITHM:

        A polynomial with degree between 1 and ``poly_degree``,
        with random integer coefficients is created. A root of this
        polynomial is chosen at random. The default degree is
        2 and the integer coefficients come from a distribution
        heavily weighted towards `0, \pm 1, \pm 2`.

        EXAMPLES::

            sage: a = QQbar.random_element()
            sage: a                         # random
            0.2626138748742799? + 0.8769062830975992?*I
            sage: a in QQbar
            True

            sage: b = QQbar.random_element(poly_degree=20)
            sage: b                         # random
            -0.8642649077479498? - 0.5995098147478391?*I
            sage: b in QQbar
            True

        Parameters for the distribution of the integer coefficients
        of the polynomials can be passed on to the random element method
        for integers. For example, current default behavior of this method
        returns zero about 15% of the time; if we do not include zero as a
        possible coefficient, there will never be a zero constant term, and
        thus never a zero root. ::

            sage: z = [QQbar.random_element(x=1, y=10) for _ in range(20)]
            sage: QQbar(0) in z
            False

        If you just want real algebraic numbers you can filter them out.
        Using an odd degree for the polynomials will ensure some degree of
        success. ::

            sage: r = []
            sage: while len(r) < 3:
            ....:   x = QQbar.random_element(poly_degree=3)
            ....:   if x in AA:
            ....:     r.append(x)
            sage: (len(r) == 3) and all(z in AA for z in r)
            True

        TESTS::

            sage: QQbar.random_element('junk')
            Traceback (most recent call last):
            ...
            TypeError: polynomial degree must be an integer, not junk
            sage: QQbar.random_element(poly_degree=0)
            Traceback (most recent call last):
            ...
            ValueError: polynomial degree must be greater than zero, not 0

        Random vectors already have a 'degree' keyword, so
        we cannot use that for the polynomial's degree. ::

            sage: v = random_vector(QQbar, degree=2, poly_degree=3)
            sage: v                                 # random
            (0.4694381338921299?, -0.500000000000000? + 0.866025403784439?*I)
        """
        from sage.rings.integer_ring import ZZ
        import sage.misc.prandom
        try:
            poly_degree = ZZ(poly_degree)
        except TypeError:
            msg = "polynomial degree must be an integer, not {0}"
            raise TypeError(msg.format(poly_degree))
        if poly_degree < 1:
            msg = "polynomial degree must be greater than zero, not {0}"
            raise ValueError(msg.format(poly_degree))
        R = PolynomialRing(ZZ, 'x')
        p = R.random_element(degree=poly_degree, *args, **kwds)
        # degree zero polynomials have no roots
        # totally zero poly has degree -1
        # add a random leading term
        if p.degree() < 1:
            g = R.gen(0)
            m = sage.misc.prandom.randint(1, poly_degree)
            p = p + g**m
        roots = p.roots(ring=QQbar, multiplicities=False)

        # p will have at least one root; pick one at random
        # could we instead just compute one root "randomly"?
        m = sage.misc.prandom.randint(0, len(roots) - 1)
        return roots[m]

    def _is_irreducible_univariate_polynomial(self, f):
        r"""
        Return whether ``f`` is irreducible.

        INPUT:

        - ``f`` -- a non-constant univariate polynomial defined over the
          algebraic field

        .. NOTE::

            This is a helper method for
            :meth:`sage.rings.polynomial.polynomial_element.Polynomial.is_irreducible`.

        EXAMPLES::

            sage: R.<x> = QQbar[]
            sage: (x^2).is_irreducible() # indirect doctest
            False

        Note that this method does not handle constant polynomials::

            sage: QQbar._is_irreducible_univariate_polynomial(R(1))
            Traceback (most recent call last):
            ...
            ValueError: polynomial must not be constant
            sage: R(1).is_irreducible()
            False
        """
        if f.degree() < 1:
            # this case is handled by the caller (PolynomialElement.is_irreducible())
            raise ValueError("polynomial must not be constant")

        return f.degree() == 1

    def _factor_univariate_polynomial(self, f):
        """
        Factor the univariate polynomial ``f``.

        INPUT:

        - ``f`` -- a univariate polynomial defined over the algebraic field

        OUTPUT:

        - A factorization of ``f`` over the algebraic numbers into a unit and
          monic irreducible factors

        .. NOTE::

            This is a helper method for
            :meth:`sage.rings.polynomial.polynomial_element.Polynomial.factor`.

        TESTS::

            sage: R.<x> = QQbar[]
            sage: QQbar._factor_univariate_polynomial(x)
            x
            sage: QQbar._factor_univariate_polynomial(2*x)
            (2) * x
            sage: QQbar._factor_univariate_polynomial((x^2 + 1)^2)
            (x - I)^2 * (x + I)^2
            sage: QQbar._factor_univariate_polynomial(x^8 - 1)
            (x - 1) * (x - 0.7071067811865475? - 0.7071067811865475?*I) * (x - 0.7071067811865475? + 0.7071067811865475?*I) * (x - I) * (x + I) * (x + 0.7071067811865475? - 0.7071067811865475?*I) * (x + 0.7071067811865475? + 0.7071067811865475?*I) * (x + 1)
            sage: QQbar._factor_univariate_polynomial(12*x^2 - 4)
            (12) * (x - 0.5773502691896258?) * (x + 0.5773502691896258?)
            sage: QQbar._factor_univariate_polynomial(R(-1))
            -1
            sage: QQbar._factor_univariate_polynomial(EllipticCurve('11a1').change_ring(QQbar).division_polynomial(5))
            (5) * (x - 16) * (x - 5) * (x - 1.959674775249769?) * (x - 1.427050983124843? - 3.665468789467727?*I) * (x - 1.427050983124843? + 3.665468789467727?*I) * (x + 0.9549150281252629? - 0.8652998037182486?*I) * (x + 0.9549150281252629? + 0.8652998037182486?*I) * (x + 1.927050983124843? - 1.677599044300515?*I) * (x + 1.927050983124843? + 1.677599044300515?*I) * (x + 2.959674775249769?) * (x + 6.545084971874737? - 7.106423590645660?*I) * (x + 6.545084971874737? + 7.106423590645660?*I)

        """
        from sage.structure.factorization import Factorization
        return Factorization([(f.parent()([-r, 1]), e) for r, e in f.roots()],
                             unit=f.leading_coefficient())


def is_AlgebraicField(F):
    r"""
    Check whether ``F`` is an :class:`~AlgebraicField` instance.

    This function is deprecated. Use :func:`isinstance` with
    :class:`~sage.rings.abc.AlgebraicField` instead.

    EXAMPLES::

        sage: from sage.rings.qqbar import is_AlgebraicField
        sage: [is_AlgebraicField(x) for x in [AA, QQbar, None, 0, "spam"]]
        doctest:warning...
        DeprecationWarning: is_AlgebraicField is deprecated;
        use isinstance(..., sage.rings.abc.AlgebraicField instead
        See https://github.com/sagemath/sage/issues/32660 for details.
        [False, True, False, False, False]
    """
    from sage.misc.superseded import deprecation
    deprecation(32660, 'is_AlgebraicField is deprecated; use isinstance(..., sage.rings.abc.AlgebraicField instead')
    return isinstance(F, AlgebraicField)


# Create the globally unique AlgebraicField object.
QQbar = AlgebraicField()


def is_AlgebraicField_common(F):
    r"""
    Check whether ``F`` is an :class:`~AlgebraicField_common` instance.

    This function is deprecated. Use :func:`isinstance` with
    :class:`~sage.rings.abc.AlgebraicField_common` instead.

    EXAMPLES::

        sage: from sage.rings.qqbar import is_AlgebraicField_common
        sage: [is_AlgebraicField_common(x) for x in [AA, QQbar, None, 0, "spam"]]
        doctest:warning...
        DeprecationWarning: is_AlgebraicField_common is deprecated;
        use isinstance(..., sage.rings.abc.AlgebraicField_common) instead
        See https://github.com/sagemath/sage/issues/32610 for details.
        [True, True, False, False, False]
    """
    from sage.misc.superseded import deprecation
    deprecation(32610, 'is_AlgebraicField_common is deprecated; use isinstance(..., sage.rings.abc.AlgebraicField_common) instead')
    return isinstance(F, AlgebraicField_common)


def prec_seq():
    r"""
    Return a generator object which iterates over an infinite increasing
    sequence of precisions to be tried in various numerical computations.

    Currently just returns powers of 2 starting at 64.

    EXAMPLES::

        sage: g = sage.rings.qqbar.prec_seq()
        sage: [next(g), next(g), next(g)]
        [64, 128, 256]
    """
    # XXX Should do some testing to see where the efficiency breaks are
    # in MPFR. We could also test variants like "bits = bits + bits // 2"
    # (I think this is what MPFR uses internally).
    bits = 64
    while True:
        yield bits
        bits = bits * 2


_short_prec_seq = (64, 128, None)


def short_prec_seq():
    r"""
    Return a sequence of precisions to try in cases when an infinite-precision
    computation is possible: returns a couple of small powers of 2 and then
    ``None``.

    EXAMPLES::

        sage: from sage.rings.qqbar import short_prec_seq
        sage: short_prec_seq()
        (64, 128, None)
    """
    return _short_prec_seq


def tail_prec_seq():
    r"""
    A generator over precisions larger than those in :func:`~short_prec_seq`.

    EXAMPLES::

        sage: from sage.rings.qqbar import tail_prec_seq
        sage: g = tail_prec_seq()
        sage: [next(g), next(g), next(g)]
        [256, 512, 1024]
    """
    bits = 256
    while True:
        yield bits
        bits = bits * 2


def rational_exact_root(r, d):
    r"""
    Check whether the rational `r` is an exact `d`'th power.

    If so, this returns the `d`'th root of `r`; otherwise, this returns ``None``.

    EXAMPLES::

        sage: from sage.rings.qqbar import rational_exact_root
        sage: rational_exact_root(16/81, 4)
        2/3
        sage: rational_exact_root(8/81, 3) is None
        True
    """
    num = r.numerator()
    den = r.denominator()

    (num_rt, num_exact) = num.nth_root(d, truncate_mode=1)
    if not num_exact:
        return None
    (den_rt, den_exact) = den.nth_root(d, truncate_mode=1)
    if not den_exact:
        return None
    return (num_rt / den_rt)


def clear_denominators(poly):
    r"""
    Take a monic polynomial and rescale the variable to get a monic
    polynomial with "integral" coefficients.

    This works on any univariate
    polynomial whose base ring has a ``denominator()`` method that returns
    integers; for example, the base ring might be `\QQ` or a number
    field.

    Returns the scale factor and the new polynomial.

    (Inspired by :pari:`primitive_pol_to_monic` .)

    We assume that coefficient denominators are "small"; the algorithm
    factors the denominators, to give the smallest possible scale factor.

    EXAMPLES::

        sage: from sage.rings.qqbar import clear_denominators

        sage: _.<x> = QQ['x']
        sage: clear_denominators(x + 3/2)
        (2, x + 3)
        sage: clear_denominators(x^2 + x/2 + 1/4)
        (2, x^2 + x + 1)

    TESTS::

        sage: R.<y> = QQ[]
        sage: coefficients_as_integer_ratios = [
        ....:     (-2774600080567517563395913264491323241652779066919616441429094563840,
        ....:      4143301981494946291120265789013000494010735992517219217956448435626412078440663802209333),
        ....:     (-24216324060414384566983400245979288839929814383090701293489050615808,
        ....:      4143301981494946291120265789013000494010735992517219217956448435626412078440663802209333),
        ....:     (325579773864372490083706670433410006284520887405882567940047555526656,
        ....:      180143564412823751787837643000565238870031999674661705128541236331583133845246252269971),
        ....:     (-86736048492777879473586471630941922517134071457946320753641122078523392,
        ....:      4143301981494946291120265789013000494010735992517219217956448435626412078440663802209333),
        ....:     (-2338058278498910195688689352766977573607428722429118859280880481590329344,
        ....:      4143301981494946291120265789013000494010735992517219217956448435626412078440663802209333),
        ....:     (105830270645785996318880019945503938356315302592627229453391693256551317504,
        ....:      1381100660498315430373421929671000164670245330839073072652149478542137359480221267403111),
        ....:     (1110926147990548796149597141538460730252912439930561079348611699181798425600,
        ....:      4143301981494946291120265789013000494010735992517219217956448435626412078440663802209333),
        ....:     (-89705438380888704653335165590083767769953879654958783855317882966200828559360,
        ....:      4143301981494946291120265789013000494010735992517219217956448435626412078440663802209333),
        ....:     (1151092895747371986483047191334923516591005329489629755485810229546333821625856,
        ....:      1381100660498315430373421929671000164670245330839073072652149478542137359480221267403111),
        ....:     (24725641793859400310483886670136079788266826658111372723121573233077840328938576,
        ....:      4143301981494946291120265789013000494010735992517219217956448435626412078440663802209333),
        ....:     (-31051495080139473677925068000403254349133134904365702868216464107777210775457136,
        ....:      153455628944257270041491325519000018296693925648785896961349942060237484386691251933679),
        ....:     (9431591461895130351865642769482226964622378075329823505708119342634182162193000560,
        ....:      4143301981494946291120265789013000494010735992517219217956448435626412078440663802209333),
        ....:     (1721694880863483428337378731387732043714427651970488363462560317808769716807148992,
        ....:      153455628944257270041491325519000018296693925648785896961349942060237484386691251933679),
        ....:     (255327752077837584624694974814916395144764296822788813014081161094149724325120096,
        ....:      27080405107810106477910233915117650287651869232138687699061754481218379597651397400061),
        ....:     (238105337335596176836773151768694069523377650990453522899627157538495252117232992338,
        ....:      27080405107810106477910233915117650287651869232138687699061754481218379597651397400061),
        ....:     (1255826892296350234297164500548658984205287902407560187136301197703464130999349114638,
        ....:      14336685057075938723599535602121108975815695475838128781856222960645024492874269211797),
        ....:     (1, 1)]
        sage: p = R(coefficients_as_integer_ratios)
        sage: a = QQbar.polynomial_root(
        ....:     AA.common_polynomial(p),
        ....:     CIF(RIF(-RR(0.036151142425748496), -RR(0.036151142425748489)),
        ....:     RIF(-RR(0.011298617187916445), -RR(0.011298617187916443))))
        sage: a.exactify()
        sage: a
        -0.03615114242574849? - 0.011298617187916444?*I
    """

    d = poly.denominator()
    if d == 1:
        return d, poly
    deg = poly.degree()
    denoms = [c.denominator() for c in poly]
    if all(d.nbits() < 128 for d in denoms):
        # Factor the polynomial denominators.
        factors = {}
        for i, d in enumerate(denoms):
            df = factor(d)
            for f, e in df:
                oe = 0
                if f in factors:
                    oe = factors[f]
                min_e = (e + (deg - i) - 1) // (deg - i)
                factors[f] = max(oe, min_e)
        change = 1
        for f, e in factors.items():
            change = change * f**e
    else:
        # Factoring would be too slow.
        change = poly.monic().denominator()
    poly = poly * (change**deg)
    poly = poly(poly.parent().gen() / change)
    return change, poly


def do_polred(poly, threshold=32):
    r"""
    Find a polynomial of reasonably small discriminant that generates
    the same number field as ``poly``, using the PARI ``polredbest``
    function.

    INPUT:

    - ``poly`` - a monic irreducible polynomial with integer coefficients
    - ``threshold`` - an integer used to decide whether to run ``polredbest``

    OUTPUT:

    A triple (``elt_fwd``, ``elt_back``, ``new_poly``), where:

    - ``new_poly`` is the new polynomial defining the same number field,
    - ``elt_fwd`` is a polynomial expression for a root of the new
      polynomial in terms of a root of the original polynomial,
    - ``elt_back`` is a polynomial expression for a root of the original
      polynomial in terms of a root of the new polynomial.

    EXAMPLES::

        sage: from sage.rings.qqbar import do_polred
        sage: R.<x> = QQ['x']
        sage: oldpol = x^2 - 5
        sage: fwd, back, newpol = do_polred(oldpol)
        sage: newpol
        x^2 - x - 1
        sage: Kold.<a> = NumberField(oldpol)
        sage: Knew.<b> = NumberField(newpol)
        sage: newpol(fwd(a))
        0
        sage: oldpol(back(b))
        0
        sage: do_polred(x^2 - x - 11)
        (1/3*x + 1/3, 3*x - 1, x^2 - x - 1)
        sage: do_polred(x^3 + 123456)
        (-1/4*x, -4*x, x^3 - 1929)

    This shows that :trac:`13054` has been fixed::

        sage: do_polred(x^4 - 4294967296*x^2 + 54265257667816538374400)
        (1/4*x, 4*x, x^4 - 268435456*x^2 + 211973662764908353025)
    """
    parent = poly.parent()
    bitsize = ZZ(poly[0].numerator().nbits() + poly[0].denominator().nbits())
    # time(polredbest) ≈ b²d⁵
    cost = 2 * bitsize.nbits() + 5 * poly.degree().nbits()
    if cost > threshold:
        return parent.gen(), parent.gen(), poly
    new_poly, elt_back = poly.numerator().__pari__().polredbest(flag=1)
    elt_fwd = elt_back.modreverse()
    return parent(elt_fwd.lift()), parent(elt_back.lift()), parent(new_poly)


def isolating_interval(intv_fn, pol):
    """
    ``intv_fn`` is a function that takes a precision and returns an
    interval of that precision containing some particular root of pol.
    (It must return better approximations as the precision increases.)
    pol is an irreducible polynomial with rational coefficients.

    Returns an interval containing at most one root of pol.

    EXAMPLES::

        sage: from sage.rings.qqbar import isolating_interval

        sage: _.<x> = QQ['x']
        sage: isolating_interval(lambda prec: sqrt(RealIntervalField(prec)(2)), x^2 - 2)
        1.4142135623730950488?

    And an example that requires more precision::

        sage: delta = 10^(-70)
        sage: p = (x - 1) * (x - 1 - delta) * (x - 1 + delta)
        sage: isolating_interval(lambda prec: RealIntervalField(prec)(1 + delta), p)
        1.000000000000000000000000000000000000000000000000000000000000000000000100000000000000000000000000000000000000000000000000000000000000000000000000000000000?

    The function also works with complex intervals and complex roots::

        sage: p = x^2 - x + 13/36
        sage: isolating_interval(lambda prec: ComplexIntervalField(prec)(1/2, 1/3), p)
        0.500000000000000000000? + 0.3333333333333333334?*I
    """
    dpol = pol.derivative()

    for prec in prec_seq():
        intv = intv_fn(prec)

        # We need to verify that pol has exactly one root in the
        # interval intv. We know (because it is a precondition of
        # calling this function) that it has at least one root in the
        # interval, so we only need to verify that it has at most one
        # root (that the interval is sufficiently narrow).

        # We do this by computing the derivative of the polynomial
        # over the interval. If the derivative is bounded away from zero,
        # then we know there can be at most one root.

        if not dpol(intv).contains_zero():
            return intv


def find_zero_result(fn, l):
    """
    ``l`` is a list of some sort. ``fn`` is a function which maps an element of
    ``l`` and a precision into an interval (either real or complex) of that
    precision, such that for sufficient precision, exactly one element of ``l``
    results in an interval containing 0. Returns that one element of ``l``.

    EXAMPLES::

        sage: from sage.rings.qqbar import find_zero_result
        sage: _.<x> = QQ['x']
        sage: delta = 10^(-70)
        sage: p1 = x - 1
        sage: p2 = x - 1 - delta
        sage: p3 = x - 1 + delta
        sage: p2 == find_zero_result(lambda p, prec: p(RealIntervalField(prec)(1 + delta)), [p1, p2, p3])
        True
    """
    for prec in prec_seq():
        result = None
        ambig = False
        for v in l:
            intv = fn(v, prec)
            if intv.contains_zero():
                if result is not None:
                    ambig = True
                    break
                result = v
        if ambig:
            continue
        if result is None:
            raise ValueError('find_zero_result could not find any zeroes')
        return result


def conjugate_expand(v):
    r"""
    If the interval ``v`` (which may be real or complex) includes some
    purely real numbers, return ``v'`` containing ``v`` such that
    ``v' == v'.conjugate()``. Otherwise return ``v`` unchanged. (Note that if
    ``v' == v'.conjugate()``, and ``v'`` includes one non-real root of a real
    polynomial, then ``v'`` also includes the conjugate of that root.
    Also note that the diameter of the return value is at most twice
    the diameter of the input.)

    EXAMPLES::

        sage: from sage.rings.qqbar import conjugate_expand
        sage: conjugate_expand(CIF(RIF(0, 1), RIF(1, 2))).str(style='brackets')
        '[0.0000000000000000 .. 1.0000000000000000] + [1.0000000000000000 .. 2.0000000000000000]*I'
        sage: conjugate_expand(CIF(RIF(0, 1), RIF(0, 1))).str(style='brackets')
        '[0.0000000000000000 .. 1.0000000000000000] + [-1.0000000000000000 .. 1.0000000000000000]*I'
        sage: conjugate_expand(CIF(RIF(0, 1), RIF(-2, 1))).str(style='brackets')
        '[0.0000000000000000 .. 1.0000000000000000] + [-2.0000000000000000 .. 2.0000000000000000]*I'
        sage: conjugate_expand(RIF(1, 2)).str(style='brackets')
        '[1.0000000000000000 .. 2.0000000000000000]'
    """
    if is_RealIntervalFieldElement(v):
        return v
    im = v.imag()
    if not im.contains_zero():
        return v
    re = v.real()
    fld = ComplexIntervalField(v.prec())
    return fld(re, im.union(-im))


def conjugate_shrink(v):
    r"""
    If the interval ``v`` includes some purely real numbers, return
    a real interval containing only those real numbers. Otherwise
    return ``v`` unchanged.

    If ``v`` includes exactly one root of a real polynomial, and ``v`` was
    returned by ``conjugate_expand()``, then ``conjugate_shrink(v)`` still
    includes that root, and is a ``RealIntervalFieldElement`` iff the root
    in question is real.

    EXAMPLES::

        sage: from sage.rings.qqbar import conjugate_shrink
        sage: conjugate_shrink(RIF(3, 4)).str(style='brackets')
        '[3.0000000000000000 .. 4.0000000000000000]'
        sage: conjugate_shrink(CIF(RIF(1, 2), RIF(1, 2))).str(style='brackets')
        '[1.0000000000000000 .. 2.0000000000000000] + [1.0000000000000000 .. 2.0000000000000000]*I'
        sage: conjugate_shrink(CIF(RIF(1, 2), RIF(0, 1))).str(style='brackets')
        '[1.0000000000000000 .. 2.0000000000000000]'
        sage: conjugate_shrink(CIF(RIF(1, 2), RIF(-1, 2))).str(style='brackets')
        '[1.0000000000000000 .. 2.0000000000000000]'
    """
    if is_RealIntervalFieldElement(v):
        return v
    im = v.imag()
    if im.contains_zero():
        return v.real()
    return v

def number_field_elements_from_algebraics(numbers, minimal=False, same_field=False, embedded=False, prec=53):
    r"""
    Given a sequence of elements of either ``AA`` or ``QQbar``
    (or a mixture), computes a number field containing all of these
    elements, these elements as members of that number field, and a
    homomorphism from the number field back to ``AA`` or
    ``QQbar``.

    INPUT:

    - ``numbers`` -- a number or list of numbers.

    - ``minimal`` -- Boolean (default: ``False``). Whether to minimize the
      degree of the extension.

    - ``same_field`` -- Boolean (default: ``False``). See below.

    - ``embedded`` -- Boolean (default: ``False``). Whether to make the
      NumberField embedded.

    - ``prec`` -- integer (default: ``53``). The number of bit of precision
      to guarantee finding real roots.

    OUTPUT:

    A tuple with the NumberField, the numbers inside the NumberField,
    and a homomorphism from the number field back to ``AA`` or ``QQbar``.

    This may not return the smallest such number field, unless
    ``minimal=True`` is specified.

    If ``same_field=True`` is specified, and all of the elements are
    from the same field (either ``AA`` or ``QQbar``), the generated
    homomorphism will map back to that field.  Otherwise, if all specified
    elements are real, the homomorphism might map back to ``AA``
    (and will, if ``minimal=True`` is specified), even if the
    elements were in ``QQbar``.

    Also, a single number can be passed, rather than a sequence; and
    any values which are not elements of ``AA`` or ``QQbar``
    will automatically be coerced to ``QQbar``

    This function may be useful for efficiency reasons: doing exact
    computations in the corresponding number field will be faster
    than doing exact computations directly in ``AA`` or ``QQbar``.

    EXAMPLES:

    We can use this to compute the splitting field of a polynomial.
    (Unfortunately this takes an unreasonably long time for non-toy
    examples.)::

        sage: x = polygen(QQ)
        sage: p = x^3 + x^2 + x + 17
        sage: rts = p.roots(ring=QQbar, multiplicities=False)
        sage: splitting = number_field_elements_from_algebraics(rts)[0]; splitting
        Number Field in a with defining polynomial
         y^6 - 40*y^4 - 22*y^3 + 873*y^2 + 1386*y + 594
        sage: p.roots(ring=splitting)
        [(361/29286*a^5 - 19/3254*a^4 - 14359/29286*a^3 + 401/29286*a^2 + 18183/1627*a + 15930/1627, 1),
         (49/117144*a^5 - 179/39048*a^4 - 3247/117144*a^3 + 22553/117144*a^2 + 1744/4881*a - 17195/6508, 1),
         (-1493/117144*a^5 + 407/39048*a^4 + 60683/117144*a^3 - 24157/117144*a^2 - 56293/4881*a - 53033/6508, 1)]
<<<<<<< HEAD
        sage: rt2 = AA(sqrt(2)); rt2                                                    # needs sage.symbolic
=======

        sage: # needs sage.symbolic
        sage: rt2 = AA(sqrt(2)); rt2
>>>>>>> 89e4c05f
        1.414213562373095?
        sage: rt3 = AA(sqrt(3)); rt3                                                    # needs sage.symbolic
        1.732050807568878?
        sage: rt3a = QQbar(sqrt(3)); rt3a                                               # needs sage.symbolic
        1.732050807568878?
        sage: qqI = QQbar.zeta(4); qqI
        I
        sage: z3 = QQbar.zeta(3); z3
        -0.500000000000000? + 0.866025403784439?*I
        sage: rt2b = rt3 + rt2 - rt3; rt2b                                              # needs sage.symbolic
        1.414213562373095?
        sage: rt2c = z3 + rt2 - z3; rt2c                                                # needs sage.symbolic
        1.414213562373095? + 0.?e-19*I
<<<<<<< HEAD

        sage: number_field_elements_from_algebraics(rt2)                                # needs sage.symbolic
=======
        sage: number_field_elements_from_algebraics(rt2)
>>>>>>> 89e4c05f
        (Number Field in a with defining polynomial y^2 - 2, a,
         Ring morphism:
           From: Number Field in a with defining polynomial y^2 - 2
           To:   Algebraic Real Field
           Defn: a |--> 1.414213562373095?)
<<<<<<< HEAD

        sage: number_field_elements_from_algebraics((rt2,rt3))                          # needs sage.symbolic
=======
        sage: number_field_elements_from_algebraics((rt2,rt3))
>>>>>>> 89e4c05f
        (Number Field in a with defining polynomial y^4 - 4*y^2 + 1, [-a^3 + 3*a, a^2 - 2],
         Ring morphism:
            From: Number Field in a with defining polynomial y^4 - 4*y^2 + 1
            To:   Algebraic Real Field
            Defn: a |--> -1.931851652578137?)

    ``rt3a`` is a real number in ``QQbar``.  Ordinarily, we'd get a homomorphism
    to ``AA`` (because all elements are real), but if we specify ``same_field=True``,
    we'll get a homomorphism back to ``QQbar``::

        sage: number_field_elements_from_algebraics(rt3a)                               # needs sage.symbolic
        (Number Field in a with defining polynomial y^2 - 3, a,
         Ring morphism:
            From: Number Field in a with defining polynomial y^2 - 3
            To:   Algebraic Real Field
            Defn: a |--> 1.732050807568878?)

        sage: number_field_elements_from_algebraics(rt3a, same_field=True)              # needs sage.symbolic
        (Number Field in a with defining polynomial y^2 - 3, a,
         Ring morphism:
            From: Number Field in a with defining polynomial y^2 - 3
            To:   Algebraic Field
            Defn: a |--> 1.732050807568878?)

    We've created ``rt2b`` in such a way that \sage does not initially know
    that it's in a degree-2 extension of `\QQ`::

        sage: number_field_elements_from_algebraics(rt2b)                               # needs sage.symbolic
        (Number Field in a with defining polynomial y^4 - 4*y^2 + 1, -a^3 + 3*a,
         Ring morphism:
            From: Number Field in a with defining polynomial y^4 - 4*y^2 + 1
            To:   Algebraic Real Field
            Defn: a |--> -1.931851652578137?)

    We can specify ``minimal=True`` if we want the smallest number field::

        sage: number_field_elements_from_algebraics(rt2b, minimal=True)                 # needs sage.symbolic
        (Number Field in a with defining polynomial y^2 - 2, a, Ring morphism:
            From: Number Field in a with defining polynomial y^2 - 2
            To:   Algebraic Real Field
            Defn: a |--> 1.414213562373095?)

    Things work fine with rational numbers, too::

        sage: number_field_elements_from_algebraics((QQbar(1/2), AA(17)))
        (Rational Field, [1/2, 17],
         Ring morphism:
            From: Rational Field
            To:   Algebraic Real Field
            Defn: 1 |--> 1)

    Or we can just pass in symbolic expressions, as long as they can be
    coerced into ``QQbar``::

        sage: number_field_elements_from_algebraics((sqrt(7), sqrt(9), sqrt(11)))       # needs sage.symbolic
        (Number Field in a with defining polynomial y^4 - 9*y^2 + 1,
         [-a^3 + 8*a, 3, -a^3 + 10*a],
         Ring morphism:
            From: Number Field in a with defining polynomial y^4 - 9*y^2 + 1
            To:   Algebraic Real Field
            Defn: a |--> 0.3354367396454047?)

    Here we see an example of doing some computations with number field
    elements, and then mapping them back into ``QQbar``::

        sage: # needs sage.symbolic
        sage: algebraics = (rt2, rt3, qqI, z3)
        sage: fld,nums,hom = number_field_elements_from_algebraics(algebraics)
        sage: fld,nums,hom  # random
        (Number Field in a with defining polynomial y^8 - y^4 + 1,
         [-a^5 + a^3 + a, a^6 - 2*a^2, a^6, -a^4],
         Ring morphism:
            From: Number Field in a with defining polynomial y^8 - y^4 + 1
            To:   Algebraic Field
            Defn: a |--> -0.2588190451025208? - 0.9659258262890683?*I)
        sage: (nfrt2, nfrt3, nfI, nfz3) = nums
        sage: hom(nfrt2)
        1.414213562373095? + 0.?e-18*I
        sage: nfrt2^2
        2
        sage: nfrt3^2
        3
        sage: nfz3 + nfz3^2
        -1
        sage: nfI^2
        -1
        sage: sum = nfrt2 + nfrt3 + nfI + nfz3; sum
        a^5 + a^4 - a^3 + 2*a^2 - a - 1
        sage: hom(sum)
        2.646264369941973? + 1.866025403784439?*I
        sage: hom(sum) == rt2 + rt3 + qqI + z3
        True
        sage: [hom(n) for n in nums] == [rt2, rt3, qqI, z3]
        True

    It is also possible to have an embedded Number Field::

        sage: x = polygen(ZZ)
        sage: my_num = AA.polynomial_root(x^3 - 2, RIF(0,3))
        sage: res = number_field_elements_from_algebraics(my_num, embedded=True)
        sage: res[0].gen_embedding()
        1.259921049894873?
        sage: res[2]
        Ring morphism:
          From: Number Field in a with defining polynomial y^3 - 2 with a = 1.259921049894873?
          To:   Algebraic Real Field
          Defn: a |--> 1.259921049894873?

    ::

        sage: # needs sage.symbolic
        sage: elems = [2^(1/3), 3^(1/5)]
        sage: nf, nums, hom = number_field_elements_from_algebraics(elems,
        ....:                                                       embedded=True)
        sage: nf
        Number Field in a with defining polynomial y^15 - 9*y^10 + 21*y^5 - 3
         with a = 0.6866813218928813?
        sage: nums
        [a^10 - 5*a^5 + 2, -a^8 + 4*a^3]
        sage: hom
        Ring morphism:
          From: Number Field in a with defining polynomial y^15 - 9*y^10 + 21*y^5 - 3
                with a = 0.6866813218928813?
          To:   Algebraic Real Field
          Defn: a |--> 0.6866813218928813?

    Complex embeddings are possible as well::

        sage: # needs sage.symbolic
        sage: elems = [sqrt(5), 2^(1/3)+sqrt(3)*I, 3/4]
        sage: nf, nums, hom = number_field_elements_from_algebraics(elems,
        ....:                                                       embedded=True)
        sage: nf  # random (polynomial and root not unique)
        Number Field in a with defining polynomial y^24 - 6*y^23 ...- 9*y^2 + 1
          with a = 0.2598679? + 0.0572892?*I
        sage: nf.is_isomorphic(NumberField(
        ....:                      x^24 - 9*x^22 + 135*x^20 - 720*x^18 + 1821*x^16
        ....:                       - 3015*x^14 + 3974*x^12 - 3015*x^10 + 1821*x^8
        ....:                       - 720*x^6 + 135*x^4 - 9*x^2 + 1, 'a'))
        True
        sage: list(map(QQbar, nums)) == elems == list(map(hom, nums))
        True

    TESTS::

        sage: number_field_elements_from_algebraics(rt3)                                # needs sage.symbolic
        (Number Field in a with defining polynomial y^2 - 3, a,
         Ring morphism:
            From: Number Field in a with defining polynomial y^2 - 3
            To:   Algebraic Real Field
            Defn: a |--> 1.732050807568878?)
        sage: number_field_elements_from_algebraics((rt2,qqI))                          # needs sage.symbolic
        (Number Field in a with defining polynomial y^4 + 1, [-a^3 + a, a^2],
         Ring morphism:
            From: Number Field in a with defining polynomial y^4 + 1
            To:   Algebraic Field
            Defn: a |--> 0.7071067811865475? + 0.7071067811865475?*I)

    Note that for the first example, where \sage does not realize that
    the number is real, we get a homomorphism to ``QQbar``::

        sage: number_field_elements_from_algebraics(rt2c)   # random                    # needs sage.symbolic
        (Number Field in a with defining polynomial y^4 + 2*y^2 + 4, 1/2*a^3,
         Ring morphism:
            From: Number Field in a with defining polynomial y^4 + 2*y^2 + 4
            To:   Algebraic Field
            Defn: a |--> -0.7071067811865475? - 1.224744871391589?*I)

    But with ``minimal=True``, we get a homomorphism to ``AA``::

        sage: number_field_elements_from_algebraics(rt2c, minimal=True)                 # needs sage.symbolic
        (Number Field in a with defining polynomial y^2 - 2, a,
         Ring morphism:
            From: Number Field in a with defining polynomial y^2 - 2
            To:   Algebraic Real Field
            Defn: a |--> 1.414213562373095?)

    If we specify both ``minimal=True`` and ``same_field=True``, we get a second
    degree extension (minimal) that maps back to ``QQbar``::

        sage: number_field_elements_from_algebraics(rt2c, minimal=True,                 # needs sage.symbolic
        ....:                                       same_field=True)
        (Number Field in a with defining polynomial y^2 - 2, a,
         Ring morphism:
            From: Number Field in a with defining polynomial y^2 - 2
            To:   Algebraic Field
            Defn: a |--> 1.414213562373095?)

    Tests trivial cases::

        sage: number_field_elements_from_algebraics([], embedded=True)
        (Rational Field, [],
         Ring morphism:
           From: Rational Field
           To:   Algebraic Real Field
           Defn: 1 |--> 1)
        sage: number_field_elements_from_algebraics([1], embedded=True)
        (Rational Field, [1],
         Ring morphism:
           From: Rational Field
           To:   Algebraic Real Field
           Defn: 1 |--> 1)

    Tests more complicated combinations::

        sage: UCF = UniversalCyclotomicField()
        sage: E = UCF.gen(5)
        sage: L.<b> = NumberField(x^2 - 189*x + 16, embedding=200)
        sage: x = polygen(ZZ)
        sage: my_nums = [-52*E - 136*E^2 - 136*E^3 - 52*E^4,                            # needs sage.symbolic
        ....:            L.gen()._algebraic_(AA),
        ....:            sqrt(2), AA.polynomial_root(x^3 - 3, RIF(0,3)), 11/9, 1]
        sage: res = number_field_elements_from_algebraics(my_nums, embedded=True)       # needs sage.symbolic
        sage: res[0]                                                                    # needs sage.symbolic
        Number Field in a with defining polynomial y^24 - 107010*y^22 - 24*y^21 + ...
        + 250678447193040618624307096815048024318853254384 with a = 93.32530798172420?
    """
    gen = qq_generator

    # Keep track of whether we were given a single value or a list.
    single_number = False
    try:
        len(numbers)
    except TypeError:
        numbers = [numbers]
        single_number = True

    if any(isinstance(nb, AlgebraicNumber) for nb in numbers):
        algebraic_field = QQbar
    else:
        algebraic_field = AA

    def mk_algebraic(x):
        if isinstance(x, AlgebraicNumber_base):
            return x
        return QQbar(x)

    # Try to cast into AA
    try:
        aa_numbers = [AA(_) for _ in numbers]
        numbers = aa_numbers
        real_case = True
    except (ValueError, TypeError):
        real_case = False
    # Make the numbers algebraic
    numbers = [mk_algebraic(_) for _ in numbers]

    # Make the numbers have a real exact underlying field
    real_numbers = []
    for v in numbers:
        if v._exact_field().is_complex() and real_case:
            # the number comes from a complex algebraic number field
            embedded_rt = v.interval_fast(RealIntervalField(prec))
            root = ANRoot(v.minpoly(), embedded_rt)
            real_nf = NumberField(v.minpoly(),'a')
            new_ef = AlgebraicGenerator(real_nf, root)
            real_numbers += [new_ef.root_as_algebraic()]
        else:
            real_numbers += [v]
    numbers = real_numbers

    # Get the union of the exact fields
    for v in numbers:
        if minimal:
            v.simplify()
        gen = gen.union(v._exact_field())

    fld = gen._field
    nums = [gen(v._exact_value()) for v in numbers]

    exact_generator = gen.root_as_algebraic()
    hom = fld.hom([exact_generator])

    if fld is not QQ and embedded:
        # creates the embedded field
        embedded_field = NumberField(fld.defining_polynomial(),fld.variable_name(),embedding=exact_generator)

        # embeds the numbers
        inter_hom = fld.hom([embedded_field.gen(0)])
        nums = [inter_hom(n) for n in nums]

        # get the field and homomorphism
        hom = embedded_field.hom([exact_generator])
        fld = embedded_field

    if single_number:
        nums = nums[0]

    if same_field:
        hom = fld.hom([exact_generator], codomain=algebraic_field)

    return (fld, nums, hom)


# Cache some commonly-used polynomial rings
QQx = QQ['x']
QQx_x = QQx.gen()
QQy = QQ['y']
QQy_y = QQy.gen()
QQxy = QQ['x', 'y']
QQxy_x = QQxy.gen(0)
QQxy_y = QQxy.gen(1)


def cmp_elements_with_same_minpoly(a, b, p):
    r"""
    Compare the algebraic elements ``a`` and ``b`` knowing that they have the
    same minimal polynomial ``p``.

    This is an helper function for comparison of algebraic elements (i.e. the
    methods :meth:`AlgebraicNumber._richcmp_` and
    :meth:`AlgebraicReal._richcmp_`).

    INPUT:

    - ``a`` and ``b`` -- elements of the algebraic or the real algebraic field
      with same minimal polynomial

    - ``p`` -- the minimal polynomial

    OUTPUT:

    `-1`, `0`, `1`, `None` depending on whether `a < b`, `a = b` or `a > b` or
    the function did not succeed with the given precision of `a` and `b`.

    EXAMPLES::

        sage: from sage.rings.qqbar import cmp_elements_with_same_minpoly
        sage: x = polygen(ZZ)
        sage: p = x^2 - 2
        sage: a = AA.polynomial_root(p, RIF(1,2))
        sage: b = AA.polynomial_root(p, RIF(-2,-1))
        sage: cmp_elements_with_same_minpoly(a, b, p)
        1
        sage: cmp_elements_with_same_minpoly(-a, b, p)
        0
    """
    ar = a._value.real()
    br = b._value.real()
    if not ar.overlaps(br):
        # NOTE: do not try to use "ar < br" here as it will coerce to a common
        # precision which is to be avoided. See
        # https://github.com/sagemath/sage/issues/29220
        return 1 if ar._richcmp_(br, op_GT) else -1

    ai = a._value.imag()
    bi = b._value.imag()

    if a.parent() is AA or b.parent() is AA:
        ring = AA
    else:
        ring = QQbar
    roots = p.roots(ring, False)

    real = ar.union(br)
    imag = ai.union(bi)
    oroots = [r for r in roots if r._value.real().overlaps(real)
             and r._value.imag().overlaps(imag)]
    if not oroots:
        raise RuntimeError('a = {}\nb = {}\np = {}'.format(a, b, p))
    if len(oroots) == 1:
        # There is a single root matching both descriptors
        # so they both must be that root and therefore equal.
        return 0

    # test whether we have a conjugated pair (in which situation
    # real part are equal)
    imag = ai.abs().union(bi.abs())
    oroots = [r for r in roots if r._value.real().overlaps(real)
             and r._value.imag().abs().overlaps(imag)]
    if (len(oroots) == 2 and
           not oroots[0]._value.imag().contains_zero()):
        # There is a complex conjugate pair of roots matching both
        # descriptors, so compare by imaginary value.
        while ai.contains_zero():
            a._more_precision()
            ai = a._value.imag()
        while bi.contains_zero():
            b._more_precision()
            bi = b._value.imag()
        if ai.overlaps(bi):
            return 0

        # NOTE: do not try to use "ai < bi" here as it will coerce to a common
        # precision which is to be avoided. See
        # https://github.com/sagemath/sage/issues/29220
        return 1 if ai._richcmp_(bi, op_GT) else -1

    # not able to determine equality
    return None


class AlgebraicGeneratorRelation(SageObject):
    """
    A simple class for maintaining relations in the lattice of algebraic
    extensions.
    """
    def __init__(self, child1, child1_poly, child2, child2_poly, parent):
        r"""
        EXAMPLES::

            sage: from sage.rings.qqbar import AlgebraicGeneratorRelation
            sage: AlgebraicGeneratorRelation(None, None, None, None, None)
            <sage.rings.qqbar.AlgebraicGeneratorRelation object at ...>
        """
        self.child1 = child1
        self.child1_poly = child1_poly
        self.child2 = child2
        self.child2_poly = child2_poly
        self.parent = parent


algebraic_generator_counter = 0


@richcmp_method
class AlgebraicGenerator(SageObject):
    r"""
    An ``AlgebraicGenerator`` represents both an algebraic number `\alpha` and
    the number field `\QQ[\alpha]`. There is a single ``AlgebraicGenerator``
    representing `\QQ` (with `\alpha=0`).

    The ``AlgebraicGenerator`` class is private, and should not be used
    directly.
    """

    def __init__(self, field, root):
        """
        Construct an ``AlgebraicGenerator`` object.

        EXAMPLES::

            sage: from sage.rings.qqbar import ANRoot, AlgebraicGenerator, qq_generator
            sage: y = polygen(QQ, 'y')
            sage: x = polygen(QQbar)
            sage: nf = NumberField(y^2 - y - 1, name='a', check=False)
            sage: root = ANRoot(x^2 - x - 1, RIF(1, 2))
            sage: gen = AlgebraicGenerator(nf, root)
            sage: gen
            Number Field in a with defining polynomial y^2 - y - 1 with a in 1.618033988749895?
            sage: gen.field()
            Number Field in a with defining polynomial y^2 - y - 1
            sage: gen.is_trivial()
            False
            sage: gen.union(qq_generator) is gen
            True
            sage: qq_generator.union(gen) is gen
            True
            sage: nf = NumberField(y^2 + 1, name='a', check=False)
            sage: root = ANRoot(x^2 + 1, CIF(0, 1))
            sage: x = AlgebraicGenerator(nf, root); x
            Number Field in a with defining polynomial y^2 + 1 with a in 1*I
        """
        self._field = field
        self._pari_field = None
        self._trivial = (field is QQ)
        self._root = root
        self._root_as_algebraic = (QQbar if root.is_complex() else AA)(root)
        self._unions = {}
        self._cyclotomic = False
        global algebraic_generator_counter
        self._index = algebraic_generator_counter
        algebraic_generator_counter += 1

    def __reduce__(self):
        """
        Add customized pickling support.

        EXAMPLES::

            sage: # needs sage.symbolic
            sage: t = QQbar(sqrt(2)) + QQbar(sqrt(3))
            sage: t.exactify()
            sage: type(t._descr._generator)
            <class 'sage.rings.qqbar.AlgebraicGenerator'>
            sage: loads(dumps(t)) == t
            True
        """
        return (AlgebraicGenerator, (self._field, self._root))

    def __hash__(self):
        r"""
        Return a hash value for self. This will depend on the order that
        commands get executed at load time, so we do not test the value that is
        returned, just that it does not raise an error.

        EXAMPLES::

            sage: from sage.rings.qqbar import ANRoot, AlgebraicGenerator, qq_generator
            sage: _.<y> = QQ['y']
            sage: x = polygen(QQbar)
            sage: nf = NumberField(y^2 - y - 1, name='a', check=False)
            sage: root = ANRoot(x^2 - x - 1, RIF(1, 2))
            sage: gen = AlgebraicGenerator(nf, root)
            sage: hash(gen) # random
        """
        return self._index

    def __richcmp__(self, other, op):
        r"""
        Compare ``self`` with another ``AlgebraicGenerator`` object.

        EXAMPLES::

            sage: from sage.rings.qqbar import ANRoot, AlgebraicGenerator, qq_generator
            sage: _.<y> = QQ['y']
            sage: x = polygen(QQbar)
            sage: nf = NumberField(y^2 - y - 1, name='a', check=False)
            sage: root = ANRoot(x^2 - x - 1, RIF(1, 2))
            sage: gen = AlgebraicGenerator(nf, root)
            sage: gen > qq_generator
            True
        """
        return richcmp(self._index, other._index, op)

    def is_complex(self):
        r"""
        Return ``True`` if this is a generator for a non-real number field.

        EXAMPLES::

            sage: z7 = QQbar.zeta(7)
            sage: g = z7._descr._generator
            sage: g.is_complex()
            True

            sage: from sage.rings.qqbar import ANRoot, AlgebraicGenerator
            sage: y = polygen(QQ, 'y')
            sage: x = polygen(QQbar)
            sage: nf = NumberField(y^2 - y - 1, name='a', check=False)
            sage: root = ANRoot(x^2 - x - 1, RIF(1, 2))
            sage: gen = AlgebraicGenerator(nf, root)
            sage: gen.is_complex()
            False
        """
        return self._root.is_complex()

    def _repr_(self):
        r"""
        String representation of self.

        EXAMPLES::

            sage: from sage.rings.qqbar import qq_generator
            sage: qq_generator._repr_()
            'Trivial generator'

            sage: from sage.rings.qqbar import ANRoot, AlgebraicGenerator, qq_generator
            sage: y = polygen(QQ)
            sage: x = polygen(QQbar)
            sage: nf = NumberField(y^2 - y - 1, name='a', check=False)
            sage: root = ANRoot(x^2 - x - 1, RIF(1, 2))
            sage: gen = AlgebraicGenerator(nf, root)
            sage: gen._repr_()
            'Number Field in a with defining polynomial x^2 - x - 1 with a in 1.618033988749895?'
        """
        if self._trivial:
            return 'Trivial generator'
        else:
            return '%s with a in %s' % (self._field,
                                        self._root._interval_fast(53))

    def root_as_algebraic(self):
        r"""
        Return the root attached to self as an algebraic number.

        EXAMPLES::

            sage: t = sage.rings.qqbar.qq_generator.root_as_algebraic(); t
            1
            sage: t.parent()
            Algebraic Real Field
        """
        return self._root_as_algebraic

    def is_trivial(self):
        """
        Return ``True`` iff this is the trivial generator (alpha == 1), which
        does not actually extend the rationals.

        EXAMPLES::

            sage: from sage.rings.qqbar import qq_generator
            sage: qq_generator.is_trivial()
            True
        """
        return self._trivial

    def field(self):
        r"""
        Return the number field attached to self.

        EXAMPLES::

            sage: from sage.rings.qqbar import qq_generator
            sage: qq_generator.field()
            Rational Field
        """
        return self._field

    def pari_field(self):
        r"""
        Return the PARI field attached to this generator.

        EXAMPLES::


            sage: from sage.rings.qqbar import qq_generator
            sage: qq_generator.pari_field()
            Traceback (most recent call last):
            ...
            ValueError: No PARI field attached to trivial generator

            sage: from sage.rings.qqbar import ANRoot, AlgebraicGenerator, qq_generator
            sage: y = polygen(QQ)
            sage: x = polygen(QQbar)
            sage: nf = NumberField(y^2 - y - 1, name='a', check=False)
            sage: root = ANRoot(x^2 - x - 1, RIF(1, 2))
            sage: gen = AlgebraicGenerator(nf, root)
            sage: gen.pari_field()
            [[y^2 - y - 1, [2, 0], ...]
        """
        if self.is_trivial():
            raise ValueError("No PARI field attached to trivial generator")
        if self._pari_field is None:
            pari_pol = self._field.pari_polynomial("y")
            self._pari_field = pari_pol.nfinit(1)
        return self._pari_field

    def conjugate(self):
        r"""
        If this generator is for the algebraic number `\alpha`, return a
        generator for the complex conjugate of `\alpha`.

        EXAMPLES::

            sage: from sage.rings.qqbar import AlgebraicGenerator
            sage: x = polygen(QQ); f = x^4 + x + 17
            sage: nf = NumberField(f,name='a')
            sage: b = f.roots(QQbar)[0][0]
            sage: root = b._descr
            sage: gen = AlgebraicGenerator(nf, root)
            sage: gen.conjugate()
            Number Field in a with defining polynomial x^4 + x + 17 with a in -1.436449997483091? + 1.374535713065812?*I
        """
        try:
            return self._conjugate
        except AttributeError:
            if not self.is_complex():
                self._conjugate = self
            else:
                conj = AlgebraicGenerator(self._field, self._root.conjugate(None))
                self._conjugate = conj
                conj._conjugate = self
            if self._cyclotomic:
                conj_rel = QQx_x ** (self._cyclotomic_order - 1)
                rel = AlgebraicGeneratorRelation(self, conj_rel, conj, conj_rel, self)
                self._unions[conj] = rel
                conj._unions[self] = rel
            return self._conjugate

    def _interval_fast(self, prec):
        """
        Return an interval containing this generator, to the specified
        precision.

        EXAMPLES::

            sage: from sage.rings.qqbar import ANRoot, AlgebraicGenerator, qq_generator
            sage: y = polygen(QQ, 'y')
            sage: x = polygen(QQbar)
            sage: nf = NumberField(y^2 - y - 1, name='a', check=False)
            sage: root = ANRoot(x^2 - x - 1, RIF(1, 2))
            sage: gen = AlgebraicGenerator(nf, root)
            sage: gen._interval_fast(128)
            1.61803398874989484820458683436563811773?
        """
        return self._root._interval_fast(prec)

    def union(self, other):
        r""" Given generators ``alpha`` and ``beta``,
        ``alpha.union(beta)`` gives a generator for the number field
        `\QQ[\alpha][\beta]`.

        EXAMPLES::

            sage: from sage.rings.qqbar import ANRoot, AlgebraicGenerator, qq_generator
            sage: _.<y> = QQ['y']
            sage: x = polygen(QQbar)
            sage: nf2 = NumberField(y^2 - 2, name='a', check=False)
            sage: root2 = ANRoot(x^2 - 2, RIF(1, 2))
            sage: gen2 = AlgebraicGenerator(nf2, root2)
            sage: gen2
            Number Field in a with defining polynomial y^2 - 2 with a in 1.414213562373095?
            sage: nf3 = NumberField(y^2 - 3, name='a', check=False)
            sage: root3 = ANRoot(x^2 - 3, RIF(1, 2))
            sage: gen3 = AlgebraicGenerator(nf3, root3)
            sage: gen3
            Number Field in a with defining polynomial y^2 - 3 with a in 1.732050807568878?
            sage: gen2.union(qq_generator) is gen2
            True
            sage: qq_generator.union(gen3) is gen3
            True
            sage: gen2.union(gen3)
            Number Field in a with defining polynomial y^4 - 4*y^2 + 1 with a in -1.931851652578137?
        """
        if self._trivial:
            return other
        if other._trivial:
            return self
        if self is other:
            return self
        if other in self._unions:
            return self._unions[other].parent
        if self._field.polynomial().degree() < other._field.polynomial().degree():
            self, other = other, self
        elif other._cyclotomic:
            self, other = other, self

        op = other._field.polynomial()
        op = QQx(op)
        # pari_nf = self._field.pari_nf()
        pari_nf = self.pari_field()
        factors = list(pari_nf.nffactor(op).lift())[0]
        x, y = QQxy.gens()
        factors_sage = [QQxy(p) for p in factors]

        def find_fn(p, prec):
            ifield = RealIntervalField(prec)
            if_poly = ifield['x', 'y']
            ip = if_poly(p)
            return ip(other._root._interval_fast(prec), self._root._interval_fast(prec))
        my_factor = find_zero_result(find_fn, factors_sage)

        if my_factor.degree(x) == 1 and my_factor.coefficient(x) == 1:
            value = (-my_factor + x).univariate_polynomial(QQy)
            rel = AlgebraicGeneratorRelation(self, QQy_y,
                                             other, value,
                                             self)
            self._unions[other] = rel
            other._unions[self] = rel
            return rel.parent

        # XXX need more caching here
        newpol, self_pol, k = pari_nf.rnfequation(my_factor, 1)
        k = int(k)

        newpol_sage = QQx(newpol)
        newpol_sage_y = QQy(newpol_sage)

        red_elt, red_back, red_pol = do_polred(newpol_sage_y)

        red_back_x = QQx(red_back)

        new_nf = NumberField(red_pol, name='a', check=False)

        self_pol_sage = QQx(self_pol.lift())

        def intv_fn(prec):
            return conjugate_expand(red_elt(self._root._interval_fast(prec) * k + other._root._interval_fast(prec)))
        new_intv = conjugate_shrink(isolating_interval(intv_fn, red_pol))

        new_gen = AlgebraicGenerator(new_nf, ANRoot(QQx(red_pol), new_intv))
        rel = AlgebraicGeneratorRelation(self, self_pol_sage(red_back_x),
                                         other,
                                         (QQx_x - k * self_pol_sage)(red_back_x),
                                         new_gen)
        self._unions[other] = rel
        other._unions[self] = rel
        return new_gen

    def super_poly(self, super, checked=None):
        r"""
        Given a generator ``gen`` and another generator ``super``, where ``super``
        is the result of a tree of ``union()`` operations where one of the
        leaves is ``gen``, ``gen.super_poly(super)`` returns a polynomial
        expressing the value of ``gen`` in terms of the value of ``super``
        (except that if ``gen`` is ``qq_generator``, ``super_poly()`` always
        returns None.)

        EXAMPLES::

            sage: from sage.rings.qqbar import AlgebraicGenerator, ANRoot, qq_generator
            sage: _.<y> = QQ['y']
            sage: x = polygen(QQbar)
            sage: nf2 = NumberField(y^2 - 2, name='a', check=False)
            sage: root2 = ANRoot(x^2 - 2, RIF(1, 2))
            sage: gen2 = AlgebraicGenerator(nf2, root2)
            sage: gen2
            Number Field in a with defining polynomial y^2 - 2 with a in 1.414213562373095?
            sage: nf3 = NumberField(y^2 - 3, name='a', check=False)
            sage: root3 = ANRoot(x^2 - 3, RIF(1, 2))
            sage: gen3 = AlgebraicGenerator(nf3, root3)
            sage: gen3
            Number Field in a with defining polynomial y^2 - 3 with a in 1.732050807568878?
            sage: gen2_3 = gen2.union(gen3)
            sage: gen2_3
            Number Field in a with defining polynomial y^4 - 4*y^2 + 1 with a in -1.931851652578137?
            sage: qq_generator.super_poly(gen2) is None
            True
            sage: gen2.super_poly(gen2_3)
            -a^3 + 3*a
            sage: gen3.super_poly(gen2_3)
            a^2 - 2

        """
        if checked is None:
            checked = {}
        checked[self] = True
        if super is self:
            return self._field.gen()
        for u in self._unions.values():
            if u.parent in checked:
                continue
            poly = u.parent.super_poly(super, checked)
            if poly is None:
                continue
            if self is u.child1:
                return u.child1_poly(poly)
            assert(self is u.child2)
            return u.child2_poly(poly)
        return None

    def __call__(self, elt):
        """
        Takes an algebraic number which is represented as either a
        rational or a number field element, and which is in a subfield
        of the field generated by this generator. Lifts the number
        into the field of this generator, and returns either a
        ``Rational`` or a ``NumberFieldElement`` depending on whether
        this is the trivial generator.

        EXAMPLES::

            sage: from sage.rings.qqbar import ANRoot, AlgebraicGenerator, ANExtensionElement, ANRational
            sage: _.<y> = QQ['y']
            sage: x = polygen(QQbar)
            sage: nf2 = NumberField(y^2 - 2, name='a', check=False)
            sage: root2 = ANRoot(x^2 - 2, RIF(1, 2))
            sage: gen2 = AlgebraicGenerator(nf2, root2)
            sage: gen2
            Number Field in a with defining polynomial y^2 - 2 with a in 1.414213562373095?
            sage: sqrt2 = ANExtensionElement(gen2, nf2.gen())
            sage: nf3 = NumberField(y^2 - 3, name='a', check=False)
            sage: root3 = ANRoot(x^2 - 3, RIF(1, 2))
            sage: gen3 = AlgebraicGenerator(nf3, root3)
            sage: gen3
            Number Field in a with defining polynomial y^2 - 3 with a in 1.732050807568878?
            sage: sqrt3 = ANExtensionElement(gen3, nf3.gen())
            sage: gen2_3 = gen2.union(gen3)
            sage: gen2_3
            Number Field in a with defining polynomial y^4 - 4*y^2 + 1 with a in -1.931851652578137?
            sage: gen2_3(sqrt2)
            -a^3 + 3*a
            sage: gen2_3(ANRational(1/7))
            1/7
            sage: gen2_3(sqrt3)
            a^2 - 2
        """
        if self._trivial:
            return elt._value
        if isinstance(elt, ANRational):
            return self._field(elt._value)
        if elt.generator() is self:
            return elt.field_element_value()
        gen = elt.generator()
        sp = gen.super_poly(self)
        assert(not(sp is None))
        return self._field(elt.field_element_value().polynomial()(sp))


# dictionary for multimethod dispatch
_binop_algo = {}


class ANDescr(SageObject):
    r"""
    An ``AlgebraicNumber`` or ``AlgebraicReal`` is a wrapper around an
    ``ANDescr`` object. ``ANDescr`` is an abstract base class, which should
    never be directly instantiated; its concrete subclasses are ``ANRational``,
    ``ANBinaryExpr``, ``ANUnaryExpr``, ``ANRoot``, and ``ANExtensionElement``.
    ``ANDescr`` and all of its subclasses are for internal use, and should not
    be used directly.
    """
    def is_simple(self):
        r"""
        Check whether this descriptor represents a value with the same
        algebraic degree as the number field associated with the descriptor.

        This returns ``True`` if self is an ``ANRational``, or a minimal
        ``ANExtensionElement``.

        EXAMPLES::

            sage: from sage.rings.qqbar import ANRational
            sage: ANRational(1/2).is_simple()
            True
<<<<<<< HEAD
            sage: rt2 = AA(sqrt(2))                                                     # needs sage.symbolic
            sage: rt3 = AA(sqrt(3))                                                     # needs sage.symbolic
            sage: rt2b = rt3 + rt2 - rt3                                                # needs sage.symbolic
            sage: rt2.exactify()                                                        # needs sage.symbolic
            sage: rt2._descr.is_simple()                                                # needs sage.symbolic
=======

            sage: # needs sage.symbolic
            sage: rt2 = AA(sqrt(2))
            sage: rt3 = AA(sqrt(3))
            sage: rt2b = rt3 + rt2 - rt3
            sage: rt2.exactify()
            sage: rt2._descr.is_simple()
>>>>>>> 89e4c05f
            True
            sage: rt2b.exactify()                                                       # needs sage.symbolic
            sage: rt2b._descr.is_simple()                                               # needs sage.symbolic
            False
            sage: rt2b.simplify()                                                       # needs sage.symbolic
            sage: rt2b._descr.is_simple()                                               # needs sage.symbolic
            True
        """
        return False

    # Unitary operators: the second argument "n" is an AlgebraicNumber_base
    # wrapper around self.

    def neg(self, n):
        r"""
        Negation of self.

        EXAMPLES::

            sage: a = QQbar(sqrt(2))                                                    # needs sage.symbolic
            sage: b = a._descr                                                          # needs sage.symbolic
            sage: b.neg(a)                                                              # needs sage.symbolic
            <sage.rings.qqbar.ANUnaryExpr object at ...>
        """
        return ANUnaryExpr(n, '-')

    def invert(self, n):
        r"""
        1/self.

        EXAMPLES::

            sage: a = QQbar(sqrt(2))                                                    # needs sage.symbolic
            sage: b = a._descr                                                          # needs sage.symbolic
            sage: b.invert(a)                                                           # needs sage.symbolic
            <sage.rings.qqbar.ANUnaryExpr object at ...>
        """
        return ANUnaryExpr(n, '~')

    def abs(self, n):
        r"""
        Absolute value of self.

        EXAMPLES::

            sage: a = QQbar(sqrt(2))                                                    # needs sage.symbolic
            sage: b = a._descr                                                          # needs sage.symbolic
            sage: b.abs(a)                                                              # needs sage.symbolic
            <sage.rings.qqbar.ANUnaryExpr object at ...>
        """
        return ANUnaryExpr(n, 'abs')

    def real(self, n):
        r"""
        Real part of self.

        EXAMPLES::

            sage: a = QQbar(sqrt(-7))                                                   # needs sage.symbolic
            sage: b = a._descr                                                          # needs sage.symbolic
            sage: b.real(a)                                                             # needs sage.symbolic
            <sage.rings.qqbar.ANUnaryExpr object at ...>
        """
        if self.is_complex():
            return ANUnaryExpr(n, 'real')
        else:
            return self

    def imag(self, n):
        r"""
        Imaginary part of self.

        EXAMPLES::

            sage: a = QQbar(sqrt(-7))                                                   # needs sage.symbolic
            sage: b = a._descr                                                          # needs sage.symbolic
            sage: b.imag(a)                                                             # needs sage.symbolic
            <sage.rings.qqbar.ANUnaryExpr object at ...>
        """
        if self.is_complex():
            return ANUnaryExpr(n, 'imag')
        else:
            return ANRational(0)

    def conjugate(self, n):
        r"""
        Complex conjugate of self.

        EXAMPLES::

            sage: a = QQbar(sqrt(-7))                                                   # needs sage.symbolic
            sage: b = a._descr                                                          # needs sage.symbolic
            sage: b.conjugate(a)                                                        # needs sage.symbolic
            <sage.rings.qqbar.ANUnaryExpr object at ...>
        """
        if self.is_complex():
            return ANUnaryExpr(n, 'conjugate')
        else:
            return self

    def norm(self, n):
        r"""
        Field norm of self from `\overline{\QQ}` to its real subfield
        `\mathbf{A}`, i.e.~the square of the usual complex absolute value.

        EXAMPLES::

            sage: a = QQbar(sqrt(-7))                                                   # needs sage.symbolic
            sage: b = a._descr                                                          # needs sage.symbolic
            sage: b.norm(a)                                                             # needs sage.symbolic
            <sage.rings.qqbar.ANUnaryExpr object at ...>
        """
        if self.is_complex():
            return ANUnaryExpr(n, 'norm')
        else:
            return (n * n)._descr


class AlgebraicNumber_base(sage.structure.element.FieldElement):
    r"""
    This is the common base class for algebraic numbers (complex
    numbers which are the zero of a polynomial in `\ZZ[x]`) and algebraic
    reals (algebraic numbers which happen to be real).

    ``AlgebraicNumber`` objects can be created using ``QQbar`` (==
    ``AlgebraicNumberField()``), and ``AlgebraicReal`` objects can be created
    using ``AA`` (== ``AlgebraicRealField()``). They can be created either by
    coercing a rational or a symbolic expression, or by using the
    ``QQbar.polynomial_root()`` or ``AA.polynomial_root()`` method to
    construct a particular root of a polynomial with algebraic
    coefficients. Also, ``AlgebraicNumber`` and ``AlgebraicReal`` are closed
    under addition, subtraction, multiplication, division (except by
    0), and rational powers (including roots), except that for a
    negative ``AlgebraicReal``, taking a power with an even denominator returns
    an ``AlgebraicNumber`` instead of an ``AlgebraicReal``.

    ``AlgebraicNumber``   and   ``AlgebraicReal``   objects   can   be
    approximated  to  any desired  precision. They  can be  compared
    exactly; if the two numbers are very close, or are equal, this may
    require exact computation, which can be extremely slow.

    As long as exact computation is not triggered, computation with
    algebraic numbers should not be too much slower than computation with
    intervals. As mentioned above, exact computation is triggered
    when comparing two algebraic numbers which are very close together.
    This can be an explicit comparison in user code, but the following
    list of actions (not necessarily complete) can also trigger exact
    computation:

    - Dividing by an algebraic number which is very close to 0.

    - Using an algebraic number which is very close to 0 as the leading
      coefficient in a polynomial.

    - Taking a root of an algebraic number which is very close to 0.

    The exact definition of "very close" is subject to change; currently,
    we compute our best approximation of the two numbers using 128-bit
    arithmetic, and see if that's sufficient to decide the comparison.
    Note that comparing two algebraic numbers which are actually equal will
    always trigger exact computation, unless they are actually the same object.

    EXAMPLES::

        sage: sqrt(QQbar(2))
        1.414213562373095?
        sage: sqrt(QQbar(2))^2 == 2
        True
        sage: x = polygen(QQbar)
        sage: phi = QQbar.polynomial_root(x^2 - x - 1, RIF(1, 2))
        sage: phi
        1.618033988749895?
        sage: phi^2 == phi+1
        True
        sage: AA(sqrt(65537))                                                           # needs sage.symbolic
        256.0019531175495?
    """

    def __init__(self, parent, x):
        r"""
        Initialize an algebraic number. The argument must be either
        a rational number, a Gaussian rational, or a subclass of ``ANDescr``.

        EXAMPLES::

            sage: AlgebraicReal(22/7)
            22/7
        """
        sage.structure.element.FieldElement.__init__(self, parent)
        if isinstance(x, (int, sage.rings.integer.Integer,
                          sage.rings.rational.Rational)):
            self._descr = ANRational(x)
        elif isinstance(x, ANDescr):
            self._descr = x
        elif parent is QQbar and isinstance(x, NumberFieldElement_gaussian):
            if x.parent()._standard_embedding:
                self._descr = ANExtensionElement(QQbar_I_generator, QQbar_I_nf(x.list()))
            else:
                self._descr = ANExtensionElement(QQbar_I_generator, QQbar_I_nf([x[0], -x[1]]))
        else:
            raise TypeError("Illegal initializer for algebraic number")

        prec = 64
        self._value = self._descr._interval_fast(prec)
        while self._value.is_NaN():
            prec = 2 * prec
            self._value = self._descr._interval_fast(prec)

    def _repr_(self):
        """
        Return the print representation of this number.

        :class:`AlgebraicField_common`'s option display_format controls
        whether irrational numbers will always be printed using a decimal
        approximation (display_format = 'decimal'), or whether an attempt
        will be made to print them as radicals (display_format = 'radical')

        EXAMPLES::

            sage: AA(22/7) # indirect doctest
            22/7
            sage: QQbar(1/3 + 2/7*I)
            2/7*I + 1/3
            sage: QQbar.zeta(4) + 5
            I + 5
            sage: QQbar.zeta(4)
            I
            sage: 3*QQbar.zeta(4)
            3*I
            sage: QQbar.zeta(17)
            0.9324722294043558? + 0.3612416661871530?*I
            sage: AA(19).sqrt()
            4.358898943540674?
            sage: AA.options.display_format = 'radical'
            sage: AA(19).sqrt()                                                         # needs sage.symbolic
            sqrt(19)
            sage: QQbar.zeta(6)                                                         # needs sage.symbolic
            1/2*I*sqrt(3) + 1/2
            sage: QQbar.zeta(17)
            0.9324722294043558? + 0.3612416661871530?*I
            sage: AA.options.display_format = 'decimal'
        """
        if isinstance(self._descr, ANRational):
            return repr(self._descr)
        if isinstance(self._descr, ANExtensionElement) and self._descr._generator is QQbar_I_generator:
            return repr(self._descr._value)
        if self.parent().options.display_format == 'radical':
            try:
                radical = self.radical_expression()
            except ImportError:
                pass
            else:
                if radical is not self:
                    return repr(radical)
        if self.parent() is QQbar:
            return repr(CIF(self._value))
        else:
            return repr(RIF(self._value))

    def _latex_(self):
        r"""
        Return the latex representation of this number.

        EXAMPLES::

            sage: latex(AA(22/7))
            \frac{22}{7}
            sage: latex(QQbar(1/3 + 2/7*I))
            \frac{2}{7} i + \frac{1}{3}
            sage: latex(QQbar.zeta(4) + 5)
            i + 5
            sage: latex(QQbar.zeta(4))
            i
            sage: latex(3*QQbar.zeta(4))
            3 i
            sage: latex(QQbar.zeta(17))
            0.9324722294043558? + 0.3612416661871530? \sqrt{-1}
            sage: latex(AA(19).sqrt())
            4.358898943540674?
            sage: AA.options.display_format = 'radical'
            sage: latex(AA(19).sqrt())
            \sqrt{19}
            sage: latex(QQbar.zeta(6))
            \frac{1}{2} i \, \sqrt{3} + \frac{1}{2}
            sage: latex(QQbar.zeta(17))
            0.9324722294043558? + 0.3612416661871530? \sqrt{-1}
            sage: AA.options.display_format = 'decimal'
        """
        from sage.misc.latex import latex
        if isinstance(self._descr, ANRational):
            return latex(self._descr._value)
        if isinstance(self._descr, ANExtensionElement) and self._descr._generator is QQbar_I_generator:
            return latex(self._descr._value)
        if self.parent().options.display_format == 'radical':
            try:
                radical = self.radical_expression()
            except ImportError:
                pass
            else:
                if radical is not self:
                    return latex(radical)
        return repr(self).replace('*I', r' \sqrt{-1}')

    def _sage_input_(self, sib, coerce):
        r"""
        Produce an expression which will reproduce this value when evaluated.

        EXAMPLES:

        These examples are mostly copied from the doctests of
        the ``handle_sage_input`` functions; see those for more examples::

            sage: sage_input(QQbar(3))
            QQbar(3)
            sage: sage_input(AA(22/7))
            AA(22/7)
            sage: sage_input(22/7*QQbar.zeta(4))
            QQbar(22/7*I)
            sage: sage_input(QQbar.zeta(5)^3)
            R.<y> = QQ[]
            QQbar.polynomial_root(AA.common_polynomial(y^4 + y^3 + y^2 + y + 1), CIF(RIF(RR(0.3090169943749474), RR(0.30901699437494745)), RIF(RR(0.95105651629515353), RR(0.95105651629515364))))^3
            sage: sage_input((AA(3)^(1/2))^(1/3))
            R.<x> = AA[]
            AA.polynomial_root(AA.common_polynomial(x^3 - AA.polynomial_root(AA.common_polynomial(x^2 - 3), RIF(RR(1.7320508075688772), RR(1.7320508075688774)))), RIF(RR(1.2009369551760025), RR(1.2009369551760027)))
            sage: sage_input(QQbar(3+4*I))
            QQbar(3 + 4*I)
            sage: sage_input(-sqrt(AA(2)))
            R.<x> = AA[]
            -AA.polynomial_root(AA.common_polynomial(x^2 - 2), RIF(RR(1.4142135623730949), RR(1.4142135623730951)))
            sage: sage_input(2 + sqrt(AA(2)))
            R.<x> = AA[]
            2 + AA.polynomial_root(AA.common_polynomial(x^2 - 2), RIF(RR(1.4142135623730949), RR(1.4142135623730951)))

        And a nice big example::

            sage: K.<x> = QQ[]
            sage: p = K(-12*x^3 + 1/2*x^2 - 1/95*x - 1/2)
            sage: rts = p.roots(ring=QQbar, multiplicities=False); rts
            [-0.3325236940280402?, 0.1870951803473535? - 0.3004991638609601?*I, 0.1870951803473535? + 0.3004991638609601?*I]
            sage: sage_input(rts, verify=True)
            # Verified
            R.<y> = QQ[]
            cp = AA.common_polynomial(-12*y^3 + 1/2*y^2 - 1/95*y - 1/2)
            [QQbar.polynomial_root(cp, CIF(RIF(-RR(0.33252369402804022), -RR(0.33252369402804016)), RIF(RR(0)))), QQbar.polynomial_root(cp, CIF(RIF(RR(0.18709518034735342), RR(0.18709518034735345)), RIF(-RR(0.30049916386096009), -RR(0.30049916386096004)))), QQbar.polynomial_root(cp, CIF(RIF(RR(0.18709518034735342), RR(0.18709518034735345)), RIF(RR(0.30049916386096004), RR(0.30049916386096009))))]

            sage: from sage.misc.sage_input import SageInputBuilder
            sage: sib = SageInputBuilder()
            sage: sqrt(QQbar(7))._sage_input_(sib, False)
            {call: {getattr: {atomic:QQbar}.polynomial_root}({call: {getattr: {atomic:AA}.common_polynomial}({binop:- {binop:** {gen:x {constr_parent: {subscr: {atomic:QQbar}[{atomic:'x'}]} with gens: ('x',)}} {atomic:2}} {atomic:7}})}, {call: {atomic:CIF}({call: {atomic:RIF}({call: {atomic:RR}({atomic:2.6457513110645903})}, {call: {atomic:RR}({atomic:2.6457513110645907})})}, {call: {atomic:RIF}({call: {atomic:RR}({atomic:0})})})})}
        """
        (v, complicated) = \
            self._descr.handle_sage_input(sib, coerce, self.parent() is QQbar)
        if complicated or True:
            sib.id_cache(self, v, 'v')
        return v

    def _mul_(self, other):
        """
        TESTS::

            sage: AA(sqrt(2)) * AA(sqrt(8))  # indirect doctest                         # needs sage.symbolic
            4.000000000000000?
        """
        sk = type(self._descr)
        ok = type(other._descr)
        return type(self)(_binop_algo[sk, ok](self, other, operator.mul))

    def _div_(self, other):
        """
        TESTS::

            sage: AA(sqrt(2)) / AA(sqrt(8))  # indirect doctest                         # needs sage.symbolic
            0.500000000000000?

            sage: z = QQbar(I).real()
            sage: 1 / z
            Traceback (most recent call last):
            ...
            ZeroDivisionError: division by zero in algebraic field
        """
        if not other:
            raise ZeroDivisionError("division by zero in algebraic field")
        sk = type(self._descr)
        ok = type(other._descr)
        return type(self)(_binop_algo[sk, ok](self, other, operator.truediv))

    def __invert__(self):
        """
        TESTS::

            sage: ~AA(sqrt(~2))                                                         # needs sage.symbolic
            1.414213562373095?

            sage: z = QQbar(I).real()
            sage: a = ~z
            Traceback (most recent call last):
            ...
            ZeroDivisionError: division by zero in algebraic field
        """
        if not self:
            raise ZeroDivisionError("division by zero in algebraic field")
        return type(self)(self._descr.invert(self))

    def _add_(self, other):
        """
        TESTS::

            sage: x = polygen(ZZ)
            sage: rt1, rt2 = (x^2 - x - 1).roots(ring=AA, multiplicities=False)
            sage: rt1 + rt2 # indirect doctest
            1.000000000000000?
        """
        sk = type(self._descr)
        ok = type(other._descr)
        return type(self)(_binop_algo[sk, ok](self, other, operator.add))

    def _sub_(self, other):
        """
        TESTS::

            sage: AA(golden_ratio) * 2 - AA(5).sqrt()  # indirect doctest               # needs sage.symbolic
            1.000000000000000?
        """
        sk = type(self._descr)
        ok = type(other._descr)
        return type(self)(_binop_algo[sk, ok](self, other, operator.sub))

    def _neg_(self):
        """
        TESTS::

            sage: -QQbar(I) # indirect doctest
            -I
        """
        return type(self)(self._descr.neg(self))

    def __abs__(self):
        """
        TESTS::

            sage: abs(AA(sqrt(2) - sqrt(3)))                                            # needs sage.symbolic
            0.3178372451957823?
            sage: abs(QQbar(3+4*I))
            5
            sage: v = QQbar.zeta(3) + 1
            sage: v.exactify()
            sage: v.abs().minpoly()
            x - 1
        """
        return AlgebraicReal(self._descr.abs(self))

    def __hash__(self):
        """
        Compute a hash code for this number (equal algebraic numbers will
        have the same hash code, different algebraic numbers are likely
        to have different hash codes).

        This may trigger exact computation, but that is very unlikely.

        TESTS:

        The hash code is stable, even when the representation changes::

            sage: two = QQbar(4).nth_root(4)^2
            sage: two
            2.000000000000000?
            sage: h1 = hash(two)
            sage: two == 2
            True
            sage: two
            2
            sage: h2 = hash(two)
            sage: h1 == h2
            True

            sage: h1 = hash(QQbar.zeta(6))
            sage: h2 = hash(QQbar(1/2 + I*sqrt(3)/2))                                   # needs sage.symbolic
            sage: h1 == h2                                                              # needs sage.symbolic
            True

        Unfortunately, the hash code for algebraic numbers which are close
        enough to each other are the same. (This is inevitable, if
        equal algebraic reals give the same hash code and hashing does
        not always trigger exact computation.)::

            sage: h1 = hash(QQbar(0))
            sage: h2 = hash(QQbar(1/2^100))
            sage: hash(h1) == hash(h2)
            True

        """

        # The only way I can think of to hash algebraic numbers without
        # always triggering exact computation is to use interval_exact().
        # However, interval_exact() always triggers exact computation
        # if the number is exactly representable in floating point, which
        # is presumably not too unlikely (algebraic reals like 0, 1/2,
        # 1, or 2 are presumably not uncommon).

        # So I modify the algebraic real by adding 1/123456789 to it before
        # calling interval_exact(). Then, exact computation will be triggered
        # by algebraic reals which are sufficiently close to
        # (some floating point number minus 1/123456789). Hopefully,
        # -1/123456789 comes up in algebraic real computations far less
        # often than 0 does. Algebraic numbers have a similar offset added,
        # with an additional complex component of 1/987654321*I.

        # All of this effort to avoid exact computation is probably wasted,
        # anyway... in almost all uses of hash codes, if the hash codes
        # match, the next step is to compare for equality; and comparing
        # for equality often requires exact computation. (If a==b,
        # then checking a==b requires exact computation unless (a is b).)

        if self.parent() is AA:
            return hash((self + AA_hash_offset).interval_exact(RIF))
        else:
            return hash((self + QQbar_hash_offset).interval_exact(CIF))

    def __bool__(self):
        """
        Check whether ``self`` is nonzero.

        This is fast if interval arithmetic proves it and in many other cases.
        Though, it might be slow in very particular cases where the number is
        actually zero or very close to zero.

        EXAMPLES::

            sage: bool(QQbar.zeta(2) + 1)
            False
            sage: bool(QQbar.zeta(7) / (2^500))
            True

            sage: bool(QQbar(I).imag())
            True
            sage: bool(QQbar(I).real())
            False

        The following is very fast, even though the number is really small::

            sage: a1 = QQbar(2).sqrt() - 16616132878186749607/11749380235262596085
            sage: a2 = QQbar(2).sqrt() - 16616132878186749607/11749380235262596085
            sage: bool(a1 + a2)
            True
            sage: bool(a1 - a2)
            False

            sage: a = QQbar(2).sqrt() - 16616132878186749607/11749380235262596085
            sage: b = QQbar(2).sqrt() - 6882627592338442563/4866752642924153522
            sage: c = QQbar(3).sqrt() - 142437039878091970439/82236063316189858921
<<<<<<< HEAD
            sage: d = (59/2)**(1000/7)                                                  # needs sage.symbolic
            sage: e = (a + b + c) * (a + b - c) * (a - b) * (a - b - c) / d             # needs sage.symbolic
            sage: bool(e)                                                               # needs sage.symbolic
=======

            sage: # needs sage.symbolic
            sage: d = (59/2)**(1000/7)
            sage: e = (a + b + c) * (a + b - c) * (a - b) * (a - b - c) / d
            sage: bool(e)
>>>>>>> 89e4c05f
            True
            sage: bool(e.abs() < 2**-500)                                               # needs sage.symbolic
            True

        An identity between roots of unity::

            sage: z3 = QQbar.zeta(3)
            sage: z4 = QQbar.zeta(4)
            sage: z5 = QQbar.zeta(5)
            sage: p1 = (z3 + z4 + z5)**2
            sage: p2 = (z3 - z4 - z5)**2
            sage: p3 = (z3 - z4 + z5)**2
            sage: p4 = (z3 + z4 - z5)**2
            sage: bool(p1 - p2 + p3 - p4 - 8 * QQbar.zeta(15)**8)
            False

        Test some non-trivial zeros::

            sage: x = polygen(ZZ)
            sage: a = (AA(2).sqrt() + AA(3).sqrt() + AA(5).sqrt())^2
            sage: b = 10 + 2*max((x^4 - 62*x^2 - 240*x - 239).roots(AA, False))
            sage: bool(a - b)
            False

            sage: d = sum(AA(k)**(1/k) for k in [2..100])
            sage: bool(d * (a - b))
            False
            sage: bool((a - b) * d)
            False
            sage: bool(d * (a - b) * d)
            False
            sage: bool((a - b) / d)
            False

            sage: d = sum(QQbar(-k)**(1/k) for k in [2..100])
            sage: bool(d * (a - b))
            False
            sage: bool((a - b) * d)
            False
            sage: bool(d * (a - b) * d)
            False
            sage: bool((a - b) / d)
            False
        """
        # case 0: trivial tests
        if not self._value.contains_zero():
            return True
        elif self._value.is_zero():
            if not isinstance(self._descr, ANRational):
                self._set_descr(ANRational(QQ.zero()))
            return False

        # case 1: cheap tests
        sd = self._descr
        if isinstance(sd, ANExtensionElement):
            # The ANExtensionElement returns an ANRational
            # instead, if the number is zero.
            return True
        elif isinstance(sd, ANRational):
            return bool(sd._value)
        elif isinstance(sd, ANUnaryExpr) and sd._op != 'real' and sd._op != 'imag':
            ans = bool(sd._arg)
            if not ans:
                self._set_descr(ANRational(QQ.zero()))
            return ans
        elif isinstance(sd, ANBinaryExpr) and sd._op is operator.mul:
            ans = bool(sd._left) and bool(sd._right)
            if not ans:
                self._set_descr(ANRational(QQ.zero()))
            return ans
        elif isinstance(sd, ANBinaryExpr) and sd._op is operator.truediv:
            ans = bool(sd._left)
            if not ans:
                self._set_descr(ANRational(QQ.zero()))
            return ans

        # case 2: try more precision
        if self._value.prec() < 128:
            self._more_precision()
            if not self._value.contains_zero():
                return True

        # case 3: try with minpoly in case of x+y or x-y
        if isinstance(sd, ANBinaryExpr):
            op = sd._op
            left = sd._left
            right = sd._right if op is operator.sub else -sd._right

            lp = left.minpoly()
            rp = right.minpoly()
            if lp != rp:
                return True

            c = cmp_elements_with_same_minpoly(left, right, left.minpoly())
            if c is not None:
                if c == 0:
                    self._set_descr(ANRational(QQ.zero()))
                return bool(c)

        # Sigh...
        self.exactify()
        return bool(self)

    def is_square(self):
        """
        Return whether or not this number is square.

        OUTPUT:

        (boolean)
        ``True`` in all cases for elements of ``QQbar``;
        ``True`` for non-negative elements of ``AA``;
        otherwise ``False``

        EXAMPLES::

            sage: AA(2).is_square()
            True
            sage: AA(-2).is_square()
            False
            sage: QQbar(-2).is_square()
            True
            sage: QQbar(I).is_square()
            True
        """
        if self.parent() is AA:
            return bool(self >= 0)
        else:
            return True

    def is_integer(self):
        """
        Return ``True`` if this number is a integer.

        EXAMPLES::

            sage: QQbar(2).is_integer()
            True
            sage: QQbar(1/2).is_integer()
            False
        """
        return self in ZZ

    def sqrt(self, all=False, extend=True):
        """
        Return the square root(s) of this number.

        INPUT:

        - ``extend`` - bool (default: True); ignored if self is in QQbar, or
          positive in AA. If self is negative in AA, do the following: if True,
          return a square root of self in QQbar, otherwise raise a ValueError.

        - ``all`` - bool (default: False); if True, return a list of all square
          roots. If False, return just one square root, or raise an ValueError
          if self is a negative element of AA and extend=False.

        OUTPUT:

        Either the principal square root of self, or a list of its
        square roots (with the principal one first).

        EXAMPLES::

            sage: AA(2).sqrt()
            1.414213562373095?

            sage: QQbar(I).sqrt()
            0.7071067811865475? + 0.7071067811865475?*I
            sage: QQbar(I).sqrt(all=True)
            [0.7071067811865475? + 0.7071067811865475?*I, -0.7071067811865475? - 0.7071067811865475?*I]

            sage: a = QQbar(0)
            sage: a.sqrt()
            0
            sage: a.sqrt(all=True)
            [0]

            sage: a = AA(0)
            sage: a.sqrt()
            0
            sage: a.sqrt(all=True)
            [0]

        This second example just shows that the program does not care where 0
        is defined, it gives the same answer regardless. After all, how many
        ways can you square-root zero?

        ::

            sage: AA(-2).sqrt()
            1.414213562373095?*I

            sage: AA(-2).sqrt(all=True)
            [1.414213562373095?*I, -1.414213562373095?*I]

            sage: AA(-2).sqrt(extend=False)
            Traceback (most recent call last):
            ...
            ValueError: -2 is not a square in AA, being negative. Use extend = True for a square root in QQbar.
        """
        # deal with 0 first:

        if self.is_zero():
            if all:
                return [self]
            else:
                return self

        # raise an error if appropriate:

        if self.parent() is AA and self < 0 and not extend:
            if not all:
                raise ValueError(lazy_string("%s is not a square in AA, being negative. Use extend = True for a square root in QQbar.", self))
            else:
                return []

        root = self ** ~ZZ(2)

        if all:
            return [root, -root]
        else:
            return root

    def nth_root(self, n, all=False):
        r"""
        Return the ``n``-th root of this number.

        INPUT:

        -  ``all`` - bool (default: ``False``). If ``True``, return a list of
           all `n`-th roots as complex algebraic numbers.

        .. WARNING::

            Note that for odd `n`, all=`False` and negative real numbers,
            ``AlgebraicReal`` and ``AlgebraicNumber`` values give different
            answers: ``AlgebraicReal`` values prefer real results, and
            ``AlgebraicNumber`` values return the principal root.

        EXAMPLES::

            sage: AA(-8).nth_root(3)
            -2
            sage: QQbar(-8).nth_root(3)
            1.000000000000000? + 1.732050807568878?*I
            sage: QQbar.zeta(12).nth_root(15)
            0.9993908270190957? + 0.03489949670250097?*I

        You can get all ``n``-th roots of algebraic numbers::

            sage: AA(-8).nth_root(3, all=True)
            [1.000000000000000? + 1.732050807568878?*I,
            -2.000000000000000? + 0.?e-18*I,
            1.000000000000000? - 1.732050807568878?*I]

            sage: QQbar(1+I).nth_root(4, all=True)
            [1.069553932363986? + 0.2127475047267431?*I,
             -0.2127475047267431? + 1.069553932363986?*I,
             -1.069553932363986? - 0.2127475047267431?*I,
             0.2127475047267431? - 1.069553932363986?*I]

        TESTS::

            sage: AA(-8).nth_root(3, all=True)[1]
            -2.000000000000000? + 0.?e-18*I
            sage: _.parent()
            Algebraic Field

            sage: AA(-2).nth_root(5, all=True) == QQbar(-2).nth_root(5, all=True)   # long time
            True
        """
        if not all:
            return self ** ~ZZ(n)
        else:
            root = QQbar(self) ** ~ZZ(n)
            zlist = [root]
            zeta = QQbar.zeta(n)
            for k in range(1, n):
                root *= zeta
                zlist.append(root)
            return zlist

    def as_number_field_element(self, minimal=False, embedded=False, prec=53):
        r"""
        Return a number field containing this value, a representation of
        this value as an element of that number field, and a homomorphism
        from the number field back to ``AA`` or ``QQbar``.

        INPUT:

        - ``minimal`` -- Boolean (default: ``False``). Whether to minimize the
          degree of the extension.

        - ``embedded`` -- Boolean (default: ``False``). Whether to make the
          NumberField embedded.

        - ``prec`` -- integer (default: ``53``). The number of bit of precision
          to guarantee finding real roots.

        This may not return the smallest such number field, unless
        ``minimal=True`` is specified.

        To compute a single number field containing multiple algebraic
        numbers, use the function
        ``number_field_elements_from_algebraics`` instead.

        EXAMPLES::

            sage: QQbar(sqrt(8)).as_number_field_element()                              # needs sage.symbolic
            (Number Field in a with defining polynomial y^2 - 2, 2*a,
             Ring morphism:
                From: Number Field in a with defining polynomial y^2 - 2
                To:   Algebraic Real Field
                Defn: a |--> 1.414213562373095?)

            sage: x = polygen(ZZ)
            sage: p = x^3 + x^2 + x + 17
            sage: (rt,) = p.roots(ring=AA, multiplicities=False); rt
            -2.804642726932742?

            sage: (nf, elt, hom) = rt.as_number_field_element()
            sage: nf, elt, hom
            (Number Field in a with defining polynomial y^3 - 2*y^2 - 31*y - 50,
             a^2 - 5*a - 19,
             Ring morphism:
               From: Number Field in a with defining polynomial y^3 - 2*y^2 - 31*y - 50
               To:   Algebraic Real Field
               Defn: a |--> 7.237653139801104?)
            sage: elt == rt
            False
            sage: AA(elt)
            Traceback (most recent call last):
            ...
            ValueError: need a real or complex embedding to convert a non rational
            element of a number field into an algebraic number
            sage: hom(elt) == rt
            True

        Creating an element of an embedded number field::

            sage: (nf, elt, hom) = rt.as_number_field_element(embedded=True)
            sage: nf.coerce_embedding()
            Generic morphism:
              From: Number Field in a with defining polynomial y^3 - 2*y^2 - 31*y - 50
                    with a = 7.237653139801104?
              To:   Algebraic Real Field
              Defn: a -> 7.237653139801104?
            sage: elt
            a^2 - 5*a - 19
            sage: elt.parent() == nf
            True
            sage: hom(elt).parent()
            Algebraic Real Field
            sage: hom(elt) == rt
            True
            sage: elt == rt
            True
            sage: AA(elt)
            -2.804642726932742?
            sage: RR(elt)
            -2.80464272693274

        A complex algebraic number as an element of an embedded number field::

            sage: # needs sage.symbolic
            sage: num = QQbar(sqrt(2) + 3^(1/3)*I)
            sage: nf, elt, hom = num.as_number_field_element(embedded=True)
            sage: hom(elt).parent() is QQbar
            True
            sage: nf.coerce_embedding() is not None
            True
            sage: QQbar(elt) == num == hom(elt)
            True

        We see an example where we do not get the minimal number field unless
        we specify ``minimal=True``::

            sage: # needs sage.symbolic
            sage: rt2 = AA(sqrt(2))
            sage: rt3 = AA(sqrt(3))
            sage: rt3b = rt2 + rt3 - rt2
            sage: rt3b.as_number_field_element()
            (Number Field in a with defining polynomial y^4 - 4*y^2 + 1, a^2 - 2,
             Ring morphism:
                From: Number Field in a with defining polynomial y^4 - 4*y^2 + 1
                To:   Algebraic Real Field
                Defn: a |--> -1.931851652578137?)
            sage: rt3b.as_number_field_element(minimal=True)
            (Number Field in a with defining polynomial y^2 - 3, a,
             Ring morphism:
               From: Number Field in a with defining polynomial y^2 - 3
               To:   Algebraic Real Field
               Defn: a |--> 1.732050807568878?)
        """
        return number_field_elements_from_algebraics(self, minimal=minimal, embedded=embedded, prec=prec)

    def exactify(self):
        """
        Compute an exact representation for this number.

        EXAMPLES::

            sage: two = QQbar(4).nth_root(4)^2
            sage: two
            2.000000000000000?
            sage: two.exactify()
            sage: two
            2
        """
        od = self._descr
        if isinstance(od, (ANRational, ANExtensionElement)):
            return
        self._set_descr(self._descr.exactify())

    def _set_descr(self, new_descr):
        """
        Set ``self._descr`` to ``new_descr``, and update
        ``self._value`` accordingly.

        EXAMPLES::

            sage: c = QQbar(-1)**(1/3) - QQbar(3)**(1/2)/2*QQbar.gen()
            sage: c._value
            0.5000000000000000000? + 0.?e-19*I
            sage: c.exactify()   # indirect doctest
            sage: c._value
            0.500000000000000000000?
        """
        self._descr = new_descr
        new_val = self._descr._interval_fast(self.parent().default_interval_prec())
        if is_RealIntervalFieldElement(new_val) and is_ComplexIntervalFieldElement(self._value):
            self._value = self._value.real().intersection(new_val)
        elif is_RealIntervalFieldElement(self._value) and is_ComplexIntervalFieldElement(new_val):
            self._value = self._value.intersection(new_val.real())
        else:
            self._value = self._value.intersection(new_val)

    def simplify(self):
        """
        Compute an exact representation for this number, in the
        smallest possible number field.

        EXAMPLES::

            sage: # needs sage.symbolic
            sage: rt2 = AA(sqrt(2))
            sage: rt3 = AA(sqrt(3))
            sage: rt2b = rt3 + rt2 - rt3
            sage: rt2b.exactify()
            sage: rt2b._exact_value()
            a^3 - 3*a where a^4 - 4*a^2 + 1 = 0 and a in -0.5176380902050415?
            sage: rt2b.simplify()
            sage: rt2b._exact_value()
            a where a^2 - 2 = 0 and a in 1.414213562373095?
        """
        self.exactify()
        od = self._descr
        if od.is_simple():
            return
        self._set_descr(od.simplify(self))

    def _exact_field(self):
        """
        Return a generator for a number field that includes this number
        (not necessarily the smallest such number field).

        EXAMPLES::

            sage: QQbar(2)._exact_field()
            Trivial generator
            sage: (sqrt(QQbar(2)) + sqrt(QQbar(19)))._exact_field()
            Number Field in a with defining polynomial y^4 - 20*y^2 + 81
             with a in -3.789313782671036?
            sage: (QQbar(7)^(3/5))._exact_field()
            Number Field in a with defining polynomial
             y^5 - 2*y^4 - 18*y^3 + 38*y^2 + 82*y - 181 with a in 2.554256611698490?
        """
        sd = self._descr
        if isinstance(sd, (ANRational, ANExtensionElement)):
            return sd.generator()
        self.exactify()
        return self._exact_field()

    def _exact_value(self):
        r"""
        Return an ``ANRational`` or an ``ANExtensionElement`` representing this
        value.

        EXAMPLES::

            sage: QQbar(2)._exact_value()
            2
            sage: (sqrt(QQbar(2)) + sqrt(QQbar(19)))._exact_value()
            -1/9*a^3 + a^2 + 11/9*a - 10 where a^4 - 20*a^2 + 81 = 0 and a in -3.789313782671036?
            sage: (QQbar(7)^(3/5))._exact_value()
            2*a^4 + 2*a^3 - 34*a^2 - 17*a + 150 where a^5 - 2*a^4 - 18*a^3 + 38*a^2 + 82*a - 181 = 0 and a in 2.554256611698490?
        """
        sd = self._descr
        if isinstance(sd, (ANRational, ANExtensionElement)):
            return sd
        self.exactify()
        return self._descr

    def _more_precision(self):
        """
        Recompute the interval bounding this number with higher-precision
        interval arithmetic.

        EXAMPLES::

            sage: rt2 = sqrt(QQbar(2))
            sage: rt2._value
            1.4142135623730950488?
            sage: rt2._more_precision()
            sage: rt2._value
            1.41421356237309504880168872420969807857?
            sage: rt2._more_precision()
            sage: rt2._value
            1.41421356237309504880168872420969807856967187537694807317667973799073247846211?
        """
        prec = self._value.prec()
        self._value = self._descr._interval_fast(prec * 2)

    def minpoly(self):
        """
        Compute the minimal polynomial of this algebraic number.
        The minimal polynomial is the monic polynomial of least degree
        having this number as a root; it is unique.

        EXAMPLES::

            sage: QQbar(4).sqrt().minpoly()
            x - 2
            sage: ((QQbar(2).nth_root(4))^2).minpoly()
            x^2 - 2
            sage: v = sqrt(QQbar(2)) + sqrt(QQbar(3)); v
            3.146264369941973?
            sage: p = v.minpoly(); p
            x^4 - 10*x^2 + 1
            sage: p(RR(v.real()))
            1.31006316905768e-14
        """
        try:
            return self._minimal_polynomial
        except AttributeError:
            self.exactify()
            self._minimal_polynomial = self._descr.minpoly()
            return self._minimal_polynomial

    def degree(self):
        """
        Return the degree of this algebraic number (the degree of its
        minimal polynomial, or equivalently, the degree of the smallest
        algebraic extension of the rationals containing this number).

        EXAMPLES::

            sage: QQbar(5/3).degree()
            1
            sage: sqrt(QQbar(2)).degree()
            2
            sage: QQbar(17).nth_root(5).degree()
            5
            sage: sqrt(3+sqrt(QQbar(8))).degree()
            2
        """
        return self.minpoly().degree()

    def interval_fast(self, field):
        r"""
        Given a :class:`RealIntervalField` or
        :class:`ComplexIntervalField`, compute the value of this number
        using interval arithmetic of at least the precision of the field,
        and return the value in that field. (More precision may be used
        in the computation.)  The returned interval may be arbitrarily
        imprecise, if this number is the result of a sufficiently long
        computation chain.

        EXAMPLES::

            sage: x = AA(2).sqrt()
            sage: x.interval_fast(RIF)
            1.414213562373095?
            sage: x.interval_fast(RealIntervalField(200))
            1.414213562373095048801688724209698078569671875376948073176680?
            sage: x = QQbar(I).sqrt()
            sage: x.interval_fast(CIF)
            0.7071067811865475? + 0.7071067811865475?*I
            sage: x.interval_fast(RIF)
            Traceback (most recent call last):
            ...
            TypeError: unable to convert complex interval 0.7071067811865475244? + 0.7071067811865475244?*I to real interval
        """
        while self._value.prec() < field.prec():
            self._more_precision()
        return field(self._value)

    def interval_diameter(self, diam):
        """
        Compute an interval representation of self with ``diameter()`` at
        most ``diam``. The precision of the returned value is unpredictable.

        EXAMPLES::

            sage: AA(2).sqrt().interval_diameter(1e-10)
            1.4142135623730950488?
            sage: AA(2).sqrt().interval_diameter(1e-30)
            1.41421356237309504880168872420969807857?
            sage: QQbar(2).sqrt().interval_diameter(1e-10)
            1.4142135623730950488?
            sage: QQbar(2).sqrt().interval_diameter(1e-30)
            1.41421356237309504880168872420969807857?
        """
        if diam <= 0:
            raise ValueError('diameter must be positive in interval_diameter')

        while self._value.diameter() > diam:
            self._more_precision()

        return self._value

    def interval(self, field):
        r"""
        Given an interval (or ball) field (real or complex, as appropriate) of
        precision `p`, compute an interval representation of self with
        ``diameter()`` at most `2^{-p}`; then round that representation into
        the given field. Here ``diameter()`` is relative diameter for
        intervals not containing 0, and absolute diameter for
        intervals that do contain 0; thus, if the returned interval
        does not contain 0, it has at least `p-1` good bits.

        EXAMPLES::

            sage: RIF64 = RealIntervalField(64)
            sage: x = AA(2).sqrt()
            sage: y = x*x
            sage: y = 1000 * y - 999 * y
            sage: y.interval_fast(RIF64)
            2.000000000000000?
            sage: y.interval(RIF64)
            2.000000000000000000?
            sage: CIF64 = ComplexIntervalField(64)
            sage: x = QQbar.zeta(11)
            sage: x.interval_fast(CIF64)
            0.8412535328311811689? + 0.5406408174555975821?*I
            sage: x.interval(CIF64)
            0.8412535328311811689? + 0.5406408174555975822?*I
            sage: x.interval(CBF) # abs tol 1e-16
            [0.8412535328311812 +/- 3.12e-17] + [0.5406408174555976 +/- 1.79e-17]*I

        The following implicitly use this method::

            sage: RIF(AA(5).sqrt())
            2.236067977499790?
            sage: AA(-5).sqrt().interval(RIF)
            Traceback (most recent call last):
            ...
            TypeError: unable to convert 2.236067977499790?*I to real interval

        TESTS:

        Check that :trac:`20209` is fixed::

            sage: RIF(QQbar(2).sqrt())
            1.414213562373095?
            sage: RIF(QQbar.gen() + QQbar(2).sqrt() - QQbar.gen())
            1.414213562373095?
            sage: RIF((QQbar.gen() + QQbar(2).sqrt() - QQbar.gen()).sqrt())
            1.189207115002722?

            sage: RealIntervalField(129)(QQbar(3).sqrt())
            1.73205080756887729352744634150587236695?
            sage: RIF(QQbar.gen())
            Traceback (most recent call last):
            ...
            TypeError: unable to convert I to real interval
        """
        target = RR(1.0) >> field.prec()
        val = self.interval_diameter(target)
        if (isinstance(field, (RealIntervalField_class, RealBallField))
                and is_ComplexIntervalFieldElement(val)):
            if val.imag().is_zero():
                return field(val.real())
            elif self.imag().is_zero():
                return field(self.real())
            else:
                raise TypeError(lazy_string("unable to convert %s to real interval", self))
        else:
            return field(val)

    _arb_ = _acb_ = _complex_mpfi_ = _real_mpfi_ = interval

    def radical_expression(self):
        r"""
        Attempt to obtain a symbolic expression using radicals. If no
        exact symbolic expression can be found, the algebraic number
        will be returned without modification.

        EXAMPLES::

<<<<<<< HEAD
            sage: AA(1/sqrt(5)).radical_expression()                                    # needs sage.symbolic
            sqrt(1/5)
            sage: AA(sqrt(5 + sqrt(5))).radical_expression()                            # needs sage.symbolic
            sqrt(sqrt(5) + 5)
            sage: QQbar.zeta(5).radical_expression()                                    # needs sage.symbolic
            1/4*sqrt(5) + 1/2*sqrt(-1/2*sqrt(5) - 5/2) - 1/4
            sage: x = polygen(QQ, 'x')
            sage: a = (x^7 - x - 1).roots(AA, False)[0]
            sage: a.radical_expression()                                                # needs sage.symbolic
            1.112775684278706?
            sage: a.radical_expression().parent() == SR                                 # needs sage.symbolic
            False
            sage: a = sorted((x^7-x-1).roots(QQbar, False), key=imag)[0]
            sage: a.radical_expression()                                                # needs sage.symbolic
            -0.3636235193291805? - 0.9525611952610331?*I
            sage: QQbar.zeta(5).imag().radical_expression()                             # needs sage.symbolic
            1/2*sqrt(1/2*sqrt(5) + 5/2)
            sage: AA(5/3).radical_expression()                                          # needs sage.symbolic
            5/3
            sage: AA(5/3).radical_expression().parent() == SR                           # needs sage.symbolic
            True
            sage: QQbar(0).radical_expression()                                         # needs sage.symbolic
=======
            sage: # needs sage.symbolic
            sage: AA(1/sqrt(5)).radical_expression()
            sqrt(1/5)
            sage: AA(sqrt(5 + sqrt(5))).radical_expression()
            sqrt(sqrt(5) + 5)
            sage: QQbar.zeta(5).radical_expression()
            1/4*sqrt(5) + 1/2*sqrt(-1/2*sqrt(5) - 5/2) - 1/4
            sage: x = polygen(QQ, 'x')
            sage: a = (x^7 - x - 1).roots(AA, False)[0]
            sage: a.radical_expression()
            1.112775684278706?
            sage: a.radical_expression().parent() == SR
            False
            sage: a = sorted((x^7-x-1).roots(QQbar, False), key=imag)[0]
            sage: a.radical_expression()
            -0.3636235193291805? - 0.9525611952610331?*I
            sage: QQbar.zeta(5).imag().radical_expression()
            1/2*sqrt(1/2*sqrt(5) + 5/2)
            sage: AA(5/3).radical_expression()
            5/3
            sage: AA(5/3).radical_expression().parent() == SR
            True
            sage: QQbar(0).radical_expression()
>>>>>>> 89e4c05f
            0

        TESTS:

        In this example we find the correct answer despite the fact that
        multiple roots overlap with the current value. As a consequence,
        the precision of the evaluation will have to be increased.

        ::

            sage: # needs sage.symbolic
            sage: a = AA(sqrt(2) + 10^25)
            sage: p = a.minpoly()
            sage: v = a._value
            sage: f = ComplexIntervalField(v.prec())
            sage: var('x')
            x
            sage: [f(b.rhs()).overlaps(f(v)) for b in SR(p).solve(x)]
            [True, True]
            sage: a.radical_expression()
            sqrt(2) + 10000000000000000000000000
        """
        from sage.symbolic.ring import SR  # Lazy to avoid cyclic dependency

        # Adapted from NumberFieldElement._symbolic_()
        poly = self.minpoly()
        if is_ComplexIntervalFieldElement(self._value):
            interval_field = self._value.parent()
        else:
            interval_field = ComplexIntervalField(self._value.prec())
        roots = poly.roots(SR, multiplicities=False)
        if len(roots) != poly.degree():
            return self
        while True:
            candidates = []
            for root in roots:
                if interval_field(root).overlaps(interval_field(self._value)):
                    candidates.append(root)
            if len(candidates) == 1:
                return candidates[0]
            roots = candidates
            interval_field = interval_field.to_prec(interval_field.prec() * 2)

    def _maxima_init_(self, I=None):
        r"""
        EXAMPLES::

            sage: # needs sage.symbolic
            sage: maxima(AA(7))
            7
            sage: maxima(QQbar(sqrt(5/2)))
            sqrt(10)/2
            sage: maxima(AA(-sqrt(5)))
            -sqrt(5)
            sage: maxima(QQbar(sqrt(-2)))
            sqrt(2)*%i
            sage: maxima(AA(2+sqrt(5)))
            sqrt(5)+2
            sage: maxima(QQ[x](x^7 - x - 1).roots(AA, False)[0])
            Traceback (most recent call last):
            ...
            NotImplementedError: cannot find radical expression
        """
        try:
            return self._rational_()._maxima_init_()
        except ValueError:
            pass
        rad = self.radical_expression()
        if isinstance(rad.parent(), sage.rings.abc.SymbolicRing):
            return rad._maxima_init_()
        raise NotImplementedError('cannot find radical expression')


class AlgebraicNumber(AlgebraicNumber_base):
    r"""
    The class for algebraic numbers (complex numbers which are the roots
    of a polynomial with integer coefficients). Much of its functionality
    is inherited from :class:`AlgebraicNumber_base`.

    .. automethod:: _richcmp_
    """
    def __init__(self, x):
        r"""
        Initialize this AlgebraicNumber object.

        EXAMPLES::

            sage: t = QQbar.zeta(5)
            sage: type(t)
            <class 'sage.rings.qqbar.AlgebraicNumber'>
        """
        AlgebraicNumber_base.__init__(self, QQbar, x)

    def __reduce__(self):
        """
        Add customized pickling support.

        EXAMPLES::

            sage: t = QQbar.zeta(5)
            sage: loads(dumps(t)) == t
            True
        """
        return (AlgebraicNumber, (self._descr, ))

    def _richcmp_(self, other, op):
        r"""
        Compare two algebraic numbers, lexicographically. (That is,
        first compare the real components; if the real components are
        equal, compare the imaginary components.)

        EXAMPLES::

            sage: x = QQbar.zeta(3); x
            -0.500000000000000? + 0.866025403784439?*I
            sage: QQbar(-1) < x
            True
            sage: QQbar(-1/2) < x
            True
            sage: QQbar(0) > x
            True

        One problem with this lexicographic ordering is the fact that if
        two algebraic numbers have the same real component, that real
        component has to be compared for exact equality, which can be
        a costly operation.  For the special case where both numbers
        have the same minimal polynomial, that cost can be avoided,
        though (see :trac:`16964`)::

            sage: x = polygen(ZZ)
            sage: p = 69721504*x^8 + 251777664*x^6 + 329532012*x^4 + 184429548*x^2 + 37344321
            sage: sorted(p.roots(QQbar,False))
            [-0.0221204634374361? - 1.090991904211621?*I,
             -0.0221204634374361? + 1.090991904211621?*I,
             -0.8088604911480535?*I,
             0.?e-215 - 0.7598602580415435?*I,
             0.?e-229 + 0.7598602580415435?*I,
             0.8088604911480535?*I,
             0.0221204634374361? - 1.090991904211621?*I,
             0.0221204634374361? + 1.090991904211621?*I]

        It also works for comparison of conjugate roots even in a degenerate
        situation where many roots have the same real part. In the following
        example, the polynomial ``p2`` is irreducible and all its roots have
        real part equal to `1`::

            sage: p1 = x^8 + 74*x^7 + 2300*x^6 + 38928*x^5 + \
            ....: 388193*x^4 + 2295312*x^3 + 7613898*x^2 + \
            ....: 12066806*x + 5477001
            sage: p2 = p1((x-1)^2)
            sage: sum(1 for r in p2.roots(CC,False) if abs(r.real() - 1) < 0.0001)
            16
            sage: r1 = QQbar.polynomial_root(p2, CIF(1, (-4.1,-4.0)))
            sage: r2 = QQbar.polynomial_root(p2, CIF(1, (4.0, 4.1)))
            sage: all([r1<r2, r1==r1, r2==r2, r2>r1])
            True

        Though, comparing roots which are not equal or conjugate is much
        slower because the algorithm needs to check the equality of the real
        parts::

            sage: sorted(p2.roots(QQbar,False))   # long time - 3 secs
            [1.000000000000000? - 4.016778562562223?*I,
             1.000000000000000? - 3.850538755978243?*I,
             1.000000000000000? - 3.390564396412898?*I,
             ...
             1.000000000000000? + 3.390564396412898?*I,
             1.000000000000000? + 3.850538755978243?*I,
             1.000000000000000? + 4.016778562562223?*I]

        TESTS::

            sage: QQbar.zeta(6) == QQbar(1/2 + I*sqrt(3)/2)                             # needs sage.symbolic
            True
            sage: QQbar(I) == QQbar(I * (2^100+1)/(2^100))
            False
            sage: QQbar(2) == 2
            True
<<<<<<< HEAD
            sage: QQbar(2) == GF(7)(2)                                                  # needs sage.rings.finite_rings
            False
            sage: GF(7)(2) in QQbar                                                     # needs sage.rings.finite_rings
=======
            sage: QQbar(2) == GF(7)(2)
            False
            sage: GF(7)(2) in QQbar
>>>>>>> 89e4c05f
            False

            sage: QQbar.zeta(6) != QQbar(1/2 + I*sqrt(3)/2)                             # needs sage.symbolic
            False
            sage: QQbar(I) != QQbar(I * (2^100+1)/(2^100))
            True
            sage: QQbar(2) != 2
            False
<<<<<<< HEAD
            sage: QQbar(2) != GF(7)(2)                                                  # needs sage.rings.finite_rings
=======
            sage: QQbar(2) != GF(7)(2)
>>>>>>> 89e4c05f
            True

            sage: QQbar.zeta(3).real() == -1/2
            True

        Check that :trac:`26593` is fixed (the test here has to be repeated
        twice)::

            sage: pi = x^7 - 2*x^6 + x^3 - 2*x^2 + 2*x - 1
            sage: b = pi.roots(ring=QQbar)[3][0]
            sage: pi = b.minpoly()
            sage: K = NumberField(pi, 'b', embedding=b)
            sage: pi = x^7 - 2*x^6 + x^3 - 2*x^2 + 2*x - 1
            sage: b = pi.roots(ring=QQbar)[3][0]
            sage: pi = b.minpoly()
            sage: K = NumberField(pi, 'b', embedding=b)

        Check that :trac:`29220` is fixed::

<<<<<<< HEAD
            sage: a = AA(2**(1/2) - 2**(1/3))                                           # needs sage.symbolic
=======
            sage: # needs sage.symbolic
            sage: a = AA(2**(1/2) - 2**(1/3))
>>>>>>> 89e4c05f
            sage: b = 808620184/5240825825
            sage: a < b                                                                 # needs sage.symbolic
            True
            sage: a < b                                                                 # needs sage.symbolic
            True
<<<<<<< HEAD

            sage: a = AA(2^(1/3))                                                       # needs sage.symbolic
=======
            sage: a = AA(2^(1/3))
>>>>>>> 89e4c05f
            sage: r = 3085094589/2448641198
            sage: a < r                                                                 # needs sage.symbolic
            False
            sage: a > r                                                                 # needs sage.symbolic
            True
            sage: a < r                                                                 # needs sage.symbolic
            False
            sage: a > r                                                                 # needs sage.symbolic
            True
        """
        if self is other:
            return rich_to_bool(op, 0)

        # case 0: rationals
        sd = self._descr
        od = other._descr
        if isinstance(sd, ANRational) and isinstance(od, ANRational):
            return richcmp(sd._value, od._value, op)

        # case 1: real parts are clearly distinct
        ri1 = self._value.real()
        ri2 = other._value.real()
        if not ri1.overlaps(ri2):
            # NOTE: do not call richcmp here as self._value and other._value
            # might have different precisions. See
            # https://github.com/sagemath/sage/issues/29220
            return ri1._richcmp_(ri2, op)

        if op == op_EQ or op == op_NE:
            # some cheap and quite common tests where we can decide
            # equality or difference
            if not self._value.imag().overlaps(other._value.imag()):
                return op == op_NE
            if isinstance(sd, ANRational) and not sd._value:
                return bool(other) == (op == op_NE)
            elif isinstance(od, ANRational) and not od._value:
                return bool(self) == (op == op_NE)
            elif (isinstance(sd, ANExtensionElement) and
                  isinstance(od, ANExtensionElement) and
                  sd._generator is od._generator):
                return sd._value == od._value if op == op_EQ else sd._value != od._value

        # case 2: possibly equal or conjugate values
        # (this case happen a lot when sorting the roots of a real polynomial)
        ci1 = self._value.imag().abs()
        ci2 = other._value.imag().abs()
        if ci1.overlaps(ci2) and self.minpoly() == other.minpoly():
            c = cmp_elements_with_same_minpoly(self, other, self.minpoly())
            if c is not None:
                return rich_to_bool(op, c)

        # case 3: try hard to compare real parts and imaginary parts
        srp = self.real()
        orp = other.real()
        if srp != orp:
            return richcmp_not_equal(srp, orp, op)
        return richcmp(self.imag(), other.imag(), op)

    def _mpfr_(self, field):
        r"""
        Given a ``RealField``, compute a good approximation to self in
        that field. Works only if the imaginary component of self is
        exactly zero; otherwise it raises a ``ValueError``.

        EXAMPLES::

            sage: QQbar(sqrt(2))._mpfr_(RR)                                             # needs sage.symbolic
            1.41421356237309
            sage: QQbar(-22/7)._mpfr_(RR)
            -3.14285714285714
            sage: QQbar.zeta(3)._mpfr_(RR)
            Traceback (most recent call last):
            ...
            ValueError: Cannot coerce algebraic number with non-zero imaginary part to algebraic real
        """
        return AA(self)._mpfr_(field)

    def __float__(self):
        r"""
        Compute a good float approximation to self. Works only if the
        imaginary component of self is exactly zero; otherwise it
        raises a ``ValueError``.

        EXAMPLES::

            sage: QQbar(sqrt(2)).__float__()                                            # needs sage.symbolic
            1.414213562373095
            sage: float(QQbar(-22/7))
            -3.1428571428571432
            sage: float(QQbar.zeta(3))
            Traceback (most recent call last):
            ...
            ValueError: Cannot coerce algebraic number with non-zero imaginary part to algebraic real
        """
        return AA(self).__float__()

    def __complex__(self):
        r"""
        Compute a good complex approximation to self.

        EXAMPLES::

            sage: QQbar(sqrt(2)).__complex__()                                          # needs sage.symbolic
            (1.414213562373095+0j)
            sage: complex(QQbar.zeta(3))
            (-0.5+0.8660254037844386j)
        """
        return CC(self).__complex__()

    def _complex_double_(self, cdf):
        r"""
        Compute a good approximation to self in CDF.

        EXAMPLES::

            sage: QQbar(sqrt(-5))._complex_double_(CDF)                                 # needs sage.symbolic
            2.23606797749979*I
            sage: CDF(QQbar.zeta(12))
            0.8660254037844386 + 0.5*I
        """
        return cdf(CC(self))

    def _interval_fast(self, prec):
        r"""
        Shortcut for :meth:`AlgebraicNumber_base.interval_fast` which uses the complex interval field.

        EXAMPLES::

            sage: QQbar(sqrt(-5))._interval_fast(100)                                   # needs sage.symbolic
            2.236067977499789696409173...?*I
        """
        return self.interval_fast(ComplexIntervalField(prec))

    def _integer_(self, ZZ=None):
        """
        Return self as an Integer.

        EXAMPLES::

            sage: QQbar(0)._integer_()
            0
            sage: QQbar(0)._integer_().parent()
            Integer Ring
            sage: QQbar.zeta(6)._integer_()
            Traceback (most recent call last):
            ...
            ValueError: Cannot coerce algebraic number with non-zero imaginary part to algebraic real
<<<<<<< HEAD
            sage: QQbar(sqrt(17))._integer_()                                           # needs sage.symbolic
=======

            sage: # needs sage.symbolic
            sage: QQbar(sqrt(17))._integer_()
>>>>>>> 89e4c05f
            Traceback (most recent call last):
            ...
            ValueError: Cannot coerce non-integral Algebraic Real 4.123105625617660? to Integer
            sage: QQbar(sqrt(16))._integer_()                                           # needs sage.symbolic
            4
            sage: v = QQbar(1 + I*sqrt(3))^5 + QQbar(16*sqrt(3)*I); v                   # needs sage.symbolic
            16.00000000000000? + 0.?e-17*I
            sage: v._integer_()                                                         # needs sage.symbolic
            16
        """
        return AA(self)._integer_(ZZ)

    def _rational_(self):
        """
        Return self as a Rational.

        EXAMPLES::

            sage: QQbar(-22/7)._rational_()
            -22/7
            sage: QQbar(3)._rational_().parent()
            Rational Field
            sage: (QQbar.zeta(7)^3)._rational_()
            Traceback (most recent call last):
            ...
            ValueError: Cannot coerce algebraic number with non-zero imaginary part to algebraic real
<<<<<<< HEAD
            sage: QQbar(sqrt(2))._rational_()                                           # needs sage.symbolic
=======

            sage: # needs sage.symbolic
            sage: QQbar(sqrt(2))._rational_()
>>>>>>> 89e4c05f
            Traceback (most recent call last):
            ...
            ValueError: Cannot coerce irrational Algebraic Real 1.414213562373095? to Rational
            sage: v1 = QQbar(1/3 + I*sqrt(5))^7                                         # needs sage.symbolic
            sage: v2 = QQbar((100336/729*golden_ratio - 50168/729)*I)                   # needs sage.symbolic
            sage: v = v1 + v2; v                                                        # needs sage.symbolic
            -259.6909007773206? + 0.?e-15*I
            sage: v._rational_()                                                        # needs sage.symbolic
            -567944/2187
        """
        return AA(self)._rational_()

    def real(self):
        r"""
        Return the real part of ``self``.

        EXAMPLES::

            sage: QQbar.zeta(5).real()
            0.3090169943749474?
        """
        return AlgebraicReal(self._descr.real(self))

    def imag(self):
        r"""
        Return the imaginary part of ``self``.

        EXAMPLES::

            sage: QQbar.zeta(7).imag()
            0.7818314824680299?
        """
        return AlgebraicReal(self._descr.imag(self))

    def conjugate(self):
        """
        Return the complex conjugate of ``self``.

        EXAMPLES::

            sage: QQbar(3 + 4*I).conjugate()
            3 - 4*I
            sage: QQbar.zeta(7).conjugate()
            0.6234898018587335? - 0.7818314824680299?*I
            sage: QQbar.zeta(7) + QQbar.zeta(7).conjugate()
            1.246979603717467? + 0.?e-18*I
        """
        return AlgebraicNumber(self._descr.conjugate(self))

    def norm(self):
        r"""
        Return ``self * self.conjugate()``.

        This is the algebraic definition of norm, if we view ``QQbar``
        as ``AA[I]``.

        EXAMPLES::

            sage: QQbar(3 + 4*I).norm()
            25
            sage: type(QQbar(I).norm())
            <class 'sage.rings.qqbar.AlgebraicReal'>
            sage: QQbar.zeta(1007).norm()
            1.000000000000000?
        """
        return AlgebraicReal(self._descr.norm(self))

    def interval_exact(self, field):
        r"""
        Given a :class:`ComplexIntervalField`, compute the best possible
        approximation of this number in that field. Note that if
        either the real or imaginary parts of this number are
        sufficiently close to some floating-point number (and, in
        particular, if either is exactly representable in floating-point),
        then this will trigger exact computation, which may be very slow.

        EXAMPLES::

            sage: a = QQbar(I).sqrt(); a
            0.7071067811865475? + 0.7071067811865475?*I
            sage: a.interval_exact(CIF)
            0.7071067811865475? + 0.7071067811865475?*I
            sage: b = QQbar((1+I)*sqrt(2)/2)                                            # needs sage.symbolic
            sage: (a - b).interval(CIF)                                                 # needs sage.symbolic
            0.?e-19 + 0.?e-18*I
            sage: (a - b).interval_exact(CIF)                                           # needs sage.symbolic
            0
        """
        if not isinstance(field, sage.rings.abc.ComplexIntervalField):
            raise ValueError("AlgebraicNumber interval_exact requires a ComplexIntervalField")
        rfld = field._real_field()
        re = self.real().interval_exact(rfld)
        im = self.imag().interval_exact(rfld)
        return field(re, im)

    def _complex_mpfr_field_(self, field):
        r"""
        Compute an approximation to self in the given field, which must
        be a complex field.

        EXAMPLES::

            sage: a = QQbar(1 + I).sqrt()
            sage: t = a._complex_mpfr_field_(ComplexField(100)); t
            1.0986841134678099660398011952 + 0.45508986056222734130435775782*I
            sage: parent(t)
            Complex Field with 100 bits of precision
        """
        return self.complex_number(field)

    def complex_number(self, field):
        r"""
        Given the complex field ``field``, compute an accurate approximation of
        this element in that field.

        The approximation will be off by at most two ulp's in each component,
        except for components which are very close to zero, which will have an
        absolute error at most `2^{-prec+1}` where ``prec`` is the precision of
        the field.

        EXAMPLES::

            sage: a = QQbar.zeta(5)
            sage: a.complex_number(CC)
            0.309016994374947 + 0.951056516295154*I

            sage: b = QQbar(2).sqrt() + QQbar(3).sqrt() * QQbar.gen()
            sage: b.complex_number(ComplexField(128))
            1.4142135623730950488016887242096980786 + 1.7320508075688772935274463415058723669*I
        """
        v = self.interval(ComplexIntervalField(field.prec()))
        return field(v)

    def complex_exact(self, field):
        r"""
        Given a :class:`ComplexField`, return the best possible approximation of
        this number in that field. Note that if either component is
        sufficiently close to the halfway point between two floating-point
        numbers in the corresponding :class:`RealField`, then this will trigger
        exact computation, which may be very slow.

        EXAMPLES::

            sage: a = QQbar.zeta(9) + QQbar(I) + QQbar.zeta(9).conjugate(); a
            1.532088886237957? + 1.000000000000000?*I
            sage: a.complex_exact(CIF)
            1.532088886237957? + 1*I
        """
        rfld = field._real_field()
        re = self.real().real_exact(rfld)
        im = self.imag().real_exact(rfld)
        return field(re, im)

    def multiplicative_order(self):
        r"""
        Compute the multiplicative order of this algebraic number.

        That is, find the smallest positive integer `n` such
        that `x^n = 1`. If there is no such `n`, returns ``+Infinity``.

        We first check that ``abs(x)`` is very close to 1. If so, we compute
        `x` exactly and examine its argument.

        EXAMPLES::

            sage: QQbar(-sqrt(3)/2 - I/2).multiplicative_order()                        # needs sage.symbolic
            12
            sage: QQbar(1).multiplicative_order()
            1
            sage: QQbar(-I).multiplicative_order()
            4
            sage: QQbar(707/1000 + 707/1000*I).multiplicative_order()
            +Infinity
            sage: QQbar(3/5 + 4/5*I).multiplicative_order()
            +Infinity
        """
        if not (1 in CIF(self).norm()):
            return infinity.infinity
        if self.norm() != 1:
            return infinity.infinity
        d = self.minpoly().is_cyclotomic(True)
        return d if d else infinity.infinity

    def rational_argument(self):
        r"""
        Return the argument of ``self``, divided by `2\pi`, as long as this
        result is rational. Otherwise returns ``None``. Always triggers
        exact computation.

        EXAMPLES::

            sage: QQbar((1+I)*(sqrt(2)+sqrt(5))).rational_argument()                    # needs sage.symbolic
            1/8
            sage: QQbar(-1 + I*sqrt(3)).rational_argument()                             # needs sage.symbolic
            1/3
            sage: QQbar(-1 - I*sqrt(3)).rational_argument()                             # needs sage.symbolic
            -1/3
            sage: QQbar(3+4*I).rational_argument() is None
            True
            sage: (QQbar(2)**(1/5) * QQbar.zeta(7)**2).rational_argument()  # long time
            2/7
            sage: (QQbar.zeta(73)**5).rational_argument()
            5/73
            sage: (QQbar.zeta(3)^65536).rational_argument()
            1/3
        """
        # This always triggers exact computation. An alternate method
        # could almost always avoid exact computation when the result
        # is None: if we can compute an upper bound on the degree of
        # this algebraic number without exact computation, we can use
        # the method of ANExtensionElement.rational_argument().

        # Even a very loose upper bound would suffice; for instance,
        # an upper bound of 2^100, when the true degree was 8, would
        # still be efficient.

        self.exactify()
        return self._descr.rational_argument(self)

    def _pow_(self, other):
        """
        Powering for ``QQbar(1)``.

        EXAMPLES::

            sage: QQbar(1) ^ QQbar(sqrt(2))                                             # needs sage.symbolic
            1
            sage: 1 ^ QQbar(sqrt(2))                                                    # needs sage.symbolic
            1
            sage: QQbar(2) ^ QQbar(2)
            Traceback (most recent call last):
            ...
            TypeError: unsupported operand parent(s) for ^: 'Algebraic Field' and 'Algebraic Field'
            sage: AA(1) ^ AA(1)
            Traceback (most recent call last):
            ...
            TypeError: unsupported operand parent(s) for ^: 'Algebraic Real Field' and 'Algebraic Real Field'
        """
        # For some crazy unspecified reason, we must allow this if the
        # base is QQbar(1). See Issue #22120 and #24490.
        if self == 1:
            return self
        raise TypeError("unsupported operand parent(s) for ^: '{0}' and '{0}'".format(self.parent()))


class AlgebraicReal(AlgebraicNumber_base):
    r"""
    A real algebraic number.

    .. automethod:: _richcmp_
    """
    def __init__(self, x):
        """
        Create an algebraic real from x, possibly taking the real part of x.

        TESTS:

        Both of the following examples, from :trac:`11728`, trigger
        taking the real part below. This is necessary because
        sometimes a very small (e.g., 1e-17) complex part appears in a
        complex interval used to create an AlgebraicReal.::

            sage: a = QQbar((-1)^(1/4)); b = AA(a^3-a)                                  # needs sage.symbolic
            sage: t = b.as_number_field_element()                                       # needs sage.symbolic
            sage: b*1                                                                   # needs sage.symbolic
            -1.414213562373095?
        """
        AlgebraicNumber_base.__init__(self, AA, x)
        self._ensure_real()

    def _ensure_real(self):
        """
        This is used internally by some methods to check if
        self._value is a complex interval, and if so, take the real
        part.

        EXAMPLES::

            sage: # needs sage.symbolic
            sage: a = QQbar((-1)^(1/4)); b = AA(a^3-a); b._value
            -1.4142135623730950488?
            sage: b._value = a._value; b._value
            0.7071067811865475244? + 0.7071067811865475244?*I
            sage: b._ensure_real()
            sage: b._value
            0.7071067811865475244?
            sage: type(b._value)
            <class 'sage.rings.real_mpfi.RealIntervalFieldElement'>
        """
        if is_ComplexIntervalFieldElement(self._value):
            self._value = self._value.real()

    def _more_precision(self):
        """
        Recompute the interval bounding this number with higher-precision
        interval arithmetic.

        EXAMPLES::

            sage: a = QQbar(sqrt(2))                                                    # needs sage.symbolic
            sage: a._more_precision()                                                   # needs sage.symbolic

        TESTS:

        We have to ensure after doing this that self._value is still
        real which is not the case without calling _ensure_real (see
        :trac:`11728`)::

            sage: x = polygen(ZZ, 'x')
            sage: P = AA['x'](1 + x^4); a1,a2 = P.factor()[0][0], P.factor()[1][0]; a1*a2
            x^4 + 1.000000000000000?
            sage: a1,a2
            (x^2 - 1.414213562373095?*x + 1, x^2 + 1.414213562373095?*x + 1)
            sage: a1*a2
            x^4 + 1
        """
        AlgebraicNumber_base._more_precision(self)
        self._ensure_real()

    def __reduce__(self):
        """
        Add customized pickling support.

        EXAMPLES::

            sage: t = AA(sqrt(2))                                                       # needs sage.symbolic
            sage: loads(dumps(t)) == t                                                  # needs sage.symbolic
            True
        """
        return (AlgebraicReal, (self._descr, ))

    def _richcmp_(self, other, op):
        """
        Compare two algebraic reals.

        EXAMPLES::

            sage: AA(2).sqrt() < AA(3).sqrt()
            True
            sage: ((5+AA(5).sqrt())/2).sqrt() == 2*QQbar.zeta(5).imag()
            True
            sage: AA(3).sqrt() + AA(2).sqrt() < 3
            False

        TESTS::

            sage: AA(golden_ratio) < AA(sqrt(5))                                        # needs sage.symbolic
            True
            sage: AA(golden_ratio) == AA((sqrt(5)+1)/2)                                 # needs sage.symbolic
            True
            sage: AA(7) >= AA(50/7)
            False

        Check for trivial equality with identical elements::

            sage: # needs sage.symbolic
            sage: x1 = AA(2^(1/50))
            sage: x2 = AA(2^(1/50))
            sage: y = x1 - x2
            sage: y == y
            True
            sage: y >= y
            True
            sage: y < y
            False
<<<<<<< HEAD

            sage: z = x1 - x2                                                           # needs sage.symbolic
            sage: z == 0                                                                # needs sage.symbolic
            True

            sage: a = x1 - x2                                                           # needs sage.symbolic
            sage: b = x1 - x2                                                           # needs sage.symbolic
            sage: a == b                                                                # needs sage.symbolic
=======
            sage: z = x1 - x2
            sage: z == 0
            True
            sage: a = x1 - x2
            sage: b = x1 - x2
            sage: a == b
>>>>>>> 89e4c05f
            True
        """
        if self is other:
            return rich_to_bool(op, 0)

        # note: we can assume that self is not other here
        sd = self._descr
        od = other._descr

        # case 0: rationals
        if type(sd) is ANRational and type(od) is ANRational:
            return richcmp(sd._value, od._value, op)

        # case 1: real parts are clearly distinct
        if not self._value.overlaps(other._value):
            # NOTE: do not call richcmp here as self._value and other._value
            # might have different precisions. See
            # https://github.com/sagemath/sage/issues/29220
            return self._value._richcmp_(other._value, op)

        if op == op_EQ or op == op_NE:
            # some cheap and quite common tests where we can decide equality or difference
            if type(sd) is ANRational and not sd._value:
                return bool(other) == (op == op_NE)
            elif type(od) is ANRational and not od._value:
                return bool(self) == (op == op_NE)
            elif (type(sd) is ANExtensionElement and
                  type(od) is ANExtensionElement and
                  sd._generator is od._generator):
                return sd._value == od._value if op == op_EQ else sd._value != od._value
            else:
                # Only compare the minimal polynomials if they have been computed
                #   as otherwise it calls exactify().
                try:
                    if self._minimal_polynomial != other._minimal_polynomial:
                        return op == op_NE
                except AttributeError:
                    pass

        # case 2: possibly equal values
        # (this case happen a lot when sorting the roots of a real polynomial)
        # Only compare the minimal polynomials if they have been computed
        #   as otherwise it calls exactify().
        try:
            if self._minimal_polynomial != other._minimal_polynomial:
                c = cmp_elements_with_same_minpoly(self, other, self.minpoly())
                if c is not None:
                    return rich_to_bool(op, c)
        except AttributeError:
            pass

        if self._value.prec() < 128:
            self._more_precision()
        if other._value.prec() < 128:
            other._more_precision()
        if not self._value.overlaps(other._value):
            # NOTE: do not call richcmp here as self._value and other._value
            # might have different precisions. See
            # https://github.com/sagemath/sage/issues/29220
            return self._value._richcmp_(other._value, op)

        return rich_to_bool(op, (self - other).sign())

    def _integer_(self, Z=None):
        """
        Return self as an Integer.

        EXAMPLES::

            sage: AA(42)._integer_()
            42
            sage: AA(42)._integer_().parent()
            Integer Ring
            sage: AA(golden_ratio)._integer_()                                          # needs sage.symbolic
            Traceback (most recent call last):
            ...
            ValueError: Cannot coerce non-integral Algebraic Real 1.618033988749895? to Integer
            sage: (AA(golden_ratio)^10 + AA(1-golden_ratio)^10)._integer_()             # needs sage.symbolic
            123
            sage: AA(-22/7)._integer_()
            Traceback (most recent call last):
            ...
            ValueError: Cannot coerce non-integral Algebraic Real -22/7 to Integer
        """
        if self._value.lower().ceiling() > self._value.upper().floor():
            # The value is known to be non-integral.
            raise ValueError(lazy_string("Cannot coerce non-integral Algebraic Real %s to Integer", self))

        self.exactify()
        if not isinstance(self._descr, ANRational):
            raise ValueError(lazy_string("Cannot coerce irrational Algebraic Real %s to Integer", self))

        return ZZ(self._descr._value)

    def _floor_ceil(self, method):
        r"""
        Helper method used by :meth:`floor()`, :meth:`ceil()`,
        :meth:`round()`, and :meth:`trunc()`.

        TESTS::

            sage: x = polygen(QQ)
            sage: a = AA.polynomial_root(x^5 - (1-2^(-80)), RIF((0,2)))
            sage: b = AA.polynomial_root(x^5 - (1+2^(-80)), RIF((0,2)))
            sage: two = (a+b)^5 - 5*(a^4*b+a*b^4) - 10*(a^3*b^2+a^2*b^3)
            sage: one_half = 1/two
            sage: [[z.floor(), z.ceil(), z.round(), z.trunc()] # indirect doctest
            ....:  for z in [a, -a, b, -b, 6*(a+two),
            ....:            AA(0), AA(1), AA(-1), AA(1/2), AA(-1/2)]]
            [[0, 1, 1, 0], [-1, 0, -1, 0], [1, 2, 1, 1], [-2, -1, -1, -1],
            [17, 18, 18, 17], [0, 0, 0, 0], [1, 1, 1, 1], [-1, -1, -1, -1],
            [0, 1, 1, 0], [-1, 0, -1, 0]]
            sage: [[z.floor(), z.ceil(), z.trunc()] for z in [two, a*b]] # long time
            [[2, 2, 2], [0, 1, 0]]
            sage: [one_half.round(), (-one_half).round()] # long time
            [1, -1]
        """
        for i in itertools.count():
            candidate = method(self._value.lower())
            if candidate == method(self._value.upper()):
                return candidate
            self._more_precision()
            # field elements are irrational by construction
            if i == 2 and not isinstance(self._descr, ANExtensionElement):
                try:
                    return method(self._rational_())
                except (ValueError, TypeError):
                    pass

    def floor(self):
        r"""
        Return the largest integer not greater than ``self``.

        EXAMPLES::

            sage: AA(sqrt(2)).floor()                                                   # needs sage.symbolic
            1
            sage: AA(-sqrt(2)).floor()                                                  # needs sage.symbolic
            -2
            sage: AA(42).floor()
            42

        TESTS:

        Check that :trac:`15501` is fixed::

            sage: a = QQbar((-1)^(1/4)).real()                                          # needs sage.symbolic
            sage: (floor(a-a) + a).parent()                                             # needs sage.symbolic
            Algebraic Real Field
        """
        return self._floor_ceil(lambda x: x.floor())

    def ceil(self):
        r"""
        Return the smallest integer not smaller than ``self``.

        EXAMPLES::

            sage: AA(sqrt(2)).ceil()                                                    # needs sage.symbolic
            2
            sage: AA(-sqrt(2)).ceil()                                                   # needs sage.symbolic
            -1
            sage: AA(42).ceil()
            42
        """
        return self._floor_ceil(lambda x: x.ceil())

    def round(self):
        r"""
        Round ``self`` to the nearest integer.

        EXAMPLES::

            sage: AA(sqrt(2)).round()                                                   # needs sage.symbolic
            1
            sage: AA(1/2).round()
            1
            sage: AA(-1/2).round()
            -1
        """
        return self._floor_ceil(lambda x: x.round())

    def trunc(self):
        r"""
        Round ``self`` to the nearest integer toward zero.

        EXAMPLES::

            sage: AA(sqrt(2)).trunc()                                                   # needs sage.symbolic
            1
            sage: AA(-sqrt(2)).trunc()                                                  # needs sage.symbolic
            -1
            sage: AA(1).trunc()
            1
            sage: AA(-1).trunc()
            -1
        """
        return self._floor_ceil(lambda x: x.trunc())

    def _rational_(self):
        """
        Return self as a Rational.

        EXAMPLES::

            sage: AA(42)._rational_().parent()
            Rational Field
            sage: AA(-22/7)._rational_()
            -22/7
            sage: AA(sqrt(7))._rational_()                                              # needs sage.symbolic
            Traceback (most recent call last):
            ...
            ValueError: Cannot coerce irrational Algebraic Real 2.645751311064591? to Rational
            sage: v = AA(1/2 + sqrt(2))^3 - AA(11/4*sqrt(2)); v                         # needs sage.symbolic
            3.125000000000000?
            sage: v._rational_()                                                        # needs sage.symbolic
            25/8
        """
        self.exactify()
        if not isinstance(self._descr, ANRational):
            raise ValueError(lazy_string("Cannot coerce irrational Algebraic Real %s to Rational", self))

        return QQ(self._descr._value)

    def real(self):
        """
        Return the real part of this algebraic real.

        It always returns ``self``.

        EXAMPLES::

            sage: a = AA(sqrt(2) + sqrt(3))                                             # needs sage.symbolic
            sage: a.real()                                                              # needs sage.symbolic
            3.146264369941973?
            sage: a.real() is a                                                         # needs sage.symbolic
            True
        """
        return self

    def imag(self):
        """
        Return the imaginary part of this algebraic real.

        It always returns 0.

        EXAMPLES::

            sage: a = AA(sqrt(2) + sqrt(3))                                             # needs sage.symbolic
            sage: a.imag()                                                              # needs sage.symbolic
            0
            sage: parent(a.imag())                                                      # needs sage.symbolic
            Algebraic Real Field
        """
        return AA_0

    def conjugate(self):
        """
        Return the complex conjugate of ``self``, i.e. returns itself.

        EXAMPLES::

            sage: a = AA(sqrt(2) + sqrt(3))                                             # needs sage.symbolic
            sage: a.conjugate()                                                         # needs sage.symbolic
            3.146264369941973?
            sage: a.conjugate() is a                                                    # needs sage.symbolic
            True
        """
        return self

    def multiplicative_order(self):
        r"""
        Compute the multiplicative order of this real algebraic number.

        That is, find the smallest positive integer `n` such
        that `x^n = 1`. If there is no such `n`, returns ``+Infinity``.

        We first check that ``abs(x)`` is very close to 1. If so, we compute
        `x` exactly and compare it to `1` and `-1`.

        EXAMPLES::

            sage: AA(1).multiplicative_order()
            1
            sage: AA(-1).multiplicative_order()
            2
            sage: AA(5).sqrt().multiplicative_order()
            +Infinity
        """
        if not (1 in RIF(self).abs()):
            return infinity.infinity
        if self == 1:
            return 1
        elif self == -1:
            return 2
        else:
            return infinity.infinity

    def sign(self):
        """
        Compute the sign of this algebraic number (return `-1` if negative,
        `0` if zero, or `1` if positive).

        This computes an interval enclosing this number using 128-bit interval
        arithmetic; if this interval includes 0, then fall back to
        exact computation (which can be very slow).

        EXAMPLES::

            sage: AA(-5).nth_root(7).sign()
            -1
            sage: (AA(2).sqrt() - AA(2).sqrt()).sign()
            0

            sage: a = AA(2).sqrt() + AA(3).sqrt() - 58114382797550084497/18470915334626475921
            sage: a.sign()
            1
            sage: b = AA(2).sqrt() + AA(3).sqrt() - 2602510228533039296408/827174681630786895911
            sage: b.sign()
            -1

            sage: c = AA(5)**(1/3) - 1437624125539676934786/840727688792155114277
            sage: c.sign()
            1

            sage: (((a+b)*(a+c)*(b+c))**9 / (a*b*c)).sign()
            1
            sage: (a-b).sign()
            1
            sage: (b-a).sign()
            -1
            sage: (a*b).sign()
            -1
            sage: ((a*b).abs() + a).sign()
            1
            sage: (a*b - b*a).sign()
            0

            sage: a = AA(sqrt(1/2))                                                     # needs sage.symbolic
            sage: b = AA(-sqrt(1/2))                                                    # needs sage.symbolic
            sage: (a + b).sign()                                                        # needs sage.symbolic
            0

        TESTS:

        We avoid calling :meth:`exactify()` for trivial differences. The
        following example will take a long time (more than 5 seconds)
        when calling ``y.exactify()``::

            sage: # needs sage.symbolic
            sage: x1 = AA(2^(1/50))
            sage: x2 = AA(2^(1/50))
            sage: y = x1 - x2
            sage: y.sign()
            0

        Simplify to rationals for binary operations when computing the sign::

            sage: a = AA(2^(1/60))                                                      # needs sage.symbolic
            sage: b = a - (a + 1)                                                       # needs sage.symbolic
            sage: (b + 1).sign()                                                        # needs sage.symbolic
            0
        """
        if not self._value.contains_zero():
            return self._value.unique_sign()

        sd = self._descr
        if isinstance(self._descr, ANRational):
            return sd._value.sign()
        elif isinstance(self._descr, ANExtensionElement):
            # All field elements are irrational by construction
            # (the ANExtensionElement constructor will return an ANRational
            # instead, if the number is actually rational).
            # An irrational number must eventually be different from 0
            while self._value.contains_zero():
                self._more_precision()
            return self._value.unique_sign()
        elif type(sd) is ANBinaryExpr:
            ls = sd._left.sign()
            rs = sd._right.sign()
            if sd._op is operator.mul or sd._op is operator.truediv:
                return ls * rs
            elif sd._op is operator.add:
                if ls == rs:
                    return ls
            else:
                if ls == -rs:
                    return ls
                elif not ls:
                    self._set_descr((-sd._right)._descr)
                    return -rs
                elif not rs:
                    self._set_descr(sd._left._descr)
                    return ls
                elif sd._left is sd._right:
                    self._set_descr(ANRational(QQ.zero()))
                    return 0
        elif type(sd) is ANUnaryExpr:
            if sd._op == 'abs':
                c = 1 if bool(sd._arg) else 0
                if not c:
                    self._set_descr(ANRational(QQ.zero()))
                return c
            elif sd._op == '-':
                return -(sd._arg.sign())
            elif sd._op == '~':
                return sd._arg.sign()

        if self._value.prec() < 128:
            # OK, we'll try adding precision one more time
            self._more_precision()
            if not self._value.contains_zero():
                return self._value.unique_sign()

        if type(sd) is ANBinaryExpr:
            # We will now exactify both sides and do another sign comparison.
            # We try to avoid making ourself exact if possible.
            # It will only reach this block if the operation is addition or subtraction.
            sd._left.exactify()
            sd._right.exactify()

            # Rationals
            if type(sd._left._descr) is ANRational and type(sd._right._descr) is ANRational:
                ret = sd._op(sd._left._descr._value, sd._right._descr._value)
                if ret == 0:
                    self._set_descr(ANRational(QQ.zero()))
                    return 0
                return ret.sign()

            if sd._left.minpoly() == sd._right.minpoly():
                # Negating the element does not change the minpoly
                right = sd._right if sd._op is operator.sub else -sd._right
                c = cmp_elements_with_same_minpoly(sd._left, right, sd._left.minpoly())
                if c == 0:
                    self._set_descr(ANRational(QQ.zero()))
                    return 0
                elif c is not None:
                    return c

            ret = sd._op(sd._left._value, sd._right._value)
            if not ret.contains_zero():
                return ret.unique_sign()
            if not ret:  # Known to be exactly 0
                self._set_descr(ANRational(QQ.zero()))
                return 0

        # Sigh...
        self.exactify()
        return self.sign()

    def _interval_fast(self, prec):
        r"""
        Compute an approximation to this ``AlgebraicReal`` object in a real interval field of precision prec.

        EXAMPLES::

            sage: t = AA(sqrt(7))                                                       # needs sage.symbolic
            sage: t._interval_fast(100)                                                 # needs sage.symbolic
            2.64575131106459059050161575364?
        """
        return self.interval_fast(RealIntervalField(prec))

    def interval_exact(self, field):
        """
        Given a :class:`RealIntervalField`, compute the best possible
        approximation of this number in that field. Note that if this
        number is sufficiently close to some floating-point number
        (and, in particular, if this number is exactly representable in
        floating-point), then this will trigger exact computation, which
        may be very slow.

        EXAMPLES::

            sage: x = AA(2).sqrt()
            sage: y = x*x
            sage: x.interval(RIF)
            1.414213562373095?
            sage: x.interval_exact(RIF)
            1.414213562373095?
            sage: y.interval(RIF)
            2.000000000000000?
            sage: y.interval_exact(RIF)
            2
            sage: z = 1 + AA(2).sqrt() / 2^200
            sage: z.interval(RIF)
            1.000000000000001?
            sage: z.interval_exact(RIF)
            1.000000000000001?

        TESTS:

        Check that :trac:`26898` is fixed.  This calculation triggers the 40 bits
        of extra precision below, and the point is not that the length of the list
        is seven, but that the code runs in a reasonable time::

            sage: R.<x> = QQbar[]
            sage: roots = (x^7 + 27/4).roots()
            sage: from sage.rings.qqbar import QQbar_hash_offset
            sage: len([(r[0] + QQbar_hash_offset).interval_exact(CIF) for r in roots])
            7

        """
        for extra in (0, 40):
            target = RR(1.0) >> (field.prec() + extra)
            # p==precise; pr==precise rounded
            pval = self.interval_diameter(target)
            pbot = pval.lower()
            ptop = pval.upper()
            val = field(pval)
            bot = val.lower()
            top = val.upper()
            prbot = pbot.parent()(bot)
            prtop = ptop.parent()(top)
            if bot == top or (bot.nextabove() == top and
                              prbot < pbot and ptop < prtop):
                return val

        # Even 40 extra bits of precision are not enough to prove that
        # self is not an exactly representable float.
        self.exactify()
        while True:
            # p==precise; pr==precise rounded
            pval = self._value
            pbot = pval.lower()
            ptop = pval.upper()
            val = field(pval)
            bot = val.lower()
            top = val.upper()
            prbot = pbot.parent()(bot)
            prtop = ptop.parent()(top)
            if bot == top or (bot.nextabove() == top and
                              prbot < pbot and ptop < prtop):
                return val

            self._more_precision()

    def real_number(self, field):
        """
        Given a :class:`RealField`, compute a good approximation to ``self`` in
        that field. The approximation will be off by at most two
        ulp's, except for numbers which are very close to 0, which
        will have an absolute error at most
        ``2**(-(field.prec()-1))``. Also, the rounding mode of the
        field is respected.

        EXAMPLES::

            sage: x = AA(2).sqrt()^2
            sage: x.real_number(RR)
            2.00000000000000
            sage: x.real_number(RealField(53, rnd='RNDD'))
            1.99999999999999
            sage: x.real_number(RealField(53, rnd='RNDU'))
            2.00000000000001
            sage: x.real_number(RealField(53, rnd='RNDZ'))
            1.99999999999999
            sage: (-x).real_number(RR)
            -2.00000000000000
            sage: (-x).real_number(RealField(53, rnd='RNDD'))
            -2.00000000000001
            sage: (-x).real_number(RealField(53, rnd='RNDU'))
            -1.99999999999999
            sage: (-x).real_number(RealField(53, rnd='RNDZ'))
            -1.99999999999999
            sage: (x-2).real_number(RR)
            5.42101086242752e-20
            sage: (x-2).real_number(RealField(53, rnd='RNDD'))
            -1.08420217248551e-19
            sage: (x-2).real_number(RealField(53, rnd='RNDU'))
            2.16840434497101e-19
            sage: (x-2).real_number(RealField(53, rnd='RNDZ'))
            0.000000000000000
            sage: y = AA(2).sqrt()
            sage: y.real_number(RR)
            1.41421356237309
            sage: y.real_number(RealField(53, rnd='RNDD'))
            1.41421356237309
            sage: y.real_number(RealField(53, rnd='RNDU'))
            1.41421356237310
            sage: y.real_number(RealField(53, rnd='RNDZ'))
            1.41421356237309
        """
        v = self.interval(RealIntervalField(field.prec()))
        return field(v)

    _mpfr_ = real_number

    def __float__(self):
        r"""
        Compute a good float approximation to self.

        EXAMPLES::

            sage: AA(golden_ratio).__float__()                                          # needs sage.symbolic
            1.618033988749895
            sage: float(AA(sqrt(11)))                                                   # needs sage.symbolic
            3.3166247903554
        """
        return float(RR(self))

    def _complex_mpfr_field_(self, field):
        r"""
        Compute an approximation to this ``AlgebraicReal`` in the given field,
        which may be an interval field (in which case ``self.interval()`` is
        called) or any other real number field (in which case
        ``self.real_number()`` is called.

        Note that the field ``field`` should be a *complex* field (whose
        ``_real_field()`` method will be called to obtain a real subfield.)

        EXAMPLES::

            sage: AA(golden_ratio)._complex_mpfr_field_(ComplexIntervalField(100))      # needs sage.symbolic
            1.618033988749894848204586834365?
            sage: AA(golden_ratio)._complex_mpfr_field_(ComplexField(100))              # needs sage.symbolic
            1.6180339887498948482045868344
        """
        if isinstance(field, sage.rings.abc.ComplexIntervalField):
            return field(self.interval(field._real_field()))
        else:
            return field(self.real_number(field._real_field()))

    def real_exact(self, field):
        r"""
        Given a :class:`RealField`, compute the best possible approximation of
        this number in that field. Note that if this number is
        sufficiently close to the halfway point between two
        floating-point numbers in the field (for the default
        round-to-nearest mode) or if the number is sufficiently close
        to a floating-point number in the field (for directed rounding
        modes), then this will trigger exact computation, which may be
        very slow.

        The rounding mode of the field is respected.

        EXAMPLES::

            sage: x = AA(2).sqrt()^2
            sage: x.real_exact(RR)
            2.00000000000000
            sage: x.real_exact(RealField(53, rnd='RNDD'))
            2.00000000000000
            sage: x.real_exact(RealField(53, rnd='RNDU'))
            2.00000000000000
            sage: x.real_exact(RealField(53, rnd='RNDZ'))
            2.00000000000000
            sage: (-x).real_exact(RR)
            -2.00000000000000
            sage: (-x).real_exact(RealField(53, rnd='RNDD'))
            -2.00000000000000
            sage: (-x).real_exact(RealField(53, rnd='RNDU'))
            -2.00000000000000
            sage: (-x).real_exact(RealField(53, rnd='RNDZ'))
            -2.00000000000000
            sage: y = (x-2).real_exact(RR).abs()
            sage: y == 0.0 or y == -0.0 # the sign of 0.0 is not significant in MPFI
            True
            sage: y = (x-2).real_exact(RealField(53, rnd='RNDD'))
            sage: y == 0.0 or y == -0.0 # same as above
            True
            sage: y = (x-2).real_exact(RealField(53, rnd='RNDU'))
            sage: y == 0.0 or y == -0.0 # idem
            True
            sage: y = (x-2).real_exact(RealField(53, rnd='RNDZ'))
            sage: y == 0.0 or y == -0.0 # ibidem
            True
            sage: y = AA(2).sqrt()
            sage: y.real_exact(RR)
            1.41421356237310
            sage: y.real_exact(RealField(53, rnd='RNDD'))
            1.41421356237309
            sage: y.real_exact(RealField(53, rnd='RNDU'))
            1.41421356237310
            sage: y.real_exact(RealField(53, rnd='RNDZ'))
            1.41421356237309
        """
        for extra in (0, 40):
            target = RR(1.0) >> (field.prec() + extra)
            val = self.interval_diameter(target)
            fbot = field(val.lower())
            ftop = field(val.upper())
            if fbot == ftop:
                return ftop

        # Even 40 extra bits of precision are not enough to determine the
        # answer.
        rifp1 = RealIntervalField(field.prec() + 1)
        rifp2 = RealIntervalField(field.prec() + 2)

        val = self.interval_exact(rifp1)

        # Call the largest floating-point number <= self 'x'. Then
        # val may be [x .. x], [x .. x + 1/2 ulp],
        # [x + 1/2 ulp .. x + 1/2 ulp], or [x + 1/2 ulp .. x + 1 ulp];
        # in the second and fourth cases, the true value is not equal
        # to either of the interval endpoints.

        mid = rifp2(val).center()

        # Now mid may be x, x + 1/4 ulp, x + 1/2 ulp, or x + 3/4 ulp; in
        # the first and third cases, mid is the exact, true value of self;
        # in the second and fourth cases, self is close to mid, and is
        # neither x, x + 1/2 ulp, nor x + 1 ulp.

        # In all of these cases, in all rounding modes, the rounded value
        # of mid is the same as the rounded value of self.

        return field(mid)


class AlgebraicNumberPowQQAction(Action):
    """
    Implement powering of an algebraic number (an element of ``QQbar``
    or ``AA``) by a rational.

    This is always a right action.

    INPUT:

    - ``G`` -- must be ``QQ``

    - ``S`` -- the parent on which to act, either ``AA`` or ``QQbar``.

    .. NOTE::

        To compute ``x ^ (a/b)``, we take the `b`'th root of `x`; then
        we take that to the `a`'th power. If `x` is a negative algebraic
        real and `b` is odd, take the real `b`'th root; otherwise take
        the principal `b`'th root.

    EXAMPLES:

    In ``QQbar``::

        sage: QQbar(2)^(1/2)
        1.414213562373095?
        sage: QQbar(8)^(2/3)
        4
        sage: QQbar(8)^(2/3) == 4
        True
        sage: x = polygen(QQbar)
        sage: phi = QQbar.polynomial_root(x^2 - x - 1, RIF(1, 2))
        sage: tau = QQbar.polynomial_root(x^2 - x - 1, RIF(-1, 0))
        sage: rt5 = QQbar(5)^(1/2)
        sage: phi^10 / rt5
        55.00363612324742?
        sage: tau^10 / rt5
        0.003636123247413266?
        sage: (phi^10 - tau^10) / rt5
        55.00000000000000?
        sage: (phi^10 - tau^10) / rt5 == fibonacci(10)
        True
        sage: (phi^50 - tau^50) / rt5 == fibonacci(50)
        True
        sage: QQbar(-8)^(1/3)
        1.000000000000000? + 1.732050807568878?*I
        sage: (QQbar(-8)^(1/3))^3
        -8
        sage: QQbar(32)^(1/5)
        2
        sage: a = QQbar.zeta(7)^(1/3); a
        0.9555728057861407? + 0.2947551744109043?*I
        sage: a == QQbar.zeta(21)
        True
        sage: QQbar.zeta(7)^6
        0.6234898018587335? - 0.7818314824680299?*I
        sage: (QQbar.zeta(7)^6)^(1/3) * QQbar.zeta(21)
        1.000000000000000? + 0.?e-17*I

    In ``AA``::

        sage: AA(2)^(1/2)
        1.414213562373095?
        sage: AA(8)^(2/3)
        4
        sage: AA(8)^(2/3) == 4
        True
        sage: x = polygen(AA)
        sage: phi = AA.polynomial_root(x^2 - x - 1, RIF(0, 2))
        sage: tau = AA.polynomial_root(x^2 - x - 1, RIF(-2, 0))
        sage: rt5 = AA(5)^(1/2)
        sage: phi^10 / rt5
        55.00363612324742?
        sage: tau^10 / rt5
        0.003636123247413266?
        sage: (phi^10 - tau^10) / rt5
        55.00000000000000?
        sage: (phi^10 - tau^10) / rt5 == fibonacci(10)
        True
        sage: (phi^50 - tau^50) / rt5 == fibonacci(50)
        True

    TESTS::

        sage: AA(-8)^(1/3)
        -2
        sage: AA(-8)^(2/3)
        4
        sage: AA(32)^(3/5)
        8
        sage: AA(-16)^(1/2)
        4*I
        sage: AA(-16)^(1/4)
        1.414213562373095? + 1.414213562373095?*I
        sage: AA(-16)^(1/4)/QQbar.zeta(8)
        2

    We check that :trac:`7859` is fixed::

        sage: (AA(2)^(1/2)-AA(2)^(1/2))^(1/2)
        0
    """
    def __init__(self, G, S):
        """
        EXAMPLES::

            sage: from sage.rings.qqbar import AlgebraicNumberPowQQAction
            sage: act = AlgebraicNumberPowQQAction(QQ, AA); act
            Right Rational Powering by Rational Field on Algebraic Real Field
            sage: act(AA(-2), 1/3)
            -1.259921049894873?

        ::

            sage: act = AlgebraicNumberPowQQAction(QQ, QQbar); act
            Right Rational Powering by Rational Field on Algebraic Field
            sage: act(QQbar(-2), 1/3)
            0.6299605249474365? + 1.091123635971722?*I
        """
        Action.__init__(self, G, S, False, operator.pow)

    def _act_(self, e, x):
        r"""
        Return the power ``x ^ e``.

        INPUT:

        - ``x`` -- an algebraic number

        - ``e`` -- a rational number
        """
        if not x:
            return x

        n = e.numerator()
        d = e.denominator()
        if d == 1:
            return x._pow_int(n)

        # Parent of the result
        S = self.codomain()
        if S is AA and d % 2 == 0 and x.sign() < 0:
            S = QQbar

        # First, check for exact roots.
        if isinstance(x._descr, ANRational):
            rt = rational_exact_root(abs(x._descr._value), d)
            if rt is not None:
                if x._descr._value < 0:
                    if S is AA:
                        return AlgebraicReal(ANRational((-rt)**n))
                    else:
                        z = QQbar.zeta(2 * d)._pow_int(n)
                        return z * AlgebraicNumber(ANRational(rt**n))
                return S(ANRational(rt**n))

        if S is AA:
            # Result lies in AA
            pow_n = x._pow_int(n)
            poly = AAPoly.gen()**d - pow_n
            range = pow_n.interval_fast(RIF)
            if d % 2 == 0:
                result_min = 0
            else:
                result_min = min(range.lower(), -1)
            result_max = max(range.upper(), 1)
            return AlgebraicReal(ANRoot(poly, RIF(result_min, result_max)))

        # Result lies in QQbar

        # Determine whether arg(x) equals pi.
        argument_is_pi = False
        for prec in short_prec_seq():
            if prec is None:
                # We know that x.real() < 0, since x._value
                # crosses the negative real line and x._value
                # is known to be non-zero.
                isgn = x.imag().sign()
                val = x._value
                argument = val.argument()
                if isgn == 0:
                    argument = argument.parent().pi()
                    argument_is_pi = True
                elif isgn > 0:
                    if argument < 0:
                        argument = argument + 2 * argument.parent().pi()
                else:
                    if argument > 0:
                        argument = argument - 2 * argument.parent().pi()
            else:
                val = x._interval_fast(prec)
                if is_RealIntervalFieldElement(val) or not val.crosses_log_branch_cut():
                    argument = val.argument()
                    if val.imag().is_zero() and val.real() < 0:
                        argument_is_pi = True
                    break

        target_abs = abs(val) ** e
        target_arg = argument * e

        for prec in tail_prec_seq():
            if target_abs.relative_diameter() < RR_1_10 and (target_arg * d).absolute_diameter() < RR_1_10:
                break

            val = x._interval_fast(prec)

            target_abs = abs(val) ** e
            argument = val.argument()
            if argument_is_pi:
                argument = argument.parent().pi()
            target_arg = argument * e

        pow_n = x**n
        poly = QQbarPoly.gen()**d - pow_n

        prec = target_abs.prec()
        if argument_is_pi and d == 2:
            target_real = 0
        else:
            target_real = target_arg.cos() * target_abs
        target = ComplexIntervalField(prec)(target_real,
                                            target_arg.sin() * target_abs)

        return AlgebraicNumber(ANRoot(poly, target))

    def _repr_name_(self):
        return "Rational Powering"


class ANRational(ANDescr):
    r"""
    The subclass of :class:`ANDescr` that represents an arbitrary
    rational. This class is private, and should not be used directly.
    """

    def __init__(self, x):
        """
        TESTS::

            sage: polygen(QQbar) / int(3)
            1/3*x
        """
        if isinstance(x, (sage.rings.integer.Integer,
                          sage.rings.rational.Rational)):
            self._value = x
        elif isinstance(x, int):
            self._value = ZZ(x)
        else:
            raise TypeError("Illegal initializer for algebraic number rational")

    def __reduce__(self):
        """
        Add customized pickling support.

        EXAMPLES::

            sage: t = AA(5/2); type(t._descr)
            <class 'sage.rings.qqbar.ANRational'>
            sage: loads(dumps(t)) == t
            True
        """
        return (ANRational, (self._value, ))

    def _repr_(self):
        r"""
        String representation of self.

        EXAMPLES::

            sage: QQbar(2/3)._repr_()
            '2/3'
        """
        return repr(self._value)

    def handle_sage_input(self, sib, coerce, is_qqbar):
        r"""
        Produce an expression which will reproduce this value when evaluated,
        and an indication of whether this value is worth sharing (always
        False, for rationals).

        EXAMPLES::

            sage: sage_input(QQbar(22/7), verify=True)
            # Verified
            QQbar(22/7)
            sage: sage_input(-AA(3)/5, verify=True)
            # Verified
            AA(-3/5)
            sage: sage_input(vector(AA, (0, 1/2, 1/3)), verify=True)
            # Verified
            vector(AA, [0, 1/2, 1/3])
            sage: from sage.rings.qqbar import *
            sage: from sage.misc.sage_input import SageInputBuilder
            sage: sib = SageInputBuilder()
            sage: rat = ANRational(9/10)
            sage: rat.handle_sage_input(sib, False, True)
            ({call: {atomic:QQbar}({binop:/ {atomic:9} {atomic:10}})}, False)
        """
        v = sib(self._value, True)
        if not coerce:
            v = sib.name('QQbar' if is_qqbar else 'AA')(v)
        return (v, False)

    def _interval_fast(self, prec):
        r"""
        Return an approximation to self in a real interval field of precision prec.

        EXAMPLES::

            sage: QQbar(355/113)._descr._interval_fast(30)
            3.14159292?
        """
        return RealIntervalField(prec)(self._value)

    def generator(self):
        r"""
        Return an :class:`AlgebraicGenerator` object associated to this
        element. Returns the trivial generator, since ``self`` is rational.

        EXAMPLES::

            sage: QQbar(0)._descr.generator()
            Trivial generator
        """
        return qq_generator

    def is_complex(self):
        r"""
        Return ``False``, since rational numbers are real

        EXAMPLES::

            sage: QQbar(1/7)._descr.is_complex()
            False
        """
        return False

    def exactify(self):
        r"""
        Calculate ``self`` exactly. Since ``self`` is a rational number, return ``self``.

        EXAMPLES::

            sage: a = QQbar(1/3)._descr
            sage: a.exactify() is a
            True
        """
        return self

    def is_simple(self):
        """
        Checks whether this descriptor represents a value with the same
        algebraic degree as the number field associated with the descriptor.

        This is always true for rational numbers.

        EXAMPLES::

            sage: AA(1/2)._descr.is_simple()
            True
        """
        return True

    def minpoly(self):
        r"""
        Return the min poly of ``self`` over `\QQ`.

        EXAMPLES::

            sage: QQbar(7)._descr.minpoly()
            x - 7
        """
        return QQx_x - self._value

    def neg(self, n):
        r"""
        Negation of ``self``.

        EXAMPLES::

            sage: a = QQbar(3)
            sage: b = a._descr
            sage: type(b)
            <class 'sage.rings.qqbar.ANRational'>
            sage: b.neg(a)
            -3
        """
        return ANRational(-self._value)

    def invert(self, n):
        r"""
        1/``self``.

        EXAMPLES::

            sage: a = QQbar(3)
            sage: b = a._descr
            sage: b.invert(a)
            1/3
        """
        return ANRational(~self._value)

    def abs(self, n):
        r"""
        Absolute value of ``self``.

        EXAMPLES::

            sage: a = QQbar(3)
            sage: b = a._descr
            sage: b.abs(a)
            3
        """
        return ANRational(abs(self._value))

    def rational_argument(self, n):
        r"""
        Return the argument of self divided by `2 \pi`, or ``None`` if this
        element is 0.

        EXAMPLES::

            sage: QQbar(3)._descr.rational_argument(None)
            0
            sage: QQbar(-3)._descr.rational_argument(None)
            1/2
            sage: QQbar(0)._descr.rational_argument(None) is None
            True
        """
        if self._value > 0:
            return QQ.zero()
        if self._value < 0:
            return QQ((1, 2))
        return None

    def angle(self):
        r"""
        Return a rational number `q \in (-1/2, 1/2]` such that ``self`` is a rational multiple of
        `e^{2\pi i q}`. Always returns 0, since this element is rational.

        EXAMPLES::

            sage: QQbar(3)._descr.angle()
            0
            sage: QQbar(-3)._descr.angle()
            0
            sage: QQbar(0)._descr.angle()
            0
        """
        return QQ_0

    def scale(self):
        r"""
        Return a rational number `r` such that ``self`` is equal to `r e^{2 \pi
        i q}` for some `q \in (-1/2, 1/2]`.  In other words, just return ``self``
        as a rational number.

        EXAMPLES::

            sage: QQbar(-3)._descr.scale()
            -3
        """
        return self._value


def is_AlgebraicReal(x):
    r"""
    Test if ``x`` is an instance of :class:`~AlgebraicReal`. For internal use.

    EXAMPLES::

        sage: from sage.rings.qqbar import is_AlgebraicReal
        sage: is_AlgebraicReal(AA(sqrt(2)))                                             # needs sage.symbolic
        True
        sage: is_AlgebraicReal(QQbar(sqrt(2)))                                          # needs sage.symbolic
        False
        sage: is_AlgebraicReal("spam")
        False
    """
    return isinstance(x, AlgebraicReal)


def is_AlgebraicNumber(x):
    r"""
    Test if ``x`` is an instance of :class:`~AlgebraicNumber`. For internal use.

    EXAMPLES::

        sage: from sage.rings.qqbar import is_AlgebraicNumber
        sage: is_AlgebraicNumber(AA(sqrt(2)))                                           # needs sage.symbolic
        False
        sage: is_AlgebraicNumber(QQbar(sqrt(2)))                                        # needs sage.symbolic
        True
        sage: is_AlgebraicNumber("spam")
        False
    """
    return isinstance(x, AlgebraicNumber)


QQbarPoly = PolynomialRing(QQbar, 'x')
AAPoly = PolynomialRing(AA, 'x')


class AlgebraicPolynomialTracker(SageObject):
    r"""
    Keeps track of a polynomial used for algebraic numbers.

    If multiple algebraic numbers are created as roots of a single
    polynomial, this allows the polynomial and information about
    the polynomial to be shared. This reduces work if the polynomial
    must be recomputed at higher precision, or if it must be factored.

    This class is private, and should only be constructed by
    ``AA.common_polynomial()`` or ``QQbar.common_polynomial()``, and should
    only be used as an argument to ``AA.polynomial_root()`` or
    ``QQbar.polynomial_root()``. (It does not matter whether you create
    the common polynomial with ``AA.common_polynomial()`` or
    ``QQbar.common_polynomial()``.)

    EXAMPLES::

        sage: x = polygen(QQbar)
        sage: P = QQbar.common_polynomial(x^2 - x - 1)
        sage: P
        x^2 - x - 1
        sage: QQbar.polynomial_root(P, RIF(1, 2))
        1.618033988749895?
    """

    def __init__(self, poly):
        r"""
        Initialize this AlgebraicPolynomialTracker object.

        EXAMPLES::

            sage: x = polygen(QQbar)
            sage: P = QQbar.common_polynomial(x^2 - x - 1)
            sage: type(P) # indirect doctest
            <class 'sage.rings.qqbar.AlgebraicPolynomialTracker'>
        """
        if not isinstance(poly, Polynomial):
            raise ValueError("Trying to create AlgebraicPolynomialTracker on non-Polynomial")
        B = poly.base_ring()

        if B is ZZ or B is QQ:
            poly = QQy(poly)
            complex = False
        elif isinstance(B, AlgebraicField_common):
            complex = isinstance(poly.base_ring(), AlgebraicField)
        else:
            try:
                poly = poly.change_ring(AA)
                complex = False
            except (TypeError, ValueError):
                poly = poly.change_ring(QQbar)
                complex = True
        self._poly = poly
        self._complex = complex
        self._exact = False
        self._roots_cache = {}

    def __reduce__(self):
        """
        Add customized pickling support.

        EXAMPLES::

            sage: x = polygen(QQ)
            sage: v = (x^2 - x - 1).roots(ring=AA, multiplicities=False)[1]
            sage: type(v._descr._poly)
            <class 'sage.rings.qqbar.AlgebraicPolynomialTracker'>
            sage: loads(dumps(v)) == v
            True
        """
        return (AlgebraicPolynomialTracker, (self._poly, ))

    def _sage_input_(self, sib, coerce):
        r"""
        Produce an expression which will reproduce this value when evaluated.

        EXAMPLES::

            sage: x = polygen(QQ)
            sage: sage_input(AA.common_polynomial(x^3 - 7))
            R.<y> = QQ[]
            AA.common_polynomial(y^3 - 7)
            sage: x = polygen(AA)
            sage: p = sqrt(AA(2)) * x^2 - sqrt(AA(3))
            sage: cp = AA.common_polynomial(p)
            sage: sage_input((cp, cp))
            R.<x> = AA[]
            cp = AA.common_polynomial(AA.polynomial_root(AA.common_polynomial(x^2 - 2), RIF(RR(1.4142135623730949), RR(1.4142135623730951)))*x^2 - AA.polynomial_root(AA.common_polynomial(x^2 - 3), RIF(RR(1.7320508075688772), RR(1.7320508075688774))))
            (cp, cp)
            sage: from sage.misc.sage_input import SageInputBuilder
            sage: sib = SageInputBuilder()
            sage: cp._sage_input_(sib, False)
            {call: {getattr: {atomic:AA}.common_polynomial}({binop:- {binop:* {call: {getattr: {atomic:AA}.polynomial_root}({call: {getattr: {atomic:AA}.common_polynomial}({binop:- {binop:** {gen:x {constr_parent: {subscr: {atomic:AA}[{atomic:'x'}]} with gens: ('x',)}} {atomic:2}} {atomic:2}})}, {call: {atomic:RIF}({call: {atomic:RR}({atomic:1.4142135623730949})}, {call: {atomic:RR}({atomic:1.4142135623730951})})})} {binop:** {gen:x {constr_parent: {subscr: {atomic:AA}[{atomic:'x'}]} with gens: ('x',)}} {atomic:2}}} {call: {getattr: {atomic:AA}.polynomial_root}({call: {getattr: {atomic:AA}.common_polynomial}({binop:- {binop:** {gen:x {constr_parent: {subscr: {atomic:AA}[{atomic:'x'}]} with gens: ('x',)}} {atomic:2}} {atomic:3}})}, {call: {atomic:RIF}({call: {atomic:RR}({atomic:1.7320508075688772})}, {call: {atomic:RR}({atomic:1.7320508075688774})})})}})}
        """
        # XXX It would be nicer to skip the "AA.common_polynomial()"
        # wrapper if the polynomial is not actually shared. But
        # sage_input.py is not quite that generic.
        v = sib.name('AA').common_polynomial(self._poly)
        sib.id_cache(self, v, 'cp')
        return v

    def _repr_(self):
        r"""
        String representation of self.

        EXAMPLES::

            sage: x = polygen(QQ)
            sage: AA.common_polynomial(x^3 - 7)._repr_()
            'y^3 - 7'
        """
        return repr(self._poly)

    def poly(self):
        r"""
        Return the underlying polynomial of ``self``.

        EXAMPLES::

            sage: x = polygen(QQ)
            sage: f = x^3 - 7
            sage: g = AA.common_polynomial(f)
            sage: g.poly()
            y^3 - 7
        """
        return self._poly

    def is_complex(self):
        r"""
        Return ``True`` if the coefficients of this polynomial are non-real.

        EXAMPLES::

            sage: x = polygen(QQ); f = x^3 - 7
            sage: g = AA.common_polynomial(f)
            sage: g.is_complex()
            False
            sage: QQbar.common_polynomial(x^3 - QQbar(I)).is_complex()
            True
        """
        return self._complex

    def complex_roots(self, prec, multiplicity):
        """
        Find the roots of ``self`` in the complex field to precision ``prec``.

        EXAMPLES::

            sage: x = polygen(ZZ)
            sage: cp = AA.common_polynomial(x^4 - 2)

        Note that the precision is not guaranteed to find the tightest
        possible interval since :meth:`complex_roots` depends on the
        underlying BLAS implementation. ::

            sage: cp.complex_roots(30, 1)
            [-1.18920711500272...?,
             1.189207115002721?,
             -1.189207115002721?*I,
             1.189207115002721?*I]
        """
        if multiplicity in self._roots_cache:
            roots = self._roots_cache[multiplicity]
            if roots[0] >= prec:
                return roots[1]

        p = self._poly
        for i in range(multiplicity - 1):
            p = p.derivative()

        from sage.rings.polynomial.complex_roots import complex_roots
        roots_mult = complex_roots(p, min_prec=prec)
        roots = [rt for (rt, mult) in roots_mult if mult == 1]
        self._roots_cache[multiplicity] = (prec, roots)
        return roots

    def exactify(self):
        """
        Compute a common field that holds all of the algebraic coefficients
        of this polynomial, then factor the polynomial over that field.
        Store the factors for later use (ignoring multiplicity).

        EXAMPLES::

            sage: x = polygen(AA)
            sage: p = sqrt(AA(2)) * x^2 - sqrt(AA(3))
            sage: cp = AA.common_polynomial(p)
            sage: cp._exact
            False
            sage: cp.exactify()
            sage: cp._exact
            True
        """
        if self._exact:
            return

        self._exact = True

        if self._poly.base_ring() is QQ:
            self._factors = [fac_exp[0] for fac_exp in self._poly.factor()]
            self._gen = qq_generator
        else:
            gen = qq_generator
            for c in self._poly.list():
                c.exactify()
                gen = gen.union(c._exact_field())

            self._gen = gen

            coeffs = [gen(c._exact_value()) for c in self._poly.list()]

            if gen.is_trivial():
                self._poly = QQy(self._poly)
                self._factors = [fac_exp[0] for fac_exp in self._poly.factor()]
            else:
                fld = gen.field()
                fld_poly = fld['y']

                fp = fld_poly(coeffs)

                self._factors = [fac_exp[0] for fac_exp in fp.factor()]

    def factors(self):
        r"""
        EXAMPLES::

            sage: x = polygen(QQ)
            sage: f = QQbar.common_polynomial(x^4 + 4)
            sage: f.factors()
            [y^2 - 2*y + 2, y^2 + 2*y + 2]
        """
        self.exactify()
        return self._factors

    def generator(self):
        r"""
        Return an :class:`AlgebraicGenerator` for a number field containing all
        the coefficients of ``self``.

        EXAMPLES::

            sage: x = polygen(AA)
            sage: p = sqrt(AA(2)) * x^2 - sqrt(AA(3))
            sage: cp = AA.common_polynomial(p)
            sage: cp.generator()
            Number Field in a with defining polynomial y^4 - 4*y^2 + 1
             with a in -0.5176380902050415?
        """
        self.exactify()
        return self._gen


class ANRoot(ANDescr):
    """
    The subclass of :class:`ANDescr` that represents a particular
    root of a polynomial with algebraic coefficients.
    This class is private, and should not be used directly.
    """
    def __init__(self, poly, interval, multiplicity=1):
        r"""
        Initialize this ``ANRoot`` object.

        EXAMPLES::

            sage: x = polygen(QQ); f = (x^3 + x + 1).roots(AA,multiplicities=False)[0]._descr
            sage: type(f) # indirect doctest
            <class 'sage.rings.qqbar.ANRoot'>
        """
        if not isinstance(poly, AlgebraicPolynomialTracker):
            poly = AlgebraicPolynomialTracker(poly)
        self._poly = poly
        self._multiplicity = multiplicity
        self._complex = is_ComplexIntervalFieldElement(interval)
        self._complex_poly = poly.is_complex()
        self._interval = self.refine_interval(interval, 64)

    def __reduce__(self):
        """
        Add customized pickling support.

        EXAMPLES::

            sage: x = polygen(QQ)
            sage: v = (x^2 - x - 1).roots(ring=AA, multiplicities=False)[1]
            sage: type(v._descr)
            <class 'sage.rings.qqbar.ANRoot'>
            sage: loads(dumps(v)) == v
            True
        """
        return (ANRoot, (self._poly, self._interval, self._multiplicity))

    def _repr_(self):
        r"""
        String representation of self.

        EXAMPLES::

            sage: x = polygen(QQ)
            sage: v = (x^2 - x - 1).roots(ring=AA, multiplicities=False)[1]
            sage: v._descr._repr_()
            'Root 1.618033988749894849? of y^2 - y - 1'
        """
        return 'Root %s of %s' % (self._interval, self._poly)

    def handle_sage_input(self, sib, coerce, is_qqbar):
        r"""
        Produce an expression which will reproduce this value when evaluated,
        and an indication of whether this value is worth sharing (always ``True``
        for :class:`ANRoot`).

        EXAMPLES::

            sage: sage_input((AA(3)^(1/2))^(1/3), verify=True)
            # Verified
            R.<x> = AA[]
            AA.polynomial_root(AA.common_polynomial(x^3 - AA.polynomial_root(AA.common_polynomial(x^2 - 3), RIF(RR(1.7320508075688772), RR(1.7320508075688774)))), RIF(RR(1.2009369551760025), RR(1.2009369551760027)))

        These two examples are too big to verify quickly. (Verification
        would create a field of degree 28.)::

            sage: sage_input((sqrt(AA(3))^(5/7))^(9/4))
            R.<x> = AA[]
            v1 = AA.polynomial_root(AA.common_polynomial(x^2 - 3), RIF(RR(1.7320508075688772), RR(1.7320508075688774)))
            v2 = v1*v1
            v3 = AA.polynomial_root(AA.common_polynomial(x^7 - v2*v2*v1), RIF(RR(1.4804728524798112), RR(1.4804728524798114)))
            v4 = v3*v3
            v5 = v4*v4
            AA.polynomial_root(AA.common_polynomial(x^4 - v5*v5*v3), RIF(RR(2.4176921938267877), RR(2.4176921938267881)))
            sage: sage_input((sqrt(QQbar(-7))^(5/7))^(9/4))
            R.<x> = QQbar[]
            v1 = QQbar.polynomial_root(AA.common_polynomial(x^2 + 7), CIF(RIF(RR(0)), RIF(RR(2.6457513110645903), RR(2.6457513110645907))))
            v2 = v1*v1
            v3 = QQbar.polynomial_root(AA.common_polynomial(x^7 - v2*v2*v1), CIF(RIF(RR(0.8693488875796217), RR(0.86934888757962181)), RIF(RR(1.8052215661454434), RR(1.8052215661454436))))
            v4 = v3*v3
            v5 = v4*v4
            QQbar.polynomial_root(AA.common_polynomial(x^4 - v5*v5*v3), CIF(RIF(-RR(3.8954086044650791), -RR(3.8954086044650786)), RIF(RR(2.7639398015408925), RR(2.7639398015408929))))
            sage: x = polygen(QQ)
            sage: sage_input(AA.polynomial_root(x^2-x-1, RIF(1, 2)), verify=True)
            # Verified
            R.<y> = QQ[]
            AA.polynomial_root(AA.common_polynomial(y^2 - y - 1), RIF(RR(1.6180339887498947), RR(1.6180339887498949)))
            sage: sage_input(QQbar.polynomial_root(x^3-5, CIF(RIF(-3, 0), RIF(0, 3))), verify=True)
            # Verified
            R.<y> = QQ[]
            QQbar.polynomial_root(AA.common_polynomial(y^3 - 5), CIF(RIF(-RR(0.85498797333834853), -RR(0.85498797333834842)), RIF(RR(1.4808826096823642), RR(1.4808826096823644))))
            sage: from sage.rings.qqbar import *
            sage: from sage.misc.sage_input import SageInputBuilder
            sage: sib = SageInputBuilder()
            sage: rt = ANRoot(x^3 - 2, RIF(0, 4))
            sage: rt.handle_sage_input(sib, False, True)
            ({call: {getattr: {atomic:QQbar}.polynomial_root}({call: {getattr: {atomic:AA}.common_polynomial}({binop:- {binop:** {gen:y {constr_parent: {subscr: {atomic:QQ}[{atomic:'y'}]} with gens: ('y',)}} {atomic:3}} {atomic:2}})}, {call: {atomic:RIF}({call: {atomic:RR}({atomic:1.259921049894873})}, {call: {atomic:RR}({atomic:1.2599210498948732})})})},
             True)
        """
        parent = sib.name('QQbar' if is_qqbar else 'AA')
        poly = sib(self._poly)
        intv = self._interval
        # Check whether a 53-bit interval actually isolates the root.
        # If so, use it, because 53-bit intervals print prettier.
        if is_ComplexIntervalFieldElement(intv):
            loose_intv = CIF(intv)
        else:
            loose_intv = RIF(intv)
        # If the derivative of the polynomial is bounded away from 0
        # over this interval, then it definitely isolates a root.
        if self._poly._poly.derivative()(loose_intv) != 0:
            good_intv = loose_intv
        else:
            good_intv = intv
        return (parent.polynomial_root(poly, sib(good_intv)), True)

    def is_complex(self):
        r"""
        Whether this is a root in `\overline{\QQ}` (rather than `\mathbf{A}`).
        Note that this may return True even if the root is actually real, as
        the second example shows; it does *not* trigger exact computation to
        see if the root is real.

        EXAMPLES::

            sage: x = polygen(QQ)
            sage: (x^2 - x - 1).roots(ring=AA, multiplicities=False)[1]._descr.is_complex()
            False
            sage: (x^2 - x - 1).roots(ring=QQbar, multiplicities=False)[1]._descr.is_complex()
            True
        """
        return self._complex

    def conjugate(self, n):
        r"""
        Complex conjugate of this :class:`ANRoot` object.

        EXAMPLES::

            sage: # needs sage.symbolic
            sage: a = (x^2 + 23).roots(ring=QQbar, multiplicities=False)[0]
            sage: b = a._descr
            sage: type(b)
            <class 'sage.rings.qqbar.ANRoot'>
            sage: c = b.conjugate(a); c
            <sage.rings.qqbar.ANUnaryExpr object at ...>
            sage: c.exactify()
            -2*a + 1 where a^2 - a + 6 = 0 and a in 0.50000000000000000? - 2.397915761656360?*I
        """
        if not self._complex:
            return self
        if not self._complex_poly:
            return ANRoot(self._poly, self._interval.conjugate(), self._multiplicity)

        return ANUnaryExpr(n, 'conjugate')

    def refine_interval(self, interval, prec):
        r"""
        Takes an interval which is assumed to enclose exactly one root
        of the polynomial (or, with multiplicity=`k`, exactly one root
        of the `k-1`-st derivative); and a precision, in bits.

        Tries to find a narrow interval enclosing the root using
        interval arithmetic of the given precision. (No particular
        number of resulting bits of precision is guaranteed.)

        Uses a combination of Newton's method (adapted for interval
        arithmetic) and bisection. The algorithm will converge very
        quickly if started with a sufficiently narrow interval.

        EXAMPLES::

            sage: from sage.rings.qqbar import ANRoot
            sage: x = polygen(AA)
            sage: rt2 = ANRoot(x^2 - 2, RIF(0, 2))
            sage: rt2.refine_interval(RIF(0, 2), 75)
            1.4142135623730950488017?
        """
        if self._complex or self._complex_poly:
            v = self._complex_refine_interval(interval, prec)
            if self._complex:
                return v
            else:
                return v.real()
        else:
            return self._real_refine_interval(interval, prec)

    def _real_refine_interval(self, interval, prec):
        r"""
        Does the calculation for ``refine_interval``.

        EXAMPLES::

            sage: from sage.rings.qqbar import ANRoot
            sage: x = polygen(AA)
            sage: rt2 = ANRoot(x^2 - 2, RIF(0, 2))
            sage: rt2.refine_interval(RIF(0, 2), 75) # indirect doctest
            1.4142135623730950488017?
        """
        # Do not throw away bits in the original interval; doing so might
        # invalidate it (include an extra root)

        field = RealIntervalField(max(prec, interval.prec()))
        interval = field(interval)
        if interval.is_exact():
            return interval

        p = self._poly.poly()

        dp = p.derivative()
        for i in range(self._multiplicity - 1):
            p = dp
            dp = p.derivative()

        zero = field.zero()

        poly_ring = field['x']

        # interval_p = poly_ring(p)
        if p.base_ring() is QQ:
            interval_p = p.change_ring(field)
        else:
            coeffs = [c._interval_fast(prec) for c in p.list()]
            interval_p = poly_ring(coeffs)

        # This special case is important: this is the only way we could
        # refine "infinitely deep" (we could get an interval of diameter
        # about 2^{-2^31}, and then hit floating-point underflow); avoiding
        # this case here means we do not have to worry about iterating too
        # many times later
        if interval_p[0].is_zero() and interval.contains_zero():
            return zero

        # interval_dp = poly_ring(dp)
        if p.base_ring() is QQ:
            interval_dp = p.derivative().change_ring(field)
        else:
            dcoeffs = [c.interval_fast(field) for c in dp.list()]
            interval_dp = poly_ring(dcoeffs)

        l = interval.lower()
        pl = interval_p(field(l))
        u = interval.upper()
        pu = interval_p(field(u))

        if pl.contains_zero():
            if pu.contains_zero():
                return interval
            else:
                su = pu.unique_sign()
                sl = -su
        elif pu.contains_zero():
            sl = pl.unique_sign()
            su = -sl
        else:
            sl = pl.unique_sign()
            su = pu.unique_sign()
            if sl == su:
                # Oops...
                raise ValueError("Refining interval that does not bound unique root!")

        while True:
            assert l == interval.lower()
            assert u == interval.upper()
            assert pl.contains_zero() or \
                   pu.contains_zero() or \
                   pl.unique_sign() != pu.unique_sign()

            # Use a simple algorithm:
            # Try an interval Newton-Raphson step. If this does not add at
            # least one bit of information, or if it fails (because the
            # slope is not bounded away from zero), then try bisection.
            # If this fails because the value at the midpoint is not
            # bounded away from zero, then also try the 1/4 and 3/4 points.
            # If all of these fail, then return the current interval.

            slope = interval_dp(interval)
            diam = interval.diameter()
            newton_lower = True

            if not slope.contains_zero():
                newton_lower = not newton_lower

                if newton_lower:
                    interval = interval.intersection(field(l) - pl/slope)
                else:
                    interval = interval.intersection(field(u) - pu/slope)
                new_diam = interval.diameter()

                if new_diam == 0:
                    # Wow, we managed to find the answer exactly.
                    # (I think this can only happen with a linear polynomial,
                    # in which case we shouldn't have been in this
                    # function at all; but oh well.)
                    return interval

                if (new_diam << 1) <= diam:
                    # We got at least one bit
                    l = interval.lower()
                    u = interval.upper()
                    pl = interval_p(field(l))
                    pu = interval_p(field(u))
                    continue

            # bisection
            for i,j in [(2,2),(3,1),(1,3)]:
                c = (i*l + j*u) / 4
                pc = interval_p(field(c))

                if c <= l or c >= u:
                    # not enough precision
                    return interval

                if pc.contains_zero():
                    continue
                elif pc.unique_sign() != sl:
                    interval = field(l, c)
                    u = c
                    pu = pc
                    break
                else:
                    interval = field(c, u)
                    l = c
                    pl = pc
                    break
            else:
                # bisection failed
                return interval

    def _complex_refine_interval(self, interval, prec):
        r"""
        Takes an interval which is assumed to enclose exactly one root
        of the polynomial (or, with multiplicity=`k`, exactly one root
        of the `k-1`-st derivative); and a precision, in bits.

        Tries to find a narrow interval enclosing the root using
        interval arithmetic of the given precision. (No particular
        number of resulting bits of precision is guaranteed.)

        Uses Newton's method (adapted for interval arithmetic). The
        algorithm will converge very quickly if started with a
        sufficiently narrow interval. If Newton's method fails, then
        we falls back on computing all the roots of the polynomial
        numerically, and select the appropriate root.

        EXAMPLES::

            sage: from sage.rings.qqbar import ANRoot
            sage: x = polygen(QQbar)
            sage: intv = CIF(RIF(0, 1), RIF(0.1, 1))
            sage: rt = ANRoot(x^5 - 1, intv)
            sage: new_intv = rt.refine_interval(intv, 53); new_intv # indirect doctest
            0.3090169943749474241? + 0.951056516295153573?*I
            sage: rt.refine_interval(new_intv, 70)
            0.30901699437494742411? + 0.95105651629515357212?*I
        """
        # Don't throw away bits in the original interval; doing so might
        # invalidate it (include an extra root)

        field = ComplexIntervalField(max(prec, interval.prec()))
        interval = field(interval)
        if interval.is_exact():
            return interval

        p = self._poly.poly()
        dp = p.derivative()
        for i in range(self._multiplicity - 1):
            p = dp
            dp = p.derivative()

        zero = field.zero()

        poly_ring = field['x']

        # interval_p = poly_ring(p)
        if p.base_ring() is QQ:
            interval_p = p.change_ring(field)
        else:
            coeffs = [c.interval_fast(field) for c in p.list()]
            interval_p = poly_ring(coeffs)

        # This special case is important: this is the only way we could
        # refine "infinitely deep" (we could get an interval of diameter
        # about 2^{-2^31}, and then hit floating-point underflow); avoiding
        # this case here means we do not have to worry about iterating too
        # many times later
        if interval_p[0].is_zero() and zero in interval:
            return zero

        # interval_dp = poly_ring(dp)
        if p.base_ring() is QQ:
            interval_dp = p.derivative().change_ring(field)
        else:
            dcoeffs = [c.interval_fast(field) for c in dp.list()]
            interval_dp = poly_ring(dcoeffs)

        while True:
            center = field(interval.center())
            val = interval_p(center)

            slope = interval_dp(interval)

            diam = interval.diameter()

            if zero in slope:
                # Give up and fall back on root isolation.
                return self._complex_isolate_interval(interval, prec)

            if not (zero in slope):
                new_range = center - val / slope
                interval = interval.intersection(new_range)

                new_diam = interval.diameter()

                if new_diam == 0:
                    # Wow; we nailed it exactly. (This may happen
                    # whenever the root is exactly equal to some
                    # floating-point number, and cannot happen
                    # if the root is not equal to a floating-point
                    # number.)  We just return the perfect answer.
                    return interval

                if new_diam == diam:
                    # We're not getting any better. There are two
                    # possible reasons for this. Either we have
                    # refined as much as possible given the imprecision
                    # of our interval polynomial, and we have the best
                    # answer we're going to get at this precision;
                    # or we started with a poor approximation to the
                    # root, resulting in a broad range of possible
                    # slopes in this interval, and Newton-Raphson refining
                    # is not going to help.

                    # I do not have a formal proof, but I believe the
                    # following test differentiates between these two
                    # behaviors. (If I'm wrong, we might get bad behavior
                    # like infinite loops, but we still won't actually
                    # return a wrong answer.)

                    if val.contains_zero():
                        # OK, center must be a good approximation
                        # to the root (in the current precision, anyway).
                        # And the expression "center - val / slope"
                        # above means that we have a pretty good interval,
                        # even if slope is a poor estimate.
                        return interval

                    # The center of the current interval is known
                    # not to be a root. This should let us divide
                    # the interval in half, and improve on our previous
                    # estimates. I can only think of two reasons why
                    # it might not:
                    # 1) the "center" of the interval is actually
                    # on one of the edges of the interval (because the
                    # interval is only one ulp wide), or
                    # 2) the slope estimate is so bad that
                    # "center - val / slope" doesn't give us information.

                    # With complex intervals implemented as
                    # rectangular regions of the complex plane, it's
                    # possible that "val / slope" includes zero even
                    # if both "val" and "slope" are bounded away from
                    # zero, if the diameter of the (interval) argument
                    # of val or slope is large enough.

                    # So we test the diameter of the argument of
                    # slope; if it's small, we decide that we must
                    # have a good interval, but if it's big, we decide
                    # that we probably can't make progress with
                    # Newton-Raphson.

                    # I think the relevant measure of "small" is
                    # whether the diameter is less than pi/2; in that
                    # case, no matter the value of "val" (as long as
                    # "val" is fairly precise), "val / slope" should
                    # be bounded away from zero. But we compare
                    # against 1 instead, in the hopes that this might
                    # be slightly faster.

                    if slope.argument().absolute_diameter() < 1:
                        return interval

                    # And now it's time to give up.
                    return self._complex_isolate_interval(interval, prec)

    def _complex_isolate_interval(self, interval, prec):
        """
        Find a precise approximation to the unique root in interval,
        by finding a precise approximation to all roots of the
        polynomial, and checking which one is in interval. Slow but sure.

        EXAMPLES::

            sage: from sage.rings.qqbar import ANRoot
            sage: x = polygen(QQbar)
            sage: intv = CIF(RIF(0, 1), RIF(0.1, 1))
            sage: rt = ANRoot(x^5 - 1, intv)
            sage: rt._complex_isolate_interval(intv, 53)
            0.3090169943749474241? + 0.951056516295153573?*I
        """
        rts = self._poly.complex_roots(prec, self._multiplicity)

        # Find all the roots that overlap interval.
        our_root = [rt for rt in rts if rt.overlaps(interval)]

        if len(our_root) == 1:
            return our_root[0]

        if not our_root:
            raise ValueError("Complex root interval does not include any roots")

        # We have more than one root that overlap the current interval.
        # Technically, this might not be an error; perhaps the actual
        # root is just outside our interval, even though the (presumably
        # tight) interval containing that root touches our interval.

        # But it seems far more likely that the provided interval is
        # just too big.

        raise ValueError("Complex root interval probably includes multiple roots")

    def exactify(self):
        """
        Return either an :class:`ANRational` or an
        :class:`ANExtensionElement` with the same value as this number.

        EXAMPLES::

            sage: from sage.rings.qqbar import ANRoot
            sage: x = polygen(QQbar)
            sage: two = ANRoot((x-2)*(x-sqrt(QQbar(2))), RIF(1.9, 2.1))
            sage: two.exactify()
            2
            sage: strange = ANRoot(x^2 + sqrt(QQbar(3))*x - sqrt(QQbar(2)), RIF(-0, 1))
            sage: strange.exactify()
            a where a^8 - 6*a^6 + 5*a^4 - 12*a^2 + 4 = 0 and a in 0.6051012265139511?

        TESTS:

        Verify that :trac:`12727` is fixed::

            sage: m = sqrt(sin(pi/5)); a = QQbar(m); b = AA(m)                          # needs sage.symbolic
            sage: a.minpoly()                                                           # needs sage.symbolic
            x^8 - 5/4*x^4 + 5/16
            sage: b.minpoly()                                                           # needs sage.symbolic
            x^8 - 5/4*x^4 + 5/16
        """
        gen = self._poly.generator()

        if gen.is_trivial():
            qpf = self._poly.factors()

            def find_fn(factor, prec):
                return factor(self._interval_fast(prec))
            my_factor = find_zero_result(find_fn, qpf)

            # Factoring always returns monic polynomials over the rationals
            assert(my_factor.is_monic())

            if my_factor.degree() == 1:
                return ANRational(-my_factor[0])

            den, my_factor = clear_denominators(my_factor)

            red_elt, red_back, red_pol = do_polred(my_factor)

            field = NumberField(red_pol, 'a', check=False)

            def intv_fn(rif):
                return conjugate_expand(red_elt(self._interval_fast(rif) * den))
            new_intv = conjugate_shrink(isolating_interval(intv_fn, red_pol))
            root = ANRoot(QQx(red_pol), new_intv)
            new_gen = AlgebraicGenerator(field, root)

            return ANExtensionElement(new_gen, red_back(field.gen()) / den)
        else:
            fpf = self._poly.factors()

            def find_fn(factor, prec):
                # XXX
                ifield = (ComplexIntervalField if self.is_complex() else RealIntervalField)(prec)
                if_poly = ifield['x']
                gen_val = gen._interval_fast(prec)
                self_val = self._interval_fast(prec)
                v = [c.polynomial()(gen_val) for c in factor]
                # This try/except can be triggered if ifield is Real
                # but the entries in v have some imaginary part that
                # is only known to be 0 to very low precision, e.g.,
                # as in Issue #12727.  In such cases, we instead create
                # the polynomial over the appropriate complex interval
                # field, which is mathematically safe, unlike taking
                # real parts would be.
                try:
                    ip = if_poly(v)
                except TypeError:
                    if_poly = ComplexIntervalField(prec)['x']
                    ip = if_poly(v)
                return ip(self_val)
            my_factor = find_zero_result(find_fn, fpf)

            assert(my_factor.is_monic())

            if my_factor.degree() == 1:
                return ANExtensionElement(gen, -my_factor[0])

            # rnfequation needs a monic polynomial with integral coefficients.
            # We achieve this with a change of variables.

            den, my_factor = clear_denominators(my_factor)

            pari_nf = gen.pari_field()

            x, y = QQxy.gens()
            my_factor = QQxy['z']([c.polynomial()(y) for c in my_factor])(x)

            # XXX much duplicate code with AlgebraicGenerator.union()

            # XXX need more caching here
            newpol, self_pol, k = pari_nf.rnfequation(my_factor, 1)
            k = int(k)

            newpol_sage = QQx(newpol)
            newpol_sage_y = QQy(newpol_sage)

            red_elt, red_back, red_pol = do_polred(newpol_sage_y)

            new_nf = NumberField(red_pol, name='a', check=False)

            self_pol_sage = QQx(self_pol.lift())

            def intv_fn(prec):
                return conjugate_expand(red_elt(gen._interval_fast(prec) * k + self._interval_fast(prec) * den))
            new_intv = conjugate_shrink(isolating_interval(intv_fn, red_pol))

            root = ANRoot(QQx(red_pol), new_intv)
            new_gen = AlgebraicGenerator(new_nf, root)
            red_back_a = red_back(new_nf.gen())
            new_poly = ((QQx_x - k * self_pol_sage)(red_back_a) / den)
            return ANExtensionElement(new_gen, new_poly)

    def _more_precision(self):
        """
        Recompute the interval enclosing this ``ANRoot`` object at higher
        precision.

        EXAMPLES::

            sage: x = polygen(QQ); y = (x^3 + x + 1).roots(AA,multiplicities=False)[0]
            sage: z = y._descr
            sage: z._interval.prec()
            64
            sage: z._more_precision()
            sage: z._interval.prec()
            128
        """
        prec = self._interval.prec()
        self._interval = self.refine_interval(self._interval, prec * 2)

    def _interval_fast(self, prec):
        """
        Given a RealIntervalField, compute the value of this number
        using interval arithmetic of at least the precision of the field,
        and return the value in that field. (More precision may be used
        in the computation.)

        EXAMPLES::

            sage: x = polygen(QQ); y = (x^3 + x + 1).roots(AA,multiplicities=False)[0]._descr
            sage: y._interval_fast(128)
            -0.68232780382801932736948373971104825689?

        Check that :trac:`15493` is fixed::

            sage: y._interval_fast(20).parent() is RealIntervalField(20)
            True
        """
        if prec == self._interval.prec():
            return self._interval
        if prec < self._interval.prec():
            return self._interval.parent().to_prec(prec)(self._interval)
        self._more_precision()
        return self._interval_fast(prec)


class ANExtensionElement(ANDescr):
    r"""
    The subclass of :class:`ANDescr` that represents a number field
    element in terms of a specific generator. Consists of a polynomial
    with rational coefficients in terms of the generator, and the
    generator itself, an :class:`AlgebraicGenerator`.
    """

    def __new__(self, generator, value):
        if value.is_rational():
            return ANRational(value._rational_())
        else:
            return ANDescr.__new__(self)

    def __init__(self, generator, value):
        self._generator = generator
        self._value = value
        self._exactly_real = not generator.is_complex()

    def __reduce__(self):
        """
        Add customized pickling support.

        EXAMPLES::

            sage: x = polygen(QQ)
            sage: v = (x^2 - x - 1).roots(ring=AA, multiplicities=False)[1]
            sage: v.exactify()
            sage: type(v._descr)
            <class 'sage.rings.qqbar.ANExtensionElement'>
            sage: loads(dumps(v)) == v
            True
        """
        return (ANExtensionElement, (self._generator, self._value))

    def _repr_(self):
        fgen = self._generator._field.gen()
        sgen = str(fgen)
        return '%s where %s = 0 and %s in %s' % (self._value,
                                                 self._generator.field().polynomial()._repr(name=sgen),
                                                 sgen,
                                                 self._generator._interval_fast(53))

    def handle_sage_input(self, sib, coerce, is_qqbar):
        r"""
        Produce an expression which will reproduce this value when evaluated,
        and an indication of whether this value is worth sharing (always ``True``
        for :class:`ANExtensionElement`).

        EXAMPLES::

            sage: I = QQbar(I)
            sage: sage_input(3+4*I, verify=True)
            # Verified
            QQbar(3 + 4*I)
            sage: v = QQbar.zeta(3) + QQbar.zeta(5)
            sage: v - v == 0
            True
            sage: sage_input(vector(QQbar, (4-3*I, QQbar.zeta(7))), verify=True)
            # Verified
            R.<y> = QQ[]
            vector(QQbar, [4 - 3*I, QQbar.polynomial_root(AA.common_polynomial(y^6 + y^5 + y^4 + y^3 + y^2 + y + 1), CIF(RIF(RR(0.62348980185873348), RR(0.62348980185873359)), RIF(RR(0.7818314824680298), RR(0.78183148246802991))))])
            sage: sage_input(v, verify=True)
            # Verified
            R.<y> = QQ[]
            v = QQbar.polynomial_root(AA.common_polynomial(y^8 - y^7 + y^5 - y^4 + y^3 - y + 1), CIF(RIF(RR(0.91354545764260087), RR(0.91354545764260098)), RIF(RR(0.40673664307580015), RR(0.40673664307580021))))
            v^5 + v^3
            sage: v = QQbar(sqrt(AA(2)))
            sage: v.exactify()
            sage: sage_input(v, verify=True)
            # Verified
            R.<y> = QQ[]
            QQbar(AA.polynomial_root(AA.common_polynomial(y^2 - 2), RIF(RR(1.4142135623730949), RR(1.4142135623730951))))
            sage: from sage.rings.qqbar import *
            sage: from sage.misc.sage_input import SageInputBuilder
            sage: sib = SageInputBuilder()
            sage: extel = ANExtensionElement(QQbar_I_generator, QQbar_I_generator.field().gen() + 1)
            sage: extel.handle_sage_input(sib, False, True)
            ({call: {atomic:QQbar}({binop:+ {atomic:1} {atomic:I}})}, True)
        """
        if self._generator is QQbar_I_generator:
            assert(is_qqbar)
            re, im = self._value.list()
            im_part = sib.prod([sib(im, True), sib.name('I')], simplify=True)
            v = sib.sum([sib(re, True), im_part], simplify=True)
            if coerce != 2:
                v = sib.name('QQbar')(v)
                return (v, True)
            return (v, False)

        result_is_qqbar = self._generator.is_complex()

        rt = sib(self._generator.root_as_algebraic())
        # For the best fidelity, we really ought to somehow ensure
        # that rt is exactified, but sage_input doesn't support that
        # nicely. Skip it for now.
        # The following is copied with slight mods from polynomial_element.pyx
        coeffs = [sib(c, True) for c in self._value.list()]
        terms = []
        for i in range(len(coeffs) - 1, -1, -1):
            if i > 0:
                if i > 1:
                    rt_pow = rt**sib.int(i)
                else:
                    rt_pow = rt
                terms.append(sib.prod((coeffs[i], rt_pow), simplify=True))
            else:
                terms.append(coeffs[i])
        v = sib.sum(terms, simplify=True)
        if result_is_qqbar != is_qqbar:
            v = sib.name('QQbar' if is_qqbar else 'AA')(v)
        return (v, True)

    def is_complex(self):
        r"""
        Return ``True`` if the number field that defines this element is not real.

        This does not imply that the element itself is definitely non-real, as
        in the example below.

        EXAMPLES::

            sage: # needs sage.symbolic
            sage: rt2 = QQbar(sqrt(2))
            sage: rtm3 = QQbar(sqrt(-3))
            sage: x = rtm3 + rt2 - rtm3
            sage: x.exactify()
            sage: y = x._descr
            sage: type(y)
            <class 'sage.rings.qqbar.ANExtensionElement'>
            sage: y.is_complex()
            True
            sage: x.imag() == 0
            True
        """
        return not self._exactly_real

    def is_simple(self):
        r"""
        Check whether this descriptor represents a value with the same
        algebraic degree as the number field associated with the descriptor.

        For :class:`ANExtensionElement` elements, we check this by
        comparing the degree of the minimal polynomial to the degree
        of the field.

        EXAMPLES::

            sage: # needs sage.symbolic
            sage: rt2 = AA(sqrt(2))
            sage: rt3 = AA(sqrt(3))
            sage: rt2b = rt3 + rt2 - rt3
            sage: rt2.exactify()
            sage: rt2._descr
            a where a^2 - 2 = 0 and a in 1.414213562373095?
            sage: rt2._descr.is_simple()
            True

            sage: rt2b.exactify()                                                       # needs sage.symbolic
            sage: rt2b._descr                                                           # needs sage.symbolic
            a^3 - 3*a where a^4 - 4*a^2 + 1 = 0 and a in -0.5176380902050415?
            sage: rt2b._descr.is_simple()                                               # needs sage.symbolic
            False
        """
        try:
            return self._is_simple
        except AttributeError:
            self._is_simple = (self.minpoly().degree() == self.generator().field().degree())
            return self._is_simple

    def generator(self):
        r"""
        Return the :class:`~AlgebraicGenerator` object corresponding to ``self``.

        EXAMPLES::

            sage: x = polygen(ZZ, 'x')
            sage: v = (x^2 - x - 1).roots(ring=AA, multiplicities=False)[1]._descr.exactify()
            sage: v.generator()
            Number Field in a with defining polynomial y^2 - y - 1 with a in 1.618033988749895?
        """
        return self._generator

    def exactify(self):
        r"""
        Return an exact representation of ``self``.

        Since ``self`` is already exact, just return ``self``.

        EXAMPLES::

            sage: x = polygen(ZZ, 'x')
            sage: v = (x^2 - x - 1).roots(ring=AA, multiplicities=False)[1]._descr.exactify()
            sage: type(v)
            <class 'sage.rings.qqbar.ANExtensionElement'>
            sage: v.exactify() is v
            True
        """
        return self

    def field_element_value(self):
        r"""
        Return the underlying number field element.

        EXAMPLES::

            sage: x = polygen(ZZ, 'x')
            sage: v = (x^2 - x - 1).roots(ring=AA, multiplicities=False)[1]._descr.exactify()
            sage: v.field_element_value()
            a
        """
        return self._value

    def minpoly(self):
        """
        Compute the minimal polynomial of this algebraic number.

        EXAMPLES::

            sage: x = polygen(ZZ, 'x')
            sage: v = (x^2 - x - 1).roots(ring=AA, multiplicities=False)[1]._descr.exactify()
            sage: type(v)
            <class 'sage.rings.qqbar.ANExtensionElement'>
            sage: v.minpoly()
            x^2 - x - 1
        """
        try:
            return self._minpoly
        except AttributeError:
            self._minpoly = self._value.minpoly()
            return self._minpoly

    def simplify(self, n):
        """
        Compute an exact representation for this descriptor, in the
        smallest possible number field.

        INPUT:

        - ``n`` -- The element of ``AA`` or ``QQbar`` corresponding
          to this descriptor.

        EXAMPLES::

            sage: # needs sage.symbolic
            sage: rt2 = AA(sqrt(2))
            sage: rt3 = AA(sqrt(3))
            sage: rt2b = rt3 + rt2 - rt3
            sage: rt2b.exactify()
            sage: rt2b._descr
            a^3 - 3*a where a^4 - 4*a^2 + 1 = 0 and a in -0.5176380902050415?
            sage: rt2b._descr.simplify(rt2b)
            a where a^2 - 2 = 0 and a in 1.414213562373095?
        """

        if self.is_simple():
            return self

        # This is very inefficient...
        # for instance, the .exactify() call will try to factor poly,
        # even though we know that poly is irreducible
        poly = self.minpoly()
        intv = isolating_interval(n._interval_fast, poly)
        new_v = QQbar.polynomial_root(poly, intv)
        new_v.exactify()
        return new_v._descr

    def _interval_fast(self, prec):
        gen_val = self._generator._interval_fast(prec)
        v = self._value.polynomial()(gen_val)
        if self._exactly_real and is_ComplexIntervalFieldElement(v):
            return v.real()
        return v

    # for these three functions the argument n is not used (but it is there
    # anyway for compatibility)

    def neg(self, n):
        r"""
        Negation of ``self``.

        EXAMPLES::

            sage: # needs sage.symbolic
            sage: a = QQbar(sqrt(-2)) + QQbar(sqrt(-3))
            sage: a.exactify()
            sage: b = a._descr
            sage: type(b)
            <class 'sage.rings.qqbar.ANExtensionElement'>
            sage: c = b.neg(None); c  # random (not uniquely represented)
            -1/3*a^3 + 1/3*a^2 - a - 1 where a^4 - 2*a^3 + a^2 + 6*a + 3 = 0
             and a in 1.724744871391589? + 1.573132184970987?*I
            sage: (c.generator() == b.generator()
            ....:  and c.field_element_value() + b.field_element_value() == 0)
            True

        The parameter is ignored::

            sage: (b.neg("random").generator() == c.generator()                         # needs sage.symbolic
            ....:  and b.neg("random").field_element_value() == c.field_element_value())
            True
        """
        return ANExtensionElement(self._generator, -self._value)

    def invert(self, n):
        r"""
        Reciprocal of ``self``.

        EXAMPLES::

            sage: # needs sage.symbolic
            sage: a = QQbar(sqrt(-2)) + QQbar(sqrt(-3))
            sage: a.exactify()
            sage: b = a._descr
            sage: type(b)
            <class 'sage.rings.qqbar.ANExtensionElement'>
            sage: c = b.invert(None); c  # random (not uniquely represented)
            -7/3*a^3 + 19/3*a^2 - 7*a - 9 where a^4 - 2*a^3 + a^2 + 6*a + 3 = 0
             and a in 1.724744871391589? + 1.573132184970987?*I
            sage: (c.generator() == b.generator()
            ....:  and c.field_element_value() * b.field_element_value() == 1)
            True

        The parameter is ignored::

            sage: (b.invert("random").generator() == c.generator()                      # needs sage.symbolic
            ....:  and b.invert("random").field_element_value() == c.field_element_value())
            True
        """
        return ANExtensionElement(self._generator, ~self._value)

    def conjugate(self, n):
        r"""
        Complex conjugate of ``self``.

        EXAMPLES::

            sage: # needs sage.symbolic
            sage: a = QQbar(sqrt(-2)) + QQbar(sqrt(-3))
            sage: a.exactify()
            sage: b = a._descr
            sage: type(b)
            <class 'sage.rings.qqbar.ANExtensionElement'>
            sage: c = b.conjugate(None); c  # random (not uniquely represented)
            1/3*a^3 - 1/3*a^2 + a + 1 where a^4 - 2*a^3 + a^2 + 6*a + 3 = 0
             and a in 1.724744871391589? - 1.573132184970987?*I

        Internally, complex conjugation is implemented by taking the
        same abstract field element but conjugating the complex embedding of
        the field::

            sage: c.generator() == b.generator().conjugate()                            # needs sage.symbolic
            True
            sage: c.field_element_value() == b.field_element_value()                    # needs sage.symbolic
            True

        The parameter is ignored::

            sage: (b.conjugate("random").generator() == c.generator()                   # needs sage.symbolic
            ....:  and b.conjugate("random").field_element_value() == c.field_element_value())
            True

        """
        if self._exactly_real:
            return self
        else:
            return ANExtensionElement(self._generator.conjugate(), self._value)

    # The rest of these unary operations do actually use n, which is an
    # AlgebraicNumber pointing to self.

    def norm(self, n):
        r"""
        Norm of ``self`` (square of complex absolute value)

        EXAMPLES::

            sage: # needs sage.symbolic
            sage: a = QQbar(sqrt(-2)) + QQbar(sqrt(-3))
            sage: a.exactify()
            sage: b = a._descr
            sage: type(b)
            <class 'sage.rings.qqbar.ANExtensionElement'>
            sage: b.norm(a)
            <sage.rings.qqbar.ANUnaryExpr object at ...>
        """
        if self._exactly_real:
            return (n * n)._descr
        elif self._generator is QQbar_I_generator:
            return ANRational(self._value.norm())
        else:
            return ANUnaryExpr(n, 'norm')

    def abs(self, n):
        r"""
        Return the absolute value of ``self`` (square root of the norm).

        EXAMPLES::

            sage: # needs sage.symbolic
            sage: a = QQbar(sqrt(-2)) + QQbar(sqrt(-3))
            sage: a.exactify()
            sage: b = a._descr
            sage: type(b)
            <class 'sage.rings.qqbar.ANExtensionElement'>
            sage: b.abs(a)
            Root 3.146264369941972342? of x^2 - 9.89897948556636?
        """
        return AlgebraicReal(self.norm(n)).sqrt()._descr

    def rational_argument(self, n):
        r"""
        If the argument of ``self`` is `2\pi` times some rational number in `[1/2,
        -1/2)`, return that rational; otherwise, return ``None``.

        EXAMPLES::

<<<<<<< HEAD
            sage: a = QQbar(sqrt(-2)) + QQbar(sqrt(3))                                  # needs sage.symbolic
            sage: a.exactify()                                                          # needs sage.symbolic
            sage: b = a._descr                                                          # needs sage.symbolic
            sage: type(b)                                                               # needs sage.symbolic
            <class 'sage.rings.qqbar.ANExtensionElement'>
            sage: b.rational_argument(a) is None                                        # needs sage.symbolic
=======
            sage: # needs sage.symbolic
            sage: a = QQbar(sqrt(-2)) + QQbar(sqrt(3))
            sage: a.exactify()
            sage: b = a._descr
            sage: type(b)
            <class 'sage.rings.qqbar.ANExtensionElement'>
            sage: b.rational_argument(a) is None
>>>>>>> 89e4c05f
            True

            sage: x = polygen(QQ)
            sage: a = (x^4 + 1).roots(QQbar, multiplicities=False)[0]
            sage: a.exactify()
            sage: b = a._descr
            sage: b.rational_argument(a)
            -3/8
        """
        # If the argument of self is 2*pi times some rational number a/b,
        # then self/abs(self) is a root of the b'th cyclotomic polynomial.
        # This implies that the algebraic degree of self is at least
        # phi(b). Working backward, we know that the algebraic degree
        # of self is at most the degree of the generator, so that gives
        # an upper bound on phi(b). According to
        # http://mathworld.wolfram.com/TotientFunction.html,
        # phi(b) >= sqrt(b) for b > 6; this gives us an upper bound on b.
        # We then check to see if this is possible; if so, we test
        # to see if it actually holds.

        if self._exactly_real:
            if n > 0:
                return QQ.zero()
            else:
                return QQ((1, 2))

        gen_degree = self._generator._field.degree()
        if gen_degree <= 2:
            max_b = 6
        else:
            max_b = gen_degree * gen_degree
        rat_arg_fl = n._interval_fast(128).argument() / RealIntervalField(128).pi() / 2
        rat_arg = rat_arg_fl.simplest_rational()
        if rat_arg.denominator() > max_b:
            return None
        n_exp = n ** rat_arg.denominator()
        if n_exp.real() > AA.zero() and n_exp.imag().is_zero():
            return rat_arg
        # Strictly speaking, we need to look for the second-simplest
        # rational in rat_arg_fl and make sure its denominator is > max_b.
        # For now, we just punt.
        raise NotImplementedError


class ANUnaryExpr(ANDescr):
    def __init__(self, arg, op):
        r"""
        Initialize this ANUnaryExpr.

        EXAMPLES::

            sage: t = ~QQbar(sqrt(2)); type(t._descr)  # indirect doctest               # needs sage.symbolic
            <class 'sage.rings.qqbar.ANUnaryExpr'>
        """
        self._arg = arg
        self._op = op
        self._complex = True

    def __reduce__(self):
        """
        Add customized pickling support.

        EXAMPLES::

            sage: t = ~QQbar(sqrt(2)); type(t._descr)                                   # needs sage.symbolic
            <class 'sage.rings.qqbar.ANUnaryExpr'>
            sage: loads(dumps(t)) == 1/QQbar(sqrt(2))                                   # needs sage.symbolic
            True
        """
        return (ANUnaryExpr, (self._arg, self._op))

    def handle_sage_input(self, sib, coerce, is_qqbar):
        r"""
        Produce an expression which will reproduce this value when evaluated,
        and an indication of whether this value is worth sharing (always
        ``True`` for :class:`ANUnaryExpr`).

        EXAMPLES::

            sage: sage_input(-sqrt(AA(2)), verify=True)
            # Verified
            R.<x> = AA[]
            -AA.polynomial_root(AA.common_polynomial(x^2 - 2), RIF(RR(1.4142135623730949), RR(1.4142135623730951)))
            sage: sage_input(~sqrt(AA(2)), verify=True)
            # Verified
            R.<x> = AA[]
            ~AA.polynomial_root(AA.common_polynomial(x^2 - 2), RIF(RR(1.4142135623730949), RR(1.4142135623730951)))
            sage: sage_input(sqrt(QQbar(-3)).conjugate(), verify=True)
            # Verified
            R.<x> = QQbar[]
            QQbar.polynomial_root(AA.common_polynomial(x^2 + 3), CIF(RIF(RR(0)), RIF(RR(1.7320508075688772), RR(1.7320508075688774)))).conjugate()
            sage: sage_input(QQbar.zeta(3).real(), verify=True)
            # Verified
            R.<y> = QQ[]
            QQbar.polynomial_root(AA.common_polynomial(y^2 + y + 1), CIF(RIF(-RR(0.50000000000000011), -RR(0.49999999999999994)), RIF(RR(0.8660254037844386), RR(0.86602540378443871)))).real()
            sage: sage_input(QQbar.zeta(3).imag(), verify=True)
            # Verified
            R.<y> = QQ[]
            QQbar.polynomial_root(AA.common_polynomial(y^2 + y + 1), CIF(RIF(-RR(0.50000000000000011), -RR(0.49999999999999994)), RIF(RR(0.8660254037844386), RR(0.86602540378443871)))).imag()
            sage: sage_input(abs(sqrt(QQbar(-3))), verify=True)
            # Verified
            R.<x> = QQbar[]
            abs(QQbar.polynomial_root(AA.common_polynomial(x^2 + 3), CIF(RIF(RR(0)), RIF(RR(1.7320508075688772), RR(1.7320508075688774)))))
            sage: sage_input(sqrt(QQbar(-3)).norm(), verify=True)
            # Verified
            R.<x> = QQbar[]
            QQbar.polynomial_root(AA.common_polynomial(x^2 + 3), CIF(RIF(RR(0)), RIF(RR(1.7320508075688772), RR(1.7320508075688774)))).norm()
            sage: sage_input(QQbar(QQbar.zeta(3).real()), verify=True)
            # Verified
            R.<y> = QQ[]
            QQbar(QQbar.polynomial_root(AA.common_polynomial(y^2 + y + 1), CIF(RIF(-RR(0.50000000000000011), -RR(0.49999999999999994)), RIF(RR(0.8660254037844386), RR(0.86602540378443871)))).real())
            sage: from sage.rings.qqbar import *
            sage: from sage.misc.sage_input import SageInputBuilder
            sage: sib = SageInputBuilder()
            sage: unexp = ANUnaryExpr(sqrt(AA(2)), '~')
            sage: unexp.handle_sage_input(sib, False, False)
            ({unop:~ {call: {getattr: {atomic:AA}.polynomial_root}({call: {getattr: {atomic:AA}.common_polynomial}({binop:- {binop:** {gen:x {constr_parent: {subscr: {atomic:AA}[{atomic:'x'}]} with gens: ('x',)}} {atomic:2}} {atomic:2}})}, {call: {atomic:RIF}({call: {atomic:RR}({atomic:1.4142135623730949})}, {call: {atomic:RR}({atomic:1.4142135623730951})})})}},
             True)
            sage: unexp.handle_sage_input(sib, False, True)
            ({call: {atomic:QQbar}({unop:~ {call: {getattr: {atomic:AA}.polynomial_root}({call: {getattr: {atomic:AA}.common_polynomial}({binop:- {binop:** {gen:x {constr_parent: {subscr: {atomic:AA}[{atomic:'x'}]} with gens: ('x',)}} {atomic:2}} {atomic:2}})}, {call: {atomic:RIF}({call: {atomic:RR}({atomic:1.4142135623730949})}, {call: {atomic:RR}({atomic:1.4142135623730951})})})}})},
             True)
        """
        arg_is_qqbar = self._arg.parent() is QQbar
        v = sib(self._arg)
        op = self._op
        if op == '-':
            v = -v
        elif op == '~':
            v = ~v
        elif op == 'conjugate':
            v = v.conjugate()
        elif op == 'real':
            v = v.real()
        elif op == 'imag':
            v = v.imag()
        elif op == 'abs':
            v = abs(v)
        elif op == 'norm':
            v = v.norm()
        else:
            raise NotImplementedError

        result_is_qqbar = arg_is_qqbar
        if op in ('real', 'imag', 'abs', 'norm'):
            result_is_qqbar = False
        if result_is_qqbar != is_qqbar:
            # The following version is not safe with respect to caching;
            # with the current sage_input.py, anything that gets entered
            # into the cache must be safe at all coercion levels.
            #             if is_qqbar and not coerce:
            #                 v = sib.name('QQbar')(v)
            #             if not is_qqbar and coerce != 2:
            #                 v = sib.name('AA')(v)
            v = sib.name('QQbar' if is_qqbar else 'AA')(v)

        return (v, True)

    def is_complex(self):
        r"""
        Return whether or not this element is complex. Note that this is a data
        type check, and triggers no computations -- if it returns ``False``, the
        element might still be real, it just doesn't know it yet.

        EXAMPLES::

            sage: # needs sage.symbolic
            sage: t = AA(sqrt(2))
            sage: s = (-t)._descr
            sage: s
            <sage.rings.qqbar.ANUnaryExpr object at ...>
            sage: s.is_complex()
            False
            sage: QQbar(-sqrt(2))._descr.is_complex()
            True
        """
        return self._complex

    def _interval_fast(self, prec):
        r"""
        Calculate an approximation to this ``ANUnaryExpr`` object in an interval field of precision ``prec``.

        EXAMPLES::

            sage: # needs sage.symbolic
            sage: t = AA(sqrt(2))
            sage: s = (-t)._descr
            sage: s
            <sage.rings.qqbar.ANUnaryExpr object at ...>
            sage: s._interval_fast(150)
            -1.414213562373095048801688724209698078569671876?
        """
        op = self._op

        v = self._arg._interval_fast(prec)

        if not is_ComplexIntervalFieldElement(v):
            self._complex = False

        if op == '-':
            return -v

        if op == '~':
            return ~v

        if op == 'conjugate':
            if is_ComplexIntervalFieldElement(v):
                return v.conjugate()
            else:
                return v

        self._complex = False

        if op == 'real':
            if is_ComplexIntervalFieldElement(v):
                return v.real()
            else:
                return v

        if op == 'imag':
            if is_ComplexIntervalFieldElement(v):
                return v.imag()
            else:
                return RealIntervalField(prec)(0)

        if op == 'abs':
            return abs(v)

        if op == 'norm':
            if is_ComplexIntervalFieldElement(v):
                return v.norm()
            else:
                return v.square()

        raise NotImplementedError

    def exactify(self):
        r"""
        Trigger exact computation of ``self``.

        EXAMPLES::

            sage: v = (-QQbar(sqrt(2)))._descr                                          # needs sage.symbolic
            sage: type(v)                                                               # needs sage.symbolic
            <class 'sage.rings.qqbar.ANUnaryExpr'>
            sage: v.exactify()                                                          # needs sage.symbolic
            -a where a^2 - 2 = 0 and a in 1.414213562373095?
        """
        op = self._op
        arg = self._arg

        if op == '-':
            arg.exactify()
            return arg._descr.neg(None)

        if op == '~':
            arg.exactify()
            return arg._descr.invert(None)

        if op == 'real':
            arg.exactify()
            rv = (arg + arg.conjugate()) / 2
            rv.exactify()
            rvd = rv._descr
            rvd._exactly_real = True
            return rvd

        if op == 'imag':
            arg.exactify()
            iv = QQbar_I * (arg.conjugate() - arg) / 2
            iv.exactify()
            ivd = iv._descr
            ivd._exactly_real = True
            return ivd

        if op == 'abs':
            arg.exactify()
            if arg.parent() is AA:
                if arg.sign() > 0:
                    return arg._descr
                else:
                    return arg._descr.neg(None)

            v = (arg * arg.conjugate()).sqrt()
            v.exactify()
            vd = v._descr
            vd._exactly_real = True
            return vd

        if op == 'norm':
            arg.exactify()
            v = arg * arg.conjugate()
            v.exactify()
            vd = v._descr
            vd._exactly_real = True
            return vd

        if op == 'conjugate':
            arg.exactify()
            return arg._descr.conjugate(None)


class ANBinaryExpr(ANDescr):
    def __init__(self, left, right, op):
        r"""
        Initialize this ANBinaryExpr.

        EXAMPLES::

<<<<<<< HEAD
            sage: t = QQbar(sqrt(2)) + QQbar(sqrt(3)); type(t._descr) # indirect doctest            # needs sage.symbolic
=======
            sage: t = QQbar(sqrt(2)) + QQbar(sqrt(3)); type(t._descr)  # indirect doctest           # needs sage.symbolic
>>>>>>> 89e4c05f
            <class 'sage.rings.qqbar.ANBinaryExpr'>
        """
        self._left = left
        self._right = right
        self._op = op
        self._complex = True

    def __reduce__(self):
        """
        Add customized pickling support.

        EXAMPLES::

            sage: t = QQbar(sqrt(2)) + QQbar(sqrt(3)); type(t._descr)                   # needs sage.symbolic
            <class 'sage.rings.qqbar.ANBinaryExpr'>
            sage: loads(dumps(t)) == QQbar(sqrt(2)) + QQbar(sqrt(3))                    # needs sage.symbolic
            True
        """
        return (ANBinaryExpr, (self._left, self._right, self._op))

    def handle_sage_input(self, sib, coerce, is_qqbar):
        r"""
        Produce an expression which will reproduce this value when evaluated,
        and an indication of whether this value is worth sharing (always
        ``True`` for :class:`ANBinaryExpr`).

        EXAMPLES::

            sage: sage_input(2 + sqrt(AA(2)), verify=True)
            # Verified
            R.<x> = AA[]
            2 + AA.polynomial_root(AA.common_polynomial(x^2 - 2), RIF(RR(1.4142135623730949), RR(1.4142135623730951)))
            sage: sage_input(sqrt(AA(2)) + 2, verify=True)
            # Verified
            R.<x> = AA[]
            AA.polynomial_root(AA.common_polynomial(x^2 - 2), RIF(RR(1.4142135623730949), RR(1.4142135623730951))) + 2
            sage: sage_input(2 - sqrt(AA(2)), verify=True)
            # Verified
            R.<x> = AA[]
            2 - AA.polynomial_root(AA.common_polynomial(x^2 - 2), RIF(RR(1.4142135623730949), RR(1.4142135623730951)))
            sage: sage_input(2 / sqrt(AA(2)), verify=True)
            # Verified
            R.<x> = AA[]
            2/AA.polynomial_root(AA.common_polynomial(x^2 - 2), RIF(RR(1.4142135623730949), RR(1.4142135623730951)))
            sage: sage_input(2 + (-1*sqrt(AA(2))), verify=True)
            # Verified
            R.<x> = AA[]
            2 - AA.polynomial_root(AA.common_polynomial(x^2 - 2), RIF(RR(1.4142135623730949), RR(1.4142135623730951)))
            sage: sage_input(2*sqrt(AA(2)), verify=True)
            # Verified
            R.<x> = AA[]
            2*AA.polynomial_root(AA.common_polynomial(x^2 - 2), RIF(RR(1.4142135623730949), RR(1.4142135623730951)))
            sage: rt2 = sqrt(AA(2))
            sage: one = rt2/rt2
            sage: n = one+3
            sage: sage_input(n)
            R.<x> = AA[]
            v = AA.polynomial_root(AA.common_polynomial(x^2 - 2), RIF(RR(1.4142135623730949), RR(1.4142135623730951)))
            v/v + 3
            sage: one == 1
            True
            sage: sage_input(n)
            1 + AA(3)
            sage: rt3 = QQbar(sqrt(3))                                                  # needs sage.symbolic
            sage: one = rt3/rt3                                                         # needs sage.symbolic
            sage: n = sqrt(AA(2)) + one
            sage: one == 1                                                              # needs sage.symbolic
            True
            sage: sage_input(n)
            R.<x> = AA[]
            QQbar.polynomial_root(AA.common_polynomial(x^2 - 2), RIF(RR(1.4142135623730949), RR(1.4142135623730951))) + 1
            sage: from sage.rings.qqbar import *
            sage: from sage.misc.sage_input import SageInputBuilder
            sage: sib = SageInputBuilder()
            sage: binexp = ANBinaryExpr(AA(3), AA(5), operator.mul)
            sage: binexp.handle_sage_input(sib, False, False)
            ({binop:* {atomic:3} {call: {atomic:AA}({atomic:5})}}, True)
            sage: binexp.handle_sage_input(sib, False, True)
            ({call: {atomic:QQbar}({binop:* {atomic:3} {call: {atomic:AA}({atomic:5})}})}, True)
        """
        arg1 = self._left
        arg2 = self._right
        op = self._op

        # We want 2+QQbar.zeta(3) and QQbar.zeta(3)+2, not
        # QQbar(2)+QQbar.zeta(3). So we want to pass coerced=True to
        # an argument if it is rational (but if both arguments are
        # rational, we only want to set it for one of them).

        arg1_coerced = False
        arg2_coerced = False

        if isinstance(arg1._descr, ANRational):
            arg1_coerced = True
        elif isinstance(arg2._descr, ANRational):
            arg2_coerced = True

        arg1_is_qqbar = arg1.parent() is QQbar
        arg2_is_qqbar = arg2.parent() is QQbar

        result_is_qqbar = \
            (arg1_is_qqbar and not arg1_coerced) or \
            (arg2_is_qqbar and not arg2_coerced)

        v1 = sib(arg1, arg1_coerced)
        v2 = sib(arg2, arg2_coerced)

        if op is operator.add:
            v = sib.sum([v1, v2], simplify=True)
        elif op is operator.sub:
            v = sib.sum([v1, -v2], simplify=True)
        elif op is operator.mul:
            v = sib.prod([v1, v2], simplify=True)
        elif op is operator.truediv:
            v = v1 / v2
        else:
            raise RuntimeError("op is {}".format(op))

        if result_is_qqbar != is_qqbar:
            # The following version is not safe with respect to caching;
            # with the current sage_input.py, anything that gets entered
            # into the cache must be safe at all coercion levels.
            #             if is_qqbar and not coerce:
            #                 v = sib.name('QQbar')(v)
            #             if not is_qqbar and coerce != 2:
            #                 v = sib.name('AA')(v)
            v = sib.name('QQbar' if is_qqbar else 'AA')(v)

        return (v, True)

    def is_complex(self):
        r"""
        Whether this element is complex. Does not trigger exact computation, so
        may return ``True`` even if the element is real.

        EXAMPLES::

            sage: x = (QQbar(sqrt(-2)) / QQbar(sqrt(-5)))._descr                        # needs sage.symbolic
            sage: x.is_complex()                                                        # needs sage.symbolic
            True
        """
        return self._complex

    def _interval_fast(self, prec):
        r"""
        Calculate an approximation to self in an interval field of precision prec.

        EXAMPLES::

            sage: x = (QQbar(sqrt(-2)) / QQbar(sqrt(-5)))._descr                        # needs sage.symbolic
            sage: y= x._interval_fast(64); y                                            # needs sage.symbolic
            0.632455532033675867?
            sage: y.parent()                                                            # needs sage.symbolic
            Complex Interval Field with 64 bits of precision
        """
        op = self._op

        lv = self._left._interval_fast(prec)
        rv = self._right._interval_fast(prec)

        if not (is_ComplexIntervalFieldElement(lv) or is_ComplexIntervalFieldElement(rv)):
            self._complex = False

        return op(lv, rv)

    def exactify(self):
        """
        TESTS::

            sage: rt2c = QQbar.zeta(3) + AA(sqrt(2)) - QQbar.zeta(3)                    # needs sage.symbolic
            sage: rt2c.exactify()                                                       # needs sage.symbolic

        We check to make sure that this method still works even. We
        do this by increasing the recursion level at each step and
        decrease it before we return.
        We lower the recursion limit for this test to allow
        a test in reasonable time::

            sage: import sys
            sage: old_recursion_limit = sys.getrecursionlimit()
            sage: sys.setrecursionlimit(1000)

            sage: sys.getrecursionlimit()
            1000
            sage: s = SymmetricFunctions(QQ).schur()
            sage: a=s([3,2]).expand(8)(flatten([[QQbar.zeta(3)^d for d in range(3)], [QQbar.zeta(5)^d for d in range(5)]]))
            sage: a.exactify(); a # long time
            0
            sage: sys.getrecursionlimit()
            1000

            sage: sys.setrecursionlimit(old_recursion_limit)
        """
        import sys
        with increase_recursion_limit(10):
            left = self._left
            right = self._right
            left.exactify()
            right.exactify()
            gen = left._exact_field().union(right._exact_field())
            left_value = gen(left._exact_value())
            right_value = gen(right._exact_value())

            value = self._op(left_value, right_value)

            if gen.is_trivial():
                return ANRational(value)
            else:
                return ANExtensionElement(gen, value)


# These are the functions used to add, subtract, multiply, and divide
# algebraic numbers. Basically, we try to compute exactly if both
# arguments are already known to be in the same number field. Otherwise
# we fall back to floating-point computation to be backed up by exact
# symbolic computation only as required.


def an_binop_rational(a, b, op):
    r"""
    Used to add, subtract, multiply or divide algebraic numbers.

    Used when both are actually rational.

    EXAMPLES::

        sage: from sage.rings.qqbar import an_binop_rational
        sage: f = an_binop_rational(QQbar(2), QQbar(3/7), operator.add)
        sage: f
        17/7
        sage: type(f)
        <class 'sage.rings.qqbar.ANRational'>

        sage: f = an_binop_rational(QQbar(2), QQbar(3/7), operator.mul)
        sage: f
        6/7
        sage: type(f)
        <class 'sage.rings.qqbar.ANRational'>
    """
    return ANRational(op(a._descr._value, b._descr._value))


def an_binop_expr(a, b, op):
    r"""
    Add, subtract, multiply or divide algebraic numbers represented as
    binary expressions.

    INPUT:

    - ``a``, ``b`` -- two elements

    - ``op`` -- an operator

    EXAMPLES::

        sage: # needs sage.symbolic
        sage: a = QQbar(sqrt(2)) + QQbar(sqrt(3))
        sage: b = QQbar(sqrt(3)) + QQbar(sqrt(5))
        sage: type(a._descr); type(b._descr)
        <class 'sage.rings.qqbar.ANBinaryExpr'>
        <class 'sage.rings.qqbar.ANBinaryExpr'>
        sage: from sage.rings.qqbar import an_binop_expr
        sage: x = an_binop_expr(a, b, operator.add); x
        <sage.rings.qqbar.ANBinaryExpr object at ...>
        sage: x.exactify()
        6/7*a^7 - 2/7*a^6 - 71/7*a^5 + 26/7*a^4 + 125/7*a^3 - 72/7*a^2 - 43/7*a + 47/7
        where a^8 - 12*a^6 + 23*a^4 - 12*a^2 + 1 = 0 and a in -0.3199179336182997?

        sage: # needs sage.symbolic
        sage: a = QQbar(sqrt(2)) + QQbar(sqrt(3))
        sage: b = QQbar(sqrt(3)) + QQbar(sqrt(5))
        sage: type(a._descr)
        <class 'sage.rings.qqbar.ANBinaryExpr'>
        sage: x = an_binop_expr(a, b, operator.mul); x
        <sage.rings.qqbar.ANBinaryExpr object at ...>
        sage: x.exactify()
        2*a^7 - a^6 - 24*a^5 + 12*a^4 + 46*a^3 - 22*a^2 - 22*a + 9
        where a^8 - 12*a^6 + 23*a^4 - 12*a^2 + 1 = 0 and a in -0.3199179336182997?
    """
    return ANBinaryExpr(a, b, op)


def an_binop_element(a, b, op):
    r"""
    Add, subtract, multiply or divide two elements represented as elements of
    number fields.

    EXAMPLES::

        sage: sqrt2 = QQbar(2).sqrt()
        sage: sqrt3 = QQbar(3).sqrt()
        sage: sqrt5 = QQbar(5).sqrt()

        sage: a = sqrt2 + sqrt3; a.exactify()
        sage: b = sqrt3 + sqrt5; b.exactify()
        sage: type(a._descr)
        <class 'sage.rings.qqbar.ANExtensionElement'>
        sage: from sage.rings.qqbar import an_binop_element
        sage: an_binop_element(a, b, operator.add)
        <sage.rings.qqbar.ANBinaryExpr object at ...>
        sage: an_binop_element(a, b, operator.sub)
        <sage.rings.qqbar.ANBinaryExpr object at ...>
        sage: an_binop_element(a, b, operator.mul)
        <sage.rings.qqbar.ANBinaryExpr object at ...>
        sage: an_binop_element(a, b, operator.truediv)
        <sage.rings.qqbar.ANBinaryExpr object at ...>

    The code tries to use existing unions of number fields::

        sage: sqrt17 = QQbar(17).sqrt()
        sage: sqrt19 = QQbar(19).sqrt()
        sage: a = sqrt17 + sqrt19
        sage: b = sqrt17 * sqrt19 - sqrt17 + sqrt19 * (sqrt17 + 2)
        sage: b, type(b._descr)
        (40.53909377268655?, <class 'sage.rings.qqbar.ANBinaryExpr'>)
        sage: a.exactify()
        sage: b = sqrt17 * sqrt19 - sqrt17 + sqrt19 * (sqrt17 + 2)
        sage: b, type(b._descr)
        (40.53909377268655?, <class 'sage.rings.qqbar.ANExtensionElement'>)
    """
    ad = a._descr
    bd = b._descr
    adg = ad.generator()
    bdg = bd.generator()
    if adg == qq_generator or adg == bdg:
        return ANExtensionElement(bdg, op(ad._value, bd._value))

    if bdg == qq_generator:
        return ANExtensionElement(adg, op(ad._value, bd._value))

    if adg in bdg._unions or bdg in adg._unions:
        p = bdg._unions[adg] if adg in bdg._unions else adg._unions[bdg]
        p = p.parent
        adg2 = adg.super_poly(p)
        bdg2 = bdg.super_poly(p)
        av = ad._value.polynomial()(adg2)
        bv = bd._value.polynomial()(bdg2)
        return ANExtensionElement(p, op(av, bv))

    adg2 = adg.super_poly(bdg)
    if adg2 is not None:
        av = ad._value.polynomial()(adg2)
        return ANExtensionElement(bdg, op(av, bd._value))

    bdg2 = bdg.super_poly(adg)
    if bdg2 is not None:
        bv = bd._value.polynomial()(bdg2)
        return ANExtensionElement(adg, op(ad._value, bv))

    return ANBinaryExpr(a, b, op)


# instanciation of the multimethod dispatch
_binop_algo[ANRational, ANRational] = an_binop_rational
_binop_algo[ANRational, ANExtensionElement] = \
_binop_algo[ANExtensionElement, ANRational] = \
_binop_algo[ANExtensionElement, ANExtensionElement] = an_binop_element
for t1 in (ANRational, ANRoot, ANExtensionElement, ANUnaryExpr, ANBinaryExpr):
    for t2 in (ANUnaryExpr, ANBinaryExpr, ANRoot):
        _binop_algo[t1, t2] = _binop_algo[t2, t1] = an_binop_expr

qq_generator = AlgebraicGenerator(QQ, ANRoot(AAPoly.gen() - 1, RIF(1)))


def _init_qqbar():
    """
    This code indirectly uses a huge amount of sage, despite the fact
    that qqbar is imported rather early on in the sage loading. This function
    is called at the end of sage.all.

    EXAMPLES::

        sage: sage.rings.qqbar.QQbar_I_generator # indirect doctest
        Number Field in I with defining polynomial x^2 + 1 with I = 1*I with a in 1*I
    """
    global ZZX_x, AA_0, QQbar_I, AA_hash_offset, QQbar_hash_offset, QQbar_I_generator, QQbar_I_nf
    global QQ_0, QQ_1, QQ_1_2, QQ_1_4, RR_1_10

    RR_1_10 = RR(1) / 10
    QQ_0 = QQ.zero()
    QQ_1 = QQ.one()
    QQ_1_2 = QQ((1, 2))
    QQ_1_4 = QQ((1, 4))

    AA_0 = AA.zero()

    QQbar_I_nf = GaussianField()
    QQbar_I_generator = AlgebraicGenerator(QQbar_I_nf, ANRoot(AAPoly.gen()**2 + 1, CIF(0, 1)))
    QQbar_I = AlgebraicNumber(ANExtensionElement(QQbar_I_generator, QQbar_I_nf.gen()))

    AA_hash_offset = AA(~ZZ(123456789))

    QQbar_hash_offset = AlgebraicNumber(ANExtensionElement(QQbar_I_generator, ~ZZ(123456789) + QQbar_I_nf.gen() / ZZ(987654321)))

    ZZX_x = ZZ['x'].gen()


# This is used in the _algebraic_ method of the golden_ratio constant,
# in sage/symbolic/constants.py
AA_golden_ratio = None


def get_AA_golden_ratio():
    r"""
    Return the golden ratio as an element of the algebraic real field. Used by
    :meth:`sage.symbolic.constants.golden_ratio._algebraic_`.

    EXAMPLES::

        sage: AA(golden_ratio)  # indirect doctest                                      # needs sage.symbolic
        1.618033988749895?
    """
    global AA_golden_ratio
    if AA_golden_ratio is None:
        AA_golden_ratio_nf = NumberField(ZZX_x**2 - ZZX_x - 1, 'phi')
        AA_golden_ratio_generator = AlgebraicGenerator(AA_golden_ratio_nf, ANRoot(AAPoly.gen()**2 - AAPoly.gen() - 1, RIF(1.618, 1.6181)))
        AA_golden_ratio = AlgebraicReal(ANExtensionElement(AA_golden_ratio_generator, AA_golden_ratio_nf.gen()))
    return AA_golden_ratio


# Support Python's numbers abstract base class
import numbers
numbers.Real.register(AlgebraicReal)
numbers.Complex.register(AlgebraicNumber)<|MERGE_RESOLUTION|>--- conflicted
+++ resolved
@@ -109,12 +109,8 @@
 
 We can convert from symbolic expressions::
 
-<<<<<<< HEAD
-    sage: QQbar(sqrt(-5))                                                               # needs sage.symbolic
-=======
     sage: # needs sage.symbolic
     sage: QQbar(sqrt(-5))
->>>>>>> 89e4c05f
     2.236067977499790?*I
     sage: AA(sqrt(2) + sqrt(3))                                                         # needs sage.symbolic
     3.146264369941973?
@@ -391,39 +387,20 @@
     sage: loads(dumps(QQbar.zeta(5))) == QQbar.zeta(5)
     True
 
-<<<<<<< HEAD
-    sage: t = QQbar(sqrt(2)); type(t._descr)                                            # needs sage.symbolic
-=======
     sage: # needs sage.symbolic
     sage: t = QQbar(sqrt(2)); type(t._descr)
->>>>>>> 89e4c05f
     <class 'sage.rings.qqbar.ANRoot'>
     sage: loads(dumps(t)) == QQbar(sqrt(2))                                             # needs sage.symbolic
     True
-<<<<<<< HEAD
-
-    sage: t.exactify(); type(t._descr)                                                  # needs sage.symbolic
-=======
     sage: t.exactify(); type(t._descr)
->>>>>>> 89e4c05f
     <class 'sage.rings.qqbar.ANExtensionElement'>
     sage: loads(dumps(t)) == QQbar(sqrt(2))                                             # needs sage.symbolic
     True
-<<<<<<< HEAD
-
-    sage: t = ~QQbar(sqrt(2)); type(t._descr)                                           # needs sage.symbolic
-=======
     sage: t = ~QQbar(sqrt(2)); type(t._descr)
->>>>>>> 89e4c05f
     <class 'sage.rings.qqbar.ANUnaryExpr'>
     sage: loads(dumps(t)) == 1/QQbar(sqrt(2))                                           # needs sage.symbolic
     True
-<<<<<<< HEAD
-
-    sage: t = QQbar(sqrt(2)) + QQbar(sqrt(3)); type(t._descr)                           # needs sage.symbolic
-=======
     sage: t = QQbar(sqrt(2)) + QQbar(sqrt(3)); type(t._descr)
->>>>>>> 89e4c05f
     <class 'sage.rings.qqbar.ANBinaryExpr'>
     sage: loads(dumps(t)) == QQbar(sqrt(2)) + QQbar(sqrt(3))                            # needs sage.symbolic
     True
@@ -1662,11 +1639,7 @@
 
         EXAMPLES::
 
-<<<<<<< HEAD
-            sage: sqrt(2) in QQbar # indirect doctest                                   # needs sage.symbolic
-=======
             sage: sqrt(2) in QQbar  # indirect doctest                                  # needs sage.symbolic
->>>>>>> 89e4c05f
             True
             sage: 22/7 in QQbar
             True
@@ -2614,13 +2587,9 @@
         [(361/29286*a^5 - 19/3254*a^4 - 14359/29286*a^3 + 401/29286*a^2 + 18183/1627*a + 15930/1627, 1),
          (49/117144*a^5 - 179/39048*a^4 - 3247/117144*a^3 + 22553/117144*a^2 + 1744/4881*a - 17195/6508, 1),
          (-1493/117144*a^5 + 407/39048*a^4 + 60683/117144*a^3 - 24157/117144*a^2 - 56293/4881*a - 53033/6508, 1)]
-<<<<<<< HEAD
-        sage: rt2 = AA(sqrt(2)); rt2                                                    # needs sage.symbolic
-=======
 
         sage: # needs sage.symbolic
         sage: rt2 = AA(sqrt(2)); rt2
->>>>>>> 89e4c05f
         1.414213562373095?
         sage: rt3 = AA(sqrt(3)); rt3                                                    # needs sage.symbolic
         1.732050807568878?
@@ -2634,23 +2603,13 @@
         1.414213562373095?
         sage: rt2c = z3 + rt2 - z3; rt2c                                                # needs sage.symbolic
         1.414213562373095? + 0.?e-19*I
-<<<<<<< HEAD
-
-        sage: number_field_elements_from_algebraics(rt2)                                # needs sage.symbolic
-=======
         sage: number_field_elements_from_algebraics(rt2)
->>>>>>> 89e4c05f
         (Number Field in a with defining polynomial y^2 - 2, a,
          Ring morphism:
            From: Number Field in a with defining polynomial y^2 - 2
            To:   Algebraic Real Field
            Defn: a |--> 1.414213562373095?)
-<<<<<<< HEAD
-
-        sage: number_field_elements_from_algebraics((rt2,rt3))                          # needs sage.symbolic
-=======
         sage: number_field_elements_from_algebraics((rt2,rt3))
->>>>>>> 89e4c05f
         (Number Field in a with defining polynomial y^4 - 4*y^2 + 1, [-a^3 + 3*a, a^2 - 2],
          Ring morphism:
             From: Number Field in a with defining polynomial y^4 - 4*y^2 + 1
@@ -3548,13 +3507,6 @@
             sage: from sage.rings.qqbar import ANRational
             sage: ANRational(1/2).is_simple()
             True
-<<<<<<< HEAD
-            sage: rt2 = AA(sqrt(2))                                                     # needs sage.symbolic
-            sage: rt3 = AA(sqrt(3))                                                     # needs sage.symbolic
-            sage: rt2b = rt3 + rt2 - rt3                                                # needs sage.symbolic
-            sage: rt2.exactify()                                                        # needs sage.symbolic
-            sage: rt2._descr.is_simple()                                                # needs sage.symbolic
-=======
 
             sage: # needs sage.symbolic
             sage: rt2 = AA(sqrt(2))
@@ -3562,7 +3514,6 @@
             sage: rt2b = rt3 + rt2 - rt3
             sage: rt2.exactify()
             sage: rt2._descr.is_simple()
->>>>>>> 89e4c05f
             True
             sage: rt2b.exactify()                                                       # needs sage.symbolic
             sage: rt2b._descr.is_simple()                                               # needs sage.symbolic
@@ -4113,17 +4064,11 @@
             sage: a = QQbar(2).sqrt() - 16616132878186749607/11749380235262596085
             sage: b = QQbar(2).sqrt() - 6882627592338442563/4866752642924153522
             sage: c = QQbar(3).sqrt() - 142437039878091970439/82236063316189858921
-<<<<<<< HEAD
-            sage: d = (59/2)**(1000/7)                                                  # needs sage.symbolic
-            sage: e = (a + b + c) * (a + b - c) * (a - b) * (a - b - c) / d             # needs sage.symbolic
-            sage: bool(e)                                                               # needs sage.symbolic
-=======
 
             sage: # needs sage.symbolic
             sage: d = (59/2)**(1000/7)
             sage: e = (a + b + c) * (a + b - c) * (a - b) * (a - b - c) / d
             sage: bool(e)
->>>>>>> 89e4c05f
             True
             sage: bool(e.abs() < 2**-500)                                               # needs sage.symbolic
             True
@@ -4825,30 +4770,6 @@
 
         EXAMPLES::
 
-<<<<<<< HEAD
-            sage: AA(1/sqrt(5)).radical_expression()                                    # needs sage.symbolic
-            sqrt(1/5)
-            sage: AA(sqrt(5 + sqrt(5))).radical_expression()                            # needs sage.symbolic
-            sqrt(sqrt(5) + 5)
-            sage: QQbar.zeta(5).radical_expression()                                    # needs sage.symbolic
-            1/4*sqrt(5) + 1/2*sqrt(-1/2*sqrt(5) - 5/2) - 1/4
-            sage: x = polygen(QQ, 'x')
-            sage: a = (x^7 - x - 1).roots(AA, False)[0]
-            sage: a.radical_expression()                                                # needs sage.symbolic
-            1.112775684278706?
-            sage: a.radical_expression().parent() == SR                                 # needs sage.symbolic
-            False
-            sage: a = sorted((x^7-x-1).roots(QQbar, False), key=imag)[0]
-            sage: a.radical_expression()                                                # needs sage.symbolic
-            -0.3636235193291805? - 0.9525611952610331?*I
-            sage: QQbar.zeta(5).imag().radical_expression()                             # needs sage.symbolic
-            1/2*sqrt(1/2*sqrt(5) + 5/2)
-            sage: AA(5/3).radical_expression()                                          # needs sage.symbolic
-            5/3
-            sage: AA(5/3).radical_expression().parent() == SR                           # needs sage.symbolic
-            True
-            sage: QQbar(0).radical_expression()                                         # needs sage.symbolic
-=======
             sage: # needs sage.symbolic
             sage: AA(1/sqrt(5)).radical_expression()
             sqrt(1/5)
@@ -4872,7 +4793,6 @@
             sage: AA(5/3).radical_expression().parent() == SR
             True
             sage: QQbar(0).radical_expression()
->>>>>>> 89e4c05f
             0
 
         TESTS:
@@ -5051,15 +4971,9 @@
             False
             sage: QQbar(2) == 2
             True
-<<<<<<< HEAD
-            sage: QQbar(2) == GF(7)(2)                                                  # needs sage.rings.finite_rings
-            False
-            sage: GF(7)(2) in QQbar                                                     # needs sage.rings.finite_rings
-=======
             sage: QQbar(2) == GF(7)(2)
             False
             sage: GF(7)(2) in QQbar
->>>>>>> 89e4c05f
             False
 
             sage: QQbar.zeta(6) != QQbar(1/2 + I*sqrt(3)/2)                             # needs sage.symbolic
@@ -5068,11 +4982,7 @@
             True
             sage: QQbar(2) != 2
             False
-<<<<<<< HEAD
-            sage: QQbar(2) != GF(7)(2)                                                  # needs sage.rings.finite_rings
-=======
             sage: QQbar(2) != GF(7)(2)
->>>>>>> 89e4c05f
             True
 
             sage: QQbar.zeta(3).real() == -1/2
@@ -5092,23 +5002,14 @@
 
         Check that :trac:`29220` is fixed::
 
-<<<<<<< HEAD
-            sage: a = AA(2**(1/2) - 2**(1/3))                                           # needs sage.symbolic
-=======
             sage: # needs sage.symbolic
             sage: a = AA(2**(1/2) - 2**(1/3))
->>>>>>> 89e4c05f
             sage: b = 808620184/5240825825
             sage: a < b                                                                 # needs sage.symbolic
             True
             sage: a < b                                                                 # needs sage.symbolic
             True
-<<<<<<< HEAD
-
-            sage: a = AA(2^(1/3))                                                       # needs sage.symbolic
-=======
             sage: a = AA(2^(1/3))
->>>>>>> 89e4c05f
             sage: r = 3085094589/2448641198
             sage: a < r                                                                 # needs sage.symbolic
             False
@@ -5256,13 +5157,9 @@
             Traceback (most recent call last):
             ...
             ValueError: Cannot coerce algebraic number with non-zero imaginary part to algebraic real
-<<<<<<< HEAD
-            sage: QQbar(sqrt(17))._integer_()                                           # needs sage.symbolic
-=======
 
             sage: # needs sage.symbolic
             sage: QQbar(sqrt(17))._integer_()
->>>>>>> 89e4c05f
             Traceback (most recent call last):
             ...
             ValueError: Cannot coerce non-integral Algebraic Real 4.123105625617660? to Integer
@@ -5289,13 +5186,9 @@
             Traceback (most recent call last):
             ...
             ValueError: Cannot coerce algebraic number with non-zero imaginary part to algebraic real
-<<<<<<< HEAD
-            sage: QQbar(sqrt(2))._rational_()                                           # needs sage.symbolic
-=======
 
             sage: # needs sage.symbolic
             sage: QQbar(sqrt(2))._rational_()
->>>>>>> 89e4c05f
             Traceback (most recent call last):
             ...
             ValueError: Cannot coerce irrational Algebraic Real 1.414213562373095? to Rational
@@ -5661,23 +5554,12 @@
             True
             sage: y < y
             False
-<<<<<<< HEAD
-
-            sage: z = x1 - x2                                                           # needs sage.symbolic
-            sage: z == 0                                                                # needs sage.symbolic
-            True
-
-            sage: a = x1 - x2                                                           # needs sage.symbolic
-            sage: b = x1 - x2                                                           # needs sage.symbolic
-            sage: a == b                                                                # needs sage.symbolic
-=======
             sage: z = x1 - x2
             sage: z == 0
             True
             sage: a = x1 - x2
             sage: b = x1 - x2
             sage: a == b
->>>>>>> 89e4c05f
             True
         """
         if self is other:
@@ -8247,14 +8129,6 @@
 
         EXAMPLES::
 
-<<<<<<< HEAD
-            sage: a = QQbar(sqrt(-2)) + QQbar(sqrt(3))                                  # needs sage.symbolic
-            sage: a.exactify()                                                          # needs sage.symbolic
-            sage: b = a._descr                                                          # needs sage.symbolic
-            sage: type(b)                                                               # needs sage.symbolic
-            <class 'sage.rings.qqbar.ANExtensionElement'>
-            sage: b.rational_argument(a) is None                                        # needs sage.symbolic
-=======
             sage: # needs sage.symbolic
             sage: a = QQbar(sqrt(-2)) + QQbar(sqrt(3))
             sage: a.exactify()
@@ -8262,7 +8136,6 @@
             sage: type(b)
             <class 'sage.rings.qqbar.ANExtensionElement'>
             sage: b.rational_argument(a) is None
->>>>>>> 89e4c05f
             True
 
             sage: x = polygen(QQ)
@@ -8571,11 +8444,7 @@
 
         EXAMPLES::
 
-<<<<<<< HEAD
-            sage: t = QQbar(sqrt(2)) + QQbar(sqrt(3)); type(t._descr) # indirect doctest            # needs sage.symbolic
-=======
             sage: t = QQbar(sqrt(2)) + QQbar(sqrt(3)); type(t._descr)  # indirect doctest           # needs sage.symbolic
->>>>>>> 89e4c05f
             <class 'sage.rings.qqbar.ANBinaryExpr'>
         """
         self._left = left
