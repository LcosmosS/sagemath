--- conflicted
+++ resolved
@@ -4702,21 +4702,13 @@
             sqrt(sqrt(5) + 5)
             sage: QQbar.zeta(5).radical_expression()                                    # optional - sage.symbolic
             1/4*sqrt(5) + 1/2*sqrt(-1/2*sqrt(5) - 5/2) - 1/4
-<<<<<<< HEAD
             sage: x = polygen(QQ, 'x')
             sage: a = (x^7 - x - 1).roots(AA, False)[0]
-=======
-            sage: a = QQ[x](x^7 - x - 1).roots(AA, False)[0]
->>>>>>> 3202f651
             sage: a.radical_expression()                                                # optional - sage.symbolic
             1.112775684278706?
             sage: a.radical_expression().parent() == SR                                 # optional - sage.symbolic
             False
-<<<<<<< HEAD
             sage: a = sorted((x^7-x-1).roots(QQbar, False), key=imag)[0]
-=======
-            sage: a = sorted(QQ[x](x^7-x-1).roots(QQbar, False), key=imag)[0]
->>>>>>> 3202f651
             sage: a.radical_expression()                                                # optional - sage.symbolic
             -0.3636235193291805? - 0.9525611952610331?*I
             sage: QQbar.zeta(5).imag().radical_expression()                             # optional - sage.symbolic
