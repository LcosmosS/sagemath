--- conflicted
+++ resolved
@@ -1,8 +1,5 @@
 # sage_setup: distribution = sagemath-modules
-<<<<<<< HEAD
 
-=======
->>>>>>> 5ae0bc7a
 from sage.libs.mpfr.types cimport mpfr_rnd_t, mpfr_t, mpfr_prec_t
 
 cimport sage.rings.abc
