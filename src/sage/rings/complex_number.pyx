--- conflicted
+++ resolved
@@ -10,2821 +10,6 @@
     See http://trac.sagemath.org/24483 for details.
 """
 
-<<<<<<< HEAD
-# ****************************************************************************
-#       Copyright (C) 2006 William Stein <wstein@gmail.com>
-#
-#  Distributed under the terms of the GNU General Public License (GPL)
-#  as published by the Free Software Foundation; either version 2 of
-#  the License, or (at your option) any later version.
-#                  https://www.gnu.org/licenses/
-# ****************************************************************************
-
-import math
-import operator
-
-from sage.libs.mpfr cimport *
-from sage.structure.element cimport FieldElement, RingElement, Element, ModuleElement
-from sage.structure.richcmp cimport rich_to_bool
-from sage.categories.map cimport Map
-
-from .real_mpfr cimport RealNumber
-
-import sage.misc.misc
-import sage.rings.integer as integer
-import sage.rings.infinity as infinity
-
-from sage.libs.mpmath.utils cimport mpfr_to_mpfval
-from sage.rings.integer_ring import ZZ
-
-from sage.misc.superseded import deprecated_function_alias
-
-cimport gmpy2
-gmpy2.import_gmpy2()
-
-cdef object numpy_complex_interface = {'typestr': '=c16'}
-cdef object numpy_object_interface = {'typestr': '|O'}
-
-cdef mpfr_rnd_t rnd
-rnd = MPFR_RNDN
-
-cdef double LOG_TEN_TWO_PLUS_EPSILON = 3.321928094887363 # a small overestimate of log(10,2)
-
-def set_global_complex_round_mode(n):
-    """
-    Set the global complex rounding mode.
-
-    .. WARNING::
-
-        Do not call this function explicitly. The default rounding mode is
-        ``n = 0``.
-
-    EXAMPLES::
-
-        sage: sage.rings.complex_number.set_global_complex_round_mode(0)
-    """
-    global rnd
-    rnd = n
-
-#from sage.databases.odlyzko import zeta_zeroes
-
-def is_ComplexNumber(x):
-    r"""
-    Returns ``True`` if ``x`` is a complex number. In particular, if ``x`` is
-    of the :class:`ComplexNumber` type.
-
-    EXAMPLES::
-
-        sage: from sage.rings.complex_number import is_ComplexNumber
-        sage: a = ComplexNumber(1,2); a
-        1.00000000000000 + 2.00000000000000*I
-        sage: is_ComplexNumber(a)
-        True
-        sage: b = ComplexNumber(1); b
-        1.00000000000000
-        sage: is_ComplexNumber(b)
-        True
-
-    Note that the global element ``I`` is of type :class:`SymbolicConstant`.
-    However, elements of the class :class:`ComplexField_class` are of type
-    :class:`ComplexNumber`::
-
-        sage: c = 1 + 2*I
-        sage: is_ComplexNumber(c)
-        False
-        sage: d = CC(1 + 2*I)
-        sage: is_ComplexNumber(d)
-        True
-    """
-    return isinstance(x, ComplexNumber)
-
-cdef class ComplexNumber(sage.structure.element.FieldElement):
-    """
-    A floating point approximation to a complex number using any
-    specified precision. Answers derived from calculations with such
-    approximations may differ from what they would be if those
-    calculations were performed with true complex numbers. This is due
-    to the rounding errors inherent to finite precision calculations.
-
-    EXAMPLES::
-
-        sage: I = CC.0
-        sage: b = 1.5 + 2.5*I
-        sage: loads(b.dumps()) == b
-        True
-    """
-
-    cdef ComplexNumber _new(self):
-        """
-        Quickly creates a new initialized complex number with the same
-        parent as ``self``.
-        """
-        cdef ComplexNumber x
-        x = ComplexNumber.__new__(ComplexNumber)
-        x._parent = self._parent
-        x._prec = self._prec
-        x._multiplicative_order = None
-        mpfr_init2(x.__re, self._prec)
-        mpfr_init2(x.__im, self._prec)
-        return x
-
-    def __cinit__(self, parent=None, real=None, imag=None):
-        """
-        Cython initialize ``self``.
-
-        EXAMPLES::
-
-            sage: ComplexNumber(2,1) # indirect doctest
-            2.00000000000000 + 1.00000000000000*I
-        """
-        self._prec = -1
-
-    def __init__(self, parent, real, imag=None):
-        r"""
-        Initialize :class:`ComplexNumber` instance.
-
-        EXAMPLES::
-
-            sage: a = ComplexNumber(2,1)
-            sage: a.__init__(CC,2,1)
-            sage: a
-            2.00000000000000 + 1.00000000000000*I
-            sage: parent(a)
-            Complex Field with 53 bits of precision
-            sage: real(a)
-            2.00000000000000
-            sage: imag(a)
-            1.00000000000000
-
-        Conversion from gmpy2 numbers::
-
-            sage: from gmpy2 import *
-            sage: c = mpc('2.0+1.0j')
-            sage: CC(c)
-            2.00000000000000 + 1.00000000000000*I
-        """
-        cdef RealNumber rr, ii
-        self._parent = parent
-        self._prec = self._parent._prec
-        self._multiplicative_order = None
-
-        mpfr_init2(self.__re, self._prec)
-        mpfr_init2(self.__im, self._prec)
-
-        if imag is None:
-            if real is None: return
-
-            if isinstance(real, ComplexNumber):
-                real, imag = (<ComplexNumber>real).real(), (<ComplexNumber>real).imag()
-            elif isinstance(real, sage.libs.pari.all.pari_gen):
-                real, imag = real.real(), real.imag()
-            elif isinstance(real, list) or isinstance(real, tuple):
-                re, imag = real
-                real = re
-            elif isinstance(real, complex):
-                real, imag = real.real, real.imag
-            elif type(real) is gmpy2.mpc:
-                real, imag = (<gmpy2.mpc>real).real, (<gmpy2.mpc>real).imag
-            else:
-                imag = 0
-        try:
-            R = parent._real_field()
-            rr = R(real)
-            ii = R(imag)
-            mpfr_set(self.__re, rr.value, rnd)
-            mpfr_set(self.__im, ii.value, rnd)
-        except TypeError:
-            raise TypeError("unable to coerce to a ComplexNumber: %s" % type(real))
-
-
-    def  __dealloc__(self):
-        """
-        TESTS:
-
-        Check that :trac:`12038` is resolved::
-
-            sage: from sage.rings.complex_number import ComplexNumber as CN
-            sage: coerce(CN, 1+I)
-            Traceback (most recent call last):
-            ...
-            TypeError: __init__() takes at least 2 positional arguments (1 given)
-        """
-        if self._prec != -1:
-            mpfr_clear(self.__re)
-            mpfr_clear(self.__im)
-
-    def _interface_init_(self, I=None):
-        """
-        Returns ``self`` formatted as a string, suitable as input to another
-        computer algebra system. (This is the default function used for
-        exporting to other computer algebra systems.)
-
-        EXAMPLES::
-
-            sage: s1 = CC(exp(I)); s1
-            0.540302305868140 + 0.841470984807897*I
-            sage: s1._interface_init_()
-            '0.54030230586813977 + 0.84147098480789650*I'
-            sage: s1 == CC(gp(s1))
-            True
-        """
-        return self.str()
-
-    def _mathematica_init_(self):
-        """
-        EXAMPLES::
-
-            sage: mathematica(CC(3.5e-15, 2.3e15))  # indirect doctest, optional - mathematica
-            3.5*^-15 + 2.3*^15*I
-        """
-        return self.str(e='*^')
-
-    def _maxima_init_(self, I=None):
-        """
-        Return a string representation of this complex number in the syntax of
-        Maxima. That is, use ``%i`` to represent the complex unit.
-
-        EXAMPLES::
-
-            sage: CC.0._maxima_init_()
-            '1.0000000000000000*%i'
-            sage: CC(.5 + I)._maxima_init_()
-            '0.50000000000000000 + 1.0000000000000000*%i'
-        """
-        return self.str(istr='%i')
-
-    @property
-    def __array_interface__(self):
-        """
-        Used for NumPy conversion.
-
-        EXAMPLES::
-
-            sage: import numpy
-            sage: numpy.array([1.0, 2.5j]).dtype
-            dtype('complex128')
-            sage: numpy.array([1.000000000000000000000000000000000000j]).dtype
-            dtype('O')
-        """
-        if self._prec <= 53:
-            return numpy_complex_interface
-        else:
-            return numpy_object_interface
-
-    def _sage_input_(self, sib, coerced):
-        r"""
-        Produce an expression which will reproduce this value when evaluated.
-
-        EXAMPLES::
-
-            sage: for prec in (2, 53, 200):
-            ....:     fld = ComplexField(prec)
-            ....:     var = polygen(fld)
-            ....:     ins = [-20, 0, 1, -2^4000, 2^-4000] + [fld._real_field().random_element() for _ in range(3)]
-            ....:     for v1 in ins:
-            ....:         for v2 in ins:
-            ....:             v = fld(v1, v2)
-            ....:             _ = sage_input(fld(v), verify=True)
-            ....:             _ = sage_input(fld(v) * var, verify=True)
-            sage: x = polygen(CC)
-            sage: for v1 in [-2, 0, 2]:
-            ....:     for v2 in [-2, -1, 0, 1, 2]:
-            ....:         print(str(sage_input(x + CC(v1, v2))).splitlines()[1])
-            x + CC(-2 - RR(2)*I)
-            x + CC(-2 - RR(1)*I)
-            x - 2
-            x + CC(-2 + RR(1)*I)
-            x + CC(-2 + RR(2)*I)
-            x - CC(RR(2)*I)
-            x - CC(RR(1)*I)
-            x
-            x + CC(RR(1)*I)
-            x + CC(RR(2)*I)
-            x + CC(2 - RR(2)*I)
-            x + CC(2 - RR(1)*I)
-            x + 2
-            x + CC(2 + RR(1)*I)
-            x + CC(2 + RR(2)*I)
-            sage: from sage.misc.sage_input import SageInputBuilder
-            sage: sib = SageInputBuilder()
-            sage: sib_np = SageInputBuilder(preparse=False)
-            sage: CC(-infinity)._sage_input_(sib, True)
-            {unop:- {call: {atomic:RR}({atomic:Infinity})}}
-            sage: CC(0, infinity)._sage_input_(sib, True)
-            {call: {atomic:CC}({call: {atomic:RR}({atomic:0})}, {call: {atomic:RR}({atomic:Infinity})})}
-            sage: CC(NaN, 5)._sage_input_(sib, True)
-            {call: {atomic:CC}({call: {atomic:RR}({atomic:NaN})}, {call: {atomic:RR}({atomic:5})})}
-            sage: CC(5, NaN)._sage_input_(sib, True)
-            {call: {atomic:CC}({call: {atomic:RR}({atomic:5})}, {call: {atomic:RR}({atomic:NaN})})}
-            sage: CC(12345)._sage_input_(sib, True)
-            {atomic:12345}
-            sage: CC(-12345)._sage_input_(sib, False)
-            {call: {atomic:CC}({binop:+ {unop:- {atomic:12345}} {binop:* {call: {atomic:RR}({atomic:0})} {atomic:I}}})}
-            sage: CC(0, 12345)._sage_input_(sib, True)
-            {call: {atomic:CC}({binop:* {call: {atomic:RR}({atomic:12345})} {atomic:I}})}
-            sage: CC(0, -12345)._sage_input_(sib, False)
-            {unop:- {call: {atomic:CC}({binop:* {call: {atomic:RR}({atomic:12345})} {atomic:I}})}}
-            sage: CC(1.579)._sage_input_(sib, True)
-            {atomic:1.579}
-            sage: CC(1.579)._sage_input_(sib_np, True)
-            {atomic:1.579}
-            sage: ComplexField(150).zeta(37)._sage_input_(sib, True)
-            {call: {call: {atomic:ComplexField}({atomic:150})}({binop:+ {atomic:0.98561591034770846226477029397621845736859851519} {binop:* {call: {call: {atomic:RealField}({atomic:150})}({atomic:0.16900082032184907409303555538443060626072476297})} {atomic:I}}})}
-            sage: ComplexField(150).zeta(37)._sage_input_(sib_np, True)
-            {call: {call: {atomic:ComplexField}({atomic:150})}({binop:+ {call: {call: {atomic:RealField}({atomic:150})}({atomic:'0.98561591034770846226477029397621845736859851519'})} {binop:* {call: {call: {atomic:RealField}({atomic:150})}({atomic:'0.16900082032184907409303555538443060626072476297'})} {atomic:I}}})}
-        """
-        if coerced and self.imag() == 0:
-            return sib(self.real(), True)
-
-        # The body will be coerced first to symbolics and then to CC.
-        # This works fine if we produce integer or float literals, but
-        # not for infinity or NaN.
-        if not (mpfr_number_p(self.__re) and mpfr_number_p(self.__im)):
-            return sib(self.parent())(self.real(), self.imag())
-
-        # The following uses of .sum() and .prod() will simplify
-        # 3+0*I to 3, 0+1*I to I, etc.
-        real_part = sib(self.real(), 2)
-        imag_part = sib.prod([sib(self.imag()), sib.name('I')],
-                             simplify=True)
-        sum = sib.sum([real_part, imag_part], simplify=True)
-        if sum._sie_is_negation():
-            return -sib(self.parent())(sum._sie_operand)
-        else:
-            return sib(self.parent())(sum)
-
-        # The following is an (untested) implementation that produces
-        # CC_I = CC.gen()
-        # 2 + 3*CC_I
-        # instead of CC(2 + 3*I)
-#         cdef int prec
-
-#         if self.real().is_zero() and self.imag() == 1:
-#             v = sib(self.parent()).gen()
-#             prec = self.prec()
-#             if prec == 53:
-#                 gen_name = 'CC_I'
-#             else:
-#                 gen_name = 'CC%d_I' % prec
-#             sib.cache(self, v, gen_name)
-
-#         real_part = sib(self.real())
-#         imag_part = sib.prod([self.imag(), self.parent().gen()], simplify=True)
-#         return sib.sum([real_part, imag_part], simplify=True)
-
-    def _repr_(self):
-        r"""
-        Returns ``self`` formatted as a string.
-
-        EXAMPLES::
-
-            sage: a = ComplexNumber(2,1); a
-            2.00000000000000 + 1.00000000000000*I
-            sage: a._repr_()
-            '2.00000000000000 + 1.00000000000000*I'
-        """
-        return self.str(truncate=True)
-
-    def __hash__(self):
-        """
-        Returns the hash of ``self``, which coincides with the python complex
-        and float (and often int) types.
-
-        This has the drawback that two very close high precision numbers
-        will have the same hash, but allows them to play nicely with other
-        real types.
-
-        EXAMPLES::
-
-            sage: hash(CC(1.2, 33)) == hash(complex(1.2, 33))
-            True
-        """
-        return hash(complex(self))
-
-    def __getitem__(self, i):
-        r"""
-        Returns either the real or imaginary component of self depending on
-        the choice of i: real (i=0), imaginary (i=1)
-
-        INPUT:
-
-        - ``i`` - 0 or 1
-            - ``0`` -- will return the real component of ``self``
-            - ``1`` -- will return the imaginary component of ``self``
-
-        EXAMPLES::
-
-            sage: a = ComplexNumber(2,1)
-            sage: a.__getitem__(0)
-            2.00000000000000
-            sage: a.__getitem__(1)
-            1.00000000000000
-
-        ::
-
-            sage: b = CC(42,0)
-            sage: b
-            42.0000000000000
-            sage: b.__getitem__(1)
-            0.000000000000000
-        """
-        if i == 0:
-            return self.real()
-        elif i == 1:
-            return self.imag()
-        raise IndexError("i must be between 0 and 1.")
-
-    def __reduce__(self):
-        """
-        Pickling support
-
-        EXAMPLES::
-
-            sage: a = CC(1 + I)
-            sage: loads(dumps(a)) == a
-            True
-        """
-        # TODO: This is potentially slow -- make a 1 version that
-        # is native and much faster -- doesn't use .real()/.imag()
-        return (make_ComplexNumber0, (self._parent, self._multiplicative_order, self.real(), self.imag()))
-
-    def _set_multiplicative_order(self, n):
-        r"""
-        Function for setting the attribute :meth:`multiplicative_order` of
-        ``self``.
-
-        .. WARNING::
-
-            It is not advisable to explicitly call
-            ``_set_multiplicative_order()`` for explicitly declared complex
-            numbers.
-
-        INPUT:
-
-        - ``n`` -- an integer which will define the multiplicative order
-
-        EXAMPLES::
-
-            sage: a = ComplexNumber(2,1)
-            sage: a.multiplicative_order()
-            +Infinity
-            sage: a._set_multiplicative_order(5)
-            sage: a.multiplicative_order()
-            5
-            sage: a^5
-            -38.0000000000000 + 41.0000000000000*I
-        """
-        self._multiplicative_order = integer.Integer(n)
-
-    def str(self, base=10, istr='I', **kwds):
-        r"""
-        Return a string representation of ``self``.
-
-        INPUT:
-
-        - ``base`` -- (default: 10) base for output
-
-        - ``istr`` -- (default: ``I``) String representation of the complex unit
-
-        - ``**kwds`` -- other arguments to pass to the ``str()``
-          method of the real numbers in the real and imaginary parts.
-
-        EXAMPLES::
-
-            sage: a = CC(pi + I*e)
-            sage: a
-            3.14159265358979 + 2.71828182845905*I
-            sage: a.str(truncate=True)
-            '3.14159265358979 + 2.71828182845905*I'
-            sage: a.str()
-            '3.1415926535897931 + 2.7182818284590451*I'
-            sage: a.str(base=2)
-            '11.001001000011111101101010100010001000010110100011000 + 10.101101111110000101010001011000101000101011101101001*I'
-            sage: CC(0.5 + 0.625*I).str(base=2)
-            '0.10000000000000000000000000000000000000000000000000000 + 0.10100000000000000000000000000000000000000000000000000*I'
-            sage: a.str(base=16)
-            '3.243f6a8885a30 + 2.b7e151628aed2*I'
-            sage: a.str(base=36)
-            '3.53i5ab8p5fc + 2.puw5nggjf8f*I'
-            sage: CC(0)
-            0.000000000000000
-            sage: CC.0.str(istr='%i')
-            '1.0000000000000000*%i'
-        """
-        s = ""
-        if self.real():
-            s = self.real().str(base, **kwds)
-        if self.imag():
-            y = self.imag()
-            if s:
-                if y < 0:
-                    s += " - "
-                    y = -y
-                else:
-                    s += " + "
-            ystr = y.str(base, **kwds)
-            s += ystr + "*" + istr
-        if not s:
-            s = self.real().str(base, **kwds)
-        return s
-
-    def __format__(self, format_spec):
-        """
-        Return a formatted string representation of this complex number.
-
-        INPUT:
-
-        - ``format_spec`` -- string; a floating point format specificier as
-          defined by :python:`the format specification mini-language
-          <library/string.html#formatspec>` in Python
-
-        EXAMPLES::
-
-            sage: format(CC(32/3, 0), ' .4f')
-            ' 10.6667 + 0.0000*I'
-            sage: format(CC(-2/3, -2/3), '.4e')
-            '-6.6667e-1 - 6.6667e-1*I'
-
-        If the representation type character is absent, the output matches the
-        string representation of the complex number. This has the effect that
-        real and imaginary part are only shown if they are not zero::
-
-            sage: format(CC(0, 2/3), '.4')
-            '0.6667*I'
-            sage: format(CC(2, 0), '.4')
-            '2.000'
-            sage: format(ComplexField(240)(0, 1/7), '.60')
-            '0.142857142857142857142857142857142857142857142857142857142857*I'
-            sage: format(ComplexField(240)(0, 1/7), '.60f')
-            '0.000000000000000000000000000000000000000000000000000000000000
-            + 0.142857142857142857142857142857142857142857142857142857142857*I'
-
-        Note that the general format does not exactly match the behaviour of
-        ``float``::
-
-            sage: format(CC(3, 0), '.4g')
-            '3.000 + 0e-15*I'
-            sage: format(CC(3, 0), '#.4g')
-            Traceback (most recent call last):
-            ...
-            ValueError: invalid format string
-            sage: format(CC(0, 0), '+#.4')
-            Traceback (most recent call last):
-            ...
-            ValueError: invalid format string
-        """
-        return _format_complex_number(self.real(), self.imag(), format_spec)
-
-    def _latex_(self):
-        r"""
-        Method for converting ``self`` to a string with latex formatting.
-        Called by the global function ``latex``.
-
-        EXAMPLES::
-
-            sage: a = ComplexNumber(2,1)
-            sage: a
-            2.00000000000000 + 1.00000000000000*I
-            sage: latex(a)
-            2.00000000000000 + 1.00000000000000i
-            sage: a._latex_()
-            '2.00000000000000 + 1.00000000000000i'
-
-        ::
-
-            sage: b = ComplexNumber(7,4,min_prec=16)
-            sage: b
-            7.000 + 4.000*I
-            sage: latex(b)
-            7.000 + 4.000i
-            sage: b._latex_()
-            '7.000 + 4.000i'
-
-        ::
-
-            sage: ComplexNumber(0).log()._latex_()
-            '-\\infty'
-        """
-        import re
-        s = repr(self).replace('*I', 'i').replace('infinity','\\infty')
-        return re.sub(r"e(-?\d+)", r" \\times 10^{\1}", s)
-
-    def __pari__(self):
-        r"""
-        Coerces ``self`` into a PARI ``t_COMPLEX`` object,
-        or a ``t_REAL`` if ``self`` is real.
-
-        EXAMPLES:
-
-        Coerce the object using the ``pari`` function::
-
-            sage: a = ComplexNumber(2,1)
-            sage: pari(a)
-            2.00000000000000 + 1.00000000000000*I
-            sage: pari(a).type()
-            't_COMPLEX'
-            sage: type(pari(a))
-            <type 'cypari2.gen.Gen'>
-            sage: a.__pari__()
-            2.00000000000000 + 1.00000000000000*I
-            sage: type(a.__pari__())
-            <type 'cypari2.gen.Gen'>
-            sage: a = CC(pi)
-            sage: pari(a)
-            3.14159265358979
-            sage: pari(a).type()
-            't_REAL'
-            sage: a = CC(-2).sqrt()
-            sage: pari(a)
-            1.41421356237310*I
-        """
-        if self.is_real():
-            return self.real().__pari__()
-        return sage.libs.pari.all.pari.complex(self.real() or 0, self.imag())
-
-    def __mpc__(self):
-        """
-        Convert Sage ``ComplexNumber`` to gmpy2 ``mpc``.
-
-        EXAMPLES::
-
-            sage: c = ComplexNumber(2,1)
-            sage: c.__mpc__()
-            mpc('2.0+1.0j')
-            sage: from gmpy2 import mpc
-            sage: mpc(c)
-            mpc('2.0+1.0j')
-            sage: CF = ComplexField(134)
-            sage: mpc(CF.pi()).precision
-            (134, 134)
-            sage: CF = ComplexField(45)
-            sage: mpc(CF.zeta(5)).precision
-            (45, 45)
-            sage: CF = ComplexField(255)
-            sage: x = CF(5, 8)
-            sage: y = mpc(x)
-            sage: y.precision
-            (255, 255)
-            sage: CF(y) == x
-            True
-            sage: x = mpc('1.324+4e50j', precision=(70,70))
-            sage: CF = ComplexField(70)
-            sage: y = CF(x)
-            sage: x == mpc(y)
-            True
-        """
-        return gmpy2.GMPy_MPC_From_mpfr(self.__re, self.__im)
-
-
-    def _mpmath_(self, prec=None, rounding=None):
-        """
-        Returns an mpmath version of ``self``.
-
-        .. NOTE::
-
-           Currently, the rounding mode is ignored.
-
-        EXAMPLES::
-
-            sage: CC(1,2)._mpmath_()
-            mpc(real='1.0', imag='2.0')
-        """
-        if prec is not None:
-            from .complex_field import ComplexField
-            return ComplexField(prec)(self)._mpmath_()
-        from sage.libs.mpmath.all import make_mpc
-        re = mpfr_to_mpfval(self.__re)
-        im = mpfr_to_mpfval(self.__im)
-        return make_mpc((re, im))
-
-    def _sympy_(self):
-        """
-        Convert this complex number to Sympy.
-
-        EXAMPLES::
-
-            sage: CC(1, 0)._sympy_()
-            1.00000000000000
-            sage: CC(1/3, 1)._sympy_()
-            0.333333333333333 + 1.0*I
-            sage: type(_)
-            <class 'sympy.core.add.Add'>
-        """
-        import sympy
-        return self.real()._sympy_() + self.imag()._sympy_() * sympy.I
-
-    cpdef _add_(self, right):
-        """
-        Add ``self`` to ``right``.
-
-        EXAMPLES::
-
-            sage: CC(2, 1)._add_(CC(1, -2))
-            3.00000000000000 - 1.00000000000000*I
-        """
-        cdef ComplexNumber x
-        x = self._new()
-        mpfr_add(x.__re, self.__re, (<ComplexNumber>right).__re, rnd)
-        mpfr_add(x.__im, self.__im, (<ComplexNumber>right).__im, rnd)
-        return x
-
-    cpdef _sub_(self, right):
-        """
-        Subtract ``right`` from ``self``.
-
-        EXAMPLES::
-
-            sage: CC(2, 1)._sub_(CC(1, -2))
-            1.00000000000000 + 3.00000000000000*I
-        """
-        cdef ComplexNumber x
-        x = self._new()
-        mpfr_sub(x.__re, self.__re, (<ComplexNumber>right).__re, rnd)
-        mpfr_sub(x.__im, self.__im, (<ComplexNumber>right).__im, rnd)
-        return x
-
-    cpdef _mul_(self, right):
-        """
-        Multiply ``self`` by ``right``.
-
-        EXAMPLES::
-
-            sage: CC(2, 1)._mul_(CC(1, -2))
-            4.00000000000000 - 3.00000000000000*I
-        """
-        cdef ComplexNumber x
-        x = self._new()
-        cdef mpfr_t t0, t1
-        mpfr_init2(t0, self._prec)
-        mpfr_init2(t1, self._prec)
-        mpfr_mul(t0, self.__re, (<ComplexNumber>right).__re, rnd)
-        mpfr_mul(t1, self.__im, (<ComplexNumber>right).__im, rnd)
-        mpfr_sub(x.__re, t0, t1, rnd)
-        mpfr_mul(t0, self.__re, (<ComplexNumber>right).__im, rnd)
-        mpfr_mul(t1, self.__im, (<ComplexNumber>right).__re, rnd)
-        mpfr_add(x.__im, t0, t1, rnd)
-        mpfr_clear(t0)
-        mpfr_clear(t1)
-        return x
-
-    def norm(self):
-        r"""
-        Returns the norm of this complex number.
-
-        If `c = a + bi` is a complex number, then the norm of `c` is defined as
-        the product of `c` and its complex conjugate:
-
-        .. MATH::
-
-            \text{norm}(c)
-            =
-            \text{norm}(a + bi)
-            =
-            c \cdot \overline{c}
-            =
-            a^2 + b^2.
-
-        The norm of a complex number is different from its absolute value.
-        The absolute value of a complex number is defined to be the square
-        root of its norm. A typical use of the complex norm is in the
-        integral domain `\ZZ[i]` of Gaussian integers, where the norm of
-        each Gaussian integer `c = a + bi` is defined as its complex norm.
-
-        .. SEEALSO::
-
-            - :func:`sage.misc.functional.norm`
-
-            - :meth:`sage.rings.complex_double.ComplexDoubleElement.norm`
-
-        EXAMPLES:
-
-        This indeed acts as the square function when the
-        imaginary component of ``self`` is equal to zero::
-
-            sage: a = ComplexNumber(2,1)
-            sage: a.norm()
-            5.00000000000000
-            sage: b = ComplexNumber(4.2,0)
-            sage: b.norm()
-            17.6400000000000
-            sage: b^2
-            17.6400000000000
-        """
-        return self.norm_c()
-
-    cdef RealNumber norm_c(ComplexNumber self):
-        cdef RealNumber x
-        x = RealNumber(self._parent._real_field(), None)
-
-        cdef mpfr_t t0, t1
-        mpfr_init2(t0, self._prec)
-        mpfr_init2(t1, self._prec)
-
-        mpfr_mul(t0, self.__re, self.__re, rnd)
-        mpfr_mul(t1, self.__im, self.__im, rnd)
-
-        mpfr_add(x.value, t0, t1, rnd)
-
-        mpfr_clear(t0)
-        mpfr_clear(t1)
-        return x
-
-    cdef RealNumber abs_c(ComplexNumber self):
-        cdef RealNumber x
-        x = RealNumber(self._parent._real_field(), None)
-
-        cdef mpfr_t t0, t1
-        mpfr_init2(t0, self._prec)
-        mpfr_init2(t1, self._prec)
-
-        mpfr_mul(t0, self.__re, self.__re, rnd)
-        mpfr_mul(t1, self.__im, self.__im, rnd)
-
-        mpfr_add(x.value, t0, t1, rnd)
-        mpfr_sqrt(x.value, x.value, rnd)
-
-        mpfr_clear(t0)
-        mpfr_clear(t1)
-        return x
-
-    cpdef _div_(self, right):
-        """
-        Divide ``self`` by ``right``.
-
-        EXAMPLES::
-
-            sage: CC(2, 1)._div_(CC(1, -2))
-            1.00000000000000*I
-        """
-        cdef ComplexNumber x
-        x = self._new()
-        cdef mpfr_t a, b, t0, t1, right_nm
-        mpfr_init2(t0, self._prec)
-        mpfr_init2(t1, self._prec)
-        mpfr_init2(a, self._prec)
-        mpfr_init2(b, self._prec)
-        mpfr_init2(right_nm, self._prec)
-
-        mpfr_mul(t0, (<ComplexNumber>right).__re, (<ComplexNumber>right).__re, rnd)
-        mpfr_mul(t1, (<ComplexNumber>right).__im, (<ComplexNumber>right).__im, rnd)
-        mpfr_add(right_nm, t0, t1, rnd)
-
-        mpfr_div(a, (<ComplexNumber>right).__re, right_nm, rnd)
-        mpfr_div(b, (<ComplexNumber>right).__im, right_nm, rnd)
-
-        ## Do this: x.__re =  a * self.__re + b * self.__im
-        mpfr_mul(t0, a, self.__re, rnd)
-        mpfr_mul(t1, b, self.__im, rnd)
-        mpfr_add(x.__re, t0, t1, rnd)
-
-        ## Do this: x.__im =  a * self.__im - b * self.__re
-        mpfr_mul(t0, a, self.__im, rnd)
-        mpfr_mul(t1, b, self.__re, rnd)
-        mpfr_sub(x.__im, t0, t1, rnd)
-        mpfr_clear(t0)
-        mpfr_clear(t1)
-        mpfr_clear(a)
-        mpfr_clear(b)
-        mpfr_clear(right_nm)
-        return x
-
-    def __rtruediv__(self, left):
-        r"""
-        Returns the quotient of left with ``self``, that is:
-
-        ``left/self``
-
-        as a complex number.
-
-        INPUT:
-
-        - ``left`` - a complex number to divide by ``self``
-
-        EXAMPLES::
-
-            sage: a = ComplexNumber(2,0)
-            sage: a.__rtruediv__(CC(1))
-            0.500000000000000
-            sage: CC(1)/a
-            0.500000000000000
-        """
-        return ComplexNumber(self._parent, left)/self
-
-    def __pow__(self, right, modulus):
-        r"""
-        Raise ``self`` to the ``right`` exponent.
-
-        This takes `a^b` and computes `\exp(b \log(a))`.
-
-        EXAMPLES::
-
-            sage: C.<i> = ComplexField(20)
-            sage: a = i^2; a
-            -1.0000
-            sage: a.parent()
-            Complex Field with 20 bits of precision
-            sage: a = (1+i)^i; a
-            0.42883 + 0.15487*I
-            sage: (1+i)^(1+i)
-            0.27396 + 0.58370*I
-            sage: a.parent()
-            Complex Field with 20 bits of precision
-            sage: i^i
-            0.20788
-            sage: (2+i)^(0.5)
-            1.4553 + 0.34356*I
-        """
-        if isinstance(right, (int, long, integer.Integer)):
-            return RingElement.__pow__(self, right)
-
-        try:
-            return (self.log()*right).exp()
-        except TypeError:
-            pass
-
-        try:
-            self = right.parent()(self)
-            return self**right
-        except AttributeError:
-            raise TypeError
-
-    def _magma_init_(self, magma):
-        r"""
-        EXAMPLES::
-
-            sage: magma(CC([1, 2])) # indirect doctest, optional - magma
-            1.00000000000000 + 2.00000000000000*$.1
-            sage: v = magma(CC([1, 2])).sage(); v # indirect, optional - magma
-            1.00000000000000 + 2.00000000000000*I
-            sage: v.parent() # optional - magma
-            Complex Field with 53 bits of precision
-
-            sage: i = ComplexField(200).gen()
-            sage: sqrt(i)
-            0.70710678118654752440084436210484903928483593768847403658834 + 0.70710678118654752440084436210484903928483593768847403658834*I
-            sage: magma(sqrt(i)) # indirect, optional - magma
-            0.707106781186547524400844362104849039284835937688474036588340 + 0.707106781186547524400844362104849039284835937688474036588340*$.1
-            sage: magma(i).Sqrt() # indirect, optional - magma
-            0.707106781186547524400844362104849039284835937688474036588340 + 0.707106781186547524400844362104849039284835937688474036588340*$.1
-
-            sage: magma(ComplexField(200)(1/3)) # indirect, optional - magma
-            0.333333333333333333333333333333333333333333333333333333333333
-        """
-        real_string = self.real().str()
-        imag_string = self.imag().str()
-        digit_precision_bound = len(real_string)
-        return "%s![%sp%s, %sp%s]" % (self.parent()._magma_init_(magma),
-                                      real_string, digit_precision_bound,
-                                      imag_string, digit_precision_bound)
-
-    def __nonzero__(self):
-        """
-        Return ``True`` if ``self`` is not zero. This is an internal function;
-        use :meth:`is_zero()` instead.
-
-        EXAMPLES::
-
-            sage: z = 1 + CC(I)
-            sage: z.is_zero()
-            False
-        """
-        return not (mpfr_zero_p(self.__re) and mpfr_zero_p(self.__im))
-
-    def prec(self):
-        """
-        Return precision of this complex number.
-
-        EXAMPLES::
-
-            sage: i = ComplexField(2000).0
-            sage: i.prec()
-            2000
-        """
-        return self._parent.prec()
-
-    def real(self):
-        """
-        Return real part of ``self``.
-
-        EXAMPLES::
-
-            sage: i = ComplexField(100).0
-            sage: z = 2 + 3*i
-            sage: x = z.real(); x
-            2.0000000000000000000000000000
-            sage: x.parent()
-            Real Field with 100 bits of precision
-            sage: z.real_part()
-            2.0000000000000000000000000000
-        """
-        cdef RealNumber x
-        x = RealNumber(self._parent._real_field(), None)
-        mpfr_set(x.value, self.__re, rnd)
-        return x
-
-    real_part = real
-
-    def imag(self):
-        """
-        Return imaginary part of ``self``.
-
-        EXAMPLES::
-
-            sage: i = ComplexField(100).0
-            sage: z = 2 + 3*i
-            sage: x = z.imag(); x
-            3.0000000000000000000000000000
-            sage: x.parent()
-            Real Field with 100 bits of precision
-            sage: z.imag_part()
-            3.0000000000000000000000000000
-        """
-        cdef RealNumber x
-        x = RealNumber(self._parent._real_field(), None)
-        mpfr_set(x.value, self.__im, rnd)
-        return x
-
-    imag_part = imag
-
-    def __neg__(self):
-        r"""
-        Method for computing the negative of ``self``.
-
-        .. MATH::
-
-            -(a + bi) = -a - bi
-
-        EXAMPLES::
-
-            sage: a = ComplexNumber(2,1)
-            sage: -a
-            -2.00000000000000 - 1.00000000000000*I
-            sage: a.__neg__()
-            -2.00000000000000 - 1.00000000000000*I
-        """
-        cdef ComplexNumber x
-        x = self._new()
-        mpfr_neg(x.__re, self.__re, rnd)
-        mpfr_neg(x.__im, self.__im, rnd)
-        return x
-
-    def __pos__(self):
-        r"""
-        Method for computing the "positive" of ``self``.
-
-        EXAMPLES::
-
-            sage: a = ComplexNumber(2,1)
-            sage: +a
-            2.00000000000000 + 1.00000000000000*I
-            sage: a.__pos__()
-            2.00000000000000 + 1.00000000000000*I
-        """
-        return self
-
-    def __abs__(self):
-        r"""
-        Method for computing the absolute value or modulus of ``self``
-
-        .. MATH::
-
-            `|a + bi| = sqrt(a^2 + b^2)`
-
-        EXAMPLES:
-
-        Note that the absolute value of a complex number with imaginary
-        component equal to zero is the absolute value of the real component.
-
-        ::
-
-            sage: a = ComplexNumber(2,1)
-            sage: abs(a)
-            2.23606797749979
-            sage: a.__abs__()
-            2.23606797749979
-            sage: float(sqrt(2^2 + 1^1))
-            2.23606797749979
-
-        ::
-
-            sage: b = ComplexNumber(42,0)
-            sage: abs(b)
-            42.0000000000000
-            sage: b.__abs__()
-            42.0000000000000
-            sage: b
-            42.0000000000000
-        """
-        return self.abs_c()
-
-    def __invert__(self):
-        """
-        Return the multiplicative inverse.
-
-        EXAMPLES::
-
-            sage: I = CC.0
-            sage: a = ~(5+I)
-            sage: a * (5+I)
-            1.00000000000000
-        """
-        cdef ComplexNumber x
-        x = self._new()
-
-        cdef mpfr_t t0, t1
-        mpfr_init2(t0, self._prec)
-        mpfr_init2(t1, self._prec)
-
-        mpfr_mul(t0, self.__re, self.__re, rnd)
-        mpfr_mul(t1, self.__im, self.__im, rnd)
-
-        mpfr_add(t0, t0, t1, rnd)         # now t0 is the norm
-        mpfr_div(x.__re, self.__re, t0, rnd)   #     x.__re = self.__re/norm
-
-        mpfr_neg(t1, self.__im, rnd)
-        mpfr_div(x.__im, t1, t0, rnd)  #     x.__im = -self.__im/norm
-
-        mpfr_clear(t0)
-        mpfr_clear(t1)
-
-        return x
-
-    def __int__(self):
-        r"""
-        Method for converting ``self`` to type ``int``.
-
-        Called by the ``int`` function. Note that calling this method returns
-        an error since, in general, complex numbers cannot be coerced into
-        integers.
-
-        EXAMPLES::
-
-            sage: a = ComplexNumber(2,1)
-            sage: int(a)
-            Traceback (most recent call last):
-            ...
-            TypeError: can...t convert complex to int; use int(abs(z))
-            sage: a.__int__()
-            Traceback (most recent call last):
-            ...
-            TypeError: can...t convert complex to int; use int(abs(z))
-        """
-        raise TypeError("can't convert complex to int; use int(abs(z))")
-
-    def __float__(self):
-        r"""
-        Method for converting ``self`` to type ``float``.
-
-        Called by the ``float`` function.  This conversion will throw an error
-        if the number has a nonzero imaginary part.
-
-        EXAMPLES::
-
-            sage: a = ComplexNumber(1, 0)
-            sage: float(a)
-            1.0
-            sage: a = ComplexNumber(2,1)
-            sage: float(a)
-            Traceback (most recent call last):
-            ...
-            TypeError: unable to convert 2.00000000000000 + 1.00000000000000*I to float; use abs() or real_part() as desired
-            sage: a.__float__()
-            Traceback (most recent call last):
-            ...
-            TypeError: unable to convert 2.00000000000000 + 1.00000000000000*I to float; use abs() or real_part() as desired
-            sage: float(abs(ComplexNumber(1,1)))
-            1.4142135623730951
-        """
-        if mpfr_zero_p(self.__im) or mpfr_nan_p(self.__re):
-            return mpfr_get_d(self.__re, rnd)
-        else:
-            raise TypeError("unable to convert {!r} to float; use abs() or real_part() as desired".format(self))
-
-    def __complex__(self):
-        r"""
-        Method for converting ``self`` to type ``complex``.
-
-        Called by the ``complex`` function.
-
-        EXAMPLES::
-
-            sage: a = ComplexNumber(2,1)
-            sage: complex(a)
-            (2+1j)
-            sage: type(complex(a))
-            <... 'complex'>
-            sage: a.__complex__()
-            (2+1j)
-        """
-        return complex(mpfr_get_d(self.__re, rnd),
-                       mpfr_get_d(self.__im, rnd))
-
-    cpdef _richcmp_(left, right, int op):
-        """
-        Compare ``left`` and ``right``.
-
-        EXAMPLES::
-
-            sage: CC(2, 1) > CC(-1, 2)
-            True
-            sage: CC(2, 1) == CC(2, 1)
-            True
-        """
-        cdef int a, b
-        a = mpfr_nan_p(left.__re)
-        b = mpfr_nan_p((<ComplexNumber>right).__re)
-        if a != b:
-            return rich_to_bool(op, -1)
-
-        cdef int i
-        i = mpfr_cmp(left.__re, (<ComplexNumber>right).__re)
-        if i < 0:
-            return rich_to_bool(op, -1)
-        elif i > 0:
-            return rich_to_bool(op, 1)
-        i = mpfr_cmp(left.__im, (<ComplexNumber>right).__im)
-        if i < 0:
-            return rich_to_bool(op, -1)
-        elif i > 0:
-            return rich_to_bool(op, 1)
-        return rich_to_bool(op, 0)
-
-    def multiplicative_order(self):
-        """
-        Return the multiplicative order of this complex number, if known,
-        or raise a ``NotImplementedError``.
-
-        EXAMPLES::
-
-            sage: C.<i> = ComplexField()
-            sage: i.multiplicative_order()
-            4
-            sage: C(1).multiplicative_order()
-            1
-            sage: C(-1).multiplicative_order()
-            2
-            sage: C(i^2).multiplicative_order()
-            2
-            sage: C(-i).multiplicative_order()
-            4
-            sage: C(2).multiplicative_order()
-            +Infinity
-            sage: w = (1+sqrt(-3.0))/2; w
-            0.500000000000000 + 0.866025403784439*I
-            sage: abs(w)
-            1.00000000000000
-            sage: w.multiplicative_order()
-            Traceback (most recent call last):
-            ...
-            NotImplementedError: order of element not known
-        """
-        if self == 1:
-            return integer.Integer(1)
-        elif self == -1:
-            return integer.Integer(2)
-        elif self == self._parent.gen():
-            return integer.Integer(4)
-        elif self == -self._parent.gen():
-            return integer.Integer(4)
-        elif not self._multiplicative_order is None:
-            return integer.Integer(self._multiplicative_order)
-        elif abs(abs(self) - 1) > 0.1:  # clearly not a root of unity
-            return infinity.infinity
-        raise NotImplementedError("order of element not known")
-
-
-    ########################################################################
-    # Plotting
-    ########################################################################
-
-    def plot(self, **kargs):
-        """
-        Plots this complex number as a point in the plane
-
-        The accepted options are the ones of :meth:`~sage.plot.point.point2d`.
-        Type ``point2d.options`` to see all options.
-
-        .. NOTE::
-
-            Just wraps the sage.plot.point.point2d method
-
-        EXAMPLES:
-
-        You can either use the indirect::
-
-            sage: z = CC(0,1)
-            sage: plot(z)
-            Graphics object consisting of 1 graphics primitive
-
-        or the more direct::
-
-            sage: z = CC(0,1)
-            sage: z.plot()
-            Graphics object consisting of 1 graphics primitive
-        """
-        return sage.plot.point.point2d((self.real(), self.imag()), **kargs)
-
-    ########################################################################
-    # Transcendental (and other) functions
-    ########################################################################
-
-    # Trig functions
-    def arccos(self):
-        """
-        Return the arccosine of ``self``.
-
-        EXAMPLES::
-
-            sage: (1+CC(I)).arccos()
-            0.904556894302381 - 1.06127506190504*I
-        """
-        return self._parent(self.__pari__().acos())
-
-    def arccosh(self):
-        """
-        Return the hyperbolic arccosine of ``self``.
-
-        EXAMPLES::
-
-            sage: (1+CC(I)).arccosh()
-            1.06127506190504 + 0.904556894302381*I
-        """
-        return self._parent(self.__pari__().acosh())
-
-    def arcsin(self):
-        """
-        Return the arcsine of ``self``.
-
-        EXAMPLES::
-
-            sage: (1+CC(I)).arcsin()
-            0.666239432492515 + 1.06127506190504*I
-        """
-        return self._parent(self.__pari__().asin())
-
-    def arcsinh(self):
-        """
-        Return the hyperbolic arcsine of ``self``.
-
-        EXAMPLES::
-
-            sage: (1+CC(I)).arcsinh()
-            1.06127506190504 + 0.666239432492515*I
-        """
-        return self._parent(self.__pari__().asinh())
-
-    def arctan(self):
-        """
-        Return the arctangent of ``self``.
-
-        EXAMPLES::
-
-            sage: (1+CC(I)).arctan()
-            1.01722196789785 + 0.402359478108525*I
-        """
-        return self._parent(self.__pari__().atan())
-
-    def arctanh(self):
-        """
-        Return the hyperbolic arctangent of ``self``.
-
-        EXAMPLES::
-
-            sage: (1+CC(I)).arctanh()
-            0.402359478108525 + 1.01722196789785*I
-        """
-        return self._parent(self.__pari__().atanh())
-
-    def coth(self):
-        """
-        Return the hyperbolic cotangent of ``self``.
-
-        EXAMPLES::
-
-            sage: ComplexField(100)(1,1).coth()
-            0.86801414289592494863584920892 - 0.21762156185440268136513424361*I
-        """
-        return ~(self.tanh())
-
-    def arccoth(self):
-        """
-        Return the hyperbolic arccotangent of ``self``.
-
-        EXAMPLES::
-
-            sage: ComplexField(100)(1,1).arccoth()
-            0.40235947810852509365018983331 - 0.55357435889704525150853273009*I
-        """
-        return (~self).arctanh()
-
-    def csc(self):
-        """
-        Return the cosecant of ``self``.
-
-        EXAMPLES::
-
-            sage: ComplexField(100)(1,1).csc()
-            0.62151801717042842123490780586 - 0.30393100162842645033448560451*I
-        """
-        return ~(self.sin())
-
-    def csch(self):
-        """
-        Return the hyperbolic cosecant of ``self``.
-
-        EXAMPLES::
-
-            sage: ComplexField(100)(1,1).csch()
-            0.30393100162842645033448560451 - 0.62151801717042842123490780586*I
-        """
-        return ~(self.sinh())
-
-    def arccsch(self):
-        """
-        Return the hyperbolic arccosecant of ``self``.
-
-        EXAMPLES::
-
-            sage: ComplexField(100)(1,1).arccsch()
-            0.53063753095251782601650945811 - 0.45227844715119068206365839783*I
-        """
-        return (~self).arcsinh()
-
-    def sec(self):
-        """
-        Return the secant of ``self``.
-
-        EXAMPLES::
-
-            sage: ComplexField(100)(1,1).sec()
-            0.49833703055518678521380589177 + 0.59108384172104504805039169297*I
-        """
-        return ~(self.cos())
-
-    def sech(self):
-        """
-        Return the hyperbolic secant of ``self``.
-
-        EXAMPLES::
-
-            sage: ComplexField(100)(1,1).sech()
-            0.49833703055518678521380589177 - 0.59108384172104504805039169297*I
-        """
-        return ~(self.cosh())
-
-    def arcsech(self):
-        """
-        Return the hyperbolic arcsecant of ``self``.
-
-        EXAMPLES::
-
-            sage: ComplexField(100)(1,1).arcsech()
-            0.53063753095251782601650945811 - 1.1185178796437059371676632938*I
-        """
-        return (~self).arccosh()
-
-    def cot(self):
-        """
-        Return the cotangent of ``self``.
-
-        EXAMPLES::
-
-            sage: (1+CC(I)).cot()
-            0.217621561854403 - 0.868014142895925*I
-            sage: i = ComplexField(200).0
-            sage: (1+i).cot()
-            0.21762156185440268136513424360523807352075436916785404091068 - 0.86801414289592494863584920891627388827343874994609327121115*I
-            sage: i = ComplexField(220).0
-            sage: (1+i).cot()
-            0.21762156185440268136513424360523807352075436916785404091068124239 - 0.86801414289592494863584920891627388827343874994609327121115071646*I
-
-        TESTS:
-
-        Verify that :trac:`29409` is fixed::
-
-            sage: cot(1 + I).n()
-            0.217621561854403 - 0.868014142895925*I
-        """
-        return ~(self.tan())
-
-    cotan = deprecated_function_alias(29412, cot)
-
-    def cos(self):
-        """
-        Return the cosine of ``self``.
-
-        EXAMPLES::
-
-            sage: (1+CC(I)).cos()
-            0.833730025131149 - 0.988897705762865*I
-        """
-        # write self = a + i*b, then
-        # cos(self) = cosh(b)*cos(a) - i*sinh(b)*sin(a)
-        cdef ComplexNumber z
-        z = self._new()
-        cdef mpfr_t ch, sh
-        mpfr_init2(sh, self._prec)
-        mpfr_sinh(sh, self.__im, rnd)
-        mpfr_init2(ch, self._prec)
-        mpfr_sqr(ch, sh, rnd)
-        mpfr_add_ui(ch, ch, 1, rnd)
-        mpfr_sqrt(ch, ch, rnd)
-        mpfr_neg(sh, sh, rnd)
-        mpfr_sin_cos(z.__im, z.__re, self.__re, rnd)
-        mpfr_mul(z.__re, z.__re, ch, rnd)
-        mpfr_mul(z.__im, z.__im, sh, rnd)
-        mpfr_clear(sh)
-        mpfr_clear(ch)
-        return z
-
-    def cosh(self):
-        """
-        Return the hyperbolic cosine of ``self``.
-
-        EXAMPLES::
-
-            sage: (1+CC(I)).cosh()
-            0.833730025131149 + 0.988897705762865*I
-        """
-        # write self = a + i*b, then
-        # cosh(self) = cosh(a)*cos(b) + i*sinh(a)*sin(b)
-        cdef ComplexNumber z
-        z = self._new()
-        cdef mpfr_t ch, sh
-        mpfr_init2(sh, self._prec)
-        mpfr_sinh(sh, self.__re, rnd)
-        mpfr_init2(ch, self._prec)
-        mpfr_sqr(ch, sh, rnd)
-        mpfr_add_ui(ch, ch, 1, rnd)
-        mpfr_sqrt(ch, ch, rnd)
-        mpfr_sin_cos(z.__im, z.__re, self.__im, rnd)
-        mpfr_mul(z.__re, z.__re, ch, rnd)
-        mpfr_mul(z.__im, z.__im, sh, rnd)
-        mpfr_clear(sh)
-        mpfr_clear(ch)
-        return z
-
-
-
-    def eta(self, omit_frac=False):
-        r"""
-        Return the value of the Dedekind `\eta` function on ``self``,
-        intelligently computed using `\mathbb{SL}(2,\ZZ)`
-        transformations.
-
-        The `\eta` function is
-
-        .. MATH::
-
-            \eta(z) = e^{\pi i z / 12} \prod_{n=1}^{\infty}(1-e^{2\pi inz})
-
-        INPUT:
-
-        -  ``self`` -- element of the upper half plane (if not,
-           raises a ``ValueError``).
-
-        -  ``omit_frac`` -- (bool, default: ``False``), if ``True``,
-           omit the `e^{\pi i z / 12}` factor.
-
-        OUTPUT: a complex number
-
-        ALGORITHM: Uses the PARI C library.
-
-        EXAMPLES:
-
-        First we compute `\eta(1+i)`::
-
-            sage: i = CC.0
-            sage: z = 1+i; z.eta()
-            0.742048775836565 + 0.198831370229911*I
-
-        We compute eta to low precision directly from the definition::
-
-            sage: z = 1 + i; z.eta()
-            0.742048775836565 + 0.198831370229911*I
-            sage: pi = CC(pi)        # otherwise we will get a symbolic result.
-            sage: exp(pi * i * z / 12) * prod([1-exp(2*pi*i*n*z) for n in range(1,10)])
-            0.742048775836565 + 0.198831370229911*I
-
-        The optional argument allows us to omit the fractional part::
-
-            sage: z = 1 + i
-            sage: z.eta(omit_frac=True)
-            0.998129069925959
-            sage: prod([1-exp(2*pi*i*n*z) for n in range(1,10)])
-            0.998129069925958 + 4.59099857829247e-19*I
-
-        We illustrate what happens when `z` is not in the upper
-        half plane::
-
-            sage: z = CC(1)
-            sage: z.eta()
-            Traceback (most recent call last):
-            ...
-            ValueError: value must be in the upper half plane
-
-        You can also use functional notation::
-
-            sage: eta(1+CC(I))
-            0.742048775836565 + 0.198831370229911*I
-        """
-        try:
-            return self._parent(self.__pari__().eta(not omit_frac))
-        except sage.libs.pari.all.PariError:
-            raise ValueError("value must be in the upper half plane")
-
-
-    def sin(self):
-        """
-        Return the sine of ``self``.
-
-        EXAMPLES::
-
-            sage: (1+CC(I)).sin()
-            1.29845758141598 + 0.634963914784736*I
-        """
-        # write self = a + i*b, then
-        # sin(self) = cosh(b)*sin(a) + i*sinh(b)*cos(a)
-        cdef ComplexNumber z
-        z = self._new()
-        cdef mpfr_t ch, sh
-        mpfr_init2(sh, self._prec)
-        mpfr_sinh(sh, self.__im, rnd)
-        mpfr_init2(ch, self._prec)
-        mpfr_sqr(ch, sh, rnd)
-        mpfr_add_ui(ch, ch, 1, rnd)
-        mpfr_sqrt(ch, ch, rnd)
-        mpfr_sin_cos(z.__re, z.__im, self.__re, rnd)
-        mpfr_mul(z.__re, z.__re, ch, rnd)
-        mpfr_mul(z.__im, z.__im, sh, rnd)
-        mpfr_clear(sh)
-        mpfr_clear(ch)
-        return z
-
-    def sinh(self):
-        """
-        Return the hyperbolic sine of ``self``.
-
-        EXAMPLES::
-
-            sage: (1+CC(I)).sinh()
-            0.634963914784736 + 1.29845758141598*I
-        """
-        # write self = a + i*b, then
-        # sinh(self) = sinh(a)*cos(b) + i*cosh(a)*sin(b)
-        cdef ComplexNumber z
-        z = self._new()
-        cdef mpfr_t ch, sh
-        mpfr_init2(sh, self._prec)
-        mpfr_sinh(sh, self.__re, rnd)
-        mpfr_init2(ch, self._prec)
-        mpfr_sqr(ch, sh, rnd)
-        mpfr_add_ui(ch, ch, 1, rnd)
-        mpfr_sqrt(ch, ch, rnd)
-        mpfr_sin_cos(z.__im, z.__re, self.__im, rnd)
-        mpfr_mul(z.__re, z.__re, sh, rnd)
-        mpfr_mul(z.__im, z.__im, ch, rnd)
-        mpfr_clear(sh)
-        mpfr_clear(ch)
-        return z
-
-    def tan(self):
-        """
-        Return the tangent of ``self``.
-
-        EXAMPLES::
-
-            sage: (1+CC(I)).tan()
-            0.271752585319512 + 1.08392332733869*I
-        """
-        # write self = a + i*b, then
-        # tan(self) = [cos(a)*sin(a) + i*cosh(b)*sinh(b)]/[sinh^2(b)+cos^2(a)]
-        cdef ComplexNumber z
-        z = self._new()
-        cdef mpfr_t ch, sh, c, s, a, b
-        mpfr_init2(sh, self._prec)
-        mpfr_sinh(sh, self.__im, rnd)
-        mpfr_init2(ch, self._prec)
-        mpfr_init2(a, self._prec)
-        mpfr_sqr(a, sh, rnd)
-        mpfr_add_ui(ch, a, 1, rnd)
-        mpfr_sqrt(ch, ch, rnd)
-        mpfr_init2(c, self._prec)
-        mpfr_init2(s, self._prec)
-        mpfr_sin_cos(s, c, self.__re, rnd)
-        mpfr_init2(b, self._prec)
-        mpfr_sqr(b, c, rnd)
-        mpfr_add(a, a, b, rnd)
-        mpfr_mul(z.__re, c, s, rnd)
-        mpfr_div(z.__re, z.__re, a, rnd)
-        mpfr_mul(z.__im, ch, sh, rnd)
-        mpfr_div(z.__im, z.__im, a, rnd)
-        mpfr_clear(sh)
-        mpfr_clear(ch)
-        mpfr_clear(c)
-        mpfr_clear(s)
-        mpfr_clear(b)
-        mpfr_clear(a)
-        return z
-
-
-    def tanh(self):
-        """
-        Return the hyperbolic tangent of ``self``.
-
-        EXAMPLES::
-
-            sage: (1+CC(I)).tanh()
-            1.08392332733869 + 0.271752585319512*I
-        """
-        # write self = a + i*b, then
-        # tanh(self) = [cosh(a)*sinh(a) + i*cos(b)*sin(b)]/[sinh^2(a)+cos^2(b)]
-        cdef ComplexNumber z
-        z = self._new()
-        cdef mpfr_t ch, sh, c, s, a, b
-        mpfr_init2(sh, self._prec)
-        mpfr_sinh(sh, self.__re, rnd)
-        mpfr_init2(ch, self._prec)
-        mpfr_init2(a, self._prec)
-        mpfr_sqr(a, sh, rnd)
-        mpfr_add_ui(ch, a, 1, rnd)
-        mpfr_sqrt(ch, ch, rnd)
-        mpfr_init2(c, self._prec)
-        mpfr_init2(s, self._prec)
-        mpfr_sin_cos(s, c, self.__im, rnd)
-        mpfr_init2(b, self._prec)
-        mpfr_sqr(b, c, rnd)
-        mpfr_add(a, a, b, rnd)
-        mpfr_mul(z.__im, c, s, rnd)
-        mpfr_div(z.__im, z.__im, a, rnd)
-        mpfr_mul(z.__re, ch, sh, rnd)
-        mpfr_div(z.__re, z.__re, a, rnd)
-        mpfr_clear(sh)
-        mpfr_clear(ch)
-        mpfr_clear(c)
-        mpfr_clear(s)
-        mpfr_clear(b)
-        mpfr_clear(a)
-        return z
-
-    # Other special functions
-    def agm(self, right, algorithm="optimal"):
-        """
-        Return the Arithmetic-Geometric Mean (AGM) of ``self`` and ``right``.
-
-        INPUT:
-
-        - ``right`` (complex) -- another complex number
-
-        - ``algorithm`` (string, default "optimal") -- the algorithm to use
-          (see below).
-
-        OUTPUT:
-
-        (complex) A value of the AGM of ``self`` and ``right``.  Note that
-        this is a multi-valued function, and the algorithm used
-        affects the value returned, as follows:
-
-        - "pari": Call the :pari:`agm` function from the pari library.
-
-        - "optimal": Use the AGM sequence such that at each stage
-              `(a,b)` is replaced by `(a_1,b_1)=((a+b)/2,\pm\sqrt{ab})`
-              where the sign is chosen so that `|a_1-b_1|\le|a_1+b_1|`, or
-              equivalently `\Re(b_1/a_1)\ge 0`.  The resulting limit is
-              maximal among all possible values.
-
-        - "principal": Use the AGM sequence such that at each stage
-              `(a,b)` is replaced by `(a_1,b_1)=((a+b)/2,\pm\sqrt{ab})`
-              where the sign is chosen so that `\Re(b_1)\ge 0` (the
-              so-called principal branch of the square root).
-
-        The values `AGM(a,0)`, `AGM(0,a)`, and `AGM(a,-a)` are all taken to be 0.
-
-        EXAMPLES::
-
-            sage: a = CC(1,1)
-            sage: b = CC(2,-1)
-            sage: a.agm(b)
-            1.62780548487271 + 0.136827548397369*I
-            sage: a.agm(b, algorithm="optimal")
-            1.62780548487271 + 0.136827548397369*I
-            sage: a.agm(b, algorithm="principal")
-            1.62780548487271 + 0.136827548397369*I
-            sage: a.agm(b, algorithm="pari")
-            1.62780548487271 + 0.136827548397369*I
-
-        An example to show that the returned value depends on the algorithm
-        parameter::
-
-            sage: a = CC(-0.95,-0.65)
-            sage: b = CC(0.683,0.747)
-            sage: a.agm(b, algorithm="optimal")
-            -0.371591652351761 + 0.319894660206830*I
-            sage: a.agm(b, algorithm="principal")
-            0.338175462986180 - 0.0135326969565405*I
-            sage: a.agm(b, algorithm="pari")
-            -0.371591652351761 + 0.319894660206830*I
-            sage: a.agm(b, algorithm="optimal").abs()
-            0.490319232466314
-            sage: a.agm(b, algorithm="principal").abs()
-            0.338446122230459
-            sage: a.agm(b, algorithm="pari").abs()
-            0.490319232466314
-
-        TESTS:
-
-        An example which came up in testing::
-
-            sage: I = CC(I)
-            sage: a =  0.501648970493109 + 1.11877240294744*I
-            sage: b =  1.05946309435930 + 1.05946309435930*I
-            sage: a.agm(b)
-            0.774901870587681 + 1.10254945079875*I
-
-            sage: a = CC(-0.32599972608379413, 0.60395514542928641)
-            sage: b = CC( 0.6062314525690593,  0.1425693337776659)
-            sage: a.agm(b)
-            0.199246281325876 + 0.478401702759654*I
-            sage: a.agm(-a)
-            0.000000000000000
-            sage: a.agm(0)
-            0.000000000000000
-            sage: CC(0).agm(a)
-            0.000000000000000
-
-        Consistency::
-
-            sage: a = 1 + 0.5*I
-            sage: b = 2 - 0.25*I
-            sage: a.agm(b) - ComplexField(100)(a).agm(b)
-            0.000000000000000
-            sage: ComplexField(200)(a).agm(b) - ComplexField(500)(a).agm(b)
-            0.00000000000000000000000000000000000000000000000000000000000
-            sage: ComplexField(500)(a).agm(b) - ComplexField(1000)(a).agm(b)
-            0.000000000000000000000000000000000000000000000000000000000000000000000000000000000000000000000000000000000000000000000000000000000000000000000000000000
-        """
-        if algorithm=="pari":
-            t = self._parent(right).__pari__()
-            return self._parent(self.__pari__().agm(t))
-
-        cdef ComplexNumber a, b, a1, b1, d, e, res
-        cdef mp_exp_t rel_prec
-        cdef bint optimal = algorithm == "optimal"
-
-        if optimal or algorithm == "principal":
-
-            if not isinstance(right, ComplexNumber) or (<ComplexNumber>right)._parent is not self._parent:
-                right = self._parent(right)
-
-            res = self._new()
-
-            if mpfr_zero_p(self.__re) and mpfr_zero_p(self.__im):
-                return self
-            elif mpfr_zero_p((<ComplexNumber>right).__re) and mpfr_zero_p((<ComplexNumber>right).__im):
-                return right
-            elif (mpfr_cmpabs(self.__re, (<ComplexNumber>right).__re) == 0 and
-                  mpfr_cmpabs(self.__im, (<ComplexNumber>right).__im) == 0 and
-                  mpfr_cmp(self.__re, (<ComplexNumber>right).__re) != 0 and
-                  mpfr_cmp(self.__im, (<ComplexNumber>right).__im) != 0):
-                # self = -right
-                mpfr_set_ui(res.__re, 0, rnd)
-                mpfr_set_ui(res.__im, 0, rnd)
-                return res
-
-            # Do the computations to a bit higher precision so rounding error
-            # won't obscure the termination condition.
-            a = ComplexNumber(self._parent.to_prec(self._prec+5), None)
-            b = a._new()
-            a1 = a._new()
-            b1 = a._new()
-
-            d = a._new()
-            if optimal:
-                e = a._new()
-
-            # Make copies so we don't mutate self or right.
-            mpfr_set(a.__re, self.__re, rnd)
-            mpfr_set(a.__im, self.__im, rnd)
-            mpfr_set(b.__re, (<ComplexNumber>right).__re, rnd)
-            mpfr_set(b.__im, (<ComplexNumber>right).__im, rnd)
-
-            if optimal:
-                mpfr_add(e.__re, a.__re, b.__re, rnd)
-                mpfr_add(e.__im, a.__im, b.__im, rnd)
-
-            while True:
-
-                # a1 = (a+b)/2
-                if optimal:
-                    mpfr_swap(a1.__re, e.__re)
-                    mpfr_swap(a1.__im, e.__im)
-                else:
-                    mpfr_add(a1.__re, a.__re, b.__re, rnd)
-                    mpfr_add(a1.__im, a.__im, b.__im, rnd)
-                mpfr_mul_2si(a1.__re, a1.__re, -1, rnd)
-                mpfr_mul_2si(a1.__im, a1.__im, -1, rnd)
-
-                # b1 = sqrt(a*b)
-                mpfr_mul(d.__re, a.__re, b.__re, rnd)
-                mpfr_mul(d.__im, a.__im, b.__im, rnd)
-                mpfr_sub(b1.__re, d.__re, d.__im, rnd)
-                mpfr_mul(d.__re, a.__re, b.__im, rnd)
-                mpfr_mul(d.__im, a.__im, b.__re, rnd)
-                mpfr_add(b1.__im, d.__re, d.__im, rnd)
-                b1 = b1.sqrt() # this would be a *lot* of code duplication
-
-                # d = a1 - b1
-                mpfr_sub(d.__re, a1.__re, b1.__re, rnd)
-                mpfr_sub(d.__im, a1.__im, b1.__im, rnd)
-                if mpfr_zero_p(d.__re) and mpfr_zero_p(d.__im):
-                    mpfr_set(res.__re, a1.__re, rnd)
-                    mpfr_set(res.__im, a1.__im, rnd)
-                    return res
-
-                if optimal:
-                    # e = a1+b1
-                    mpfr_add(e.__re, a1.__re, b1.__re, rnd)
-                    mpfr_add(e.__im, a1.__im, b1.__im, rnd)
-                    if mpfr_zero_p(e.__re) and mpfr_zero_p(e.__im):
-                        mpfr_set(res.__re, a1.__re, rnd)
-                        mpfr_set(res.__im, a1.__im, rnd)
-                        return res
-
-                    # |e| < |d|
-                    if cmp_abs(e, d) < 0:
-                        mpfr_swap(d.__re, e.__re)
-                        mpfr_swap(d.__im, e.__im)
-                        mpfr_neg(b1.__re, b1.__re, rnd)
-                        mpfr_neg(b1.__im, b1.__im, rnd)
-
-                rel_prec = min_exp_t(max_exp(a1), max_exp(b1)) - max_exp(d)
-                if rel_prec > self._prec:
-                    mpfr_set(res.__re, a1.__re, rnd)
-                    mpfr_set(res.__im, a1.__im, rnd)
-                    return res
-
-                # a, b = a1, b1
-                mpfr_swap(a.__re, a1.__re)
-                mpfr_swap(a.__im, a1.__im)
-                mpfr_swap(b.__re, b1.__re)
-                mpfr_swap(b.__im, b1.__im)
-
-        raise ValueError("agm algorithm must be one of 'pari', 'optimal', 'principal'")
-
-    def argument(self):
-        r"""
-        The argument (angle) of the complex number, normalized so that
-        `-\pi < \theta \leq \pi`.
-
-        EXAMPLES::
-
-            sage: i = CC.0
-            sage: (i^2).argument()
-            3.14159265358979
-            sage: (1+i).argument()
-            0.785398163397448
-            sage: i.argument()
-            1.57079632679490
-            sage: (-i).argument()
-            -1.57079632679490
-            sage: (RR('-0.001') - i).argument()
-            -1.57179632646156
-        """
-        cdef RealNumber x
-        x = RealNumber(self._parent._real_field(), None)
-        mpfr_atan2(x.value, self.__im, self.__re, rnd)
-        return x
-
-
-    def arg(self):
-        """
-        See :meth:`argument()`.
-
-        EXAMPLES::
-
-            sage: i = CC.0
-            sage: (i^2).arg()
-            3.14159265358979
-        """
-        return self.argument()
-
-    def conjugate(self):
-        """
-        Return the complex conjugate of this complex number.
-
-        EXAMPLES::
-
-            sage: i = CC.0
-            sage: (1+i).conjugate()
-            1.00000000000000 - 1.00000000000000*I
-        """
-        cdef ComplexNumber x
-        x = self._new()
-
-        cdef mpfr_t i
-        mpfr_init2(i, self._prec)
-        mpfr_neg(i, self.__im, rnd)
-        mpfr_set(x.__re, self.__re, rnd)
-        mpfr_set(x.__im, i, rnd)
-        mpfr_clear(i)
-        return x
-
-    def dilog(self):
-        r"""
-        Returns the complex dilogarithm of ``self``.
-
-        The complex dilogarithm, or Spence's function, is defined by
-
-        .. MATH::
-
-            Li_2(z) = - \int_0^z \frac{\log|1-\zeta|}{\zeta} d(\zeta)
-            = \sum_{k=1}^\infty \frac{z^k}{k}
-
-        Note that the series definition can only be used for `|z| < 1`.
-
-        EXAMPLES::
-
-            sage: a = ComplexNumber(1,0)
-            sage: a.dilog()
-            1.64493406684823
-            sage: float(pi^2/6)
-            1.6449340668482262
-
-        ::
-
-            sage: b = ComplexNumber(0,1)
-            sage: b.dilog()
-            -0.205616758356028 + 0.915965594177219*I
-
-        ::
-
-            sage: c = ComplexNumber(0,0)
-            sage: c.dilog()
-            0.000000000000000
-        """
-        return self._parent(self.__pari__().dilog())
-
-    def exp(ComplexNumber self):
-        r"""
-        Compute `e^z` or `\exp(z)`.
-
-        EXAMPLES::
-
-            sage: i = ComplexField(300).0
-            sage: z = 1 + i
-            sage: z.exp()
-            1.46869393991588515713896759732660426132695673662900872279767567631093696585951213872272450 + 2.28735528717884239120817190670050180895558625666835568093865811410364716018934540926734485*I
-        """
-        # write self = a + i*b, then
-        # exp(self) = exp(a)*(cos(b) + i*sin(b))
-        cdef ComplexNumber z
-        z = self._new()
-        cdef mpfr_t r
-        mpfr_init2(r, self._prec)
-        mpfr_exp(r, self.__re, rnd)
-        mpfr_sin_cos(z.__im, z.__re, self.__im, rnd)
-        mpfr_mul(z.__re, z.__re, r, rnd)
-        mpfr_mul(z.__im, z.__im, r, rnd)
-        mpfr_clear(r)
-        return z
-
-    def gamma(self):
-        """
-        Return the Gamma function evaluated at this complex number.
-
-        EXAMPLES::
-
-            sage: i = ComplexField(30).0
-            sage: (1+i).gamma()
-            0.49801567 - 0.15494983*I
-
-        TESTS::
-
-            sage: CC(0).gamma()
-            Infinity
-
-        ::
-
-            sage: CC(-1).gamma()
-            Infinity
-        """
-        try:
-            return self._parent(self.__pari__().gamma())
-        except sage.libs.pari.all.PariError:
-            from sage.rings.infinity import UnsignedInfinityRing
-            return UnsignedInfinityRing.gen()
-
-    def gamma_inc(self, t):
-        """
-        Return the incomplete Gamma function evaluated at this complex
-        number.
-
-        EXAMPLES::
-
-            sage: C, i = ComplexField(30).objgen()
-            sage: (1+i).gamma_inc(2 + 3*i)  # abs tol 2e-10
-            0.0020969149 - 0.059981914*I
-            sage: (1+i).gamma_inc(5)
-            -0.0013781309 + 0.0065198200*I
-            sage: C(2).gamma_inc(1 + i)
-            0.70709210 - 0.42035364*I
-            sage: CC(2).gamma_inc(5)
-            0.0404276819945128
-
-        TESTS:
-
-        Check that :trac:`7099` is fixed::
-
-            sage: C = ComplexField(400)
-            sage: C(2 + I).gamma_inc(C(3 + I))  # abs tol 1e-120
-            0.121515644664508695525971545977439666159749344176962379708992904126499444842886620664991650378432544392118359044438541515 + 0.101533909079826033296475736021224621546966200987295663190553587086145836461236284668967411665020429964946098113930918850*I
-
-        """
-        return self._parent(self.__pari__().incgam(t, precision=self.prec()))
-
-    def log(self, base=None):
-        r"""
-        Complex logarithm of `z` with branch chosen as follows: Write
-        `z = \rho e^{i \theta}` with `-\pi < \theta <= pi`. Then
-        `\mathrm{log}(z) = \mathrm{log}(\rho) + i \theta`.
-
-        .. WARNING::
-
-           Currently the real log is computed using floats, so there
-           is potential precision loss.
-
-        EXAMPLES::
-
-            sage: a = ComplexNumber(2,1)
-            sage: a.log()
-            0.804718956217050 + 0.463647609000806*I
-            sage: log(a.abs())
-            0.804718956217050
-            sage: a.argument()
-            0.463647609000806
-
-        ::
-
-            sage: b = ComplexNumber(float(exp(42)),0)
-            sage: b.log()  # abs tol 1e-12
-            41.99999999999971
-
-        ::
-
-            sage: c = ComplexNumber(-1,0)
-            sage: c.log()
-            3.14159265358979*I
-
-        The option of a base is included for compatibility with other logs::
-
-            sage: c = ComplexNumber(-1,0)
-            sage: c.log(2)
-            4.53236014182719*I
-
-        If either component (real or imaginary) of the complex number
-        is NaN (not a number), log will return the complex NaN::
-
-            sage: c = ComplexNumber(NaN,2)
-            sage: c.log()
-            NaN + NaN*I
-        """
-        if mpfr_nan_p(self.__re):
-            return ComplexNumber(self._parent,self.real(),self.real())
-        if mpfr_nan_p(self.__im):
-            return ComplexNumber(self._parent,self.imag(),self.imag())
-        theta = self.argument()
-        rho = abs(self)
-        if base is None:
-            return ComplexNumber(self._parent, rho.log(), theta)
-        else:
-            from .real_mpfr import RealField
-            return ComplexNumber(self._parent, rho.log()/RealNumber(RealField(self.prec()),base).log(), theta/RealNumber(RealField(self.prec()),base).log())
-
-    def additive_order(self):
-        """
-        Return the additive order of ``self``.
-
-        EXAMPLES::
-
-            sage: CC(0).additive_order()
-            1
-            sage: CC.gen().additive_order()
-            +Infinity
-        """
-        if self == 0:
-            return 1
-        else:
-            return infinity.infinity
-
-    def sqrt(self, all=False):
-        """
-        The square root function, taking the branch cut to be the negative
-        real axis.
-
-        INPUT:
-
-        -  ``all`` - bool (default: ``False``); if ``True``, return a
-           list of all square roots.
-
-        EXAMPLES::
-
-            sage: C.<i> = ComplexField(30)
-            sage: i.sqrt()
-            0.70710678 + 0.70710678*I
-            sage: (1+i).sqrt()
-            1.0986841 + 0.45508986*I
-            sage: (C(-1)).sqrt()
-            1.0000000*I
-            sage: (1 + 1e-100*i).sqrt()^2
-            1.0000000 + 1.0000000e-100*I
-            sage: i = ComplexField(200).0
-            sage: i.sqrt()
-            0.70710678118654752440084436210484903928483593768847403658834 + 0.70710678118654752440084436210484903928483593768847403658834*I
-        """
-        cdef ComplexNumber z = self._new()
-        if mpfr_zero_p(self.__im):
-            if mpfr_sgn(self.__re) >= 0:
-                mpfr_set_ui(z.__im, 0, rnd)
-                mpfr_sqrt(z.__re, self.__re, rnd)
-            else:
-                mpfr_set_ui(z.__re, 0, rnd)
-                mpfr_neg(z.__im, self.__re, rnd)
-                mpfr_sqrt(z.__im, z.__im, rnd)
-            if all:
-                return [z, -z] if z else [z]
-            else:
-                return z
-        # self = x + yi = (a+bi)^2
-        # expand, substitute, solve
-        # a^2 = (x + sqrt(x^2+y^2))/2
-        cdef bint avoid_branch = mpfr_sgn(self.__re) < 0 and mpfr_cmpabs(self.__im, self.__re) < 0
-        cdef mpfr_t a2
-        mpfr_init2(a2, self._prec)
-        mpfr_hypot(a2, self.__re, self.__im, rnd)
-        if avoid_branch:
-            # x + sqrt(x^2+y^2) numerically unstable for x near negative real axis
-            # so we compute sqrt of (-z) and shift by i at the end
-            mpfr_sub(a2, a2, self.__re, rnd)
-        else:
-            mpfr_add(a2, a2, self.__re, rnd)
-        mpfr_mul_2si(a2, a2, -1, rnd)
-        # a = sqrt(a2)
-        mpfr_sqrt(z.__re, a2, rnd)
-        # b = y/(2a)
-        mpfr_div(z.__im, self.__im, z.__re, rnd)
-        mpfr_mul_2si(z.__im, z.__im, -1, rnd)
-        mpfr_clear(a2)
-        if avoid_branch:
-            mpfr_swap(z.__re, z.__im)
-            # Note that y (hence b) was never negated, so we have z=i*sqrt(self).
-            # if we were below the branch cut, we want the other branch
-            if mpfr_sgn(self.__im) < 0:
-                mpfr_neg(z.__re, z.__re, rnd)
-                mpfr_neg(z.__im, z.__im, rnd)
-        if all:
-            return [z, -z]
-        else:
-            return z
-
-    def nth_root(self, n, all=False):
-        """
-        The `n`-th root function.
-
-        INPUT:
-
-        -  ``all`` - bool (default: ``False``); if ``True``, return a
-           list of all `n`-th roots.
-
-        EXAMPLES::
-
-            sage: a = CC(27)
-            sage: a.nth_root(3)
-            3.00000000000000
-            sage: a.nth_root(3, all=True)
-            [3.00000000000000, -1.50000000000000 + 2.59807621135332*I, -1.50000000000000 - 2.59807621135332*I]
-            sage: a = ComplexField(20)(2,1)
-            sage: [r^7 for r in a.nth_root(7, all=True)]
-            [2.0000 + 1.0000*I, 2.0000 + 1.0000*I, 2.0000 + 1.0000*I, 2.0000 + 1.0000*I, 2.0000 + 1.0000*I, 2.0000 + 1.0001*I, 2.0000 + 1.0001*I]
-        """
-        if self.is_zero():
-            return [self] if all else self
-
-        cdef ComplexNumber z
-        z = self._new()
-
-        cdef RealNumber arg, rho
-        cdef mpfr_t r
-        rho = abs(self)
-        arg = self.argument() / n
-        mpfr_init2(r, self._prec)
-        mpfr_rootn_ui(r, rho.value, n, rnd)
-
-        mpfr_sin_cos(z.__im, z.__re, arg.value, rnd)
-        mpfr_mul(z.__re, z.__re, r, rnd)
-        mpfr_mul(z.__im, z.__im, r, rnd)
-
-        if not all:
-            mpfr_clear(r)
-            return z
-
-        R = self._parent._real_field()
-        cdef RealNumber theta
-        theta = R.pi()*2/n
-        zlist = [z]
-        for k in range(1, n):
-            z = self._new()
-            arg += theta
-            mpfr_sin_cos(z.__im, z.__re, arg.value, rnd)
-            mpfr_mul(z.__re, z.__re, r, rnd)
-            mpfr_mul(z.__im, z.__im, r, rnd)
-            zlist.append(z)
-
-        mpfr_clear(r)
-        return zlist
-
-
-    def is_square(self):
-        r"""
-        This function always returns true as `\CC` is algebraically closed.
-
-        EXAMPLES::
-
-            sage: a = ComplexNumber(2,1)
-            sage: a.is_square()
-            True
-
-        `\CC` is algebraically closed, hence every element
-        is a square::
-
-            sage: b = ComplexNumber(5)
-            sage: b.is_square()
-            True
-        """
-        return True
-
-    def is_real(self):
-        """
-        Return ``True`` if ``self`` is real, i.e. has imaginary part zero.
-
-        EXAMPLES::
-
-            sage: CC(1.23).is_real()
-            True
-            sage: CC(1+i).is_real()
-            False
-        """
-        return (mpfr_zero_p(self.__im) != 0)
-
-    def is_imaginary(self):
-        """
-        Return ``True`` if ``self`` is imaginary, i.e. has real part zero.
-
-        EXAMPLES::
-
-            sage: CC(1.23*i).is_imaginary()
-            True
-            sage: CC(1+i).is_imaginary()
-            False
-        """
-        return (mpfr_zero_p(self.__re) != 0)
-
-    def is_integer(self):
-        """
-        Return ``True`` if ``self`` is a integer
-
-        EXAMPLES::
-
-            sage: CC(3).is_integer()
-            True
-            sage: CC(1,2).is_integer()
-            False
-        """
-        return self.is_real() and self.real() in ZZ
-
-    def is_positive_infinity(self):
-        r"""
-        Check if ``self`` is `+\infty`.
-
-        EXAMPLES::
-
-            sage: CC(1, 2).is_positive_infinity()
-            False
-            sage: CC(oo, 0).is_positive_infinity()
-            True
-            sage: CC(0, oo).is_positive_infinity()
-            False
-        """
-        return self.real().is_positive_infinity() and self.imag().is_zero()
-
-    def is_negative_infinity(self):
-        r"""
-        Check if ``self`` is `-\infty`.
-
-        EXAMPLES::
-
-            sage: CC(1, 2).is_negative_infinity()
-            False
-            sage: CC(-oo, 0).is_negative_infinity()
-            True
-            sage: CC(0, -oo).is_negative_infinity()
-            False
-        """
-        return self.real().is_negative_infinity() and self.imag().is_zero()
-
-    def is_infinity(self):
-        r"""
-        Check if ``self`` is `\infty`.
-
-        EXAMPLES::
-
-            sage: CC(1, 2).is_infinity()
-            False
-            sage: CC(0, oo).is_infinity()
-            True
-        """
-        return self.real().is_infinity() or self.imag().is_infinity()
-
-    def is_NaN(self):
-        r"""
-        Check if ``self`` is not-a-number.
-
-        EXAMPLES::
-
-            sage: CC(1, 2).is_NaN()
-            False
-            sage: CC(NaN).is_NaN()
-            True
-            sage: CC(NaN,2).log().is_NaN()
-            True
-        """
-        return mpfr_nan_p(self.__re) or mpfr_nan_p(self.__im)
-
-    def zeta(self):
-        """
-        Return the Riemann zeta function evaluated at this complex number.
-
-        EXAMPLES::
-
-            sage: i = ComplexField(30).gen()
-            sage: z = 1 + i
-            sage: z.zeta()
-            0.58215806 - 0.92684856*I
-            sage: zeta(z)
-            0.58215806 - 0.92684856*I
-
-            sage: CC(1).zeta()
-            Infinity
-        """
-        if mpfr_zero_p(self.__im) and mpfr_cmp_ui(self.__re, 1) == 0:
-            return infinity.unsigned_infinity
-        return self._parent(self.__pari__().zeta())
-
-    def algebraic_dependency(self, n, **kwds):
-        """
-        Return an irreducible polynomial of degree at most `n` which is
-        approximately satisfied by this complex number.
-
-        ALGORITHM: Uses the PARI C-library :pari:`algdep` command.
-
-        INPUT: Type algdep? at the top level prompt. All additional
-        parameters are passed onto the top-level algdep command.
-
-        EXAMPLES::
-
-            sage: C = ComplexField()
-            sage: z = (1/2)*(1 + sqrt(3.0) *C.0); z
-            0.500000000000000 + 0.866025403784439*I
-            sage: p = z.algdep(5); p
-            x^2 - x + 1
-            sage: p(z)
-            1.11022302462516e-16
-        """
-        from sage.arith.all import algdep
-        return algdep(self, n, **kwds)
-
-    # Alias
-    algdep = algebraic_dependency
-
-
-def make_ComplexNumber0(fld, mult_order, re, im):
-    """
-    Create a complex number for pickling.
-
-    EXAMPLES::
-
-        sage: a = CC(1 + I)
-        sage: loads(dumps(a)) == a # indirect doctest
-        True
-    """
-    x = ComplexNumber(fld, re, im)
-    x._set_multiplicative_order(mult_order)
-    return x
-
-
-def create_ComplexNumber(s_real, s_imag=None, int pad=0, min_prec=53):
-    r"""
-    Return the complex number defined by the strings ``s_real`` and
-    ``s_imag`` as an element of ``ComplexField(prec=n)``,
-    where `n` potentially has slightly more (controlled by pad) bits than
-    given by `s`.
-
-    INPUT:
-
-    - ``s_real`` -- a string that defines a real number
-      (or something whose string representation defines a number)
-
-    - ``s_imag`` -- a string that defines a real number
-      (or something whose string representation defines a number)
-
-    - ``pad`` -- an integer at least 0.
-
-    - ``min_prec`` -- number will have at least this many bits of precision,
-      no matter what.
-
-    EXAMPLES::
-
-        sage: ComplexNumber('2.3')
-        2.30000000000000
-        sage: ComplexNumber('2.3','1.1')
-        2.30000000000000 + 1.10000000000000*I
-        sage: ComplexNumber(10)
-        10.0000000000000
-        sage: ComplexNumber(10,10)
-        10.0000000000000 + 10.0000000000000*I
-        sage: ComplexNumber(1.000000000000000000000000000,2)
-        1.00000000000000000000000000 + 2.00000000000000000000000000*I
-        sage: ComplexNumber(1,2.000000000000000000000)
-        1.00000000000000000000 + 2.00000000000000000000*I
-
-    ::
-
-        sage: sage.rings.complex_number.create_ComplexNumber(s_real=2,s_imag=1)
-        2.00000000000000 + 1.00000000000000*I
-
-    TESTS:
-
-    Make sure we've rounded up ``log(10,2)`` enough to guarantee
-    sufficient precision (:trac:`10164`)::
-
-        sage: s = "1." + "0"*10**6 + "1"
-        sage: sage.rings.complex_number.create_ComplexNumber(s,0).real()-1 == 0
-        False
-        sage: sage.rings.complex_number.create_ComplexNumber(0,s).imag()-1 == 0
-        False
-
-    """
-    if s_imag is None:
-        s_imag = 0
-
-    if not isinstance(s_real, str):
-        s_real = str(s_real).strip()
-    if not isinstance(s_imag, str):
-        s_imag = str(s_imag).strip()
-    #if base == 10:
-    bits = max(int(LOG_TEN_TWO_PLUS_EPSILON*len(s_real)),
-               int(LOG_TEN_TWO_PLUS_EPSILON*len(s_imag)))
-    #else:
-    #    bits = max(int(math.log(base,2)*len(s_imag)),int(math.log(base,2)*len(s_imag)))
-    from .complex_field import ComplexField
-    C = ComplexField(prec=max(bits+pad, min_prec))
-
-    return ComplexNumber(C, s_real, s_imag)
-
-
-cdef class RRtoCC(Map):
-
-    cdef ComplexNumber _zero
-
-    def __init__(self, RR, CC):
-        """
-        EXAMPLES::
-
-            sage: from sage.rings.complex_number import RRtoCC
-            sage: RRtoCC(RR, CC)
-            Natural map:
-              From: Real Field with 53 bits of precision
-              To:   Complex Field with 53 bits of precision
-        """
-        Map.__init__(self, RR, CC)
-        self._zero = ComplexNumber(CC, 0)
-        self._repr_type_str = "Natural"
-
-    cdef dict _extra_slots(self):
-        """
-        A helper for pickling and copying.
-
-        INPUT:
-
-        ``_slots`` -- a dictionary
-
-        OUTPUT:
-
-        The given dictionary, with zero added.
-
-        EXAMPLES::
-
-            sage: from sage.rings.complex_number import RRtoCC
-            sage: f = RRtoCC(RR, CC)
-            sage: g = copy(f) # indirect doctest
-            sage: g
-            Natural map:
-              From: Real Field with 53 bits of precision
-              To:   Complex Field with 53 bits of precision
-        """
-        slots = Map._extra_slots(self)
-        slots['_zero'] = self._zero
-        return slots
-
-    cdef _update_slots(self, dict _slots):
-        """
-        A helper for unpickling and copying.
-
-        INPUT:
-
-        ``_slots`` -- a dictionary providing values for the c(p)def slots of self.
-
-        EXAMPLES::
-
-            sage: from sage.rings.complex_number import RRtoCC
-            sage: RRtoCC(RR, CC)
-            Natural map:
-              From: Real Field with 53 bits of precision
-              To:   Complex Field with 53 bits of precision
-        """
-        Map._update_slots(self, _slots)
-        self._zero = _slots['_zero']
-
-    cpdef Element _call_(self, x):
-        """
-        EXAMPLES::
-
-            sage: from sage.rings.complex_number import RRtoCC
-            sage: f = RRtoCC(RealField(100), ComplexField(10)) # indirect doctest
-            sage: f(1/3)
-            0.33
-        """
-        cdef ComplexNumber z = self._zero._new()
-        mpfr_set(z.__re, (<RealNumber>x).value, rnd)
-        mpfr_set_ui(z.__im, 0, rnd)
-        return z
-
-cdef inline mp_exp_t min_exp_t(mp_exp_t a, mp_exp_t b):
-    return a if a < b else b
-
-cdef inline mp_exp_t max_exp_t(mp_exp_t a, mp_exp_t b):
-    return a if a > b else b
-
-cdef inline mp_exp_t max_exp(ComplexNumber z):
-    """
-    Quickly return the maximum exponent of the real and complex parts of z,
-    which is useful for estimating its magnitude.
-    """
-    if mpfr_zero_p(z.__im):
-        return mpfr_get_exp(z.__re)
-    elif mpfr_zero_p(z.__re):
-        return mpfr_get_exp(z.__im)
-    return max_exp_t(mpfr_get_exp(z.__re), mpfr_get_exp(z.__im))
-
-cpdef int cmp_abs(ComplexNumber a, ComplexNumber b):
-    """
-    Returns -1, 0, or 1 according to whether `|a|` is less than, equal to, or
-    greater than `|b|`.
-
-    Optimized for non-close numbers, where the ordering can be determined by
-    examining exponents.
-
-    EXAMPLES::
-
-        sage: from sage.rings.complex_number import cmp_abs
-        sage: cmp_abs(CC(5), CC(1))
-        1
-        sage: cmp_abs(CC(5), CC(4))
-        1
-        sage: cmp_abs(CC(5), CC(5))
-        0
-        sage: cmp_abs(CC(5), CC(6))
-        -1
-        sage: cmp_abs(CC(5), CC(100))
-        -1
-        sage: cmp_abs(CC(-100), CC(1))
-        1
-        sage: cmp_abs(CC(-100), CC(100))
-        0
-        sage: cmp_abs(CC(-100), CC(1000))
-        -1
-        sage: cmp_abs(CC(1,1), CC(1))
-        1
-        sage: cmp_abs(CC(1,1), CC(2))
-        -1
-        sage: cmp_abs(CC(1,1), CC(1,0.99999))
-        1
-        sage: cmp_abs(CC(1,1), CC(1,-1))
-        0
-        sage: cmp_abs(CC(0), CC(1))
-        -1
-        sage: cmp_abs(CC(1), CC(0))
-        1
-        sage: cmp_abs(CC(0), CC(0))
-        0
-        sage: cmp_abs(CC(2,1), CC(1,2))
-        0
-    """
-    if mpfr_zero_p(b.__re) and mpfr_zero_p(b.__im):
-        return not ((mpfr_zero_p(a.__re) and mpfr_zero_p(a.__im)))
-    elif (mpfr_zero_p(a.__re) and mpfr_zero_p(a.__im)):
-        return -1
-    cdef mp_exp_t exp_diff = max_exp(a) - max_exp(b)
-    if exp_diff <= -2:
-        return -1
-    elif exp_diff >= 2:
-        return 1
-
-    cdef int res
-    cdef mpfr_t abs_a, abs_b, tmp
-    mpfr_init2(abs_a, mpfr_get_prec(a.__re))
-    mpfr_init2(abs_b, mpfr_get_prec(b.__re))
-    mpfr_init2(tmp, mpfr_get_prec(a.__re))
-
-    mpfr_sqr(abs_a, a.__re, rnd)
-    mpfr_sqr(tmp, a.__im, rnd)
-    mpfr_add(abs_a, abs_a, tmp, rnd)
-
-    mpfr_sqr(abs_b, b.__re, rnd)
-    mpfr_sqr(tmp, b.__im, rnd)
-    mpfr_add(abs_b, abs_b, tmp, rnd)
-
-    res = mpfr_cmpabs(abs_a, abs_b)
-
-    mpfr_clear(abs_a)
-    mpfr_clear(abs_b)
-    mpfr_clear(tmp)
-
-    return res
-
-def _format_complex_number(real, imag, format_spec):
-    """
-    Construct a formatted string from real and imaginary parts.
-
-    TESTS::
-
-        sage: s = format(CDF(1/80, -1/2), '25'); s
-        '           0.0125 - 0.5*I'
-        sage: len(s) == 25
-        True
-        sage: '{:=^ 25}'.format(CDF(1/80, -1/2))
-        '===== 0.0125 - 0.5*I====='
-        sage: format(float(3), '#.4') == format(CDF(3, 0), '#.4')
-        True
-        sage: format(CDF(1, 2), '=+20')
-        Traceback (most recent call last):
-        ...
-        ValueError: '=' alignment not allowed in complex format specifier
-
-    ::
-
-        sage: format(CC(1/80, -1/2), '55') == format(str(CC(1/80, -1/2)), '>55')
-        True
-        sage: '{:=^ 55}'.format(CC(1/80, -1/2))
-        '======= 0.0125000000000000 - 0.500000000000000*I======='
-        sage: format(CC(1, 2), '=+20')
-        Traceback (most recent call last):
-        ...
-        ValueError: '=' alignment not allowed in complex format specifier
-    """
-    import re
-    match = re.match(r'^(.?[><=^])?'         # 1: fill and align
-                     r'([ +-]?)'             # 2: sign
-                     r'[^\d\.]*?0?(\d*)'     # 3: width
-                     r'.*?([eEfFgGn%])?$',   # 4: type
-                     format_spec)
-    if not match:
-        raise ValueError("invalid format specifier %s" % format_spec)
-
-    # format floats without align and width
-    float_format = (format_spec[match.start(2):match.start(3)]
-                    + format_spec[match.end(3):])
-
-    use_str_format = not match.group(4)
-    if use_str_format and imag == 0:
-        result = format(real, float_format)
-    elif use_str_format and real == 0:
-        result = format(imag, float_format) + '*I'
-    else:
-        x = format(real, float_format)
-        y = format(imag, '+' + format_spec[match.end(2):match.start(3)]
-                         + format_spec[match.end(3):])
-        result = f"{x} {y[:1]} {y[1:]}*I"
-
-    width = match.group(3)
-    if width:
-        align = match.group(1) or '>'
-        if align.endswith('='):
-            raise ValueError("'=' alignment not allowed in "
-                             "complex format specifier")
-        result = format(result, align + width)
-    return result
-=======
 from sage.misc.superseded import deprecation
 from sage.rings.complex_mpfr import *
 deprecation(24483, "the complex_number module is deprecated, please use sage.rings.complex_mpfr")
->>>>>>> c896669b
