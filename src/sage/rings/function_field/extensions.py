--- conflicted
+++ resolved
@@ -28,21 +28,6 @@
 Constant field extension of a function field over a finite field::
 
     sage: K.<x> = FunctionField(GF(2)); R.<Y> = K[]                                     # optional - sage.libs.pari
-<<<<<<< HEAD
-    sage: F.<y> = K.extension(Y^3 - x^2*(x^2 + x + 1)^2)                                # optional - sage.libs.pari
-    sage: E = F.extension_constant_field(GF(2^3))                                       # optional - sage.libs.pari
-    sage: E                                                                             # optional - sage.libs.pari
-    Function field in y defined by y^3 + x^6 + x^4 + x^2 over its base
-    sage: p = F.get_place(3)                                                            # optional - sage.libs.pari
-    sage: E.conorm_place(p)  # random                                                   # optional - sage.libs.pari
-    Place (x + z3, y + z3^2 + z3)
-     + Place (x + z3^2, y + z3)
-     + Place (x + z3^2 + z3, y + z3^2)
-    sage: q = F.get_place(2)                                                            # optional - sage.libs.pari
-    sage: E.conorm_place(q)  # random                                                   # optional - sage.libs.pari
-    Place (x + 1, y^2 + y + 1)
-    sage: E.conorm_divisor(p + q)  # random                                             # optional - sage.libs.pari
-=======
     sage: F.<y> = K.extension(Y^3 - x^2*(x^2 + x + 1)^2)                                # optional - sage.libs.pari sage.rings.function_field
     sage: E = F.extension_constant_field(GF(2^3))                                       # optional - sage.libs.pari sage.rings.function_field
     sage: E                                                                             # optional - sage.libs.pari sage.rings.function_field
@@ -56,7 +41,6 @@
     sage: E.conorm_place(q)  # random                                                   # optional - sage.libs.pari sage.rings.function_field
     Place (x + 1, y^2 + y + 1)
     sage: E.conorm_divisor(p + q)  # random                                             # optional - sage.libs.pari sage.rings.function_field
->>>>>>> 77ee2821
     Place (x + 1, y^2 + y + 1)
      + Place (x + z3, y + z3^2 + z3)
      + Place (x + z3^2, y + z3)
@@ -98,15 +82,9 @@
         TESTS::
 
             sage: K.<x> = FunctionField(GF(2)); R.<Y> = K[]                             # optional - sage.libs.pari
-<<<<<<< HEAD
-            sage: F.<y> = K.extension(Y^3 - x^2*(x^2 + x + 1)^2)                        # optional - sage.libs.pari
-            sage: E = F.extension_constant_field(GF(2^3))                               # optional - sage.libs.pari
-            sage: TestSuite(E).run(skip=['_test_elements', '_test_pickling'])           # optional - sage.libs.pari
-=======
             sage: F.<y> = K.extension(Y^3 - x^2*(x^2 + x + 1)^2)                        # optional - sage.libs.pari sage.rings.function_field
             sage: E = F.extension_constant_field(GF(2^3))                               # optional - sage.libs.pari sage.rings.function_field
             sage: TestSuite(E).run(skip=['_test_elements', '_test_pickling'])           # optional - sage.libs.pari sage.rings.function_field
->>>>>>> 77ee2821
         """
         k = F.constant_base_field()
         F_base = F.base_field()
@@ -143,15 +121,9 @@
         EXAMPLES::
 
             sage: K.<x> = FunctionField(GF(2)); R.<Y> = K[]                             # optional - sage.libs.pari
-<<<<<<< HEAD
-            sage: F.<y> = K.extension(Y^3 - x^2*(x^2 + x + 1)^2)                        # optional - sage.libs.pari
-            sage: E = F.extension_constant_field(GF(2^3))                               # optional - sage.libs.pari
-            sage: E.top()                                                               # optional - sage.libs.pari
-=======
             sage: F.<y> = K.extension(Y^3 - x^2*(x^2 + x + 1)^2)                        # optional - sage.libs.pari sage.rings.function_field
             sage: E = F.extension_constant_field(GF(2^3))                               # optional - sage.libs.pari sage.rings.function_field
             sage: E.top()                                                               # optional - sage.libs.pari sage.rings.function_field
->>>>>>> 77ee2821
             Function field in y defined by y^3 + x^6 + x^4 + x^2
         """
         return self._F_ext
@@ -165,15 +137,9 @@
         EXAMPLES::
 
             sage: K.<x> = FunctionField(GF(2)); R.<Y> = K[]                             # optional - sage.libs.pari
-<<<<<<< HEAD
-            sage: F.<y> = K.extension(Y^3 - x^2*(x^2 + x + 1)^2)                        # optional - sage.libs.pari
-            sage: E = F.extension_constant_field(GF(2^3))                               # optional - sage.libs.pari
-            sage: E.defining_morphism()                                                 # optional - sage.libs.pari
-=======
             sage: F.<y> = K.extension(Y^3 - x^2*(x^2 + x + 1)^2)                        # optional - sage.libs.pari sage.rings.function_field
             sage: E = F.extension_constant_field(GF(2^3))                               # optional - sage.libs.pari sage.rings.function_field
             sage: E.defining_morphism()                                                 # optional - sage.libs.pari sage.rings.function_field
->>>>>>> 77ee2821
             Function Field morphism:
               From: Function field in y defined by y^3 + x^6 + x^4 + x^2
               To:   Function field in y defined by y^3 + x^6 + x^4 + x^2
@@ -196,17 +162,6 @@
         EXAMPLES::
 
             sage: K.<x> = FunctionField(GF(2)); R.<Y> = K[]                             # optional - sage.libs.pari
-<<<<<<< HEAD
-            sage: F.<y> = K.extension(Y^3 - x^2*(x^2 + x + 1)^2)                        # optional - sage.libs.pari
-            sage: E = F.extension_constant_field(GF(2^3))                               # optional - sage.libs.pari
-            sage: p = F.get_place(3)                                                    # optional - sage.libs.pari
-            sage: d = E.conorm_place(p)                                                 # optional - sage.libs.pari
-            sage: [pl.degree() for pl in d.support()]                                   # optional - sage.libs.pari
-            [1, 1, 1]
-            sage: p = F.get_place(2)                                                    # optional - sage.libs.pari
-            sage: d = E.conorm_place(p)                                                 # optional - sage.libs.pari
-            sage: [pl.degree() for pl in d.support()]                                   # optional - sage.libs.pari
-=======
             sage: F.<y> = K.extension(Y^3 - x^2*(x^2 + x + 1)^2)                        # optional - sage.libs.pari sage.rings.function_field
             sage: E = F.extension_constant_field(GF(2^3))                               # optional - sage.libs.pari sage.rings.function_field
             sage: p = F.get_place(3)                                                    # optional - sage.libs.pari sage.rings.function_field
@@ -216,7 +171,6 @@
             sage: p = F.get_place(2)                                                    # optional - sage.libs.pari sage.rings.function_field
             sage: d = E.conorm_place(p)                                                 # optional - sage.libs.pari sage.rings.function_field
             sage: [pl.degree() for pl in d.support()]                                   # optional - sage.libs.pari sage.rings.function_field
->>>>>>> 77ee2821
             [2]
         """
         embedF = self.defining_morphism()
@@ -244,16 +198,6 @@
         EXAMPLES::
 
             sage: K.<x> = FunctionField(GF(2)); R.<Y> = K[]                             # optional - sage.libs.pari
-<<<<<<< HEAD
-            sage: F.<y> = K.extension(Y^3 - x^2*(x^2 + x + 1)^2)                        # optional - sage.libs.pari
-            sage: E = F.extension_constant_field(GF(2^3))                               # optional - sage.libs.pari
-            sage: p1 = F.get_place(3)                                                   # optional - sage.libs.pari
-            sage: p2 = F.get_place(2)                                                   # optional - sage.libs.pari
-            sage: c = E.conorm_divisor(2*p1+ 3*p2)                                      # optional - sage.libs.pari
-            sage: c1 = E.conorm_place(p1)                                               # optional - sage.libs.pari
-            sage: c2 = E.conorm_place(p2)                                               # optional - sage.libs.pari
-            sage: c == 2*c1 + 3*c2                                                      # optional - sage.libs.pari
-=======
             sage: F.<y> = K.extension(Y^3 - x^2*(x^2 + x + 1)^2)                        # optional - sage.libs.pari sage.rings.function_field
             sage: E = F.extension_constant_field(GF(2^3))                               # optional - sage.libs.pari sage.rings.function_field
             sage: p1 = F.get_place(3)                                                   # optional - sage.libs.pari sage.rings.function_field
@@ -262,7 +206,6 @@
             sage: c1 = E.conorm_place(p1)                                               # optional - sage.libs.pari sage.rings.function_field
             sage: c2 = E.conorm_place(p2)                                               # optional - sage.libs.pari sage.rings.function_field
             sage: c == 2*c1 + 3*c2                                                      # optional - sage.libs.pari sage.rings.function_field
->>>>>>> 77ee2821
             True
         """
         div_top = self.divisor_group()
