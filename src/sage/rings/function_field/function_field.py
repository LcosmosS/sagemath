r"""
Function Fields

A function field (of one variable) is a finitely generated field extension of
transcendence degree one. In Sage, a function field can be a rational function
field or a finite extension of a function field.

EXAMPLES:

We create a rational function field::

<<<<<<< HEAD
    sage: K.<x> = FunctionField(GF(5^2,'a')); K                                         # optional - sage.libs.pari
    Rational function field in x over Finite Field in a of size 5^2
    sage: K.genus()                                                                     # optional - sage.libs.pari
    0
    sage: f = (x^2 + x + 1) / (x^3 + 1)                                                 # optional - sage.libs.pari
    sage: f                                                                             # optional - sage.libs.pari
    (x^2 + x + 1)/(x^3 + 1)
    sage: f^3                                                                           # optional - sage.libs.pari
=======
    sage: K.<x> = FunctionField(GF(5^2,'a')); K                                         # optional - sage.rings.finite_rings
    Rational function field in x over Finite Field in a of size 5^2
    sage: K.genus()                                                                     # optional - sage.rings.finite_rings
    0
    sage: f = (x^2 + x + 1) / (x^3 + 1)                                                 # optional - sage.rings.finite_rings
    sage: f                                                                             # optional - sage.rings.finite_rings
    (x^2 + x + 1)/(x^3 + 1)
    sage: f^3                                                                           # optional - sage.rings.finite_rings
>>>>>>> 15315e36
    (x^6 + 3*x^5 + x^4 + 2*x^3 + x^2 + 3*x + 1)/(x^9 + 3*x^6 + 3*x^3 + 1)

Then we create an extension of the rational function field, and do some
simple arithmetic in it::

<<<<<<< HEAD
    sage: R.<y> = K[]                                                                   # optional - sage.libs.pari
    sage: L.<y> = K.extension(y^3 - (x^3 + 2*x*y + 1/x)); L                             # optional - sage.libs.pari sage.rings.function_field
    Function field in y defined by y^3 + 3*x*y + (4*x^4 + 4)/x
    sage: y^2                                                                           # optional - sage.libs.pari sage.rings.function_field
    y^2
    sage: y^3                                                                           # optional - sage.libs.pari sage.rings.function_field
    2*x*y + (x^4 + 1)/x
    sage: a = 1/y; a                                                                    # optional - sage.libs.pari sage.rings.function_field
    (x/(x^4 + 1))*y^2 + 3*x^2/(x^4 + 1)
    sage: a * y                                                                         # optional - sage.libs.pari sage.rings.function_field
=======
    sage: R.<y> = K[]                                                                   # optional - sage.rings.finite_rings
    sage: L.<y> = K.extension(y^3 - (x^3 + 2*x*y + 1/x)); L                             # optional - sage.rings.finite_rings sage.rings.function_field
    Function field in y defined by y^3 + 3*x*y + (4*x^4 + 4)/x
    sage: y^2                                                                           # optional - sage.rings.finite_rings sage.rings.function_field
    y^2
    sage: y^3                                                                           # optional - sage.rings.finite_rings sage.rings.function_field
    2*x*y + (x^4 + 1)/x
    sage: a = 1/y; a                                                                    # optional - sage.rings.finite_rings sage.rings.function_field
    (x/(x^4 + 1))*y^2 + 3*x^2/(x^4 + 1)
    sage: a * y                                                                         # optional - sage.rings.finite_rings sage.rings.function_field
>>>>>>> 15315e36
    1

We next make an extension of the above function field, illustrating
that arithmetic with a tower of three fields is fully supported::

<<<<<<< HEAD
    sage: S.<t> = L[]                                                                   # optional - sage.libs.pari
    sage: M.<t> = L.extension(t^2 - x*y)                                                # optional - sage.libs.pari sage.rings.function_field
    sage: M                                                                             # optional - sage.libs.pari sage.rings.function_field
    Function field in t defined by t^2 + 4*x*y
    sage: t^2                                                                           # optional - sage.libs.pari sage.rings.function_field
    x*y
    sage: 1/t                                                                           # optional - sage.libs.pari sage.rings.function_field
    ((1/(x^4 + 1))*y^2 + 3*x/(x^4 + 1))*t
    sage: M.base_field()                                                                # optional - sage.libs.pari sage.rings.function_field
    Function field in y defined by y^3 + 3*x*y + (4*x^4 + 4)/x
    sage: M.base_field().base_field()                                                   # optional - sage.libs.pari sage.rings.function_field
=======
    sage: S.<t> = L[]                                                                   # optional - sage.rings.finite_rings
    sage: M.<t> = L.extension(t^2 - x*y)                                                # optional - sage.rings.finite_rings sage.rings.function_field
    sage: M                                                                             # optional - sage.rings.finite_rings sage.rings.function_field
    Function field in t defined by t^2 + 4*x*y
    sage: t^2                                                                           # optional - sage.rings.finite_rings sage.rings.function_field
    x*y
    sage: 1/t                                                                           # optional - sage.rings.finite_rings sage.rings.function_field
    ((1/(x^4 + 1))*y^2 + 3*x/(x^4 + 1))*t
    sage: M.base_field()                                                                # optional - sage.rings.finite_rings sage.rings.function_field
    Function field in y defined by y^3 + 3*x*y + (4*x^4 + 4)/x
    sage: M.base_field().base_field()                                                   # optional - sage.rings.finite_rings sage.rings.function_field
>>>>>>> 15315e36
    Rational function field in x over Finite Field in a of size 5^2

It is also possible to construct function fields over an imperfect base field::

<<<<<<< HEAD
    sage: N.<u> = FunctionField(K)                                                      # optional - sage.libs.pari

and inseparable extension function fields::

    sage: J.<x> = FunctionField(GF(5)); J                                               # optional - sage.libs.pari
    Rational function field in x over Finite Field of size 5
    sage: T.<v> = J[]                                                                   # optional - sage.libs.pari
    sage: O.<v> = J.extension(v^5 - x); O                                               # optional - sage.libs.pari sage.rings.function_field
=======
    sage: N.<u> = FunctionField(K)                                                      # optional - sage.rings.finite_rings

and inseparable extension function fields::

    sage: J.<x> = FunctionField(GF(5)); J                                               # optional - sage.rings.finite_rings
    Rational function field in x over Finite Field of size 5
    sage: T.<v> = J[]                                                                   # optional - sage.rings.finite_rings
    sage: O.<v> = J.extension(v^5 - x); O                                               # optional - sage.rings.finite_rings sage.rings.function_field
>>>>>>> 15315e36
    Function field in v defined by v^5 + 4*x

Function fields over the rational field are supported::

    sage: F.<x> = FunctionField(QQ)
    sage: R.<Y> = F[]
    sage: L.<y> = F.extension(Y^2 - x^8 - 1)                                            # optional - sage.rings.function_field
    sage: O = L.maximal_order()                                                         # optional - sage.rings.function_field
    sage: I = O.ideal(x, y - 1)                                                         # optional - sage.rings.function_field
    sage: P = I.place()                                                                 # optional - sage.rings.function_field
    sage: D = P.divisor()                                                               # optional - sage.rings.function_field
    sage: D.basis_function_space()                                                      # optional - sage.rings.function_field
    [1]
    sage: (2*D).basis_function_space()                                                  # optional - sage.rings.function_field
    [1]
    sage: (3*D).basis_function_space()                                                  # optional - sage.rings.function_field
    [1]
    sage: (4*D).basis_function_space()                                                  # optional - sage.rings.function_field
    [1, 1/x^4*y + 1/x^4]

    sage: K.<x> = FunctionField(QQ); _.<Y> = K[]
    sage: F.<y> = K.extension(Y^3 - x^2*(x^2 + x + 1)^2)                                # optional - sage.rings.function_field
    sage: O = F.maximal_order()                                                         # optional - sage.rings.function_field
    sage: I = O.ideal(y)                                                                # optional - sage.rings.function_field
    sage: I.divisor()                                                                   # optional - sage.rings.function_field
    2*Place (x, y, (1/(x^3 + x^2 + x))*y^2)
     + 2*Place (x^2 + x + 1, y, (1/(x^3 + x^2 + x))*y^2)

    sage: K.<x> = FunctionField(QQ); _.<Y> = K[]
    sage: L.<y> = K.extension(Y^2 + Y + x + 1/x)                                        # optional - sage.rings.function_field
    sage: O = L.maximal_order()                                                         # optional - sage.rings.function_field
    sage: I = O.ideal(y)                                                                # optional - sage.rings.function_field
    sage: I.divisor()                                                                   # optional - sage.rings.function_field
    - Place (x, x*y)
     + Place (x^2 + 1, x*y)

Function fields over the algebraic field are supported::

    sage: K.<x> = FunctionField(QQbar); _.<Y> = K[]                                     # optional - sage.rings.number_field
    sage: L.<y> = K.extension(Y^2 + Y + x + 1/x)                                        # optional - sage.rings.function_field sage.rings.number_field
    sage: O = L.maximal_order()                                                         # optional - sage.rings.function_field sage.rings.number_field
    sage: I = O.ideal(y)                                                                # optional - sage.rings.function_field sage.rings.number_field
    sage: I.divisor()                                                                   # optional - sage.rings.function_field sage.rings.number_field
    Place (x - I, x*y)
     - Place (x, x*y)
     + Place (x + I, x*y)
    sage: pl = I.divisor().support()[0]                                                 # optional - sage.rings.function_field sage.rings.number_field
    sage: m = L.completion(pl, prec=5)                                                  # optional - sage.rings.function_field sage.rings.number_field
    sage: m(x)                                                                          # optional - sage.rings.function_field sage.rings.number_field
    I + s + O(s^5)
    sage: m(y)                             # long time (4s)                             # optional - sage.rings.function_field sage.rings.number_field
    -2*s + (-4 - I)*s^2 + (-15 - 4*I)*s^3 + (-75 - 23*I)*s^4 + (-413 - 154*I)*s^5 + O(s^6)
    sage: m(y)^2 + m(y) + m(x) + 1/m(x)    # long time (8s)                             # optional - sage.rings.function_field sage.rings.number_field
    O(s^5)

TESTS::

<<<<<<< HEAD
    sage: TestSuite(J).run()                                                            # optional - sage.libs.pari
=======
    sage: TestSuite(J).run()                                                            # optional - sage.rings.finite_rings
>>>>>>> 15315e36
    sage: TestSuite(K).run(max_runs=256)   # long time (10s)                            # optional - sage.rings.number_field
    sage: TestSuite(L).run(max_runs=8)     # long time (25s)                            # optional - sage.rings.function_field sage.rings.number_field
    sage: TestSuite(M).run(max_runs=8)     # long time (35s)
    sage: TestSuite(N).run(max_runs=8, skip = '_test_derivation')    # long time (15s)
    sage: TestSuite(O).run()                                                            # optional - sage.rings.function_field sage.rings.number_field
    sage: TestSuite(R).run()
<<<<<<< HEAD
    sage: TestSuite(S).run()               # long time (4s)                             # optional - sage.libs.pari sage.rings.function_field
=======
    sage: TestSuite(S).run()               # long time (4s)                             # optional - sage.rings.finite_rings sage.rings.function_field
>>>>>>> 15315e36

Global function fields
----------------------

A global function field in Sage is an extension field of a rational function field
over a *finite* constant field by an irreducible separable polynomial over the
rational function field.

EXAMPLES:

A fundamental computation for a global or any function field is to get a basis
of its maximal order and maximal infinite order, and then do arithmetic with
ideals of those maximal orders::

<<<<<<< HEAD
    sage: K.<x> = FunctionField(GF(3)); _.<t> = K[]                                     # optional - sage.libs.pari
    sage: L.<y> = K.extension(t^4 + t - x^5)                                            # optional - sage.libs.pari sage.rings.function_field
    sage: O = L.maximal_order()                                                         # optional - sage.libs.pari sage.rings.function_field
    sage: O.basis()                                                                     # optional - sage.libs.pari sage.rings.function_field
    (1, y, 1/x*y^2 + 1/x*y, 1/x^3*y^3 + 2/x^3*y^2 + 1/x^3*y)
    sage: I = O.ideal(x,y); I                                                           # optional - sage.libs.pari sage.rings.function_field
    Ideal (x, y) of Maximal order of Function field in y defined by y^4 + y + 2*x^5
    sage: J = I^-1                                                                      # optional - sage.libs.pari sage.rings.function_field
    sage: J.basis_matrix()                                                              # optional - sage.libs.pari sage.rings.function_field
=======
    sage: K.<x> = FunctionField(GF(3)); _.<t> = K[]                                     # optional - sage.rings.finite_rings
    sage: L.<y> = K.extension(t^4 + t - x^5)                                            # optional - sage.rings.finite_rings sage.rings.function_field
    sage: O = L.maximal_order()                                                         # optional - sage.rings.finite_rings sage.rings.function_field
    sage: O.basis()                                                                     # optional - sage.rings.finite_rings sage.rings.function_field
    (1, y, 1/x*y^2 + 1/x*y, 1/x^3*y^3 + 2/x^3*y^2 + 1/x^3*y)
    sage: I = O.ideal(x,y); I                                                           # optional - sage.rings.finite_rings sage.rings.function_field
    Ideal (x, y) of Maximal order of Function field in y defined by y^4 + y + 2*x^5
    sage: J = I^-1                                                                      # optional - sage.rings.finite_rings sage.rings.function_field
    sage: J.basis_matrix()                                                              # optional - sage.rings.finite_rings sage.rings.function_field
>>>>>>> 15315e36
    [  1   0   0   0]
    [1/x 1/x   0   0]
    [  0   0   1   0]
    [  0   0   0   1]
<<<<<<< HEAD
    sage: L.maximal_order_infinite().basis()                                            # optional - sage.libs.pari sage.rings.function_field
=======
    sage: L.maximal_order_infinite().basis()                                            # optional - sage.rings.finite_rings sage.rings.function_field
>>>>>>> 15315e36
    (1, 1/x^2*y, 1/x^3*y^2, 1/x^4*y^3)

As an example of the most sophisticated computations that Sage can do with a
global function field, we compute all the Weierstrass places of the Klein
quartic over `\GF{2}` and gap numbers for ordinary places::

<<<<<<< HEAD
    sage: K.<x> = FunctionField(GF(2)); _.<Y> = K[]                                     # optional - sage.libs.pari
    sage: L.<y> = K.extension(Y^3 + x^3*Y + x)                                          # optional - sage.libs.pari sage.rings.function_field
    sage: L.genus()                                                                     # optional - sage.libs.pari sage.rings.function_field
    3
    sage: L.weierstrass_places()                                                        # optional - sage.libs.pari sage.modules sage.rings.function_field
=======
    sage: K.<x> = FunctionField(GF(2)); _.<Y> = K[]                                     # optional - sage.rings.finite_rings
    sage: L.<y> = K.extension(Y^3 + x^3*Y + x)                                          # optional - sage.rings.finite_rings sage.rings.function_field
    sage: L.genus()                                                                     # optional - sage.rings.finite_rings sage.rings.function_field
    3
    sage: L.weierstrass_places()                                                        # optional - sage.rings.finite_rings sage.modules sage.rings.function_field
>>>>>>> 15315e36
    [Place (1/x, 1/x^3*y^2 + 1/x),
     Place (1/x, 1/x^3*y^2 + 1/x^2*y + 1),
     Place (x, y),
     Place (x + 1, (x^3 + 1)*y + x + 1),
     Place (x^3 + x + 1, y + 1),
     Place (x^3 + x + 1, y + x^2),
     Place (x^3 + x + 1, y + x^2 + 1),
     Place (x^3 + x^2 + 1, y + x),
     Place (x^3 + x^2 + 1, y + x^2 + 1),
     Place (x^3 + x^2 + 1, y + x^2 + x + 1)]
<<<<<<< HEAD
    sage: L.gaps()                                                                      # optional - sage.libs.pari sage.modules sage.rings.function_field
=======
    sage: L.gaps()                                                                      # optional - sage.rings.finite_rings sage.modules sage.rings.function_field
>>>>>>> 15315e36
    [1, 2, 3]

The gap numbers for Weierstrass places are of course not ordinary::

<<<<<<< HEAD
    sage: p1,p2,p3 = L.weierstrass_places()[:3]                                         # optional - sage.libs.pari sage.modules sage.rings.function_field
    sage: p1.gaps()                                                                     # optional - sage.libs.pari sage.modules sage.rings.function_field
    [1, 2, 4]
    sage: p2.gaps()                                                                     # optional - sage.libs.pari sage.modules sage.rings.function_field
    [1, 2, 4]
    sage: p3.gaps()                                                                     # optional - sage.libs.pari sage.modules sage.rings.function_field
=======
    sage: p1,p2,p3 = L.weierstrass_places()[:3]                                         # optional - sage.rings.finite_rings sage.modules sage.rings.function_field
    sage: p1.gaps()                                                                     # optional - sage.rings.finite_rings sage.modules sage.rings.function_field
    [1, 2, 4]
    sage: p2.gaps()                                                                     # optional - sage.rings.finite_rings sage.modules sage.rings.function_field
    [1, 2, 4]
    sage: p3.gaps()                                                                     # optional - sage.rings.finite_rings sage.modules sage.rings.function_field
>>>>>>> 15315e36
    [1, 2, 4]

AUTHORS:

- William Stein (2010): initial version

- Robert Bradshaw (2010-05-30): added is_finite()

- Julian Rüth (2011-06-08, 2011-09-14, 2014-06-23, 2014-06-24, 2016-11-13):
  fixed hom(), extension(); use @cached_method; added derivation(); added
  support for relative vector spaces; fixed conversion to base fields

- Maarten Derickx (2011-09-11): added doctests

- Syed Ahmad Lavasani (2011-12-16): added genus(), is_RationalFunctionField()

- Simon King (2014-10-29): Use the same generator names for a function field
  extension and the underlying polynomial ring.

- Kwankyu Lee (2017-04-30): added global function fields

- Brent Baccala (2019-12-20): added function fields over number fields and QQbar

"""

# ****************************************************************************
#       Copyright (C) 2010      William Stein <wstein@gmail.com>
#                     2010      Robert Bradshaw <robertwb@math.washington.edu>
#                     2011-2018 Julian Rüth <julian.rueth@gmail.com>
#                     2011      Maarten Derickx <m.derickx.student@gmail.com>
#                     2011      Syed Ahmad Lavasani
#                     2013-2014 Simon King
#                     2017      Dean Bisogno
#                     2017      Alyson Deines
#                     2017-2019 David Roe
#                     2017-2022 Kwankyu Lee
#                     2018      Marc Mezzarobba
#                     2018      Wilfried Luebbe
#                     2019      Brent Baccala
#                     2022      Frédéric Chapoton
#                     2022      Gonzalo Tornaría
#
#  Distributed under the terms of the GNU General Public License (GPL)
#  as published by the Free Software Foundation; either version 2 of
#  the License, or (at your option) any later version.
#                  https://www.gnu.org/licenses/
# ****************************************************************************

from sage.misc.cachefunc import cached_method
from sage.misc.lazy_import import LazyImport
from sage.rings.ring import Field
from sage.categories.homset import Hom
from sage.categories.function_fields import FunctionFields
from sage.structure.category_object import CategoryObject


def is_FunctionField(x):
    """
    Return ``True`` if ``x`` is a function field.

    EXAMPLES::

        sage: from sage.rings.function_field.function_field import is_FunctionField
        sage: is_FunctionField(QQ)
        False
        sage: is_FunctionField(FunctionField(QQ, 't'))
        True
    """
    if isinstance(x, FunctionField):
        return True
    return x in FunctionFields()


class FunctionField(Field):
    """
    Abstract base class for all function fields.

    INPUT:

    - ``base_field`` -- field; the base of this function field

    - ``names`` -- string that gives the name of the generator

    EXAMPLES::

        sage: K.<x> = FunctionField(QQ)
        sage: K
        Rational function field in x over Rational Field
    """
    _differentials_space = LazyImport('sage.rings.function_field.differential', 'DifferentialsSpace')

    def __init__(self, base_field, names, category=FunctionFields()):
        """
        Initialize.

        TESTS::

            sage: K.<x> = FunctionField(QQ)
            sage: TestSuite(K).run()               # long time (3s)
        """
        Field.__init__(self, base_field, names=names, category=category)

        # allow conversion into the constant base field
        from .maps import FunctionFieldConversionToConstantBaseField
        to_constant_base_field = FunctionFieldConversionToConstantBaseField(Hom(self, self.constant_base_field()))
        # the conversion map must not keep the field alive if that is the only reference to it
        to_constant_base_field._make_weak_references()
        self.constant_base_field().register_conversion(to_constant_base_field)

    def is_perfect(self):
        r"""
        Return whether the field is perfect, i.e., its characteristic `p` is zero
        or every element has a `p`-th root.

        EXAMPLES::

            sage: FunctionField(QQ, 'x').is_perfect()
            True
<<<<<<< HEAD
            sage: FunctionField(GF(2), 'x').is_perfect()                                # optional - sage.libs.pari
=======
            sage: FunctionField(GF(2), 'x').is_perfect()                                # optional - sage.rings.finite_rings
>>>>>>> 15315e36
            False
        """
        return self.characteristic() == 0

    def some_elements(self):
        """
        Return some elements in this function field.

        EXAMPLES::

           sage: K.<x> = FunctionField(QQ)
           sage: K.some_elements()
           [1,
            x,
            2*x,
            x/(x^2 + 2*x + 1),
            1/x^2,
            x/(x^2 - 1),
            x/(x^2 + 1),
            1/2*x/(x^2 + 1),
            0,
            1/x,
            ...]

        ::

           sage: R.<y> = K[]
           sage: L.<y> = K.extension(y^2 - x)                                           # optional - sage.rings.function_field
           sage: L.some_elements()                                                      # optional - sage.rings.function_field
           [1,
            y,
            1/x*y,
            ((x + 1)/(x^2 - 2*x + 1))*y - 2*x/(x^2 - 2*x + 1),
            1/x,
            (1/(x - 1))*y,
            (1/(x + 1))*y,
            (1/2/(x + 1))*y,
            0,
            ...]
        """
        elements = []

        polynomials = [self(f) for f in self._ring.some_elements()]

        for numerator in polynomials:
            for denominator in polynomials:
                if denominator:
                    some_element = numerator/denominator
                    if some_element not in elements:
                        elements.append(some_element)

        return elements

    def characteristic(self):
        """
        Return the characteristic of the function field.

        EXAMPLES::

            sage: K.<x> = FunctionField(QQ)
            sage: K.characteristic()
            0
            sage: K.<x> = FunctionField(QQbar)                                          # optional - sage.rings.number_field
            sage: K.characteristic()                                                    # optional - sage.rings.number_field
            0
<<<<<<< HEAD
            sage: K.<x> = FunctionField(GF(7))                                          # optional - sage.libs.pari
            sage: K.characteristic()                                                    # optional - sage.libs.pari
            7
            sage: R.<y> = K[]                                                           # optional - sage.libs.pari
            sage: L.<y> = K.extension(y^2 - x)                                          # optional - sage.libs.pari sage.rings.function_field
            sage: L.characteristic()                                                    # optional - sage.libs.pari sage.rings.function_field
=======
            sage: K.<x> = FunctionField(GF(7))                                          # optional - sage.rings.finite_rings
            sage: K.characteristic()                                                    # optional - sage.rings.finite_rings
            7
            sage: R.<y> = K[]                                                           # optional - sage.rings.finite_rings
            sage: L.<y> = K.extension(y^2 - x)                                          # optional - sage.rings.finite_rings sage.rings.function_field
            sage: L.characteristic()                                                    # optional - sage.rings.finite_rings sage.rings.function_field
>>>>>>> 15315e36
            7
        """
        return self.constant_base_field().characteristic()

    def is_finite(self):
        """
        Return whether the function field is finite, which is false.

        EXAMPLES::

            sage: R.<t> = FunctionField(QQ)
            sage: R.is_finite()
            False
<<<<<<< HEAD
            sage: R.<t> = FunctionField(GF(7))                                          # optional - sage.libs.pari
            sage: R.is_finite()                                                         # optional - sage.libs.pari
=======
            sage: R.<t> = FunctionField(GF(7))                                          # optional - sage.rings.finite_rings
            sage: R.is_finite()                                                         # optional - sage.rings.finite_rings
>>>>>>> 15315e36
            False
        """
        return False

    def is_global(self):
        """
        Return whether the function field is global, that is, whether
        the constant field is finite.

        EXAMPLES::

            sage: R.<t> = FunctionField(QQ)
            sage: R.is_global()
            False
            sage: R.<t> = FunctionField(QQbar)                                          # optional - sage.rings.number_field
            sage: R.is_global()                                                         # optional - sage.rings.number_field
            False
<<<<<<< HEAD
            sage: R.<t> = FunctionField(GF(7))                                          # optional - sage.libs.pari
            sage: R.is_global()                                                         # optional - sage.libs.pari
=======
            sage: R.<t> = FunctionField(GF(7))                                          # optional - sage.rings.finite_rings
            sage: R.is_global()                                                         # optional - sage.rings.finite_rings
>>>>>>> 15315e36
            True
        """
        return self.constant_base_field().is_finite()

    def extension(self, f, names=None):
        """
        Create an extension `K(y)` of this function field `K` extended with
        a root `y` of the univariate polynomial `f` over `K`.

        INPUT:

        - ``f`` -- univariate polynomial over `K`

        - ``names`` -- string or tuple of length 1 that names the variable `y`

        OUTPUT:

        - a function field

        EXAMPLES::

            sage: K.<x> = FunctionField(QQ); R.<y> = K[]
            sage: K.extension(y^5 - x^3 - 3*x + x*y)                                    # optional - sage.rings.function_field
            Function field in y defined by y^5 + x*y - x^3 - 3*x

        A nonintegral defining polynomial::

            sage: K.<t> = FunctionField(QQ); R.<y> = K[]
            sage: K.extension(y^3 + (1/t)*y + t^3/(t+1), 'z')                           # optional - sage.rings.function_field
            Function field in z defined by z^3 + 1/t*z + t^3/(t + 1)

        The defining polynomial need not be monic or integral::

            sage: K.extension(t*y^3 + (1/t)*y + t^3/(t+1))                              # optional - sage.rings.function_field
            Function field in y defined by t*y^3 + 1/t*y + t^3/(t + 1)
        """
        from . import constructor
        return constructor.FunctionFieldExtension(f, names)

    def order_with_basis(self, basis, check=True):
        """
        Return the order with given basis over the maximal order of
        the base field.

        INPUT:

        - ``basis`` -- list of elements of this function field

        - ``check`` -- boolean (default: ``True``); if ``True``, check that the
          basis is really linearly independent and that the module it spans is
          closed under multiplication, and contains the identity element.

        OUTPUT:

        - an order in the function field

        EXAMPLES::

            sage: K.<x> = FunctionField(QQ); R.<y> = K[]
            sage: L.<y> = K.extension(y^3 + x^3 + 4*x + 1)                              # optional - sage.rings.function_field
            sage: O = L.order_with_basis([1, y, y^2]); O                                # optional - sage.rings.function_field
            Order in Function field in y defined by y^3 + x^3 + 4*x + 1
            sage: O.basis()                                                             # optional - sage.rings.function_field
            (1, y, y^2)

        Note that 1 does not need to be an element of the basis, as long it is in the module spanned by it::

            sage: O = L.order_with_basis([1+y, y, y^2]); O                              # optional - sage.rings.function_field
            Order in Function field in y defined by y^3 + x^3 + 4*x + 1
            sage: O.basis()                                                             # optional - sage.rings.function_field
            (y + 1, y, y^2)

        The following error is raised when the module spanned by the basis is not closed under multiplication::

            sage: O = L.order_with_basis([1, x^2 + x*y, (2/3)*y^2]); O                  # optional - sage.rings.function_field
            Traceback (most recent call last):
            ...
            ValueError: the module generated by basis (1, x*y + x^2, 2/3*y^2) must be closed under multiplication

        and this happens when the identity is not in the module spanned by the basis::

            sage: O = L.order_with_basis([x, x^2 + x*y, (2/3)*y^2])                     # optional - sage.rings.function_field
            Traceback (most recent call last):
            ...
            ValueError: the identity element must be in the module spanned by basis (x, x*y + x^2, 2/3*y^2)
        """
        from .order_basis import FunctionFieldOrder_basis
        return FunctionFieldOrder_basis(tuple([self(a) for a in basis]), check=check)

    def order(self, x, check=True):
        """
        Return the order generated by ``x`` over the base maximal order.

        INPUT:

        - ``x`` -- element or list of elements of the function field

        - ``check`` -- boolean; if ``True``, check that ``x`` really generates an order

        EXAMPLES::

            sage: K.<x> = FunctionField(QQ); R.<y> = K[]
            sage: L.<y> = K.extension(y^3 + x^3 + 4*x + 1)                              # optional - sage.rings.function_field
            sage: O = L.order(y); O                                                     # optional - sage.modules sage.rings.function_field
            Order in Function field in y defined by y^3 + x^3 + 4*x + 1
            sage: O.basis()                                                             # optional - sage.modules sage.rings.function_field
            (1, y, y^2)

            sage: Z = K.order(x); Z                                                     # optional - sage.modules
            Order in Rational function field in x over Rational Field
            sage: Z.basis()                                                             # optional - sage.modules
            (1,)

        Orders with multiple generators are not yet supported::

            sage: Z = K.order([x, x^2]); Z                                              # optional - sage.modules
            Traceback (most recent call last):
            ...
            NotImplementedError
        """
        if not isinstance(x, (list, tuple)):
            x = [x]
        if len(x) == 1:
            g = x[0]
            basis = [self(1)]
            for i in range(self.degree()-1):
                basis.append(basis[-1]*g)
        else:
            raise NotImplementedError
        return self.order_with_basis(basis, check=check)

    def order_infinite_with_basis(self, basis, check=True):
        """
        Return the order with given basis over the maximal infinite order of
        the base field.

        INPUT:

        - ``basis`` -- list of elements of the function field

        - ``check`` -- boolean (default: ``True``); if ``True``, check that the basis
          is really linearly independent and that the module it spans is closed
          under multiplication, and contains the identity element.

        EXAMPLES::

            sage: K.<x> = FunctionField(QQ); R.<y> = K[]
            sage: L.<y> = K.extension(y^3 + x^3 + 4*x + 1)                              # optional - sage.rings.function_field
            sage: O = L.order_infinite_with_basis([1, 1/x*y, 1/x^2*y^2]); O             # optional - sage.rings.function_field
            Infinite order in Function field in y defined by y^3 + x^3 + 4*x + 1
            sage: O.basis()                                                             # optional - sage.rings.function_field
            (1, 1/x*y, 1/x^2*y^2)

        Note that 1 does not need to be an element of the basis, as long it is
        in the module spanned by it::

            sage: O = L.order_infinite_with_basis([1+1/x*y,1/x*y, 1/x^2*y^2]); O        # optional - sage.rings.function_field
            Infinite order in Function field in y defined by y^3 + x^3 + 4*x + 1
            sage: O.basis()                                                             # optional - sage.rings.function_field
            (1/x*y + 1, 1/x*y, 1/x^2*y^2)

        The following error is raised when the module spanned by the basis is
        not closed under multiplication::

            sage: O = L.order_infinite_with_basis([1,y, 1/x^2*y^2]); O                  # optional - sage.rings.function_field
            Traceback (most recent call last):
            ...
            ValueError: the module generated by basis (1, y, 1/x^2*y^2) must be closed under multiplication

        and this happens when the identity is not in the module spanned by the
        basis::

            sage: O = L.order_infinite_with_basis([1/x,1/x*y, 1/x^2*y^2])               # optional - sage.rings.function_field
            Traceback (most recent call last):
            ...
            ValueError: the identity element must be in the module spanned by basis (1/x, 1/x*y, 1/x^2*y^2)
        """
        from .order_basis import FunctionFieldOrderInfinite_basis
        return FunctionFieldOrderInfinite_basis(tuple([self(g) for g in basis]), check=check)

    def order_infinite(self, x, check=True):
        """
        Return the order generated by ``x`` over the maximal infinite order.

        INPUT:

        - ``x`` -- element or a list of elements of the function field

        - ``check`` -- boolean; if ``True``, check that ``x`` really generates an order

        EXAMPLES::

            sage: K.<x> = FunctionField(QQ); R.<y> = K[]
            sage: L.<y> = K.extension(y^3 + x^3 + 4*x + 1)                              # optional - sage.rings.function_field
            sage: L.order_infinite(y)  # todo: not implemented                          # optional - sage.modules sage.rings.function_field

            sage: Z = K.order(x); Z                                                     # optional - sage.modules
            Order in Rational function field in x over Rational Field
            sage: Z.basis()                                                             # optional - sage.modules
            (1,)

        Orders with multiple generators, not yet supported::

            sage: Z = K.order_infinite([x, x^2]); Z                                     # optional - sage.modules
            Traceback (most recent call last):
            ...
            NotImplementedError
        """
        if not isinstance(x, (list, tuple)):
            x = [x]
        if len(x) == 1:
            g = x[0]
            basis = [self(1)]
            for i in range(self.degree()-1):
                basis.append(basis[-1]*g)
        else:
            raise NotImplementedError
        return self.order_infinite_with_basis(tuple(basis), check=check)

    def _coerce_map_from_(self, source):
        """
        Return ``True`` if there is a coerce map from ``R`` to the function field.

        INPUT:

        - ``source`` -- ring

        EXAMPLES::

            sage: K.<x> = FunctionField(QQ); R.<y> = K[]
            sage: L.<y> = K.extension(y^3 + x^3 + 4*x + 1)                              # optional - sage.rings.function_field
            sage: L.equation_order()                                                    # optional - sage.rings.function_field
            Order in Function field in y defined by y^3 + x^3 + 4*x + 1
            sage: L._coerce_map_from_(L.equation_order())                               # optional - sage.rings.function_field
            Conversion map:
              From: Order in Function field in y defined by y^3 + x^3 + 4*x + 1
              To:   Function field in y defined by y^3 + x^3 + 4*x + 1
<<<<<<< HEAD
            sage: L._coerce_map_from_(GF(7))                                            # optional - sage.libs.pari sage.rings.function_field
=======
            sage: L._coerce_map_from_(GF(7))                                            # optional - sage.rings.finite_rings sage.rings.function_field
>>>>>>> 15315e36

            sage: K.<x> = FunctionField(QQ)
            sage: L.<x> = FunctionField(GaussianIntegers().fraction_field())            # optional - sage.rings.number_field
            sage: L.has_coerce_map_from(K)                                              # optional - sage.rings.number_field
            True

            sage: K.<x> = FunctionField(QQ)
            sage: R.<y> = K[]
<<<<<<< HEAD
            sage: L.<y> = K.extension(y^3 + 1)                                          # optional - sage.libs.pari sage.rings.function_field
=======
            sage: L.<y> = K.extension(y^3 + 1)                                          # optional - sage.rings.finite_rings sage.rings.function_field
>>>>>>> 15315e36
            sage: K.<x> = FunctionField(GaussianIntegers().fraction_field())            # optional - sage.rings.number_field
            sage: R.<y> = K[]                                                           # optional - sage.rings.number_field
            sage: M.<y> = K.extension(y^3 + 1)                                          # optional - sage.rings.function_field
            sage: M.has_coerce_map_from(L) # not tested (the constant field including into a function field is not yet known to be injective)   # optional - sage.rings.function_field
            True

            sage: K.<x> = FunctionField(QQ)
            sage: R.<I> = K[]
<<<<<<< HEAD
            sage: L.<I> = K.extension(I^2 + 1)                                          # optional - sage.libs.pari sage.rings.function_field
            sage: M.<x> = FunctionField(GaussianIntegers().fraction_field())            # optional - sage.rings.number_field
            sage: M.has_coerce_map_from(L)                                              # optional - sage.libs.pari sage.rings.function_field sage.rings.number_field
=======
            sage: L.<I> = K.extension(I^2 + 1)                                          # optional - sage.rings.finite_rings sage.rings.function_field
            sage: M.<x> = FunctionField(GaussianIntegers().fraction_field())            # optional - sage.rings.number_field
            sage: M.has_coerce_map_from(L)                                              # optional - sage.rings.finite_rings sage.rings.function_field sage.rings.number_field
>>>>>>> 15315e36
            True

        Check that :trac:`31072` is fixed::

            sage: L.<t> = FunctionField(QQ)
            sage: L(Sequence([1, 2]))
            2*t + 1
        """
        from .order import FunctionFieldOrder_base
        if isinstance(source, FunctionFieldOrder_base):
            K = source.fraction_field()
            if K is self:
                return self._generic_coerce_map(source)
            source_to_K = K.coerce_map_from(source)
            K_to_self = self.coerce_map_from(K)
            if source_to_K and K_to_self:
                return K_to_self * source_to_K
        if isinstance(source, CategoryObject) and source in FunctionFields():
            if source.base_field() is source:
                if self.base_field() is self:
                    # source and self are rational function fields
                    if source.variable_name() == self.variable_name():
                        # ... in the same variable
                        base_coercion = self.constant_field().coerce_map_from(source.constant_field())
                        if base_coercion is not None:
                            return source.hom([self.gen()], base_morphism=base_coercion)
            else:
                # source is an extensions of rational function fields
                base_coercion = self.coerce_map_from(source.base_field())
                if base_coercion is not None and base_coercion.is_injective():
                    # the base field of source coerces into the base field of self
                    self_polynomial = source.polynomial().map_coefficients(base_coercion)
                    # try to find a root of the defining polynomial in self
                    if self_polynomial(self.gen()) == 0:
                        # The defining polynomial of source has a root in self,
                        # therefore there is a map. To be sure that it is
                        # canonical, we require a root of the defining polynomial
                        # of self to be a root of the defining polynomial of
                        # source (and that the variables are named equally):
                        if source.variable_name() == self.variable_name():
                            return source.hom([self.gen()], base_morphism=base_coercion)

                    try:
                        sourcegen_in_self = self(source.variable_name())
                    except TypeError:
                        pass
                    else:
                        if self_polynomial(sourcegen_in_self) == 0:
                            # The defining polynomial of source has a root in self,
                            # therefore there is a map. To be sure that it is
                            # canonical, we require the names of the roots to match
                            return source.hom([sourcegen_in_self], base_morphism=base_coercion)

    def _test_derivation(self, **options):
        """
        Test the correctness of the derivations of the function field.

        EXAMPLES::

            sage: K.<x> = FunctionField(QQ)
            sage: TestSuite(K).run()    # indirect doctest, long time (3s)
        """
        tester = self._tester(**options)
        S = tester.some_elements()
        K = self.constant_base_field().some_elements()
        d = self.derivation()
        from itertools import product
        # Non-zero
        tester.assertFalse(d.is_zero())
        # Well-defined
        if hasattr(self, "polynomial"):
            f = self.polynomial()
            tester.assertEqual(0, d(f))
        # Leibniz's law
        for x,y in tester.some_elements(product(S, S)):
            tester.assertEqual(d(x*y), x*d(y) + d(x)*y)
        # Linearity
        for x,y in tester.some_elements(product(S, S)):
            tester.assertEqual(d(x+y), d(x) + d(y))
        for c,x in tester.some_elements(product(K, S)):
            tester.assertEqual(d(c*x), c*d(x))
        # Constants map to zero
        for c in tester.some_elements(K):
            tester.assertEqual(d(c), 0)

    def _convert_map_from_(self, R):
        """
        Return a conversion from ``R`` to this function field if one exists.

        INPUT:

        - ``R`` -- ring

        EXAMPLES::

            sage: K.<x> = FunctionField(QQ)
            sage: R.<y> = K[]
            sage: L.<y> = K.extension(y^3 + x^3 + 4*x + 1)                              # optional - sage.rings.function_field
            sage: K(L(x)) # indirect doctest                                            # optional - sage.rings.function_field
            x
        """
        try:
            from .function_field_polymod import FunctionField_polymod
        except ImportError:
            FunctionField_polymod = ()
        if isinstance(R, FunctionField_polymod):
            base_conversion = self.convert_map_from(R.base_field())
            if base_conversion is not None:
                from sage.categories.morphism import SetMorphism
                return base_conversion * SetMorphism(R.Hom(R.base_field()), R._to_base_field)

    def _intermediate_fields(self, base):
        """
        Return the fields which lie in between base and the function field in the
        tower of function fields.

        INPUT:

        - ``base`` -- function field, either this field or a field from which
          this field has been created as an extension

        OUTPUT:

        - a list of fields; the first entry is this field, the last entry is ``base``

        EXAMPLES::

            sage: K.<x> = FunctionField(QQ)
            sage: K._intermediate_fields(K)
            [Rational function field in x over Rational Field]

            sage: R.<y> = K[]
            sage: L.<y> = K.extension(y^2 - x)                                          # optional - sage.rings.function_field
            sage: L._intermediate_fields(K)                                             # optional - sage.rings.function_field
            [Function field in y defined by y^2 - x,
             Rational function field in x over Rational Field]

            sage: R.<z> = L[]                                                           # optional - sage.rings.function_field
            sage: M.<z> = L.extension(z^2 - y)                                          # optional - sage.rings.function_field
            sage: M._intermediate_fields(L)                                             # optional - sage.rings.function_field
            [Function field in z defined by z^2 - y,
             Function field in y defined by y^2 - x]
            sage: M._intermediate_fields(K)                                             # optional - sage.rings.function_field
            [Function field in z defined by z^2 - y,
             Function field in y defined by y^2 - x,
            Rational function field in x over Rational Field]

        TESTS::

            sage: K._intermediate_fields(M)                                             # optional - sage.rings.function_field
            Traceback (most recent call last):
            ...
            ValueError: field has not been constructed as a finite extension of base
            sage: K._intermediate_fields(QQ)                                            # optional - sage.rings.function_field
            Traceback (most recent call last):
            ...
            TypeError: base must be a function field
        """
        if not is_FunctionField(base):
            raise TypeError("base must be a function field")

        ret = [self]
        while ret[-1] is not base:
            ret.append(ret[-1].base_field())
            if ret[-1] is ret[-2]:
                raise ValueError("field has not been constructed as a finite extension of base")
        return ret

    def rational_function_field(self):
        r"""
        Return the rational function field from which this field has been
        created as an extension.

        EXAMPLES::

            sage: K.<x> = FunctionField(QQ)
            sage: K.rational_function_field()
            Rational function field in x over Rational Field

            sage: R.<y> = K[]
            sage: L.<y> = K.extension(y^2 - x)                                          # optional - sage.rings.function_field
            sage: L.rational_function_field()                                           # optional - sage.rings.function_field
            Rational function field in x over Rational Field

            sage: R.<z> = L[]                                                           # optional - sage.rings.function_field
            sage: M.<z> = L.extension(z^2 - y)                                          # optional - sage.rings.function_field
            sage: M.rational_function_field()                                           # optional - sage.rings.function_field
            Rational function field in x over Rational Field
        """
        from .function_field_rational import RationalFunctionField

        return self if isinstance(self, RationalFunctionField) else self.base_field().rational_function_field()

    def valuation(self, prime):
        r"""
        Return the discrete valuation on this function field defined by
        ``prime``.

        INPUT:

        - ``prime`` -- a place of the function field, a valuation on a subring,
          or a valuation on another function field together with information
          for isomorphisms to and from that function field

        EXAMPLES:

        We create valuations that correspond to finite rational places of a
        function field::

            sage: K.<x> = FunctionField(QQ)
            sage: v = K.valuation(1); v                                                 # optional - sage.rings.function_field
            (x - 1)-adic valuation
            sage: v(x)                                                                  # optional - sage.rings.function_field
            0
            sage: v(x - 1)                                                              # optional - sage.rings.function_field
            1

        A place can also be specified with an irreducible polynomial::

            sage: v = K.valuation(x - 1); v                                             # optional - sage.rings.function_field
            (x - 1)-adic valuation

        Similarly, for a finite non-rational place::

            sage: v = K.valuation(x^2 + 1); v                                           # optional - sage.rings.function_field
            (x^2 + 1)-adic valuation
            sage: v(x^2 + 1)                                                            # optional - sage.rings.function_field
            1
            sage: v(x)                                                                  # optional - sage.rings.function_field
            0

        Or for the infinite place::

            sage: v = K.valuation(1/x); v                                               # optional - sage.rings.function_field
            Valuation at the infinite place
            sage: v(x)                                                                  # optional - sage.rings.function_field
            -1

        Instead of specifying a generator of a place, we can define a valuation on a
        rational function field by giving a discrete valuation on the underlying
        polynomial ring::

            sage: R.<x> = QQ[]                                                          # optional - sage.rings.function_field
            sage: u = valuations.GaussValuation(R, valuations.TrivialValuation(QQ))     # optional - sage.rings.function_field
            sage: w = u.augmentation(x - 1, 1)                                          # optional - sage.rings.function_field
            sage: v = K.valuation(w); v                                                 # optional - sage.rings.function_field
            (x - 1)-adic valuation

        Note that this allows us to specify valuations which do not correspond to a
        place of the function field::

            sage: w = valuations.GaussValuation(R, QQ.valuation(2))                     # optional - sage.rings.function_field
            sage: v = K.valuation(w); v                                                 # optional - sage.rings.function_field
            2-adic valuation

        The same is possible for valuations with `v(1/x) > 0` by passing in an
        extra pair of parameters, an isomorphism between this function field and an
        isomorphic function field. That way you can, for example, indicate that the
        valuation is to be understood as a valuation on `K[1/x]`, i.e., after
        applying the substitution `x \mapsto 1/x` (here, the inverse map is also `x
        \mapsto 1/x`)::

            sage: w = valuations.GaussValuation(R, QQ.valuation(2)).augmentation(x, 1)  # optional - sage.rings.function_field
            sage: w = K.valuation(w)                                                    # optional - sage.rings.function_field
            sage: v = K.valuation((w, K.hom([~K.gen()]), K.hom([~K.gen()]))); v         # optional - sage.rings.function_field
            Valuation on rational function field
            induced by [ Gauss valuation induced by 2-adic valuation, v(x) = 1 ]
            (in Rational function field in x over Rational Field after x |--> 1/x)

        Note that classical valuations at finite places or the infinite place are
        always normalized such that the uniformizing element has valuation 1::

<<<<<<< HEAD
            sage: K.<t> = FunctionField(GF(3))                                          # optional - sage.libs.pari sage.rings.function_field
            sage: M.<x> = FunctionField(K)                                              # optional - sage.libs.pari sage.rings.function_field
            sage: v = M.valuation(x^3 - t)                                              # optional - sage.libs.pari sage.rings.function_field
            sage: v(x^3 - t)                                                            # optional - sage.libs.pari sage.rings.function_field
=======
            sage: K.<t> = FunctionField(GF(3))                                          # optional - sage.rings.finite_rings sage.rings.function_field
            sage: M.<x> = FunctionField(K)                                              # optional - sage.rings.finite_rings sage.rings.function_field
            sage: v = M.valuation(x^3 - t)                                              # optional - sage.rings.finite_rings sage.rings.function_field
            sage: v(x^3 - t)                                                            # optional - sage.rings.finite_rings sage.rings.function_field
>>>>>>> 15315e36
            1

        However, if such a valuation comes out of a base change of the ground
        field, this is not the case anymore. In the example below, the unique
        extension of ``v`` to ``L`` still has valuation 1 on `x^3 - t` but it has
        valuation ``1/3`` on its uniformizing element  `x - w`::

<<<<<<< HEAD
            sage: R.<w> = K[]                                                           # optional - sage.libs.pari
            sage: L.<w> = K.extension(w^3 - t)                                          # optional - sage.libs.pari sage.rings.function_field
            sage: N.<x> = FunctionField(L)                                              # optional - sage.libs.pari sage.rings.function_field
            sage: w = v.extension(N)  # missing factorization, :trac:`16572`            # optional - sage.libs.pari sage.rings.function_field
            Traceback (most recent call last):
            ...
            NotImplementedError
            sage: w(x^3 - t) # not tested                                               # optional - sage.libs.pari sage.rings.function_field
            1
            sage: w(x - w) # not tested                                                 # optional - sage.libs.pari sage.rings.function_field
=======
            sage: R.<w> = K[]                                                           # optional - sage.rings.finite_rings
            sage: L.<w> = K.extension(w^3 - t)                                          # optional - sage.rings.finite_rings sage.rings.function_field
            sage: N.<x> = FunctionField(L)                                              # optional - sage.rings.finite_rings sage.rings.function_field
            sage: w = v.extension(N)  # missing factorization, :trac:`16572`            # optional - sage.rings.finite_rings sage.rings.function_field
            Traceback (most recent call last):
            ...
            NotImplementedError
            sage: w(x^3 - t) # not tested                                               # optional - sage.rings.finite_rings sage.rings.function_field
            1
            sage: w(x - w) # not tested                                                 # optional - sage.rings.finite_rings sage.rings.function_field
>>>>>>> 15315e36
            1/3

        There are several ways to create valuations on extensions of rational
        function fields::

            sage: K.<x> = FunctionField(QQ)
            sage: R.<y> = K[]
            sage: L.<y> = K.extension(y^2 - x); L                                       # optional - sage.rings.function_field
            Function field in y defined by y^2 - x

        A place that has a unique extension can just be defined downstairs::

            sage: v = L.valuation(x); v                                                 # optional - sage.rings.function_field
            (x)-adic valuation

        """
        from sage.rings.function_field.valuation import FunctionFieldValuation
        return FunctionFieldValuation(self, prime)

    def space_of_differentials(self):
        """
        Return the space of differentials attached to the function field.

        EXAMPLES::

            sage: K.<t> = FunctionField(QQ)
            sage: K.space_of_differentials()                                            # optional - sage.modules
            Space of differentials of Rational function field in t over Rational Field

<<<<<<< HEAD
            sage: K.<x> = FunctionField(GF(5)); _.<Y> = K[]                             # optional - sage.libs.pari
            sage: L.<y> = K.extension(Y^3 - (x^3 - 1)/(x^3 - 2))                        # optional - sage.libs.pari sage.rings.function_field
            sage: L.space_of_differentials()                                            # optional - sage.libs.pari sage.modules sage.rings.function_field
=======
            sage: K.<x> = FunctionField(GF(5)); _.<Y> = K[]                             # optional - sage.rings.finite_rings
            sage: L.<y> = K.extension(Y^3 - (x^3 - 1)/(x^3 - 2))                        # optional - sage.rings.finite_rings sage.rings.function_field
            sage: L.space_of_differentials()                                            # optional - sage.rings.finite_rings sage.modules sage.rings.function_field
>>>>>>> 15315e36
            Space of differentials of Function field in y
             defined by y^3 + (4*x^3 + 1)/(x^3 + 3)
        """
        return self._differentials_space(self)

    def space_of_holomorphic_differentials(self):
        """
        Return the space of holomorphic differentials of this function field.

        EXAMPLES::

            sage: K.<t> = FunctionField(QQ)
            sage: K.space_of_holomorphic_differentials()                                # optional - sage.modules
            (Vector space of dimension 0 over Rational Field,
             Linear map:
               From: Vector space of dimension 0 over Rational Field
               To:   Space of differentials of Rational function field in t over Rational Field,
             Section of linear map:
               From: Space of differentials of Rational function field in t over Rational Field
               To:   Vector space of dimension 0 over Rational Field)

<<<<<<< HEAD
            sage: K.<x> = FunctionField(GF(5)); _.<Y> = K[]                             # optional - sage.libs.pari
            sage: L.<y> = K.extension(Y^3 - (x^3 - 1)/(x^3 - 2))                        # optional - sage.libs.pari sage.rings.function_field
            sage: L.space_of_holomorphic_differentials()                                # optional - sage.libs.pari sage.modules sage.rings.function_field
=======
            sage: K.<x> = FunctionField(GF(5)); _.<Y> = K[]                             # optional - sage.rings.finite_rings
            sage: L.<y> = K.extension(Y^3 - (x^3 - 1)/(x^3 - 2))                        # optional - sage.rings.finite_rings sage.rings.function_field
            sage: L.space_of_holomorphic_differentials()                                # optional - sage.rings.finite_rings sage.modules sage.rings.function_field
>>>>>>> 15315e36
            (Vector space of dimension 4 over Finite Field of size 5,
             Linear map:
               From: Vector space of dimension 4 over Finite Field of size 5
               To:   Space of differentials of Function field in y
                      defined by y^3 + (4*x^3 + 1)/(x^3 + 3),
             Section of linear map:
               From: Space of differentials of Function field in y
                      defined by y^3 + (4*x^3 + 1)/(x^3 + 3)
               To:   Vector space of dimension 4 over Finite Field of size 5)
        """
        return self.divisor_group().zero().differential_space()

    space_of_differentials_of_first_kind = space_of_holomorphic_differentials

    def basis_of_holomorphic_differentials(self):
        """
        Return a basis of the space of holomorphic differentials of this function field.

        EXAMPLES::

            sage: K.<t> = FunctionField(QQ)
            sage: K.basis_of_holomorphic_differentials()                                # optional - sage.modules
            []

<<<<<<< HEAD
            sage: K.<x> = FunctionField(GF(5)); _.<Y> = K[]                             # optional - sage.libs.pari
            sage: L.<y> = K.extension(Y^3 - (x^3 - 1)/(x^3 - 2))                        # optional - sage.libs.pari sage.rings.function_field
            sage: L.basis_of_holomorphic_differentials()                                # optional - sage.libs.pari sage.modules sage.rings.function_field
=======
            sage: K.<x> = FunctionField(GF(5)); _.<Y> = K[]                             # optional - sage.rings.finite_rings
            sage: L.<y> = K.extension(Y^3 - (x^3 - 1)/(x^3 - 2))                        # optional - sage.rings.finite_rings sage.rings.function_field
            sage: L.basis_of_holomorphic_differentials()                                # optional - sage.rings.finite_rings sage.modules sage.rings.function_field
>>>>>>> 15315e36
            [((x/(x^3 + 4))*y) d(x),
             ((1/(x^3 + 4))*y) d(x),
             ((x/(x^3 + 4))*y^2) d(x),
             ((1/(x^3 + 4))*y^2) d(x)]
        """
        return self.divisor_group().zero().basis_differential_space()

    basis_of_differentials_of_first_kind = basis_of_holomorphic_differentials

    def divisor_group(self):
        """
        Return the group of divisors attached to the function field.

        EXAMPLES::

            sage: K.<t> = FunctionField(QQ)
            sage: K.divisor_group()                                                     # optional - sage.modules
            Divisor group of Rational function field in t over Rational Field

            sage: _.<Y> = K[]
            sage: L.<y> = K.extension(Y^3 - (t^3 - 1)/(t^3 - 2))                        # optional - sage.rings.function_field
            sage: L.divisor_group()                                                     # optional - sage.modules sage.rings.function_field
            Divisor group of Function field in y defined by y^3 + (-t^3 + 1)/(t^3 - 2)

<<<<<<< HEAD
            sage: K.<x> = FunctionField(GF(5)); _.<Y> = K[]                             # optional - sage.libs.pari
            sage: L.<y> = K.extension(Y^3 - (x^3 - 1)/(x^3 - 2))                        # optional - sage.libs.pari sage.rings.function_field
            sage: L.divisor_group()                                                     # optional - sage.libs.pari sage.modules sage.rings.function_field
=======
            sage: K.<x> = FunctionField(GF(5)); _.<Y> = K[]                             # optional - sage.rings.finite_rings
            sage: L.<y> = K.extension(Y^3 - (x^3 - 1)/(x^3 - 2))                        # optional - sage.rings.finite_rings sage.rings.function_field
            sage: L.divisor_group()                                                     # optional - sage.rings.finite_rings sage.modules sage.rings.function_field
>>>>>>> 15315e36
            Divisor group of Function field in y defined by y^3 + (4*x^3 + 1)/(x^3 + 3)
        """
        from .divisor import DivisorGroup
        return DivisorGroup(self)

    def place_set(self):
        """
        Return the set of all places of the function field.

        EXAMPLES::

<<<<<<< HEAD
            sage: K.<t> = FunctionField(GF(7))                                          # optional - sage.libs.pari
            sage: K.place_set()                                                         # optional - sage.libs.pari
=======
            sage: K.<t> = FunctionField(GF(7))                                          # optional - sage.rings.finite_rings
            sage: K.place_set()                                                         # optional - sage.rings.finite_rings
>>>>>>> 15315e36
            Set of places of Rational function field in t over Finite Field of size 7

            sage: K.<t> = FunctionField(QQ)
            sage: K.place_set()
            Set of places of Rational function field in t over Rational Field

<<<<<<< HEAD
            sage: K.<x> = FunctionField(GF(2)); _.<Y> = K[]                             # optional - sage.libs.pari
            sage: L.<y> = K.extension(Y^2 + Y + x + 1/x)                                # optional - sage.libs.pari sage.rings.function_field
            sage: L.place_set()                                                         # optional - sage.libs.pari sage.rings.function_field
=======
            sage: K.<x> = FunctionField(GF(2)); _.<Y> = K[]                             # optional - sage.rings.finite_rings
            sage: L.<y> = K.extension(Y^2 + Y + x + 1/x)                                # optional - sage.rings.finite_rings sage.rings.function_field
            sage: L.place_set()                                                         # optional - sage.rings.finite_rings sage.rings.function_field
>>>>>>> 15315e36
            Set of places of Function field in y defined by y^2 + y + (x^2 + 1)/x
        """
        from .place import PlaceSet
        return PlaceSet(self)

    @cached_method
    def completion(self, place, name=None, prec=None, gen_name=None):
        """
        Return the completion of the function field at the place.

        INPUT:

        - ``place`` -- place

        - ``name`` -- string; name of the series variable

        - ``prec`` -- positive integer; default precision

        - ``gen_name`` -- string; name of the generator of the residue field;
          used only when the place is non-rational

        EXAMPLES::

<<<<<<< HEAD
            sage: K.<x> = FunctionField(GF(2)); _.<Y> = K[]                             # optional - sage.libs.pari
            sage: L.<y> = K.extension(Y^2 + Y + x + 1/x)                                # optional - sage.libs.pari sage.rings.function_field
            sage: p = L.places_finite()[0]                                              # optional - sage.libs.pari sage.rings.function_field
            sage: m = L.completion(p); m                                                # optional - sage.libs.pari sage.rings.function_field
            Completion map:
              From: Function field in y defined by y^2 + y + (x^2 + 1)/x
              To:   Laurent Series Ring in s over Finite Field of size 2
            sage: m(x, 10)                                                              # optional - sage.libs.pari sage.rings.function_field
            s^2 + s^3 + s^4 + s^5 + s^7 + s^8 + s^9 + s^10 + O(s^12)
            sage: m(y, 10)                                                              # optional - sage.libs.pari sage.rings.function_field
            s^-1 + 1 + s^3 + s^5 + s^7 + O(s^9)

            sage: K.<x> = FunctionField(GF(2)); _.<Y> = K[]                             # optional - sage.libs.pari
            sage: L.<y> = K.extension(Y^2 + Y + x + 1/x)                                # optional - sage.libs.pari sage.rings.function_field
            sage: p = L.places_finite()[0]                                              # optional - sage.libs.pari sage.rings.function_field
            sage: m = L.completion(p); m                                                # optional - sage.libs.pari sage.rings.function_field
            Completion map:
              From: Function field in y defined by y^2 + y + (x^2 + 1)/x
              To:   Laurent Series Ring in s over Finite Field of size 2
            sage: m(x, 10)                                                              # optional - sage.libs.pari sage.rings.function_field
            s^2 + s^3 + s^4 + s^5 + s^7 + s^8 + s^9 + s^10 + O(s^12)
            sage: m(y, 10)                                                              # optional - sage.libs.pari sage.rings.function_field
            s^-1 + 1 + s^3 + s^5 + s^7 + O(s^9)

            sage: K.<x> = FunctionField(GF(2))                                          # optional - sage.libs.pari
            sage: p = K.places_finite()[0]; p                                           # optional - sage.libs.pari
            Place (x)
            sage: m = K.completion(p); m                                                # optional - sage.libs.pari
            Completion map:
              From: Rational function field in x over Finite Field of size 2
              To:   Laurent Series Ring in s over Finite Field of size 2
            sage: m(1/(x+1))                                                            # optional - sage.libs.pari
            1 + s + s^2 + s^3 + s^4 + s^5 + s^6 + s^7 + s^8 + s^9 + s^10 + s^11 + s^12
            + s^13 + s^14 + s^15 + s^16 + s^17 + s^18 + s^19 + O(s^20)

            sage: p = K.place_infinite(); p                                             # optional - sage.libs.pari
            Place (1/x)
            sage: m = K.completion(p); m                                                # optional - sage.libs.pari
            Completion map:
              From: Rational function field in x over Finite Field of size 2
              To:   Laurent Series Ring in s over Finite Field of size 2
            sage: m(x)                                                                  # optional - sage.libs.pari
            s^-1 + O(s^19)

            sage: m = K.completion(p, prec=infinity); m                                 # optional - sage.libs.pari
            Completion map:
              From: Rational function field in x over Finite Field of size 2
              To:   Lazy Laurent Series Ring in s over Finite Field of size 2
            sage: f = m(x); f                                                           # optional - sage.libs.pari
            s^-1 + ...
            sage: f.coefficient(100)                                                    # optional - sage.libs.pari
=======
            sage: K.<x> = FunctionField(GF(2)); _.<Y> = K[]                             # optional - sage.rings.finite_rings
            sage: L.<y> = K.extension(Y^2 + Y + x + 1/x)                                # optional - sage.rings.finite_rings sage.rings.function_field
            sage: p = L.places_finite()[0]                                              # optional - sage.rings.finite_rings sage.rings.function_field
            sage: m = L.completion(p); m                                                # optional - sage.rings.finite_rings sage.rings.function_field
            Completion map:
              From: Function field in y defined by y^2 + y + (x^2 + 1)/x
              To:   Laurent Series Ring in s over Finite Field of size 2
            sage: m(x, 10)                                                              # optional - sage.rings.finite_rings sage.rings.function_field
            s^2 + s^3 + s^4 + s^5 + s^7 + s^8 + s^9 + s^10 + O(s^12)
            sage: m(y, 10)                                                              # optional - sage.rings.finite_rings sage.rings.function_field
            s^-1 + 1 + s^3 + s^5 + s^7 + O(s^9)

            sage: K.<x> = FunctionField(GF(2)); _.<Y> = K[]                             # optional - sage.rings.finite_rings
            sage: L.<y> = K.extension(Y^2 + Y + x + 1/x)                                # optional - sage.rings.finite_rings sage.rings.function_field
            sage: p = L.places_finite()[0]                                              # optional - sage.rings.finite_rings sage.rings.function_field
            sage: m = L.completion(p); m                                                # optional - sage.rings.finite_rings sage.rings.function_field
            Completion map:
              From: Function field in y defined by y^2 + y + (x^2 + 1)/x
              To:   Laurent Series Ring in s over Finite Field of size 2
            sage: m(x, 10)                                                              # optional - sage.rings.finite_rings sage.rings.function_field
            s^2 + s^3 + s^4 + s^5 + s^7 + s^8 + s^9 + s^10 + O(s^12)
            sage: m(y, 10)                                                              # optional - sage.rings.finite_rings sage.rings.function_field
            s^-1 + 1 + s^3 + s^5 + s^7 + O(s^9)

            sage: K.<x> = FunctionField(GF(2))                                          # optional - sage.rings.finite_rings
            sage: p = K.places_finite()[0]; p                                           # optional - sage.rings.finite_rings
            Place (x)
            sage: m = K.completion(p); m                                                # optional - sage.rings.finite_rings
            Completion map:
              From: Rational function field in x over Finite Field of size 2
              To:   Laurent Series Ring in s over Finite Field of size 2
            sage: m(1/(x+1))                                                            # optional - sage.rings.finite_rings
            1 + s + s^2 + s^3 + s^4 + s^5 + s^6 + s^7 + s^8 + s^9 + s^10 + s^11 + s^12
            + s^13 + s^14 + s^15 + s^16 + s^17 + s^18 + s^19 + O(s^20)

            sage: p = K.place_infinite(); p                                             # optional - sage.rings.finite_rings
            Place (1/x)
            sage: m = K.completion(p); m                                                # optional - sage.rings.finite_rings
            Completion map:
              From: Rational function field in x over Finite Field of size 2
              To:   Laurent Series Ring in s over Finite Field of size 2
            sage: m(x)                                                                  # optional - sage.rings.finite_rings
            s^-1 + O(s^19)

            sage: m = K.completion(p, prec=infinity); m                                 # optional - sage.rings.finite_rings
            Completion map:
              From: Rational function field in x over Finite Field of size 2
              To:   Lazy Laurent Series Ring in s over Finite Field of size 2
            sage: f = m(x); f                                                           # optional - sage.rings.finite_rings
            s^-1 + ...
            sage: f.coefficient(100)                                                    # optional - sage.rings.finite_rings
>>>>>>> 15315e36
            0

            sage: K.<x> = FunctionField(QQ); _.<Y> = K[]
            sage: L.<y> = K.extension(Y^2 - x)                                          # optional - sage.rings.function_field sage.rings.function_field
            sage: O = L.maximal_order()                                                 # optional - sage.rings.function_field sage.rings.function_field
            sage: decomp = O.decomposition(K.maximal_order().ideal(x - 1))              # optional - sage.rings.function_field sage.rings.function_field
            sage: pls = (decomp[0][0].place(), decomp[1][0].place())                    # optional - sage.rings.function_field sage.rings.function_field
            sage: m = L.completion(pls[0]); m                                           # optional - sage.rings.function_field sage.rings.function_field
            Completion map:
              From: Function field in y defined by y^2 - x
              To:   Laurent Series Ring in s over Rational Field
            sage: xe = m(x)                                                             # optional - sage.rings.function_field sage.rings.function_field
            sage: ye = m(y)                                                             # optional - sage.rings.function_field sage.rings.function_field
            sage: ye^2 - xe == 0                                                        # optional - sage.rings.function_field sage.rings.function_field
            True

            sage: decomp2 = O.decomposition(K.maximal_order().ideal(x^2 + 1))           # optional - sage.rings.function_field sage.rings.function_field
            sage: pls2 = decomp2[0][0].place()                                          # optional - sage.rings.function_field sage.rings.function_field
            sage: m = L.completion(pls2); m                                             # optional - sage.rings.function_field sage.rings.function_field
            Completion map:
              From: Function field in y defined by y^2 - x
              To:   Laurent Series Ring in s over
                     Number Field in a with defining polynomial x^4 + 2*x^2 + 4*x + 2
            sage: xe = m(x)                                                             # optional - sage.rings.function_field sage.rings.function_field
            sage: ye = m(y)                                                             # optional - sage.rings.function_field sage.rings.function_field
            sage: ye^2 - xe == 0                                                        # optional - sage.rings.function_field sage.rings.function_field
            True
        """
        from .maps import FunctionFieldCompletion
        return FunctionFieldCompletion(self, place, name=name, prec=prec, gen_name=gen_name)

    def extension_constant_field(self, k):
        """
        Return the constant field extension with constant field `k`.

        INPUT:

        - ``k`` -- an extension field of the constant field of this function field

        EXAMPLES::

<<<<<<< HEAD
            sage: K.<x> = FunctionField(GF(2)); _.<Y> = K[]                             # optional - sage.libs.pari
            sage: F.<y> = K.extension(Y^2 + Y + x + 1/x)                                # optional - sage.libs.pari sage.rings.function_field
            sage: E = F.extension_constant_field(GF(2^4))                               # optional - sage.libs.pari sage.rings.function_field
            sage: E                                                                     # optional - sage.libs.pari sage.rings.function_field
            Function field in y defined by y^2 + y + (x^2 + 1)/x over its base
            sage: E.constant_base_field()                                               # optional - sage.libs.pari sage.rings.function_field
=======
            sage: K.<x> = FunctionField(GF(2)); _.<Y> = K[]                             # optional - sage.rings.finite_rings
            sage: F.<y> = K.extension(Y^2 + Y + x + 1/x)                                # optional - sage.rings.finite_rings sage.rings.function_field
            sage: E = F.extension_constant_field(GF(2^4))                               # optional - sage.rings.finite_rings sage.rings.function_field
            sage: E                                                                     # optional - sage.rings.finite_rings sage.rings.function_field
            Function field in y defined by y^2 + y + (x^2 + 1)/x over its base
            sage: E.constant_base_field()                                               # optional - sage.rings.finite_rings sage.rings.function_field
>>>>>>> 15315e36
            Finite Field in z4 of size 2^4
        """
        from .extensions import ConstantFieldExtension
        return ConstantFieldExtension(self, k)<|MERGE_RESOLUTION|>--- conflicted
+++ resolved
@@ -9,16 +9,6 @@
 
 We create a rational function field::
 
-<<<<<<< HEAD
-    sage: K.<x> = FunctionField(GF(5^2,'a')); K                                         # optional - sage.libs.pari
-    Rational function field in x over Finite Field in a of size 5^2
-    sage: K.genus()                                                                     # optional - sage.libs.pari
-    0
-    sage: f = (x^2 + x + 1) / (x^3 + 1)                                                 # optional - sage.libs.pari
-    sage: f                                                                             # optional - sage.libs.pari
-    (x^2 + x + 1)/(x^3 + 1)
-    sage: f^3                                                                           # optional - sage.libs.pari
-=======
     sage: K.<x> = FunctionField(GF(5^2,'a')); K                                         # optional - sage.rings.finite_rings
     Rational function field in x over Finite Field in a of size 5^2
     sage: K.genus()                                                                     # optional - sage.rings.finite_rings
@@ -27,24 +17,11 @@
     sage: f                                                                             # optional - sage.rings.finite_rings
     (x^2 + x + 1)/(x^3 + 1)
     sage: f^3                                                                           # optional - sage.rings.finite_rings
->>>>>>> 15315e36
     (x^6 + 3*x^5 + x^4 + 2*x^3 + x^2 + 3*x + 1)/(x^9 + 3*x^6 + 3*x^3 + 1)
 
 Then we create an extension of the rational function field, and do some
 simple arithmetic in it::
 
-<<<<<<< HEAD
-    sage: R.<y> = K[]                                                                   # optional - sage.libs.pari
-    sage: L.<y> = K.extension(y^3 - (x^3 + 2*x*y + 1/x)); L                             # optional - sage.libs.pari sage.rings.function_field
-    Function field in y defined by y^3 + 3*x*y + (4*x^4 + 4)/x
-    sage: y^2                                                                           # optional - sage.libs.pari sage.rings.function_field
-    y^2
-    sage: y^3                                                                           # optional - sage.libs.pari sage.rings.function_field
-    2*x*y + (x^4 + 1)/x
-    sage: a = 1/y; a                                                                    # optional - sage.libs.pari sage.rings.function_field
-    (x/(x^4 + 1))*y^2 + 3*x^2/(x^4 + 1)
-    sage: a * y                                                                         # optional - sage.libs.pari sage.rings.function_field
-=======
     sage: R.<y> = K[]                                                                   # optional - sage.rings.finite_rings
     sage: L.<y> = K.extension(y^3 - (x^3 + 2*x*y + 1/x)); L                             # optional - sage.rings.finite_rings sage.rings.function_field
     Function field in y defined by y^3 + 3*x*y + (4*x^4 + 4)/x
@@ -55,25 +32,11 @@
     sage: a = 1/y; a                                                                    # optional - sage.rings.finite_rings sage.rings.function_field
     (x/(x^4 + 1))*y^2 + 3*x^2/(x^4 + 1)
     sage: a * y                                                                         # optional - sage.rings.finite_rings sage.rings.function_field
->>>>>>> 15315e36
     1
 
 We next make an extension of the above function field, illustrating
 that arithmetic with a tower of three fields is fully supported::
 
-<<<<<<< HEAD
-    sage: S.<t> = L[]                                                                   # optional - sage.libs.pari
-    sage: M.<t> = L.extension(t^2 - x*y)                                                # optional - sage.libs.pari sage.rings.function_field
-    sage: M                                                                             # optional - sage.libs.pari sage.rings.function_field
-    Function field in t defined by t^2 + 4*x*y
-    sage: t^2                                                                           # optional - sage.libs.pari sage.rings.function_field
-    x*y
-    sage: 1/t                                                                           # optional - sage.libs.pari sage.rings.function_field
-    ((1/(x^4 + 1))*y^2 + 3*x/(x^4 + 1))*t
-    sage: M.base_field()                                                                # optional - sage.libs.pari sage.rings.function_field
-    Function field in y defined by y^3 + 3*x*y + (4*x^4 + 4)/x
-    sage: M.base_field().base_field()                                                   # optional - sage.libs.pari sage.rings.function_field
-=======
     sage: S.<t> = L[]                                                                   # optional - sage.rings.finite_rings
     sage: M.<t> = L.extension(t^2 - x*y)                                                # optional - sage.rings.finite_rings sage.rings.function_field
     sage: M                                                                             # optional - sage.rings.finite_rings sage.rings.function_field
@@ -85,21 +48,10 @@
     sage: M.base_field()                                                                # optional - sage.rings.finite_rings sage.rings.function_field
     Function field in y defined by y^3 + 3*x*y + (4*x^4 + 4)/x
     sage: M.base_field().base_field()                                                   # optional - sage.rings.finite_rings sage.rings.function_field
->>>>>>> 15315e36
     Rational function field in x over Finite Field in a of size 5^2
 
 It is also possible to construct function fields over an imperfect base field::
 
-<<<<<<< HEAD
-    sage: N.<u> = FunctionField(K)                                                      # optional - sage.libs.pari
-
-and inseparable extension function fields::
-
-    sage: J.<x> = FunctionField(GF(5)); J                                               # optional - sage.libs.pari
-    Rational function field in x over Finite Field of size 5
-    sage: T.<v> = J[]                                                                   # optional - sage.libs.pari
-    sage: O.<v> = J.extension(v^5 - x); O                                               # optional - sage.libs.pari sage.rings.function_field
-=======
     sage: N.<u> = FunctionField(K)                                                      # optional - sage.rings.finite_rings
 
 and inseparable extension function fields::
@@ -108,7 +60,6 @@
     Rational function field in x over Finite Field of size 5
     sage: T.<v> = J[]                                                                   # optional - sage.rings.finite_rings
     sage: O.<v> = J.extension(v^5 - x); O                                               # optional - sage.rings.finite_rings sage.rings.function_field
->>>>>>> 15315e36
     Function field in v defined by v^5 + 4*x
 
 Function fields over the rational field are supported::
@@ -166,22 +117,14 @@
 
 TESTS::
 
-<<<<<<< HEAD
-    sage: TestSuite(J).run()                                                            # optional - sage.libs.pari
-=======
     sage: TestSuite(J).run()                                                            # optional - sage.rings.finite_rings
->>>>>>> 15315e36
     sage: TestSuite(K).run(max_runs=256)   # long time (10s)                            # optional - sage.rings.number_field
     sage: TestSuite(L).run(max_runs=8)     # long time (25s)                            # optional - sage.rings.function_field sage.rings.number_field
     sage: TestSuite(M).run(max_runs=8)     # long time (35s)
     sage: TestSuite(N).run(max_runs=8, skip = '_test_derivation')    # long time (15s)
     sage: TestSuite(O).run()                                                            # optional - sage.rings.function_field sage.rings.number_field
     sage: TestSuite(R).run()
-<<<<<<< HEAD
-    sage: TestSuite(S).run()               # long time (4s)                             # optional - sage.libs.pari sage.rings.function_field
-=======
     sage: TestSuite(S).run()               # long time (4s)                             # optional - sage.rings.finite_rings sage.rings.function_field
->>>>>>> 15315e36
 
 Global function fields
 ----------------------
@@ -196,17 +139,6 @@
 of its maximal order and maximal infinite order, and then do arithmetic with
 ideals of those maximal orders::
 
-<<<<<<< HEAD
-    sage: K.<x> = FunctionField(GF(3)); _.<t> = K[]                                     # optional - sage.libs.pari
-    sage: L.<y> = K.extension(t^4 + t - x^5)                                            # optional - sage.libs.pari sage.rings.function_field
-    sage: O = L.maximal_order()                                                         # optional - sage.libs.pari sage.rings.function_field
-    sage: O.basis()                                                                     # optional - sage.libs.pari sage.rings.function_field
-    (1, y, 1/x*y^2 + 1/x*y, 1/x^3*y^3 + 2/x^3*y^2 + 1/x^3*y)
-    sage: I = O.ideal(x,y); I                                                           # optional - sage.libs.pari sage.rings.function_field
-    Ideal (x, y) of Maximal order of Function field in y defined by y^4 + y + 2*x^5
-    sage: J = I^-1                                                                      # optional - sage.libs.pari sage.rings.function_field
-    sage: J.basis_matrix()                                                              # optional - sage.libs.pari sage.rings.function_field
-=======
     sage: K.<x> = FunctionField(GF(3)); _.<t> = K[]                                     # optional - sage.rings.finite_rings
     sage: L.<y> = K.extension(t^4 + t - x^5)                                            # optional - sage.rings.finite_rings sage.rings.function_field
     sage: O = L.maximal_order()                                                         # optional - sage.rings.finite_rings sage.rings.function_field
@@ -216,35 +148,22 @@
     Ideal (x, y) of Maximal order of Function field in y defined by y^4 + y + 2*x^5
     sage: J = I^-1                                                                      # optional - sage.rings.finite_rings sage.rings.function_field
     sage: J.basis_matrix()                                                              # optional - sage.rings.finite_rings sage.rings.function_field
->>>>>>> 15315e36
     [  1   0   0   0]
     [1/x 1/x   0   0]
     [  0   0   1   0]
     [  0   0   0   1]
-<<<<<<< HEAD
-    sage: L.maximal_order_infinite().basis()                                            # optional - sage.libs.pari sage.rings.function_field
-=======
     sage: L.maximal_order_infinite().basis()                                            # optional - sage.rings.finite_rings sage.rings.function_field
->>>>>>> 15315e36
     (1, 1/x^2*y, 1/x^3*y^2, 1/x^4*y^3)
 
 As an example of the most sophisticated computations that Sage can do with a
 global function field, we compute all the Weierstrass places of the Klein
 quartic over `\GF{2}` and gap numbers for ordinary places::
 
-<<<<<<< HEAD
-    sage: K.<x> = FunctionField(GF(2)); _.<Y> = K[]                                     # optional - sage.libs.pari
-    sage: L.<y> = K.extension(Y^3 + x^3*Y + x)                                          # optional - sage.libs.pari sage.rings.function_field
-    sage: L.genus()                                                                     # optional - sage.libs.pari sage.rings.function_field
-    3
-    sage: L.weierstrass_places()                                                        # optional - sage.libs.pari sage.modules sage.rings.function_field
-=======
     sage: K.<x> = FunctionField(GF(2)); _.<Y> = K[]                                     # optional - sage.rings.finite_rings
     sage: L.<y> = K.extension(Y^3 + x^3*Y + x)                                          # optional - sage.rings.finite_rings sage.rings.function_field
     sage: L.genus()                                                                     # optional - sage.rings.finite_rings sage.rings.function_field
     3
     sage: L.weierstrass_places()                                                        # optional - sage.rings.finite_rings sage.modules sage.rings.function_field
->>>>>>> 15315e36
     [Place (1/x, 1/x^3*y^2 + 1/x),
      Place (1/x, 1/x^3*y^2 + 1/x^2*y + 1),
      Place (x, y),
@@ -255,30 +174,17 @@
      Place (x^3 + x^2 + 1, y + x),
      Place (x^3 + x^2 + 1, y + x^2 + 1),
      Place (x^3 + x^2 + 1, y + x^2 + x + 1)]
-<<<<<<< HEAD
-    sage: L.gaps()                                                                      # optional - sage.libs.pari sage.modules sage.rings.function_field
-=======
     sage: L.gaps()                                                                      # optional - sage.rings.finite_rings sage.modules sage.rings.function_field
->>>>>>> 15315e36
     [1, 2, 3]
 
 The gap numbers for Weierstrass places are of course not ordinary::
 
-<<<<<<< HEAD
-    sage: p1,p2,p3 = L.weierstrass_places()[:3]                                         # optional - sage.libs.pari sage.modules sage.rings.function_field
-    sage: p1.gaps()                                                                     # optional - sage.libs.pari sage.modules sage.rings.function_field
-    [1, 2, 4]
-    sage: p2.gaps()                                                                     # optional - sage.libs.pari sage.modules sage.rings.function_field
-    [1, 2, 4]
-    sage: p3.gaps()                                                                     # optional - sage.libs.pari sage.modules sage.rings.function_field
-=======
     sage: p1,p2,p3 = L.weierstrass_places()[:3]                                         # optional - sage.rings.finite_rings sage.modules sage.rings.function_field
     sage: p1.gaps()                                                                     # optional - sage.rings.finite_rings sage.modules sage.rings.function_field
     [1, 2, 4]
     sage: p2.gaps()                                                                     # optional - sage.rings.finite_rings sage.modules sage.rings.function_field
     [1, 2, 4]
     sage: p3.gaps()                                                                     # optional - sage.rings.finite_rings sage.modules sage.rings.function_field
->>>>>>> 15315e36
     [1, 2, 4]
 
 AUTHORS:
@@ -397,11 +303,7 @@
 
             sage: FunctionField(QQ, 'x').is_perfect()
             True
-<<<<<<< HEAD
-            sage: FunctionField(GF(2), 'x').is_perfect()                                # optional - sage.libs.pari
-=======
             sage: FunctionField(GF(2), 'x').is_perfect()                                # optional - sage.rings.finite_rings
->>>>>>> 15315e36
             False
         """
         return self.characteristic() == 0
@@ -467,21 +369,12 @@
             sage: K.<x> = FunctionField(QQbar)                                          # optional - sage.rings.number_field
             sage: K.characteristic()                                                    # optional - sage.rings.number_field
             0
-<<<<<<< HEAD
-            sage: K.<x> = FunctionField(GF(7))                                          # optional - sage.libs.pari
-            sage: K.characteristic()                                                    # optional - sage.libs.pari
-            7
-            sage: R.<y> = K[]                                                           # optional - sage.libs.pari
-            sage: L.<y> = K.extension(y^2 - x)                                          # optional - sage.libs.pari sage.rings.function_field
-            sage: L.characteristic()                                                    # optional - sage.libs.pari sage.rings.function_field
-=======
             sage: K.<x> = FunctionField(GF(7))                                          # optional - sage.rings.finite_rings
             sage: K.characteristic()                                                    # optional - sage.rings.finite_rings
             7
             sage: R.<y> = K[]                                                           # optional - sage.rings.finite_rings
             sage: L.<y> = K.extension(y^2 - x)                                          # optional - sage.rings.finite_rings sage.rings.function_field
             sage: L.characteristic()                                                    # optional - sage.rings.finite_rings sage.rings.function_field
->>>>>>> 15315e36
             7
         """
         return self.constant_base_field().characteristic()
@@ -495,13 +388,8 @@
             sage: R.<t> = FunctionField(QQ)
             sage: R.is_finite()
             False
-<<<<<<< HEAD
-            sage: R.<t> = FunctionField(GF(7))                                          # optional - sage.libs.pari
-            sage: R.is_finite()                                                         # optional - sage.libs.pari
-=======
             sage: R.<t> = FunctionField(GF(7))                                          # optional - sage.rings.finite_rings
             sage: R.is_finite()                                                         # optional - sage.rings.finite_rings
->>>>>>> 15315e36
             False
         """
         return False
@@ -519,13 +407,8 @@
             sage: R.<t> = FunctionField(QQbar)                                          # optional - sage.rings.number_field
             sage: R.is_global()                                                         # optional - sage.rings.number_field
             False
-<<<<<<< HEAD
-            sage: R.<t> = FunctionField(GF(7))                                          # optional - sage.libs.pari
-            sage: R.is_global()                                                         # optional - sage.libs.pari
-=======
             sage: R.<t> = FunctionField(GF(7))                                          # optional - sage.rings.finite_rings
             sage: R.is_global()                                                         # optional - sage.rings.finite_rings
->>>>>>> 15315e36
             True
         """
         return self.constant_base_field().is_finite()
@@ -763,11 +646,7 @@
             Conversion map:
               From: Order in Function field in y defined by y^3 + x^3 + 4*x + 1
               To:   Function field in y defined by y^3 + x^3 + 4*x + 1
-<<<<<<< HEAD
-            sage: L._coerce_map_from_(GF(7))                                            # optional - sage.libs.pari sage.rings.function_field
-=======
             sage: L._coerce_map_from_(GF(7))                                            # optional - sage.rings.finite_rings sage.rings.function_field
->>>>>>> 15315e36
 
             sage: K.<x> = FunctionField(QQ)
             sage: L.<x> = FunctionField(GaussianIntegers().fraction_field())            # optional - sage.rings.number_field
@@ -776,11 +655,7 @@
 
             sage: K.<x> = FunctionField(QQ)
             sage: R.<y> = K[]
-<<<<<<< HEAD
-            sage: L.<y> = K.extension(y^3 + 1)                                          # optional - sage.libs.pari sage.rings.function_field
-=======
             sage: L.<y> = K.extension(y^3 + 1)                                          # optional - sage.rings.finite_rings sage.rings.function_field
->>>>>>> 15315e36
             sage: K.<x> = FunctionField(GaussianIntegers().fraction_field())            # optional - sage.rings.number_field
             sage: R.<y> = K[]                                                           # optional - sage.rings.number_field
             sage: M.<y> = K.extension(y^3 + 1)                                          # optional - sage.rings.function_field
@@ -789,15 +664,9 @@
 
             sage: K.<x> = FunctionField(QQ)
             sage: R.<I> = K[]
-<<<<<<< HEAD
-            sage: L.<I> = K.extension(I^2 + 1)                                          # optional - sage.libs.pari sage.rings.function_field
-            sage: M.<x> = FunctionField(GaussianIntegers().fraction_field())            # optional - sage.rings.number_field
-            sage: M.has_coerce_map_from(L)                                              # optional - sage.libs.pari sage.rings.function_field sage.rings.number_field
-=======
             sage: L.<I> = K.extension(I^2 + 1)                                          # optional - sage.rings.finite_rings sage.rings.function_field
             sage: M.<x> = FunctionField(GaussianIntegers().fraction_field())            # optional - sage.rings.number_field
             sage: M.has_coerce_map_from(L)                                              # optional - sage.rings.finite_rings sage.rings.function_field sage.rings.number_field
->>>>>>> 15315e36
             True
 
         Check that :trac:`31072` is fixed::
@@ -1070,17 +939,10 @@
         Note that classical valuations at finite places or the infinite place are
         always normalized such that the uniformizing element has valuation 1::
 
-<<<<<<< HEAD
-            sage: K.<t> = FunctionField(GF(3))                                          # optional - sage.libs.pari sage.rings.function_field
-            sage: M.<x> = FunctionField(K)                                              # optional - sage.libs.pari sage.rings.function_field
-            sage: v = M.valuation(x^3 - t)                                              # optional - sage.libs.pari sage.rings.function_field
-            sage: v(x^3 - t)                                                            # optional - sage.libs.pari sage.rings.function_field
-=======
             sage: K.<t> = FunctionField(GF(3))                                          # optional - sage.rings.finite_rings sage.rings.function_field
             sage: M.<x> = FunctionField(K)                                              # optional - sage.rings.finite_rings sage.rings.function_field
             sage: v = M.valuation(x^3 - t)                                              # optional - sage.rings.finite_rings sage.rings.function_field
             sage: v(x^3 - t)                                                            # optional - sage.rings.finite_rings sage.rings.function_field
->>>>>>> 15315e36
             1
 
         However, if such a valuation comes out of a base change of the ground
@@ -1088,18 +950,6 @@
         extension of ``v`` to ``L`` still has valuation 1 on `x^3 - t` but it has
         valuation ``1/3`` on its uniformizing element  `x - w`::
 
-<<<<<<< HEAD
-            sage: R.<w> = K[]                                                           # optional - sage.libs.pari
-            sage: L.<w> = K.extension(w^3 - t)                                          # optional - sage.libs.pari sage.rings.function_field
-            sage: N.<x> = FunctionField(L)                                              # optional - sage.libs.pari sage.rings.function_field
-            sage: w = v.extension(N)  # missing factorization, :trac:`16572`            # optional - sage.libs.pari sage.rings.function_field
-            Traceback (most recent call last):
-            ...
-            NotImplementedError
-            sage: w(x^3 - t) # not tested                                               # optional - sage.libs.pari sage.rings.function_field
-            1
-            sage: w(x - w) # not tested                                                 # optional - sage.libs.pari sage.rings.function_field
-=======
             sage: R.<w> = K[]                                                           # optional - sage.rings.finite_rings
             sage: L.<w> = K.extension(w^3 - t)                                          # optional - sage.rings.finite_rings sage.rings.function_field
             sage: N.<x> = FunctionField(L)                                              # optional - sage.rings.finite_rings sage.rings.function_field
@@ -1110,7 +960,6 @@
             sage: w(x^3 - t) # not tested                                               # optional - sage.rings.finite_rings sage.rings.function_field
             1
             sage: w(x - w) # not tested                                                 # optional - sage.rings.finite_rings sage.rings.function_field
->>>>>>> 15315e36
             1/3
 
         There are several ways to create valuations on extensions of rational
@@ -1140,15 +989,9 @@
             sage: K.space_of_differentials()                                            # optional - sage.modules
             Space of differentials of Rational function field in t over Rational Field
 
-<<<<<<< HEAD
-            sage: K.<x> = FunctionField(GF(5)); _.<Y> = K[]                             # optional - sage.libs.pari
-            sage: L.<y> = K.extension(Y^3 - (x^3 - 1)/(x^3 - 2))                        # optional - sage.libs.pari sage.rings.function_field
-            sage: L.space_of_differentials()                                            # optional - sage.libs.pari sage.modules sage.rings.function_field
-=======
             sage: K.<x> = FunctionField(GF(5)); _.<Y> = K[]                             # optional - sage.rings.finite_rings
             sage: L.<y> = K.extension(Y^3 - (x^3 - 1)/(x^3 - 2))                        # optional - sage.rings.finite_rings sage.rings.function_field
             sage: L.space_of_differentials()                                            # optional - sage.rings.finite_rings sage.modules sage.rings.function_field
->>>>>>> 15315e36
             Space of differentials of Function field in y
              defined by y^3 + (4*x^3 + 1)/(x^3 + 3)
         """
@@ -1170,15 +1013,9 @@
                From: Space of differentials of Rational function field in t over Rational Field
                To:   Vector space of dimension 0 over Rational Field)
 
-<<<<<<< HEAD
-            sage: K.<x> = FunctionField(GF(5)); _.<Y> = K[]                             # optional - sage.libs.pari
-            sage: L.<y> = K.extension(Y^3 - (x^3 - 1)/(x^3 - 2))                        # optional - sage.libs.pari sage.rings.function_field
-            sage: L.space_of_holomorphic_differentials()                                # optional - sage.libs.pari sage.modules sage.rings.function_field
-=======
             sage: K.<x> = FunctionField(GF(5)); _.<Y> = K[]                             # optional - sage.rings.finite_rings
             sage: L.<y> = K.extension(Y^3 - (x^3 - 1)/(x^3 - 2))                        # optional - sage.rings.finite_rings sage.rings.function_field
             sage: L.space_of_holomorphic_differentials()                                # optional - sage.rings.finite_rings sage.modules sage.rings.function_field
->>>>>>> 15315e36
             (Vector space of dimension 4 over Finite Field of size 5,
              Linear map:
                From: Vector space of dimension 4 over Finite Field of size 5
@@ -1203,15 +1040,9 @@
             sage: K.basis_of_holomorphic_differentials()                                # optional - sage.modules
             []
 
-<<<<<<< HEAD
-            sage: K.<x> = FunctionField(GF(5)); _.<Y> = K[]                             # optional - sage.libs.pari
-            sage: L.<y> = K.extension(Y^3 - (x^3 - 1)/(x^3 - 2))                        # optional - sage.libs.pari sage.rings.function_field
-            sage: L.basis_of_holomorphic_differentials()                                # optional - sage.libs.pari sage.modules sage.rings.function_field
-=======
             sage: K.<x> = FunctionField(GF(5)); _.<Y> = K[]                             # optional - sage.rings.finite_rings
             sage: L.<y> = K.extension(Y^3 - (x^3 - 1)/(x^3 - 2))                        # optional - sage.rings.finite_rings sage.rings.function_field
             sage: L.basis_of_holomorphic_differentials()                                # optional - sage.rings.finite_rings sage.modules sage.rings.function_field
->>>>>>> 15315e36
             [((x/(x^3 + 4))*y) d(x),
              ((1/(x^3 + 4))*y) d(x),
              ((x/(x^3 + 4))*y^2) d(x),
@@ -1236,15 +1067,9 @@
             sage: L.divisor_group()                                                     # optional - sage.modules sage.rings.function_field
             Divisor group of Function field in y defined by y^3 + (-t^3 + 1)/(t^3 - 2)
 
-<<<<<<< HEAD
-            sage: K.<x> = FunctionField(GF(5)); _.<Y> = K[]                             # optional - sage.libs.pari
-            sage: L.<y> = K.extension(Y^3 - (x^3 - 1)/(x^3 - 2))                        # optional - sage.libs.pari sage.rings.function_field
-            sage: L.divisor_group()                                                     # optional - sage.libs.pari sage.modules sage.rings.function_field
-=======
             sage: K.<x> = FunctionField(GF(5)); _.<Y> = K[]                             # optional - sage.rings.finite_rings
             sage: L.<y> = K.extension(Y^3 - (x^3 - 1)/(x^3 - 2))                        # optional - sage.rings.finite_rings sage.rings.function_field
             sage: L.divisor_group()                                                     # optional - sage.rings.finite_rings sage.modules sage.rings.function_field
->>>>>>> 15315e36
             Divisor group of Function field in y defined by y^3 + (4*x^3 + 1)/(x^3 + 3)
         """
         from .divisor import DivisorGroup
@@ -1256,28 +1081,17 @@
 
         EXAMPLES::
 
-<<<<<<< HEAD
-            sage: K.<t> = FunctionField(GF(7))                                          # optional - sage.libs.pari
-            sage: K.place_set()                                                         # optional - sage.libs.pari
-=======
             sage: K.<t> = FunctionField(GF(7))                                          # optional - sage.rings.finite_rings
             sage: K.place_set()                                                         # optional - sage.rings.finite_rings
->>>>>>> 15315e36
             Set of places of Rational function field in t over Finite Field of size 7
 
             sage: K.<t> = FunctionField(QQ)
             sage: K.place_set()
             Set of places of Rational function field in t over Rational Field
 
-<<<<<<< HEAD
-            sage: K.<x> = FunctionField(GF(2)); _.<Y> = K[]                             # optional - sage.libs.pari
-            sage: L.<y> = K.extension(Y^2 + Y + x + 1/x)                                # optional - sage.libs.pari sage.rings.function_field
-            sage: L.place_set()                                                         # optional - sage.libs.pari sage.rings.function_field
-=======
             sage: K.<x> = FunctionField(GF(2)); _.<Y> = K[]                             # optional - sage.rings.finite_rings
             sage: L.<y> = K.extension(Y^2 + Y + x + 1/x)                                # optional - sage.rings.finite_rings sage.rings.function_field
             sage: L.place_set()                                                         # optional - sage.rings.finite_rings sage.rings.function_field
->>>>>>> 15315e36
             Set of places of Function field in y defined by y^2 + y + (x^2 + 1)/x
         """
         from .place import PlaceSet
@@ -1301,59 +1115,6 @@
 
         EXAMPLES::
 
-<<<<<<< HEAD
-            sage: K.<x> = FunctionField(GF(2)); _.<Y> = K[]                             # optional - sage.libs.pari
-            sage: L.<y> = K.extension(Y^2 + Y + x + 1/x)                                # optional - sage.libs.pari sage.rings.function_field
-            sage: p = L.places_finite()[0]                                              # optional - sage.libs.pari sage.rings.function_field
-            sage: m = L.completion(p); m                                                # optional - sage.libs.pari sage.rings.function_field
-            Completion map:
-              From: Function field in y defined by y^2 + y + (x^2 + 1)/x
-              To:   Laurent Series Ring in s over Finite Field of size 2
-            sage: m(x, 10)                                                              # optional - sage.libs.pari sage.rings.function_field
-            s^2 + s^3 + s^4 + s^5 + s^7 + s^8 + s^9 + s^10 + O(s^12)
-            sage: m(y, 10)                                                              # optional - sage.libs.pari sage.rings.function_field
-            s^-1 + 1 + s^3 + s^5 + s^7 + O(s^9)
-
-            sage: K.<x> = FunctionField(GF(2)); _.<Y> = K[]                             # optional - sage.libs.pari
-            sage: L.<y> = K.extension(Y^2 + Y + x + 1/x)                                # optional - sage.libs.pari sage.rings.function_field
-            sage: p = L.places_finite()[0]                                              # optional - sage.libs.pari sage.rings.function_field
-            sage: m = L.completion(p); m                                                # optional - sage.libs.pari sage.rings.function_field
-            Completion map:
-              From: Function field in y defined by y^2 + y + (x^2 + 1)/x
-              To:   Laurent Series Ring in s over Finite Field of size 2
-            sage: m(x, 10)                                                              # optional - sage.libs.pari sage.rings.function_field
-            s^2 + s^3 + s^4 + s^5 + s^7 + s^8 + s^9 + s^10 + O(s^12)
-            sage: m(y, 10)                                                              # optional - sage.libs.pari sage.rings.function_field
-            s^-1 + 1 + s^3 + s^5 + s^7 + O(s^9)
-
-            sage: K.<x> = FunctionField(GF(2))                                          # optional - sage.libs.pari
-            sage: p = K.places_finite()[0]; p                                           # optional - sage.libs.pari
-            Place (x)
-            sage: m = K.completion(p); m                                                # optional - sage.libs.pari
-            Completion map:
-              From: Rational function field in x over Finite Field of size 2
-              To:   Laurent Series Ring in s over Finite Field of size 2
-            sage: m(1/(x+1))                                                            # optional - sage.libs.pari
-            1 + s + s^2 + s^3 + s^4 + s^5 + s^6 + s^7 + s^8 + s^9 + s^10 + s^11 + s^12
-            + s^13 + s^14 + s^15 + s^16 + s^17 + s^18 + s^19 + O(s^20)
-
-            sage: p = K.place_infinite(); p                                             # optional - sage.libs.pari
-            Place (1/x)
-            sage: m = K.completion(p); m                                                # optional - sage.libs.pari
-            Completion map:
-              From: Rational function field in x over Finite Field of size 2
-              To:   Laurent Series Ring in s over Finite Field of size 2
-            sage: m(x)                                                                  # optional - sage.libs.pari
-            s^-1 + O(s^19)
-
-            sage: m = K.completion(p, prec=infinity); m                                 # optional - sage.libs.pari
-            Completion map:
-              From: Rational function field in x over Finite Field of size 2
-              To:   Lazy Laurent Series Ring in s over Finite Field of size 2
-            sage: f = m(x); f                                                           # optional - sage.libs.pari
-            s^-1 + ...
-            sage: f.coefficient(100)                                                    # optional - sage.libs.pari
-=======
             sage: K.<x> = FunctionField(GF(2)); _.<Y> = K[]                             # optional - sage.rings.finite_rings
             sage: L.<y> = K.extension(Y^2 + Y + x + 1/x)                                # optional - sage.rings.finite_rings sage.rings.function_field
             sage: p = L.places_finite()[0]                                              # optional - sage.rings.finite_rings sage.rings.function_field
@@ -1405,7 +1166,6 @@
             sage: f = m(x); f                                                           # optional - sage.rings.finite_rings
             s^-1 + ...
             sage: f.coefficient(100)                                                    # optional - sage.rings.finite_rings
->>>>>>> 15315e36
             0
 
             sage: K.<x> = FunctionField(QQ); _.<Y> = K[]
@@ -1447,21 +1207,12 @@
 
         EXAMPLES::
 
-<<<<<<< HEAD
-            sage: K.<x> = FunctionField(GF(2)); _.<Y> = K[]                             # optional - sage.libs.pari
-            sage: F.<y> = K.extension(Y^2 + Y + x + 1/x)                                # optional - sage.libs.pari sage.rings.function_field
-            sage: E = F.extension_constant_field(GF(2^4))                               # optional - sage.libs.pari sage.rings.function_field
-            sage: E                                                                     # optional - sage.libs.pari sage.rings.function_field
-            Function field in y defined by y^2 + y + (x^2 + 1)/x over its base
-            sage: E.constant_base_field()                                               # optional - sage.libs.pari sage.rings.function_field
-=======
             sage: K.<x> = FunctionField(GF(2)); _.<Y> = K[]                             # optional - sage.rings.finite_rings
             sage: F.<y> = K.extension(Y^2 + Y + x + 1/x)                                # optional - sage.rings.finite_rings sage.rings.function_field
             sage: E = F.extension_constant_field(GF(2^4))                               # optional - sage.rings.finite_rings sage.rings.function_field
             sage: E                                                                     # optional - sage.rings.finite_rings sage.rings.function_field
             Function field in y defined by y^2 + y + (x^2 + 1)/x over its base
             sage: E.constant_base_field()                                               # optional - sage.rings.finite_rings sage.rings.function_field
->>>>>>> 15315e36
             Finite Field in z4 of size 2^4
         """
         from .extensions import ConstantFieldExtension
