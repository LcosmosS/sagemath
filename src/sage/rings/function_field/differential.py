--- conflicted
+++ resolved
@@ -10,19 +10,6 @@
 the function field::
 
     sage: K.<x> = FunctionField(GF(4)); _.<Y> = K[]                                     # optional - sage.libs.pari
-<<<<<<< HEAD
-    sage: L.<y> = K.extension(Y^3 + x + x^3*Y)                                          # optional - sage.libs.pari
-    sage: f = x + y                                                                     # optional - sage.libs.pari
-    sage: g = 1 / y                                                                     # optional - sage.libs.pari
-    sage: df = f.differential()                                                         # optional - sage.libs.pari
-    sage: dg = g.differential()                                                         # optional - sage.libs.pari
-    sage: dfdg = f.derivative() / g.derivative()                                        # optional - sage.libs.pari
-    sage: df == dfdg * dg                                                               # optional - sage.libs.pari
-    True
-    sage: df                                                                            # optional - sage.libs.pari
-    (x*y^2 + 1/x*y + 1) d(x)
-    sage: df.parent()                                                                   # optional - sage.libs.pari
-=======
     sage: L.<y> = K.extension(Y^3 + x + x^3*Y)                                          # optional - sage.libs.pari sage.rings.function_field
     sage: f = x + y                                                                     # optional - sage.libs.pari sage.rings.function_field
     sage: g = 1 / y                                                                     # optional - sage.libs.pari sage.rings.function_field
@@ -34,38 +21,23 @@
     sage: df                                                                            # optional - sage.libs.pari sage.rings.function_field
     (x*y^2 + 1/x*y + 1) d(x)
     sage: df.parent()                                                                   # optional - sage.libs.pari sage.rings.function_field
->>>>>>> 77ee2821
     Space of differentials of Function field in y defined by y^3 + x^3*y + x
 
 We can compute a canonical divisor::
 
-<<<<<<< HEAD
-    sage: k = df.divisor()                                                              # optional - sage.libs.pari
-    sage: k.degree()                                                                    # optional - sage.libs.pari
-    4
-    sage: k.degree() == 2 * L.genus() - 2                                               # optional - sage.libs.pari
-=======
     sage: k = df.divisor()                                                              # optional - sage.libs.pari sage.rings.function_field
     sage: k.degree()                                                                    # optional - sage.libs.pari sage.rings.function_field
     4
     sage: k.degree() == 2 * L.genus() - 2                                               # optional - sage.libs.pari sage.rings.function_field
->>>>>>> 77ee2821
     True
 
 Exact differentials vanish and logarithmic differentials are stable under the
 Cartier operation::
 
-<<<<<<< HEAD
-    sage: df.cartier()                                                                  # optional - sage.libs.pari
-    0
-    sage: w = 1/f * df                                                                  # optional - sage.libs.pari
-    sage: w.cartier() == w                                                              # optional - sage.libs.pari
-=======
     sage: df.cartier()                                                                  # optional - sage.libs.pari sage.rings.function_field
     0
     sage: w = 1/f * df                                                                  # optional - sage.libs.pari sage.rings.function_field
     sage: w.cartier() == w                                                              # optional - sage.libs.pari sage.rings.function_field
->>>>>>> 77ee2821
     True
 
 AUTHORS:
@@ -146,13 +118,8 @@
         EXAMPLES::
 
             sage: K.<x> = FunctionField(GF(4)); _.<Y> = K[]                             # optional - sage.libs.pari
-<<<<<<< HEAD
-            sage: L.<y> = K.extension(Y^3+x+x^3*Y)                                      # optional - sage.libs.pari
-            sage: y.differential()                                                      # optional - sage.libs.pari
-=======
             sage: L.<y> = K.extension(Y^3+x+x^3*Y)                                      # optional - sage.libs.pari sage.rings.function_field
             sage: y.differential()                                                      # optional - sage.libs.pari sage.rings.function_field
->>>>>>> 77ee2821
             (x*y^2 + 1/x*y) d(x)
 
             sage: F.<x> = FunctionField(QQ)
@@ -177,11 +144,7 @@
         EXAMPLES::
 
             sage: K.<x> = FunctionField(GF(4)); _.<Y> = K[]                             # optional - sage.libs.pari
-<<<<<<< HEAD
-            sage: L.<y> = K.extension(Y^3+x+x^3*Y)                                      # optional - sage.libs.pari
-=======
             sage: L.<y> = K.extension(Y^3 + x + x^3*Y)                                  # optional - sage.libs.pari
->>>>>>> 77ee2821
             sage: w = y.differential()                                                  # optional - sage.libs.pari
             sage: latex(w)                                                              # optional - sage.libs.pari
             \left( x y^{2} + \frac{1}{x} y \right)\, dx
@@ -203,17 +166,10 @@
         EXAMPLES::
 
             sage: K.<x> = FunctionField(GF(2)); _.<Y> = K[]                             # optional - sage.libs.pari
-<<<<<<< HEAD
-            sage: L.<y> = K.extension(Y^3 + x + x^3*Y)                                  # optional - sage.libs.pari
-            sage: {x.differential(): 1}                                                 # optional - sage.libs.pari
-            {d(x): 1}
-            sage: {y.differential(): 1}                                                 # optional - sage.libs.pari
-=======
             sage: L.<y> = K.extension(Y^3 + x + x^3*Y)                                  # optional - sage.libs.pari sage.rings.function_field
             sage: {x.differential(): 1}                                                 # optional - sage.libs.pari sage.rings.function_field
             {d(x): 1}
             sage: {y.differential(): 1}                                                 # optional - sage.libs.pari sage.rings.function_field
->>>>>>> 77ee2821
             {(x*y^2 + 1/x*y) d(x): 1}
         """
         return hash((self.parent(), self._f))
@@ -232,17 +188,6 @@
         EXAMPLES::
 
             sage: K.<x> = FunctionField(GF(4)); _.<Y> = K[]                             # optional - sage.libs.pari
-<<<<<<< HEAD
-            sage: L.<y> = K.extension(Y^3 + x + x^3*Y)                                  # optional - sage.libs.pari
-            sage: w1 = y.differential()                                                 # optional - sage.libs.pari
-            sage: w2 = L(x).differential()                                              # optional - sage.libs.pari
-            sage: w3 = (x*y).differential()                                             # optional - sage.libs.pari
-            sage: w1 < w2                                                               # optional - sage.libs.pari
-            False
-            sage: w2 < w1                                                               # optional - sage.libs.pari
-            True
-            sage: w3 == x * w1 + y * w2                                                 # optional - sage.libs.pari
-=======
             sage: L.<y> = K.extension(Y^3 + x + x^3*Y)                                  # optional - sage.libs.pari sage.rings.function_field
             sage: w1 = y.differential()                                                 # optional - sage.libs.pari sage.rings.function_field
             sage: w2 = L(x).differential()                                              # optional - sage.libs.pari sage.rings.function_field
@@ -252,7 +197,6 @@
             sage: w2 < w1                                                               # optional - sage.libs.pari sage.rings.function_field
             True
             sage: w3 == x * w1 + y * w2                                                 # optional - sage.libs.pari sage.rings.function_field
->>>>>>> 77ee2821
             True
 
             sage: F.<x> = FunctionField(QQ)
@@ -278,17 +222,10 @@
         EXAMPLES::
 
             sage: K.<x> = FunctionField(GF(4)); _.<Y> = K[]                             # optional - sage.libs.pari
-<<<<<<< HEAD
-            sage: L.<y> = K.extension(Y^3 + x + x^3*Y)                                  # optional - sage.libs.pari
-            sage: w1 = y.differential()                                                 # optional - sage.libs.pari
-            sage: w2 = (1/y).differential()                                             # optional - sage.libs.pari
-            sage: w1 + w2                                                               # optional - sage.libs.pari
-=======
             sage: L.<y> = K.extension(Y^3 + x + x^3*Y)                                  # optional - sage.libs.pari sage.rings.function_field
             sage: w1 = y.differential()                                                 # optional - sage.libs.pari sage.rings.function_field
             sage: w2 = (1/y).differential()                                             # optional - sage.libs.pari sage.rings.function_field
             sage: w1 + w2                                                               # optional - sage.libs.pari sage.rings.function_field
->>>>>>> 77ee2821
             (((x^3 + 1)/x^2)*y^2 + 1/x*y) d(x)
 
             sage: F.<x> = FunctionField(QQ)
@@ -313,17 +250,10 @@
         EXAMPLES::
 
             sage: K.<x> = FunctionField(GF(4)); _.<Y> = K[]                             # optional - sage.libs.pari
-<<<<<<< HEAD
-            sage: L.<y> = K.extension(Y^3 + x + x^3*Y)                                  # optional - sage.libs.pari
-            sage: w1 = y.differential()                                                 # optional - sage.libs.pari
-            sage: w2 = (1/y).differential()                                             # optional - sage.libs.pari
-            sage: w1 / w2                                                               # optional - sage.libs.pari
-=======
             sage: L.<y> = K.extension(Y^3 + x + x^3*Y)                                  # optional - sage.libs.pari sage.rings.function_field
             sage: w1 = y.differential()                                                 # optional - sage.libs.pari sage.rings.function_field
             sage: w2 = (1/y).differential()                                             # optional - sage.libs.pari sage.rings.function_field
             sage: w1 / w2                                                               # optional - sage.libs.pari sage.rings.function_field
->>>>>>> 77ee2821
             y^2
 
             sage: F.<x> = FunctionField(QQ)
@@ -344,17 +274,10 @@
         EXAMPLES::
 
             sage: K.<x> = FunctionField(GF(5)); _.<Y> = K[]                             # optional - sage.libs.pari
-<<<<<<< HEAD
-            sage: L.<y> = K.extension(Y^3 + x + x^3*Y)                                  # optional - sage.libs.pari
-            sage: w1 = y.differential()                                                 # optional - sage.libs.pari
-            sage: w2 = (-y).differential()                                              # optional - sage.libs.pari
-            sage: -w1 == w2                                                             # optional - sage.libs.pari
-=======
             sage: L.<y> = K.extension(Y^3 + x + x^3*Y)                                  # optional - sage.libs.pari sage.rings.function_field
             sage: w1 = y.differential()                                                 # optional - sage.libs.pari sage.rings.function_field
             sage: w2 = (-y).differential()                                              # optional - sage.libs.pari sage.rings.function_field
             sage: -w1 == w2                                                             # optional - sage.libs.pari sage.rings.function_field
->>>>>>> 77ee2821
             True
 
             sage: F.<x> = FunctionField(QQ)
@@ -378,17 +301,10 @@
         EXAMPLES::
 
             sage: K.<x> = FunctionField(GF(5)); _.<Y> = K[]                             # optional - sage.libs.pari
-<<<<<<< HEAD
-            sage: L.<y> = K.extension(Y^3 + x + x^3*Y)                                  # optional - sage.libs.pari
-            sage: w1 = (1/y).differential()                                             # optional - sage.libs.pari
-            sage: w2 = (-1/y^2) * y.differential()                                      # optional - sage.libs.pari
-            sage: w1 == w2                                                              # optional - sage.libs.pari
-=======
             sage: L.<y> = K.extension(Y^3 + x + x^3*Y)                                  # optional - sage.libs.pari sage.rings.function_field
             sage: w1 = (1/y).differential()                                             # optional - sage.libs.pari sage.rings.function_field
             sage: w2 = (-1/y^2) * y.differential()                                      # optional - sage.libs.pari sage.rings.function_field
             sage: w1 == w2                                                              # optional - sage.libs.pari sage.rings.function_field
->>>>>>> 77ee2821
             True
 
             sage: F.<x> = FunctionField(QQ)
@@ -414,20 +330,6 @@
         EXAMPLES::
 
             sage: K.<x> = FunctionField(GF(31)); _.<Y> = K[]                            # optional - sage.libs.pari
-<<<<<<< HEAD
-            sage: L.<y> = K.extension(Y^2 - x); _.<Z> = L[]                             # optional - sage.libs.pari
-            sage: M.<z> = L.extension(Z^2 - y)                                          # optional - sage.libs.pari
-            sage: z.differential()                                                      # optional - sage.libs.pari
-            (8/x*z) d(x)
-            sage: 1/(2*z) * y.differential()                                            # optional - sage.libs.pari
-            (8/x*z) d(x)
-
-            sage: z * x.differential()                                                  # optional - sage.libs.pari
-            (z) d(x)
-            sage: z * (y^2).differential()                                              # optional - sage.libs.pari
-            (z) d(x)
-            sage: z * (z^4).differential()                                              # optional - sage.libs.pari
-=======
             sage: L.<y> = K.extension(Y^2 - x); _.<Z> = L[]                             # optional - sage.libs.pari sage.rings.function_field
             sage: M.<z> = L.extension(Z^2 - y)                                          # optional - sage.libs.pari sage.rings.function_field
             sage: z.differential()                                                      # optional - sage.libs.pari sage.rings.function_field
@@ -440,19 +342,13 @@
             sage: z * (y^2).differential()                                              # optional - sage.libs.pari sage.rings.function_field
             (z) d(x)
             sage: z * (z^4).differential()                                              # optional - sage.libs.pari sage.rings.function_field
->>>>>>> 77ee2821
             (z) d(x)
 
         ::
 
             sage: K.<x> = FunctionField(GF(4)); _.<Y> = K[]                             # optional - sage.libs.pari
-<<<<<<< HEAD
-            sage: L.<y> = K.extension(Y^3 + x + x^3*Y)                                  # optional - sage.libs.pari
-            sage: y * x.differential()                                                  # optional - sage.libs.pari
-=======
             sage: L.<y> = K.extension(Y^3 + x + x^3*Y)                                  # optional - sage.libs.pari sage.rings.function_field
             sage: y * x.differential()                                                  # optional - sage.libs.pari sage.rings.function_field
->>>>>>> 77ee2821
             (y) d(x)
         """
         F = f.parent()
@@ -469,15 +365,9 @@
         EXAMPLES::
 
             sage: K.<x> = FunctionField(GF(5)); _.<Y> = K[]                             # optional - sage.libs.pari
-<<<<<<< HEAD
-            sage: L.<y> = K.extension(Y^3 + x + x^3*Y)                                  # optional - sage.libs.pari
-            sage: w = (1/y) * y.differential()                                          # optional - sage.libs.pari
-            sage: w.divisor()                                                           # optional - sage.libs.pari
-=======
             sage: L.<y> = K.extension(Y^3 + x + x^3*Y)                                  # optional - sage.libs.pari sage.rings.function_field
             sage: w = (1/y) * y.differential()                                          # optional - sage.libs.pari sage.rings.function_field
             sage: w.divisor()                                                           # optional - sage.libs.pari sage.rings.function_field
->>>>>>> 77ee2821
             - Place (1/x, 1/x^3*y^2 + 1/x)
              - Place (1/x, 1/x^3*y^2 + 1/x^2*y + 1)
              - Place (x, y)
@@ -506,15 +396,9 @@
         EXAMPLES::
 
             sage: K.<x> = FunctionField(GF(5)); _.<Y> = K[]                             # optional - sage.libs.pari
-<<<<<<< HEAD
-            sage: L.<y> = K.extension(Y^3 + x + x^3*Y)                                  # optional - sage.libs.pari
-            sage: w = (1/y) * y.differential()                                          # optional - sage.libs.pari
-            sage: [w.valuation(p) for p in L.places()]                                  # optional - sage.libs.pari
-=======
             sage: L.<y> = K.extension(Y^3 + x + x^3*Y)                                  # optional - sage.libs.pari sage.rings.function_field
             sage: w = (1/y) * y.differential()                                          # optional - sage.libs.pari sage.rings.function_field
             sage: [w.valuation(p) for p in L.places()]                                  # optional - sage.libs.pari sage.rings.function_field
->>>>>>> 77ee2821
             [-1, -1, -1, 0, 1, 0]
         """
         F = self.parent().function_field()
@@ -551,16 +435,6 @@
         and in an extension field::
 
             sage: K.<x> = FunctionField(GF(7)); _.<Y> = K[]                             # optional - sage.libs.pari
-<<<<<<< HEAD
-            sage: L.<y> = K.extension(Y^3 + x + x^3*Y)                                  # optional - sage.libs.pari
-            sage: f = 0                                                                 # optional - sage.libs.pari
-            sage: while f == 0:                                                         # optional - sage.libs.pari
-            ....:     f = L.random_element()
-            sage: w = 1/f * f.differential()                                            # optional - sage.libs.pari
-            sage: d = f.divisor()                                                       # optional - sage.libs.pari
-            sage: s = d.support()                                                       # optional - sage.libs.pari
-            sage: sum([w.residue(p).trace() for p in s])                                # optional - sage.libs.pari
-=======
             sage: L.<y> = K.extension(Y^3 + x + x^3*Y)                                  # optional - sage.libs.pari sage.rings.function_field
             sage: f = 0                                                                 # optional - sage.libs.pari sage.rings.function_field
             sage: while f == 0:                                                         # optional - sage.libs.pari sage.rings.function_field
@@ -569,7 +443,6 @@
             sage: d = f.divisor()                                                       # optional - sage.libs.pari sage.rings.function_field
             sage: s = d.support()                                                       # optional - sage.libs.pari sage.rings.function_field
             sage: sum([w.residue(p).trace() for p in s])                                # optional - sage.libs.pari sage.rings.function_field
->>>>>>> 77ee2821
             0
 
         and also in a function field of characteristic zero::
@@ -610,19 +483,11 @@
         EXAMPLES::
 
             sage: K.<x> = FunctionField(GF(5)); _.<Y> = K[]                             # optional - sage.libs.pari
-<<<<<<< HEAD
-            sage: L.<y> = K.extension(Y^3 + x + x^3*Y)                                  # optional - sage.libs.pari
-            sage: d = y.differential()                                                  # optional - sage.libs.pari
-            sage: d                                                                     # optional - sage.libs.pari
-            ((4*x/(x^7 + 3))*y^2 + ((4*x^7 + 1)/(x^8 + 3*x))*y + x^4/(x^7 + 3)) d(x)
-            sage: d.monomial_coefficients()                                             # optional - sage.libs.pari
-=======
             sage: L.<y> = K.extension(Y^3 + x + x^3*Y)                                  # optional - sage.libs.pari sage.rings.function_field
             sage: d = y.differential()                                                  # optional - sage.libs.pari sage.rings.function_field
             sage: d                                                                     # optional - sage.libs.pari sage.rings.function_field
             ((4*x/(x^7 + 3))*y^2 + ((4*x^7 + 1)/(x^8 + 3*x))*y + x^4/(x^7 + 3)) d(x)
             sage: d.monomial_coefficients()                                             # optional - sage.libs.pari sage.rings.function_field
->>>>>>> 77ee2821
             {0: (4*x/(x^7 + 3))*y^2 + ((4*x^7 + 1)/(x^8 + 3*x))*y + x^4/(x^7 + 3)}
         """
         return {0: self._f}
@@ -642,13 +507,8 @@
     ::
 
         sage: K.<x> = FunctionField(GF(4)); _.<Y> = K[]                                 # optional - sage.libs.pari
-<<<<<<< HEAD
-        sage: L.<y> = K.extension(Y^3 + x + x^3*Y)                                      # optional - sage.libs.pari
-        sage: y.differential()                                                          # optional - sage.libs.pari
-=======
         sage: L.<y> = K.extension(Y^3 + x + x^3*Y)                                      # optional - sage.libs.pari sage.rings.function_field
         sage: y.differential()                                                          # optional - sage.libs.pari sage.rings.function_field
->>>>>>> 77ee2821
         (x*y^2 + 1/x*y) d(x)
     """
     def cartier(self):
@@ -669,17 +529,10 @@
         EXAMPLES::
 
             sage: K.<x> = FunctionField(GF(4)); _.<Y> = K[]                             # optional - sage.libs.pari
-<<<<<<< HEAD
-            sage: L.<y> = K.extension(Y^3 + x + x^3*Y)                                  # optional - sage.libs.pari
-            sage: f = x/y                                                               # optional - sage.libs.pari
-            sage: w = 1/f*f.differential()                                              # optional - sage.libs.pari
-            sage: w.cartier() == w                                                      # optional - sage.libs.pari
-=======
             sage: L.<y> = K.extension(Y^3 + x + x^3*Y)                                  # optional - sage.libs.pari sage.rings.function_field
             sage: f = x/y                                                               # optional - sage.libs.pari sage.rings.function_field
             sage: w = 1/f*f.differential()                                              # optional - sage.libs.pari sage.rings.function_field
             sage: w.cartier() == w                                                      # optional - sage.libs.pari sage.rings.function_field
->>>>>>> 77ee2821
             True
 
         ::
@@ -708,13 +561,8 @@
     EXAMPLES::
 
         sage: K.<x> = FunctionField(GF(4)); _.<Y> = K[]                                 # optional - sage.libs.pari
-<<<<<<< HEAD
-        sage: L.<y> = K.extension(Y^3 + x^3*Y + x)                                      # optional - sage.libs.pari
-        sage: L.space_of_differentials()                                                # optional - sage.libs.pari
-=======
         sage: L.<y> = K.extension(Y^3 + x^3*Y + x)                                      # optional - sage.libs.pari sage.rings.function_field
         sage: L.space_of_differentials()                                                # optional - sage.libs.pari sage.rings.function_field
->>>>>>> 77ee2821
         Space of differentials of Function field in y defined by y^3 + x^3*y + x
 
     The space of differentials is a one-dimensional module over the function
@@ -726,21 +574,12 @@
 
         sage: K.<x> = FunctionField(GF(5))                                              # optional - sage.libs.pari
         sage: R.<y> = K[]                                                               # optional - sage.libs.pari
-<<<<<<< HEAD
-        sage: L.<y> = K.extension(y^5 - 1/x)                                            # optional - sage.libs.pari
-        sage: L(x).differential()                                                       # optional - sage.libs.pari
-        0
-        sage: y.differential()                                                          # optional - sage.libs.pari
-        d(y)
-        sage: (y^2).differential()                                                      # optional - sage.libs.pari
-=======
         sage: L.<y> = K.extension(y^5 - 1/x)                                            # optional - sage.libs.pari sage.rings.function_field
         sage: L(x).differential()                                                       # optional - sage.libs.pari sage.rings.function_field
         0
         sage: y.differential()                                                          # optional - sage.libs.pari sage.rings.function_field
         d(y)
         sage: (y^2).differential()                                                      # optional - sage.libs.pari sage.rings.function_field
->>>>>>> 77ee2821
         (2*y) d(y)
     """
     Element = FunctionFieldDifferential
@@ -752,15 +591,9 @@
         TESTS::
 
             sage: K.<x> = FunctionField(GF(4)); _.<Y>=K[]                               # optional - sage.libs.pari
-<<<<<<< HEAD
-            sage: L.<y> = K.extension(Y^3 + x + x^3*Y)                                  # optional - sage.libs.pari
-            sage: W = L.space_of_differentials()                                        # optional - sage.libs.pari
-            sage: TestSuite(W).run()                                                    # optional - sage.libs.pari
-=======
             sage: L.<y> = K.extension(Y^3 + x + x^3*Y)                                  # optional - sage.libs.pari sage.rings.function_field
             sage: W = L.space_of_differentials()                                        # optional - sage.libs.pari sage.rings.function_field
             sage: TestSuite(W).run()                                                    # optional - sage.libs.pari sage.rings.function_field
->>>>>>> 77ee2821
         """
         Parent.__init__(self, base=field, category=Modules(field).FiniteDimensional().WithBasis().or_subcategory(category))
 
@@ -784,15 +617,9 @@
         EXAMPLES::
 
             sage: K.<x> = FunctionField(GF(4)); _.<Y> = K[]                             # optional - sage.libs.pari
-<<<<<<< HEAD
-            sage: L.<y> = K.extension(Y^3 + x + x^3*Y)                                  # optional - sage.libs.pari
-            sage: w = y.differential()                                                  # optional - sage.libs.pari
-            sage: w.parent()                                                            # optional - sage.libs.pari
-=======
             sage: L.<y> = K.extension(Y^3 + x + x^3*Y)                                  # optional - sage.libs.pari sage.rings.function_field
             sage: w = y.differential()                                                  # optional - sage.libs.pari sage.rings.function_field
             sage: w.parent()                                                            # optional - sage.libs.pari sage.rings.function_field
->>>>>>> 77ee2821
             Space of differentials of Function field in y defined by y^3 + x^3*y + x
         """
         return "Space of differentials of {}".format(self.base())
@@ -808,15 +635,6 @@
         EXAMPLES::
 
             sage: K.<x> = FunctionField(GF(4)); _.<Y> = K[]                             # optional - sage.libs.pari
-<<<<<<< HEAD
-            sage: L.<y> = K.extension(Y^3 + x + x^3*Y)                                  # optional - sage.libs.pari
-            sage: S = L.space_of_differentials()                                        # optional - sage.libs.pari
-            sage: S(y)                                                                  # optional - sage.libs.pari
-            (x*y^2 + 1/x*y) d(x)
-            sage: S(y) in S                                                             # optional - sage.libs.pari
-            True
-            sage: S(1)                                                                  # optional - sage.libs.pari
-=======
             sage: L.<y> = K.extension(Y^3 + x + x^3*Y)                                  # optional - sage.libs.pari sage.rings.function_field
             sage: S = L.space_of_differentials()                                        # optional - sage.libs.pari sage.rings.function_field
             sage: S(y)                                                                  # optional - sage.libs.pari sage.rings.function_field
@@ -824,7 +642,6 @@
             sage: S(y) in S                                                             # optional - sage.libs.pari sage.rings.function_field
             True
             sage: S(1)                                                                  # optional - sage.libs.pari sage.rings.function_field
->>>>>>> 77ee2821
             0
         """
         if f in self.base():
@@ -860,15 +677,9 @@
         EXAMPLES::
 
             sage: K.<x> = FunctionField(GF(4)); _.<Y> = K[]                             # optional - sage.libs.pari
-<<<<<<< HEAD
-            sage: L.<y> = K.extension(Y^3 + x^3*Y + x)                                  # optional - sage.libs.pari
-            sage: S = L.space_of_differentials()                                        # optional - sage.libs.pari
-            sage: S.function_field()                                                    # optional - sage.libs.pari
-=======
             sage: L.<y> = K.extension(Y^3 + x^3*Y + x)                                  # optional - sage.libs.pari sage.rings.function_field
             sage: S = L.space_of_differentials()                                        # optional - sage.libs.pari sage.rings.function_field
             sage: S.function_field()                                                    # optional - sage.libs.pari sage.rings.function_field
->>>>>>> 77ee2821
             Function field in y defined by y^3 + x^3*y + x
         """
         return self.base()
@@ -880,15 +691,9 @@
         EXAMPLES::
 
             sage: K.<x> = FunctionField(GF(4)); _.<Y> = K[]                             # optional - sage.libs.pari
-<<<<<<< HEAD
-            sage: L.<y> = K.extension(Y^3 + x + x^3*Y)                                  # optional - sage.libs.pari
-            sage: S = L.space_of_differentials()                                        # optional - sage.libs.pari
-            sage: S.an_element()  # random                                              # optional - sage.libs.pari
-=======
             sage: L.<y> = K.extension(Y^3 + x + x^3*Y)                                  # optional - sage.libs.pari sage.rings.function_field
             sage: S = L.space_of_differentials()                                        # optional - sage.libs.pari sage.rings.function_field
             sage: S.an_element()  # random                                              # optional - sage.libs.pari sage.rings.function_field
->>>>>>> 77ee2821
             (x*y^2 + 1/x*y) d(x)
         """
         F = self.base()
@@ -901,15 +706,9 @@
         EXAMPLES::
 
             sage: K.<x> = FunctionField(GF(4)); _.<Y> = K[]                             # optional - sage.libs.pari
-<<<<<<< HEAD
-            sage: L.<y> = K.extension(Y^3 + x^3*Y + x)                                  # optional - sage.libs.pari
-            sage: S = L.space_of_differentials()                                        # optional - sage.libs.pari
-            sage: S.basis()                                                             # optional - sage.libs.pari
-=======
             sage: L.<y> = K.extension(Y^3 + x^3*Y + x)                                  # optional - sage.libs.pari sage.rings.function_field
             sage: S = L.space_of_differentials()                                        # optional - sage.libs.pari sage.rings.function_field
             sage: S.basis()                                                             # optional - sage.libs.pari sage.rings.function_field
->>>>>>> 77ee2821
             Family (d(x),)
         """
         return Family([self.element_class(self, self.base().one())])
@@ -926,13 +725,8 @@
     EXAMPLES::
 
         sage: K.<x> = FunctionField(GF(4)); _.<Y> = K[]                                 # optional - sage.libs.pari
-<<<<<<< HEAD
-        sage: L.<y> = K.extension(Y^3 + x^3*Y + x)                                      # optional - sage.libs.pari
-        sage: L.space_of_differentials()                                                # optional - sage.libs.pari
-=======
         sage: L.<y> = K.extension(Y^3 + x^3*Y + x)                                      # optional - sage.libs.pari sage.rings.function_field
         sage: L.space_of_differentials()                                                # optional - sage.libs.pari sage.rings.function_field
->>>>>>> 77ee2821
         Space of differentials of Function field in y defined by y^3 + x^3*y + x
     """
     Element = FunctionFieldDifferential_global
@@ -1022,19 +816,11 @@
         EXAMPLES::
 
             sage: K.<x> = FunctionField(QQbar); _.<Y> = K[]                             # optional - sage.rings.number_field
-<<<<<<< HEAD
-            sage: L.<y> = K.extension(Y^2 - x*Y + 4*x^3)                                # optional - sage.rings.number_field
-            sage: OK = K.space_of_differentials()                                       # optional - sage.rings.number_field
-            sage: OL = L.space_of_differentials()                                       # optional - sage.rings.number_field
-            sage: mor = OL.coerce_map_from(OK)                                          # optional - sage.rings.number_field
-            sage: mor(x.differential()).parent()                                        # optional - sage.rings.number_field
-=======
             sage: L.<y> = K.extension(Y^2 - x*Y + 4*x^3)                                # optional - sage.rings.function_field sage.rings.number_field
             sage: OK = K.space_of_differentials()                                       # optional - sage.rings.function_field sage.rings.number_field
             sage: OL = L.space_of_differentials()                                       # optional - sage.rings.function_field sage.rings.number_field
             sage: mor = OL.coerce_map_from(OK)                                          # optional - sage.rings.function_field sage.rings.number_field
             sage: mor(x.differential()).parent()                                        # optional - sage.rings.function_field sage.rings.number_field
->>>>>>> 77ee2821
             Space of differentials of Function field in y defined by y^2 - x*y + 4*x^3
         """
         domain = self.domain()
