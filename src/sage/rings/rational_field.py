--- conflicted
+++ resolved
@@ -871,12 +871,8 @@
             if p != infty:
                 if check and not is_prime(p):
                     raise ValueError("all entries in list must be prime"
-<<<<<<< HEAD
-                                    " or -1 for infinite place")
+                                     " or -1 for infinite place")
                 from sage.rings.padics.factory import Qp
-=======
-                                     " or -1 for infinite place")
->>>>>>> d7cff52e
                 R = Qp(p)
                 if R(b).is_square():
                     raise ValueError("second argument must be a nonsquare with"
