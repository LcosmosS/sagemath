--- conflicted
+++ resolved
@@ -616,22 +616,14 @@
 
             sage: QQ.embeddings(QQ)
             [Identity endomorphism of Rational Field]
-<<<<<<< HEAD
-            sage: QQ.embeddings(CyclotomicField(5))                             # optional - sage.rings.number_field
-=======
             sage: QQ.embeddings(CyclotomicField(5))                                     # optional - sage.rings.number_field
->>>>>>> c215f040
             [Coercion map:
                From: Rational Field
                To:   Cyclotomic Field of order 5 and degree 4]
 
         `K` must have characteristic 0::
 
-<<<<<<< HEAD
-            sage: QQ.embeddings(GF(3))                                          # optional - sage.libs.pari
-=======
             sage: QQ.embeddings(GF(3))                                                  # optional - sage.rings.finite_rings
->>>>>>> c215f040
             Traceback (most recent call last):
             ...
             ValueError: no embeddings of the rational field into K.
@@ -789,44 +781,28 @@
 
         TESTS::
 
-<<<<<<< HEAD
-            sage: QQ.hilbert_symbol_negative_at_S(5/2, -2)                                          # optional - sage.libs.pari sage.modules
-=======
             sage: QQ.hilbert_symbol_negative_at_S(5/2, -2)                              # optional - sage.libs.pari sage.modules
->>>>>>> c215f040
             Traceback (most recent call last):
             ...
             TypeError: first argument must be a list or integer
 
         ::
 
-<<<<<<< HEAD
-            sage: QQ.hilbert_symbol_negative_at_S([1, 3], 0)                                        # optional - sage.libs.pari sage.modules
-=======
             sage: QQ.hilbert_symbol_negative_at_S([1, 3], 0)                            # optional - sage.libs.pari sage.modules
->>>>>>> c215f040
             Traceback (most recent call last):
             ...
             ValueError: second argument must be nonzero
 
         ::
 
-<<<<<<< HEAD
-            sage: QQ.hilbert_symbol_negative_at_S([-1, 3, 5], 2)                                    # optional - sage.libs.pari sage.modules
-=======
             sage: QQ.hilbert_symbol_negative_at_S([-1, 3, 5], 2)                        # optional - sage.libs.pari sage.modules
->>>>>>> c215f040
             Traceback (most recent call last):
             ...
             ValueError: list should be of even cardinality
 
         ::
 
-<<<<<<< HEAD
-            sage: QQ.hilbert_symbol_negative_at_S([1, 3], 2)                                        # optional - sage.libs.pari sage.modules
-=======
             sage: QQ.hilbert_symbol_negative_at_S([1, 3], 2)                            # optional - sage.libs.pari sage.modules
->>>>>>> c215f040
             Traceback (most recent call last):
             ...
             ValueError: all entries in list must be prime or -1 for
@@ -834,11 +810,7 @@
 
         ::
 
-<<<<<<< HEAD
-            sage: QQ.hilbert_symbol_negative_at_S([5, 7], 2)                                        # optional - sage.libs.pari sage.modules
-=======
             sage: QQ.hilbert_symbol_negative_at_S([5, 7], 2)                            # optional - sage.libs.pari sage.modules
->>>>>>> c215f040
             Traceback (most recent call last):
             ...
             ValueError: second argument must be a nonsquare with
@@ -846,22 +818,14 @@
 
         ::
 
-<<<<<<< HEAD
-            sage: QQ.hilbert_symbol_negative_at_S([1, 3], sqrt(2))                                  # optional - sage.libs.pari sage.modules
-=======
             sage: QQ.hilbert_symbol_negative_at_S([1, 3], sqrt(2))                      # optional - sage.libs.pari sage.modules
->>>>>>> c215f040
             Traceback (most recent call last):
             ...
             TypeError: second argument must be a rational number
 
         ::
 
-<<<<<<< HEAD
-            sage: QQ.hilbert_symbol_negative_at_S([-1, 3], 2)                                       # optional - sage.libs.pari sage.modules
-=======
             sage: QQ.hilbert_symbol_negative_at_S([-1, 3], 2)                           # optional - sage.libs.pari sage.modules
->>>>>>> c215f040
             Traceback (most recent call last):
             ...
             ValueError: if the infinite place is in the list, the second
@@ -1123,11 +1087,7 @@
 
         EXAMPLES::
 
-<<<<<<< HEAD
-            sage: QQ.algebraic_closure()                                        # optional - sage.rings.number_field
-=======
             sage: QQ.algebraic_closure()                                                # optional - sage.rings.number_field
->>>>>>> c215f040
             Algebraic Field
         """
         from sage.rings.qqbar import QQbar
@@ -1469,12 +1429,8 @@
             sage: QS2gens                                                               # optional - sage.rings.number_field
             [-1]
 
-<<<<<<< HEAD
-            sage: all(QQ.selmer_space([], p)[0].dimension() == 0 for p in primes(3, 10))            # optional - sage.libs.pari
-=======
             sage: all(QQ.selmer_space([], p)[0].dimension() == 0                        # optional - sage.libs.pari
             ....:     for p in primes(3, 10))
->>>>>>> c215f040
             True
 
         In general there is one generator for each `p\in S`, and an
@@ -1573,11 +1529,7 @@
 
         EXAMPLES::
 
-<<<<<<< HEAD
-            sage: gap(QQ) # indirect doctest                                                        # optional - sage.libs.gap
-=======
             sage: gap(QQ) # indirect doctest                                            # optional - sage.libs.gap
->>>>>>> c215f040
             Rationals
         """
         return 'Rationals'
@@ -1691,22 +1643,6 @@
         TESTS::
 
             sage: R.<x> = QQ[]
-<<<<<<< HEAD
-            sage: QQ._factor_univariate_polynomial(x)                                               # optional - sage.libs.pari
-            x
-            sage: QQ._factor_univariate_polynomial(2*x)                                             # optional - sage.libs.pari
-            (2) * x
-            sage: QQ._factor_univariate_polynomial((x^2 - 1/4)^4)                                   # optional - sage.libs.pari
-            (x - 1/2)^4 * (x + 1/2)^4
-            sage: QQ._factor_univariate_polynomial((2*x + 1) * (3*x^2 - 5)^2)                       # optional - sage.libs.pari
-            (18) * (x + 1/2) * (x^2 - 5/3)^2
-            sage: f = prod((k^2*x^k + k)^(k-1) for k in primes(10))                                 # optional - sage.libs.pari
-            sage: QQ._factor_univariate_polynomial(f)                                               # optional - sage.libs.pari
-            (1751787911376562500) * (x^2 + 1/2) * (x^3 + 1/3)^2 * (x^5 + 1/5)^4 * (x^7 + 1/7)^6
-            sage: QQ._factor_univariate_polynomial(10*x^5 - 1)                                      # optional - sage.libs.pari
-            (10) * (x^5 - 1/10)
-            sage: QQ._factor_univariate_polynomial(10*x^5 - 10)                                     # optional - sage.libs.pari
-=======
             sage: QQ._factor_univariate_polynomial(x)                                   # optional - sage.libs.pari
             x
             sage: QQ._factor_univariate_polynomial(2*x)                                 # optional - sage.libs.pari
@@ -1721,7 +1657,6 @@
             sage: QQ._factor_univariate_polynomial(10*x^5 - 1)                          # optional - sage.libs.pari
             (10) * (x^5 - 1/10)
             sage: QQ._factor_univariate_polynomial(10*x^5 - 10)                         # optional - sage.libs.pari
->>>>>>> c215f040
             (10) * (x - 1) * (x^4 + x^3 + x^2 + x + 1)
 
         """
