from itertools import accumulate, chain
from sage.categories.graded_algebras_with_basis import GradedAlgebrasWithBasis
from sage.categories.infinite_enumerated_sets import InfiniteEnumeratedSets
from sage.categories.monoids import Monoids
from sage.categories.sets_cat import cartesian_product
from sage.categories.sets_with_grading import SetsWithGrading
from sage.combinat.free_module import CombinatorialFreeModule
from sage.combinat.integer_vector import IntegerVectors
from sage.combinat.partition import Partitions
from sage.groups.perm_gps.constructor import PermutationGroupElement
from sage.groups.perm_gps.permgroup import PermutationGroup, PermutationGroup_generic
from sage.groups.perm_gps.permgroup_named import SymmetricGroup
from sage.libs.gap.libgap import libgap
from sage.misc.cachefunc import cached_method
from sage.monoids.indexed_free_monoid import (IndexedFreeAbelianMonoid,
                                              IndexedFreeAbelianMonoidElement)
from sage.rings.integer_ring import ZZ
from sage.structure.element import Element, parent
from sage.structure.parent import Parent
from sage.structure.unique_representation import UniqueRepresentation
from sage.modules.free_module_element import vector


class ElementCache():
    def __init__(self):
        r"""
        Class for caching elements.
        """
        self._cache = dict()

    def _cache_get(self, elm):
        r"""
        Return the cached element, or add it
        if it doesn't exist.

        ``elm`` must implement the following methods:
            - ``_element_key`` - hashable type for dict lookup.
            - ``__eq__`` - to compare two elements.
            - ``_canonicalize`` - to preprocess the element.

        TESTS::

            sage: A = AtomicSpecies("X, Y")
            sage: G = PermutationGroup([[(1,2),(3,4),(5,6),(7,8,9,10)]]); G
            Permutation Group with generators [(1,2)(3,4)(5,6)(7,8,9,10)]
            sage: a = A(G, {1: [1,2,3,4], 2: [5,6,7,8,9,10]}); a
            {((1,2,3,4)(5,6)(7,8)(9,10),): ({5, 6, 7, 8}, {1, 2, 3, 4, 9, 10})}
            sage: b = A(G, {1: [1,2,5,6], 2: [3,4,7,8,9,10]}); b
            {((1,2,3,4)(5,6)(7,8)(9,10),): ({5, 6, 7, 8}, {1, 2, 3, 4, 9, 10})}
            sage: a is b
            True
            sage: from sage.rings.species import ElementCache
            sage: E = ElementCache()
            sage: E._cache_get(a)
            {((1,2,3,4)(5,6)(7,8)(9,10),): ({5, 6, 7, 8}, {1, 2, 3, 4, 9, 10})}
        """
        # TODO: Make _canonicalize optional.
        # Possibly the following works:
        # use getattr to check if name exists
        # use callable to check if it is a function
        # if both true, call _canonicalize
        key = elm._element_key()
        if key in self._cache:
            lookup = self._cache[key]
            for other_elm in lookup:
                if elm == other_elm:
                    return other_elm
            elm._canonicalize()
            lookup.append(elm)
        else:
            elm._canonicalize()
            self._cache[key] = [elm]
        return elm


class ConjugacyClassOfDirectlyIndecomposableSubgroups(Element):
    def __init__(self, parent, C):
        r"""
        A conjugacy class of directly indecomposable subgroups.

        TESTS::

            sage: from sage.rings.species import ConjugacyClassesOfDirectlyIndecomposableSubgroups
            sage: C = ConjugacyClassesOfDirectlyIndecomposableSubgroups()
            sage: G = C(PermutationGroup([[(1,2),(3,4)],[(1,2),(5,6)]]))
            sage: TestSuite(G).run()
        """
        Element.__init__(self, parent)
        self._C = C

    def __hash__(self):
        r"""
        Return the hash for the conjugacy class.

        TESTS::

            sage: from sage.rings.species import ConjugacyClassesOfDirectlyIndecomposableSubgroups
            sage: C = ConjugacyClassesOfDirectlyIndecomposableSubgroups()
            sage: G = PermutationGroup([[(1,2),(3,4),(5,6),(7,8,9,10)]]); G
            Permutation Group with generators [(1,2)(3,4)(5,6)(7,8,9,10)]
            sage: H = PermutationGroup([[(1,2,3,4),(5,6),(7,8),(9,10)]]); H
            Permutation Group with generators [(1,2,3,4)(5,6)(7,8)(9,10)]
            sage: hash(C(G)) == hash(C(H))
            True
        """
        return hash(self._C)

    def _repr_(self):
        r"""
        Return a string representation of ``self``.

        EXAMPLES::

            sage: from sage.rings.species import ConjugacyClassesOfDirectlyIndecomposableSubgroups
            sage: C = ConjugacyClassesOfDirectlyIndecomposableSubgroups()
            sage: G = PermutationGroup([[(1,3),(4,7)], [(2,5),(6,8)], [(1,4),(2,5),(3,7)]])
            sage: C(G)
            ((5,6)(7,8), (1,2)(3,4), (1,3)(2,4)(5,6))
        """
        return f"{self._C.gens()}"

    def _element_key(self):
        r"""
        Return the cache lookup key for ``self``.

        TESTS::

            sage: from sage.rings.species import ConjugacyClassesOfDirectlyIndecomposableSubgroups
            sage: C = ConjugacyClassesOfDirectlyIndecomposableSubgroups()
            sage: G = PermutationGroup([[(1,3),(4,7)], [(2,5),(6,8)], [(1,4),(2,5),(3,7)]])
            sage: C(G)._element_key()
            (8, 8, (2, 2, 4))
        """
        return self._C.degree(), self._C.order(), tuple(len(orbit) for orbit in sorted(self._C.orbits(), key=len))

    @cached_method
    def _canonicalize(self):
        r"""
        Canonicalize this conjugacy class by sorting the orbits by
        length and making them consecutive.

        EXAMPLES::

            sage: from sage.rings.species import ConjugacyClassesOfDirectlyIndecomposableSubgroups
            sage: C = ConjugacyClassesOfDirectlyIndecomposableSubgroups()
            sage: G = PermutationGroup([[(1,3),(4,7)], [(2,5),(6,8)], [(1,4),(2,5),(3,7)]])
            sage: C(G)  # indirect doctest
            ((5,6)(7,8), (1,2)(3,4), (1,3)(2,4)(5,6))
        """
        if self._C == SymmetricGroup(0):
            return
        sorted_orbits = sorted((sorted(orbit) for orbit in self._C.orbits()),
                               key=len, reverse=True)
        pi = PermutationGroupElement(list(chain.from_iterable(sorted_orbits))).inverse()
        self._C = PermutationGroup(self._C.gens_small(), domain=self._C.domain()).conjugate(pi)

    def __eq__(self, other):
        r"""
        Return whether ``self`` is equal to ``other``.

        ``self`` is equal to ``other`` if they have the same degree (say `n`)
        and are conjugate within `S_n`.

        TESTS::

            sage: from sage.rings.species import ConjugacyClassesOfDirectlyIndecomposableSubgroups
            sage: C = ConjugacyClassesOfDirectlyIndecomposableSubgroups()
            sage: G = PermutationGroup([[(1,2),(3,4),(5,6),(7,8,9,10)]]); G
            Permutation Group with generators [(1,2)(3,4)(5,6)(7,8,9,10)]
            sage: H = PermutationGroup([[(1,2,3,4),(5,6),(7,8),(9,10)]]); H
            Permutation Group with generators [(1,2,3,4)(5,6)(7,8)(9,10)]
            sage: C(G) == C(H)
            True
        """
        return (isinstance(other, ConjugacyClassOfDirectlyIndecomposableSubgroups)
                and (d := self._C.degree()) == other._C.degree()
                and (self._C == other._C
                     or SymmetricGroup(d).are_conjugate(self._C, other._C)))


class ConjugacyClassesOfDirectlyIndecomposableSubgroups(UniqueRepresentation, Parent, ElementCache):
    def __init__(self):
        r"""
        Conjugacy classes of directly indecomposable subgroups.

        TESTS::

            sage: from sage.rings.species import ConjugacyClassesOfDirectlyIndecomposableSubgroups
            sage: C = ConjugacyClassesOfDirectlyIndecomposableSubgroups()
            sage: TestSuite(C).run(max_runs=5) # It takes far too long otherwise
        """
        Parent.__init__(self, category=InfiniteEnumeratedSets())
        ElementCache.__init__(self)

    @cached_method
    def an_element(self):
        r"""
        Return an element of ``self``.

        EXAMPLES::

            sage: from sage.rings.species import ConjugacyClassesOfDirectlyIndecomposableSubgroups
            sage: C = ConjugacyClassesOfDirectlyIndecomposableSubgroups()
            sage: C.an_element()
            ((),)
        """
        return self._element_constructor_(SymmetricGroup(1))

    def _element_constructor_(self, x):
        r"""
        ``x`` is an element of ``self`` or a group `H` such that
        `H` is directly indecomposable.

        EXAMPLES::

            sage: from sage.rings.species import ConjugacyClassesOfDirectlyIndecomposableSubgroups
            sage: C = ConjugacyClassesOfDirectlyIndecomposableSubgroups()
            sage: C(PermutationGroup([("a", "b", "c")]))
            ((1,2,3),)
            sage: C(PermutationGroup([(1, 3, 5)], domain=[1,3,5]))
            ((1,2,3),)
            sage: C(PermutationGroup([[(1,3),(4,7)],[(2,5),(6,8)], [(1,4),(2,5),(3,7)]]))
            ((5,6)(7,8), (1,2)(3,4), (1,3)(2,4)(5,6))
        """
        if parent(x) == self:
            return x
        if isinstance(x, PermutationGroup_generic):
            if len(x.disjoint_direct_product_decomposition()) > 1:
                raise ValueError(f"{x} is not directly indecomposable")
            mapping = {v: i for i, v in enumerate(x.domain(), 1)}
            normalized_gens = [[tuple(mapping[x] for x in cyc)
                                for cyc in gen.cycle_tuples()]
                            for gen in x.gens()]
            P = PermutationGroup(gens=normalized_gens)
            # Fix for SymmetricGroup(0)
            if x.degree() == 0:
                P = SymmetricGroup(0)
            elm = self.element_class(self, P)
            return self._cache_get(elm)
        raise ValueError(f"unable to convert {x} to {self}")

    def __iter__(self):
        r"""
        An iterator over all conjugacy classes of directly indecomposable
        subgroups.

        TESTS::

            sage: from sage.rings.species import ConjugacyClassesOfDirectlyIndecomposableSubgroups
            sage: C = ConjugacyClassesOfDirectlyIndecomposableSubgroups()
            sage: iterC = iter(C)
            sage: for i in range(5):
            ....:     print(next(iterC))
            ()
            ((),)
            ((1,2),)
            ((1,2,3),)
            ((2,3), (1,2,3))
        """
        n = 0
        while True:
            for G in SymmetricGroup(n).conjugacy_classes_subgroups():
                if len(G.disjoint_direct_product_decomposition()) <= 1:
                    yield self._element_constructor_(G)
            n += 1

    def __contains__(self, G):
        r"""
        Return if ``G`` is in ``self``.

        TESTS::

            sage: from sage.rings.species import ConjugacyClassesOfDirectlyIndecomposableSubgroups
            sage: C = ConjugacyClassesOfDirectlyIndecomposableSubgroups()
            sage: G = PermutationGroup([[(1,2)], [(3,4)]]); G
            Permutation Group with generators [(3,4), (1,2)]
            sage: G.disjoint_direct_product_decomposition()
            {{1, 2}, {3, 4}}
            sage: G in C
            False
        """
        if parent(G) == self:
            return True
        return len(G.disjoint_direct_product_decomposition()) <= 1

    def _repr_(self):
        r"""
        Return the string representation for ``self``.

        TESTS::

            sage: from sage.rings.species import ConjugacyClassesOfDirectlyIndecomposableSubgroups
            sage: C = ConjugacyClassesOfDirectlyIndecomposableSubgroups(); C
            Infinite set of conjugacy classes of directly indecomposable subgroups
        """
        return "Infinite set of conjugacy classes of directly indecomposable subgroups"

    Element = ConjugacyClassOfDirectlyIndecomposableSubgroups


class AtomicSpeciesElement(Element):
    def __init__(self, parent, dis, domain_partition):
        r"""
        Initialize an atomic species.

        INPUT:

            - ``dis``, a :class:`ConjugacyClassOfDirectlyIndecomposableSubgroups`

            - ``domain_partition``, a dict representing the
              assignment of each element of the domain of ``dis`` to
              a "variable".

        TESTS::

            sage: A = AtomicSpecies("X")
            sage: G = PermutationGroup([[(1,3),(4,7)], [(2,5),(6,8)], [(1,4),(2,5),(3,7)]])
            sage: TestSuite(A(G)).run()
        """
        # Notice that a molecular species (and therefore an atomic species)
        # must be centered on a multicardinality, otherwise it wouldn't be
        # molecular. So it is kind of redundant to say "atomic species
        # centered on a given multicardinality."
        Element.__init__(self, parent)
        self._dis = dis
        self._dompart = domain_partition
        self._mc = tuple(len(v) for v in self._dompart)
        self._tc = sum(self._mc)

    def grade(self):
        r"""
        Return the grade of ``self``.

        EXAMPLES::

            sage: A = AtomicSpecies("X, Y")
            sage: G = PermutationGroup([[(1,2),(3,4),(5,6),(7,8,9,10)]])
            sage: a = A(G, {1: [1,2,3,4], 2: [5,6,7,8,9,10]})
            sage: a.grade()
            [4, 6]
        """
        S = self.parent().grading_set()
        return S(self._mc)

    def _element_key(self):
        r"""
        Return the cache lookup key for ``self``.

        TESTS::

            sage: A = AtomicSpecies("X, Y")
            sage: G = PermutationGroup([[(1,2),(3,4),(5,6),(7,8,9,10)]]); G
            Permutation Group with generators [(1,2)(3,4)(5,6)(7,8,9,10)]
            sage: a = A(G, {1: [1,2,3,4], 2: [5,6,7,8,9,10]}); a
            {((1,2,3,4)(5,6)(7,8)(9,10),): ({5, 6, 7, 8}, {1, 2, 3, 4, 9, 10})}
            sage: a._element_key()
            ((4, 6), ((1,2,3,4)(5,6)(7,8)(9,10),))
        """
        return self._mc, self._dis

    @cached_method
    def _canonicalize(self):
        r"""
        Canonicalize this atomic species by sorting the orbits by
        length and making them consecutive.

        EXAMPLES::

            sage: A = AtomicSpecies("X, Y")
            sage: G = PermutationGroup([[(1,2),(3,4),(5,6),(7,8,9,10)]]); G
            Permutation Group with generators [(1,2)(3,4)(5,6)(7,8,9,10)]
            sage: f = A(G, {1: [1,2,3,4], 2: [5,6,7,8,9,10]}); f
            {((1,2,3,4)(5,6)(7,8)(9,10),): ({5, 6, 7, 8}, {1, 2, 3, 4, 9, 10})}
            sage: A(G, {1: [1,2,5,6], 2: [3,4,7,8,9,10]}) is f  # indirect doctest
            True
        """
        # The canonicalization is done in the element constructor.
        pass

    def __hash__(self):
        r"""
        Return the hash of the atomic species.

        TESTS::

            sage: At = AtomicSpecies("X, Y")
            sage: G = PermutationGroup([[(1,2),(3,4),(5,6),(7,8,9,10)]]); G
            Permutation Group with generators [(1,2)(3,4)(5,6)(7,8,9,10)]
            sage: H = PermutationGroup([[(1,2,3,4),(5,6),(7,8),(9,10)]]); H
            Permutation Group with generators [(1,2,3,4)(5,6)(7,8)(9,10)]
            sage: A = At(G, {1: [1,2,3,4], 2: [5,6,7,8,9,10]}); A
            {((1,2,3,4)(5,6)(7,8)(9,10),): ({5, 6, 7, 8}, {1, 2, 3, 4, 9, 10})}
            sage: B = At(H, {1: [1,2,3,4], 2: [5,6,7,8,9,10]}); B
            {((1,2,3,4)(5,6)(7,8)(9,10),): ({1, 2, 3, 4}, {5, 6, 7, 8, 9, 10})}
            sage: C = At(G, {1: [1,2,5,6], 2: [3,4,7,8,9,10]}); C
            {((1,2,3,4)(5,6)(7,8)(9,10),): ({5, 6, 7, 8}, {1, 2, 3, 4, 9, 10})}
            sage: hash(A) == hash(B)
            True
            sage: hash(A) == hash(C)
            True
        """
        return hash(self._element_key())

    def __eq__(self, other):
        r"""
        Two atomic species are equal if the underlying groups are conjugate,
        and their domain partitions are equal under the conjugating element.

        TESTS::

            sage: At = AtomicSpecies("X, Y")
            sage: G = PermutationGroup([[(1,2),(3,4),(5,6),(7,8,9,10)]]); G
            Permutation Group with generators [(1,2)(3,4)(5,6)(7,8,9,10)]
            sage: H = PermutationGroup([[(1,2,3,4),(5,6),(7,8),(9,10)]]); H
            Permutation Group with generators [(1,2,3,4)(5,6)(7,8)(9,10)]
            sage: A = At(G, {1: [1,2,3,4], 2: [5,6,7,8,9,10]})
            sage: B = At(H, {1: [1,2,3,4], 2: [5,6,7,8,9,10]})
            sage: C = At(G, {1: [1,2,5,6], 2: [3,4,7,8,9,10]})
            sage: A != B
            True
            sage: A == C
            True
        """
        if parent(self) != parent(other):
            return False
        # Check if multicardinalities match
        if self._mc != other._mc:
            return False
        # If they do, construct the mapping between the groups
        selflist, otherlist = [], []
        for i in range(self.parent()._arity):
            if len(self._dompart[i]) != len(other._dompart[i]):
                return False
            selflist.extend(sorted(list(self._dompart[i])))
            otherlist.extend(sorted(list(other._dompart[i])))
        mapping = libgap.MappingPermListList(selflist, otherlist)
        G = PermutationGroup(gap_group=libgap.ConjugateGroup(self._dis._C, mapping),
                             domain=self._dis._C.domain())
        # The conjugated group must be exactly equal to the other group
        return G == other._dis._C

    def _repr_(self):
        r"""
        Return a string representation of ``self``.

        TESTS::

            sage: A = AtomicSpecies("X, Y")
            sage: G = PermutationGroup([[(1,2),(3,4),(5,6),(7,8,9,10)]]); G
            Permutation Group with generators [(1,2)(3,4)(5,6)(7,8,9,10)]
            sage: a = A(G, {1: [1,2,3,4], 2: [5,6,7,8,9,10]}); a
            {((1,2,3,4)(5,6)(7,8)(9,10),): ({5, 6, 7, 8}, {1, 2, 3, 4, 9, 10})}
            sage: a = A(G, {2: [1,2,3,4,5,6,7,8,9,10]}); a
            {((1,2,3,4)(5,6)(7,8)(9,10),): ({}, {1, 2, 3, 4, 5, 6, 7, 8, 9, 10})}
        """
        if self.parent()._arity == 1:
            return "{" + f"{self._dis}" + "}"
        dompart = ', '.join("{" + repr(sorted(b))[1:-1] + "}"
                           for b in self._dompart)
        return "{" + f"{self._dis}: ({dompart})" + "}"


class AtomicSpecies(UniqueRepresentation, Parent, ElementCache):
    @staticmethod
    def __classcall__(cls, names):
        """
        Normalize the arguments.

        TESTS::

            sage: A1 = AtomicSpecies("X")
            sage: A2 = AtomicSpecies("Y")
            sage: A3 = AtomicSpecies("X, Y")
            sage: A4 = AtomicSpecies(["X", "Y"])
            sage: A1 is A2
            False
            sage: A3 is A4
            True
        """
        from sage.structure.category_object import normalize_names
        names = normalize_names(-1, names)
        return super().__classcall__(cls, names)

    def __init__(self, names):
        r"""
        Infinite set of multivariate atomic species.

        INPUT:

        - ``names`` -- an iterable of ``k`` strings for the sorts of the species

        TESTS::

            sage: At1 = AtomicSpecies(["X"])
            sage: At2 = AtomicSpecies(["X", "Y"])
            sage: TestSuite(At1).run(skip="_test_graded_components")
            sage: TestSuite(At2).run(skip="_test_graded_components")
        """
        category = SetsWithGrading().Infinite()
        Parent.__init__(self, names=names, category=category)
        ElementCache.__init__(self)
        self._arity = len(names)
        self._renamed = set()  # the degrees that have been renamed already

    def grading_set(self):
        r"""
        Return the set of non-negative integer vectors, whose length is
        the arity of ``self``.

        EXAMPLES::

            sage: AtomicSpecies(["X"]).grading_set()
            Integer vectors of length 1
        """
        return IntegerVectors(length=self._arity)

    @cached_method
    def an_element(self):
        """
        Return an element of ``self``.

        TESTS::

            sage: At1 = AtomicSpecies("X")
            sage: At2 = AtomicSpecies("X, Y")
            sage: At1.an_element()
            E_2
            sage: At2.an_element()
            {((1,2)(3,4),): ({1, 2}, {3, 4})}
        """
        G = PermutationGroup([[(2 * i - 1, 2 * i) for i in range(1, self._arity + 1)]])
        m = {i: [2 * i - 1, 2 * i] for i in range(1, self._arity + 1)}
        return self._element_constructor_(G, m)

    def _element_constructor_(self, G, pi=None):
        r"""
        Construct the `k`-variate atomic species with the given data.

        INPUT:

        - ``G`` - an element of ``self`` (in this case pi must be ``None``)
          or a permutation group.
        - ``pi`` - a dict mapping sorts to iterables whose union is the domain.
          If `k=1`, `pi` can be omitted.


        EXAMPLES::

            sage: A = AtomicSpecies("X, Y")
            sage: A(DihedralGroup(5), {1: [1,2,3,4,5]})
            P_5(X)

            sage: G = PermutationGroup([[(1,2),(3,4,5,6)]])
            sage: a = A(G, {1: [1,2], 2: [3,4,5,6]}); a
            {((1,2,3,4)(5,6),): ({5, 6}, {1, 2, 3, 4})}
        """
        if parent(G) == self:
            if pi is not None:
                raise ValueError("cannot reassign sorts to an atomic species")
            return G
        if not isinstance(G, PermutationGroup_generic):
            raise ValueError(f"{G} must be a permutation group")
        if pi is None:
            if self._arity == 1:
                pi = {1: G.domain()}
            else:
                raise ValueError("the assignment of sorts to the domain elements must be provided")
        if not set(pi.keys()).issubset(range(1, self._arity + 1)):
            raise ValueError(f"keys of pi (={pi.keys()}) must be in the range [1, {self._arity}]")
        if sum(len(p) for p in pi.values()) != len(G.domain()) or set(chain.from_iterable(pi.values())) != set(G.domain()):
            raise ValueError(f"values of pi (={pi.values()}) must partition the domain of G (={G.domain()})")
        for orbit in G.orbits():
            if not any(set(orbit).issubset(p) for p in pi.values()):
                raise ValueError(f"All elements of orbit {orbit} must have the same sort")
        dis_elm = ConjugacyClassesOfDirectlyIndecomposableSubgroups()(G)
        mapping = {v: i for i, v in enumerate(G.domain(), 1)}
        mapping2 = PermutationGroupElement([mapping[e] for o in sorted(G.orbits(), key=len, reverse=True)
                                            for e in o]).inverse()
        dpart = [frozenset() for _ in range(self._arity)]
        for k, v in pi.items():
            dpart[k - 1] = frozenset(mapping2(mapping[x]) for x in v)
        elm = self._cache_get(self.element_class(self, dis_elm, tuple(dpart)))
        if elm._tc not in self._renamed:
            self._rename(elm._tc)
        return elm

    def _rename(self, n):
        r"""
        Names for common species.

        EXAMPLES::

            sage: A = AtomicSpecies(["X", "Y"])
            sage: A(SymmetricGroup(4), {1: range(1, 5)})  # indirect doctest
            E_4(X)
            sage: A(SymmetricGroup(4), {2: range(1, 5)})
            E_4(Y)
            sage: A(CyclicPermutationGroup(4), {1: range(1, 5)})
            C_4(X)
            sage: A(CyclicPermutationGroup(4), {2: range(1, 5)})
            C_4(Y)
            sage: A(DihedralGroup(4), {1: range(1, 5)})
            P_4(X)
            sage: A(DihedralGroup(4), {2: range(1, 5)})
            P_4(Y)
            sage: A(AlternatingGroup(4), {1: range(1, 5)})
            Eo_4(X)
            sage: A(AlternatingGroup(4), {2: range(1, 5)})
            Eo_4(Y)
        """
        from sage.groups.perm_gps.permgroup import PermutationGroup
        from sage.groups.perm_gps.permgroup_named import (AlternatingGroup,
                                                          CyclicPermutationGroup,
                                                          DihedralGroup,
                                                          SymmetricGroup)

        # prevent infinite recursion in self._element_constructor_
        self._renamed.add(n)
        for i in range(self._arity):
            if n == 1:
                self(SymmetricGroup(1), {i+1: [1]}).rename(self._names[i])

            if self._arity == 1:
                sort = ""
            else:
                sort = f"({self._names[i]})"

            if n >= 2:
                self(SymmetricGroup(n),
                    {i+1: range(1, n+1)}).rename(f"E_{n}" + sort)

            if n >= 3:
                self(CyclicPermutationGroup(n),
                    {i+1: range(1, n+1)}).rename(f"C_{n}" + sort)

            if n >= 4:
                self(DihedralGroup(n),
                    {i+1: range(1, n+1)}).rename(f"P_{n}" + sort)

            if n >= 4:
                self(AlternatingGroup(n),
                    {i+1: range(1, n+1)}).rename(f"Eo_{n}" + sort)

            if n >= 4 and not n % 2:
                gens = [[(i, n-i+1) for i in range(1, n//2 + 1)],
                        [(i, i+1) for i in range(1, n, 2)]]
                self(PermutationGroup(gens),
                    {i+1: range(1, n+1)}).rename(f"Pb_{n}" + sort)

    def __contains__(self, x):
        r"""
        Return if ``x`` is in ``self``.

        TESTS::

            sage: A = AtomicSpecies("X")
            sage: G = PermutationGroup([[(1,2)], [(3,4)]]); G
            Permutation Group with generators [(3,4), (1,2)]
            sage: G.disjoint_direct_product_decomposition()
            {{1, 2}, {3, 4}}
            sage: G in A
            False
        """
        if parent(x) == self:
            return True
        G, pi = None, None
        if isinstance(x, PermutationGroup_generic):
            if self._arity == 1:
                G = x
                pi = {1: G.domain()}
            else:
                raise ValueError("the assignment of sorts to the domain elements must be provided")
        else:
            G, pi = x
        if not isinstance(G, PermutationGroup_generic):
            raise ValueError(f"{G} must be a permutation group")
        if not set(pi.keys()).issubset(range(1, self._arity + 1)):
            raise ValueError(f"keys of pi (={pi.keys()}) must be in the range [1, {self._arity}]")
        if sum(len(p) for p in pi.values()) != len(G.domain()) or set(chain.from_iterable(pi.values())) != set(G.domain()):
            raise ValueError(f"values of pi (={pi.values()}) must partition the domain of G (={G.domain()})")
        for orbit in G.orbits():
            if not any(set(orbit).issubset(p) for p in pi.values()):
                raise ValueError(f"All elements of orbit {orbit} must have the same sort")
        return len(G.disjoint_direct_product_decomposition()) <= 1

    def _repr_(self):
        r"""
        Return a string representation of ``self``.

        TESTS::

            sage: AtomicSpecies("X")
            Atomic species in X
            sage: AtomicSpecies("X, Y")
            Atomic species in X, Y
        """
        if len(self._names) == 1:
            return f"Atomic species in {self._names[0]}"
        return f"Atomic species in {', '.join(self._names)}"

    Element = AtomicSpeciesElement


class MolecularSpecies(IndexedFreeAbelianMonoid):
    """
    The set of (multivariate) molecular species.
    """
    @staticmethod
    def __classcall__(cls, *args, **kwds):
        """
        Normalize the arguments.

        EXAMPLES::

            sage: from sage.rings.species import MolecularSpecies
            sage: MolecularSpecies("X,Y") is MolecularSpecies(["X", "Y"])
            True

            sage: MolecularSpecies("X,Y") == MolecularSpecies(["X", "Z"])
            False
        """
        if isinstance(args[0], AtomicSpecies):
            indices = args[0]
        else:
            assert "names" not in kwds or kwds["names"] is None
            indices = AtomicSpecies(args[0])
        category = Monoids().Commutative() & SetsWithGrading().Infinite()
        return super().__classcall__(cls, indices,
                                     prefix='', bracket=False,
                                     category=category)

    def __init__(self, *args, **kwds):
        r"""
        Initialize the class of (multivariate) molecular species.

        INPUT:

        - ``names`` -- an iterable of ``k`` strings for the sorts of
          the species

        EXAMPLES::

            sage: from sage.rings.species import MolecularSpecies
            sage: M = MolecularSpecies("X,Y")
            sage: G = PermutationGroup([[(1,2),(3,4)], [(5,6)]])
            sage: M(G, {1: [5,6], 2: [1,2,3,4]})
            {((1,2)(3,4),): ({}, {1, 2, 3, 4})}*E_2(X)

        TESTS::

            sage: M1 = MolecularSpecies("X")
            sage: TestSuite(M1).run(skip="_test_graded_components")
            sage: M2 = MolecularSpecies(["X", "Y"])
            sage: TestSuite(M2).run(skip="_test_graded_components")
        """
        IndexedFreeAbelianMonoid.__init__(self, *args, **kwds)
        self._arity = args[0]._arity

    def grading_set(self):
        r"""
        Return the set of non-negative integer vectors, whose length is
        the arity of ``self``.

        EXAMPLES::

            sage: from sage.rings.species import MolecularSpecies
            sage: MolecularSpecies(["X", "Y"]).grading_set()
            Integer vectors of length 2
        """
        return IntegerVectors(length=self._arity)

    def graded_component(self, grade):
        """
        Return the set of molecular species with given multicardinality.

        The default implementation just calls the method :meth:`subset()`
        with the first argument ``grade``.

        EXAMPLES::

            sage: from sage.rings.species import MolecularSpecies
            sage: M = MolecularSpecies(["X", "Y"])
            sage: M.graded_component([3,2])  # random
            {E_3(X)*Y^2, X^3*Y^2, X*E_2(X)*E_2(Y), X^3*E_2(Y),
             {((1,2,3), (1,3)(4,5)): ({1, 2, 3}, {4, 5})},
             X*{((1,2)(3,4),): ({1, 2}, {3, 4})}, X*E_2(X)*Y^2, E_3(X)*E_2(Y),
             C_3(X)*Y^2, C_3(X)*E_2(Y)}
        """
        from sage.sets.set import Set
        assert len(grade) == self._arity
        n = sum(grade)
        S = SymmetricGroup(n).young_subgroup(grade)
        dom = S.domain()
        dom_part = {i+1: dom[sum(grade[:i]): sum(grade[:i+1])] for i in range(len(grade))}
        return Set([self(G, dom_part) for G in S.conjugacy_classes_subgroups()])

    def _project(self, G, pi, part):
        r"""
        Project `G` onto a subset ``part`` of its domain.

        ``part`` must be a union of cycles, but this is not checked.

        TESTS::

            sage: P = PolynomialSpecies(ZZ, ["X", "Y"])
            sage: M = P._indices
            sage: G = PermutationGroup([[(1,2),(3,4)], [(5,6)]]); G
            Permutation Group with generators [(5,6), (1,2)(3,4)]
            sage: parts = G.disjoint_direct_product_decomposition(); parts
            {{1, 2, 3, 4}, {5, 6}}
            sage: pi = {1: [1,2,3,4], 2: [5,6]}
            sage: M._project(G, pi, parts[0])
            (Permutation Group with generators [(1,2)(3,4)], {1: [1, 2, 3, 4]})
            sage: M._project(G, pi, parts[1])
            (Permutation Group with generators [(5,6)], {2: [5, 6]})
        """
        restricted_gens = [[cyc for cyc in gen.cycle_tuples() if cyc[0] in part]
                           for gen in G.gens()]
        restricted_gens = [gen for gen in restricted_gens if gen]
        mapping = dict()
        for k, v in pi.items():
            es = [e for e in v if e in part]
            if es:
                mapping[k] = es
        return PermutationGroup(gens=restricted_gens, domain=part), mapping

    def _element_constructor_(self, G, pi=None):
        r"""
        Construct the `k`-variate molecular species with the given data.

        INPUT:

        - ``G`` - an element of ``self`` (in this case pi must be ``None``)
          or a permutation group, or a pair ``(X, a)`` consisting of a
          finite set and an action.
        - ``pi`` - a dict mapping sorts to iterables whose union is the
          domain of ``G`` (if ``G`` is a permutation group) or `X` (if ``G``)
          is a pair ``(X, a)``. If `k=1`, `pi` can be omitted.

        If `G = (X, a)`, then `X` should be a finite set and `a` a transitive
        action of `G` on `X`.

        EXAMPLES:

        Create a molecular species given a permutation group::

            sage: from sage.rings.species import MolecularSpecies
            sage: M = MolecularSpecies(["X", "Y"])
            sage: G = PermutationGroup([[(1,2)], [(3,4)]])
            sage: M(G, {1: [1,2], 2: [3,4]})
            E_2(X)*E_2(Y)

        TESTS::

            sage: M(CyclicPermutationGroup(4), {1: [1,2], 2: [3,4]})
            Traceback (most recent call last):
            ...
            ValueError: All elements of orbit (1, 2, 3, 4) must have the same sort

            sage: G = PermutationGroup([[(2,3),(4,5)]], domain=[2,3,4,5])
            sage: M(G, {1:[2, 3], 2:[4,5]})
            {((1,2)(3,4),): ({1, 2}, {3, 4})}
        """
        if parent(G) == self:
            if pi is not None:
                raise ValueError("cannot reassign sorts to a molecular species")
            return G

        if isinstance(G, PermutationGroup_generic):
            if pi is None:
                if self._arity == 1:
                    pi = {1: G.domain()}
                else:
                    raise ValueError("the assignment of sorts to the domain elements must be provided")
            domain = [e for p in pi.values() for e in p]
            if len(domain) != len(set(domain)):
                raise ValueError("each domain element must have exactly one sort")
            if set(G.domain()) != set(domain):
                raise ValueError("each element of the domain of the group must have one sort")
            domain_partition = G.disjoint_direct_product_decomposition()
            elm = self.one()
            for part in domain_partition:
                elm *= self.gen(self._project(G, pi, part))
            return elm

        # Assume G is a tuple (X, a)
        X, a = G
        if pi is None:
            if self._arity == 1:
                pi = {1: X}
            else:
                raise ValueError("the assignment of sorts to the domain elements must be provided")
        L = [None for _ in range(self._arity)]
        for k, v in pi.items():
            L[k - 1] = list(v)
        # Create group
        # TODO: Is this correct?
        S = SymmetricGroup(list(chain.from_iterable(L))).young_subgroup([len(v) for v in L])
        H = PermutationGroup(S.gens(), action=a, domain=X)
        if len(H.orbits()) > 1:
            # Then it is not transitive
            raise ValueError("Action is not transitive")
        stabG = PermutationGroup([g for g in S.gens()
                                  if a(g, H.orbits()[0][0]) == H.orbits()[0][0]],
                                 domain=S.domain())
        return self(stabG, pi)

    def gen(self, x):
        r"""
        The molecular species given by an atomic species.

        EXAMPLES::

            sage: from sage.rings.species import MolecularSpecies
            sage: M = MolecularSpecies("X, Y")

            sage: P = PolynomialSpecies(ZZ, "X, Y")
            sage: At = AtomicSpecies("X, Y")
            sage: G = PermutationGroup([[(1,2),(3,4)]]); G
            Permutation Group with generators [(1,2)(3,4)]
            sage: pi = {1: [1,2], 2: [3,4]}
            sage: E2XY = At(G, pi)
            sage: At(G, pi).rename("E_2(XY)"); E2XY
            E_2(XY)
            sage: m = P._indices.gen((G, pi)); m
            E_2(XY)
            sage: type(m)
            <class 'sage.rings.species.MolecularSpecies_with_category.element_class'>

            sage: P = PolynomialSpecies(ZZ, ["X"])
            sage: M = P._indices
            sage: A = AtomicSpecies("X")
            sage: a = A(CyclicPermutationGroup(4))
            sage: M.gen(a)
            C_4

            sage: P = PolynomialSpecies(ZZ, ["X", "Y"])
            sage: M = P._indices
            sage: m = M(SymmetricGroup(6).young_subgroup([2, 2, 2]), {1: [1,2], 2: [3,4,5,6]})
            sage: list(m)
            [(E_2(X), 1), (E_2(Y), 2)]
        """
        if x not in self._indices:
            raise IndexError(f"{x} is not in the index set")
        if isinstance(x, (PermutationGroup_generic, AtomicSpecies.Element)):
            at = self._indices(x)
        else:
            at = self._indices(x[0], x[1])
        return self.element_class(self, {at: ZZ.one()})

    def _repr_(self):
        r"""
        Return a string representation of ``self``.

        TESTS::

            sage: from sage.rings.species import MolecularSpecies
            sage: MolecularSpecies("X")
            Molecular species in X
            sage: MolecularSpecies("A, B")
            Molecular species in A, B
        """
        if len(self._indices._names) == 1:
            return f"Molecular species in {self._indices._names[0]}"
        return f"Molecular species in {', '.join(self._indices._names)}"

    class Element(IndexedFreeAbelianMonoidElement):
        def __init__(self, parent, x):
            r"""
            Initialize a molecular species.

            INPUT:

            - ``x``, a dictionary mapping atomic species to exponents

            EXAMPLES::

                sage: from sage.rings.species import MolecularSpecies
                sage: M = MolecularSpecies("X")
                sage: M(CyclicPermutationGroup(3))  # indirect doctest
                C_3
            """
            super().__init__(parent, x)

        @cached_method
        def group_and_partition(self):
            """
            Return the (transitive) permutation group corresponding to ``self``.

            EXAMPLES::

                sage: from sage.rings.species import MolecularSpecies
                sage: M = MolecularSpecies("X,Y")
                sage: G = PermutationGroup([[(1,2),(3,4)], [(5,6)]])
<<<<<<< HEAD
                sage: F = M(G, {1: [5,6], 2: [1,2,3,4]})
                sage: F.group()
                Permutation Group with generators [(1,2)(3,4), (5,6)]
            """
            factors = list(self)
            if not factors:
                return SymmetricGroup(0)

            if len(factors) == 1:
                A, n = factors[0]
                if n == 1:
                    return list(A._monomial)[0]._dis._C

                if n % 2 == 1:
                    f_gap = libgap.DirectProduct(list(A._monomial)[0]._dis._C,
                                                 (A ** (n-1)).group())
                else:
                    f1 = (A ** (n // 2)).group()
                    f_gap = libgap.DirectProduct(f1, f1)

                f = PermutationGroup(gap_group=f_gap)
                return f

            f_gap = libgap.DirectProduct(*[(A ** n).group() for A, n in factors])
            f = PermutationGroup(gap_group=f_gap)
            return f

        def _assign_group_info(self, other):
            r"""
            Assign the group info of ``other`` to ``self``.
            """
            self._group = other._group
            self._dompart = other._dompart
            self._mc = other._mc
            self._tc = other._tc

        def _group_constructor(self):
            r"""
            Construct the group of ``self``.
            """
            temp = self.parent().one()
            for A, p in self._monomial.items():
                at = self.parent().gen(A)
                at_p = at ** p
                temp = temp * at_p
            self._assign_group_info(temp)

        def _elmmul(self, elm1, elm2):
            r"""
            Populate the group info of ``self`` by multiplying
            the groups of ``elm1`` and ``elm2``.
            """
            if elm1._group is None:
                elm1._group_constructor()
            if elm2._group is None:
                elm2._group_constructor()
            if elm1._tc == 0:
                self._assign_group_info(elm2)
                return
            if elm2._tc == 0:
                self._assign_group_info(elm1)
                return
            self._mc = tuple(elm1._mc[i] + elm2._mc[i] for i in range(self.parent()._arity))
            self._tc = elm1._tc + elm2._tc
            gens1 = elm1._group.gens()
            # Try to avoid gens_small unless necessary
            if len(gens1) > 50:
                gens1 = elm1._group.gens_small()
            gens2 = elm2._group.gens()
            if len(gens2) > 50:
                gens2 = elm2._group.gens_small()
            # always loop over the smaller gens list
            if len(gens1) < len(gens2):
                gens1, gens2 = gens2, gens1
                elm1, elm2 = elm2, elm1
            gens = list(gens1)
            for gen in gens2:
                gens.append([tuple(elm1._tc + k for k in cyc) for cyc in gen.cycle_tuples()])
            self._group = PermutationGroup(gens, domain=range(1, elm1._tc + elm2._tc + 1))
            self._dompart = list(elm1._dompart)
            for i in range(elm2.parent()._arity):
                self._dompart[i] = frozenset(list(self._dompart[i]) + [elm1._tc + e for e in elm2._dompart[i]])
            self._dompart = tuple(self._dompart)

        def __floordiv__(self, elt):
            raise NotImplementedError("Cannot cancel in this monoid")

        def _mul_(self, other):
            r"""
            Multiply ``self`` by ``other``.
=======
                sage: A = M(G, {1: [5,6], 2: [1,2,3,4]})
                sage: A.group_and_partition()
                (Permutation Group with generators [(5,6), (1,2)(3,4)],
                 (frozenset({5, 6}), frozenset({1, 2, 3, 4})))
>>>>>>> f8b1d801

            TESTS::

                sage: B = M(PermutationGroup([(1,2,3)]), {1: [1,2,3]})
                sage: B.group_and_partition()
                (Permutation Group with generators [(1,2,3)],
                 (frozenset({1, 2, 3}), frozenset()))

                sage: (A*B).group_and_partition()
                (Permutation Group with generators [(7,8,9), (5,6), (1,2)(3,4)],
                 (frozenset({5, 6, 7, 8, 9}), frozenset({1, 2, 3, 4})))

                sage: C = M(PermutationGroup([(2,3)]), {1: [1], 2: [2,3]})
                sage: C.group_and_partition()
                (Permutation Group with generators [(2,3)],
                 (frozenset({1}), frozenset({2, 3})))

                sage: (C^3).group_and_partition()
                (Permutation Group with generators [(8,9), (6,7), (4,5)],
                 (frozenset({1, 2, 3}), frozenset({4, 5, 6, 7, 8, 9})))

                sage: M = MolecularSpecies("X")
                sage: F = M(SymmetricGroup(1)) * M(SymmetricGroup(2))
                sage: F.group_and_partition()
                (Permutation Group with generators [(2,3)], (frozenset({1, 2, 3}),))
            """
            def shift_gens(gens, n):
                """
                Given a list of generators ``gens``, increase every element of the
                domain by ``n``.
                """
                return tuple([tuple([tuple([n + e for e in cyc])
                                     for cyc in gen.cycle_tuples()])
                              for gen in gens])

            factors = list(self)
            if not factors:
                k = self.parent()._arity
                return SymmetricGroup(0), tuple([frozenset()]*k)

            if len(factors) == 1:
                A, n = factors[0]
                if n == 1:
                    a = list(A._monomial)[0]  # as atomic species
                    return a._dis._C, a._dompart

                if n % 2 == 1:
                    a = list(A._monomial)[0] # as atomic species
                    b, b_dompart = (A ** (n-1)).group_and_partition()
                    gens = a._dis._C.gens() + shift_gens(b.gens(), a._tc)
                    new_dompart = tuple([frozenset(list(p_a) + [a._tc + e for e in p_b])
                                         for p_a, p_b in zip(a._dompart, b_dompart)])
                else:
                    f, f_dompart = (A ** (n // 2)).group_and_partition()
                    tc = sum(len(p) for p in f_dompart)
                    gens = f.gens() + shift_gens(f.gens(), tc)
                    new_dompart = tuple([frozenset(list(p) + [tc + e for e in p])
                                         for p in f_dompart])

                G = PermutationGroup(gens)
                return G, new_dompart

            f_dompart_list = [(A ** n).group_and_partition() for A, n in factors]
            f_list = [f for f, _ in f_dompart_list]
            dompart_list = [f_dompart for _, f_dompart in f_dompart_list]
            tc_list = list(accumulate([sum(len(p) for p in f_dompart)
                                       for f_dompart in dompart_list],
                                      initial=0))
            gens = [gen
                    for f, tc in zip(f_list, tc_list)
                    for gen in shift_gens(f.gens(), tc) if gen]  # gen is a tuple
            G = PermutationGroup(gens)
            new_dompart = tuple([frozenset(chain(*[[tc + e for e in p]
                                                   for p, tc in zip(f_dompart, tc_list)]))
                                 for f_dompart in zip(*dompart_list)])

            return G, new_dompart

        @cached_method
        def grade(self):
            r"""
            Return the grade of ``self``.

            EXAMPLES::

                sage: from sage.rings.species import MolecularSpecies
                sage: M = MolecularSpecies("X, Y")
                sage: G = PermutationGroup([[(1,2),(3,4),(5,6),(7,8,9,10)]]); G
                Permutation Group with generators [(1,2)(3,4)(5,6)(7,8,9,10)]
                sage: a = M(G, {1: [1,2,3,4], 2: [5,6,7,8,9,10]}); a
                {((1,2,3,4)(5,6)(7,8)(9,10),): ({5, 6, 7, 8}, {1, 2, 3, 4, 9, 10})}
                sage: a.grade()
                [4, 6]

            TESTS::

                sage: M.one().grade()
                [0, 0]
            """
            P = self.parent()
            S = P.grading_set()
            mons = self._monomial
            if not mons:
                return S([0] * P._arity)
            mc = sum(n * vector(a._mc) for a, n in mons.items())
            return S(mc)

        def _compose_with_singletons(self, base_ring, names, args):
            r"""
            Return the inner sum of Exercise 2.6.16 in [BLL1998]_,
            generalized to the case of arbitrary arity.

            INPUT:

                - ``base_ring``, the base ring of the result

                - ``names``, the (flat) list of names of the result

                - ``args``, the sequence of `k` compositions, each of
                  which sums to the corresponding cardinality of
                  ``self``, where `k` is the arity of ``self``.

            OUTPUT:

            - the polynomial species
              `self(X_1 + \dots + X_{m_1}, Y_1 + \dots + Y_{m_2}, \dots)`,
              where `m_i` is the number of parts of the `i`-th composition.

            EXAMPLES::

                sage: from sage.rings.species import MolecularSpecies
                sage: M = MolecularSpecies("X")
                sage: C4 = M(CyclicPermutationGroup(4))
                sage: C4._compose_with_singletons(ZZ, "X, Y", [[2, 2]]) # X^2Y^2 + C2(XY)
                E_2(XY) + X^2*Y^2

                sage: M = MolecularSpecies(["X", "Y"])
                sage: F = M(PermutationGroup([[(1,2,3), (4,5,6)]]), {1: [1,2,3], 2: [4,5,6]})
                sage: F
                {((1,2,3)(4,5,6),): ({1, 2, 3}, {4, 5, 6})}
                sage: F._compose_with_singletons(ZZ, "X1, X2, X3, Y1, Y2", [[1, 1, 1], [2, 1]])
                6*X1*X2*X3*Y1^2*Y2

            TESTS::

                sage: M = MolecularSpecies("X")
                sage: O = M.one()
                sage: O._compose_with_singletons(ZZ, "X", [[]])
                1

                sage: F = M(SymmetricGroup(1)) * M(SymmetricGroup(2))
                sage: F._compose_with_singletons(QQ, ["T", "S"], [[2, 1]])
                T^2*S + E_2(T)*S
                sage: F._compose_with_singletons(QQ, ["T", "S"], [[1, 2]])
                T*E_2(S) + T*S^2
            """
            # TODO: No checks are performed right now, must be added.
            # Checks: all args in Compositions, sums must match cardinalities.

            # Create group of the composition
            # conjugate self.group() so that [1..k] is sort 1, [k+1,..] is sort 2, so on
            G, dompart = self.group_and_partition()
            conj = PermutationGroupElement(list(chain.from_iterable(dompart))).inverse()
            G = libgap.ConjugateGroup(G, conj)

            comp = list(chain.from_iterable(args))
            dpart = {i + 1: range(x - comp[i] + 1, x + 1) for i, x in enumerate(accumulate(comp))}
            # Create the double coset representatives.
            S_down = SymmetricGroup(sum(comp)).young_subgroup(comp)
            mc = self.grade()
            tc = sum(mc)
            S_up = SymmetricGroup(tc).young_subgroup(mc)
            taus = libgap.DoubleCosetRepsAndSizes(S_up, S_down, G)
            # sum over double coset representatives.
            Pn = PolynomialSpecies(base_ring, names)
            res = Pn.zero()
            for tau, _ in taus:
                H = libgap.Intersection(libgap.ConjugateGroup(G, tau ** -1), S_down)
                grp = PermutationGroup(gap_group=H, domain=range(1, tc + 1))
                res += Pn(grp, dpart)
            return res

        def __call__(self, *args):
            r"""
            Substitute `M_1,\dots, M_k` into ``self``.

            The arguments must all have the same parent and must all
            be molecular.  The number of arguments must be equal to
            the arity of ``self``.

            The result is a molecular species, whose parent is the
            same as those of the arguments.

            EXAMPLES::

                sage: from sage.rings.species import MolecularSpecies
                sage: M = MolecularSpecies("X")
                sage: X = M(SymmetricGroup(1))
                sage: E2 = M(SymmetricGroup(2))
                sage: E2(X)
                E_2
                sage: X(E2)
                E_2
                sage: E2(E2)
                P_4

                sage: M = MolecularSpecies(["X","Y"])
                sage: X = M(SymmetricGroup(1), {1:[1]})
                sage: Y = M(SymmetricGroup(1), {2:[1]})
                sage: (X*Y)(X, Y^2)
                X*Y^2

            A multivariate example::

                sage: M1 = MolecularSpecies("X")
                sage: M2 = MolecularSpecies("X, Y")
                sage: C3 = M1(CyclicPermutationGroup(3))
                sage: X = M2(SymmetricGroup(1), {1: [1]})
                sage: Y = M2(SymmetricGroup(1), {2: [1]})
                sage: C3(X*Y)
                {((1,2,3)(4,5,6),): ({1, 2, 3}, {4, 5, 6})}

            TESTS::

                sage: M = MolecularSpecies("X")
                sage: M.one()()
                Traceback (most recent call last):
                ...
                ValueError: number of args must match arity of self
            """
            if len(args) != self.parent()._arity:
                raise ValueError("number of args must match arity of self")
            if len(set(arg.parent() for arg in args)) > 1:
                raise ValueError("all args must have the same parent")
            if not all(isinstance(arg, MolecularSpecies.Element) for arg in args):
                raise ValueError("all args must be molecular species")

            # TODO: What happens if in F(G), G has a constant part? E(1+X)?
            Mlist = [None for _ in range(sum(self.grade()))]
            G, dompart = self.group_and_partition()
            for i, v in enumerate(dompart):
                for k in v:
                    Mlist[k - 1] = args[i]
            starts = list(accumulate([sum(M.grade()) for M in Mlist],
                                     initial=0))

            # gens from self
            gens = []
            for gen in G.gens():
                newgen = []
                for cyc in gen.cycle_tuples():
                    for k in range(1, sum(Mlist[cyc[0] - 1].grade()) + 1):
                        newgen.append(tuple(k + starts[i - 1] for i in cyc))
                gens.append(newgen)

            # gens from M_i and dompart
            P = args[0].parent()
            dpart = {i: [] for i in range(1, P._arity + 1)}
            for start, M in zip(starts, Mlist):
                K, dompart = M.group_and_partition()
                for i, v in enumerate(dompart, 1):
                    dpart[i].extend([start + k for k in v])
                for gen in K.gens():
                    gens.append([tuple(start + k for k in cyc)
                                 for cyc in gen.cycle_tuples()])

            return P(PermutationGroup(gens,
                                      domain=range(1, starts[-1] + 1)), dpart)


class PolynomialSpecies(CombinatorialFreeModule):
    def __classcall__(cls, base_ring, names):
        r"""
        Normalize the arguments.

        TESTS::

            sage: P1 = PolynomialSpecies(ZZ, "X, Y")
            sage: P2 = PolynomialSpecies(ZZ, "X, Y")
            sage: P3 = PolynomialSpecies(ZZ, ["X", "Z"])
            sage: P1 is P2
            True
            sage: P1 is P3
            False
        """
        from sage.structure.category_object import normalize_names
        names = normalize_names(-1, names)
        return super().__classcall__(cls, base_ring, names)

    def __init__(self, base_ring, names):
        r"""
        Ring of `k`-variate polynomial (virtual) species.

        TESTS::

            sage: P = PolynomialSpecies(ZZ, "X")
            sage: TestSuite(P).run()
            sage: P2 = PolynomialSpecies(ZZ, "X, Y")
            sage: TestSuite(P2).run()
        """
        # should we pass a category to basis_keys?
        category = GradedAlgebrasWithBasis(base_ring).Commutative()
        CombinatorialFreeModule.__init__(self, base_ring,
                                         basis_keys=MolecularSpecies(names),
                                         category=category,
                                         element_class=self.Element,
                                         prefix='', bracket=False)
        self._arity = len(names)

    def degree_on_basis(self, m):
        r"""
        Return the degree of the molecular species indexed by ``m``.

        EXAMPLES::

            sage: P = PolynomialSpecies(ZZ, ["X", "Y"])
            sage: E4X = P(SymmetricGroup(4), {1: range(1, 5)}); E4X
            E_4(X)
            sage: E4Y = P(SymmetricGroup(4), {2: range(1, 5)}); E4Y
            E_4(Y)
            sage: P.degree_on_basis(E4X.support()[0])
            4
            sage: P.degree_on_basis(E4Y.support()[0])
            4
        """
        return sum(m.grade())

    def _element_constructor_(self, G, pi=None):
        r"""
        Construct the `k`-variate polynomial species with the given data.

        INPUT:

        - ``G`` - an element of ``self`` (in this case pi must be ``None``)
          or a permutation group.
        - ``pi`` - a dict mapping sorts to iterables whose union is the domain.
          If `k=1`, `pi` can be omitted.

        If `G = (X, a)`, then `X` should be a finite set and `a` an action of
        `G` on `X`.

        EXAMPLES::

            sage: P = PolynomialSpecies(ZZ, ["X", "Y"])
            sage: P(SymmetricGroup(4).young_subgroup([2, 2]), {1: [1,2], 2: [3,4]})
            E_2(X)*E_2(Y)

            sage: X = SetPartitions(4, 2)
            sage: a = lambda g, x: SetPartition([[g(e) for e in b] for b in x])
            sage: P((X, a), {1: [1,2], 2: [3,4]})
            X^2*E_2(Y) + X^2*Y^2 + E_2(X)*Y^2 + E_2(X)*E_2(Y)
        """
        if parent(G) == self:
            if pi is not None:
                raise ValueError("cannot reassign sorts to a polynomial species")
            return G
        if isinstance(G, PermutationGroup_generic):
            if pi is None:
                if self._arity == 1:
                    return self._from_dict({self._indices(G): ZZ.one()})
                raise ValueError("the assignment of sorts to the domain elements must be provided")
            return self._from_dict({self._indices(G, pi): ZZ.one()})
        # Assume G is a tuple (X, a)
        X, a = G
        if pi is None:
            if self._arity == 1:
                pi = {1: X}
            else:
                raise ValueError("the assignment of sorts to the domain elements must be provided")
        # Make iteration over values of pi deterministic
        L = [None for _ in range(self._arity)]
        for k, v in pi.items():
            L[k - 1] = list(v)
        # Create group
        # TODO: Is this correct?
        S = SymmetricGroup(list(chain.from_iterable(L))).young_subgroup([len(v) for v in L])
        H = PermutationGroup(S.gens(), action=a, domain=X)
        res = self.zero()
        for orbit in H.orbits():
            stabG = PermutationGroup([g for g in S.gens() if a(g, orbit[0]) == orbit[0]], domain=S.domain())
            res += self._from_dict({self._indices(stabG, pi): ZZ.one()})
        return res

    @cached_method
    def one_basis(self):
        r"""
        Returns SymmetricGroup(0), which indexes the one of this algebra,
        as per :meth:`AlgebrasWithBasis.ParentMethods.one_basis`.

        EXAMPLES::

            sage: P = PolynomialSpecies(ZZ, "X")
            sage: P.one_basis()
            1
            sage: P2 = PolynomialSpecies(ZZ, "X, Y")
            sage: P2.one_basis()
            1
        """
        return self._indices.one()

    @cached_method
    def an_element(self):
        """
        Return an element of ``self``.

            sage: P = PolynomialSpecies(ZZ, "X")
            sage: P.an_element()
            1
            sage: P2 = PolynomialSpecies(ZZ, "X, Y")
            sage: P2.an_element()
            1
        """
        return self.one()

    def product_on_basis(self, H, K):
        r"""
        Return the product of the basis elements indexed by `H` and `K`.

        EXAMPLES::

            sage: P = PolynomialSpecies(ZZ, "X")
            sage: L1 = [P(H) for H in SymmetricGroup(3).conjugacy_classes_subgroups()]
            sage: L2 = [P(H) for H in SymmetricGroup(2).conjugacy_classes_subgroups()]
            sage: matrix([[F * G for F in L1] for G in L2])  # indirect doctest
            [    X^5 X^3*E_2 C_3*X^2 E_3*X^2]
            [X^3*E_2 X*E_2^2 C_3*E_2 E_3*E_2]

        TESTS::

            sage: P = PolynomialSpecies(ZZ, "X")
            sage: X = P(SymmetricGroup(1))
            sage: type(list(X^2)[0][1])
            <class 'sage.rings.integer.Integer'>
        """
        return self._from_dict({H * K: ZZ(1)})

    def _repr_(self):
        r"""
        Return a string representation of ``self``.

        EXAMPLES::

            sage: PolynomialSpecies(ZZ, "X")
            Polynomial species in X over Integer Ring
            sage: PolynomialSpecies(ZZ, "X, Y")
            Polynomial species in X, Y over Integer Ring
        """
        names = self._indices._indices._names
        if len(names) == 1:
            return f"Polynomial species in {names[0]} over {self.base_ring()}"
        return f"Polynomial species in {', '.join(names)} over {self.base_ring()}"

    @cached_method
    def powersum(self, s, n):
        r"""
        Return `P_n(X_s)`.

        EXAMPLES::

            sage: P = PolynomialSpecies(ZZ, "X")
            sage: P.powersum(1, 4)
            4*E_4 - 4*X*E_3 + 4*X^2*E_2 - X^4 - 2*E_2^2
        """
        assert n in ZZ and n > 0
        if n == 1:
            return self(SymmetricGroup(1), {s: [1]})
        return (ZZ(n) * self(SymmetricGroup(n), {s: range(1, n+1)})
                - sum(self(SymmetricGroup(i), {s: range(1, i+1)})
                      * self.powersum(s, n-i)
                      for i in range(1, n)))

    def exponential(self, multiplicities, degrees):
        r"""
        Return `E(\sum_i m_i X_i)` in the specified degrees.

        EXAMPLES::

            sage: P = PolynomialSpecies(QQ, ["X"])
            sage: P.exponential([3/2], [7])  # random
            3/2*E_7 + 3/4*X*E_6 - 3/16*X^2*E_5 + 3/32*X^3*E_4 - 15/256*E_3*X^4
             + 21/512*X^5*E_2 - 9/2048*X^7 - 15/128*X^3*E_2^2 - 3/8*E_2*E_4*X
             + 3/32*X*E_2^3 - 3/16*X*E_3^2 + 3/4*E_2*E_5 - 3/16*E_3*E_2^2
             + 3/4*E_3*E_4 + 9/32*E_3*E_2*X^2

        We support weights::

            sage: R.<q> = QQ[]
            sage: P = PolynomialSpecies(R, ["X"])
            sage: P.exponential([1], [2])
            E_2

            sage: P.exponential([1+q], [3])
            (q^3+1)*E_3 + (q^2+q)*X*E_2

            sage: P.exponential([1-q], [2])
            (-q^2+1)*E_2 + (q^2-q)*X^2

            sage: P = PolynomialSpecies(R, ["X", "Y"])
            sage: P.exponential([1, q], [2, 2])
            q^2*E_2(X)*E_2(Y)

        TESTS::

            sage: from sage.rings.lazy_species import LazySpecies
            sage: L = LazySpecies(QQ, "X")
            sage: E = L(lambda n: SymmetricGroup(n))
            sage: P = PolynomialSpecies(QQ, ["X"])

            sage: c = 3/2; all((E^c)[i] == P.exponential([c], [i]) for i in range(6))
            True

            sage: c = -5/3; all((E^c)[i] == P.exponential([c], [i]) for i in range(6))
            True

            sage: c = 0; all((E^c)[i] == P.exponential([c], [i]) for i in range(6))
            True

            sage: c = 1; all((E^c)[i] == P.exponential([c], [i]) for i in range(6))
            True

            sage: c = -1; all((E^c)[i] == P.exponential([c], [i]) for i in range(6))
            True

            sage: P = PolynomialSpecies(QQ, ["X"])
            sage: P.exponential([1], [0]).parent()
            Polynomial species in X over Rational Field
        """
        def stretch(c, k):
            r"""
            Return c
            """
            if callable(c):
                B = self.base_ring()
                return c(*[g ** k for g in B.gens() if g != B.one()])
            return c

        def factor(s, c, d):
            r"""
            Return `E(c X_s)_d`.

            We use Proposition 2 in Labelle, New combinatorial
            computational methods arising from pseudo-singletons.
            """
            return self.sum(~ mu.centralizer_size()
                            * self.prod(stretch(c, k)
                                        * self.powersum(s, k) for k in mu)
                            for mu in Partitions(d))

        return self.prod(factor(s+1, multiplicities[s], degrees[s])
                         for s in range(self._arity))

    class Element(CombinatorialFreeModule.Element):
        def is_constant(self):
            """
            Return ``True`` if this is a constant polynomial species.

            EXAMPLES::

                sage: P = PolynomialSpecies(ZZ, ["X", "Y"])
                sage: X = P(SymmetricGroup(1), {1: [1]})
                sage: X.is_constant()
                False
                sage: (3*P.one()).is_constant()
                True
                sage: P(0).is_constant()
                True
                sage: (1 + X).is_constant()
                False
            """
            return self.is_zero() or not self.maximal_degree()

        def homogeneous_degree(self):
            """

            ..TODO::

               This implementation should not be necessary.

            EXAMPLES::

                sage: P = PolynomialSpecies(ZZ, ["X"])
                sage: C3 = P(CyclicPermutationGroup(3))
                sage: X = P(SymmetricGroup(1))
                sage: E2 = P(SymmetricGroup(2))
                sage: (E2*X + C3).homogeneous_degree()
                3
            """
            if not self.support():
                raise ValueError("the zero element does not have a well-defined degree")
            if not self.is_homogeneous():
                raise ValueError("element is not homogeneous")
            return self.parent().degree_on_basis(self.support()[0])

        def is_virtual(self):
            r"""
            Return if ``self`` is a virtual species.

            TESTS::

                sage: P = PolynomialSpecies(ZZ, ["X", "Y"])
                sage: X = P(SymmetricGroup(1), {1: [1]})
                sage: Y = P(SymmetricGroup(1), {2: [1]})
                sage: V = 2 * X - 3 * Y; V
                2*X - 3*Y
                sage: V.is_virtual()
                True
                sage: (X * Y).is_virtual()
                False
            """
            return any(x < 0 for x in self.coefficients(sort=False))

        def is_molecular(self):
            r"""
            Return if ``self`` is a molecular species.

            TESTS::

                sage: P = PolynomialSpecies(ZZ, ["X", "Y"])
                sage: X = P(SymmetricGroup(1), {1: [1]})
                sage: Y = P(SymmetricGroup(1), {2: [1]})
                sage: V = 2 * X - 3 * Y; V
                2*X - 3*Y
                sage: V.is_molecular()
                False
                sage: (2 * X).is_molecular()
                False
                sage: (X * Y).is_molecular()
                True
            """
            return len(self.coefficients(sort=False)) == 1 and self.coefficients(sort=False)[0] == 1

        def is_atomic(self):
            r"""
            Return if ``self`` is an atomic species.

            TESTS::

                sage: P = PolynomialSpecies(ZZ, ["X", "Y"])
                sage: X = P(SymmetricGroup(1), {1: [1]})
                sage: Y = P(SymmetricGroup(1), {2: [1]})
                sage: V = 2 * X - 3 * Y; V
                2*X - 3*Y
                sage: V.is_atomic()
                False
                sage: (2 * X).is_atomic()
                False
                sage: (X * Y).is_atomic()
                False
                sage: Y.is_atomic()
                True
            """
            return self.is_molecular() and len(self.support()[0]) == 1

        def hadamard_product(self, other):
            r"""
            Compute the hadamard product of ``self`` and ``other``.

            EXAMPLES:

            Exercise 2.1.9 from [BLL1998]_::

                sage: P = PolynomialSpecies(ZZ, ["X"])
                sage: C3 = P(CyclicPermutationGroup(3))
                sage: X = P(SymmetricGroup(1))
                sage: E2 = P(SymmetricGroup(2))
                sage: C3.hadamard_product(C3)
                2*C_3
                sage: (X^3).hadamard_product(C3)
                2*X^3
                sage: (X*E2).hadamard_product(X*E2)
                X*E_2 + X^3

            TESTS::

                sage: C3.hadamard_product(-C3)
                -2*C_3
            """
            P = self.parent()
            if P is not other.parent():
                raise ValueError("the factors of a Hadamard product must have the same parent")

            res = P.zero()
            # we should first collect matching multicardinalities.
            for L, c in self:
                mc = L.grade()
                tc = sum(mc)
                S = SymmetricGroup(tc).young_subgroup(mc)
                # conjugate L and R to match S
                G, dompart = L.group_and_partition()
                g = list(chain.from_iterable(dompart))
                conj_L = PermutationGroupElement(g).inverse()
                G = libgap.ConjugateGroup(G, conj_L)
                dpart = {i + 1: range(x - mc[i] + 1, x + 1)
                         for i, x in enumerate(accumulate(mc))}
                for R, d in other:
                    if mc != R.grade():
                        continue
                    G_R, dompart_R = R.group_and_partition()
                    g = list(chain.from_iterable(dompart_R))
                    conj_R = PermutationGroupElement(g).inverse()
                    H = libgap.ConjugateGroup(G_R, conj_R)
                    taus = libgap.DoubleCosetRepsAndSizes(S, G, H)
                    # loop over representatives
                    new = P.zero()
                    for tau, _ in taus:
                        F = libgap.Intersection(libgap.ConjugateGroup(H, tau), G)
                        new += P(PermutationGroup(gap_group=F, domain=range(1, tc + 1)),
                                 dpart)
                    res += c * d * new

            return res

        def _compose_with_weighted_singletons(self, names, multiplicities, degrees):
            r"""
            Compute the composition with
            `(\sum_j m_{1,j} X_{1,j}, \sum_j m_{2,j} X_{2,j}, \dots)`
            in the specified degrees.

            The `k`-sort species ``self`` should be homogeneous.

            INPUT:

                - ``names``, the (flat) list of names of the result

                - ``multiplicities``, a (flat) list of constants

                - ``degrees``, a `k`-tuple of compositions `c_1,
                  \dots, c_k`, such that the size of `c_i` is the
                  degree of self in sort `i`.

            EXAMPLES:

            Equation (2.5.41) in [BLL1998]_::

                sage: P = PolynomialSpecies(QQ, ["X"])
                sage: E2 = P(SymmetricGroup(2))
                sage: E2._compose_with_weighted_singletons(["X"], [-1], [[2]])
                -E_2 + X^2

                sage: C4 = P(CyclicPermutationGroup(4))
                sage: C4._compose_with_weighted_singletons(["X"], [-1], [[4]])
                -C_4 + {((1,2)(3,4),)}

            Exercise (2.5.17) in [BLL1998]_::

                sage: C4._compose_with_weighted_singletons(["X", "Y"], [1, 1], [[2, 2]])
                E_2(XY) + X^2*Y^2
                sage: C4._compose_with_weighted_singletons(["X", "Y"], [1, 1], [[3, 1]])
                X^3*Y
                sage: C4._compose_with_weighted_singletons(["X", "Y"], [1, 1], [[4, 0]])
                C_4(X)

            Auger et al., Equation (4.60)::

                sage: C4._compose_with_weighted_singletons(["X", "Y"], [1, -1], [[2, 2]])
                -E_2(XY) + 2*X^2*Y^2

            TESTS::

                sage: (C4+E2^2)._compose_with_weighted_singletons(["X"], [-1], [[4]])
                -C_4 + {((1,2)(3,4),)} + E_2^2 - 2*X^2*E_2 + X^4

            """
            P = self.parent()
            if not self.support():
                return P.zero()
            if not self.is_homogeneous():
                raise ValueError("element is not homogeneous")

            left = sum(c * M._compose_with_singletons(P.base_ring(),
                                                      names,
                                                      degrees)
                       for M, c in self)
            P = left.parent()
            right = P.exponential(multiplicities,
                                  list(chain.from_iterable(degrees)))
            return left.hadamard_product(right)

        def __call__(self, *args):
            """

            EXAMPLES::

                sage: P = PolynomialSpecies(QQ, ["X"])
                sage: X = P(SymmetricGroup(1))
                sage: E2 = P(SymmetricGroup(2))
                sage: E2(-X)
                -E_2 + X^2
                sage: E2(X^2)
                {((1,2)(3,4),)}

                sage: E2(X + X^2)
                E_2 + X^3 + {((1,2)(3,4),)}

                sage: P2 = PolynomialSpecies(QQ, ["X", "Y"])
                sage: X = P2(SymmetricGroup(1), {1:[1]})
                sage: Y = P2(SymmetricGroup(1), {2:[1]})
                sage: E2(X + Y)
                E_2(Y) + Y*X + E_2(X)

                sage: E2(X*Y)(E2(X), E2(Y))
                {((7,8), (5,6), (3,4), (1,2), (1,3)(2,4)(5,7)(6,8)): ({1, 2, 3, 4}, {5, 6, 7, 8})}

                sage: R.<q> = QQ[]
                sage: P = PolynomialSpecies(R, ["X"])
                sage: X = P(SymmetricGroup(1))
                sage: E2 = P(SymmetricGroup(2))
                sage: E2(q*X)
                q^2*E_2

            """
            P = self.parent()
            if len(args) != P._arity:
                raise ValueError("number of args must match arity of self")
            if len(set(arg.parent() for arg in args)) > 1:
                raise ValueError("all args must have the same parent")

            P0 = args[0].parent()
            if not self.support():
                return P0.zero()

            args = [sorted(g, key=lambda x: x[0].grade()) for g in args]
            multiplicities = list(chain.from_iterable([[c for _, c in g] for g in args]))
            molecules = list(chain.from_iterable([[M for M, _ in g] for g in args]))
            F_degrees = sorted(set(M.grade() for M, _ in self))
            names = ["X%s" % i for i in range(sum(len(arg) for arg in args))]

            result = P0.zero()
            for n in F_degrees:
                F = P.sum_of_terms((M, c) for M, c in self if M.grade() == n)
                for degrees in cartesian_product([IntegerVectors(n_i, length=len(arg))
                                                  for n_i, arg in zip(n, args)]):
                    # each degree is a weak composition of the degree of F in sort i
                    FX = F._compose_with_weighted_singletons(names,
                                                             multiplicities,
                                                             degrees)
                    FG = [(M(*molecules), c) for M, c in FX]
                    result += P0.sum_of_terms(FG)
            return result<|MERGE_RESOLUTION|>--- conflicted
+++ resolved
@@ -992,103 +992,10 @@
                 sage: from sage.rings.species import MolecularSpecies
                 sage: M = MolecularSpecies("X,Y")
                 sage: G = PermutationGroup([[(1,2),(3,4)], [(5,6)]])
-<<<<<<< HEAD
-                sage: F = M(G, {1: [5,6], 2: [1,2,3,4]})
-                sage: F.group()
-                Permutation Group with generators [(1,2)(3,4), (5,6)]
-            """
-            factors = list(self)
-            if not factors:
-                return SymmetricGroup(0)
-
-            if len(factors) == 1:
-                A, n = factors[0]
-                if n == 1:
-                    return list(A._monomial)[0]._dis._C
-
-                if n % 2 == 1:
-                    f_gap = libgap.DirectProduct(list(A._monomial)[0]._dis._C,
-                                                 (A ** (n-1)).group())
-                else:
-                    f1 = (A ** (n // 2)).group()
-                    f_gap = libgap.DirectProduct(f1, f1)
-
-                f = PermutationGroup(gap_group=f_gap)
-                return f
-
-            f_gap = libgap.DirectProduct(*[(A ** n).group() for A, n in factors])
-            f = PermutationGroup(gap_group=f_gap)
-            return f
-
-        def _assign_group_info(self, other):
-            r"""
-            Assign the group info of ``other`` to ``self``.
-            """
-            self._group = other._group
-            self._dompart = other._dompart
-            self._mc = other._mc
-            self._tc = other._tc
-
-        def _group_constructor(self):
-            r"""
-            Construct the group of ``self``.
-            """
-            temp = self.parent().one()
-            for A, p in self._monomial.items():
-                at = self.parent().gen(A)
-                at_p = at ** p
-                temp = temp * at_p
-            self._assign_group_info(temp)
-
-        def _elmmul(self, elm1, elm2):
-            r"""
-            Populate the group info of ``self`` by multiplying
-            the groups of ``elm1`` and ``elm2``.
-            """
-            if elm1._group is None:
-                elm1._group_constructor()
-            if elm2._group is None:
-                elm2._group_constructor()
-            if elm1._tc == 0:
-                self._assign_group_info(elm2)
-                return
-            if elm2._tc == 0:
-                self._assign_group_info(elm1)
-                return
-            self._mc = tuple(elm1._mc[i] + elm2._mc[i] for i in range(self.parent()._arity))
-            self._tc = elm1._tc + elm2._tc
-            gens1 = elm1._group.gens()
-            # Try to avoid gens_small unless necessary
-            if len(gens1) > 50:
-                gens1 = elm1._group.gens_small()
-            gens2 = elm2._group.gens()
-            if len(gens2) > 50:
-                gens2 = elm2._group.gens_small()
-            # always loop over the smaller gens list
-            if len(gens1) < len(gens2):
-                gens1, gens2 = gens2, gens1
-                elm1, elm2 = elm2, elm1
-            gens = list(gens1)
-            for gen in gens2:
-                gens.append([tuple(elm1._tc + k for k in cyc) for cyc in gen.cycle_tuples()])
-            self._group = PermutationGroup(gens, domain=range(1, elm1._tc + elm2._tc + 1))
-            self._dompart = list(elm1._dompart)
-            for i in range(elm2.parent()._arity):
-                self._dompart[i] = frozenset(list(self._dompart[i]) + [elm1._tc + e for e in elm2._dompart[i]])
-            self._dompart = tuple(self._dompart)
-
-        def __floordiv__(self, elt):
-            raise NotImplementedError("Cannot cancel in this monoid")
-
-        def _mul_(self, other):
-            r"""
-            Multiply ``self`` by ``other``.
-=======
                 sage: A = M(G, {1: [5,6], 2: [1,2,3,4]})
                 sage: A.group_and_partition()
                 (Permutation Group with generators [(5,6), (1,2)(3,4)],
                  (frozenset({5, 6}), frozenset({1, 2, 3, 4})))
->>>>>>> f8b1d801
 
             TESTS::
 
