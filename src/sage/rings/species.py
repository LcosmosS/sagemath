--- conflicted
+++ resolved
@@ -1651,19 +1651,11 @@
                 True
                 sage: (1 + X).is_constant()
                 False
-<<<<<<< HEAD
             """
             return self.is_zero() or not self.maximal_degree()
 
         def homogeneous_degree(self):
             """
-=======
-            """
-            return self.is_zero() or not self.maximal_degree()
-
-        def homogeneous_degree(self):
-            """
->>>>>>> 7c8e8bf2
 
             ..TODO::
 
