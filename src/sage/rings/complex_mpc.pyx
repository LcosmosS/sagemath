# sage_setup: distribution = sagemath-modules
"""
Arbitrary Precision Complex Numbers using GNU MPC

This is a binding for the MPC arbitrary-precision floating point library.
It is adaptated from ``real_mpfr.pyx`` and ``complex_mpfr.pyx``.

We define a class :class:`MPComplexField`, where each instance of
``MPComplexField`` specifies a field of floating-point complex numbers with
a specified precision shared by the real and imaginary part and a rounding
mode stating the rounding mode directions specific to real and imaginary
parts.

Individual floating-point numbers are of class :class:`MPComplexNumber`.

For floating-point representation and rounding mode description see the
documentation for the :mod:`sage.rings.real_mpfr`.

AUTHORS:

- Philippe Theveny (2008-10-13): initial version.

- Alex Ghitza (2008-11): cache, generators, random element, and many doctests.

- Yann Laigle-Chapuy (2010-01): improves compatibility with CC, updates.

- Jeroen Demeyer (2012-02): reformat documentation, make MPC a standard
  package.

- Travis Scrimshaw (2012-10-18): Added doctests for full coverage.

- Vincent Klein (2017-11-15) : add __mpc__() to class MPComplexNumber.
  MPComplexNumber constructor support gmpy2.mpz, gmpy2.mpq, gmpy2.mpfr
  and gmpy2.mpc parameters.

EXAMPLES::

    sage: MPC = MPComplexField(42)
    sage: a = MPC(12, '15.64E+32'); a
    12.0000000000 + 1.56400000000e33*I
    sage: a *a *a *a
    5.98338564121e132 - 1.83633318912e101*I
    sage: a + 1
    13.0000000000 + 1.56400000000e33*I
    sage: a / 3
    4.00000000000 + 5.21333333333e32*I
    sage: MPC("infinity + NaN *I")
    +infinity + NaN*I
"""
# ****************************************************************************
#       Copyright (C) 2008 Philippe Theveny <thevenyp@loria.fr>
#                     2008 Alex Ghitza
#                     2010 Yann Laigle-Chapuy
#                     2012 Jeroen Demeyer <jdemeyer@cage.ugent.be>
#
#  Distributed under the terms of the GNU General Public License (GPL)
#  as published by the Free Software Foundation; either version 2 of
#  the License, or (at your option) any later version.
#                  https://www.gnu.org/licenses/
# ****************************************************************************

import re
from sage.rings import real_mpfr
import weakref
from cpython.object cimport Py_NE

import sage
from sage.cpython.string cimport str_to_bytes
from sage.libs.mpfr cimport *
from sage.libs.mpc cimport *
from sage.structure.parent cimport Parent
from sage.structure.element cimport Element
from sage.categories.map cimport Map
<<<<<<< HEAD

try:
    from sage.libs.pari.all import pari, pari_gen, PariError
except ImportError:
    pari_gen = PariError = ()
=======
from sage.libs.pari.all import pari
>>>>>>> 5eef0441

from sage.rings.integer cimport Integer
from sage.rings.complex_mpfr cimport ComplexNumber
from sage.rings.complex_mpfr import ComplexField_class
from sage.rings.ring import Ring

from sage.misc.randstate cimport randstate, current_randstate
from sage.rings.real_mpfr cimport RealField_class, RealNumber
from sage.rings.real_mpfr import mpfr_prec_min, mpfr_prec_max
from sage.structure.richcmp cimport rich_to_bool, richcmp
from sage.categories.fields import Fields

cimport gmpy2
gmpy2.import_gmpy2()

AA = None
QQbar = None
CDF = CLF = RLF = None

def late_import():
    """
    Import the objects/modules after build (when needed).

    TESTS::

        sage: sage.rings.complex_mpc.late_import()
    """
    global AA, QQbar
    global CLF, RLF, CDF
    if AA is None:
        import sage.rings.qqbar
        AA = sage.rings.qqbar.AA
        QQbar = sage.rings.qqbar.QQbar
        from sage.rings.real_lazy import CLF, RLF
        from sage.rings.complex_double import CDF

_mpfr_rounding_modes = ['RNDN', 'RNDZ', 'RNDU', 'RNDD']

_mpc_rounding_modes = [ 'RNDNN', 'RNDZN', 'RNDUN', 'RNDDN',
                        '', '', '', '', '', '', '', '', '', '', '', '',
                        'RNDNZ', 'RNDZZ', 'RNDUZ', 'RNDDZ',
                        '', '', '', '', '', '', '', '', '', '', '', '',
                        'RNDUN', 'RNDZU', 'RNDUU', 'RNDDU',
                        '', '', '', '', '', '', '', '', '', '', '', '',
                        'RNDDN', 'RNDZD', 'RNDUD', 'RNDDD' ]

cdef inline mpfr_rnd_t rnd_re(mpc_rnd_t rnd) noexcept:
    """
    Return the numeric value of the real part rounding mode.  This
    is an internal function.
    """
    return <mpfr_rnd_t>(rnd & 3)

cdef inline mpfr_rnd_t rnd_im(mpc_rnd_t rnd) noexcept:
    """
    Return the numeric value of the imaginary part rounding mode.
    This is an internal function.
    """
    return <mpfr_rnd_t>(rnd >> 4)

sign = '[+-]'
digit_ten = '[0123456789]'
exponent_ten = '[e@]' + sign + '?[0123456789]+'
number_ten = r'inf(?:inity)?|@inf@|nan(?:\([0-9A-Z_]*\))?|@nan@(?:\([0-9A-Z_]*\))?'\
    '|(?:' + digit_ten + r'*\.' + digit_ten + '+|' + digit_ten + r'+\.?)(?:' + exponent_ten + ')?'
imaginary_ten = r'i(?:\s*\*\s*(?:' + number_ten + '))?|(?:' + number_ten + r')\s*\*\s*i'
complex_ten = '(?P<im_first>(?P<im_first_im_sign>' + sign + r')?\s*(?P<im_first_im_abs>' + imaginary_ten + r')' \
    r'(\s*(?P<im_first_re_sign>' + sign + r')\s*(?P<im_first_re_abs>' + number_ten + '))?)' \
    '|' \
    '(?P<re_first>(?P<re_first_re_sign>' + sign + r')?\s*(?P<re_first_re_abs>' + number_ten + r')' \
    r'(\s*(?P<re_first_im_sign>' + sign + r')\s*(?P<re_first_im_abs>' + imaginary_ten + '))?)'
re_complex_ten = re.compile(r'^\s*(?:' + complex_ten + r')\s*$', re.I)

cpdef inline split_complex_string(string, int base=10) noexcept:
    """
    Split and return in that order the real and imaginary parts
    of a complex in a string.

    This is an internal function.

    EXAMPLES::

        sage: sage.rings.complex_mpc.split_complex_string('123.456e789')
        ('123.456e789', None)
        sage: sage.rings.complex_mpc.split_complex_string('123.456e789*I')
        (None, '123.456e789')
        sage: sage.rings.complex_mpc.split_complex_string('123.+456e789*I')
        ('123.', '+456e789')
        sage: sage.rings.complex_mpc.split_complex_string('123.456e789', base=2)
        (None, None)
    """
    if base == 10:
        number = number_ten
        z = re_complex_ten.match(string)
    else:
        all_digits = "0123456789abcdefghijklmnopqrstuvwxyz"
        digit = '[' + all_digits[0:base] + ']'

        # In MPFR, '1e42'-> 10^42, '1p42'->2^42, '1@42'->base^42
        if base == 2:
            exponent = '[e@p]'
        elif base <= 10:
            exponent = '[e@]'
        elif base == 16:
            exponent = '[@p]'
        else:
            exponent = '@'
            exponent +=  sign + '?' + digit + '+'

        # Warning: number, imaginary, and complex should be enclosed in parentheses
        # when used as regexp because of alternatives '|'
        number = r'@nan@(?:\([0-9A-Z_]*\))?|@inf@|(?:' + digit + r'*\.' + digit + '+|' + digit + r'+\.?)(?:' + exponent + ')?'
        if base <= 10:
            number = r'nan(?:\([0-9A-Z_]*\))?|inf(?:inity)?|' + number
        imaginary = r'i(?:\s*\*\s*(?:' + number + '))?|(?:' + number + r')\s*\*\s*i'
        complex = '(?P<im_first>(?P<im_first_im_sign>' + sign + r')?\s*(?P<im_first_im_abs>' + imaginary + r')' \
            r'(\s*(?P<im_first_re_sign>' + sign + r')\s*(?P<im_first_re_abs>' + number + '))?)' \
            '|' \
            '(?P<re_first>(?P<re_first_re_sign>' + sign + r')?\s*(?P<re_first_re_abs>' + number + r')' \
            r'(\s*(?P<re_first_im_sign>' + sign + r')\s*(?P<re_first_im_abs>' + imaginary + '))?)'

        z = re.match(r'^\s*(?:' + complex + r')\s*$', string, re.I)

    x, y = None, None
    if z is not None:
        if z.group('im_first') is not None:
            prefix = 'im_first'
        elif z.group('re_first') is not None:
            prefix = 're_first'
        else:
            return None

        if z.group(prefix + '_re_abs') is not None:
            x = z.expand(r'\g<' + prefix + '_re_abs>')
            if z.group(prefix + '_re_sign') is not None:
                x = z.expand(r'\g<' + prefix + '_re_sign>') + x

        if z.group(prefix + '_im_abs') is not None:
            y = re.search('(?P<im_part>' + number + ')', z.expand(r'\g<' + prefix + '_im_abs>'), re.I)
            if y is None:
                y = '1'
            else:
                y = y.expand(r'\g<im_part>')
            if z.group(prefix + '_im_sign') is not None:
                y = z.expand(r'\g<' + prefix + '_im_sign>') + y

    return x, y

#*****************************************************************************
#
#       MPComplex Field
#
#*****************************************************************************
# The complex field is in Cython, so mpc elements will have access to
# their parent via direct C calls, which will be faster.

cache = {}
def MPComplexField(prec=53, rnd="RNDNN", names=None):
    """
    Return the complex field with real and imaginary parts having
    prec *bits* of precision.

    EXAMPLES::

        sage: MPComplexField()
        Complex Field with 53 bits of precision
        sage: MPComplexField(100)
        Complex Field with 100 bits of precision
        sage: MPComplexField(100).base_ring()
        Real Field with 100 bits of precision
        sage: i = MPComplexField(200).gen()
        sage: i^2
        -1.0000000000000000000000000000000000000000000000000000000000
    """
    global cache
    mykey = (prec, rnd)
    if mykey in cache:
        X = cache[mykey]
        C = X()
        if C is not None:
            return C
    C = MPComplexField_class(prec, rnd)
    cache[mykey] = weakref.ref(C)
    return C


cdef class MPComplexField_class(sage.rings.ring.Field):
    def __init__(self, int prec=53, rnd="RNDNN"):
        """
        Initialize ``self``.

        INPUT:

        - ``prec`` -- (integer) precision; default = 53

          prec is the number of bits used to represent the mantissa of
          both the real and imaginary part of complex floating-point number.

        - ``rnd`` -- (string) the rounding mode; default = ``'RNDNN'``

          Rounding mode is of the form ``'RNDxy'`` where ``x`` and ``y`` are
          the rounding mode for respectively the real and imaginary parts and
          are one of:

          - ``'N'`` for rounding to nearest
          - ``'Z'`` for rounding towards zero
          - ``'U'`` for rounding towards plus infinity
          - ``'D'`` for rounding towards minus infinity

          For example, ``'RNDZU'`` indicates to round the real part towards
          zero, and the imaginary part towards plus infinity.

        EXAMPLES::

            sage: MPComplexField(17)
            Complex Field with 17 bits of precision
            sage: MPComplexField()
            Complex Field with 53 bits of precision
            sage: MPComplexField(1042,'RNDDZ')
            Complex Field with 1042 bits of precision and rounding RNDDZ

        ALGORITHMS: Computations are done using the MPC library.

        TESTS::

            sage: TestSuite(MPComplexField(17)).run()

            sage: MPComplexField(17).is_finite()
            False
        """
        if prec < mpfr_prec_min() or prec > mpfr_prec_max():
            raise ValueError("prec (=%s) must be >= %s and <= %s." % (
                prec, mpfr_prec_min(), mpfr_prec_max()))
        self._prec = prec
        if not isinstance(rnd, str):
            raise TypeError("rnd must be a string")
        try:
            n = _mpc_rounding_modes.index(rnd)
        except ValueError:
            raise ValueError("rnd (=%s) must be of the form RNDxy"
                             "where x and y are one of N, Z, U, D" % rnd)
        self.__rnd = n
        self.__rnd_str = rnd

        self.__real_field = real_mpfr.RealField(prec, rnd=_mpfr_rounding_modes[rnd_re(n)])
        self.__imag_field = real_mpfr.RealField(prec, rnd=_mpfr_rounding_modes[rnd_im(n)])

        Parent.__init__(self, self._real_field(), names=('I',), normalize=False,
                        category=Fields().Infinite())
        self._populate_coercion_lists_(coerce_list=[MPFRtoMPC(self._real_field(), self)])

    cdef MPComplexNumber _new(self) noexcept:
        """
        Return a new complex number with parent ``self`.
        """
        cdef MPComplexNumber z
        z = MPComplexNumber.__new__(MPComplexNumber)
        z._parent = self
        mpc_init2(z.value, self._prec)
        z.init = 1
        return z

    def _repr_ (self):
        """
        Return a string representation of ``self``.

        EXAMPLES::

            sage: MPComplexField(200, 'RNDDU') # indirect doctest
            Complex Field with 200 bits of precision and rounding RNDDU
        """
        s = "Complex Field with %s bits of precision"%self._prec
        if self.__rnd != MPC_RNDNN:
            s = s + " and rounding %s"%(self.__rnd_str)
        return s

    def _latex_(self):
        r"""
        Return a latex representation of ``self``.

        EXAMPLES::

            sage: MPC = MPComplexField(10)
            sage: latex(MPC) # indirect doctest
            \C
        """
        return "\\C"

    def __call__(self, x, im=None):
        """
        Create a floating-point complex using ``x`` and optionally an imaginary
        part ``im``.

        EXAMPLES::

            sage: MPC = MPComplexField()
            sage: MPC(2) # indirect doctest
            2.00000000000000
            sage: MPC(0, 1) # indirect doctest
            1.00000000000000*I
            sage: MPC(1, 1)
            1.00000000000000 + 1.00000000000000*I
            sage: MPC(2, 3)
            2.00000000000000 + 3.00000000000000*I
        """
        if x is None:
            return self.zero()
        # We implement __call__ to gracefully accept the second argument.
        if im is not None:
            x = x, im
        return Parent.__call__(self, x)

    def _element_constructor_(self, z):
        """
        Coerce `z` into this complex field.

        EXAMPLES::

            sage: C20 = MPComplexField(20) # indirect doctest

        The value can be set with a couple of reals::

            sage: a = C20(1.5625, 17.42); a
            1.5625 + 17.420*I
            sage: a.str(2)
            '1.1001000000000000000 + 10001.011010111000011*I'
            sage: C20(0, 2)
            2.0000*I

        Complex number can be coerced into MPComplexNumber::

            sage: C20(14.7+0.35*I)
            14.700 + 0.35000*I
            sage: C20(i*4, 7)
            Traceback (most recent call last):
            ...
            TypeError: unable to coerce to a ComplexNumber: <class 'sage.rings.number_field.number_field_element_quadratic.NumberFieldElement_gaussian'>

        Each part can be set with strings (written in base ten)::

            sage: C20('1.234', '56.789')
            1.2340 + 56.789*I

        The string can represent the whole complex value::

            sage: C20('42 + I * 100')
            42.000 + 100.00*I
            sage: C20('-42 * I')
            - 42.000*I

        The imaginary part can be written first::

            sage: C20('100*i+42')
            42.000 + 100.00*I

        Use ``'inf'`` for infinity and ``'nan'`` for Not a Number::

            sage: C20('nan+inf*i')
            NaN + +infinity*I
        """
        cdef MPComplexNumber zz
        zz = self._new()
        zz._set(z)
        return zz

    cpdef _coerce_map_from_(self, S) noexcept:
        """
        Canonical coercion of `z` to this mpc complex field.

        The rings that canonically coerce to this mpc complex field are:

        - any mpc complex field with precision that is as large as this one
        - anything that canonically coerces to the mpfr real
          field with this prec and the rounding mode of real part.

        EXAMPLES::

            sage: MPComplexField(100)(17, '4.2') + MPComplexField(20)('6.0', -23) # indirect doctest
            23.000 - 18.800*I
            sage: a = MPComplexField(100)(17, '4.2') + MPComplexField(20)('6.0', -23)
            sage: a.parent()
            Complex Field with 20 bits of precision
        """
        if isinstance(S, RealField_class):
            return MPFRtoMPC(S, self)
        if isinstance(S, sage.rings.integer_ring.IntegerRing_class):
            return INTEGERtoMPC(S, self)

        RR = self.__real_field
        if RR.has_coerce_map_from(S):
            return self._coerce_map_via([RR], S)

        if isinstance(S, MPComplexField_class) and S.prec() >= self._prec:
            #FIXME: What map when rounding modes differ but prec is the same ?
            #       How to provide commutativity of morphisms ?
            #       Change _cmp_ when done
            return MPCtoMPC(S, self)

        if isinstance(S, ComplexField_class) and S.prec() >= self._prec:
            return CCtoMPC(S, self)

        late_import()
        if S in [AA, QQbar, CLF, RLF] or (S == CDF and self._prec <= 53):
            return self._generic_coerce_map(S)

        return self._coerce_map_via([CLF], S)

    def __reduce__(self):
        """
        For pickling.

        EXAMPLES::

            sage: C = MPComplexField(prec=200, rnd='RNDDZ')
            sage: loads(dumps(C)) == C
            True
        """
        return __create__MPComplexField_version0, (self._prec, self.__rnd_str)

    def __richcmp__(left, right, int op):
        """
        Compare ``self`` and ``other``, ignoring the rounding mode.

        EXAMPLES::

            sage: MPComplexField(10) == MPComplexField(11) # indirect doctest
            False
            sage: MPComplexField(10) == MPComplexField(10)
            True
            sage: MPComplexField(10,rnd='RNDZN') == MPComplexField(10,rnd='RNDZU')
            True
        """
        if left is right:
            return rich_to_bool(op, 0)

        if not isinstance(right, MPComplexField_class):
            return op == Py_NE

        cdef MPComplexField_class s = <MPComplexField_class>left
        cdef MPComplexField_class o = <MPComplexField_class>right
        return richcmp(s._prec, o._prec, op)

    def gen(self, n=0):
        """
        Return the generator of this complex field over its real subfield.

        EXAMPLES::

            sage: MPComplexField(34).gen()
            1.00000000*I
        """
        if n != 0:
            raise IndexError("n must be 0")
        return self(0, 1)

    def ngens(self):
        """
        Return 1, the number of generators of this complex field over its real
        subfield.

        EXAMPLES::

            sage: MPComplexField(34).ngens()
            1
        """
        return 1

    cpdef _an_element_(self) noexcept:
        """
        Return an element of this complex field.

        EXAMPLES::

            sage: MPC = MPComplexField(20)
            sage: MPC._an_element_()
            1.0000*I
        """
        return self(0, 1)

    def random_element(self, min=0, max=1):
        """
        Return a random complex number, uniformly distributed with
        real and imaginary parts between min and max (default 0 to 1).

        EXAMPLES::

            sage: MPComplexField(100).random_element(-5, 10)  # random
            1.9305310520925994224072377281 + 0.94745292506956219710477444855*I
            sage: MPComplexField(10).random_element()  # random
            0.12 + 0.23*I
        """
        cdef MPComplexNumber z
        z = self._new()
        cdef randstate rstate = current_randstate()
        mpc_urandom(z.value, rstate.gmp_state)
        if min == 0 and max == 1:
            return z
        else:
            return (max-min)*z + min*self(1,1)

    cpdef bint is_exact(self) except -2:
        """
        Returns whether or not this field is exact, which is always ``False``.

        EXAMPLES::

            sage: MPComplexField(42).is_exact()
            False
        """
        return False

    def characteristic(self):
        """
        Return 0, since the field of complex numbers has characteristic 0.

        EXAMPLES::

            sage: MPComplexField(42).characteristic()
            0
        """
        return Integer(0)

    def name(self):
        """
        Return the name of the complex field.

        EXAMPLES::

            sage: C = MPComplexField(10, 'RNDNZ'); C.name()
            'MPComplexField10_RNDNZ'
        """
        return "MPComplexField%s_%s"%(self._prec, self.__rnd_str)

    def __hash__(self):
        """
        Return the hash of ``self``.

        EXAMPLES::

            sage: MPC = MPComplexField()
            sage: hash(MPC) % 2^32 == hash(MPC.name()) % 2^32
            True
        """
        return hash(self.name())

    def prec(self):
        """
        Return the precision of this field of complex numbers.

        EXAMPLES::

            sage: MPComplexField().prec()
            53
            sage: MPComplexField(22).prec()
            22
        """
        return self._prec

    def rounding_mode(self):
        """
        Return rounding modes used for each part of a complex number.

        EXAMPLES::

            sage: MPComplexField().rounding_mode()
            'RNDNN'
            sage: MPComplexField(rnd='RNDZU').rounding_mode()
            'RNDZU'
        """
        return self.__rnd_str

    def rounding_mode_real(self):
        """
        Return rounding mode used for the real part of complex number.

        EXAMPLES::

            sage: MPComplexField(rnd='RNDZU').rounding_mode_real()
            'RNDZ'
        """
        return _mpfr_rounding_modes[rnd_re(self.__rnd)]

    def rounding_mode_imag(self):
        """
        Return rounding mode used for the imaginary part of complex number.

        EXAMPLES::

            sage: MPComplexField(rnd='RNDZU').rounding_mode_imag()
            'RNDU'
        """
        return _mpfr_rounding_modes[rnd_im(self.__rnd)]

    def _real_field(self):
        """
        Return real field for the real part.

        EXAMPLES::

            sage: MPComplexField()._real_field()
            Real Field with 53 bits of precision
        """
        return self.__real_field

    def _imag_field(self):
        """
        Return real field for the imaginary part.

        EXAMPLES::

            sage: MPComplexField(prec=100)._imag_field()
            Real Field with 100 bits of precision
        """
        return self.__imag_field


#*****************************************************************************
#
#       MPComplex Number -- element of MPComplex Field
#
#*****************************************************************************

cdef class MPComplexNumber(sage.structure.element.FieldElement):
    """
    A floating point approximation to a complex number using any specified
    precision common to both real and imaginary part.
    """
    cdef MPComplexNumber _new(self) noexcept:
        """
        Return a new complex number with same parent as ``self``.
        """
        cdef MPComplexNumber z
        z = MPComplexNumber.__new__(MPComplexNumber)
        z._parent = self._parent
        mpc_init2(z.value, (<MPComplexField_class>self._parent)._prec)
        z.init = 1
        return z

    def __init__(self, MPComplexField_class parent, x, y=None, int base=10):
        """
        Create a complex number.

        INPUT:

        - ``x`` -- real part or the complex value in a string

        - ``y`` -- imaginary part

        - ``base`` -- when ``x`` or ``y`` is a string, base in which the
          number is written

        A :class:`MPComplexNumber` should be called by first creating a
        :class:`MPComplexField`, as illustrated in the examples.

        EXAMPLES::

            sage: C200 = MPComplexField(200)
            sage: C200(1/3, '0.6789')
            0.33333333333333333333333333333333333333333333333333333333333 + 0.67890000000000000000000000000000000000000000000000000000000*I
            sage: C3 = MPComplexField(3)
            sage: C3('1.2345', '0.6789')
            1.2 + 0.62*I
            sage: C3(3.14159)
            3.0

        Rounding modes::

            sage: w = C3(5/2, 7/2); w.str(2)
            '10.1 + 11.1*I'
            sage: MPComplexField(2, rnd="RNDZN")(w).str(2)
            '10. + 100.*I'
            sage: MPComplexField(2, rnd="RNDDU")(w).str(2)
            '10. + 100.*I'
            sage: MPComplexField(2, rnd="RNDUD")(w).str(2)
            '11. + 11.*I'
            sage: MPComplexField(2, rnd="RNDNZ")(w).str(2)
            '10. + 11.*I'

        TESTS::

            sage: MPComplexField(42)._repr_option('element_is_atomic')
            False
        """
        self.init = 0
        if parent is None:
            raise TypeError
        self._parent = parent
        mpc_init2(self.value, parent._prec)
        self.init = 1
        if x is None: return
        self._set(x, y, base)

    def _set(self, z, y=None, base=10):
        """
        EXAMPLES::

            sage: MPC = MPComplexField(100)
            sage: r = RealField(100).pi()
            sage: z = MPC(r); z # indirect doctest
            3.1415926535897932384626433833
            sage: MPComplexField(10, rnd='RNDDD')(z)
            3.1
            sage: c = ComplexField(53)(1, r)
            sage: MPC(c)
            1.0000000000000000000000000000 + 3.1415926535897931159979634685*I
            sage: MPC(I)
            1.0000000000000000000000000000*I
            sage: MPC('-0 +i')
            1.0000000000000000000000000000*I
            sage: MPC(1+i)
            1.0000000000000000000000000000 + 1.0000000000000000000000000000*I
            sage: MPC(1/3)
            0.33333333333333333333333333333

        ::

            sage: MPC(1, r/3)
            1.0000000000000000000000000000 + 1.0471975511965977461542144611*I
            sage: MPC(3, 2)
            3.0000000000000000000000000000 + 2.0000000000000000000000000000*I
            sage: MPC(0, r)
            3.1415926535897932384626433833*I
            sage: MPC('0.625e-26', '0.0000001')
            6.2500000000000000000000000000e-27 + 1.0000000000000000000000000000e-7*I

        Conversion from gmpy2 numbers::

            sage: from gmpy2 import *
            sage: MPC(mpc(int(2),int(1)))
            2.0000000000000000000000000000 + 1.0000000000000000000000000000*I
            sage: MPC(mpfr(2.5))
            2.5000000000000000000000000000
            sage: MPC(mpq('3/2'))
            1.5000000000000000000000000000
            sage: MPC(mpz(int(5)))
            5.0000000000000000000000000000
            sage: re = mpfr('2.5')
            sage: im = mpz(int(2))
            sage: MPC(re, im)
            2.5000000000000000000000000000 + 2.0000000000000000000000000000*I
        """
        # This should not be called except when the number is being created.
        # Complex Numbers are supposed to be immutable.
        cdef mpc_rnd_t rnd
        rnd =(<MPComplexField_class>self._parent).__rnd
        if y is None:
            if z is None: return
            if isinstance(z, MPComplexNumber):
                mpc_set(self.value, (<MPComplexNumber>z).value, rnd)
                return
            elif isinstance(z, str):
                a, b = split_complex_string(z, base)
                if a is None and b is None:
                    raise TypeError("unable to convert {!r} to a MPComplexNumber".format(z))
                # set real part
                if a is None:
                    mpfr_set_ui(self.value.re, 0, MPFR_RNDN)
                else:
                    mpfr_set_str(self.value.re, str_to_bytes(a),
                                 base, rnd_re(rnd))
                # set imag part
                if b is None:
                    mpfr_set_ui(self.value.im, 0, MPFR_RNDN)
                else:
                    mpfr_set_str(self.value.im, str_to_bytes(b),
                                 base, rnd_im(rnd))
                return
            elif isinstance(z, ComplexNumber):
                mpc_set_fr_fr(self.value, (<ComplexNumber>z).__re, (<ComplexNumber>z).__im, rnd)
                return
            elif isinstance(z, pari_gen):
                real, imag = z.real(), z.imag()
            elif isinstance(z, (list, tuple)):
                real, imag = z
            elif isinstance(z, complex):
                real, imag = z.real, z.imag
            elif type(z) is gmpy2.mpc:
                mpc_set(self.value, (<gmpy2.mpc>z).c, rnd)
                return
            elif type(z) is gmpy2.mpfr:
                mpc_set_fr(self.value, (<gmpy2.mpfr>z).f, rnd)
                return
            elif type(z) is gmpy2.mpq:
                mpc_set_q(self.value, (<gmpy2.mpq>z).q, rnd)
                return
            elif type(z) is gmpy2.mpz:
                mpc_set_z(self.value, (<gmpy2.mpz>z).z, rnd)
                return
            elif isinstance(z, RealNumber):
                zz = sage.rings.real_mpfr.RealField(self._parent.prec())(z)
                mpc_set_fr(self.value, (<RealNumber>zz).value, rnd)
                return
            elif isinstance(z, Integer):
                mpc_set_z(self.value, (<Integer>z).value, rnd)
                return
            elif isinstance(z, int):
                mpc_set_si(self.value, z, rnd)
                return
            else:
                C = sage.rings.complex_mpfr.ComplexField(self._parent.prec())
                if C.has_coerce_map_from(z.parent()) or isinstance(z, sage.symbolic.expression.Expression):
                    self._set(C(z))
                    return
                else:
                    real = z
                    imag = 0
        else:
            real = z
            imag = y

        cdef RealField_class R = self._parent._real_field()
        try:
            rr = R(real)
            ii = R(imag)
            mpc_set_fr_fr(self.value, (<RealNumber>rr).value, (<RealNumber>ii).value, rnd)

        except TypeError:
            raise TypeError("unable to coerce to a ComplexNumber: %s" % type(real))

    def __reduce__(self):
        """
        For pickling.

        EXAMPLES::

            sage: C = MPComplexField(prec=200, rnd='RNDUU')
            sage: b = C(393.39203845902384098234098230948209384028340)
            sage: loads(dumps(b)) == b
            True
            sage: b = C(-1).sqrt(); b
            1.0000000000000000000000000000000000000000000000000000000000*I
            sage: loads(dumps(b)) == b
            True

        Some tests with ``NaN``, which cannot be compared to anything::

            sage: b = C(1)/C(0); b
            NaN + NaN*I
            sage: loads(dumps(b))
            NaN + NaN*I
            sage: b = C(-1)/C(0.); b
            NaN + NaN*I
            sage: loads(dumps(b))
            NaN + NaN*I
        """
        s = self.str(32)
        return (__create_MPComplexNumber_version0, (self._parent, s, 32))

    def __dealloc__(self):
        if self.init:
            mpc_clear(self.value)

    def _repr_(self):
        """
        Return a string representation of ``self``.

        EXAMPLES::

            sage: MPComplexField()(2, -3) # indirect doctest
            2.00000000000000 - 3.00000000000000*I
        """
        return self.str(truncate=True)

    def _latex_(self):
        """
        Return a latex representation of ``self``.

        EXAMPLES::

            sage: latex(MPComplexField()(2, -3)) # indirect doctest
            2.00000000000000 - 3.00000000000000i
        """
        import re
        s = repr(self).replace('*I', 'i')
        return re.sub(r"e(-?\d+)", r" \\times 10^{\1}", s)

    def __hash__(self):
        """
        Returns the hash of ``self``, which coincides with the python
        complex and float (and often int) types.

        This has the drawback that two very close high precision
        numbers will have the same hash, but allows them to play
        nicely with other real types.

        EXAMPLES::

            sage: hash(MPComplexField()('1.2', 33)) == hash(complex(1.2, 33))
            True
        """
        return hash(complex(self))

    def __getitem__(self, i):
        r"""
        Returns either the real or imaginary component of ``self``
        depending on the choice of ``i``: real (``i``=0), imaginary (``i``=1).

        INPUT:

        - ``i`` -- 0 or 1

          - ``0`` -- will return the real component of ``self``
          - ``1`` -- will return the imaginary component of ``self``

        EXAMPLES::

            sage: MPC = MPComplexField()
            sage: a = MPC(2,1)
            sage: a.__getitem__(0)
            2.00000000000000
            sage: a.__getitem__(1)
            1.00000000000000

        ::

            sage: b = MPC(42,0)
            sage: b
            42.0000000000000
            sage: b.__getitem__(1)
            0.000000000000000
        """
        if i == 0:
            return self.real()
        elif i == 1:
            return self.imag()
        raise IndexError("i must be between 0 and 1.")

    def prec(self):
        """
        Return precision of this complex number.

        EXAMPLES::

            sage: i = MPComplexField(2000).0
            sage: i.prec()
            2000
        """
        return <MPComplexField_class>(self._parent)._prec

    def real(self):
        """
        Return the real part of ``self``.

        EXAMPLES::

            sage: C = MPComplexField(100)
            sage: z = C(2, 3)
            sage: x = z.real(); x
            2.0000000000000000000000000000
            sage: x.parent()
            Real Field with 100 bits of precision
        """
        cdef RealNumber x
        x = RealNumber(self._parent._real_field())
        mpfr_set (x.value, self.value.re, (<RealField_class>x._parent).rnd)
        return x

    def imag(self):
        """
        Return imaginary part of ``self``.

        EXAMPLES::

            sage: C = MPComplexField(100)
            sage: z = C(2, 3)
            sage: x = z.imag(); x
            3.0000000000000000000000000000
            sage: x.parent()
            Real Field with 100 bits of precision
        """
        cdef RealNumber y
        y = RealNumber(self._parent._imag_field())
        mpfr_set (y.value, self.value.im, (<RealField_class>y._parent).rnd)
        return y

    def str(self, base=10, **kwds):
        """
        Return a string of ``self``.

        INPUT:

        - ``base`` -- (default: 10) base for output

        - ``**kwds`` -- other arguments to pass to the ``str()``
          method of the real numbers in the real and imaginary parts.

        EXAMPLES::

            sage: MPC = MPComplexField(64)
            sage: z = MPC(-4, 3)/7
            sage: z.str()
            '-0.571428571428571428564 + 0.428571428571428571436*I'
            sage: z.str(16)
            '-0.92492492492492490 + 0.6db6db6db6db6db70*I'
            sage: z.str(truncate=True)
            '-0.571428571428571429 + 0.428571428571428571*I'
            sage: z.str(2)
            '-0.1001001001001001001001001001001001001001001001001001001001001001 + 0.01101101101101101101101101101101101101101101101101101101101101110*I'
        """
        s = ""
        if self.real() != 0:
            s = self.real().str(base, **kwds)
        if self.imag() != 0:
            if mpfr_signbit(self.value.im):
                s += ' - ' + (-self.imag()).str(base, **kwds) + '*I'
            else:
                if s:
                    s += ' + '
                s += self.imag().str(base, **kwds) + '*I'
        if not s:
            return "0"
        return s

    def __copy__(self):
        """
        Return copy of ``self``.

        Since ``self`` is immutable, we just return ``self`` again.

        EXAMPLES::

            sage: a = MPComplexField()(3.5, 3)
            sage: copy(a) is  a
            True
        """
        return self    # since object is immutable.

    def __deepcopy__(self, memo):
        """
        EXAMPLES::

            sage: a = MPComplexField()(3.5, 3)
            sage: deepcopy(a) is  a
            True
        """
        return self    # since object is immutable.

    def __int__(self):
        r"""
        Method for converting ``self`` to type ``int``.

        Called by the ``int`` function. Note that calling this method returns
        an error since, in general, complex numbers cannot be coerced into
        integers.

        EXAMPLES::

            sage: MPC = MPComplexField()
            sage: a = MPC(2,1)
            sage: int(a)
            Traceback (most recent call last):
            ...
            TypeError: can...t convert complex to int; use int(abs(z))
            sage: a.__int__()
            Traceback (most recent call last):
            ...
            TypeError: can...t convert complex to int; use int(abs(z))
        """
        raise TypeError("can't convert complex to int; use int(abs(z))")

    def __float__(self):
        r"""
        Method for converting ``self`` to type ``float``.

        Called by the ``float`` function. Note that calling this method returns
        an error since if the imaginary part of the number is not zero.

        EXAMPLES::

            sage: MPC = MPComplexField()
            sage: a = MPC(1, 0)
            sage: float(a)
            1.0
            sage: a = MPC(2,1)
            sage: float(a)
            Traceback (most recent call last):
            ...
            TypeError: can...t convert complex to float; use abs(z)
            sage: a.__float__()
            Traceback (most recent call last):
            ...
            TypeError: can...t convert complex to float; use abs(z)
        """
        if mpfr_zero_p(self.value.im):
            return mpfr_get_d(self.value.re,
                              rnd_re((<MPComplexField_class>self._parent).__rnd))
        else:
            raise TypeError("can't convert complex to float; use abs(z)")

    def __complex__(self):
        r"""
        Method for converting ``self`` to type ``complex``.

        Called by the ``complex`` function.

        EXAMPLES::

            sage: MPC = MPComplexField()
            sage: a = MPC(2,1)
            sage: complex(a)
            (2+1j)
            sage: type(complex(a))
            <... 'complex'>
            sage: a.__complex__()
            (2+1j)
        """
        # Fixme: is it the right choice for rounding modes ?
        cdef mpc_rnd_t rnd
        rnd = (<MPComplexField_class>self._parent).__rnd
        return complex(mpfr_get_d(self.value.re, rnd_re(rnd)), mpfr_get_d(self.value.im, rnd_im(rnd)))

    def __pari__(self):
        r"""
        Convert ``self`` to a PARI object.

        OUTPUT: a PARI ``t_COMPLEX`` object if the input is not purely
        real. If the input is real, a ``t_REAL`` is returned.

        EXAMPLES::

            sage: MPC = MPComplexField()
            sage: a = MPC(2,1)
            sage: a.__pari__()                                                          # needs sage.libs.pari
            2.00000000000000 + 1.00000000000000*I
            sage: pari(a)                                                               # needs sage.libs.pari
            2.00000000000000 + 1.00000000000000*I
            sage: pari(a).type()                                                        # needs sage.libs.pari
            't_COMPLEX'
            sage: a = MPC(pi)                                                           # needs sage.libs.pari sage.symbolic
            sage: pari(a)                                                               # needs sage.libs.pari sage.symbolic
            3.14159265358979
            sage: pari(a).type()                                                        # needs sage.libs.pari sage.symbolic
            't_REAL'
            sage: a = MPC(-2).sqrt()
            sage: pari(a)                                                               # needs sage.libs.pari
            1.41421356237310*I

        The precision is preserved, rounded up to the wordsize::

            sage: MPC = MPComplexField(250)
            sage: MPC(1,2).__pari__().bitprecision()                                    # needs sage.libs.pari
            256
            sage: MPC(pi).__pari__().bitprecision()                                     # needs sage.libs.pari
            256
        """
        if mpfr_zero_p(self.value.re):
            re = pari.PARI_ZERO
        else:
            re = self.real().__pari__()
        if mpfr_zero_p(self.value.im):
            return re
        im = self.imag().__pari__()
        return pari.complex(re, im)

    def __mpc__(self):
        """
        Convert Sage ``MPComplexNumber`` to gmpy2 ``mpc``.

        EXAMPLES::

            sage: MPC = MPComplexField()
            sage: c = MPC(2,1)
            sage: c.__mpc__()
            mpc('2.0+1.0j')
            sage: from gmpy2 import mpc
            sage: mpc(c)
            mpc('2.0+1.0j')
            sage: MPCF = MPComplexField(42)
            sage: mpc(MPCF(12, 12)).precision
            (42, 42)
            sage: MPCF = MPComplexField(236)
            sage: mpc(MPCF(12, 12)).precision
            (236, 236)
            sage: MPCF = MPComplexField(63)
            sage: x = MPCF('15.64E+128', '15.64E+128')
            sage: y = mpc(x)
            sage: y.precision
            (63, 63)
            sage: MPCF(y) == x
            True
            sage: x = mpc('1.324+4e50j', precision=(70,70))
            sage: y = MPComplexField(70)(x)
            sage: mpc(y) == x
            True
        """
        return gmpy2.GMPy_MPC_From_mpfr(self.value.re, self.value.im)

    cpdef _richcmp_(self, other, int op) noexcept:
        r"""
        Compare ``self`` to ``other``.

        EXAMPLES::

            sage: MPC = MPComplexField()
            sage: a = MPC(2,1)
            sage: b = MPC(1,2)
            sage: a < b
            False
            sage: a > b
            True
        """
        cdef MPComplexNumber z = <MPComplexNumber>other
        # NaN should compare to nothing
        if mpfr_nan_p(self.value.re) or mpfr_nan_p(self.value.im) or mpfr_nan_p(z.value.re) or mpfr_nan_p(z.value.im):
            return False
        cdef int c = mpc_cmp(self.value, z.value)
        cdef int cre = MPC_INEX_RE(c)
        cdef int cim
        if cre:
            return rich_to_bool(op, cre)
        else:
            cim = MPC_INEX_IM(c)
            return rich_to_bool(op, cim)

    def __bool__(self):
        """
        Return ``True`` if ``self`` is not zero.

        This is an internal function; use :meth:`is_zero()` instead.

        EXAMPLES::

            sage: MPC = MPComplexField()
            sage: z = 1 + MPC(I)
            sage: z.is_zero()
            False
        """
        return not (mpfr_zero_p(self.value.re) and mpfr_zero_p(self.value.im))

    def is_square(self):
        r"""
        This function always returns true as `\CC` is algebraically closed.

        EXAMPLES::

            sage: C200 = MPComplexField(200)
            sage: a = C200(2,1)
            sage: a.is_square()
            True

        `\CC` is algebraically closed, hence every element is a square::

            sage: b = C200(5)
            sage: b.is_square()
            True
        """
        return True

    def is_real(self):
        """
        Return ``True`` if ``self`` is real, i.e. has imaginary part zero.

        EXAMPLES::

            sage: C200 = MPComplexField(200)
            sage: C200(1.23).is_real()
            True
            sage: C200(1+i).is_real()
            False
        """
        return (mpfr_zero_p(self.value.im) != 0)

    def is_imaginary(self):
        """
        Return ``True`` if ``self`` is imaginary, i.e. has real part zero.

        EXAMPLES::

            sage: C200 = MPComplexField(200)
            sage: C200(1.23*i).is_imaginary()
            True
            sage: C200(1+i).is_imaginary()
            False
        """
        return (mpfr_zero_p(self.value.re) != 0)

    def algebraic_dependency(self, n, **kwds):
        """
        Return an irreducible polynomial of degree at most `n` which is
        approximately satisfied by this complex number.

        ALGORITHM: Uses the PARI C-library :pari:`algdep` command.

        INPUT: Type ``algdep?`` at the top level prompt. All additional
        parameters are passed onto the top-level algdep command.

        EXAMPLES::

            sage: MPC = MPComplexField()
            sage: z = (1/2)*(1 + sqrt(3.0) * MPC.0); z
            0.500000000000000 + 0.866025403784439*I
            sage: p = z.algebraic_dependency(5)
            sage: p
            x^2 - x + 1
            sage: p(z)
            1.11022302462516e-16
        """
        from sage.arith.misc import algdep
        return algdep(self, n, **kwds)

    ################################
    # Basic Arithmetic
    ################################

    cpdef _add_(self, right) noexcept:
        """
        Add two complex numbers with the same parent.

        EXAMPLES::

           sage: MPC = MPComplexField(30)
           sage: MPC(-1.5, 2) + MPC(0.2, 1) # indirect doctest
           -1.3000000 + 3.0000000*I
        """
        cdef MPComplexNumber z
        z = self._new()
        mpc_add(z.value, self.value, (<MPComplexNumber>right).value, (<MPComplexField_class>self._parent).__rnd)
        return z

    cpdef _sub_(self, right) noexcept:
        """
        Subtract two complex numbers with the same parent.

        EXAMPLES::

           sage: MPC = MPComplexField(30)
           sage: MPC(-1.5, 2) - MPC(0.2, 1) # indirect doctest
           -1.7000000 + 1.0000000*I
        """
        cdef MPComplexNumber z
        z = self._new()
        mpc_sub(z.value, self.value, (<MPComplexNumber>right).value, (<MPComplexField_class>self._parent).__rnd)
        return z

    cpdef _mul_(self, right) noexcept:
        """
        Multiply two complex numbers with the same parent.

        EXAMPLES::

           sage: MPC = MPComplexField(30)
           sage: MPC(-1.5, 2) * MPC(0.2, 1) # indirect doctest
           -2.3000000 - 1.1000000*I
        """
        cdef MPComplexNumber z
        z = self._new()
        mpc_mul(z.value, self.value, (<MPComplexNumber>right).value, (<MPComplexField_class>self._parent).__rnd)
        return z

    cpdef _div_(self, right) noexcept:
        """
        Divide two complex numbers with the same parent.

        EXAMPLES::

           sage: MPC = MPComplexField(30)
           sage: MPC(-1.5, 2) / MPC(0.2, 1) # indirect doctest
           1.6346154 + 1.8269231*I
           sage: MPC(-1, 1) / MPC(0)
           NaN + NaN*I
        """
        cdef MPComplexNumber z, x
        z = self._new()
        x = <MPComplexNumber>right
        if not x.is_zero():
            mpc_div(z.value, self.value, x.value, (<MPComplexField_class>self._parent).__rnd)
        return z

    cpdef _neg_(self) noexcept:
        """
        Return the negative of this complex number.

        EXAMPLES::

            sage: MPC = MPComplexField(30)
            sage: - MPC(-1.5, 2) # indirect doctest
            1.5000000 - 2.0000000*I
            sage: - MPC(0)
            0
        """
        cdef MPComplexNumber z
        z = self._new()
        mpc_neg(z.value, self.value, (<MPComplexField_class>self._parent).__rnd)
        return z

    def __invert__(self):
        """
        Return the multiplicative inverse.

        EXAMPLES::

            sage: C = MPComplexField()
            sage: a = ~C(5, 1)
            sage: a * C(5, 1)
            1.00000000000000
        """
        cdef MPComplexNumber z
        z = self._new()
        if not self.is_zero():
            mpc_ui_div (z.value, 1, self.value, (<MPComplexField_class>self._parent).__rnd)
        return z

    def __neg__(self):
        r"""
        Return the negative of this complex number.

            -(a + ib) = -a -i b

        EXAMPLES::

            sage: MPC = MPComplexField()
            sage: a = MPC(2,1)
            sage: -a
            -2.00000000000000 - 1.00000000000000*I
            sage: a.__neg__()
            -2.00000000000000 - 1.00000000000000*I
        """
        cdef MPComplexNumber z
        z = self._new()
        mpc_neg(z.value, self.value, (<MPComplexField_class>self._parent).__rnd)
        return z

    def __abs__(self):
        r"""
        Absolute value or modulus of this complex number,
        rounded with the rounding mode of the real part:

        .. MATH::

            |a + ib| = \sqrt(a^2 + b^2).

        OUTPUT:

        A floating-point number in the real field of the real part
        (same precision, same rounding mode).

        EXAMPLES:

        Note that the absolute value of a complex number with imaginary
        component equal to zero is the absolute value of the real component::

            sage: MPC = MPComplexField()
            sage: a = MPC(2,1)
            sage: abs(a)
            2.23606797749979
            sage: a.__abs__()
            2.23606797749979
            sage: float(sqrt(2^2 + 1^1))                                                # needs sage.symbolic
            2.23606797749979

            sage: b = MPC(42,0)
            sage: abs(b)
            42.0000000000000
            sage: b.__abs__()
            42.0000000000000
            sage: b
            42.0000000000000
        """
        cdef RealNumber x
        x = RealNumber(self._parent._real_field())
        mpc_abs (x.value, self.value, (<RealField_class>x._parent).rnd)
        return x

    def norm(self):
        r"""
        Return the norm of a complex number, rounded with the rounding
        mode of the real part.  The norm is the square of the absolute
        value:

        .. MATH::

            \mathrm{norm}(a + ib) = a^2 + b^2.

        OUTPUT:

        A floating-point number in the real field of the real part
        (same precision, same rounding mode).

        EXAMPLES:

        This indeed acts as the square function when the imaginary
        component of self is equal to zero::

            sage: MPC = MPComplexField()
            sage: a = MPC(2,1)
            sage: a.norm()
            5.00000000000000
            sage: b = MPC(4.2,0)
            sage: b.norm()
            17.6400000000000
            sage: b^2
            17.6400000000000
        """
        cdef RealNumber x
        x = RealNumber(self._parent._real_field())
        mpc_norm(x.value, self.value, (<RealField_class>x._parent).rnd)
        return x

    def __pow__(self, right, modulus):
        """
        Compute ``self`` raised to the power of exponent, rounded in
        the direction specified by the parent of ``self``.

        .. TODO::

            FIXME: Branch cut

        EXAMPLES::

            sage: MPC.<i> = MPComplexField(20)
            sage: a = i^2; a
            -1.0000
            sage: a.parent()
            Complex Field with 20 bits of precision
            sage: a = (1+i)^i; a
            0.42883 + 0.15487*I
            sage: (1+i)^(1+i)
            0.27396 + 0.58370*I
            sage: a.parent()
            Complex Field with 20 bits of precision
            sage: i^i
            0.20788
            sage: (2+i)^(0.5)
            1.4553 + 0.34356*I
        """
        cdef MPComplexNumber z, x, p
        x = <MPComplexNumber>self
        z = x._new()

        if isinstance(right, int):
            mpc_pow_si(z.value, x.value, right, (<MPComplexField_class>x._parent).__rnd)
        elif isinstance(right, Integer):
            mpc_pow_z(z.value, x.value, (<Integer>right).value, (<MPComplexField_class>x._parent).__rnd)
        else:
            try:
                p = (<MPComplexField_class>x._parent)(right)
            except Exception:
                raise ValueError
            mpc_pow(z.value, x.value, p.value, (<MPComplexField_class>x._parent).__rnd)

        return z

    ################################
    # Trigonometric & hyperbolic functions
    ################################

    def cos(self):
        r"""
        Return the cosine of this complex number:

        .. MATH::

            \cos(a + ib) = \cos a \cosh b -i \sin a \sinh b.

        EXAMPLES::

            sage: MPC = MPComplexField()
            sage: u = MPC(2, 4)
            sage: cos(u)
            -11.3642347064011 - 24.8146514856342*I
        """
        cdef MPComplexNumber z
        z = self._new()
        mpc_cos (z.value, self.value, (<MPComplexField_class>self._parent).__rnd)
        return z

    def sin(self):
        r"""
        Return the sine of this complex number:

        .. MATH::

            \sin(a + ib) = \sin a \cosh b + i \cos x \sinh b.

        EXAMPLES::

            sage: MPC = MPComplexField()
            sage: u = MPC(2, 4)
            sage: sin(u)
            24.8313058489464 - 11.3566127112182*I
        """
        cdef MPComplexNumber z
        z = self._new()
        mpc_sin (z.value, self.value, (<MPComplexField_class>self._parent).__rnd)
        return z

    def tan(self):
        r"""
        Return the tangent of this complex number:

        .. MATH::

            \tan(a + ib) = (\sin 2a + i \sinh 2b)/(\cos 2a + \cosh 2b).

        EXAMPLES::

            sage: MPC = MPComplexField()
            sage: u = MPC(-2, 4)
            sage: tan(u)
            0.000507980623470039 + 1.00043851320205*I
        """
        cdef MPComplexNumber z
        z = self._new()
        mpc_tan (z.value, self.value, (<MPComplexField_class>self._parent).__rnd)
        return z

    def cosh(self):
        r"""
        Return the hyperbolic cosine of this complex number:

        .. MATH::

            \cosh(a + ib) = \cosh a \cos b + i \sinh a \sin b.

        EXAMPLES::

            sage: MPC = MPComplexField()
            sage: u = MPC(2, 4)
            sage: cosh(u)
            -2.45913521391738 - 2.74481700679215*I
        """
        cdef MPComplexNumber z
        z = self._new()
        mpc_cosh (z.value, self.value, (<MPComplexField_class>self._parent).__rnd)
        return z

    def sinh(self):
        r"""
        Return the hyperbolic sine of this complex number:

        .. MATH::

            \sinh(a + ib) = \sinh a \cos b + i \cosh a \sin b.

        EXAMPLES::

            sage: MPC = MPComplexField()
            sage: u = MPC(2, 4)
            sage: sinh(u)
            -2.37067416935200 - 2.84723908684883*I
        """
        cdef MPComplexNumber z
        z = self._new()
        mpc_sinh (z.value, self.value, (<MPComplexField_class>self._parent).__rnd)
        return z

    def tanh(self):
        r"""
        Return the hyperbolic tangent of this complex number:

        .. MATH::

            \tanh(a + ib) = (\sinh 2a + i \sin 2b)/(\cosh 2a + \cos 2b).

        EXAMPLES::

            sage: MPC = MPComplexField()
            sage: u = MPC(2, 4)
            sage: tanh(u)
            1.00468231219024 + 0.0364233692474037*I
        """
        cdef MPComplexNumber z
        z = self._new()
        mpc_tanh (z.value, self.value, (<MPComplexField_class>self._parent).__rnd)
        return z

    def arccos(self):
        """
        Return the arccosine of this complex number.

        EXAMPLES::

            sage: MPC = MPComplexField()
            sage: u = MPC(2, 4)
            sage: arccos(u)
            1.11692611683177 - 2.19857302792094*I
        """
        cdef MPComplexNumber z
        z = self._new()
        mpc_acos (z.value, self.value, (<MPComplexField_class>self._parent).__rnd)
        return z

    def arcsin(self):
        """
        Return the arcsine of this complex number.

        EXAMPLES::

            sage: MPC = MPComplexField()
            sage: u = MPC(2, 4)
            sage: arcsin(u)
            0.453870209963122 + 2.19857302792094*I
        """
        cdef MPComplexNumber z
        z = self._new()
        mpc_asin (z.value, self.value, (<MPComplexField_class>self._parent).__rnd)
        return z

    def arctan(self):
        """
        Return the arctangent of this complex number.

        EXAMPLES::

            sage: MPC = MPComplexField()
            sage: u = MPC(-2, 4)
            sage: arctan(u)
            -1.46704821357730 + 0.200586618131234*I
        """
        cdef MPComplexNumber z
        z = self._new()
        mpc_atan (z.value, self.value, (<MPComplexField_class>self._parent).__rnd)
        return z

    def arccosh(self):
        """
        Return the hyperbolic arccos of this complex number.

        EXAMPLES::

            sage: MPC = MPComplexField()
            sage: u = MPC(2, 4)
            sage: arccosh(u)
            2.19857302792094 + 1.11692611683177*I
        """
        cdef MPComplexNumber z
        z = self._new()
        mpc_acosh (z.value, self.value, (<MPComplexField_class>self._parent).__rnd)
        return z

    def arcsinh(self):
        """
        Return the hyperbolic arcsine of this complex number.

        EXAMPLES::

            sage: MPC = MPComplexField()
            sage: u = MPC(2, 4)
            sage: arcsinh(u)
            2.18358521656456 + 1.09692154883014*I
        """
        cdef MPComplexNumber z
        z = self._new()
        mpc_asinh (z.value, self.value, (<MPComplexField_class>self._parent).__rnd)
        return z

    def arctanh(self):
        """
        Return the hyperbolic arctangent of this complex number.

        EXAMPLES::

            sage: MPC = MPComplexField()
            sage: u = MPC(2, 4)
            sage: arctanh(u)
            0.0964156202029962 + 1.37153510396169*I
        """
        cdef MPComplexNumber z
        z = self._new()
        mpc_atanh (z.value, self.value, (<MPComplexField_class>self._parent).__rnd)
        return z

    def coth(self):
        """
        Return the hyperbolic cotangent of this complex number.

        EXAMPLES::

            sage: MPC = MPComplexField(100)
            sage: MPC(1,1).coth()
            0.86801414289592494863584920892 - 0.21762156185440268136513424361*I
        """
        return ~(self.tanh())

    def arccoth(self):
        """
        Return the hyperbolic arccotangent of this complex number.

        EXAMPLES::

            sage: MPC = MPComplexField(100)
            sage: MPC(1,1).arccoth()
            0.40235947810852509365018983331 - 0.55357435889704525150853273009*I
        """
        return (~self).arctanh()

    def csc(self):
        """
        Return the cosecant of this complex number.

        EXAMPLES::

            sage: MPC = MPComplexField(100)
            sage: MPC(1,1).csc()
            0.62151801717042842123490780586 - 0.30393100162842645033448560451*I
        """
        return ~(self.sin())

    def csch(self):
        """
        Return the hyperbolic cosecant of this complex number.

        EXAMPLES::

            sage: MPC = MPComplexField(100)
            sage: MPC(1,1).csch()
            0.30393100162842645033448560451 - 0.62151801717042842123490780586*I
        """
        return ~(self.sinh())

    def arccsch(self):
        """
        Return the hyperbolic arcsine of this complex number.

        EXAMPLES::

            sage: MPC = MPComplexField(100)
            sage: MPC(1,1).arccsch()
            0.53063753095251782601650945811 - 0.45227844715119068206365839783*I
        """
        return (~self).arcsinh()

    def sec(self):
        """
        Return the secant of this complex number.

        EXAMPLES::

            sage: MPC = MPComplexField(100)
            sage: MPC(1,1).sec()
            0.49833703055518678521380589177 + 0.59108384172104504805039169297*I
        """
        return ~(self.cos())

    def sech(self):
        """
        Return the hyperbolic secant of this complex number.

        EXAMPLES::

            sage: MPC = MPComplexField(100)
            sage: MPC(1,1).sech()
            0.49833703055518678521380589177 - 0.59108384172104504805039169297*I
        """
        return ~(self.cosh())

    def arcsech(self):
        """
        Return the hyperbolic arcsecant of this complex number.

        EXAMPLES::

            sage: MPC = MPComplexField(100)
            sage: MPC(1,1).arcsech()
            0.53063753095251782601650945811 - 1.1185178796437059371676632938*I
        """
        return (~self).arccosh()

    def cot(self):
        """
        Return the cotangent of this complex number.

        EXAMPLES::

            sage: MPC = MPComplexField(53)
            sage: (1+MPC(I)).cot()
            0.217621561854403 - 0.868014142895925*I
            sage: i = MPComplexField(200).0
            sage: (1+i).cot()
            0.21762156185440268136513424360523807352075436916785404091068 - 0.86801414289592494863584920891627388827343874994609327121115*I
            sage: i = MPComplexField(220).0
            sage: (1+i).cot()
            0.21762156185440268136513424360523807352075436916785404091068124239 - 0.86801414289592494863584920891627388827343874994609327121115071646*I
        """
        return ~(self.tan())

    ################################
    # Other functions
    ################################

    def argument(self):
        r"""
        The argument (angle) of the complex number, normalized so that
        `-\pi < \theta \leq \pi`.

        EXAMPLES::

            sage: MPC = MPComplexField()
            sage: i = MPC.0
            sage: (i^2).argument()
            3.14159265358979
            sage: (1+i).argument()
            0.785398163397448
            sage: i.argument()
            1.57079632679490
            sage: (-i).argument()
            -1.57079632679490
            sage: (RR('-0.001') - i).argument()
            -1.57179632646156
        """
        cdef RealNumber x
        x = RealNumber(self._parent._real_field())
        mpc_arg(x.value, self.value, (<RealField_class>x._parent).rnd)
        return x

    def conjugate(self):
        r"""
        Return the complex conjugate of this complex number:

        .. MATH::

            \mathrm{conjugate}(a + ib) = a - ib.

        EXAMPLES::

            sage: MPC = MPComplexField()
            sage: i = MPC(0, 1)
            sage: (1+i).conjugate()
            1.00000000000000 - 1.00000000000000*I
        """
        cdef MPComplexNumber z
        z = self._new()
        mpc_conj(z.value, self.value, (<MPComplexField_class>self._parent).__rnd)
        return z

    def sqr(self):
        """
        Return the square of a complex number:

        .. MATH::

            (a + ib)^2 = (a^2 - b^2) + 2iab.

        EXAMPLES::

            sage: C = MPComplexField()
            sage: a = C(5, 1)
            sage: a.sqr()
            24.0000000000000 + 10.0000000000000*I
        """
        cdef MPComplexNumber z
        z = self._new()
        mpc_sqr (z.value, self.value, (<MPComplexField_class>self._parent).__rnd)
        return z

    def sqrt(self):
        r"""
        Return the square root, taking the branch cut to be the negative real
        axis:

        .. MATH::

            \sqrt z = \sqrt{|z|}(\cos(\arg(z)/2) + i \sin(\arg(z)/2)).

        EXAMPLES::

            sage: C = MPComplexField()
            sage: a = C(24, 10)
            sage: a.sqrt()
            5.00000000000000 + 1.00000000000000*I
        """
        cdef MPComplexNumber z
        z = self._new()
        mpc_sqrt(z.value, self.value, (<MPComplexField_class>self._parent).__rnd)
        return z

    def exp(self):
        r"""
        Return the exponential of this complex number:

        .. MATH::

            \exp(a + ib) = \exp(a) (\cos b + i \sin b).

        EXAMPLES::

            sage: MPC = MPComplexField()
            sage: u = MPC(2, 4)
            sage: exp(u)
            -4.82980938326939 - 5.59205609364098*I
        """
        cdef MPComplexNumber z
        z = self._new()
        mpc_exp(z.value, self.value, (<MPComplexField_class>self._parent).__rnd)
        return z

    def log(self):
        r"""
        Return the logarithm of this complex number with the branch
        cut on the negative real axis:

        .. MATH::

            \log(z) = \log |z| + i \arg(z).

        EXAMPLES::

            sage: MPC = MPComplexField()
            sage: u = MPC(2, 4)
            sage: log(u)
            1.49786613677700 + 1.10714871779409*I
        """
        cdef MPComplexNumber z
        z = self._new()
        mpc_log(z.value, self.value, (<MPComplexField_class>self._parent).__rnd)
        return z

    def __lshift__(self, n):
        """
        Fast multiplication by `2^n`.

        EXAMPLES::

            sage: MPC = MPComplexField()
            sage: u = MPC(2, 4)
            sage: u<<2
            8.00000000000000 + 16.0000000000000*I
            sage: u<<(-1)
            1.00000000000000 + 2.00000000000000*I
        """
        cdef MPComplexNumber z, x
        x = <MPComplexNumber>self
        z = x._new()
        mpc_mul_2si(z.value , x.value, n, (<MPComplexField_class>x._parent).__rnd)
        return z

    def __rshift__(self, n):
        """
        Fast division by `2^n`.

        EXAMPLES::

            sage: MPC = MPComplexField()
            sage: u = MPC(2, 4)
            sage: u>>2
            0.500000000000000 + 1.00000000000000*I
            sage: u>>(-1)
            4.00000000000000 + 8.00000000000000*I
        """
        cdef MPComplexNumber z, x
        x = <MPComplexNumber>self
        z = x._new()
        mpc_div_2si(z.value , x.value, n, (<MPComplexField_class>x._parent).__rnd)
        return z

    def nth_root(self, n, all=False):
        """
        The `n`-th root function.

        INPUT:

        -  ``all`` - bool (default: ``False``); if ``True``, return a
           list of all `n`-th roots.

        EXAMPLES::

            sage: MPC = MPComplexField()
            sage: a = MPC(27)
            sage: a.nth_root(3)
            3.00000000000000
            sage: a.nth_root(3, all=True)
            [3.00000000000000, -1.50000000000000 + 2.59807621135332*I, -1.50000000000000 - 2.59807621135332*I]
        """
        if self.is_zero():
            return [self] if all else self

        cdef RealField_class R = self._parent._real_field()
        cdef mpfr_rnd_t rrnd = R.rnd
        cdef mpc_rnd_t crnd = (<MPComplexField_class>(self._parent)).__rnd

        cdef RealNumber a,r
        a = self.argument()/n
        r = self.abs()
        mpfr_rootn_ui(r.value, r.value, n, rrnd)

        cdef MPComplexNumber z
        z = self._new()
        mpfr_sin_cos(z.value.im, z.value.re, a.value, rrnd)
        mpc_mul_fr(z.value, z.value, r.value, crnd)

        if not all:
            return z

        cdef RealNumber t, tt
        t = R.pi()*2/n
        tt= RealNumber(R)

        cdef list zlist = [z]
        for i in range(1,n):
            z = self._new()
            mpfr_mul_ui(tt.value, t.value, i, rrnd)
            mpfr_add(tt.value, tt.value, a.value, rrnd)
            mpfr_sin_cos(z.value.im, z.value.re, tt.value, rrnd)
            mpc_mul_fr(z.value, z.value, r.value, crnd)
            zlist.append(z)

        return zlist

    def dilog(self):
        r"""
        Return the complex dilogarithm of ``self``.

        The complex dilogarithm, or Spence's function, is defined by

        .. MATH::

            Li_2(z) = - \int_0^z \frac{\log|1-\zeta|}{\zeta} d(\zeta)
            = \sum_{k=1}^\infty \frac{z^k}{k^2}.

        Note that the series definition can only be used for `|z| < 1`.

        EXAMPLES::

            sage: MPC = MPComplexField()
            sage: a = MPC(1,0)
            sage: a.dilog()
            1.64493406684823
            sage: float(pi^2/6)                                                         # needs sage.symbolic
            1.6449340668482262

        ::

            sage: b = MPC(0,1)
            sage: b.dilog()
            -0.205616758356028 + 0.915965594177219*I

        ::

            sage: c = MPC(0,0)
            sage: c.dilog()
            0
        """
        return self._parent(self.__pari__().dilog())

    def eta(self, omit_frac=False):
        r"""
        Return the value of the Dedekind `\eta` function on ``self``,
        intelligently computed using `\mathbb{SL}(2,\ZZ)` transformations.

        The `\eta` function is

        .. MATH::

            \eta(z) = e^{\pi i z / 12} \prod_{n=1}^{\infty}(1-e^{2\pi inz})

        INPUT:

        -  ``self`` - element of the upper half plane (if not,
           raises a ``ValueError``).

        -  ``omit_frac`` - (bool, default: ``False``), if ``True``,
           omit the `e^{\pi i z / 12}` factor.

        OUTPUT: a complex number

        ALGORITHM: Uses the PARI C library.

        EXAMPLES::

            sage: MPC = MPComplexField()
            sage: i = MPC.0
            sage: z = 1+i; z.eta()
            0.742048775836565 + 0.198831370229911*I
        """
        try:
            return self._parent(self.__pari__().eta(not omit_frac))
        except PariError:
            raise ValueError("value must be in the upper half plane")

    def gamma(self):
        """
        Return the Gamma function evaluated at this complex number.

        EXAMPLES::

            sage: MPC = MPComplexField(30)
            sage: i = MPC.0
            sage: (1+i).gamma()
            0.49801567 - 0.15494983*I

        TESTS::

            sage: MPC(0).gamma()
            Infinity

        ::

            sage: MPC(-1).gamma()
            Infinity
        """
        try:
            return self._parent(self.__pari__().gamma())
        except PariError:
            from sage.rings.infinity import UnsignedInfinityRing
            return UnsignedInfinityRing.gen()

    def gamma_inc(self, t):
        """
        Return the incomplete Gamma function evaluated at this complex number.

        EXAMPLES::

            sage: C, i = MPComplexField(30).objgen()
            sage: (1+i).gamma_inc(2 + 3*i)  # abs tol 2e-10
            0.0020969149 - 0.059981914*I
            sage: (1+i).gamma_inc(5)
            -0.0013781309 + 0.0065198200*I
            sage: C(2).gamma_inc(1 + i)
            0.70709210 - 0.42035364*I

        """
        return self._parent(self.__pari__().incgam(t, precision=self.prec()))

    def zeta(self):
        """
        Return the Riemann zeta function evaluated at this complex number.

        EXAMPLES::

            sage: i = MPComplexField(30).gen()
            sage: z = 1 + i
            sage: z.zeta()
            0.58215806 - 0.92684856*I
        """
        return self._parent(self.__pari__().zeta())

    def agm(self, right, algorithm="optimal"):
        """
        Return the algebro-geometric mean of ``self`` and ``right``.

        EXAMPLES::

            sage: MPC = MPComplexField()
            sage: u = MPC(1, 4)
            sage: v = MPC(-2,5)
            sage: u.agm(v, algorithm="pari")
            -0.410522769709397 + 4.60061063922097*I
            sage: u.agm(v, algorithm="principal")
            1.24010691168158 - 0.472193567796433*I
            sage: u.agm(v, algorithm="optimal")
            -0.410522769709397 + 4.60061063922097*I
        """
        if algorithm == "pari":
            t = self._parent(right).__pari__()
            return self._parent(self.__pari__().agm(t))

        cdef MPComplexNumber a, b, d, s, res
        cdef mp_exp_t rel_prec
        cdef bint optimal = algorithm == "optimal"

        cdef mpc_rnd_t rnd = (<MPComplexField_class>(self._parent)).__rnd

        cdef int prec = self._parent._prec

        if optimal or algorithm == "principal":
            if not isinstance(right, MPComplexNumber) or (<MPComplexNumber>right)._parent is not self._parent:
                right = self._parent(right)

            res = self._new()

            if self.is_zero():
                return self
            elif (<MPComplexNumber>right).is_zero():
                return right
            elif (mpfr_cmpabs(self.value.re, (<MPComplexNumber>right).value.re) == 0 and
                  mpfr_cmpabs(self.value.im, (<MPComplexNumber>right).value.im) == 0 and
                  mpfr_cmp(self.value.re, (<MPComplexNumber>right).value.re) != 0 and
                  mpfr_cmp(self.value.im, (<MPComplexNumber>right).value.im) != 0):
                # self = -right
                mpc_set_ui(res.value, 0, rnd)
                return res
            # Do the computations to a bit higher precision so rounding error
            # won't obscure the termination condition.
            a = MPComplexNumber(MPComplexField(prec+5), None)
            b = a._new()
            d = a._new()
            s = a._new()

            # Make copies so we don't mutate self or right.
            mpc_set(a.value, self.value, rnd)
            mpc_set(b.value, (<MPComplexNumber>right).value, rnd)

            if optimal:
                mpc_add(s.value, a.value, b.value, rnd)

            while True:
                # s = a+b
                if not optimal:
                    mpc_add(s.value, a.value, b.value, rnd)

                # b = sqrt(a*b)
                mpc_mul(d.value, a.value, b.value, rnd)
                mpc_sqrt(b.value, d.value, rnd)

                # a = s/2
                mpc_div_2ui(a.value, s.value, 1, rnd)

                # d = a - b
                mpc_sub(d.value, a.value, b.value, rnd)
                if d.is_zero():
                    mpc_set(res.value, a.value, rnd)
                    return res

                if optimal:
                    # s = a+b
                    mpc_add(s.value, a.value, b.value, rnd)
                    if s.is_zero():
                        mpc_set(res.value, a.value, rnd)
                        return res

                    # |s| < |d|
                    if s.norm() < d.norm():
                        mpc_swap(d.value, s.value)
                        mpc_neg(b.value, b.value, rnd)

                rel_prec = min_exp_t(max_exp(a), max_exp(b)) - max_exp(d)
                if rel_prec > prec:
                    mpc_set(res.value, a.value, rnd)
                    return res

cdef inline mp_exp_t min_exp_t(mp_exp_t a, mp_exp_t b) noexcept:
    return a if a < b else b
cdef inline mp_exp_t max_exp_t(mp_exp_t a, mp_exp_t b) noexcept:
    return a if a > b else b

cdef inline mp_exp_t max_exp(MPComplexNumber z) noexcept:
    """
    Quickly return the maximum exponent of the real and complex parts of ``z``,
    which is useful for estimating its magnitude.
    """
    if mpfr_zero_p(z.value.im):
        return mpfr_get_exp(z.value.re)
    elif mpfr_zero_p(z.value.re):
        return mpfr_get_exp(z.value.im)
    return max_exp_t(mpfr_get_exp(z.value.re), mpfr_get_exp(z.value.im))

def __create__MPComplexField_version0 (prec, rnd):
    """
    Create a :class:`MPComplexField`.

    EXAMPLES::

        sage: sage.rings.complex_mpc.__create__MPComplexField_version0(200, 'RNDDZ')
        Complex Field with 200 bits of precision and rounding RNDDZ

    """
    return MPComplexField(prec, rnd)

def __create__MPComplexNumber_version0 (parent, s, base=10):
    """
    Create a :class:`MPComplexNumber`.

    EXAMPLES::

        sage: C = MPComplexField(prec=20, rnd='RNDUU')
        sage: sage.rings.complex_mpc.__create__MPComplexNumber_version0(C, 3.2+2*i)
        3.2001 + 2.0000*I
        sage: C = MPComplexField(prec=20, rnd='RNDUU')
        sage: sage.rings.complex_mpc.__create__MPComplexNumber_version0(C,"33.",10)
        33.000
    """
    return MPComplexNumber(parent, s, base=base)

# original version of the file had this with only 1 underscore - TCS
__create_MPComplexNumber_version0 = __create__MPComplexNumber_version0

#*****************************************************************************
#
#       Morphisms
#
#*****************************************************************************

cdef class MPCtoMPC(Map):
    cpdef Element _call_(self, z) noexcept:
        """
        EXAMPLES::

            sage: from sage.rings.complex_mpc import *
            sage: C10 = MPComplexField(10)
            sage: C100 = MPComplexField(100)
            sage: f = MPCtoMPC(C100, C10) # indirect doctest
            sage: a = C100(1.2, 24)
            sage: f(a)
            1.2 + 24.*I
            sage: f
            Generic map:
              From: Complex Field with 100 bits of precision
              To:   Complex Field with 10 bits of precision
        """
        cdef MPComplexNumber y
        y = (<MPComplexField_class>self.codomain())._new()
        y._set(z)
        return y

    def section(self):
        """
        EXAMPLES::

            sage: from sage.rings.complex_mpc import *
            sage: C10 = MPComplexField(10)
            sage: C100 = MPComplexField(100)
            sage: f = MPCtoMPC(C100, C10)
            sage: f.section()
            Generic map:
              From: Complex Field with 10 bits of precision
              To:   Complex Field with 100 bits of precision
        """
        return MPCtoMPC(self.codomain(), self.domain())

cdef class INTEGERtoMPC(Map):
    cpdef Element _call_(self, x) noexcept:
        """
        EXAMPLES::

            sage: from sage.rings.complex_mpc import *
            sage: I = IntegerRing()
            sage: C100 = MPComplexField(100)
            sage: f = MPFRtoMPC(I, C100); f # indirect doctest
            Generic map:
              From: Integer Ring
              To:   Complex Field with 100 bits of precision
            sage: a = I(625)
            sage: f(a)
            625.00000000000000000000000000
        """
        cdef MPComplexNumber y
        cdef mpc_rnd_t rnd
        rnd =(<MPComplexField_class>self._parent).__rnd
        y = (<MPComplexField_class>self.codomain())._new()
        mpc_set_z(y.value, (<Integer>x).value, rnd)
        return y

cdef class MPFRtoMPC(Map):
    cpdef Element _call_(self, x) noexcept:
        """
        EXAMPLES::

            sage: from sage.rings.complex_mpc import *
            sage: R10 = RealField(10)
            sage: C100 = MPComplexField(100)
            sage: f = MPFRtoMPC(R10, C100); f # indirect doctest
            Generic map:
              From: Real Field with 10 bits of precision
              To:   Complex Field with 100 bits of precision
            sage: a = R10(1.625)
            sage: f(a)
            1.6250000000000000000000000000
        """
        cdef MPComplexNumber y
#        cdef mpc_rnd_t rnd
#        rnd =(<MPComplexField_class>self._parent).__rnd
        y = (<MPComplexField_class>self.codomain())._new()
#        mpc_set_fr(y.value, (<RealNumber>x).value, rnd)
        y._set(x)
        return y

cdef class CCtoMPC(Map):
    cpdef Element _call_(self, z) noexcept:
        """
        EXAMPLES::

            sage: from sage.rings.complex_mpc import *
            sage: C10 = ComplexField(10)
            sage: MPC100 = MPComplexField(100)
            sage: f = CCtoMPC(C10, MPC100); f # indirect doctest
            Generic map:
              From: Complex Field with 10 bits of precision
              To:   Complex Field with 100 bits of precision
            sage: a = C10(1.625, 42)
            sage: f(a)
            1.6250000000000000000000000000 + 42.000000000000000000000000000*I
        """
        cdef MPComplexNumber y
        cdef mpc_rnd_t rnd
        rnd =(<MPComplexField_class>self._parent).__rnd
        y = (<MPComplexField_class>self.codomain())._new()
        mpc_set_fr_fr(y.value, (<ComplexNumber>z).__re, (<ComplexNumber>z).__im, rnd)
        return y


# Support Python's numbers abstract base class
# import numbers<|MERGE_RESOLUTION|>--- conflicted
+++ resolved
@@ -71,15 +71,11 @@
 from sage.structure.parent cimport Parent
 from sage.structure.element cimport Element
 from sage.categories.map cimport Map
-<<<<<<< HEAD
 
 try:
     from sage.libs.pari.all import pari, pari_gen, PariError
 except ImportError:
     pari_gen = PariError = ()
-=======
-from sage.libs.pari.all import pari
->>>>>>> 5eef0441
 
 from sage.rings.integer cimport Integer
 from sage.rings.complex_mpfr cimport ComplexNumber
