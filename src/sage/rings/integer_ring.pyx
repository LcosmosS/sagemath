--- conflicted
+++ resolved
@@ -534,11 +534,7 @@
 
             sage: ZZ.coerce(int(5)) # indirect doctest
             5
-<<<<<<< HEAD
-            sage: ZZ.coerce(GF(7)(2))                                           # optional - sage.libs.pari
-=======
             sage: ZZ.coerce(GF(7)(2))                                                   # optional - sage.rings.finite_rings
->>>>>>> 4d20f8a9
             Traceback (most recent call last):
             ...
             TypeError: no canonical coercion from Finite Field of size 7 to Integer Ring
@@ -929,19 +925,11 @@
 
         EXAMPLES::
 
-<<<<<<< HEAD
-            sage: ZZ.extension(x^2 - 5, 'a')                                                                            # optional - sage.rings.number_field
-            Order in Number Field in a with defining polynomial x^2 - 5
-            sage: ZZ.extension([x^2 + 1, x^2 + 2], 'a,b')                                                               # optional - sage.rings.number_field
-            Relative Order in Number Field in a with defining polynomial
-            x^2 + 1 over its base field
-=======
             sage: ZZ.extension(x^2 - 5, 'a')                                            # optional - sage.rings.number_field
             Order in Number Field in a with defining polynomial x^2 - 5
             sage: ZZ.extension([x^2 + 1, x^2 + 2], 'a,b')                               # optional - sage.rings.number_field
             Relative Order in Number Field in a
              with defining polynomial x^2 + 1 over its base field
->>>>>>> 4d20f8a9
         """
         from sage.rings.number_field.order import EquationOrder
         return EquationOrder(poly, names=names, **kwds)
