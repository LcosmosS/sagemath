--- conflicted
+++ resolved
@@ -598,11 +598,10 @@
         if self._backend in Fields():
             self._type = "Field"
 
-<<<<<<< HEAD
         if check:
             if (base not in CommutativeRings()
-             or ring not in CommutativeRings()
-             or not defining_morphism.category_for().is_subcategory(CommutativeRings())):
+                or ring not in CommutativeRings()
+                or not defining_morphism.category_for().is_subcategory(CommutativeRings())):
                 raise TypeError("only commutative rings are accepted")
             f = ring.Hom(ring).identity()
             b = self
@@ -613,36 +612,17 @@
                     backend = (<RingExtension_generic>b)._backend
                 else:
                     backend = b
-                if ring.has_coerce_map_from(backend) and not are_equal_morphisms(f, None):
-                    # TODO: find a better message
-                    raise ValueError("exotic defining morphism between two rings in the tower; consider using another variable name")
-=======
-        # Some checks
-        if (base not in CommutativeRings()
-         or ring not in CommutativeRings()
-         or not defining_morphism.category_for().is_subcategory(CommutativeRings())):
-            raise TypeError("only commutative rings are accepted")
-        f = ring.Hom(ring).identity()
-        b = self
-        while isinstance(b, RingExtension_generic):
-            f *= backend_morphism((<RingExtension_generic>b)._backend_defining_morphism)
-            b = b._base
-            if isinstance(b, RingExtension_generic):
-                backend = (<RingExtension_generic>b)._backend
-            else:
-                backend = b
-            if ring.has_coerce_map_from(backend):
-                differing = are_different_morphisms(f, None)
-                if differing:
-                    # TODO: find a better message
-                    msg = "exotic defining morphism between two rings in the tower; consider using another variable name\n"
-                    for x, y, z in differing:
-                        if isinstance(x, str):
-                            msg += f" different {x}:\n  {y}\n  {z}"
-                        else:
-                            msg += f" f({x}) = {y}\n g({x}) = {z}\n"
-                    raise ValueError(msg)
->>>>>>> 7624b5d3
+                if ring.has_coerce_map_from(backend):
+                    differing = are_different_morphisms(f, None)
+                    if differing:
+                        # TODO: find a better message
+                        msg = "exotic defining morphism between two rings in the tower; consider using another variable name\n"
+                        for x, y, z in differing:
+                            if isinstance(x, str):
+                                msg += f" different {x}:\n  {y}\n  {z}"
+                            else:
+                                msg += f" f({x}) = {y}\n g({x}) = {z}\n"
+                        raise ValueError(msg)
 
         self.register_coercion(self._defining_morphism.__copy__())
 
