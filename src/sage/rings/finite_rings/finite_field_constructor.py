--- conflicted
+++ resolved
@@ -197,12 +197,7 @@
 
 from collections import defaultdict
 from sage.structure.category_object import normalize_names
-<<<<<<< HEAD
-from sage.misc.randstate import randstate
-
-=======
 from sage.rings.polynomial.polynomial_element import Polynomial
->>>>>>> 562c4812
 from sage.rings.integer import Integer
 
 # the import below is just a redirection
@@ -705,7 +700,9 @@
                 elif p == 2:
                     impl = 'ntl'
                 else:
-                    impl = 'pari_ffelt'
+                    if isinstance(modulus, Polynomial):
+                        modulus = modulus.change_variable_name('x')
+                    modulus = R(modulus).monic()
 
             # determine generator names and prefix
             if names is None:
@@ -757,21 +754,8 @@
                 if modulus != "random" and modulus in self._modulus_cache[order,base]:
                     modulus = self._modulus_cache[order,base][modulus]
                 else:
-<<<<<<< HEAD
                     with randstate(seed):
                         self._modulus_cache[order,base][modulus] = modulus = R.irreducible_element(relative_degree, algorithm=modulus)
-=======
-                    if isinstance(modulus, Polynomial):
-                        modulus = modulus.change_variable_name('x')
-                    modulus = R(modulus).monic()
-
-                    if modulus.degree() != n:
-                        raise ValueError("the degree of the modulus does not equal the degree of the field")
-                # If modulus is x - 1 for impl="modn", set it to None
-                if impl == 'modn' and modulus.list() == [-1,1]:
-                    modulus = None
-            if modulus is None:
->>>>>>> 562c4812
                 check_irreducible = False
 
             # normalize modulus
