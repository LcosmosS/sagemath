# -*- coding: utf-8 -*-
"""
Base class for finite fields

TESTS::

    sage: K.<a> = NumberField(x^2 + 1)
    sage: F = K.factor(3)[0][0].residue_field()
    sage: loads(dumps(F)) == F
    True

AUTHORS:

- Adrien Brochard, David Roe, Jeroen Demeyer, Julian Rüth, Niles Johnson,
  Peter Bruin, Travis Scrimshaw, Xavier Caruso: initial version

"""
#*****************************************************************************
#       Copyright (C) 2009-2019 David Roe <roed.math@gmail.com>
#       Copyright (C) 2010      Niles Johnson <nilesj@gmail.com>
#       Copyright (C) 2011      Jeroen Demeyer <jdemeyer@cage.ugent.be>
#       Copyright (C) 2012      Adrien Brochard <aaa.brochard@gmail.com>
#       Copyright (C) 2012      Travis Scrimshaw <tscrim@ucdavis.edu>
#       Copyright (C) 2012      Xavier Caruso <xavier.caruso@normalesup.org>
#       Copyright (C) 2013      Peter Bruin <P.Bruin@warwick.ac.uk>
#       Copyright (C) 2014-2022 Julian Rüth <julian.rueth@fsfe.org>
#
#  Distributed under the terms of the GNU General Public License (GPL)
#  as published by the Free Software Foundation; either version 2 of
#  the License, or (at your option) any later version.
#
#                  https://www.gnu.org/licenses/
#*****************************************************************************

cimport cython
from cysignals.signals cimport sig_check
from cpython.array cimport array

from sage.categories.finite_fields import FiniteFields
from sage.structure.parent cimport Parent
from sage.misc.persist import register_unpickle_override
from sage.misc.cachefunc import cached_method
from sage.misc.prandom import randrange
from sage.misc.randstate import randstate
from sage.rings.integer cimport Integer
import sage.rings.abc
from sage.misc.superseded import deprecation_cython as deprecation, deprecated_function_alias

# Copied from sage.misc.fast_methods, used in __hash__() below.
cdef int SIZEOF_VOID_P_SHIFT = 8*sizeof(void *) - 4

cdef class FiniteField(Field):
    """
    Abstract base class for finite fields.

    TESTS::

        sage: GF(997).is_finite()
        True
    """
    def __init__(self, base, names, normalize, category=None):
        """
        Initialize ``self``.

        EXAMPLES::

            sage: K = GF(7); K
            Finite Field of size 7
            sage: loads(K.dumps()) == K
            True
            sage: GF(7^10, 'a')
            Finite Field in a of size 7^10
            sage: K = GF(7^10, 'a'); K
            Finite Field in a of size 7^10
            sage: loads(K.dumps()) == K
            True
        """
        if category is None:
            category = FiniteFields()
        Field.__init__(self, base, names, normalize, category)

    # The methods __hash__ and __richcmp__ below were copied from
    # sage.misc.fast_methods.WithEqualityById; we cannot inherit from
    # this since Cython does not support multiple inheritance.

    def __hash__(self):
        """
        The hash provided by this class coincides with that of ``<class 'object'>``.

        TESTS::

            sage: F.<a> = FiniteField(2^3)
            sage: hash(F) == hash(F)
            True
            sage: hash(F) == object.__hash__(F)
            True

        """
        # This is the default hash function in Python's object.c:
        cdef long x
        cdef size_t y = <size_t><void *>self
        y = (y >> 4) | (y << SIZEOF_VOID_P_SHIFT)
        x = <long>y
        if x==-1:
            x = -2
        return x

    def __richcmp__(self, other, int m):
        """
        Compare ``self`` with ``other``.

        Finite fields compare equal if and only if they are identical.
        In particular, they are not equal unless they have the same
        cardinality, modulus, variable name and implementation.

        EXAMPLES::

            sage: x = polygen(GF(3))
            sage: F = FiniteField(3^2, 'c', modulus=x^2+1)
            sage: F == F
            True
            sage: F == FiniteField(3^3, 'c')
            False
            sage: F == FiniteField(3^2, 'c', modulus=x^2+x+2)
            False
            sage: F == FiniteField(3^2, 'd')
            False
            sage: F == FiniteField(3^2, 'c', impl='pari_ffelt')
            False
        """
        if self is other:
            if m == 2: # ==
                return True
            elif m == 3: # !=
                return False
            else:
                # <= or >= or NotImplemented
                return m==1 or m==5 or NotImplemented
        else:
            if m == 2:
                return False
            elif m == 3:
                return True
            else:
                return NotImplemented

    def is_perfect(self):
        r"""
        Return whether this field is perfect, i.e., every element has a `p`-th
        root. Always returns ``True`` since finite fields are perfect.

        EXAMPLES::

            sage: GF(2).is_perfect()
            True

        """
        return True

    def _repr_(self):
        """
        String representation of this finite field.

        EXAMPLES::

            sage: k = GF(127)
            sage: k # indirect doctest
            Finite Field of size 127

            sage: k.<b> = GF(2^8)
            sage: k
            Finite Field in b of size 2^8

            sage: k.<c> = GF(2^20)
            sage: k
            Finite Field in c of size 2^20

            sage: k.<d> = GF(7^20)
            sage: k
            Finite Field in d of size 7^20
        """
        if self.absolute_degree()>1:
            return "Finite Field in %s of size %s^%s"%(self.variable_name(),self.characteristic(),self.absolute_degree())
        else:
            return "Finite Field of size %s"%(self.characteristic())

    def _latex_(self):
        r"""
        Returns a string denoting the name of the field in LaTeX.

        The :func:`~sage.misc.latex.latex` function calls the
        ``_latex_`` attribute when available.

        EXAMPLES:

        The ``latex`` command parses the string::

            sage: GF(81, 'a')._latex_()
            '\\Bold{F}_{3^{4}}'
            sage: latex(GF(81, 'a'))
            \Bold{F}_{3^{4}}
            sage: GF(3)._latex_()
            '\\Bold{F}_{3}'
            sage: latex(GF(3))
            \Bold{F}_{3}
        """
        if self.absolute_degree() > 1:
            e = "^{%s}"%self.absolute_degree()
        else:
            e = ""
        return "\\Bold{F}_{%s%s}"%(self.characteristic(), e)

    def _gap_init_(self):
        """
        Return string that initializes the GAP version of
        this finite field.

        EXAMPLES::

            sage: GF(9,'a')._gap_init_()
            'GF(9)'
        """
        return 'GF(%s)'%self.order()

    def _magma_init_(self, magma):
        """
        Return string representation of ``self`` that Magma can
        understand.

        EXAMPLES::

            sage: GF(97,'a')._magma_init_(magma)            # optional - magma
            'GF(97)'
            sage: GF(9,'a')._magma_init_(magma)             # optional - magma
            'SageCreateWithNames(ext<GF(3)|_sage_[...]![GF(3)!2,GF(3)!2,GF(3)!1]>,["a"])'
            sage: magma(GF(9,'a'))                          # optional - magma
            Finite field of size 3^2
            sage: magma(GF(9,'a')).1                        # optional - magma
            a
        """
        if self.absolute_degree() == 1:
            return 'GF(%s)'%self.order()
        B = self.base_ring()
        p = self.polynomial()
        s = "ext<%s|%s>"%(B._magma_init_(magma),p._magma_init_(magma))
        return magma._with_names(s, self.variable_names())

    def _macaulay2_init_(self, macaulay2=None):
        """
        Return the string representation of this finite field that Macaulay2
        can understand.

        Note that, in the case of a prime field, this returns ``ZZ/p`` instead
        of the Galois field ``GF p``, since computations in polynomial rings
        over ``ZZ/p`` are faster in Macaulay2 (as of 2019).

        EXAMPLES::

            sage: macaulay2(GF(97, 'a'))       # indirect doctest, optional - macaulay2
            ZZ
            --
            97
            sage: macaulay2(GF(49, 'a'))       # indirect doctest, optional - macaulay2
            GF 49

        TESTS:

        The variable name is preserved (:trac:`28566`)::

            sage: K = macaulay2(GF(49, 'b'))  # optional - macaulay2
            sage: K.gens()                    # optional - macaulay2
            {b}
            sage: K._sage_()                  # optional - macaulay2
            Finite Field in b of size 7^2
        """
        if self.is_prime_field():
            return "ZZ/%s" % self.order()
        return "GF(%s,Variable=>symbol %s)" % (self.order(),
                                               self.variable_name())

    @cython.boundscheck(False)
    @cython.wraparound(False)
    def __iter__(self):
        """
        Iterate over all elements of this finite field.

        EXAMPLES::

            sage: k.<a> = FiniteField(9, impl="pari")
            sage: list(k)
            [0, 1, 2, a, a + 1, a + 2, 2*a, 2*a + 1, 2*a + 2]

        Partial iteration of a very large finite field::

            sage: p = next_prime(2^64)
            sage: k.<a> = FiniteField(p^2, impl="pari")
            sage: it = iter(k); it
            <generator object at ...>
            sage: [next(it) for i in range(10)]
            [0, 1, 2, 3, 4, 5, 6, 7, 8, 9]

        TESTS:

        Check that the generic implementation works in all cases::

            sage: L = []
            sage: from sage.rings.finite_rings.finite_field_base import FiniteField
            sage: for impl in ("givaro", "pari", "ntl"):
            ....:     k = GF(8, impl=impl, names="z")
            ....:     print(list(FiniteField.__iter__(k)))
            [0, 1, z, z + 1, z^2, z^2 + 1, z^2 + z, z^2 + z + 1]
            [0, 1, z, z + 1, z^2, z^2 + 1, z^2 + z, z^2 + z + 1]
            [0, 1, z, z + 1, z^2, z^2 + 1, z^2 + z, z^2 + z + 1]
        """
        cdef Py_ssize_t n = self.absolute_degree()
        cdef unsigned long lim  # maximum value for coefficients
        try:
            lim = (<unsigned long>self.characteristic()) - 1
        except OverflowError:
            # If the characteristic is too large to represent in an
            # "unsigned long", it is reasonable to assume that we won't
            # be able to iterate over all elements. Typically n >= 2,
            # so that would mean >= 2^64 elements on a 32-bit system.
            # Just in case that we iterate to the end anyway, we raise
            # an exception at the end.
            lim = <unsigned long>(-1)

        elt = self.zero()
        one = self.one()
        x = self.absolute_gen()

        # coeffs[] is an array of coefficients of the current finite
        # field element (as unsigned longs)
        #
        # Stack represents an element
        #   sum_{i=0}^{n-1}  coeffs[i] x^i
        # as follows:
        #   stack[k] = sum_{i=k}^{n-1} coeffs[i] x^(i-k)
        #
        # This satisfies the recursion
        #   stack[k-1] = x * stack[k] + coeffs[k-1]
        #
        # Finally, elt is a shortcut for stack[k]
        #
        cdef list stack = [elt] * n
        cdef array coeffsarr = array('L', [0] * n)
        cdef unsigned long* coeffs = coeffsarr.data.as_ulongs

        yield elt  # zero
        cdef Py_ssize_t k = 0
        while k < n:
            # Find coefficients of next element
            coeff = coeffs[k]
            if coeff >= lim:
                # We cannot increase coeffs[k], so we wrap around to 0
                # and try to increase the next coefficient
                coeffs[k] = 0
                k += 1
                continue
            coeffs[k] = coeff + 1

            # Now compute and yield the finite field element
            sig_check()
            elt = stack[k] + one
            stack[k] = elt
            # Fix lower elements of stack, until k == 0
            while k > 0:
                elt *= x
                k -= 1
                stack[k] = elt

            yield elt

        if lim == <unsigned long>(-1):
            raise NotImplementedError("iterating over all elements of a large finite field is not supported")

    def from_integer(self, n, reverse=False):
        r"""
        Return the finite field element obtained by reinterpreting the base-`p`
        expansion of `n` as a polynomial and evaluating it at the generator of
        this finite field.

        If ``reverse`` is set to ``True`` (default: ``False``),
        the list of digits is reversed prior to evaluation.

        Inverse of :meth:`sage.rings.finite_rings.element_base.FinitePolyExtElement.to_integer`.

        INPUT:

        - `n` -- integer between `0` and the cardinality of this field minus `1`.

        EXAMPLES::

            sage: p = 4091
            sage: F = GF(p^4, 'a')
            sage: n = 100*p^3 + 37*p^2 + 12*p + 6
            sage: F.from_integer(n)
            100*a^3 + 37*a^2 + 12*a + 6
            sage: F.from_integer(n) in F
            True
            sage: F.from_integer(n, reverse=True)
            6*a^3 + 12*a^2 + 37*a + 100

        TESTS::

            sage: F = GF(19^5)
            sage: F.from_integer(0)
            0
            sage: _.parent()
            Finite Field in ... of size 19^5
            sage: F.from_integer(-5)
            Traceback (most recent call last):
            ...
            ValueError: n must be between 0 and self.order()
            sage: F.from_integer(F.cardinality())
            Traceback (most recent call last):
            ...
            ValueError: n must be between 0 and self.order()
        """
        n = Integer(n)
        if not 0 <= n < self.order():
            raise ValueError("n must be between 0 and self.order()")
        cdef list digs = n.digits(self.characteristic())
        g = self.gen()
        r = self.zero()
        for d in (digs if reverse else digs[::-1]):
            r = r * g + self(d)
        return r

    fetch_int = deprecated_function_alias(33941, from_integer)

    def _is_valid_homomorphism_(self, codomain, im_gens, base_map=None):
        """
        Return ``True`` if the map from self to codomain sending
        ``self.0`` to the unique element of ``im_gens`` is a valid field
        homomorphism. Otherwise, return ``False``.

        EXAMPLES:

        Between prime fields::

            sage: k0 = FiniteField(73, modulus='primitive')
            sage: k1 = FiniteField(73)
            sage: k0._is_valid_homomorphism_(k1, (k1(5),) )
            True
            sage: k1._is_valid_homomorphism_(k0, (k0(1),) )
            True

        Now for extension fields::

            sage: k.<a> = FiniteField(73^2)
            sage: K.<b> = FiniteField(73^3)
            sage: L.<c> = FiniteField(73^4)
            sage: k0._is_valid_homomorphism_(k, (k(5),) )
            True
            sage: k.hom([c]) # indirect doctest
            Traceback (most recent call last):
            ...
            TypeError: images do not define a valid homomorphism

            sage: k.hom([c^(73*73+1)])
            Ring morphism:
            From: Finite Field in a of size 73^2
            To:   Finite Field in c of size 73^4
            Defn: a |--> 7*c^3 + 13*c^2 + 65*c + 71

            sage: k.hom([b])
            Traceback (most recent call last):
            ...
            TypeError: images do not define a valid homomorphism
        """
        #if self.characteristic() != codomain.characteristic():
        #    raise ValueError("no map from %s to %s" % (self, codomain))
        # When the base is not just Fp, we want to ensure that there's a
        # coercion map from the base rather than just checking the characteristic
        if base_map is None and not codomain.has_coerce_map_from(self.base_ring()):
            return False
        if len(im_gens) != 1:
            raise ValueError("only one generator for finite fields")

        f = self.modulus()
        if base_map is not None:
            f = f.map_coefficients(base_map)
        return f(im_gens[0]).is_zero()

    def _Hom_(self, codomain, category=None):
        """
        Return the set of homomorphisms from ``self`` to ``codomain``
        in ``category``.

        This function is implicitly called by the ``Hom`` method or
        function.

        EXAMPLES::

            sage: K.<a> = GF(25); K
            Finite Field in a of size 5^2
            sage: K.Hom(K) # indirect doctest
            Automorphism group of Finite Field in a of size 5^2
        """
        from sage.rings.finite_rings.homset import FiniteFieldHomset
        if category.is_subcategory(FiniteFields()):
            return FiniteFieldHomset(self, codomain, category)
        return super()._Hom_(codomain, category)

    def _squarefree_decomposition_univariate_polynomial(self, f):
        """
        Return the square-free decomposition of this polynomial.  This is a
        partial factorization into square-free, coprime polynomials.

        This is a helper method for
        :meth:`sage.rings.polynomial.squarefree_decomposition`.

        INPUT:

        - ``f`` -- a univariate non-zero polynomial over this field

        ALGORITHM; [Coh1993]_, algorithm 3.4.2 which is basically the algorithm in
        [Yun1976]_ with special treatment for powers divisible by `p`.

        EXAMPLES::

            sage: K.<a> = GF(3^2)
            sage: R.<x> = K[]
            sage: f = x^243+2*x^81+x^9+1
            sage: f.squarefree_decomposition()
            (x^27 + 2*x^9 + x + 1)^9
            sage: f = x^243+a*x^27+1
            sage: f.squarefree_decomposition()
            (x^9 + (2*a + 1)*x + 1)^27

        TESTS::

            sage: for K in [GF(2^18,'a'), GF(3^2,'a'), GF(47^3,'a')]:
            ....:     R.<x> = K[]
            ....:     if K.characteristic() < 5: m = 4
            ....:     else: m = 1
            ....:     for _ in range(m):
            ....:         f = (R.random_element(4)^3*R.random_element(m)^(m+1))(x^6)
            ....:         F = f.squarefree_decomposition()
            ....:         assert F.prod() == f
            ....:         for i in range(len(F)):
            ....:             assert gcd(F[i][0], F[i][0].derivative()) == 1
            ....:             for j in range(len(F)):
            ....:                 if i == j: continue
            ....:                 assert gcd(F[i][0], F[j][0]) == 1
        """
        from sage.structure.factorization import Factorization
        if f.degree() == 0:
            return Factorization([], unit=f[0])

        factors = []
        p = self.characteristic()
        unit = f.leading_coefficient()
        T0 = f.monic()
        e = 1
        if T0.degree() > 0:
            der = T0.derivative()
            while der.is_zero():
                T0 = T0.parent()([T0[p*i].pth_root() for i in range(T0.degree()//p + 1)])
                if T0 == 1:
                    raise RuntimeError
                der = T0.derivative()
                e = e*p
            T = T0.gcd(der)
            V = T0 // T
            k = 0
            while T0.degree() > 0:
                k += 1
                if p.divides(k):
                    T = T // V
                    k += 1
                W = V.gcd(T)
                if W.degree() < V.degree():
                    factors.append((V // W, e*k))
                    V = W
                    T = T // V
                    if V.degree() == 0:
                        if T.degree() == 0:
                            break
                        # T is of the form sum_{i=0}^n t_i X^{pi}
                        T0 = T0.parent()([T[p*i].pth_root() for i in range(T.degree()//p + 1)])
                        der = T0.derivative()
                        e = p*e
                        while der.is_zero():
                            T0 = T0.parent()([T0[p*i].pth_root() for i in range(T0.degree()//p + 1)])
                            der = T0.derivative()
                            e = p*e
                        T = T0.gcd(der)
                        V = T0 // T
                        k = 0
                else:
                    T = T//V

        return Factorization(factors, unit=unit, sort=False)

    def _any_embedding(self, codomain):
        r"""
        Return an embedding of this field into ``codomain``.

        EXAMPLES::

            sage: GF(2)._any_embedding(GF(2^2))
            Ring morphism:
              From: Finite Field of size 2
              To:   Finite Field in z2 of size 2^2
              Defn: 1 |--> 1
            sage: GF(2^2)._any_embedding(GF(2^4))
            Ring morphism:
              From: Finite Field in z2 of size 2^2
              To:   Finite Field in z4 of size 2^4
              Defn: z2 |--> z4^2 + z4
            sage: set_random_seed(0)
            sage: k = GF(3^2).extension(3, absolute=False); c = k.gen()
            sage: f = k._any_embedding(GF(3^12)); f
            Ring morphism:
              From: Finite Field in z6 of size 3^6 over its base
              To:   Finite Field in z12 of size 3^12
              Defn: z6 |--> 2*z12^10 + 2*z12^9 + z12^7 + z12^5 + 2*z12^4 + z12^3 + 1
            sage: c.minpoly().change_ring(f)(f(c))
            0

        TESTS:

        Trivial extensions can be embedded into each other::

            sage: k = GF(2).extension(1, absolute=False)
            sage: k._any_embedding(k)
            Identity endomorphism of Trivial extension of Finite Field of size 2
            sage: k._any_embedding(GF(2))
            Ring morphism:
              From: Trivial extension of Finite Field of size 2
              To:   Finite Field of size 2
              Defn: 0 |--> 0
            sage: GF(2)._any_embedding(k)
            Ring morphism:
              From: Finite Field of size 2
              To:   Trivial extension of Finite Field of size 2
              Defn: 1 |--> 1

        ::

            sage: k = GF(2).extension(1, absolute=False).extension(1, absolute=False)
            sage: k._any_embedding(k)
            Identity endomorphism of Trivial extension of Trivial extension of Finite Field of size 2
            sage: GF(2)._any_embedding(k)
            Ring morphism:
              From: Finite Field of size 2
              To:   Trivial extension of Trivial extension of Finite Field of size 2
              Defn: 1 |--> 1
            sage: k._any_embedding(GF(2))
            Ring morphism:
              From: Trivial extension of Trivial extension of Finite Field of size 2
              To:   Finite Field of size 2
              Defn: 0 |--> 0
                    with map on base ring:
                    0 |--> 0
        """
        if codomain.has_coerce_map_from(self):
            return codomain.coerce_map_from(self)

        base_hom = self.base_ring()._any_embedding(codomain)

        if self is self.prime_subfield():
            im_gens = []
        else:
            minpoly = self.gen().minpoly().change_ring(base_hom)
            im_gens = [minpoly.any_root()]

        return self.hom(im_gens, codomain=codomain, base_map=base_hom)

    def zeta_order(self):
        """
        Return the order of the distinguished root of unity in ``self``.

        EXAMPLES::

            sage: GF(9,'a').zeta_order()
            8
            sage: GF(9,'a').zeta()
            a
            sage: GF(9,'a').zeta().multiplicative_order()
            8
        """
        return self.order() - 1

    def zeta(self, n=None):
        """
        Return an element of multiplicative order ``n`` in this finite
        field. If there is no such element, raise ``ValueError``.

        .. WARNING::

            In general, this returns an arbitrary element of the correct
            order. There are no compatibility guarantees:
            ``F.zeta(9)^3`` may not be equal to ``F.zeta(3)``.

        EXAMPLES::

            sage: k = GF(7)
            sage: k.zeta()
            3
            sage: k.zeta().multiplicative_order()
            6
            sage: k.zeta(3)
            2
            sage: k.zeta(3).multiplicative_order()
            3
            sage: k = GF(49, 'a')
            sage: k.zeta().multiplicative_order()
            48
            sage: k.zeta(6)
            3
            sage: k.zeta(5)
            Traceback (most recent call last):
            ...
            ValueError: no 5th root of unity in Finite Field in a of size 7^2

        Even more examples::

            sage: GF(9,'a').zeta_order()
            8
            sage: GF(9,'a').zeta()
            a
            sage: GF(9,'a').zeta(4)
            a + 1
            sage: GF(9,'a').zeta()^2
            a + 1

        This works even in very large finite fields, provided that ``n``
        can be factored (see :trac:`25203`)::

            sage: k.<a> = GF(2^2000)
            sage: p = 8877945148742945001146041439025147034098690503591013177336356694416517527310181938001
            sage: z = k.zeta(p)
            sage: z
            a^1999 + a^1996 + a^1995 + a^1994 + ... + a^7 + a^5 + a^4 + 1
            sage: z ^ p
            1
        """
        if n is None:
            return self.multiplicative_generator()

        n = Integer(n)
        grouporder = self.order() - 1
        co_order = grouporder // n
        if co_order * n != grouporder:
            raise ValueError("no {}th root of unity in {}".format(n, self))

        # If the co_order is small or we know a multiplicative
        # generator, use a multiplicative generator
        mg = self.multiplicative_generator
        if mg.cache is not None or co_order <= 500000:
            return mg() ** co_order
        return self._element_of_factored_order(n.factor())

    @cached_method
    def multiplicative_generator(self):
        """
        Return a primitive element of this finite field, i.e. a
        generator of the multiplicative group.

        You can use :meth:`multiplicative_generator()` or
        :meth:`primitive_element()`, these mean the same thing.

        .. WARNING::

           This generator might change from one version of Sage to another.

        EXAMPLES::

            sage: k = GF(997)
            sage: k.multiplicative_generator()
            7
            sage: k.<a> = GF(11^3)
            sage: k.primitive_element()
            a
            sage: k.<b> = GF(19^32)
            sage: k.multiplicative_generator()
            b + 4

        TESTS:

        Check that large characteristics work (:trac:`11946`)::

            sage: p = 10^20 + 39
            sage: x = polygen(GF(p))
            sage: K.<a> = GF(p^2, modulus=x^2+1)
            sage: K.multiplicative_generator()
            a + 12
        """
        if self.absolute_degree() == 1:
            from sage.arith.misc import primitive_root
            return self(primitive_root(self.order()))
        F, = self.factored_unit_order()
        return self._element_of_factored_order(F)

    primitive_element = multiplicative_generator

    def _element_of_factored_order(self, F):
        """
        Return an element of ``self`` of order ``n`` where ``n`` is
        given in factored form.

        INPUT:

        - ``F`` -- the factorization of the required order. The order
          must be a divisor of ``self.order() - 1`` but this is not
          checked.

        EXAMPLES::

            sage: k.<a> = GF(16, modulus=cyclotomic_polynomial(5))
            sage: k._element_of_factored_order(factor(15))
            a^2 + a + 1
            sage: k._element_of_factored_order(factor(5))
            a^3
            sage: k._element_of_factored_order(factor(3))
            a^3 + a^2 + 1
            sage: k._element_of_factored_order(factor(30))
            Traceback (most recent call last):
            ...
            AssertionError: no element found
        """
        n = Integer(1)
        cdef list primes = []
        for p, e in F:
            primes.append(p)
            n *= p ** e

        N = self.order() - 1
        c = N // n

        # We check whether (x + g)^c has the required order, where
        # x runs through the finite field.
        # This has the advantage that g is the first element we try,
        # so if that was a chosen to be a multiplicative generator,
        # we are done immediately. Second, the PARI finite field
        # iterator gives all the constant elements first, so we try
        # (g+(constant))^c before anything else.
        g = self.gen(0)
        for x in self:
            a = (g + x) ** c
            if not a:
                continue
            if all(a ** (n // p) != 1 for p in primes):
                return a
        raise AssertionError("no element found")

    def ngens(self):
        """
        The number of generators of the finite field.  Always 1.

        EXAMPLES::

            sage: k = FiniteField(3^4, 'b')
            sage: k.ngens()
            1
        """
        return 1

    def is_field(self, proof = True):
        """
        Return whether or not the finite field is a field, i.e.,
        always return ``True``.

        EXAMPLES::

            sage: k.<a> = FiniteField(3^4)
            sage: k.is_field()
            True
        """
        return True

    def order(self):
        """
        Return the order of this finite field.

        EXAMPLES::

            sage: GF(997).order()
            997
        """
        return self.characteristic()**self.absolute_degree()

    # cached because constructing the Factorization is slow;
    # see trac #11628.
    @cached_method
    def factored_order(self):
        """
        Returns the factored order of this field.  For compatibility with
        :mod:`~sage.rings.finite_rings.integer_mod_ring`.

        EXAMPLES::

            sage: GF(7^2,'a').factored_order()
            7^2
        """
        from sage.structure.factorization import Factorization
        return Factorization([(self.characteristic(), self.absolute_degree())])

    @cached_method
    def factored_unit_order(self):
        """
        Returns the factorization of ``self.order()-1``, as a 1-tuple.

        The format is for compatibility with
        :mod:`~sage.rings.finite_rings.integer_mod_ring`.

        EXAMPLES::

            sage: GF(7^2,'a').factored_unit_order()
            (2^4 * 3,)

        TESTS:

        Check that :trac:`31686` is fixed::

            sage: p = 1100585370631
            sage: F = GF(p^24, 'a')
            sage: F.factored_unit_order()
            (2^6 * 3^2 * 5 * 7 * 11 * 13 * 17 * 53 * 97 * 229 * 337 * 421
             * 3929 * 215417 * 249737 * 262519 * 397897 * 59825761 * 692192057
             * 12506651939 * 37553789761 * 46950147799 * 172462808473 * 434045140817
             * 81866093016401 * 617237859576697 * 659156729361017707
             * 268083135725348991493995910983015600019336657
             * 90433843562394341719266736354746485652016132372842876085423636587989263202299569913,)
        """
        from sage.structure.factorization import Factorization
        from sage.rings.polynomial.cyclotomic import cyclotomic_value as cv
        p, d = self.characteristic(), self.degree()
        F = Factorization(f for n in d.divisors() for f in cv(n, p).factor())
        return (F,)

    def cardinality(self):
        """
        Return the cardinality of ``self``.

        Same as :meth:`order`.

        EXAMPLES::

            sage: GF(997).cardinality()
            997
        """
        return self.order()

    __len__ = cardinality

    def is_prime_field(self):
        """
        Return ``True`` if ``self`` is a prime field, i.e., has degree 1.

        EXAMPLES::

            sage: GF(3^7, 'a').is_prime_field()
            False
            sage: GF(3, 'a').is_prime_field()
            True
        """
<<<<<<< HEAD
        return self.degree() == 1
=======
        return self.absolute_degree() == 1
>>>>>>> f8459d71

    @cached_method
    def modulus(self):
        r"""
        Return the minimal polynomial of the generator of this field over its
        base field.

        The minimal polynomial of an element `a` in a field is the
        unique monic irreducible polynomial of smallest degree with
        coefficients in the base field that has `a` as a root. In
        finite absolute field extensions, `\GF{p^n}`, the base field is
        `\GF{p}`.

        OUTPUT:

        - a monic polynomial over the base ring in the variable `x`.

        EXAMPLES::

            sage: F.<a> = GF(7^2); F
            Finite Field in a of size 7^2
            sage: F.polynomial_ring()
            Univariate Polynomial Ring in a over Finite Field of size 7
            sage: f = F.modulus(); f
            x^2 + 6*x + 3
            sage: f(a)
            0

        Although `f` is irreducible over the base field, we can double-check
        whether or not `f` factors in `F` as follows. The command
        ``F['x'](f)`` coerces `f` as a polynomial with coefficients in `F`.
        (Instead of a polynomial with coefficients over the base field.)

        ::

            sage: f.factor()
            x^2 + 6*x + 3
            sage: F['x'](f).factor()
            (x + a + 6) * (x + 6*a)

        Here is an example with a degree 3 extension::

            sage: G.<b> = GF(7^3); G
            Finite Field in b of size 7^3
            sage: g = G.modulus(); g
            x^3 + 6*x^2 + 4
            sage: g.degree(); G.degree()
            3
            3

        For prime fields, this returns `x - 1` unless a custom modulus
        was given when constructing this field::

            sage: k = GF(199)
            sage: k.modulus()
            x + 198
            sage: var('x')
            x
            sage: k = GF(199, modulus=x+1)
            sage: k.modulus()
            x + 1

        The given modulus is always made monic::

            sage: k.<a> = GF(7^2, modulus=2*x^2-3, impl="pari_ffelt")
            sage: k.modulus()
            x^2 + 2

        TESTS:

        We test the various finite field implementations::

            sage: GF(2, impl="modn").modulus()
            x + 1
            sage: GF(2, impl="givaro").modulus()
            x + 1
            sage: GF(2, impl="ntl").modulus()
            x + 1
            sage: GF(2, impl="modn", modulus=x).modulus()
            x
            sage: GF(2, impl="givaro", modulus=x).modulus()
            x
            sage: GF(2, impl="ntl", modulus=x).modulus()
            x
            sage: GF(13^2, 'a', impl="givaro", modulus=x^2+2).modulus()
            x^2 + 2
            sage: GF(13^2, 'a', impl="pari_ffelt", modulus=x^2+2).modulus()
            x^2 + 2
            sage: set_random_seed(0); GF(4).extension(2, absolute=False).modulus()
            x^2 + z2*x + z2

        """
        # Normally, this is set by the constructor of the implementation
        try:
            return self._modulus
        except AttributeError:
            pass

        if self.base() is not self:
            raise NotImplementedError("finite field does not implement modulus yet")

        from sage.rings.polynomial.polynomial_ring_constructor import PolynomialRing
        from .finite_field_constructor import GF
        R = PolynomialRing(GF(self.characteristic()), 'x')
        self._modulus = R((-1,1))  # Polynomial x - 1
        return self._modulus

    def polynomial(self, name=None):
        r"""
        Return the minimal polynomial of the generator of this field over
        its base field.

        INPUT:

        - ``name`` -- a variable name to use for the polynomial. By
          default, use the name given when constructing this field.

        OUTPUT:

        - a monic polynomial over the base field in the variable ``name``.

        .. SEEALSO::

            Except for the ``name`` argument, this is identical to the
            :meth:`modulus` method.

        EXAMPLES::

            sage: k.<a> = FiniteField(9)
            sage: k.polynomial('x')
            x^2 + 2*x + 2
            sage: k.polynomial()
            a^2 + 2*a + 2

            sage: F = FiniteField(9, 'a', impl='pari_ffelt')
            sage: F.polynomial()
            a^2 + 2*a + 2

            sage: F = FiniteField(7^20, 'a', impl='pari_ffelt')
            sage: f = F.polynomial(); f
            a^20 + a^12 + 6*a^11 + 2*a^10 + 5*a^9 + 2*a^8 + 3*a^7 + a^6 + 3*a^5 + 3*a^3 + a + 3
            sage: f(F.gen())
            0

            sage: k.<a> = GF(2^20, impl='ntl')
            sage: k.polynomial()
            a^20 + a^10 + a^9 + a^7 + a^6 + a^5 + a^4 + a + 1
            sage: k.polynomial('FOO')
            FOO^20 + FOO^10 + FOO^9 + FOO^7 + FOO^6 + FOO^5 + FOO^4 + FOO + 1
            sage: a^20
            a^10 + a^9 + a^7 + a^6 + a^5 + a^4 + a + 1
        """
        if name is None:
            name = self.variable_name()
        return self.modulus().change_variable_name(name)

    def unit_group_exponent(self):
        """
        The exponent of the unit group of the finite field.  For a
        finite field, this is always the order minus 1.

        EXAMPLES::

            sage: k = GF(2^10, 'a')
            sage: k.order()
            1024
            sage: k.unit_group_exponent()
            1023
        """
        return self.order() - 1


    def random_element(self, *args, **kwds):
        r"""
        A random element of the finite field.  Passes arguments to
        ``random_element()`` function of underlying vector space.

        EXAMPLES::

            sage: k = GF(19^4, 'a')
            sage: k.random_element().parent() is k
            True

        Passes extra positional or keyword arguments through::

            sage: k.random_element(prob=0)
            0

        """
        if self.absolute_degree() == 1:
            return self(randrange(self.order()))
        v = self.vector_space(map=False).random_element(*args, **kwds)
        return self(v)

    def some_elements(self):
        """
        Return a collection of elements of this finite field for use in unit
        testing.

        EXAMPLES::

            sage: k = GF(2^8,'a')
            sage: k.some_elements() # random output
            [a^4 + a^3 + 1, a^6 + a^4 + a^3, a^5 + a^4 + a, a^2 + a]
        """
        return [self.random_element() for i in range(4)]

    @cached_method
    def polynomial_ring(self, variable_name=None):
        """
        Return the polynomial ring over the base field in the same variable as
        this finite field.

        EXAMPLES::

            sage: k.<alpha> = FiniteField(3^4)
            sage: k.polynomial_ring()
            Univariate Polynomial Ring in alpha over Finite Field of size 3
        """
        from sage.rings.polynomial.polynomial_ring_constructor import PolynomialRing
        if variable_name is None:
            variable_name = self.variable_name()
        return PolynomialRing(self.base_ring(), variable_name)

    cpdef _coerce_map_from_(self, R):
        r"""
        Canonical coercion to this finite field.

        TESTS::

            sage: k.<a> = GF(2^8)
            sage: a + 1
            a + 1
            sage: a + int(1)
            a + 1
            sage: a + GF(2)(1)
            a + 1

            sage: k.<a> = GF(3^8)
            sage: a + 1
            a + 1
            sage: a + int(1)
            a + 1
            sage: a + GF(3)(1)
            a + 1

            sage: k = GF(4, 'a')
            sage: k.coerce(GF(2)(1))
            1
            sage: k.coerce(k.0)
            a
            sage: k.coerce(3)
            1
            sage: k.coerce(2/3)
            Traceback (most recent call last):
            ...
            TypeError: no canonical coercion from Rational Field to Finite Field in a of size 2^2

            sage: FiniteField(16).coerce(FiniteField(4).0)
            z4^2 + z4

            sage: FiniteField(8, 'a').coerce(FiniteField(4, 'a').0)
            Traceback (most recent call last):
            ...
            TypeError: no canonical coercion from Finite Field in a of size 2^2 to Finite Field in a of size 2^3

            sage: FiniteField(8, 'a').coerce(FiniteField(7, 'a')(2))
            Traceback (most recent call last):
            ...
            TypeError: no canonical coercion from Finite Field of size 7 to Finite Field in a of size 2^3

        There is no coercion from a `p`-adic ring to its residue field::

            sage: R.<a> = Zq(81); k = R.residue_field()
            sage: k.has_coerce_map_from(R)
            False
        """
        from sage.rings.integer_ring import ZZ
        if R is int or R is long or R is ZZ:
            return True
        if isinstance(R, sage.rings.abc.IntegerModRing) and self.characteristic().divides(R.characteristic()):
            return R.hom((self.one(),), check=False)
        if isinstance(R, FiniteField):
            if R is self:
                return True
            from .residue_field import ResidueField_generic
            if isinstance(R, ResidueField_generic):
                return False
            if R.characteristic() == self.characteristic():
                if R.absolute_degree() == 1:
                    return R.hom((self.one(),), check=False)
                elif (R.absolute_degree().divides(self.absolute_degree())
                      and hasattr(self, '_prefix') and hasattr(R, '_prefix')):
                    return R.hom((self.gen() ** ((self.order() - 1)//(R.order() - 1)),))

    cpdef _convert_map_from_(self, R):
        """
        Conversion from p-adic fields.

        EXAMPLES::

            sage: K.<a> = Qq(49); k = K.residue_field()
            sage: k.convert_map_from(K)
            Reduction morphism:
              From: 7-adic Unramified Extension Field in a defined by x^2 + 6*x + 3
              To:   Finite Field in a0 of size 7^2

        Check that :trac:`8240 is resolved::

            sage: R.<a> = Zq(81); k = R.residue_field()
            sage: k.convert_map_from(R)
            Reduction morphism:
              From: 3-adic Unramified Extension Ring in a defined by x^4 + 2*x^3 + 2
              To:   Finite Field in a0 of size 3^4
        """
        from sage.rings.padics.padic_generic import pAdicGeneric, ResidueReductionMap
        if isinstance(R, pAdicGeneric) and R.residue_field() is self:
            return ResidueReductionMap._create_(R, self)

    def construction(self):
        """
        Return the construction of this finite field, as a ``ConstructionFunctor``
        and the base field.

        EXAMPLES::

            sage: v = GF(3^3).construction(); v
            (AlgebraicExtensionFunctor, Finite Field of size 3)
            sage: v[0].polys[0]
            3
            sage: v = GF(2^1000, 'a').construction(); v[0].polys[0]
            a^1000 + a^5 + a^4 + a^3 + 1

        The implementation is taken into account, by :trac:`15223`::

            sage: k = FiniteField(9, 'a', impl='pari_ffelt')
            sage: F, R = k.construction()
            sage: F(R) is k
            True

        """
        from sage.categories.pushout import AlgebraicExtensionFunctor
        try:
            kwds = {'impl': self._factory_data[2][4],
                    'absolute': (self._factory_data[2][3] is None)}
        except (AttributeError, IndexError, TypeError):
            kwds = {}
        kwds["implementations"] = ["GF"]
        if self.base() is self:
            # this is not of type FiniteField_prime_modn
            from sage.rings.integer import Integer
            return AlgebraicExtensionFunctor([self.polynomial()], [None], [None], **kwds), self.base_ring()
        elif hasattr(self, '_prefix'):
            return (AlgebraicExtensionFunctor([self.degree()], [self.variable_name()], [None],
                                              prefix=self._prefix, **kwds),
                    self.base_ring())
        else:
            return (AlgebraicExtensionFunctor([self.polynomial()], [self.variable_name()], [None], **kwds),
                    self.base_ring())

    def extension(self, modulus, name=None, names=None, map=False,
                  *, latex_name=None, latex_names=None, absolute=None, implementation=None, seed=0, **kwds):
        """
        Return an extension of this finite field.

        INPUT:

        - ``modulus`` -- a polynomial with coefficients in ``self``,
          or an integer.

        - ``name`` or ``names`` -- string: the name of the generator
          in the new extension

        - ``latex_name`` or ``latex_names`` -- string: latex name of
          the generator in the new extension

        - ``map`` -- boolean (default: ``False``): if ``False``,
          return just the extension `E`; if ``True``, return a pair
          `(E, f)`, where `f` is an embedding of ``self`` into `E`.

        - ``absolute`` -- boolean (default: ``None``): if ``True``,
          return the absolute finite field of this extension.
          This is currently the default behavior when ``modulus`` is
          an integer, but we will be changing the default to always be relative
          after a deprecation period.

        - ``implementation`` -- string, either ``"GF"`` or ``"PQR"``.
          In the first case we use relative extensions of finite fields,
          while in the second we use the generic ``PolynomialQuotientRing``.
          The default is currently ``"PQR"``, but this is only for backward
          compatibility.  It will be changed to ``"GF"`` eventually in the
          case that the modulus is irreducible.

        - ``seed`` -- an integer or ``None``.  Passed on to
          :class:`~sage.misc.randstate.randstate` before selecting a modulus and
          before computing an embedding of the backend absolute field.

        - ``**kwds``: further keywords, passed to the finite field
          constructor.

        OUTPUT:

        An extension of the given modulus, or pseudo-Conway of the
        given degree if ``modulus`` is an integer.

        EXAMPLES::

            sage: k = GF(2)
            sage: R.<x> = k[]
            sage: k.extension(x^1000 + x^5 + x^4 + x^3 + 1, 'a', absolute=True, implementation="GF")
            Finite Field in a of size 2^1000
            sage: k = GF(3^4)
            sage: R.<x> = k[]
            sage: k.extension(3, absolute=True)
            Finite Field in z12 of size 3^12

        The base ring will have a coercion to the extension if it is constructed
        as a relative extension or if you don't specify variable names (so that it
        is part of the same algebraic closure)::

            sage: K = k.extension(2, 'a', absolute=False)
            sage: k.is_subring(K)
            True

        Here there is a coercion because the both fields are part of the same algebraic closure::

            sage: K = k.extension(2, absolute=True)
            sage: k.is_subring(K)
            True

        Specifying a name creates an abstract field with no coercion from k::

            sage: K = k.extension(2, 'a', absolute=True)
            sage: k.is_subring(K)
            False

        An example using the ``map`` argument::

            sage: F = GF(5)
            sage: E, f = F.extension(2, 'b', map=True, absolute=True)
            sage: E
            Finite Field in b of size 5^2
            sage: f
            Ring morphism:
              From: Finite Field of size 5
              To:   Finite Field in b of size 5^2
              Defn: 1 |--> 1
            sage: f.parent()
            Set of field embeddings from Finite Field of size 5 to Finite Field in b of size 5^2

        Extensions of non-prime finite fields by polynomials are now supported::

            sage: l.<b> = k.extension(x^5 + x^2 + x - 1, implementation="GF"); l
            Finite Field in b of size 3^20 over its base

        A relative extensions::

            sage: l.extension(2, absolute=False)
            Finite Field in z40 of size 3^40 over its base

        TESTS:

        We check that :trac:`18915` is fixed::

            sage: F = GF(2)
            sage: F.extension(int(3), 'a', absolute=True)
            Finite Field in a of size 2^3

            sage: F = GF((2,4), 'a')
            sage: F.extension(int(3), 'aa', absolute=True)
            Finite Field in aa of size 2^12

        Randomized test for :trac:`33937`::

            sage: p = random_prime(100)
            sage: a,b = (randrange(1,10) for _ in 'ab')
            sage: K.<u> = GF((p,a))
            sage: L.<v> = K.extension(b)
            sage: L(u).minpoly() == u.minpoly()
            True
        """
        from .finite_field_constructor import GF
        from sage.rings.polynomial.polynomial_element import Polynomial
        from sage.rings.integer import Integer
        from sage.misc.superseded import deprecation

        if name is None and names is not None:
            name = names
        if names is None and name is not None:
            names = (name,)
        if latex_name is None and latex_names is not None:
            latex_name = latex_names
        if self.degree() == 1:
            if isinstance(modulus, (int, Integer)):
                E = GF((self.characteristic(), modulus), name=name, **kwds)
            elif isinstance(modulus, (list, tuple)):
                E = GF((self.characteristic(), len(modulus) - 1), name=name, modulus=modulus, **kwds)
            elif isinstance(modulus, Polynomial):
                if modulus.change_ring(self).is_irreducible():
                    E = GF((self.characteristic(), modulus.degree()), name=name, modulus=modulus, **kwds)
                else:
                    implementation = "PQR"
                    if is_field:
                        deprecation(28485, "extension() will produce a polynomial quotient ring since you did not specify the `implementation` keyword. In the future this will change to producing a relative extension of finite fields. If you want to keep the current behavior, use extension(…, implementation='PQR'), otherwise use extension(…, implementation='GF')")
            if implementation == "GF":
                if not is_field:
                    raise ValueError("GF implementation only available for field extensions")
                if absolute is None:
                    absolute = False
            else:
                if absolute:
                    raise NotImplementedError("absolute extensions not available for polynomial quotient rings")
        else:
            raise TypeError("unsupported modulus for finite field extension")

        absolute_degree = self.absolute_degree() * relative_degree

        if not absolute and absolute_degree == 1 and modulus is None:
            # To get a trivial extension, we need to provide an explicit modulus
            modulus = PolynomialRing(self, 'x').gen()

        # Create the actual (relative) extension ring E
        if implementation == "GF":
            base = None if (name is None and hasattr(self, "_prefix") or self.is_prime_field()) and absolute else self
            E = GF(self.characteristic() ** absolute_degree, name=name, modulus=modulus, base=base, seed=seed, prefix=getattr(self, "_prefix", None), **kwds)
            if self.is_prime_field() and absolute:
                return (E, self.hom(E)) if map else E
        else:
            E = Field.extension(self, modulus, name=name, latex_name=latex_name, **kwds)

        if absolute:
            F = E.absolute_field(map=map, names=names)
            if map:
                F, F_to_E, E_to_F = F
                return F, E_to_F * E.coerce_map_from(self)
            else:
                return F
        else:
            if map:
                return E, E.coerce_map_from(self)
            else:
                return E

    def absolute_field(self, map=False, names=None):
        r"""
        Return an isomorphic finite field that is an absolute extension of the
        underlying prime field.

        EXAMPLES::

            TODO: Needs testing

        """
        if self.base() is not self.base_ring():
            raise NotImplementedError("this relative finite field extension does not implement absolute_field() yet")

        if names is None:
            if map:
                f = self.hom(self)
                return self, f, f
            return self
        E = self.change(names=names)
        if map:
            return (E, E.hom([self.gen()], check=False), self.hom([E.gen()], check=False))
        return E

    def change(self, **kwds):
        r"""
        Return a finite field with some characteristics changed.

        EXAMPLES::

            sage: GF(4).change(name='a')
            Finite Field in a of size 2^2

        All the parameters that
        :meth:`sage.rings.finite_rings.finite_field_constructor.FiniteFieldConstructor`
        takes are in principle supported::

            sage: GF(2).change(order=3)
            Finite Field of size 3

        However, some things might not work out immediately as expected::

            sage: GF(64).change(order=3)
            Traceback (most recent call last):
            ...
            ValueError: degree of the modulus does not match the relative degree of finite field

            sage: GF(64).change(order=3, modulus=None)
            Finite Field of size 3

        TESTS:

        Check that this syntactic sugar works as expected::

            sage: l.<b> = GF(4).change(); l
            Finite Field in b of size 2^2

        Arguments are checked::

            sage: GF(2).change(p=3)
            Traceback (most recent call last):
            ...
            ValueError: can only change arguments that GF understands when changing a finite field

        """
        from sage.all import GF
        return GF._change(self, **kwds)
        # TODO: Add test: switching trivial stuff back and forth works, say the name.

    def subfield(self, degree, name=None, map=False):
        """
        Return the subfield of the field of given absolute degree.

        The inclusion maps between these subfields will always commute, but they are only added as coercion maps
        if the following condition holds for the generator `g` of the field, where `d` is the degree of this field
        over the prime field:

        The element `g^{(p^d - 1)/(p^n - 1)}` generates the subfield of degree `n` for all divisors `n` of `d`.

        The resulting finite field will be an absolute extension of the prime field, even if the input is a relative finite field.

        INPUT:

        - ``degree`` -- integer; degree of the subfield

        - ``name`` -- string (optional); name of the generator of the subfield.

        - ``map`` -- boolean (default ``False``); whether to also return the inclusion map

        EXAMPLES::

            sage: k = GF(2^21)
            sage: k.subfield(3)
            Finite Field in z3 of size 2^3
            sage: k0 = k.subfield(7, 'a'); k0
            Finite Field in a of size 2^7
            sage: k.coerce_map_from(k0)
            Ring morphism:
              From: Finite Field in a of size 2^7
              To:   Finite Field in z21 of size 2^21
              Defn: a |--> z21^20 + z21^19 + z21^17 + z21^15 + z21^14 + z21^6 + z21^4 + z21^3 + z21
            sage: k.subfield(8)
            Traceback (most recent call last):
            ...
            ValueError: no subfield of order 2^8

        TESTS:

        We check that :trac:`23801` is resolved::

            sage: k.<a> = GF(5^240)
            sage: l, inc = k.subfield(3, 'z', map=True); l
            Finite Field in z of size 5^3
            sage: inc
            Ring morphism:
              From: Finite Field in z of size 5^3
              To:   Finite Field in a of size 5^240
              Defn: z |--> ...

        There may be no coercion in the case that we can't ensure
        compatibility with larger fields::

            sage: R.<x> = GF(2)[]
            sage: k.<a> = GF(2^12, modulus=x^12 + x^3 + 1)
            sage: a.multiplicative_order()
            45
            sage: l = k.subfield(3)
            sage: k.has_coerce_map_from(l)
            False

        But there is still a compatibility among the generators chosen for the subfields::

            sage: ll, iinc = k.subfield(6, 'w', map=True)
            sage: t = iinc(ll.gen())^((2^6-1)/(2^3-1))
            sage: t.minimal_polynomial() == l.modulus()
            True

            sage: S = GF(37^16).subfields()
            sage: len(S) == len(16.divisors())
            True
            sage: all(f is not None for (l, f) in S)
            True

            sage: S = GF(2^93).subfields()
            sage: len(S) == len(93.divisors())
            True
            sage: all(f is not None for (l, f) in S)
            True

        We choose a default variable name::

            sage: GF(3^8, 'a').subfield(4)
            Finite Field in a4 of size 3^4

        Check that it works for relative finite fields::

            sage: k = GF(9).extension(3, absolute=False)
            sage: k.subfield(3, map=True)
            (Finite Field in z3 of size 3^3,
             Ring morphism:
               From: Finite Field in z3 of size 3^3
               To:   Finite Field in z6 of size 3^6 over its base
               Defn: z3 |--> 1 + (z2 + 1)*z6)
        """
        from .finite_field_constructor import GF
        p = self.characteristic()
        n = self.absolute_degree()
        if not n % degree == 0:
            raise ValueError("no subfield of order {}^{}".format(p, degree))

        if degree == 1:
            K = self.prime_subfield()
            inc = self.coerce_map_from(K)
        elif degree == n:
            K = self
            inc = self.coerce_map_from(self)
        elif hasattr(self, '_prefix') and name is None:
            K = GF((p, degree), prefix=self._prefix)
            a = self.gen()**((p**n-1)//(p**degree - 1))
            inc = K.hom([a], codomain=self, check=False)
        else:
            if name is None:
                name = self.variable_name().rstrip('0123456789') + str(degree)
            fam = self._compatible_family()
            a, modulus = fam[degree]
            K = GF((p, degree), modulus=modulus, name=name)
            inc = K.hom([a], codomain=self, check=False)
            if fam[n][0] == self.gen():
                try: # to register a coercion map, embedding of K to self
                    self.register_coercion(inc)
                except AssertionError: # coercion already exists
                    pass
        if map:
            return K, inc
        else:
            return K

    def subfields(self, degree=0, name=None):
        """
        Return all subfields of the given ``degree``, or of all possible
        degrees if ``degree`` is `0`.

        The subfields are returned as absolute fields together with an
        embedding into this field.

        INPUT:

        - ``degree`` -- (default: `0`) an integer

        - ``name`` -- a string, a dictionary or ``None``:

          - If ``degree`` is nonzero, then ``name`` must be a string
            (or ``None``, if this is a pseudo-Conway extension),
            and will be the variable name of the returned field.
          - If ``degree`` is zero, the dictionary should have keys the divisors
            of the degree of this field, with the desired variable name for the
            field of that degree as an entry.
          - As a shortcut, you can provide a string and the degree of each
            subfield will be appended for the variable name of that subfield.
          - If ``None``, uses the prefix of this field.

        OUTPUT:

        A list of pairs ``(K, e)``, where ``K`` ranges over the subfields of
        this field and ``e`` gives an embedding of ``K`` into this field.

        EXAMPLES::

            sage: k = GF(2^21)
            sage: k.subfields()
            [(Finite Field of size 2,
              Ring morphism:
                  From: Finite Field of size 2
                  To:   Finite Field in z21 of size 2^21
                  Defn: 1 |--> 1),
             (Finite Field in z3 of size 2^3,
              Ring morphism:
                  From: Finite Field in z3 of size 2^3
                  To:   Finite Field in z21 of size 2^21
                  Defn: z3 |--> z21^20 + z21^19 + z21^17 + z21^15 + z21^11 + z21^9 + z21^8 + z21^6 + z21^2),
             (Finite Field in z7 of size 2^7,
              Ring morphism:
                  From: Finite Field in z7 of size 2^7
                  To:   Finite Field in z21 of size 2^21
                  Defn: z7 |--> z21^20 + z21^19 + z21^17 + z21^15 + z21^14 + z21^6 + z21^4 + z21^3 + z21),
             (Finite Field in z21 of size 2^21,
              Identity endomorphism of Finite Field in z21 of size 2^21)]
        """
        n = self.absolute_degree()

        if degree != 0:
            if not n % degree == 0:
                return []
            else:
                K, inc = self.subfield(degree, name=name, map=True)
                return [(K, inc)]

        divisors = n.divisors()

        if name is None:
            if hasattr(self, '_prefix'):
                name = self._prefix
            else:
                name = self.variable_name()
        if isinstance(name, str):
            name = {m: name + str(m) for m in divisors}
        elif not isinstance(name, dict):
            raise ValueError("name must be None, a string or a dictionary indexed by divisors of the degree")

        pairs = []
        for m in divisors:
            K, inc = self.subfield(m, name=name[m], map=True)
            pairs.append((K, inc))
        return pairs

    @cached_method
    def algebraic_closure(self, name='z', **kwds):
        """
        Return an algebraic closure of this field.

        INPUT:

        - ``name`` -- string (default: 'z'): prefix to use for
          variable names of subfields

        - ``implementation`` -- string (optional): specifies how to
          construct the algebraic closure.  The only value supported
          at the moment is ``'pseudo_conway'``.  For more details, see
          :mod:`~sage.rings.algebraic_closure_finite_field`.

        OUTPUT:

        An algebraic closure of ``self``.  Note that mathematically
        speaking, this is only unique up to *non-unique* isomorphism.
        To obtain canonically defined algebraic closures, one needs an
        algorithm that also provides a canonical isomorphism between
        any two algebraic closures constructed using the algorithm.

        This non-uniqueness problem can in principle be solved by
        using *Conway polynomials*; see for example
        :wikipedia:`Conway_polynomial_(finite_fields)`. These have
        the drawback that computing them takes a long time.  Therefore
        Sage implements a variant called *pseudo-Conway polynomials*,
        which are easier to compute but do not determine an algebraic
        closure up to unique isomorphism.

        The output of this method is cached, so that within the same
        Sage session, calling it multiple times will return the same
        algebraic closure (i.e. the same Sage object).  Despite this,
        the non-uniqueness of the current implementation means that
        coercion and pickling cannot work as one might expect.  See
        below for an example.

        EXAMPLES::

            sage: F = GF(5).algebraic_closure()
            sage: F
            Algebraic closure of Finite Field of size 5
            sage: F.gen(3)
            z3

        The default name is 'z' but you can change it through the option
        ``name``::

            sage: Ft = GF(5).algebraic_closure('t')
            sage: Ft.gen(3)
            t3

        Because Sage currently only implements algebraic closures
        using a non-unique definition (see above), it is currently
        impossible to implement pickling in such a way that a pickled
        and unpickled element compares equal to the original::

            sage: F = GF(7).algebraic_closure()
            sage: x = F.gen(2)
            sage: loads(dumps(x)) == x
            False

        .. NOTE::

            This is currently only implemented for prime fields.

        TESTS::

            sage: GF(5).algebraic_closure() is GF(5).algebraic_closure()
            True
        """
        from sage.rings.algebraic_closure_finite_field import AlgebraicClosureFiniteField
        return AlgebraicClosureFiniteField(self, name, **kwds)

    @cached_method
    def is_conway(self):
        """
        Return whether this field is defined by a Conway polynomial.

        EXAMPLES::

            sage: GF(5^3, 'a').is_conway()
            True
            sage: GF(5^3, 'a', modulus='adleman-lenstra').is_conway()
            False
            sage: GF(next_prime(2^16, 2), 'a').is_conway()
            False

        TESTS:

        Prime fields are defined by the Conway polynomial `x - 1`::

            sage: GF(2).is_conway()
            True

        """
        if self.base_ring() is not self.base():
            # Note that it is not entirely clear what could be implemented here:
            # * We could just use the definition of a Conway polynomial over
            #   self.base_ring() with some fixed ordering on that base. While
            #   that should provide us with a sound definition it is probably
            #   not a very useful notion.
            # * Somewhat more interesting would be the question whether the
            #   base ring is defined by a Conway polynomial and our modulus
            #   comes from the Conway polynomial of the absolute field.
            raise NotImplementedError("relative conway polynomials not supported yet")
        from .conway_polynomials import conway_polynomial, exists_conway_polynomial
        p = self.characteristic()
        n = self.degree()
        return (exists_conway_polynomial(p, n)
                and self.polynomial() == self.polynomial_ring()(conway_polynomial(p, n)))

    def relative_degree(self, base=None):
        r"""
        Return the degree of this field over ``base``.

        When base is not specified, this returns the degree over the base
        field from which this field was generated or the degree over the prime
        field if this field was not created as an extension.

        EXAMPLES::

            sage: GF(8).relative_degree()
            3
            sage: GF(4).extension(2, absolute=False).relative_degree()
            2
            sage: GF(4).extension(2, absolute=False).relative_degree(base=GF(2))
            4
            sage: GF(4).relative_degree(GF(4))
            1
            sage: GF(16).relative_degree(GF(4))
            2

        """
        if base is None:
            base = self.base_ring()
        if base is self.base_ring():
            return self.modulus().degree()
        if base is self.prime_subfield():
            return self.absolute_degree()
        if not base.is_subring(self):
            raise ValueError("base is not a subfield")
        return self.absolute_degree() // base.absolute_degree()

    degree = relative_degree

    def absolute_degree(self):
        r"""
        Return the absolute degree of this field over its prime field.

        EXAMPLES::

            sage: GF(2).absolute_degree()
            1
            sage: GF(8).absolute_degree()
            3
            sage: GF(4).extension(2, absolute=False).absolute_degree()
            4

        """
        from sage.rings.integer_ring import ZZ
        if self.base() is self:
            return ZZ(1)
        return self.relative_degree() * self.base_ring().absolute_degree()

    def frobenius_endomorphism(self, n=1):
        """
        INPUT:

        -  ``n`` -- an integer (default: 1)

        OUTPUT:

        The `n`-th power of the absolute arithmetic Frobenius
        endomorphism on this finite field.

        EXAMPLES::

            sage: k.<t> = GF(3^5)
            sage: Frob = k.frobenius_endomorphism(); Frob
            Frobenius endomorphism t |--> t^3 on Finite Field in t of size 3^5

            sage: a = k.random_element()
            sage: Frob(a) == a^3
            True

        We can specify a power::

            sage: k.frobenius_endomorphism(2)
            Frobenius endomorphism t |--> t^(3^2) on Finite Field in t of size 3^5

        The result is simplified if possible::

            sage: k.frobenius_endomorphism(6)
            Frobenius endomorphism t |--> t^3 on Finite Field in t of size 3^5
            sage: k.frobenius_endomorphism(5)
            Identity endomorphism of Finite Field in t of size 3^5

        Comparisons work::

            sage: k.frobenius_endomorphism(6) == Frob
            True
            sage: from sage.categories.morphism import IdentityMorphism
            sage: k.frobenius_endomorphism(5) == IdentityMorphism(k)
            True

        AUTHOR:

        - Xavier Caruso (2012-06-29)
        """
        if self.base_ring() is not self.base():
            # It should be straightforward to adapt
            # FrobeniusEndomorphism_finite_field to work in the general case,
            # we just have not done it yet.
            raise NotImplementedError("Frobenius endomorphism not implemented for relative extensions yet")
        from sage.rings.finite_rings.hom_finite_field import FrobeniusEndomorphism_finite_field
        return FrobeniusEndomorphism_finite_field(self, n)

    def galois_group(self):
        r"""
        Return the Galois group of this finite field, a cyclic group generated by Frobenius.

        EXAMPLES::

            sage: G = GF(3^6).galois_group()
            sage: G
            Galois group C6 of GF(3^6)
            sage: F = G.gen()
            sage: F^2
            Frob^2
            sage: F^6
            1
        """
        from sage.rings.finite_rings.galois_group import GaloisGroup_GF
        return GaloisGroup_GF(self)

    def dual_basis(self, basis=None, check=True):
        r"""
        Return the dual basis of ``basis``, or the dual basis of the power
        basis if no basis is supplied.

        If `e = \{e_0, e_1, ..., e_{n-1}\}` is a basis of
        `\GF{p^n}` as a vector space over `\GF{p}`, then the dual basis of `e`,
        `d = \{d_0, d_1, ..., d_{n-1}\}`, is the unique basis such that
        `\mathrm{Tr}(e_i d_j) = \delta_{i,j}, 0 \leq i,j \leq n-1`, where
        `\mathrm{Tr}` is the trace function.

        INPUT:

        - ``basis`` -- (default: ``None``): a basis of the finite field
          ``self``, `\GF{p^n}`, as a vector space over the base field
          `\GF{p}`. Uses the power basis `\{x^i : 0 \leq i \leq n-1\}` as
          input if no basis is supplied, where `x` is the generator of
          ``self``.

        - ``check`` -- (default: ``True``): verifies that ``basis`` is
          a valid basis of ``self``.

        ALGORITHM:

        The algorithm used to calculate the dual basis comes from pages
        110--111 of [McE1987]_.

        Let `e = \{e_0, e_1, ..., e_{n-1}\}` be a basis of `\GF{p^n}` as a
        vector space over `\GF{p}` and `d = \{d_0, d_1, ..., d_{n-1}\}` be the
        dual basis of `e`. Since `e` is a basis, we can rewrite any
        `d_c, 0 \leq c \leq n-1`, as
        `d_c = \beta_0 e_0 + \beta_1 e_1 + ... + \beta_{n-1} e_{n-1}`, for some
        `\beta_0, \beta_1, ..., \beta_{n-1} \in \GF{p}`. Using properties of
        the trace function, we can rewrite the `n` equations of the form
        `\mathrm{Tr}(e_i d_c) = \delta_{i,c}` and express the result as the
        matrix vector product:
        `A [\beta_0, \beta_1, ..., \beta_{n-1}] = i_c`, where the `i,j`-th
        element of `A` is `\mathrm{Tr(e_i e_j)}` and `i_c` is the `i`-th
        column of the `n \times n` identity matrix. Since `A` is an invertible
        matrix, `[\beta_0, \beta_1, ..., \beta_{n-1}] = A^{-1} i_c`, from
        which we can easily calculate `d_c`.

        EXAMPLES::

            sage: F.<a> = GF(2^4)
            sage: F.dual_basis(basis=None, check=False)
            [a^3 + 1, a^2, a, 1]

        We can test that the dual basis returned satisfies the defining
        property of a dual basis:
        `\mathrm{Tr}(e_i d_j) = \delta_{i,j}, 0 \leq i,j \leq n-1` ::

            sage: F.<a> = GF(7^4)
            sage: e = [4*a^3, 2*a^3 + a^2 + 3*a + 5,
            ....:      3*a^3 + 5*a^2 + 4*a + 2, 2*a^3 + 2*a^2 + 2]
            sage: d = F.dual_basis(e, check=True); d
            [3*a^3 + 4*a^2 + 6*a + 2, a^3 + 6*a + 5,
            3*a^3 + 6*a^2 + 2*a + 5, 5*a^2 + 4*a + 3]
            sage: vals = [[(x * y).trace() for x in e] for y in d]
            sage: matrix(vals) == matrix.identity(4)
            True

        We can test that if `d` is the dual basis of `e`, then `e` is the dual
        basis of `d`::

            sage: F.<a> = GF(7^8)
            sage: e = [a^0, a^1, a^2, a^3, a^4, a^5, a^6, a^7]
            sage: d = F.dual_basis(e, check=False); d
            [6*a^6 + 4*a^5 + 4*a^4 + a^3 + 6*a^2 + 3,
            6*a^7 + 4*a^6 + 4*a^5 + 2*a^4 + a^2,
            4*a^6 + 5*a^5 + 5*a^4 + 4*a^3 + 5*a^2 + a + 6,
            5*a^7 + a^6 + a^4 + 4*a^3 + 4*a^2 + 1,
            2*a^7 + 5*a^6 + a^5 + a^3 + 5*a^2 + 2*a + 4,
            a^7 + 2*a^6 + 5*a^5 + a^4 + 5*a^2 + 4*a + 4,
            a^7 + a^6 + 2*a^5 + 5*a^4 + a^3 + 4*a^2 + 4*a + 6,
            5*a^7 + a^6 + a^5 + 2*a^4 + 5*a^3 + 6*a]
            sage: F.dual_basis(d)
            [1, a, a^2, a^3, a^4, a^5, a^6, a^7]

        We cannot calculate the dual basis if ``basis`` is not a valid basis.
        ::

            sage: F.<a> = GF(2^3)
            sage: F.dual_basis([a], check=True)
            Traceback (most recent call last):
            ...
            ValueError: basis length should be 3, not 1

            sage: F.dual_basis([a^0, a, a^0 + a], check=True)
            Traceback (most recent call last):
            ...
            ValueError: value of 'basis' keyword is not a basis

        AUTHOR:

        - Thomas Gagne (2015-06-16)
        """
        if self.base_ring() is not self.base():
            raise NotImplementedError("Dual basis not implemented for relative extensions yet")

        from sage.matrix.constructor import matrix

        if basis is None:
            basis = [self.gen() ** i for i in range(self.degree())]
            check = False

        if check:
            if len(basis) != self.degree():
                msg = 'basis length should be {0}, not {1}'
                raise ValueError(msg.format(self.degree(), len(basis)))
            V = self.vector_space(map=False)
            vec_reps = [V(b) for b in basis]
            if matrix(vec_reps).is_singular():
                raise ValueError("value of 'basis' keyword is not a basis")

        entries = [(bi * bj).trace() for bi in basis for bj in basis]
        B = matrix(self.base_ring(), self.degree(), entries).inverse()
        return [sum(x * y for x, y in zip(col, basis))
                for col in B.columns()]

cdef class FiniteFieldAbsolute(FiniteField):
    r"""
    Base class for finite fields that are not relative, i.e., prime fields and
    absolute extensions thereof.

    EXAMPLES::

        sage: k = GF(4)

    TESTS::

        sage: from sage.rings.finite_rings.finite_field_base import FiniteFieldAbsolute
        sage: isinstance(k, FiniteFieldAbsolute)
        True
    """
    def absolute_gen(self):
        return self.gen()

    def _sage_input_(self, sib, coerced):
        r"""
        Produce an expression which will reproduce this value when evaluated.

        EXAMPLES::

            sage: sage_input(GF(5), verify=True)
            # Verified
            GF(5)
            sage: sage_input(GF(32, 'a'), verify=True)
            # Verified
            R.<x> = GF(2)[]
            GF(2^5, 'a', x^5 + x^2 + 1)
            sage: K = GF(125, 'b')
            sage: sage_input((K, K), verify=True)
            # Verified
            R.<x> = GF(5)[]
            GF_5_3 = GF(5^3, 'b', x^3 + 3*x + 3)
            (GF_5_3, GF_5_3)
            sage: from sage.misc.sage_input import SageInputBuilder
            sage: GF(81, 'a')._sage_input_(SageInputBuilder(), False)
            {call: {atomic:GF}({binop:** {atomic:3} {atomic:4}}, {atomic:'a'}, {binop:+ {binop:+ {binop:** {gen:x {constr_parent: {subscr: {call: {atomic:GF}({atomic:3})}[{atomic:'x'}]} with gens: ('x',)}} {atomic:4}} {binop:* {atomic:2} {binop:** {gen:x {constr_parent: {subscr: {call: {atomic:GF}({atomic:3})}[{atomic:'x'}]} with gens: ('x',)}} {atomic:3}}}} {atomic:2}})}

        """
        if self.base_ring() is self:
            v = sib.name('GF')(sib.int(self.characteristic()))
            name = 'GF_%d' % self.characteristic()
        elif self.base_ring() is self.base():
            v = sib.name('GF')(sib.int(self.characteristic()) ** sib.int(self.degree()),
                               self.variable_name(),
                               self.modulus())
            name = 'GF_%d_%d' % (self.characteristic(), self.degree())
        else:
            raise NotImplementedError("not implemented for this extension yet")
        sib.cache(self, v, name)
        return v

    @cached_method(key=lambda self, base, basis, map, subfield: (self, base, None if basis is None else tuple(basis), map, subfield))
    def free_module(self, base=None, basis=None, map=None, subfield=None):
        """
        Return the vector space over the subfield isomorphic to this
        finite field as a vector space, along with the isomorphisms.

        INPUT:

        - ``base`` -- a subfield of or a morphism into this finite field.
          If not given, the base ring is assumed. A subfield means
          a finite field with coercion to this finite field.

        - ``basis`` -- a basis of the finite field as a vector space
          over the subfield. If not given, one is chosen automatically.

        - ``map`` -- boolean (default: ``True``); if ``True``, isomorphisms
          from and to the vector space are also returned.

        The ``basis`` maps to the standard basis of the vector space
        by the isomorphisms.

        OUTPUT: if ``map`` is ``False``,

        - vector space over the subfield or the domain of the morphism,
          isomorphic to this finite field.

        and if ``map`` is ``True``, then also

        - an isomorphism from the vector space to the finite field.

        - the inverse isomorphism to the vector space from the finite field.

        EXAMPLES::

            sage: GF(27,'a').vector_space(map=False)
            Vector space of dimension 3 over Finite Field of size 3

            sage: F = GF(8)
            sage: E = GF(64)
            sage: V, from_V, to_V = E.vector_space(F, map=True)
            sage: V
            Vector space of dimension 2 over Finite Field in z3 of size 2^3
            sage: to_V(E.gen())
            (0, 1)
            sage: all(from_V(to_V(e)) == e for e in E)
            True
            sage: all(to_V(e1 + e2) == to_V(e1) + to_V(e2) for e1 in E for e2 in E)
            True
            sage: all(to_V(c * e) == c * to_V(e) for e in E for c in F)
            True

            sage: basis = [E.gen(), E.gen() + 1]
            sage: W, from_W, to_W = E.vector_space(F, basis, map=True)
            sage: all(from_W(to_W(e)) == e for e in E)
            True
            sage: all(to_W(c * e) == c * to_W(e) for e in E for c in F)
            True
            sage: all(to_W(e1 + e2) == to_W(e1) + to_W(e2) for e1 in E for e2 in E)  # long time
            True
            sage: to_W(basis[0]); to_W(basis[1])
            (1, 0)
            (0, 1)

            sage: F = GF(9, 't', modulus=(x^2+x-1))
            sage: E = GF(81)
            sage: h = Hom(F,E).an_element()
            sage: V, from_V, to_V = E.vector_space(h, map=True)
            sage: V
            Vector space of dimension 2 over Finite Field in t of size 3^2
            sage: V.base_ring() is F
            True
            sage: all(from_V(to_V(e)) == e for e in E)
            True
            sage: all(to_V(e1 + e2) == to_V(e1) + to_V(e2) for e1 in E for e2 in E)
            True
            sage: all(to_V(h(c) * e) == c * to_V(e) for e in E for c in F)
            True

        In a tower of finite fields::

            sage: k.<a> = GF(9, base=GF(3))
            sage: l.<b> = k.extension(3, absolute=False)
            sage: m.<c> = l.extension(4, absolute=False)

            sage: m.vector_space(base=m, map=False)
            Vector space of dimension 1 over Finite Field in c of size 3^24 over its base
            sage: m.vector_space(base=l, map=False)
            Vector space of dimension 4 over Finite Field in b of size 3^6 over its base
            sage: m.vector_space(base=k, map=False)
            Vector space of dimension 12 over Finite Field in a of size 3^2 over its base
            sage: m.vector_space(base=m.prime_subfield(), map=False)
            Vector space of dimension 24 over Finite Field of size 3

        """
        from sage.modules.all import VectorSpace
        from sage.categories.morphism import is_Morphism
        if subfield is not None:
            if base is not None:
                raise ValueError
            deprecation(28481, "The subfield keyword argument has been renamed to base")
            base = subfield
        if map is None:
            deprecation(28481, "The default value for map will be changing to True.  To keep the current behavior, explicitly pass map=False.")
            map = False

        if base is None:
            base = self.base_ring()
            s = self.relative_degree()
            if not hasattr(self, '_vector_space'):
                self._vector_space = VectorSpace(base, s)
            V = self._vector_space
            inclusion_map = None
        elif is_Morphism(base):
            inclusion_map = base
            base = inclusion_map.domain()
            s = self.absolute_degree() // base.absolute_degree()
            V = VectorSpace(base, s)
        elif base.is_subring(self):
            s = self.absolute_degree() // base.absolute_degree()
            V = VectorSpace(base, s)
            inclusion_map = None
        else:
            raise ValueError("{} is not a subfield".format(base))

        if map is False: # shortcut
            return V

        if inclusion_map is None:
            inclusion_map = self.coerce_map_from(base)

        from sage.modules.all import vector
        from sage.matrix.all import matrix
        from .maps_finite_field import (
            MorphismVectorSpaceToFiniteField, MorphismFiniteFieldToVectorSpace)

        E = self
        F = base

        alpha = E.gen()
        beta = F.gen()

        if basis is None:
            basis = [alpha**i for i in range(s)] # of E over F

        F_basis = [beta**i for i in range(F.degree())]

        # E_basis_alpha is the implicit basis of E over the prime subfield
        E_basis_beta = [inclusion_map(F_basis[i]) * basis[j]
                        for j in range(s)
                        for i in range(F.absolute_degree())]

        C = matrix(E.prime_subfield(), E.absolute_degree(), E.absolute_degree(),
                   [E_basis_beta[i]._vector_() for i in range(E.absolute_degree())])
        C.set_immutable()
        Cinv = C.inverse()
        Cinv.set_immutable()

        phi = MorphismVectorSpaceToFiniteField(V, self, C)
        psi = MorphismFiniteFieldToVectorSpace(self, V, Cinv)

        return V, phi, psi

    @cached_method
    def _compatible_family(self):
        """
        Return a family of elements of this field that generate each subfield in a compatible way.

        OUTPUT:

        - A dictionary `D` so that if `n` is a positive integer dividing the degree of this field then
        ``D[n] = (a, f)`` where `a` generates the subfield of order `p^n` and `f` is the minimal polynomial of `a`.
        Moreover, if `a` and `b` are elements in this family of degree `m` and `n` respectively and `m` divides `n`
        then `a = b^{(p^n-1)/(p^m-1)}`.

        EXAMPLES::

            sage: k.<a> = GF(3^72)
            sage: F = k._compatible_family()
            sage: all(f(b) == 0 for (b, f) in F.values())
            True
            sage: all(f.degree() == n for (n, (b, f)) in F.items())
            True
            sage: D = 72.divisors()
            sage: for (m,n) in zip(D, D):
            ....:     if (n/m) in [2,3]:
            ....:         b, c = F[m][0], F[n][0]
            ....:         assert c^((3^n-1)//(3^m-1)) == b
        """
        p = self.characteristic()
        # We try to use the appropriate power of the generator,
        # as in the definition of Conway polynomials.
        # this can fail if the generator is not a primitive element,
        # but it can succeed sometimes even
        # if the generator is not primitive.
        g = self.gen()
        f = self.modulus()
        d = self.absolute_degree()
        D = list(reversed(d.divisors()[:-1]))
        P = d.support()

        def make_family(gen, poly):
            if poly.degree() != d:
                return False, {}
            fam = {d: (gen, poly)}
            for n in D:
                for l in P:
                    if l*n in fam:
                        a, _ = fam[l*n]
                        b = a**((p**(l*n) - 1)//(p**n - 1))
                        bpoly = b.minimal_polynomial()
                        if bpoly.degree() != n:
                            return False, fam
                        fam[n] = (b, bpoly)
                        break
            return True, fam

        while True:
            ok, fam = make_family(g, f)
            if ok:
                return fam
            g = self.random_element()
            f = g.minimal_polynomial()

def unpickle_FiniteField_ext(_type, order, variable_name, modulus, kwargs):
    r"""
    Used to unpickle extensions of finite fields. Now superseded (hence no
    doctest), but kept around for backward compatibility.
    """
    return _type(order, variable_name, modulus, **kwargs)


def unpickle_FiniteField_prm(_type, order, variable_name, kwargs):
    r"""
    Used to unpickle finite prime fields. Now superseded (hence no doctest),
    but kept around for backward compatibility.
    """
    return _type(order, variable_name, **kwargs)

register_unpickle_override(
    'sage.rings.ring', 'unpickle_FiniteField_prm', unpickle_FiniteField_prm)


def is_FiniteField(R):
    r"""
    Return whether the implementation of ``R`` has the interface provided by
    the standard finite field implementation.

    This function is deprecated.

    EXAMPLES::

        sage: from sage.rings.finite_rings.finite_field_base import is_FiniteField
        sage: is_FiniteField(GF(9,'a'))
        doctest:...: DeprecationWarning: the function is_FiniteField is deprecated; use isinstance(x, sage.rings.finite_rings.finite_field_base.FiniteField) instead
        See https://github.com/sagemath/sage/issues/32664 for details.
        True
        sage: is_FiniteField(GF(next_prime(10^10)))
        True

    Note that the integers modulo n are not backed by the finite field type::

        sage: is_FiniteField(Integers(7))
        False
    """
    from sage.misc.superseded import deprecation
    deprecation(32664, "the function is_FiniteField is deprecated; use isinstance(x, sage.rings.finite_rings.finite_field_base.FiniteField) instead")
    return isinstance(R, FiniteField)<|MERGE_RESOLUTION|>--- conflicted
+++ resolved
@@ -958,11 +958,7 @@
             sage: GF(3, 'a').is_prime_field()
             True
         """
-<<<<<<< HEAD
-        return self.degree() == 1
-=======
         return self.absolute_degree() == 1
->>>>>>> f8459d71
 
     @cached_method
     def modulus(self):
