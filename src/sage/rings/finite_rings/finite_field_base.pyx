# sage.doctest: needs sage.rings.finite_rings
"""
Base class for finite fields

TESTS::

    sage: x = polygen(ZZ)
    sage: K.<a> = NumberField(x^2 + 1)                                                  # needs sage.rings.number_field
    sage: F = K.factor(3)[0][0].residue_field()                                         # needs sage.rings.number_field
    sage: loads(dumps(F)) == F                                                          # needs sage.rings.number_field
    True

AUTHORS:

- Adrien Brochard, David Roe, Jeroen Demeyer, Julian Rueth, Niles Johnson,
  Peter Bruin, Travis Scrimshaw, Xavier Caruso: initial version

"""
#*****************************************************************************
#       Copyright (C) 2009 David Roe <roed@math.harvard.edu>
#       Copyright (C) 2010 Niles Johnson <nilesj@gmail.com>
#       Copyright (C) 2011 Jeroen Demeyer <jdemeyer@cage.ugent.be>
#       Copyright (C) 2012 Adrien Brochard <aaa.brochard@gmail.com>
#       Copyright (C) 2012 Travis Scrimshaw <tscrim@ucdavis.edu>
#       Copyright (C) 2012 Xavier Caruso <xavier.caruso@normalesup.org>
#       Copyright (C) 2013 Peter Bruin <P.Bruin@warwick.ac.uk>
#       Copyright (C) 2014 Julian Rueth <julian.rueth@fsfe.org>
#
#  Distributed under the terms of the GNU General Public License (GPL)
#  as published by the Free Software Foundation; either version 2 of
#  the License, or (at your option) any later version.
#                  https://www.gnu.org/licenses/
#*****************************************************************************

cimport cython
from cysignals.signals cimport sig_check
from cpython.array cimport array

from sage.categories.finite_fields import FiniteFields
from sage.misc.persist import register_unpickle_override
from sage.misc.cachefunc import cached_method
from sage.misc.prandom import randrange
from sage.rings.integer cimport Integer
import sage.rings.abc
from sage.misc.superseded import deprecation_cython as deprecation, deprecated_function_alias

# Copied from sage.misc.fast_methods, used in __hash__() below.
cdef int SIZEOF_VOID_P_SHIFT = 8*sizeof(void *) - 4

cdef class FiniteField(Field):
    """
    Abstract base class for finite fields.

    TESTS::

        sage: GF(997).is_finite()
        True
    """
    def __init__(self, base, names, normalize, category=None):
        """
        Initialize ``self``.

        EXAMPLES::

            sage: K = GF(7); K
            Finite Field of size 7
            sage: loads(K.dumps()) == K
            True
            sage: GF(7^10, 'a')
            Finite Field in a of size 7^10
            sage: K = GF(7^10, 'a'); K
            Finite Field in a of size 7^10
            sage: loads(K.dumps()) == K
            True
        """
        if category is None:
            category = FiniteFields()
        Field.__init__(self, base, names, normalize, category)

    # The methods __hash__ and __richcmp__ below were copied from
    # sage.misc.fast_methods.WithEqualityById; we cannot inherit from
    # this since Cython does not support multiple inheritance.

    def __hash__(self):
        """
        The hash provided by this class coincides with that of ``<class 'object'>``.

        TESTS::

            sage: F.<a> = FiniteField(2^3)
            sage: hash(F) == hash(F)
            True
            sage: hash(F) == object.__hash__(F)
            True

        """
        # This is the default hash function in Python's object.c:
        cdef long x
        cdef size_t y = <size_t><void *>self
        y = (y >> 4) | (y << SIZEOF_VOID_P_SHIFT)
        x = <long>y
        if x==-1:
            x = -2
        return x

    def __richcmp__(self, other, int m):
        """
        Compare ``self`` with ``other``.

        Finite fields compare equal if and only if they are identical.
        In particular, they are not equal unless they have the same
        cardinality, modulus, variable name and implementation.

        EXAMPLES::

            sage: x = polygen(GF(3))
            sage: F = FiniteField(3^2, 'c', modulus=x^2+1)
            sage: F == F
            True
            sage: F == FiniteField(3^3, 'c')
            False
            sage: F == FiniteField(3^2, 'c', modulus=x^2+x+2)
            False
            sage: F == FiniteField(3^2, 'd')
            False
            sage: F == FiniteField(3^2, 'c', implementation='pari_ffelt')
            False
        """
        if self is other:
            if m == 2: # ==
                return True
            elif m == 3: # !=
                return False
            else:
                # <= or >= or NotImplemented
                return m==1 or m==5 or NotImplemented
        else:
            if m == 2:
                return False
            elif m == 3:
                return True
            else:
                return NotImplemented

    def is_perfect(self):
        r"""
        Return whether this field is perfect, i.e., every element has a `p`-th
        root. Always returns ``True`` since finite fields are perfect.

        EXAMPLES::

            sage: GF(2).is_perfect()
            True

        """
        return True

    def __repr__(self):
        """
        String representation of this finite field.

        EXAMPLES::

            sage: k = GF(127)
            sage: k # indirect doctest
            Finite Field of size 127

            sage: k.<b> = GF(2^8)
            sage: k
            Finite Field in b of size 2^8

            sage: k.<c> = GF(2^20)
            sage: k
            Finite Field in c of size 2^20

            sage: k.<d> = GF(7^20)
            sage: k
            Finite Field in d of size 7^20
        """
        if self.degree()>1:
            return "Finite Field in %s of size %s^%s"%(self.variable_name(),self.characteristic(),self.degree())
        else:
            return "Finite Field of size %s"%(self.characteristic())

    def _latex_(self):
        r"""
        Returns a string denoting the name of the field in LaTeX.

        The :func:`~sage.misc.latex.latex` function calls the
        ``_latex_`` attribute when available.

        EXAMPLES:

        The ``latex`` command parses the string::

            sage: GF(81, 'a')._latex_()
            '\\Bold{F}_{3^{4}}'
            sage: latex(GF(81, 'a'))
            \Bold{F}_{3^{4}}
            sage: GF(3)._latex_()
            '\\Bold{F}_{3}'
            sage: latex(GF(3))
            \Bold{F}_{3}
        """
        if self.degree() > 1:
            e = "^{%s}"%self.degree()
        else:
            e = ""
        return "\\Bold{F}_{%s%s}"%(self.characteristic(), e)

    def _gap_init_(self):
        """
        Return string that initializes the GAP version of
        this finite field.

        EXAMPLES::

            sage: GF(9,'a')._gap_init_()
            'GF(9)'
        """
        return 'GF(%s)'%self.order()

    def _magma_init_(self, magma):
        """
        Return string representation of ``self`` that Magma can
        understand.

        EXAMPLES::

            sage: # optional - magma
            sage: GF(97,'a')._magma_init_(magma)
            'GF(97)'
            sage: GF(9,'a')._magma_init_(magma)
            'SageCreateWithNames(ext<GF(3)|_sage_[...]![GF(3)!2,GF(3)!2,GF(3)!1]>,["a"])'
            sage: magma(GF(9,'a'))
            Finite field of size 3^2
            sage: magma(GF(9,'a')).1
            a
        """
        if self.degree() == 1:
            return 'GF(%s)'%self.order()
        B = self.base_ring()
        p = self.polynomial()
        s = "ext<%s|%s>"%(B._magma_init_(magma),p._magma_init_(magma))
        return magma._with_names(s, self.variable_names())

    def _macaulay2_init_(self, macaulay2=None):
        """
        Return the string representation of this finite field that Macaulay2
        can understand.

        Note that, in the case of a prime field, this returns ``ZZ/p`` instead
        of the Galois field ``GF p``, since computations in polynomial rings
        over ``ZZ/p`` are faster in Macaulay2 (as of 2019).

        EXAMPLES::

            sage: macaulay2(GF(97, 'a'))       # indirect doctest, optional - macaulay2
            ZZ
            --
            97
            sage: macaulay2(GF(49, 'a'))       # indirect doctest, optional - macaulay2
            GF 49

        TESTS:

        The variable name is preserved (:issue:`28566`)::

            sage: K = macaulay2(GF(49, 'b'))  # optional - macaulay2
            sage: K.gens()                    # optional - macaulay2
            {b}
            sage: K._sage_()                  # optional - macaulay2
            Finite Field in b of size 7^2
        """
        if self.is_prime_field():
            return "ZZ/%s" % self.order()
        return "GF(%s,Variable=>symbol %s)" % (self.order(),
                                               self.variable_name())


    def _sage_input_(self, sib, coerced):
        r"""
        Produce an expression which will reproduce this value when evaluated.

        EXAMPLES::

            sage: sage_input(GF(5), verify=True)
            # Verified
            GF(5)
            sage: sage_input(GF(32, 'a'), verify=True)
            # Verified
            R.<x> = GF(2)[]
            GF(2^5, 'a', x^5 + x^2 + 1)
            sage: K = GF(125, 'b')
            sage: sage_input((K, K), verify=True)
            # Verified
            R.<x> = GF(5)[]
            GF_5_3 = GF(5^3, 'b', x^3 + 3*x + 3)
            (GF_5_3, GF_5_3)
            sage: from sage.misc.sage_input import SageInputBuilder
            sage: GF(81, 'a')._sage_input_(SageInputBuilder(), False)
            {call: {atomic:GF}({binop:** {atomic:3} {atomic:4}}, {atomic:'a'}, {binop:+ {binop:+ {binop:** {gen:x {constr_parent: {subscr: {call: {atomic:GF}({atomic:3})}[{atomic:'x'}]} with gens: ('x',)}} {atomic:4}} {binop:* {atomic:2} {binop:** {gen:x {constr_parent: {subscr: {call: {atomic:GF}({atomic:3})}[{atomic:'x'}]} with gens: ('x',)}} {atomic:3}}}} {atomic:2}})}
        """
        if self.degree() == 1:
            v = sib.name('GF')(sib.int(self.characteristic()))
            name = 'GF_%d' % self.characteristic()
        else:
            v = sib.name('GF')(sib.int(self.characteristic()) ** sib.int(self.degree()),
                               self.variable_name(),
                               self.modulus())
            name = 'GF_%d_%d' % (self.characteristic(), self.degree())
        sib.cache(self, v, name)
        return v

    @cython.boundscheck(False)
    @cython.wraparound(False)
    def __iter__(self):
        """
        Iterate over all elements of this finite field.

        EXAMPLES::

            sage: k.<a> = FiniteField(9, implementation="pari")
            sage: list(k)
            [0, 1, 2, a, a + 1, a + 2, 2*a, 2*a + 1, 2*a + 2]

        Partial iteration of a very large finite field::

            sage: p = next_prime(2^64)
            sage: k.<a> = FiniteField(p^2, implementation="pari")
            sage: it = iter(k); it
            <...generator object at ...>
            sage: [next(it) for i in range(10)]
            [0, 1, 2, 3, 4, 5, 6, 7, 8, 9]

        TESTS:

        Check that the generic implementation works in all cases::

            sage: L = []
            sage: from sage.rings.finite_rings.finite_field_base import FiniteField
<<<<<<< HEAD
            sage: for implementation in ("givaro", "pari", "ntl"):
            ....:     k = GF(8, implementation=implementation, names="z")
            ....:     print(list(FiniteField.__iter__(k)))
=======
            sage: print(list(FiniteField.__iter__(GF(8, impl="givaro", names="z"))))    # needs sage.libs.linbox
>>>>>>> 744939e0
            [0, 1, z, z + 1, z^2, z^2 + 1, z^2 + z, z^2 + z + 1]
            sage: print(list(FiniteField.__iter__(GF(8, impl="pari", names="z"))))
            [0, 1, z, z + 1, z^2, z^2 + 1, z^2 + z, z^2 + z + 1]
            sage: print(list(FiniteField.__iter__(GF(8, impl="ntl", names="z"))))       # needs sage.libs.ntl
            [0, 1, z, z + 1, z^2, z^2 + 1, z^2 + z, z^2 + z + 1]
        """
        cdef Py_ssize_t n = self.degree()
        cdef unsigned long lim  # maximum value for coefficients
        try:
            lim = (<unsigned long>self.characteristic()) - 1
        except OverflowError:
            # If the characteristic is too large to represent in an
            # "unsigned long", it is reasonable to assume that we won't
            # be able to iterate over all elements. Typically n >= 2,
            # so that would mean >= 2^64 elements on a 32-bit system.
            # Just in case that we iterate to the end anyway, we raise
            # an exception at the end.
            lim = <unsigned long>(-1)

        elt = self.zero()
        one = self.one()
        x = self.gen()

        # coeffs[] is an array of coefficients of the current finite
        # field element (as unsigned longs)
        #
        # Stack represents an element
        #   sum_{i=0}^{n-1}  coeffs[i] x^i
        # as follows:
        #   stack[k] = sum_{i=k}^{n-1} coeffs[i] x^(i-k)
        #
        # This satisfies the recursion
        #   stack[k-1] = x * stack[k] + coeffs[k-1]
        #
        # Finally, elt is a shortcut for stack[k]
        #
        cdef list stack = [elt] * n
        cdef array coeffsarr = array('L', [0] * n)
        cdef unsigned long* coeffs = coeffsarr.data.as_ulongs

        yield elt  # zero
        cdef Py_ssize_t k = 0
        while k < n:
            # Find coefficients of next element
            coeff = coeffs[k]
            if coeff >= lim:
                # We cannot increase coeffs[k], so we wrap around to 0
                # and try to increase the next coefficient
                coeffs[k] = 0
                k += 1
                continue
            coeffs[k] = coeff + 1

            # Now compute and yield the finite field element
            sig_check()
            elt = stack[k] + one
            stack[k] = elt
            # Fix lower elements of stack, until k == 0
            while k > 0:
                elt *= x
                k -= 1
                stack[k] = elt

            yield elt

        if lim == <unsigned long>(-1):
            raise NotImplementedError("iterating over all elements of a large finite field is not supported")

    def from_integer(self, n, reverse=False):
        r"""
        Return the finite field element obtained by reinterpreting the base-`p`
        expansion of `n` as a polynomial and evaluating it at the generator of
        this finite field.

        If ``reverse`` is set to ``True`` (default: ``False``),
        the list of digits is reversed prior to evaluation.

        Inverse of :meth:`sage.rings.finite_rings.element_base.FinitePolyExtElement.to_integer`.

        INPUT:

        - `n` -- integer between `0` and the cardinality of this field minus `1`.

        EXAMPLES::

            sage: p = 4091
            sage: F = GF(p^4, 'a')
            sage: n = 100*p^3 + 37*p^2 + 12*p + 6
            sage: F.from_integer(n)
            100*a^3 + 37*a^2 + 12*a + 6
            sage: F.from_integer(n) in F
            True
            sage: F.from_integer(n, reverse=True)
            6*a^3 + 12*a^2 + 37*a + 100

        TESTS::

            sage: F = GF(19^5)
            sage: F.from_integer(0)
            0
            sage: _.parent()
            Finite Field in ... of size 19^5
            sage: F.from_integer(-5)
            Traceback (most recent call last):
            ...
            ValueError: n must be between 0 and self.order()
            sage: F.from_integer(F.cardinality())
            Traceback (most recent call last):
            ...
            ValueError: n must be between 0 and self.order()
        """
        n = Integer(n)
        if not 0 <= n < self.order():
            raise ValueError("n must be between 0 and self.order()")
        cdef list digs = n.digits(self.characteristic())
        g = self.gen()
        r = self.zero()
        for d in (digs if reverse else digs[::-1]):
            r = r * g + self(d)
        return r

    fetch_int = deprecated_function_alias(33941, from_integer)

    def _is_valid_homomorphism_(self, codomain, im_gens, base_map=None):
        """
        Return ``True`` if the map from self to codomain sending
        ``self.0`` to the unique element of ``im_gens`` is a valid field
        homomorphism. Otherwise, return ``False``.

        EXAMPLES:

        Between prime fields::

            sage: k0 = FiniteField(73, modulus='primitive')
            sage: k1 = FiniteField(73)
            sage: k0._is_valid_homomorphism_(k1, (k1(5),) )
            True
            sage: k1._is_valid_homomorphism_(k0, (k0(1),) )
            True

        Now for extension fields::

            sage: k.<a> = FiniteField(73^2)
            sage: K.<b> = FiniteField(73^3)
            sage: L.<c> = FiniteField(73^4)
            sage: k0._is_valid_homomorphism_(k, (k(5),) )
            True
            sage: k.hom([c]) # indirect doctest
            Traceback (most recent call last):
            ...
            TypeError: images do not define a valid homomorphism

            sage: k.hom([c^(73*73+1)])
            Ring morphism:
            From: Finite Field in a of size 73^2
            To:   Finite Field in c of size 73^4
            Defn: a |--> 7*c^3 + 13*c^2 + 65*c + 71

            sage: k.hom([b])
            Traceback (most recent call last):
            ...
            TypeError: images do not define a valid homomorphism
        """
        #if self.characteristic() != codomain.characteristic():
        #    raise ValueError("no map from %s to %s" % (self, codomain))
        # When the base is not just Fp, we want to ensure that there's a
        # coercion map from the base rather than just checking the characteristic
        if base_map is None and not codomain.has_coerce_map_from(self.base_ring()):
            return False
        if len(im_gens) != 1:
            raise ValueError("only one generator for finite fields")

        f = self.modulus()
        if base_map is not None:
            f = f.map_coefficients(base_map)
        return f(im_gens[0]).is_zero()

    def _Hom_(self, codomain, category=None):
        """
        Return the set of homomorphisms from ``self`` to ``codomain``
        in ``category``.

        This function is implicitly called by the ``Hom`` method or
        function.

        EXAMPLES::

            sage: K.<a> = GF(25); K
            Finite Field in a of size 5^2
            sage: K.Hom(K) # indirect doctest
            Automorphism group of Finite Field in a of size 5^2
        """
        from sage.rings.finite_rings.homset import FiniteFieldHomset
        if category.is_subcategory(FiniteFields()):
            return FiniteFieldHomset(self, codomain, category)
        return super()._Hom_(codomain, category)

    def _squarefree_decomposition_univariate_polynomial(self, f):
        """
        Return the square-free decomposition of this polynomial.

        This is a partial factorization into square-free, coprime polynomials.

        This is a helper method for
        :meth:`sage.rings.polynomial.squarefree_decomposition`.

        INPUT:

        - ``f`` -- a univariate non-zero polynomial over this field

        ALGORITHM: [Coh1993]_, Algorithm 3.4.2 which is basically the algorithm
        in [Yun1976]_ with special treatment for powers divisible by `p`.

        EXAMPLES::

            sage: K.<a> = GF(3^2)
            sage: R.<x> = K[]
            sage: f = x^243+2*x^81+x^9+1
            sage: f.squarefree_decomposition()
            (x^27 + 2*x^9 + x + 1)^9
            sage: f = x^243+a*x^27+1
            sage: f.squarefree_decomposition()
            (x^9 + (2*a + 1)*x + 1)^27

        TESTS::

            sage: for K in [GF(2^18,'a'), GF(3^2,'a'), GF(47^3,'a')]:
            ....:     R.<x> = K[]
            ....:     if K.characteristic() < 5: m = 4
            ....:     else: m = 1
            ....:     for _ in range(m):
            ....:         f = (R.random_element(4)^3*R.random_element(m)^(m+1))(x^6)
            ....:         F = f.squarefree_decomposition()
            ....:         assert F.prod() == f
            ....:         for i in range(len(F)):
            ....:             assert gcd(F[i][0], F[i][0].derivative()) == 1
            ....:             for j in range(len(F)):
            ....:                 if i == j: continue
            ....:                 assert gcd(F[i][0], F[j][0]) == 1

        Check that :issue:`35323` is fixed::

            sage: R.<x> = GF(2)[]
            sage: (x^2 + 1).squarefree_decomposition()
            (x + 1)^2
            sage: R.<x> = PolynomialRing(GF(65537), sparse=True)
            sage: (x^65537 + 2).squarefree_decomposition()
            (x + 2)^65537

        """
        from sage.structure.factorization import Factorization
        if f.degree() == 0:
            return Factorization([], unit=f[0])

        cdef Py_ssize_t i, k
        cdef list factors = []
        cdef Integer p = Integer(self.characteristic())
        unit = f.leading_coefficient()
        T0 = f.monic()
        cdef Integer e = Integer(1)
        cdef Integer T0_deg = T0.degree()
        if T0_deg > 0:
            P = T0.parent()
            der = T0.derivative()
            pth_root = self.frobenius_endomorphism(-1)
            while der.is_zero():
                T0 = P([pth_root(T0[p*i]) for i in range(T0_deg//p + 1)])
                T0_deg //= p
                if T0 == 1:
                    raise RuntimeError
                der = T0.derivative()
                e *= p
            T = T0.gcd(der)
            V = T0 // T
            k = 0
            while T0_deg > 0:
                k += 1
                if p.divides(k):
                    T = T // V
                    k += 1
                W = V.gcd(T)
                if W.degree() < V.degree():
                    factors.append((V // W, e * k))
                    V = W
                    T = T // V
                    if V.degree() == 0:
                        if T.degree() == 0:
                            break
                        # T is of the form sum_{i=0}^n t_i X^{pi}
                        T0 = P([pth_root(T[p*i]) for i in range(T.degree()//p + 1)])
                        T0_deg //= p
                        der = T0.derivative()
                        e *= p
                        while der.is_zero():
                            T0 = P([pth_root(T0[p*i]) for i in range(T0_deg//p + 1)])
                            T0_deg //= p
                            der = T0.derivative()
                            e *= p
                        T = T0.gcd(der)
                        V = T0 // T
                        k = 0
                else:
                    T = T // V

        return Factorization(factors, unit=unit, sort=False)

    def gen(self):
        r"""
        Return a generator of this field (over its prime field). As this is an
        abstract base class, this just raises a ``NotImplementedError``.

        EXAMPLES::

            sage: K = GF(17)
            sage: sage.rings.finite_rings.finite_field_base.FiniteField.gen(K)
            Traceback (most recent call last):
            ...
            NotImplementedError
        """
        raise NotImplementedError

    def zeta_order(self):
        """
        Return the order of the distinguished root of unity in ``self``.

        EXAMPLES::

            sage: GF(9,'a').zeta_order()
            8
            sage: GF(9,'a').zeta()
            a
            sage: GF(9,'a').zeta().multiplicative_order()
            8
        """
        return self.order() - 1

    def zeta(self, n=None):
        """
        Return an element of multiplicative order ``n`` in this finite
        field. If there is no such element, raise ``ValueError``.

        .. WARNING::

            In general, this returns an arbitrary element of the correct
            order. There are no compatibility guarantees:
            ``F.zeta(9)^3`` may not be equal to ``F.zeta(3)``.

        EXAMPLES::

            sage: k = GF(7)
            sage: k.zeta()
            3
            sage: k.zeta().multiplicative_order()
            6
            sage: k.zeta(3)
            2
            sage: k.zeta(3).multiplicative_order()
            3
            sage: k = GF(49, 'a')
            sage: k.zeta().multiplicative_order()
            48
            sage: k.zeta(6)
            3
            sage: k.zeta(5)
            Traceback (most recent call last):
            ...
            ValueError: no 5th root of unity in Finite Field in a of size 7^2

        Even more examples::

            sage: GF(9,'a').zeta_order()
            8
            sage: GF(9,'a').zeta()
            a
            sage: GF(9,'a').zeta(4)
            a + 1
            sage: GF(9,'a').zeta()^2
            a + 1

        This works even in very large finite fields, provided that ``n``
        can be factored (see :issue:`25203`)::

            sage: k.<a> = GF(2^2000)
            sage: p = 8877945148742945001146041439025147034098690503591013177336356694416517527310181938001
            sage: z = k.zeta(p)
            sage: z
            a^1999 + a^1996 + a^1995 + a^1994 + ... + a^7 + a^5 + a^4 + 1
            sage: z ^ p
            1
        """
        if n is None:
            return self.multiplicative_generator()

        n = Integer(n)
        grouporder = self.order() - 1
        co_order = grouporder // n
        if co_order * n != grouporder:
            raise ValueError("no {}th root of unity in {}".format(n, self))

        # If the co_order is small or we know a multiplicative
        # generator, use a multiplicative generator
        mg = self.multiplicative_generator
        if mg.cache is not None or co_order <= 500000:
            return mg() ** co_order
        return self._element_of_factored_order(n.factor())

    @cached_method
    def multiplicative_generator(self):
        """
        Return a primitive element of this finite field, i.e. a
        generator of the multiplicative group.

        You can use :meth:`multiplicative_generator()` or
        :meth:`primitive_element()`, these mean the same thing.

        .. WARNING::

           This generator might change from one version of Sage to another.

        EXAMPLES::

            sage: k = GF(997)
            sage: k.multiplicative_generator()
            7
            sage: k.<a> = GF(11^3)
            sage: k.primitive_element()
            a
            sage: k.<b> = GF(19^32)
            sage: k.multiplicative_generator()
            b + 4

        TESTS:

        Check that large characteristics work (:issue:`11946`)::

            sage: p = 10^20 + 39
            sage: x = polygen(GF(p))
            sage: K.<a> = GF(p^2, modulus=x^2+1)
            sage: K.multiplicative_generator()
            a + 12
        """
        if self.degree() == 1:
            from sage.arith.misc import primitive_root
            return self(primitive_root(self.order()))
        F, = self.factored_unit_order()
        return self._element_of_factored_order(F)

    primitive_element = multiplicative_generator

    def _element_of_factored_order(self, F):
        """
        Return an element of ``self`` of order ``n`` where ``n`` is
        given in factored form.

        INPUT:

        - ``F`` -- the factorization of the required order. The order
          must be a divisor of ``self.order() - 1`` but this is not
          checked.

        EXAMPLES::

            sage: k.<a> = GF(16, modulus=cyclotomic_polynomial(5))
            sage: k._element_of_factored_order(factor(15))
            a^2 + a + 1
            sage: k._element_of_factored_order(factor(5))
            a^3
            sage: k._element_of_factored_order(factor(3))
            a^3 + a^2 + 1
            sage: k._element_of_factored_order(factor(30))
            Traceback (most recent call last):
            ...
            AssertionError: no element found
        """
        n = Integer(1)
        cdef list primes = []
        for p, e in F:
            primes.append(p)
            n *= p ** e

        N = self.order() - 1
        c = N // n

        # We check whether (x + g)^c has the required order, where
        # x runs through the finite field.
        # This has the advantage that g is the first element we try,
        # so if that was a chosen to be a multiplicative generator,
        # we are done immediately. Second, the PARI finite field
        # iterator gives all the constant elements first, so we try
        # (g+(constant))^c before anything else.
        g = self.gen(0)
        for x in self:
            a = (g + x) ** c
            if not a:
                continue
            if all(a ** (n // p) != 1 for p in primes):
                return a
        raise AssertionError("no element found")

    def ngens(self):
        """
        The number of generators of the finite field.  Always 1.

        EXAMPLES::

            sage: k = FiniteField(3^4, 'b')
            sage: k.ngens()
            1
        """
        return 1

    def is_field(self, proof = True):
        """
        Returns whether or not the finite field is a field, i.e.,
        always returns ``True``.

        EXAMPLES::

            sage: k.<a> = FiniteField(3^4)
            sage: k.is_field()
            True
        """
        return True

    def order(self):
        """
        Return the order of this finite field.

        EXAMPLES::

            sage: GF(997).order()
            997
        """
        return self.characteristic()**self.degree()

    # cached because constructing the Factorization is slow;
    # see Issue #11628.
    @cached_method
    def factored_order(self):
        """
        Returns the factored order of this field.  For compatibility with
        :mod:`~sage.rings.finite_rings.integer_mod_ring`.

        EXAMPLES::

            sage: GF(7^2,'a').factored_order()
            7^2
        """
        from sage.structure.factorization import Factorization
        return Factorization([(self.characteristic(), self.degree())])

    @cached_method
    def factored_unit_order(self):
        """
        Returns the factorization of ``self.order()-1``, as a 1-tuple.

        The format is for compatibility with
        :mod:`~sage.rings.finite_rings.integer_mod_ring`.

        EXAMPLES::

            sage: GF(7^2,'a').factored_unit_order()
            (2^4 * 3,)

        TESTS:

        Check that :issue:`31686` is fixed::

            sage: p = 1100585370631
            sage: F = GF(p^24, 'a')
            sage: F.factored_unit_order()
            (2^6 * 3^2 * 5 * 7 * 11 * 13 * 17 * 53 * 97 * 229 * 337 * 421
             * 3929 * 215417 * 249737 * 262519 * 397897 * 59825761 * 692192057
             * 12506651939 * 37553789761 * 46950147799 * 172462808473 * 434045140817
             * 81866093016401 * 617237859576697 * 659156729361017707
             * 268083135725348991493995910983015600019336657
             * 90433843562394341719266736354746485652016132372842876085423636587989263202299569913,)
        """
        from sage.structure.factorization import Factorization
        from sage.rings.polynomial.cyclotomic import cyclotomic_value as cv
        p, d = self.characteristic(), self.degree()
        F = Factorization(f for n in d.divisors() for f in cv(n, p).factor())
        return (F,)

    def cardinality(self):
        """
        Return the cardinality of ``self``.

        Same as :meth:`order`.

        EXAMPLES::

            sage: GF(997).cardinality()
            997
        """
        return self.order()

    __len__ = cardinality

    def is_prime_field(self):
        """
        Return ``True`` if ``self`` is a prime field, i.e., has degree 1.

        EXAMPLES::

            sage: GF(3^7, 'a').is_prime_field()
            False
            sage: GF(3, 'a').is_prime_field()
            True
        """
        return self.degree() == 1

    def modulus(self):
        r"""
        Return the minimal polynomial of the generator of ``self`` over
        the prime finite field.

        The minimal polynomial of an element `a` in a field is the
        unique monic irreducible polynomial of smallest degree with
        coefficients in the base field that has `a` as a root. In
        finite field extensions, `\GF{p^n}`, the base field is `\GF{p}`.

        OUTPUT:

        - a monic polynomial over `\GF{p}` in the variable `x`.

        EXAMPLES::

            sage: F.<a> = GF(7^2); F
            Finite Field in a of size 7^2
            sage: F.polynomial_ring()
            Univariate Polynomial Ring in a over Finite Field of size 7
            sage: f = F.modulus(); f
            x^2 + 6*x + 3
            sage: f(a)
            0

        Although `f` is irreducible over the base field, we can double-check
        whether or not `f` factors in `F` as follows. The command
        ``F['x'](f)`` coerces `f` as a polynomial with coefficients in `F`.
        (Instead of a polynomial with coefficients over the base field.)

        ::

            sage: f.factor()
            x^2 + 6*x + 3
            sage: F['x'](f).factor()
            (x + a + 6) * (x + 6*a)

        Here is an example with a degree 3 extension::

            sage: G.<b> = GF(7^3); G
            Finite Field in b of size 7^3
            sage: g = G.modulus(); g
            x^3 + 6*x^2 + 4
            sage: g.degree(); G.degree()
            3
            3

        For prime fields, this returns `x - 1` unless a custom modulus
        was given when constructing this field::

            sage: k = GF(199)
            sage: k.modulus()
            x + 198
            sage: var('x')
            x
            sage: k = GF(199, modulus=x+1)
            sage: k.modulus()
            x + 1

        The given modulus is always made monic::

<<<<<<< HEAD
            sage: k.<a> = GF(7^2, modulus=2*x^2-3, implementation="pari_ffelt")
=======
            sage: k.<a> = GF(7^2, modulus=2*x^2 - 3, impl="pari_ffelt")
>>>>>>> 744939e0
            sage: k.modulus()
            x^2 + 2

        TESTS:

        We test the various finite field implementations::

            sage: GF(2, implementation="modn").modulus()
            x + 1
<<<<<<< HEAD
            sage: GF(2, implementation="givaro").modulus()
            x + 1
            sage: GF(2, implementation="ntl").modulus()
=======
            sage: GF(2, impl="givaro").modulus()                                        # needs sage.libs.linbox
            x + 1
            sage: GF(2, impl="ntl").modulus()                                           # needs sage.libs.ntl
>>>>>>> 744939e0
            x + 1
            sage: GF(2, implementation="modn", modulus=x).modulus()
            x
<<<<<<< HEAD
            sage: GF(2, implementation="givaro", modulus=x).modulus()
            x
            sage: GF(2, implementation="ntl", modulus=x).modulus()
            x
            sage: GF(13^2, 'a', implementation="givaro", modulus=x^2+2).modulus()
            x^2 + 2
            sage: GF(13^2, 'a', implementation="pari_ffelt", modulus=x^2+2).modulus()
=======
            sage: GF(2, impl="givaro", modulus=x).modulus()                             # needs sage.libs.linbox
            x
            sage: GF(2, impl="ntl", modulus=x).modulus()                                # needs sage.libs.ntl
            x
            sage: GF(13^2, 'a', impl="givaro", modulus=x^2 + 2).modulus()               # needs sage.libs.linbox
            x^2 + 2
            sage: GF(13^2, 'a', impl="pari_ffelt", modulus=x^2 + 2).modulus()           # needs sage.libs.pari
>>>>>>> 744939e0
            x^2 + 2
        """
        # Normally, this is set by the constructor of the implementation
        try:
            return self._modulus
        except AttributeError:
            pass

        from sage.rings.polynomial.polynomial_ring_constructor import PolynomialRing
        from sage.rings.finite_rings.finite_field_constructor import GF
        R = PolynomialRing(GF(self.characteristic()), 'x')
        self._modulus = R((-1,1))  # Polynomial x - 1
        return self._modulus

    def polynomial(self, name=None):
        r"""
        Return the minimal polynomial of the generator of ``self`` over
        the prime finite field.

        INPUT:

        - ``name`` -- a variable name to use for the polynomial. By
          default, use the name given when constructing this field.

        OUTPUT:

        - a monic polynomial over `\GF{p}` in the variable ``name``.

        .. SEEALSO::

            Except for the ``name`` argument, this is identical to the
            :meth:`modulus` method.

        EXAMPLES::

            sage: k.<a> = FiniteField(9)
            sage: k.polynomial('x')
            x^2 + 2*x + 2
            sage: k.polynomial()
            a^2 + 2*a + 2

            sage: F = FiniteField(9, 'a', implementation='pari_ffelt')
            sage: F.polynomial()
            a^2 + 2*a + 2

            sage: F = FiniteField(7^20, 'a', implementation='pari_ffelt')
            sage: f = F.polynomial(); f
            a^20 + a^12 + 6*a^11 + 2*a^10 + 5*a^9 + 2*a^8 + 3*a^7 + a^6 + 3*a^5 + 3*a^3 + a + 3
            sage: f(F.gen())
            0

<<<<<<< HEAD
            sage: k.<a> = GF(2^20, implementation='ntl')
=======
            sage: # needs sage.libs.ntl
            sage: k.<a> = GF(2^20, impl='ntl')
>>>>>>> 744939e0
            sage: k.polynomial()
            a^20 + a^10 + a^9 + a^7 + a^6 + a^5 + a^4 + a + 1
            sage: k.polynomial('FOO')
            FOO^20 + FOO^10 + FOO^9 + FOO^7 + FOO^6 + FOO^5 + FOO^4 + FOO + 1
            sage: a^20
            a^10 + a^9 + a^7 + a^6 + a^5 + a^4 + a + 1
        """
        if name is None:
            name = self.variable_name()
        return self.modulus().change_variable_name(name)

    def unit_group_exponent(self):
        """
        The exponent of the unit group of the finite field.  For a
        finite field, this is always the order minus 1.

        EXAMPLES::

            sage: k = GF(2^10, 'a')
            sage: k.order()
            1024
            sage: k.unit_group_exponent()
            1023
        """
        return self.order() - 1


    def random_element(self, *args, **kwds):
        r"""
        A random element of the finite field.  Passes arguments to
        ``random_element()`` function of underlying vector space.

        EXAMPLES::

            sage: k = GF(19^4, 'a')
            sage: k.random_element().parent() is k                                      # needs sage.modules
            True

        Passes extra positional or keyword arguments through::

            sage: k.random_element(prob=0)                                              # needs sage.modules
            0

        """
        if self.degree() == 1:
            return self(randrange(self.order()))
        v = self.vector_space(map=False).random_element(*args, **kwds)
        return self(v)

    def some_elements(self):
        """
        Returns a collection of elements of this finite field for use in unit
        testing.

        EXAMPLES::

            sage: k = GF(2^8,'a')
            sage: k.some_elements()  # random output                                    # needs sage.modules
            [a^4 + a^3 + 1, a^6 + a^4 + a^3, a^5 + a^4 + a, a^2 + a]
        """
        return [self.random_element() for i in range(4)]

    def polynomial_ring(self, variable_name=None):
        """
        Returns the polynomial ring over the prime subfield in the
        same variable as this finite field.

        EXAMPLES::

            sage: k.<alpha> = FiniteField(3^4)
            sage: k.polynomial_ring()
            Univariate Polynomial Ring in alpha over Finite Field of size 3
        """
        from sage.rings.polynomial.polynomial_ring_constructor import PolynomialRing
        from sage.rings.finite_rings.finite_field_constructor import GF

        if variable_name is None and self.__polynomial_ring is not None:
            return self.__polynomial_ring
        else:
            if variable_name is None:
                self.__polynomial_ring = PolynomialRing(GF(self.characteristic()), self.variable_name())
                return self.__polynomial_ring
            else:
                return PolynomialRing(GF(self.characteristic()), variable_name)

    def free_module(self, base=None, basis=None, map=True):
        """
        Return the vector space over the subfield isomorphic to this
        finite field as a vector space, along with the isomorphisms.

        INPUT:

        - ``base`` -- a subfield of or a morphism into this finite field.
          If not given, the prime subfield is assumed. A subfield means
          a finite field with coercion to this finite field.

        - ``basis`` -- a basis of the finite field as a vector space
          over the subfield. If not given, one is chosen automatically.

        - ``map`` -- boolean (default: ``True``); if ``True``, isomorphisms
          from and to the vector space are also returned.

        The ``basis`` maps to the standard basis of the vector space
        by the isomorphisms.

        OUTPUT: if ``map`` is ``False``,

        - vector space over the subfield or the domain of the morphism,
          isomorphic to this finite field.

        and if ``map`` is ``True``, then also

        - an isomorphism from the vector space to the finite field.

        - the inverse isomorphism to the vector space from the finite field.

        EXAMPLES::

            sage: GF(27,'a').vector_space(map=False)                                    # needs sage.modules
            Vector space of dimension 3 over Finite Field of size 3

            sage: # needs sage.modules
            sage: F = GF(8)
            sage: E = GF(64)
            sage: V, from_V, to_V = E.vector_space(F, map=True)
            sage: V
            Vector space of dimension 2 over Finite Field in z3 of size 2^3
            sage: to_V(E.gen())
            (0, 1)
            sage: all(from_V(to_V(e)) == e for e in E)
            True
            sage: all(to_V(e1 + e2) == to_V(e1) + to_V(e2) for e1 in E for e2 in E)
            True
            sage: all(to_V(c * e) == c * to_V(e) for e in E for c in F)
            True

            sage: # needs sage.modules
            sage: basis = [E.gen(), E.gen() + 1]
            sage: W, from_W, to_W = E.vector_space(F, basis, map=True)
            sage: all(from_W(to_W(e)) == e for e in E)
            True
            sage: all(to_W(c * e) == c * to_W(e) for e in E for c in F)
            True
            sage: all(to_W(e1 + e2) == to_W(e1) + to_W(e2) for e1 in E for e2 in E)  # long time
            True
            sage: to_W(basis[0]); to_W(basis[1])
            (1, 0)
            (0, 1)

            sage: # needs sage.modules
            sage: x = polygen(ZZ)
            sage: F = GF(9, 't', modulus=x^2 + x - 1)
            sage: E = GF(81)
            sage: h = Hom(F,E).an_element()
            sage: V, from_V, to_V = E.vector_space(h, map=True)
            sage: V
            Vector space of dimension 2 over Finite Field in t of size 3^2
            sage: V.base_ring() is F
            True
            sage: all(from_V(to_V(e)) == e for e in E)
            True
            sage: all(to_V(e1 + e2) == to_V(e1) + to_V(e2) for e1 in E for e2 in E)
            True
            sage: all(to_V(h(c) * e) == c * to_V(e) for e in E for c in F)
            True
        """
        if base is None and self.__vector_space is not None and not map:
            # A very common case: return as early as possible.
            return self.__vector_space

        from sage.modules.free_module import VectorSpace
        from sage.categories.morphism import is_Morphism

        if base is None:
            base = self.prime_subfield()
            s = self.degree()
            if self.__vector_space is None:
                self.__vector_space = VectorSpace(base, s)
            V = self.__vector_space
            inclusion_map = None
        elif is_Morphism(base):
            inclusion_map = base
            base = inclusion_map.domain()
            s = self.degree() // base.degree()
            V = VectorSpace(base, s)
        elif base.is_subring(self):
            s = self.degree() // base.degree()
            V = VectorSpace(base, s)
            inclusion_map = None
        else:
            raise ValueError("{} is not a subfield".format(base))

        if map is False:  # shortcut
            return V

        if inclusion_map is None:
            inclusion_map = self.coerce_map_from(base)

        from sage.matrix.constructor import matrix
        from sage.rings.finite_rings.maps_finite_field import (
            MorphismVectorSpaceToFiniteField, MorphismFiniteFieldToVectorSpace)

        E = self
        F = base

        alpha = E.gen()
        beta = F.gen()

        if basis is None:
            basis = [alpha**i for i in range(s)] # of E over F

        F_basis = [beta**i for i in range(F.degree())]

        # E_basis_alpha is the implicit basis of E over the prime subfield
        E_basis_beta = [inclusion_map(F_basis[i]) * basis[j]
                        for j in range(s)
                        for i in range(F.degree())]

        C = matrix(E.prime_subfield(), E.degree(), E.degree(),
                   [E_basis_beta[i]._vector_() for i in range(E.degree())])
        C.set_immutable()
        Cinv = C.inverse()
        Cinv.set_immutable()

        phi = MorphismVectorSpaceToFiniteField(V, self, C)
        psi = MorphismFiniteFieldToVectorSpace(self, V, Cinv)

        return V, phi, psi

    cpdef _coerce_map_from_(self, R):
        r"""
        Canonical coercion to ``self``.

        TESTS::

            sage: k.<a> = GF(2^8)
            sage: a + 1
            a + 1
            sage: a + int(1)
            a + 1
            sage: a + GF(2)(1)
            a + 1

            sage: k.<a> = GF(3^8)
            sage: a + 1
            a + 1
            sage: a + int(1)
            a + 1
            sage: a + GF(3)(1)
            a + 1

            sage: k = GF(4, 'a')
            sage: k.coerce(GF(2)(1))
            1
            sage: k.coerce(k.0)
            a
            sage: k.coerce(3)
            1
            sage: k.coerce(2/3)
            Traceback (most recent call last):
            ...
            TypeError: no canonical coercion from Rational Field to Finite Field in a of size 2^2

            sage: FiniteField(16).coerce(FiniteField(4).0)
            z4^2 + z4

            sage: FiniteField(8, 'a').coerce(FiniteField(4, 'a').0)
            Traceback (most recent call last):
            ...
            TypeError: no canonical coercion from Finite Field in a of size 2^2 to Finite Field in a of size 2^3

            sage: FiniteField(8, 'a').coerce(FiniteField(7, 'a')(2))
            Traceback (most recent call last):
            ...
            TypeError: no canonical coercion from Finite Field of size 7 to Finite Field in a of size 2^3

        There is no coercion from a `p`-adic ring to its residue field::

            sage: R.<a> = Zq(81); k = R.residue_field()
            sage: k.has_coerce_map_from(R)
            False
        """
        from sage.rings.integer_ring import ZZ
        if R is int or R is long or R is ZZ:
            return True
        if isinstance(R, sage.rings.abc.IntegerModRing) and self.characteristic().divides(R.characteristic()):
            return R.hom((self.one(),), check=False)
        if isinstance(R, FiniteField):
            if R is self:
                return True
            from sage.rings.finite_rings.residue_field import ResidueField_generic
            if isinstance(R, ResidueField_generic):
                return False
            if R.characteristic() == self.characteristic():
                if R.degree() == 1:
                    return R.hom((self.one(),), check=False)
                elif (R.degree().divides(self.degree())
                      and hasattr(self, '_prefix') and hasattr(R, '_prefix')):
                    return R.hom((self.gen() ** ((self.order() - 1)//(R.order() - 1)),))

    cpdef _convert_map_from_(self, R):
        """
        Conversion from p-adic fields.

        EXAMPLES::

            sage: K.<a> = Qq(49); k = K.residue_field()                                 # needs sage.rings.padics
            sage: k.convert_map_from(K)                                                 # needs sage.rings.padics
            Reduction morphism:
              From: 7-adic Unramified Extension Field in a defined by x^2 + 6*x + 3
              To:   Finite Field in a0 of size 7^2

        Check that :issue:`8240 is resolved::

            sage: R.<a> = Zq(81); k = R.residue_field()                                 # needs sage.rings.padics
            sage: k.convert_map_from(R)                                                 # needs sage.rings.padics
            Reduction morphism:
              From: 3-adic Unramified Extension Ring in a defined by x^4 + 2*x^3 + 2
              To:   Finite Field in a0 of size 3^4
        """
        from sage.rings.padics.padic_generic import pAdicGeneric, ResidueReductionMap
        if isinstance(R, pAdicGeneric) and R.residue_field() is self:
            return ResidueReductionMap._create_(R, self)

    def construction(self):
        """
        Return the construction of this finite field, as a ``ConstructionFunctor``
        and the base field.

        EXAMPLES::

            sage: v = GF(3^3).construction(); v
            (AlgebraicExtensionFunctor, Finite Field of size 3)
            sage: v[0].polys[0]
            3
            sage: v = GF(2^1000, 'a').construction(); v[0].polys[0]
            a^1000 + a^5 + a^4 + a^3 + 1

        The implementation is taken into account, by :issue:`15223`::

            sage: k = FiniteField(9, 'a', implementation='pari_ffelt')
            sage: F, R = k.construction()
            sage: F(R) is k
            True

        """
        from sage.categories.pushout import AlgebraicExtensionFunctor
        try:
            kwds = {'implementation': self._factory_data[2][3]}
        except (AttributeError, IndexError, TypeError):
            kwds = {}
        if self.degree() == 1:
            # this is not of type FiniteField_prime_modn
            from sage.rings.integer import Integer
            return AlgebraicExtensionFunctor([self.polynomial()], [None], [None], **kwds), self.base_ring()
        elif hasattr(self, '_prefix'):
            return (AlgebraicExtensionFunctor([self.degree()], [self.variable_name()], [None],
                                              prefix=self._prefix, **kwds),
                    self.base_ring())
        else:
            return (AlgebraicExtensionFunctor([self.polynomial()],
                                              [self.variable_name()], [None],
                                              **kwds),
                    self.base_ring())

    def extension(self, modulus, name=None, names=None, map=False, embedding=None,
                  *, latex_name=None, latex_names=None, **kwds):
        """
        Return an extension of this finite field.

        INPUT:

        - ``modulus`` -- a polynomial with coefficients in ``self``,
          or an integer.

        - ``name`` or ``names`` -- string: the name of the generator
          in the new extension

        - ``latex_name`` or ``latex_names`` -- string: latex name of
          the generator in the new extension

        - ``map`` -- boolean (default: ``False``): if ``False``,
          return just the extension `E`; if ``True``, return a pair
          `(E, f)`, where `f` is an embedding of ``self`` into `E`.

        - ``embedding`` -- currently not used; for compatibility with
          other ``AlgebraicExtensionFunctor`` calls.

        - ``**kwds``: further keywords, passed to the finite field
          constructor.

        OUTPUT:

        An extension of the given modulus, or pseudo-Conway of the
        given degree if ``modulus`` is an integer.

        EXAMPLES::

            sage: k = GF(2)
            sage: R.<x> = k[]
            sage: k.extension(x^1000 + x^5 + x^4 + x^3 + 1, 'a')
            Finite Field in a of size 2^1000
            sage: k = GF(3^4)
            sage: R.<x> = k[]
            sage: k.extension(3)
            Finite Field in z12 of size 3^12
            sage: K = k.extension(2, 'a')
            sage: k.is_subring(K)
            True

        An example using the ``map`` argument::

            sage: F = GF(5)
            sage: E, f = F.extension(2, 'b', map=True)
            sage: E
            Finite Field in b of size 5^2
            sage: f
            Ring morphism:
              From: Finite Field of size 5
              To:   Finite Field in b of size 5^2
              Defn: 1 |--> 1
            sage: f.parent()
            Set of field embeddings
             from Finite Field of size 5
               to Finite Field in b of size 5^2

        Extensions of non-prime finite fields by polynomials are not yet
        supported: we fall back to generic code::

            sage: k.extension(x^5 + x^2 + x - 1)
            Univariate Quotient Polynomial Ring in x over Finite Field in z4 of size 3^4
             with modulus x^5 + x^2 + x + 2

        TESTS:

        We check that :issue:`18915` is fixed::

            sage: F = GF(2)
            sage: F.extension(int(3), 'a')
            Finite Field in a of size 2^3

            sage: F = GF((2,4), 'a')
            sage: F.extension(int(3), 'aa')
            Finite Field in aa of size 2^12

        Randomized test for :issue:`33937`::

            sage: p = random_prime(100)
            sage: a,b = (randrange(1,10) for _ in 'ab')
            sage: K.<u> = GF((p,a))
            sage: L.<v> = K.extension(b)
            sage: L(u).minpoly() == u.minpoly()
            True
        """
        from sage.rings.finite_rings.finite_field_constructor import GF
        from sage.rings.polynomial.polynomial_element import Polynomial
        from sage.rings.integer import Integer
        if name is None and names is not None:
            name = names
        if latex_name is None and latex_names is not None:
            latex_name = latex_names
        if self.degree() == 1:
            if isinstance(modulus, (int, Integer)):
                E = GF((self.characteristic(), modulus), name=name, **kwds)
            elif isinstance(modulus, (list, tuple)):
                E = GF((self.characteristic(), len(modulus) - 1), name=name, modulus=modulus, **kwds)
            elif isinstance(modulus, Polynomial):
                if modulus.change_ring(self).is_irreducible():
                    E = GF((self.characteristic(), modulus.degree()), name=name, modulus=modulus, **kwds)
                else:
                    E = Field.extension(self, modulus, name=name, embedding=embedding, **kwds)
        elif isinstance(modulus, (int, Integer)):
            E = GF((self.characteristic(), self.degree() * modulus), name=name, **kwds)
            if E is self:
                pass # coercion map (identity map) is automatically found
            elif hasattr(E, '_prefix') and hasattr(self, '_prefix'):
                pass # coercion map is automatically found
            else:
                if self.is_conway() and E.is_conway():
                    alpha = E.gen()**((E.order()-1)//(self.order()-1))
                else:
                    alpha = self.modulus().any_root(E)
                try: # to register a coercion map (embedding of self to E)
                    E.register_coercion(self.hom([alpha], codomain=E, check=False))
                except AssertionError: # coercion already exists
                    pass
        else:
            E = Field.extension(self, modulus, name=name, embedding=embedding, latex_name=latex_name, **kwds)
        if map:
            return (E, E.coerce_map_from(self))
        else:
            return E

    @cached_method
    def _compatible_family(self):
        """
        Return a family of elements of this field that generate each subfield in a compatible way.

        OUTPUT:

        - A dictionary `D` so that if `n` is a positive integer dividing the degree of this field then
        ``D[n] = (a, f)`` where `a` generates the subfield of order `p^n` and `f` is the minimal polynomial of `a`.
        Moreover, if `a` and `b` are elements in this family of degree `m` and `n` respectively and `m` divides `n`
        then `a = b^{(p^n-1)/(p^m-1)}`.

        EXAMPLES::

            sage: k.<a> = GF(3^72)
            sage: F = k._compatible_family()
            sage: all(f(b) == 0 for (b, f) in F.values())
            True
            sage: all(f.degree() == n for (n, (b, f)) in F.items())
            True
            sage: D = 72.divisors()
            sage: for (m,n) in zip(D, D):
            ....:     if (n/m) in [2,3]:
            ....:         b, c = F[m][0], F[n][0]
            ....:         assert c^((3^n-1)//(3^m-1)) == b
        """
        p = self.characteristic()
        # We try to use the appropriate power of the generator,
        # as in the definition of Conway polynomials.
        # this can fail if the generator is not a primitive element,
        # but it can succeed sometimes even
        # if the generator is not primitive.
        g = self.gen()
        f = self.modulus()
        d = self.degree()
        D = list(reversed(d.divisors()[:-1]))
        P = d.support()

        def make_family(gen, poly):
            if poly.degree() != d:
                return False, {}
            fam = {d: (gen, poly)}
            for n in D:
                for l in P:
                    if l*n in fam:
                        a, _ = fam[l*n]
                        b = a**((p**(l*n) - 1)//(p**n - 1))
                        bpoly = b.minimal_polynomial()
                        if bpoly.degree() != n:
                            return False, fam
                        fam[n] = (b, bpoly)
            return True, fam
        while True:
            ok, fam = make_family(g, f)
            if ok:
                return fam
            g = self.random_element()
            f = g.minimal_polynomial()

    def subfield(self, degree, name=None, map=False):
        """
        Return the subfield of the field of ``degree``.

        The inclusion maps between these subfields will always commute, but they are only added as coercion maps
        if the following condition holds for the generator `g` of the field, where `d` is the degree of this field
        over the prime field:

        The element `g^{(p^d - 1)/(p^n - 1)}` generates the subfield of degree `n` for all divisors `n` of `d`.

        INPUT:

        - ``degree`` -- integer; degree of the subfield

        - ``name`` -- string; name of the generator of the subfield

        - ``map`` -- boolean (default ``False``); whether to also return the inclusion map

        EXAMPLES::

            sage: k = GF(2^21)
            sage: k.subfield(3)
            Finite Field in z3 of size 2^3
            sage: k.subfield(7, 'a')
            Finite Field in a of size 2^7
            sage: k.coerce_map_from(_)
            Ring morphism:
              From: Finite Field in a of size 2^7
              To:   Finite Field in z21 of size 2^21
              Defn: a |--> z21^20 + z21^19 + z21^17 + z21^15 + z21^14 + z21^6 + z21^4 + z21^3 + z21
            sage: k.subfield(8)
            Traceback (most recent call last):
            ...
            ValueError: no subfield of order 2^8

        TESTS:

        We check that :issue:`23801` is resolved::

            sage: k.<a> = GF(5^240)
            sage: l, inc = k.subfield(3, 'z', map=True); l
            Finite Field in z of size 5^3
            sage: inc
            Ring morphism:
              From: Finite Field in z of size 5^3
              To:   Finite Field in a of size 5^240
              Defn: z |--> ...

        There is no coercion since we can't ensure compatibility with larger
        fields in this case::

            sage: k.has_coerce_map_from(l)
            False

        But there is still a compatibility among the generators chosen for the subfields::

            sage: ll, iinc = k.subfield(12, 'w', map=True)
            sage: x = iinc(ll.gen())^((5^12-1)/(5^3-1))
            sage: x.minimal_polynomial() == l.modulus()
            True

            sage: S = GF(37^16).subfields()
            sage: len(S) == len(16.divisors())
            True
            sage: all(f is not None for (l, f) in S)
            True

            sage: S = GF(2^93).subfields()
            sage: len(S) == len(93.divisors())
            True
            sage: all(f is not None for (l, f) in S)
            True

        We choose a default variable name::

            sage: GF(3^8, 'a').subfield(4)
            Finite Field in a4 of size 3^4
        """
        from sage.rings.finite_rings.finite_field_constructor import GF
        p = self.characteristic()
        n = self.degree()
        if not n % degree == 0:
            raise ValueError("no subfield of order {}^{}".format(p, degree))

        if name is None:
            if hasattr(self, '_prefix'):
                name = self._prefix + str(degree)
            else:
                name = self.variable_name() + str(degree)

        if degree == 1:
            K = self.prime_subfield()
            inc = self.coerce_map_from(K)
        elif degree == n:
            K = self
            inc = self.coerce_map_from(self)
        elif hasattr(self, '_prefix'):
            modulus = self.prime_subfield().algebraic_closure(self._prefix)._get_polynomial(degree)
            K = GF((p, degree), name=name, prefix=self._prefix, modulus=modulus, check_irreducible=False)
            a = self.gen()**((p**n-1)//(p**degree - 1))
            inc = K.hom([a], codomain=self, check=False)
        else:
            fam = self._compatible_family()
            a, modulus = fam[degree]
            K = GF((p, degree), modulus=modulus, name=name)
            inc = K.hom([a], codomain=self, check=False)
            if fam[n][0] == self.gen():
                try: # to register a coercion map, embedding of K to self
                    self.register_coercion(inc)
                except AssertionError: # coercion already exists
                    pass
        if map:
            return K, inc
        else:
            return K

    def subfields(self, degree=0, name=None):
        """
        Return all subfields of ``self`` of the given ``degree``,
        or all possible degrees if ``degree`` is `0`.

        The subfields are returned as absolute fields together with
        an embedding into ``self``.

        INPUT:

        - ``degree`` -- (default: `0`) an integer

        - ``name`` -- a string, a dictionary or ``None``:

          - If ``degree`` is nonzero, then ``name`` must be a string
            (or ``None``, if this is a pseudo-Conway extension),
            and will be the variable name of the returned field.
          - If ``degree`` is zero, the dictionary should have keys the divisors
            of the degree of this field, with the desired variable name for the
            field of that degree as an entry.
          - As a shortcut, you can provide a string and the degree of each
            subfield will be appended for the variable name of that subfield.
          - If ``None``, uses the prefix of this field.

        OUTPUT:

        A list of pairs ``(K, e)``, where ``K`` ranges over the subfields of
        this field and ``e`` gives an embedding of ``K`` into ``self``.

        EXAMPLES::

            sage: k = GF(2^21)
            sage: k.subfields()
            [(Finite Field of size 2,
              Ring morphism:
                  From: Finite Field of size 2
                  To:   Finite Field in z21 of size 2^21
                  Defn: 1 |--> 1),
             (Finite Field in z3 of size 2^3,
              Ring morphism:
                  From: Finite Field in z3 of size 2^3
                  To:   Finite Field in z21 of size 2^21
                  Defn: z3 |--> z21^20 + z21^19 + z21^17 + z21^15 + z21^11
                                 + z21^9 + z21^8 + z21^6 + z21^2),
             (Finite Field in z7 of size 2^7,
              Ring morphism:
                  From: Finite Field in z7 of size 2^7
                  To:   Finite Field in z21 of size 2^21
                  Defn: z7 |--> z21^20 + z21^19 + z21^17 + z21^15 + z21^14
                                 + z21^6 + z21^4 + z21^3 + z21),
             (Finite Field in z21 of size 2^21,
              Identity endomorphism of Finite Field in z21 of size 2^21)]
        """
        n = self.degree()

        if degree != 0:
            if not n % degree == 0:
                return []
            else:
                K, inc = self.subfield(degree, name=name, map=True)
                return [(K, inc)]

        divisors = n.divisors()

        if name is None:
            if hasattr(self, '_prefix'):
                name = self._prefix
            else:
                name = self.variable_name()
        if isinstance(name, str):
            name = {m: name + str(m) for m in divisors}
        elif not isinstance(name, dict):
            raise ValueError("name must be None, a string or a dictionary indexed by divisors of the degree")

        pairs = []
        for m in divisors:
            K, inc = self.subfield(m, name=name[m], map=True)
            pairs.append((K, inc))
        return pairs

    @cached_method
    def algebraic_closure(self, name='z', **kwds):
        """
        Return an algebraic closure of ``self``.

        INPUT:

        - ``name`` -- string (default: 'z'): prefix to use for
          variable names of subfields

        - ``implementation`` -- string (optional): specifies how to
          construct the algebraic closure.  The only value supported
          at the moment is ``'pseudo_conway'``.  For more details, see
          :mod:`~sage.rings.algebraic_closure_finite_field`.

        OUTPUT:

        An algebraic closure of ``self``.  Note that mathematically
        speaking, this is only unique up to *non-unique* isomorphism.
        To obtain canonically defined algebraic closures, one needs an
        algorithm that also provides a canonical isomorphism between
        any two algebraic closures constructed using the algorithm.

        This non-uniqueness problem can in principle be solved by
        using *Conway polynomials*; see for example
        :wikipedia:`Conway_polynomial_(finite_fields)`. These have
        the drawback that computing them takes a long time.  Therefore
        Sage implements a variant called *pseudo-Conway polynomials*,
        which are easier to compute but do not determine an algebraic
        closure up to unique isomorphism.

        The output of this method is cached, so that within the same
        Sage session, calling it multiple times will return the same
        algebraic closure (i.e. the same Sage object).  Despite this,
        the non-uniqueness of the current implementation means that
        coercion and pickling cannot work as one might expect.  See
        below for an example.

        EXAMPLES::

            sage: F = GF(5).algebraic_closure()
            sage: F
            Algebraic closure of Finite Field of size 5
            sage: F.gen(3)
            z3

        The default name is 'z' but you can change it through the option
        ``name``::

            sage: Ft = GF(5).algebraic_closure('t')
            sage: Ft.gen(3)
            t3

        Because Sage currently only implements algebraic closures
        using a non-unique definition (see above), it is currently
        impossible to implement pickling in such a way that a pickled
        and unpickled element compares equal to the original::

            sage: F = GF(7).algebraic_closure()
            sage: x = F.gen(2)
            sage: loads(dumps(x)) == x
            False

        .. NOTE::

            This is currently only implemented for prime fields.

        TESTS::

            sage: GF(5).algebraic_closure() is GF(5).algebraic_closure()
            True
        """
        from sage.rings.algebraic_closure_finite_field import AlgebraicClosureFiniteField
        return AlgebraicClosureFiniteField(self, name, **kwds)

    @cached_method
    def is_conway(self):
        """
        Return ``True`` if self is defined by a Conway polynomial.

        EXAMPLES::

            sage: GF(5^3, 'a').is_conway()
            True
            sage: GF(5^3, 'a', modulus='adleman-lenstra').is_conway()
            False
            sage: GF(next_prime(2^16, 2), 'a').is_conway()
            False
        """
        from sage.rings.finite_rings.conway_polynomials import conway_polynomial, exists_conway_polynomial
        p = self.characteristic()
        n = self.degree()
        return (exists_conway_polynomial(p, n)
                and self.polynomial() == self.polynomial_ring()(conway_polynomial(p, n)))

    def frobenius_endomorphism(self, n=1):
        """
        INPUT:

        -  ``n`` -- an integer (default: 1)

        OUTPUT:

        The `n`-th power of the absolute arithmetic Frobenius
        endomorphism on this finite field.

        EXAMPLES::

            sage: k.<t> = GF(3^5)
            sage: Frob = k.frobenius_endomorphism(); Frob
            Frobenius endomorphism t |--> t^3 on Finite Field in t of size 3^5

            sage: a = k.random_element()                                                # needs sage.modules
            sage: Frob(a) == a^3                                                        # needs sage.modules
            True

        We can specify a power::

            sage: k.frobenius_endomorphism(2)
            Frobenius endomorphism t |--> t^(3^2) on Finite Field in t of size 3^5

        The result is simplified if possible::

            sage: k.frobenius_endomorphism(6)
            Frobenius endomorphism t |--> t^3 on Finite Field in t of size 3^5
            sage: k.frobenius_endomorphism(5)
            Identity endomorphism of Finite Field in t of size 3^5

        Comparisons work::

            sage: k.frobenius_endomorphism(6) == Frob
            True
            sage: from sage.categories.morphism import IdentityMorphism
            sage: k.frobenius_endomorphism(5) == IdentityMorphism(k)
            True

        AUTHOR:

        - Xavier Caruso (2012-06-29)
        """
        from sage.rings.finite_rings.hom_finite_field import FrobeniusEndomorphism_finite_field
        return FrobeniusEndomorphism_finite_field(self, n)

    def galois_group(self):
        r"""
        Return the Galois group of this finite field, a cyclic group generated by Frobenius.

        EXAMPLES::

            sage: # needs sage.groups
            sage: G = GF(3^6).galois_group(); G
            Galois group C6 of GF(3^6)
            sage: F = G.gen()
            sage: F^2
            Frob^2
            sage: F^6
            1
        """
        from sage.rings.finite_rings.galois_group import GaloisGroup_GF
        return GaloisGroup_GF(self)

    def dual_basis(self, basis=None, check=True):
        r"""
        Return the dual basis of ``basis``, or the dual basis of the power
        basis if no basis is supplied.

        If `e = \{e_0, e_1, ..., e_{n-1}\}` is a basis of
        `\GF{p^n}` as a vector space over `\GF{p}`, then the dual basis of `e`,
        `d = \{d_0, d_1, ..., d_{n-1}\}`, is the unique basis such that
        `\mathrm{Tr}(e_i d_j) = \delta_{i,j}, 0 \leq i,j \leq n-1`, where
        `\mathrm{Tr}` is the trace function.

        INPUT:

        - ``basis`` -- (default: ``None``): a basis of the finite field
          ``self``, `\GF{p^n}`, as a vector space over the base field
          `\GF{p}`. Uses the power basis `\{x^i : 0 \leq i \leq n-1\}` as
          input if no basis is supplied, where `x` is the generator of
          ``self``.

        - ``check`` -- (default: ``True``): verifies that ``basis`` is
          a valid basis of ``self``.

        ALGORITHM:

        The algorithm used to calculate the dual basis comes from pages
        110--111 of [McE1987]_.

        Let `e = \{e_0, e_1, ..., e_{n-1}\}` be a basis of `\GF{p^n}` as a
        vector space over `\GF{p}` and `d = \{d_0, d_1, ..., d_{n-1}\}` be the
        dual basis of `e`. Since `e` is a basis, we can rewrite any
        `d_c, 0 \leq c \leq n-1`, as
        `d_c = \beta_0 e_0 + \beta_1 e_1 + ... + \beta_{n-1} e_{n-1}`, for some
        `\beta_0, \beta_1, ..., \beta_{n-1} \in \GF{p}`. Using properties of
        the trace function, we can rewrite the `n` equations of the form
        `\mathrm{Tr}(e_i d_c) = \delta_{i,c}` and express the result as the
        matrix vector product:
        `A [\beta_0, \beta_1, ..., \beta_{n-1}] = i_c`, where the `i,j`-th
        element of `A` is `\mathrm{Tr(e_i e_j)}` and `i_c` is the `i`-th
        column of the `n \times n` identity matrix. Since `A` is an invertible
        matrix, `[\beta_0, \beta_1, ..., \beta_{n-1}] = A^{-1} i_c`, from
        which we can easily calculate `d_c`.

        EXAMPLES::

            sage: F.<a> = GF(2^4)
            sage: F.dual_basis(basis=None, check=False)                                 # needs sage.modules
            [a^3 + 1, a^2, a, 1]

        We can test that the dual basis returned satisfies the defining
        property of a dual basis:
        `\mathrm{Tr}(e_i d_j) = \delta_{i,j}, 0 \leq i,j \leq n-1` ::

            sage: # needs sage.modules
            sage: F.<a> = GF(7^4)
            sage: e = [4*a^3, 2*a^3 + a^2 + 3*a + 5,
            ....:      3*a^3 + 5*a^2 + 4*a + 2, 2*a^3 + 2*a^2 + 2]
            sage: d = F.dual_basis(e, check=True); d
            [3*a^3 + 4*a^2 + 6*a + 2, a^3 + 6*a + 5,
            3*a^3 + 6*a^2 + 2*a + 5, 5*a^2 + 4*a + 3]
            sage: vals = [[(x * y).trace() for x in e] for y in d]
            sage: matrix(vals) == matrix.identity(4)
            True

        We can test that if `d` is the dual basis of `e`, then `e` is the dual
        basis of `d`::

            sage: # needs sage.modules
            sage: F.<a> = GF(7^8)
            sage: e = [a^0, a^1, a^2, a^3, a^4, a^5, a^6, a^7]
            sage: d = F.dual_basis(e, check=False); d
            [6*a^6 + 4*a^5 + 4*a^4 + a^3 + 6*a^2 + 3,
             6*a^7 + 4*a^6 + 4*a^5 + 2*a^4 + a^2,
             4*a^6 + 5*a^5 + 5*a^4 + 4*a^3 + 5*a^2 + a + 6,
             5*a^7 + a^6 + a^4 + 4*a^3 + 4*a^2 + 1,
             2*a^7 + 5*a^6 + a^5 + a^3 + 5*a^2 + 2*a + 4,
             a^7 + 2*a^6 + 5*a^5 + a^4 + 5*a^2 + 4*a + 4,
             a^7 + a^6 + 2*a^5 + 5*a^4 + a^3 + 4*a^2 + 4*a + 6,
             5*a^7 + a^6 + a^5 + 2*a^4 + 5*a^3 + 6*a]
            sage: F.dual_basis(d)
            [1, a, a^2, a^3, a^4, a^5, a^6, a^7]

        We cannot calculate the dual basis if ``basis`` is not a valid basis.
        ::

            sage: F.<a> = GF(2^3)
            sage: F.dual_basis([a], check=True)                                         # needs sage.modules
            Traceback (most recent call last):
            ...
            ValueError: basis length should be 3, not 1

            sage: F.dual_basis([a^0, a, a^0 + a], check=True)                           # needs sage.modules
            Traceback (most recent call last):
            ...
            ValueError: value of 'basis' keyword is not a basis

        AUTHOR:

        - Thomas Gagne (2015-06-16)
        """
        from sage.matrix.constructor import matrix

        if basis is None:
            basis = [self.gen() ** i for i in range(self.degree())]
            check = False

        if check:
            if len(basis) != self.degree():
                msg = 'basis length should be {0}, not {1}'
                raise ValueError(msg.format(self.degree(), len(basis)))
            V = self.vector_space(map=False)
            vec_reps = [V(b) for b in basis]
            if matrix(vec_reps).is_singular():
                raise ValueError("value of 'basis' keyword is not a basis")

        entries = [(bi * bj).trace() for bi in basis for bj in basis]
        B = matrix(self.base_ring(), self.degree(), entries).inverse()
        return [sum(x * y for x, y in zip(col, basis))
                for col in B.columns()]

    def from_bytes(self, input_bytes, byteorder="big"):
        r"""
        Return the integer represented by the given array of bytes.

        Internally relies on the python ``int.from_bytes()`` method.

        INPUT:

        - ``input_bytes`` -- a bytes-like object or iterable producing bytes
        - ``byteorder`` -- str (default: ``"big"``); determines the byte order of
          ``input_bytes``; can only be ``"big"`` or ``"little"``

        EXAMPLES::

            sage: input_bytes = b"some_bytes"
            sage: F = GF(2**127 - 1)
            sage: F.from_bytes(input_bytes)
            545127616933790290830707
            sage: a = F.from_bytes(input_bytes, byteorder="little"); a
            544943659528996309004147
            sage: type(a)
            <class 'sage.rings.finite_rings.integer_mod.IntegerMod_gmp'>

        ::

            sage: input_bytes = b"some_bytes"
            sage: F_ext = GF(65537**5)
            sage: F_ext.from_bytes(input_bytes)
            29549*z5^4 + 40876*z5^3 + 52171*z5^2 + 13604*z5 + 20843
            sage: F_ext.from_bytes(input_bytes, byteorder="little")
            29539*z5^4 + 42728*z5^3 + 47440*z5^2 + 12423*z5 + 27473

        TESTS::

            sage: fields = [GF(2), GF(3), GF(65537), GF(2^10), GF(163^5)]
            sage: for F in fields:
            ....:     for _ in range(1000):
            ....:         a = F.random_element()
            ....:         order = choice(["little", "big"])
            ....:         a_bytes = a.to_bytes(byteorder=order)
            ....:         assert F.from_bytes(a_bytes, byteorder=order) == a
        """
        python_int = int.from_bytes(input_bytes, byteorder=byteorder)
        return self.from_integer(python_int)

def unpickle_FiniteField_ext(_type, order, variable_name, modulus, kwargs):
    r"""
    Used to unpickle extensions of finite fields. Now superseded (hence no
    doctest), but kept around for backward compatibility.
    """
    return _type(order, variable_name, modulus, **kwargs)


def unpickle_FiniteField_prm(_type, order, variable_name, kwargs):
    r"""
    Used to unpickle finite prime fields. Now superseded (hence no doctest),
    but kept around for backward compatibility.
    """
    return _type(order, variable_name, **kwargs)

register_unpickle_override(
    'sage.rings.ring', 'unpickle_FiniteField_prm', unpickle_FiniteField_prm)


def is_FiniteField(R):
    r"""
    Return whether the implementation of ``R`` has the interface provided by
    the standard finite field implementation.

    This function is deprecated.

    EXAMPLES::

        sage: from sage.rings.finite_rings.finite_field_base import is_FiniteField
        sage: is_FiniteField(GF(9,'a'))
        doctest:...: DeprecationWarning: the function is_FiniteField is deprecated; use isinstance(x, sage.rings.finite_rings.finite_field_base.FiniteField) instead
        See https://github.com/sagemath/sage/issues/32664 for details.
        True
        sage: is_FiniteField(GF(next_prime(10^10)))
        True

    Note that the integers modulo n are not backed by the finite field type::

        sage: is_FiniteField(Integers(7))
        False
    """
    from sage.misc.superseded import deprecation
    deprecation(32664, "the function is_FiniteField is deprecated; use isinstance(x, sage.rings.finite_rings.finite_field_base.FiniteField) instead")
    return isinstance(R, FiniteField)<|MERGE_RESOLUTION|>--- conflicted
+++ resolved
@@ -339,13 +339,7 @@
 
             sage: L = []
             sage: from sage.rings.finite_rings.finite_field_base import FiniteField
-<<<<<<< HEAD
-            sage: for implementation in ("givaro", "pari", "ntl"):
-            ....:     k = GF(8, implementation=implementation, names="z")
-            ....:     print(list(FiniteField.__iter__(k)))
-=======
             sage: print(list(FiniteField.__iter__(GF(8, impl="givaro", names="z"))))    # needs sage.libs.linbox
->>>>>>> 744939e0
             [0, 1, z, z + 1, z^2, z^2 + 1, z^2 + z, z^2 + z + 1]
             sage: print(list(FiniteField.__iter__(GF(8, impl="pari", names="z"))))
             [0, 1, z, z + 1, z^2, z^2 + 1, z^2 + z, z^2 + z + 1]
@@ -1019,11 +1013,7 @@
 
         The given modulus is always made monic::
 
-<<<<<<< HEAD
-            sage: k.<a> = GF(7^2, modulus=2*x^2-3, implementation="pari_ffelt")
-=======
-            sage: k.<a> = GF(7^2, modulus=2*x^2 - 3, impl="pari_ffelt")
->>>>>>> 744939e0
+            sage: k.<a> = GF(7^2, modulus=2*x^2 - 3, implementation="pari_ffelt")
             sage: k.modulus()
             x^2 + 2
 
@@ -1033,35 +1023,19 @@
 
             sage: GF(2, implementation="modn").modulus()
             x + 1
-<<<<<<< HEAD
-            sage: GF(2, implementation="givaro").modulus()
+            sage: GF(2, implementation="givaro").modulus()                                        # needs sage.libs.linbox
             x + 1
-            sage: GF(2, implementation="ntl").modulus()
-=======
-            sage: GF(2, impl="givaro").modulus()                                        # needs sage.libs.linbox
-            x + 1
-            sage: GF(2, impl="ntl").modulus()                                           # needs sage.libs.ntl
->>>>>>> 744939e0
+            sage: GF(2, implementation="ntl").modulus()                                           # needs sage.libs.ntl
             x + 1
             sage: GF(2, implementation="modn", modulus=x).modulus()
             x
-<<<<<<< HEAD
-            sage: GF(2, implementation="givaro", modulus=x).modulus()
+            sage: GF(2, implementation="givaro", modulus=x).modulus()                             # needs sage.libs.linbox
             x
-            sage: GF(2, implementation="ntl", modulus=x).modulus()
+            sage: GF(2, implementation="ntl", modulus=x).modulus()                                # needs sage.libs.ntl
             x
-            sage: GF(13^2, 'a', implementation="givaro", modulus=x^2+2).modulus()
+            sage: GF(13^2, 'a', implementation="givaro", modulus=x^2 + 2).modulus()               # needs sage.libs.linbox
             x^2 + 2
-            sage: GF(13^2, 'a', implementation="pari_ffelt", modulus=x^2+2).modulus()
-=======
-            sage: GF(2, impl="givaro", modulus=x).modulus()                             # needs sage.libs.linbox
-            x
-            sage: GF(2, impl="ntl", modulus=x).modulus()                                # needs sage.libs.ntl
-            x
-            sage: GF(13^2, 'a', impl="givaro", modulus=x^2 + 2).modulus()               # needs sage.libs.linbox
-            x^2 + 2
-            sage: GF(13^2, 'a', impl="pari_ffelt", modulus=x^2 + 2).modulus()           # needs sage.libs.pari
->>>>>>> 744939e0
+            sage: GF(13^2, 'a', implementation="pari_ffelt", modulus=x^2 + 2).modulus()           # needs sage.libs.pari
             x^2 + 2
         """
         # Normally, this is set by the constructor of the implementation
@@ -1113,12 +1087,8 @@
             sage: f(F.gen())
             0
 
-<<<<<<< HEAD
+            sage: # needs sage.libs.ntl
             sage: k.<a> = GF(2^20, implementation='ntl')
-=======
-            sage: # needs sage.libs.ntl
-            sage: k.<a> = GF(2^20, impl='ntl')
->>>>>>> 744939e0
             sage: k.polynomial()
             a^20 + a^10 + a^9 + a^7 + a^6 + a^5 + a^4 + a + 1
             sage: k.polynomial('FOO')
