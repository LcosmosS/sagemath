--- conflicted
+++ resolved
@@ -1057,29 +1057,19 @@
         except AttributeError:
             pass
 
-<<<<<<< HEAD
-        from sage.rings.polynomial.polynomial_ring_constructor import PolynomialRing
-=======
         if self.base() is not self:
             raise NotImplementedError("finite field does not implement modulus yet")
 
-        from sage.rings.all import PolynomialRing
->>>>>>> 55f98547
+        from sage.rings.polynomial.polynomial_ring_constructor import PolynomialRing
         from .finite_field_constructor import GF
         R = PolynomialRing(GF(self.characteristic()), 'x')
         self._modulus = R((-1,1))  # Polynomial x - 1
         return self._modulus
 
     def polynomial(self, name=None):
-<<<<<<< HEAD
         r"""
-        Return the minimal polynomial of the generator of ``self`` over
-        the prime finite field.
-=======
-        """
         Return the minimal polynomial of the generator of this field over
         its base field.
->>>>>>> 55f98547
 
         INPUT:
 
@@ -1437,13 +1427,8 @@
             sage: F.extension(int(3), 'a', absolute=True)
             Finite Field in a of size 2^3
 
-<<<<<<< HEAD
             sage: F = GF((2,4), 'a')
-            sage: F.extension(int(3), 'aa')
-=======
-            sage: F = GF(2 ** 4, 'a')
             sage: F.extension(int(3), 'aa', absolute=True)
->>>>>>> 55f98547
             Finite Field in aa of size 2^12
 
         Randomized test for :trac:`33937`::
@@ -1467,33 +1452,12 @@
             names = (name,)
         if latex_name is None and latex_names is not None:
             latex_name = latex_names
-<<<<<<< HEAD
-        if self.degree() == 1:
-            if isinstance(modulus, (int, Integer)):
-                E = GF((self.characteristic(), modulus), name=name, **kwds)
-            elif isinstance(modulus, (list, tuple)):
-                E = GF((self.characteristic(), len(modulus) - 1), name=name, modulus=modulus, **kwds)
-            elif is_Polynomial(modulus):
-                if modulus.change_ring(self).is_irreducible():
-                    E = GF((self.characteristic(), modulus.degree()), name=name, modulus=modulus, **kwds)
-                else:
-                    E = Field.extension(self, modulus, name=name, embedding=embedding, **kwds)
-        elif isinstance(modulus, (int, Integer)):
-            E = GF((self.characteristic(), self.degree() * modulus), name=name, **kwds)
-            if E is self:
-                pass # coercion map (identity map) is automatically found
-            elif hasattr(E, '_prefix') and hasattr(self, '_prefix'):
-                pass # coercion map is automatically found
-            else:
-                if self.is_conway() and E.is_conway():
-                    alpha = E.gen()**((E.order()-1)//(self.order()-1))
-                else:
-                    alpha = self.modulus().any_root(E)
-                try: # to register a coercion map (embedding of self to E)
-                    E.register_coercion(self.hom([alpha], codomain=E, check=False))
-                except AssertionError: # coercion already exists
-                    pass
-=======
+        # Try to not factor integers but instead use GF((p, e)) as appropriate
+        # We need to use the function is_conway to ensure coercion maps exist correctly
+        # if self.is_conway() and E.is_conway():
+        #     alpha = E.gen()**((E.order()-1)//(self.order()-1))
+        # else:
+        #     alpha = self.modulus().any_root(E)
 
         if implementation not in [None, "GF", "PQR"]:
             raise ValueError("Unrecognized implementation %s" % implementation)
@@ -1542,7 +1506,6 @@
             else:
                 if absolute:
                     raise NotImplementedError("absolute extensions not available for polynomial quotient rings")
->>>>>>> 55f98547
         else:
             raise TypeError("unsupported modulus for finite field extension")
 
@@ -1582,7 +1545,7 @@
         EXAMPLES::
 
             TODO: Needs testing
-            
+
         """
         if self.base() is not self.base_ring():
             raise NotImplementedError("this relative finite field extension does not implement absolute_field() yet")
@@ -1603,52 +1566,6 @@
 
         EXAMPLES::
 
-<<<<<<< HEAD
-            sage: k.<a> = GF(3^72)
-            sage: F = k._compatible_family()
-            sage: all(f(b) == 0 for (b, f) in F.values())
-            True
-            sage: all(f.degree() == n for (n, (b, f)) in F.items())
-            True
-            sage: D = 72.divisors()
-            sage: for (m,n) in zip(D, D):
-            ....:     if (n/m) in [2,3]:
-            ....:         b, c = F[m][0], F[n][0]
-            ....:         assert c^((3^n-1)//(3^m-1)) == b
-        """
-        p = self.characteristic()
-        # We try to use the appropriate power of the generator,
-        # as in the definition of Conway polynomials.
-        # this can fail if the generator is not a primitive element,
-        # but it can succeed sometimes even
-        # if the generator is not primitive.
-        g = self.gen()
-        f = self.modulus()
-        d = self.degree()
-        D = list(reversed(d.divisors()[:-1]))
-        P = d.support()
-
-        def make_family(gen, poly):
-            if poly.degree() != d:
-                return False, {}
-            fam = {d: (gen, poly)}
-            for n in D:
-                for l in P:
-                    if l*n in fam:
-                        a, _ = fam[l*n]
-                        b = a**((p**(l*n) - 1)//(p**n - 1))
-                        bpoly = b.minimal_polynomial()
-                        if bpoly.degree() != n:
-                            return False, fam
-                        fam[n] = (b, bpoly)
-            return True, fam
-        while True:
-            ok, fam = make_family(g, f)
-            if ok:
-                return fam
-            g = self.random_element()
-            f = g.minimal_polynomial()
-=======
             sage: GF(4).change(name='a')
             Finite Field in a of size 2^2
 
@@ -1687,7 +1604,6 @@
         from sage.all import GF
         return GF._change(self, **kwds)
         # TODO: Add test: switching trivial stuff back and forth works, say the name.
->>>>>>> 55f98547
 
     def subfield(self, degree, name=None, map=False):
         """
