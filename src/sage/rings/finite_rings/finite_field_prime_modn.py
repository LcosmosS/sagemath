"""
Finite prime fields

AUTHORS:

- William Stein: initial version

- Martin Albrecht (2008-01): refactoring

TESTS::

    sage: k = GF(3)
    sage: TestSuite(k).run()
"""

#*****************************************************************************
#       Copyright (C) 2006 William Stein <wstein@gmail.com>
#       Copyright (C) 2008 Martin Albrecht <malb@informatik.uni-bremen.de>
#
# This program is free software: you can redistribute it and/or modify
# it under the terms of the GNU General Public License as published by
# the Free Software Foundation, either version 2 of the License, or
# (at your option) any later version.
#                  http://www.gnu.org/licenses/
#*****************************************************************************`

from sage.rings.finite_rings.finite_field_base import FiniteFieldAbsolute
from sage.categories.finite_fields import FiniteFields
_FiniteFields = FiniteFields()

import sage.rings.finite_rings.integer_mod_ring as integer_mod_ring
from sage.rings.integer import Integer
import sage.rings.finite_rings.integer_mod as integer_mod

from sage.rings.integer_ring import ZZ
from sage.rings.finite_rings.integer_mod_ring import IntegerModRing_generic

from sage.misc.persist import register_unpickle_override


class FiniteField_prime_modn(FiniteFieldAbsolute, integer_mod_ring.IntegerModRing_generic):
    r"""
    Finite field of order `p` where `p` is prime.

    EXAMPLES::

        sage: FiniteField(3)
        Finite Field of size 3

        sage: FiniteField(next_prime(1000))
        Finite Field of size 1009
    """
    def __init__(self, p, check=True, modulus=None):
        """
        Return a new finite field of order `p` where `p` is prime.

        INPUT:

        - ``p`` -- an integer at least 2

        - ``check`` -- bool (default: ``True``); if ``False``, do not
          check ``p`` for primality

        EXAMPLES::

            sage: F = FiniteField(3); F
            Finite Field of size 3
        """
        p = Integer(p)
        if check and not p.is_prime():
            raise ArithmeticError("p must be prime")
        self.__char = p
        # FiniteFieldAbsolute does nothing more than IntegerModRing_generic, and
        # it saves a non trivial overhead
        integer_mod_ring.IntegerModRing_generic.__init__(self, p, category=_FiniteFields)

        # If modulus is None, it will be created on demand as x-1
        # by the modulus() method.
        if modulus is not None:
            self._modulus = modulus

    def __reduce__(self):
        """
        For pickling.

        EXAMPLES::

            sage: k = FiniteField(5); type(k)
            <class 'sage.rings.finite_rings.finite_field_prime_modn.FiniteField_prime_modn_with_category'>
            sage: k is loads(dumps(k))
            True
        """
        return self._factory_data[0].reduce_data(self)

    def _coerce_map_from_(self, S):
        """
        This is called implicitly by arithmetic methods.

        EXAMPLES::

            sage: k = GF(7)
            sage: e = k(6)
            sage: e * 2 # indirect doctest
            5
            sage: 12 % 7
            5
            sage: ZZ.residue_field(7).hom(GF(7))(1)  # See trac 11319
            1
            sage: K.<w> = QuadraticField(337)  # See trac 11319
            sage: pp = K.ideal(13).factor()[0][0]
            sage: RF13 = K.residue_field(pp)
            sage: RF13.hom([GF(13)(1)])
            Ring morphism:
             From: Residue field of Fractional ideal (-w - 18)
             To:   Finite Field of size 13
             Defn: 1 |--> 1

        Check that :trac:`19573` is resolved::

            sage: Integers(9).hom(GF(3))
            Natural morphism:
              From: Ring of integers modulo 9
              To:   Finite Field of size 3

            sage: Integers(9).hom(GF(5))
            Traceback (most recent call last):
            ...
            TypeError: natural coercion morphism from Ring of integers modulo 9 to Finite Field of size 5 not defined

        There is no coercion from a `p`-adic ring to its residue field::

            sage: GF(3).has_coerce_map_from(Zp(3))
            False
        """
        if S is int:
            return integer_mod.Int_to_IntegerMod(self)
        elif S is ZZ:
            return integer_mod.Integer_to_IntegerMod(self)
        elif isinstance(S, IntegerModRing_generic):
            from .residue_field import ResidueField_generic
            if (S.characteristic() % self.characteristic() == 0 and
                    (not isinstance(S, ResidueField_generic) or
                     S.degree() == 1)):
                try:
                    return integer_mod.IntegerMod_to_IntegerMod(S, self)
                except TypeError:
                    pass
        to_ZZ = ZZ._internal_coerce_map_from(S)
        if to_ZZ is not None:
            return integer_mod.Integer_to_IntegerMod(self) * to_ZZ

    def _convert_map_from_(self, R):
        """
        Conversion from p-adic fields.

        EXAMPLES::

            sage: GF(3).convert_map_from(Qp(3))
            Reduction morphism:
              From: 3-adic Field with capped relative precision 20
              To:   Finite Field of size 3
            sage: GF(3).convert_map_from(Zp(3))
            Reduction morphism:
              From: 3-adic Ring with capped relative precision 20
              To:   Finite Field of size 3
        """
        from sage.rings.padics.padic_generic import pAdicGeneric, ResidueReductionMap
        if isinstance(R, pAdicGeneric) and R.residue_field() is self:
            return ResidueReductionMap._create_(R, self)

    def construction(self):
        """
        Returns the construction of this finite field (for use by sage.categories.pushout)

        EXAMPLES::

            sage: GF(3).construction()
            (QuotientFunctor, Integer Ring)
        """
        return integer_mod_ring.IntegerModRing_generic.construction(self)

    def characteristic(self):
        r"""
        Return the characteristic of \code{self}.

        EXAMPLES::

            sage: k = GF(7)
            sage: k.characteristic()
            7
        """
        return self.__char

    def is_prime_field(self):
        """
        Return ``True`` since this is a prime field.

        EXAMPLES::

            sage: k.<a> = GF(3)
            sage: k.is_prime_field()
            True

            sage: k.<a> = GF(3^2)
            sage: k.is_prime_field()
            False
        """
        return True

<<<<<<< HEAD
    def polynomial(self, name=None):
        """
        Returns the polynomial ``name``.

        EXAMPLES::

            sage: k.<a> = GF(3)
            sage: k.polynomial()
            x
        """
        if name is None:
            name = self.variable_name()
        try:
            return self.__polynomial[name]
        except AttributeError:
            f = self[name]([0, 1])
            try:
                self.__polynomial[name] = f
            except (KeyError, AttributeError):
                self.__polynomial = {}
                self.__polynomial[name] = f
            return f

=======
>>>>>>> 55f98547
    def order(self):
        """
        Return the order of this finite field.

        EXAMPLES::

            sage: k = GF(5)
            sage: k.order()
            5
        """
        return self.__char

    def gen(self, n=0):
        """
        Return a generator of ``self`` over its prime field, which is a
        root of ``self.modulus()``.

        Unless a custom modulus was given when constructing this prime
        field, this returns `1`.

        INPUT:

        - ``n`` -- must be 0

        OUTPUT:

        An element `a` of ``self`` such that ``self.modulus()(a) == 0``.

        .. WARNING::

            This generator is not guaranteed to be a generator for the
            multiplicative group.  To obtain the latter, use
            :meth:`~sage.rings.finite_rings.finite_field_base.FiniteFields.multiplicative_generator()`
            or use the ``modulus="primitive"`` option when constructing
            the field.

        EXAMPLES::

            sage: k = GF(13)
            sage: k.gen()
            1
            sage: k = GF(1009, modulus="primitive")
            sage: k.gen()  # this gives a primitive element
            11
            sage: k.gen(1)
            Traceback (most recent call last):
            ...
            IndexError: only one generator
        """
        if n:
            raise IndexError("only one generator")
        try:
            return self.__gen
        except AttributeError:
            pass

        try:
            self.__gen = -(self._modulus[0])
        except AttributeError:
            self.__gen = self.one()
        return self.__gen

    def __iter__(self):
        """
        Return an iterator over ``self``.

        EXAMPLES::

            sage: list(GF(7))
            [0, 1, 2, 3, 4, 5, 6]

        We can even start iterating over something that would be too big
        to actually enumerate::

            sage: K = GF(next_prime(2^256))
            sage: all = iter(K)
            sage: next(all)
            0
            sage: next(all)
            1
            sage: next(all)
            2
        """
        yield self(0)
        i = one = self(1)
        while i:
            yield i
            i += one

    def degree(self):
        """
        Return the degree of ``self`` over its prime field.

        This always returns 1.

        EXAMPLES::

            sage: FiniteField(3).degree()
            1
        """
        return Integer(1)

register_unpickle_override(
    'sage.rings.finite_field_prime_modn', 'FiniteField_prime_modn',
    FiniteField_prime_modn)<|MERGE_RESOLUTION|>--- conflicted
+++ resolved
@@ -207,32 +207,6 @@
         """
         return True
 
-<<<<<<< HEAD
-    def polynomial(self, name=None):
-        """
-        Returns the polynomial ``name``.
-
-        EXAMPLES::
-
-            sage: k.<a> = GF(3)
-            sage: k.polynomial()
-            x
-        """
-        if name is None:
-            name = self.variable_name()
-        try:
-            return self.__polynomial[name]
-        except AttributeError:
-            f = self[name]([0, 1])
-            try:
-                self.__polynomial[name] = f
-            except (KeyError, AttributeError):
-                self.__polynomial = {}
-                self.__polynomial[name] = f
-            return f
-
-=======
->>>>>>> 55f98547
     def order(self):
         """
         Return the order of this finite field.
