"""
Finite field elements implemented via PARI's FFELT type

AUTHORS:

- Peter Bruin (June 2013): initial version, based on
  element_ext_pari.py by William Stein et al. and
  element_ntl_gf2e.pyx by Martin Albrecht.
"""
# ****************************************************************************
#      Copyright (C) 2013 Peter Bruin <peter.bruin@math.uzh.ch>
#
#  Distributed under the terms of the GNU General Public License (GPL)
#  as published by the Free Software Foundation; either version 2 of
#  the License, or (at your option) any later version.
#                  https://www.gnu.org/licenses/
# ****************************************************************************

from cysignals.signals cimport sig_on, sig_off

from cypari2.paridecl cimport *
from cypari2.paripriv cimport *
from sage.libs.pari.convert_gmp cimport _new_GEN_from_mpz_t
from cypari2.stack cimport new_gen, new_gen_noclear, clear_stack
from cypari2.gen cimport Gen as pari_gen, objtogen

from sage.rings.finite_rings.element_base cimport FinitePolyExtElement
from sage.rings.finite_rings.integer_mod import IntegerMod_abstract

import sage.rings.integer
from sage.rings.integer cimport Integer
from sage.rings.polynomial.polynomial_element import Polynomial
from sage.rings.polynomial.multi_polynomial_element import MPolynomial
from sage.rings.rational import Rational
from sage.structure.element cimport Vector
from sage.structure.richcmp cimport rich_to_bool

from sage.interfaces.abc import GapElement


cdef GEN _INT_to_FFELT(GEN g, GEN x) except NULL:
    """
    Convert the t_INT `x` to an element of the field of definition of
    the t_FFELT `g`.

    This function must be called within ``sig_on()`` ... ``sig_off()``.

    TESTS:

    Converting large integers to finite field elements does not lead
    to overflow errors (see :issue:`16807`)::

        sage: p = previous_prime(2^64)
        sage: F.<x> = GF(p^2)
        sage: x * 2^63
        9223372036854775808*x

    """
    cdef GEN f, p = gel(g, 4), result
    cdef long t

    x = modii(x, p)
    if gequal0(x):
        return FF_zero(g)
    elif gequal1(x):
        return FF_1(g)
    else:
        # In characteristic 2, we have already dealt with the
        # two possible values of x, so we may assume that the
        # characteristic is > 2.
        t = g[1]  # codeword: t_FF_FpXQ, t_FF_Flxq, t_FF_F2xq
        if t == t_FF_FpXQ:
            f = cgetg(3, t_POL)
            set_gel(f, 1, gmael(g, 2, 1))
            set_gel(f, 2, x)
        elif t == t_FF_Flxq:
            f = cgetg(3, t_VECSMALL)
            set_gel(f, 1, gmael(g, 2, 1))
            f[2] = itou(x)
        else:
            sig_off()
            raise TypeError("unknown PARI finite field type")
        result = cgetg(5, t_FFELT)
        result[1] = t
        set_gel(result, 2, f)
        set_gel(result, 3, gel(g, 3))  # modulus
        set_gel(result, 4, p)
        return result

cdef class FiniteFieldElement_pari_ffelt(FinitePolyExtElement):
    """
    An element of a finite field implemented using PARI.

    EXAMPLES::

        sage: K = FiniteField(10007^10, 'a', implementation='pari_ffelt')
        sage: a = K.gen(); a
        a
        sage: type(a)
        <class 'sage.rings.finite_rings.element_pari_ffelt.FiniteFieldElement_pari_ffelt'>

    TESTS::

        sage: n = 63
        sage: m = 3
        sage: K.<a> = GF(2^n, implementation='pari_ffelt')
        sage: f = conway_polynomial(2, n)
        sage: f(a) == 0
        True
        sage: e = (2^n - 1) / (2^m - 1)
        sage: conway_polynomial(2, m)(a^e) == 0
        True

        sage: K.<a> = FiniteField(2^16, implementation='pari_ffelt')
        sage: K(0).is_zero()
        True
        sage: (a - a).is_zero()
        True
        sage: a - a
        0
        sage: a == a
        True
        sage: a - a == 0
        True
        sage: a - a == K(0)
        True
        sage: TestSuite(a).run()

    Test creating elements from basic Python types::

        sage: K.<a> = FiniteField(7^20, implementation='pari_ffelt')
        sage: K(int(8))
        1

    ::

        sage: k = FiniteField(3^4, 'a', implementation='pari_ffelt')
        sage: b = k(5) # indirect doctest
        sage: b.parent()
        Finite Field in a of size 3^4
        sage: a = k.gen()
        sage: k(a + 2)
        a + 2

    Univariate polynomials coerce into finite fields by evaluating
    the polynomial at the field's generator::

        sage: R.<x> = QQ[]
        sage: k.<a> = FiniteField(5^2, 'a', implementation='pari_ffelt')
        sage: k(R(2/3))
        4
        sage: k(x^2)
        a + 3

        sage: R.<x> = GF(5)[]
        sage: k(x^3-2*x+1)
        2*a + 4

        sage: x = polygen(QQ)
        sage: k(x^25)
        a

        sage: Q.<q> = FiniteField(5^7, 'q', implementation='pari_ffelt')
        sage: L = GF(5)
        sage: LL.<xx> = L[]
        sage: Q(xx^2 + 2*xx + 4)
        q^2 + 2*q + 4

        sage: k = FiniteField(3^11, 't', implementation='pari_ffelt')
        sage: k.polynomial()
        t^11 + 2*t^2 + 1
        sage: P = k.polynomial_ring()
        sage: k(P.0^11)
        t^2 + 2

    An element can be specified by its vector of coordinates with
    respect to the basis consisting of powers of the generator:

        sage: k = FiniteField(3^11, 't', implementation='pari_ffelt')
        sage: V = k.vector_space(map=False)
        sage: V
        Vector space of dimension 11 over Finite Field of size 3
        sage: v = V([0,1,2,0,1,2,0,1,2,0,1])
        sage: k(v)
        t^10 + 2*t^8 + t^7 + 2*t^5 + t^4 + 2*t^2 + t

    Multivariate polynomials only coerce if constant::

        sage: k = FiniteField(5^2, 'a', implementation='pari_ffelt')
        sage: R = k['x,y,z']; R
        Multivariate Polynomial Ring in x, y, z over Finite Field in a of size 5^2
        sage: k(R(2))
        2
        sage: R = QQ['x,y,z']
        sage: k(R(1/5))
        Traceback (most recent call last):
        ...
        ZeroDivisionError: inverse of Mod(0, 5) does not exist

    Gap elements can also be coerced into finite fields::

        sage: F = FiniteField(2^3, 'a', implementation='pari_ffelt')
        sage: a = F.multiplicative_generator(); a
        a
        sage: b = gap(a^3); b                                                           # needs sage.libs.gap
        Z(2^3)^3
        sage: F(b)
        a + 1
        sage: a^3
        a + 1

        sage: a = GF(13)(gap('0*Z(13)')); a                                             # needs sage.libs.gap
        0
        sage: a.parent()
        Finite Field of size 13

<<<<<<< HEAD
        sage: F = FiniteField(2^4, 'a', implementation='pari_ffelt')
        sage: F(gap('Z(16)^3'))
=======
        sage: F = FiniteField(2^4, 'a', impl='pari_ffelt')
        sage: F(gap('Z(16)^3'))                                                         # needs sage.libs.gap
>>>>>>> 744939e0
        a^3
        sage: F(gap('Z(16)^2'))                                                         # needs sage.libs.gap
        a^2

    You can also call a finite extension field with a string
    to produce an element of that field, like this::

        sage: k = GF(2^8, 'a')
        sage: k('a^200')
        a^4 + a^3 + a^2

    This is especially useful for conversion from Singular etc.

    TESTS::

        sage: k = FiniteField(3^2, 'a', implementation='pari_ffelt')
        sage: a = k(11); a
        2
        sage: a.parent()
        Finite Field in a of size 3^2
        sage: V = k.vector_space(map=False); v = V((1,2))
        sage: k(v)
        2*a + 1

    We create elements using a list and verify that :issue:`10486` has
    been fixed::

        sage: k = FiniteField(3^11, 't', implementation='pari_ffelt')
        sage: x = k([1,0,2,1]); x
        t^3 + 2*t^2 + 1
        sage: x + x + x
        0
        sage: pari(x)
        t^3 + 2*t^2 + 1

    If the list is longer than the degree, we just get the result
    modulo the modulus::

        sage: from sage.rings.finite_rings.finite_field_pari_ffelt import FiniteField_pari_ffelt
        sage: R.<a> = PolynomialRing(GF(5))
        sage: k = FiniteField_pari_ffelt(5, a^2 - 2, 't')
        sage: x = k([0,0,0,1]); x
        2*t
        sage: pari(x)
        2*t

    When initializing from a list, the elements are first coerced
    to the prime field (:issue:`11685`)::

        sage: k = FiniteField(3^11, 't', implementation='pari_ffelt')
        sage: k([ 0, 1/2 ])
        2*t
        sage: k([ 0, 1/2, 0, 0, 0, 0, 0, 0, 0, -1, 0 ])
        2*t^9 + 2*t
        sage: k([ k(0), k(1) ])
        t
        sage: k([ GF(3)(2), GF(3^5,'u')(1) ])
        t + 2
        sage: R.<x> = PolynomialRing(k)
        sage: k([ x/x ])
        1
        sage: k([ R(-1), x/x ])
        t + 2
        sage: k([ R(-1), R(0), 0 ])
        2

    Check that zeros are created correctly (:issue:`11685`)::

        sage: K = FiniteField(3^11, 't', implementation='pari_ffelt'); a = K.0
        sage: v = 0; pari(K(v))
        0
        sage: v = Mod(0,3); pari(K(v))
        0
        sage: v = pari(0); pari(K(v))
        0
        sage: v = pari("Mod(0,3)"); pari(K(v))
        0
        sage: v = []; pari(K(v))
        0
        sage: v = [0]; pari(K(v))
        0
        sage: v = [0,0]; pari(K(v))
        0
        sage: v = pari("Pol(0)"); pari(K(v))
        0
        sage: v = pari("Mod(0, %s)"%K.modulus()); pari(K(v))
        0
        sage: v = pari("Mod(Pol(0), %s)"%K.modulus()); pari(K(v))
        0
        sage: v = K(1) - K(1); pari(K(v))
        0
        sage: v = K([1]) - K([1]); pari(K(v))
        0
        sage: v = a - a; pari(K(v))
        0
        sage: v = K(1)*0; pari(K(v))
        0
        sage: v = K([1])*K([0]); pari(K(v))
        0
        sage: v = a*0; pari(K(v))
        0
    """

    def __init__(self, parent, x):
        """
        Initialise ``self`` with the given ``parent`` and value
        converted from ``x``.

        This is called when constructing elements from Python.

        TESTS::

            sage: from sage.rings.finite_rings.element_pari_ffelt import FiniteFieldElement_pari_ffelt
            sage: K = FiniteField(101^2, 'a', implementation='pari_ffelt')
            sage: x = FiniteFieldElement_pari_ffelt(K, 'a + 1')
            sage: x
            a + 1
        """
        # FinitePolyExtElement.__init__(self, parent)
        self._parent = parent
        self.construct_from(x)

    def __dealloc__(self):
        """
        Cython destructor.
        """
        if self.val is not NULL:
            gunclone_deep(self.val)

    cdef FiniteFieldElement_pari_ffelt _new(self):
        """
        Create an empty element with the same parent as ``self``.
        """
        cdef FiniteFieldElement_pari_ffelt x
        x = FiniteFieldElement_pari_ffelt.__new__(FiniteFieldElement_pari_ffelt)
        x._parent = self._parent
        return x

    cdef void construct(self, GEN g) noexcept:
        """
        Initialise ``self`` to the FFELT ``g``, reset the PARI stack,
        and call sig_off().

        This should be called exactly once on every instance.
        """
        self.val = gcloneref(g)
        clear_stack()

    cdef int construct_from(self, x) except -1:
        """
        Initialise ``self`` to an FFELT constructed from the Sage
        object `x`.

        TESTS:

        Conversion of elements of the underlying vector space works in
        large characteristic (see :issue:`21186`)::

            sage: p = 13189065031705623239
            sage: Fq = FiniteField(p^3, "a")
            sage: Fq_X = PolynomialRing(Fq, "x")
            sage: pol = Fq_X("x^9 + 13189065031705622723*x^7 + 13189065031705622723*x^6 + 9288*x^5 + 18576*x^4 + 13189065031705590731*x^3 + 13189065031705497851*x^2 + 13189065031705497851*x + 13189065031705581443")
            sage: R = [r[0] for r in pol.roots()]
            sage: prod(Fq_X.gen() - r for r in R) == pol
            True

        """
        cdef GEN f, g, result, x_GEN
        cdef long i, n, t
        cdef Integer xi

        if isinstance(x, FiniteFieldElement_pari_ffelt):
            if self._parent is (<FiniteFieldElement_pari_ffelt>x)._parent:
                sig_on()
                self.construct((<FiniteFieldElement_pari_ffelt>x).val)
            else:
                raise TypeError("no coercion defined")

        elif isinstance(x, Integer):
            g = (<pari_gen>self._parent._gen_pari).g
            sig_on()
            x_GEN = _new_GEN_from_mpz_t((<Integer>x).value)
            self.construct(_INT_to_FFELT(g, x_GEN))

        elif isinstance(x, int):
            g = (<pari_gen>self._parent._gen_pari).g
            x = objtogen(x)
            sig_on()
            x_GEN = (<pari_gen>x).g
            self.construct(_INT_to_FFELT(g, x_GEN))

        elif isinstance(x, IntegerMod_abstract):
            if self._parent.characteristic().divides(x.modulus()):
                g = (<pari_gen>self._parent._gen_pari).g
                sig_on()
                x_GEN = _new_GEN_from_mpz_t(Integer(x).value)
                self.construct(_INT_to_FFELT(g, x_GEN))
            else:
                raise TypeError("no coercion defined")

        elif x is None:
            g = (<pari_gen>self._parent._gen_pari).g
            sig_on()
            self.construct(FF_zero(g))

        elif isinstance(x, pari_gen):
            g = (<pari_gen>self._parent._gen_pari).g
            x_GEN = (<pari_gen>x).g

            sig_on()
            if gequal0(x_GEN):
                self.construct(FF_zero(g))
                return 0
            elif gequal1(x_GEN):
                self.construct(FF_1(g))
                return 0

            t = typ(x_GEN)
            if t == t_FFELT:
                if FF_samefield(x_GEN, g):
                    self.construct(x_GEN)
                    return 0
            elif t == t_INT:
                self.construct(_INT_to_FFELT(g, x_GEN))
                return 0
            elif t == t_INTMOD:
                if gequal0(modii(gel(x_GEN, 1), FF_p_i(g))):
                    self.construct(_INT_to_FFELT(g, gel(x_GEN, 2)))
                    return 0
            elif t == t_FRAC:
                if not gequal0(modii(gel(x_GEN, 2), FF_p_i(g))):
                    elt = FF_div(_INT_to_FFELT(g, gel(x_GEN, 1)),
                                 _INT_to_FFELT(g, gel(x_GEN, 2)))
                    self.construct(elt)
                    return 0
            sig_off()
            raise TypeError(f"unable to convert PARI {x.type()} to finite field element")

        elif (isinstance(x, Vector)
              and x.parent() is self._parent.vector_space(map=False)):
            g = (<pari_gen>self._parent._gen_pari).g
            t = g[1]  # codeword: t_FF_FpXQ, t_FF_Flxq, t_FF_F2xq
            n = len(x)
            while n > 0 and x[n - 1] == 0:
                n -= 1
            sig_on()
            if n == 0:
                self.construct(FF_zero(g))
                return 0
            if t == t_FF_FpXQ:
                f = cgetg(n + 2, t_POL)
                set_gel(f, 1, gmael(g, 2, 1))
                for i in range(n):
                    xi = Integer(x[i])
                    set_gel(f, i + 2, _new_GEN_from_mpz_t(xi.value))
            elif t == t_FF_Flxq or t == t_FF_F2xq:
                f = cgetg(n + 2, t_VECSMALL)
                set_gel(f, 1, gmael(g, 2, 1))
                for i in range(n):
                    set_uel(f, i + 2, x[i])
                if t == t_FF_F2xq:
                    f = Flx_to_F2x(f)
            else:
                sig_off()
                raise TypeError("unknown PARI finite field type")
            result = cgetg(5, t_FFELT)
            result[1] = t
            set_gel(result, 2, f)
            set_gel(result, 3, gel(g, 3))  # modulus
            set_gel(result, 4, gel(g, 4))  # p
            self.construct(result)

        elif isinstance(x, Rational):
            self.construct_from(x % self._parent.characteristic())

        elif isinstance(x, Polynomial):
            if x.base_ring() is not self._parent.base_ring():
                x = x.change_ring(self._parent.base_ring())
            self.construct_from(x.substitute(self._parent.gen()))

        elif isinstance(x, MPolynomial) and x.is_constant():
            self.construct_from(x.constant_coefficient())

        elif isinstance(x, list):
            n = len(x)
            if n == 0:
                self.construct_from(None)
            elif n == 1:
                Fp = self._parent.base_ring()
                self.construct_from(Fp(x[0]))
            elif n == self._parent.degree():
                self.construct_from(self._parent.vector_space(map=False)(x))
            else:
                Fp = self._parent.base_ring()
                self.construct_from(self._parent.polynomial_ring()([Fp(y) for y in x]))

        elif isinstance(x, str):
            self.construct_from(self._parent.polynomial_ring()(x))

        elif isinstance(x, GapElement):
            try:
                from sage.libs.gap.libgap import libgap
                self.construct_from(libgap(x).sage(ring=self._parent))
            except (ValueError, IndexError, TypeError):
                raise TypeError("no coercion defined")

        elif isinstance(x, sage.libs.gap.element.GapElement_FiniteField):
            try:
                self.construct_from(x.sage(ring=self._parent))
            except (ValueError, IndexError, TypeError):
                raise TypeError("no coercion defined")

        else:
            raise TypeError("no coercion defined")

    def _repr_(self):
        """
        Return the string representation of ``self``.

        EXAMPLES::

            sage: k.<c> = GF(3^17, implementation='pari_ffelt')
            sage: c^20  # indirect doctest
            c^4 + 2*c^3
        """
        return str(new_gen_noclear(self.val))

    def __hash__(self):
        """
        Return the hash of ``self``.  This is by definition equal to
        the hash of ``self.polynomial()``.

        EXAMPLES::

            sage: k.<a> = GF(3^15, implementation='pari_ffelt')
            sage: R = GF(3)['a']; aa = R.gen()
            sage: hash(a^2 + 1) == hash(aa^2 + 1)
            True
        """
        return hash(self.polynomial())

    def __reduce__(self):
        """
        For pickling.

        TESTS::

            sage: K.<a> = FiniteField(10007^10, implementation='pari_ffelt')
            sage: loads(a.dumps()) == a
            True
        """
        return unpickle_FiniteFieldElement_pari_ffelt, (self._parent, str(self))

    def __copy__(self):
        """
        TESTS::

            sage: k.<a> = FiniteField(3^3, implementation='pari_ffelt')
            sage: a
            a
            sage: b = copy(a); b
            a
            sage: a is b
            True
        """
        # immutable
        return self

    def __deepcopy__(self, memo):
        """
        TESTS::

            sage: k.<a> = FiniteField(3^3, implementation='pari_ffelt')
            sage: a
            a
            sage: b = deepcopy(a); b
            a
            sage: a is b
            True
        """
        # immutable
        return self

    cpdef _richcmp_(self, other, int op):
        """
        Comparison of finite field elements.

        .. NOTE::

            Finite fields are unordered.  However, for the purpose of
            this function, we adopt the lexicographic ordering on the
            representing polynomials.

        EXAMPLES::

<<<<<<< HEAD
            sage: k.<a> = GF(2^20, implementation='pari_ffelt')
=======
            sage: # needs sage.modules
            sage: k.<a> = GF(2^20, impl='pari_ffelt')
>>>>>>> 744939e0
            sage: e = k.random_element()
            sage: f = loads(dumps(e))
            sage: e is f
            False
            sage: e == f
            True
            sage: e != (e + 1)
            True

        ::

            sage: K.<a> = GF(2^100, implementation='pari_ffelt')
            sage: a < a^2
            True
            sage: a > a^2
            False
            sage: a+1 > a^2
            False
            sage: a+1 < a^2
            True
            sage: a+1 < a
            False
            sage: a+1 == a
            False
            sage: a == a
            True

        TESTS::

            sage: k.<a> = FiniteField(3^3, implementation='pari_ffelt')
            sage: a == 1
            False
            sage: a^0 == 1
            True
            sage: a == a
            True
            sage: a < a^2
            True
            sage: a > a^2
            False
        """
        cdef int r
        sig_on()
        r = cmp_universal(self.val, (<FiniteFieldElement_pari_ffelt>other).val)
        sig_off()
        return rich_to_bool(op, r)

    cpdef _add_(self, right):
        """
        Addition.

        EXAMPLES::

            sage: k.<a> = GF(3^17, implementation='pari_ffelt')
            sage: a + a^2 # indirect doctest
            a^2 + a
        """
        cdef FiniteFieldElement_pari_ffelt x = self._new()
        sig_on()
        x.construct(FF_add((<FiniteFieldElement_pari_ffelt>self).val,
                           (<FiniteFieldElement_pari_ffelt>right).val))
        return x

    cpdef _sub_(self, right):
        """
        Subtraction.

        EXAMPLES::

            sage: k.<a> = GF(3^17, implementation='pari_ffelt')
            sage: a - a # indirect doctest
            0
        """
        cdef FiniteFieldElement_pari_ffelt x = self._new()
        sig_on()
        x.construct(FF_sub((<FiniteFieldElement_pari_ffelt>self).val,
                           (<FiniteFieldElement_pari_ffelt>right).val))
        return x

    cpdef _mul_(self, right):
        """
        Multiplication.

        EXAMPLES::

            sage: k.<a> = GF(3^17, implementation='pari_ffelt')
            sage: (a^12 + 1)*(a^15 - 1) # indirect doctest
            a^15 + 2*a^12 + a^11 + 2*a^10 + 2
        """
        cdef FiniteFieldElement_pari_ffelt x = self._new()
        sig_on()
        x.construct(FF_mul((<FiniteFieldElement_pari_ffelt>self).val,
                           (<FiniteFieldElement_pari_ffelt>right).val))
        return x

    cpdef _div_(self, right):
        """
        Division.

        EXAMPLES::

            sage: k.<a> = GF(3^17, implementation='pari_ffelt')
            sage: (a - 1) / (a + 1) # indirect doctest
            2*a^16 + a^15 + 2*a^14 + a^13 + 2*a^12 + a^11 + 2*a^10 + a^9 + 2*a^8 + a^7 + 2*a^6 + a^5 + 2*a^4 + a^3 + 2*a^2 + a + 1
        """
        if FF_equal0((<FiniteFieldElement_pari_ffelt>right).val):
            raise ZeroDivisionError
        cdef FiniteFieldElement_pari_ffelt x = self._new()
        sig_on()
        x.construct(FF_div((<FiniteFieldElement_pari_ffelt>self).val,
                           (<FiniteFieldElement_pari_ffelt>right).val))
        return x

    def is_zero(self):
        """
        Return ``True`` if ``self`` equals 0.

        EXAMPLES::

            sage: F.<a> = FiniteField(5^3, implementation='pari_ffelt')
            sage: a.is_zero()
            False
            sage: (a - a).is_zero()
            True
        """
        return bool(FF_equal0(self.val))

    def is_one(self):
        """
        Return ``True`` if ``self`` equals 1.

        EXAMPLES::

            sage: F.<a> = FiniteField(5^3, implementation='pari_ffelt')
            sage: a.is_one()
            False
            sage: (a/a).is_one()
            True
        """
        return bool(FF_equal1(self.val))

    def is_unit(self):
        """
        Return ``True`` if ``self`` is non-zero.

        EXAMPLES::

            sage: F.<a> = FiniteField(5^3, implementation='pari_ffelt')
            sage: a.is_unit()
            True
        """
        return not bool(FF_equal0(self.val))

    __bool__ = is_unit

    def __pos__(self):
        """
        Unitary positive operator...

        EXAMPLES::

            sage: k.<a> = GF(3^17, implementation='pari_ffelt')
            sage: +a
            a
        """
        return self

    def __neg__(self):
        """
        Negation.

        EXAMPLES::

            sage: k.<a> = GF(3^17, implementation='pari_ffelt')
            sage: -a
            2*a
        """
        cdef FiniteFieldElement_pari_ffelt x = self._new()
        sig_on()
        x.construct(FF_neg_i((<FiniteFieldElement_pari_ffelt>self).val))
        return x

    def __invert__(self):
        """
        Return the multiplicative inverse of ``self``.

        EXAMPLES::

            sage: k.<a> = FiniteField(3^2, implementation='pari_ffelt')
            sage: ~a
            a + 2
            sage: (a+1)*a
            2*a + 1
            sage: ~((2*a)/a)
            2
        """
        if FF_equal0(self.val):
            raise ZeroDivisionError
        cdef FiniteFieldElement_pari_ffelt x = self._new()
        sig_on()
        x.construct(FF_inv((<FiniteFieldElement_pari_ffelt>self).val))
        return x

    def __pow__(FiniteFieldElement_pari_ffelt self, exp, other):
        """
        Exponentiation.

        TESTS::

            sage: K.<a> = GF(5^10, implementation='pari_ffelt')
            sage: n = (2*a)/a
            sage: n^-15
            2

        Large exponents are not a problem::

            sage: e = 3^10000
            sage: a^e
            2*a^9 + a^5 + 4*a^4 + 4*a^3 + a^2 + 3*a
            sage: a^(e % (5^10 - 1))
            2*a^9 + a^5 + 4*a^4 + 4*a^3 + a^2 + 3*a

        The exponent is converted to an integer (see :issue:`16540`)::

            sage: q = 11^23
            sage: F.<a> = FiniteField(q)
            sage: a^Mod(1, q - 1)
            a

        .. WARNING::

            For efficiency reasons, we do not verify that the
            exponentiation is well defined before converting the
            exponent to an integer.  This means that ``a^Mod(1, n)``
            returns `a` even if `n` is not a multiple of the
            multiplicative order of `a`.

        """
        if exp == 0:
            return self._parent.one()
        if exp < 0 and FF_equal0(self.val):
            raise ZeroDivisionError
        exp = Integer(exp).__pari__()
        cdef FiniteFieldElement_pari_ffelt x = self._new()
        sig_on()
        x.construct(FF_pow(self.val, (<pari_gen>exp).g))
        return x

    def pth_power(FiniteFieldElement_pari_ffelt self, int k=1):
        r"""
        Return the `(p^k)^{th}` power of ``self``, where `p` is the
        characteristic of the field.

        INPUT:

        - ``k`` -- integer (default: 1); must fit in a C ``int``

        Note that if `k` is negative, then this computes the appropriate root.

        TESTS::

<<<<<<< HEAD
            sage: F.<a> = GF(13^64, implementation='pari_ffelt'); F
=======
            sage: # needs sage.modules
            sage: F.<a> = GF(13^64, impl='pari_ffelt'); F
>>>>>>> 744939e0
            Finite Field in a of size 13^64
            sage: x = F.random_element()
            sage: x.pth_power(0) == x
            True
            sage: x.pth_power(1) == x**13
            True
            sage: x.pth_power(2) == x**(13**2)
            True
            sage: x.pth_power(-1)**13 == x
            True

<<<<<<< HEAD
            sage: F.<a> = GF(127^16, implementation='pari_ffelt'); F
=======
            sage: # needs sage.modules
            sage: F.<a> = GF(127^16, impl='pari_ffelt'); F
>>>>>>> 744939e0
            Finite Field in a of size 127^16
            sage: x = F.random_element()
            sage: x.pth_power(0) == x
            True
            sage: x.pth_power(1) == x**127
            True
            sage: x.pth_power(2) == x**(127**2)
            True
            sage: x.pth_power(-1)**127 == x
            True
        """
        cdef int n = int(self._parent.degree())
        if k % n == 0:
            return self
        cdef Integer p = self._parent.characteristic()
        if k == 1 and (p < 100 or p.bit_length()**2 < n):
            # For extremely small primes or very large extension degrees,
            # exponentiation is faster.
            return self**p
        # Otherwise use PARI field morphism (evaluation of a Fp polynomial
        # at the image of the generator).
        f = self._parent._pari_frobenius(k)
        cdef FiniteFieldElement_pari_ffelt x = self._new()
        sig_on()
        x.construct(ffmap((<pari_gen>f).g, self.val))
        return x

    frobenius = pth_power

    def polynomial(self, name=None):
        """
        Return the unique representative of ``self`` as a polynomial
        over the prime field whose degree is less than the degree of
        the finite field over its prime field.

        INPUT:

        - ``name`` -- (optional) variable name

        EXAMPLES::

            sage: k.<a> = FiniteField(3^2, implementation='pari_ffelt')
            sage: pol = a.polynomial()
            sage: pol
            a
            sage: parent(pol)
            Univariate Polynomial Ring in a over Finite Field of size 3

        ::

            sage: k = FiniteField(3^4, 'alpha', implementation='pari_ffelt')
            sage: a = k.gen()
            sage: a.polynomial()
            alpha
            sage: (a**2 + 1).polynomial('beta')
            beta^2 + 1
            sage: (a**2 + 1).polynomial().parent()
            Univariate Polynomial Ring in alpha over Finite Field of size 3
            sage: (a**2 + 1).polynomial('beta').parent()
            Univariate Polynomial Ring in beta over Finite Field of size 3
        """
        sig_on()
        pol = new_gen(FF_to_FpXQ(self.val))
        return self._parent.polynomial_ring(name)(pol)

    def minpoly(self, var='x'):
        """
        Return the minimal polynomial of ``self``.

        INPUT:

        - ``var`` -- string (default: 'x'): variable name to use.

        EXAMPLES::

            sage: R.<x> = PolynomialRing(FiniteField(3))
            sage: F.<a> = FiniteField(3^2, modulus=x^2 + 1, implementation='pari_ffelt')
            sage: a.minpoly('y')
            y^2 + 1
        """
        sig_on()
        pol = new_gen(FF_minpoly(self.val))
        return self._parent.polynomial_ring(var)(pol)

    def charpoly(self, var='x'):
        """
        Return the characteristic polynomial of ``self``.

        INPUT:

        - ``var`` -- string (default: 'x'): variable name to use.

        EXAMPLES::

            sage: R.<x> = PolynomialRing(FiniteField(3))
            sage: F.<a> = FiniteField(3^2, modulus=x^2 + 1, implementation='pari_ffelt')
            sage: a.charpoly('y')
            y^2 + 1
        """
        sig_on()
        pol = new_gen(FF_charpoly(self.val))
        return self._parent.polynomial_ring(var)(pol)

    def is_square(self):
        """
        Return ``True`` if and only if ``self`` is a square in the
        finite field.

        EXAMPLES::

            sage: k.<a> = FiniteField(3^2, implementation='pari_ffelt')
            sage: a.is_square()
            False
            sage: (a**2).is_square()
            True

            sage: k.<a> = FiniteField(2^2, implementation='pari_ffelt')
            sage: (a**2).is_square()
            True

            sage: k.<a> = FiniteField(17^5, implementation='pari_ffelt')
            sage: (a**2).is_square()
            True
            sage: a.is_square()
            False
            sage: k(0).is_square()
            True
        """
        cdef long i
        sig_on()
        i = FF_issquare(self.val)
        sig_off()
        return bool(i)

    def sqrt(self, extend=False, all=False):
        """
        Return a square root of ``self``, if it exists.

        INPUT:

        - ``extend`` -- bool (default: ``False``)

           .. WARNING::

               This option is not implemented.

        - ``all`` - bool (default: ``False``)

        OUTPUT:

        A square root of ``self``, if it exists.  If ``all`` is
        ``True``, a list containing all square roots of ``self``
        (of length zero, one or two) is returned instead.

        If ``extend`` is ``True``, a square root is chosen in an
        extension field if necessary.  If ``extend`` is ``False``, a
        :class:`ValueError` is raised if the element is not a square in the
        base field.

        .. WARNING::

           The ``extend`` option is not implemented (yet).

        EXAMPLES::

            sage: F = FiniteField(7^2, 'a', implementation='pari_ffelt')
            sage: F(2).sqrt()
            4
            sage: F(3).sqrt() in (2*F.gen() + 6, 5*F.gen() + 1)
            True
            sage: F(3).sqrt()**2
            3
            sage: F(4).sqrt(all=True)
            [2, 5]

            sage: K = FiniteField(7^3, 'alpha', implementation='pari_ffelt')
            sage: K(3).sqrt()
            Traceback (most recent call last):
            ...
            ValueError: element is not a square
            sage: K(3).sqrt(all=True)
            []

            sage: K.<a> = GF(3^17, implementation='pari_ffelt')
            sage: (a^3 - a - 1).sqrt()
            a^16 + 2*a^15 + a^13 + 2*a^12 + a^10 + 2*a^9 + 2*a^8 + a^7 + a^6 + 2*a^5 + a^4 + 2*a^2 + 2*a + 2
        """
        if extend:
            raise NotImplementedError
        cdef GEN s
        cdef FiniteFieldElement_pari_ffelt x, mx
        sig_on()
        if FF_issquareall(self.val, &s):
            x = self._new()
            x.construct(s)
            if not all:
                return x
            elif gequal0(x.val) or self._parent.characteristic() == 2:
                return [x]
            else:
                sig_on()
                mx = self._new()
                mx.construct(FF_neg_i(x.val))
                return [x, mx]
        else:
            sig_off()
            if all:
                return []
            else:
                raise ValueError("element is not a square")

    def log(self, base, order=None, *, check=False):
        """
        Return a discrete logarithm of ``self`` with respect to the
        given base.

        INPUT:

        - ``base`` -- non-zero field element
        - ``order`` -- integer (optional), the order of the base
        - ``check`` -- boolean (optional, default ``False``): If set,
          test whether the given ``order`` is correct.

        OUTPUT:

        An integer `x` such that ``self`` equals ``base`` raised to
        the power `x`.  If no such `x` exists, a ``ValueError`` is
        raised.

        EXAMPLES::

            sage: F.<g> = FiniteField(2^10, implementation='pari_ffelt')
            sage: b = g; a = g^37
            sage: a.log(b)
            37
            sage: b^37; a
            g^8 + g^7 + g^4 + g + 1
            g^8 + g^7 + g^4 + g + 1

        ::

            sage: F.<a> = FiniteField(5^2, implementation='pari_ffelt')
            sage: F(-1).log(F(2))
            2
            sage: F(1).log(a)
            0

        ::

            sage: p = 2^127-1
            sage: F.<t> = GF((p, 3))
            sage: elt = F.random_element()^(p^2+p+1)
            sage: (elt^2).log(elt, p-1)
            2

        Passing the ``order`` argument can lead to huge speedups when
        factoring the order of the entire unit group is expensive but
        the order of the base element is much smaller::

            sage: %timeit (elt^2).log(elt)       # not tested
            6.18 s ± 85 ms per loop (mean ± std. dev. of 7 runs, 1 loop each)
            sage: %timeit (elt^2).log(elt, p-1)  # not tested
            147 ms ± 1.39 ms per loop (mean ± std. dev. of 7 runs, 10 loops each)

        Some cases where the logarithm is not defined or does not exist::

            sage: F.<a> = GF(3^10, implementation='pari_ffelt')
            sage: a.log(-1)
            Traceback (most recent call last):
            ...
            ArithmeticError: element a does not lie in group generated by 2
            sage: a.log(0)
            Traceback (most recent call last):
            ...
            ArithmeticError: discrete logarithm with base 0 is not defined
            sage: F(0).log(1)
            Traceback (most recent call last):
            ...
            ArithmeticError: discrete logarithm of 0 is not defined

        TESTS:

        An example for ``check=True``::

            sage: a = GF(101^5).primitive_element()
            sage: a.log(a, 10510100500, check=True)
            1
            sage: a.log(a, 5255050250, check=True)
            Traceback (most recent call last):
            ...
            ValueError: element does not have the provided order
        """
        base = self._parent(base)
        if self.is_zero():
            raise ArithmeticError("discrete logarithm of 0 is not defined")
        if base.is_zero():
            raise ArithmeticError("discrete logarithm with base 0 is not defined")

        # Compute the order of the base to check whether the element actually
        # lies in the group generated by the base. PARI may otherwise enter an
        # infinite loop.
        # We also have to specify the order of the base anyway as PARI assumes
        # by default that the base generates the entire multiplicative group.
        cdef GEN x, base_order
        sig_on()
        if order is None:
            base_order = FF_order((<FiniteFieldElement_pari_ffelt>base).val, NULL)
        else:
            if check:
                from sage.groups.generic import has_order
                if not has_order(base, order, '*'):
                    clear_stack()
                    raise ValueError('element does not have the provided order')
            base_order = _new_GEN_from_mpz_t((<Integer>order).value)
        if not gequal1(powgi(self.val, base_order)):
            clear_stack()
            raise ArithmeticError(f'element {self} does not lie in group generated by {base}')
        x = FF_log(self.val, (<FiniteFieldElement_pari_ffelt>base).val, base_order)
        return Integer(new_gen(x))

    def multiplicative_order(self):
        """
        Returns the order of ``self`` in the multiplicative group.

        EXAMPLES::

            sage: a = FiniteField(5^3, 'a', implementation='pari_ffelt').0
            sage: a.multiplicative_order()
            124
            sage: a**124
            1
        """
        if self.is_zero():
            raise ArithmeticError("Multiplicative order of 0 not defined.")
        cdef GEN order
        sig_on()
        order = FF_order(self.val, NULL)
        return Integer(new_gen(order))

    def lift(self):
        """
        If ``self`` is an element of the prime field, return a lift of
        this element to an integer.

        EXAMPLES::

            sage: k = FiniteField(next_prime(10^10)^2, 'u', implementation='pari_ffelt')
            sage: a = k(17)/k(19)
            sage: b = a.lift(); b
            7894736858
            sage: b.parent()
            Integer Ring
        """
        if FF_equal0(self.val):
            return Integer(0)
        f = self.polynomial()
        if f.degree() == 0:
            return f.constant_coefficient().lift()
        else:
            raise ValueError("element is not in the prime field")

    def _integer_(self, ZZ=None):
        """
        Lift to a Sage integer, if possible.

        EXAMPLES::

            sage: k.<a> = GF(3^17, implementation='pari_ffelt')
            sage: b = k(2)
            sage: b._integer_()
            2
            sage: a._integer_()
            Traceback (most recent call last):
            ...
            ValueError: element is not in the prime field
        """
        return self.lift()

    def __int__(self):
        """
        Lift to a python int, if possible.

        EXAMPLES::

            sage: k.<a> = GF(3^17, implementation='pari_ffelt')
            sage: b = k(2)
            sage: int(b)
            2
            sage: int(a)
            Traceback (most recent call last):
            ...
            ValueError: element is not in the prime field
        """
        return int(self.lift())

    def __float__(self):
        """
        Lift to a python float, if possible.

        EXAMPLES::

            sage: k.<a> = GF(3^17, implementation='pari_ffelt')
            sage: b = k(2)
            sage: float(b)
            2.0
        """
        return float(self.lift())

    def __pari__(self, var=None):
        """
        Return a PARI object representing ``self``.

        EXAMPLES::

            sage: k.<a> = FiniteField(3^3, implementation='pari_ffelt')
            sage: b = a**2 + 2*a + 1
            sage: b.__pari__()
            a^2 + 2*a + 1
        """
        return new_gen_noclear(self.val)

    def _pari_init_(self):
        """
        Return a string representing ``self`` in PARI.

        EXAMPLES::

            sage: k.<a> = GF(3^17, implementation='pari_ffelt')
            sage: a._pari_init_()
            'subst(a+3*a,a,ffgen(Mod(1, 3)*x^17 + Mod(2, 3)*x + Mod(1, 3),a))'
            sage: k(1)._pari_init_()
            'subst(1+3*a,a,ffgen(Mod(1, 3)*x^17 + Mod(2, 3)*x + Mod(1, 3),a))'

        This is used for conversion to GP. The element is displayed
        as "a" but has correct arithmetic::

            sage: gp(a)
            a
            sage: gp(a).type()
            t_FFELT
            sage: gp(a)^100
            2*a^16 + 2*a^15 + a^4 + a + 1
            sage: gp(a^100)
            2*a^16 + 2*a^15 + a^4 + a + 1
            sage: gp(k(0))
            0
            sage: gp(k(0)).type()
            t_FFELT
        """
        ffgen = "ffgen(%s,a)" % self._parent.modulus()._pari_init_()
        # Add this "zero" to ensure that the polynomial is not constant
        zero = "%s*a" % self._parent.characteristic()
        return "subst(%s+%s,a,%s)" % (self, zero, ffgen)

    def _magma_init_(self, magma):
        """
        Return a string representing ``self`` in Magma.

        EXAMPLES::

            sage: GF(7)(3)._magma_init_(magma)            # optional - magma
            'GF(7)!3'
        """
        k = self._parent
        km = magma(k)
        return str(self).replace(k.variable_name(), km.gen(1).name())

    def _gap_init_(self):
        r"""
        Return the string representing ``self`` in GAP.

        .. NOTE::

            The order of the parent field must be `\leq 65536`.  This
            function can be slow since elements of non-prime finite
            fields are represented in GAP as powers of a generator for
            the multiplicative group, so a discrete logarithm must be
            computed.

        EXAMPLES::

<<<<<<< HEAD
            sage: F = FiniteField(2^3, 'aa', implementation='pari_ffelt')
=======
            sage: # needs sage.libs.gap
            sage: F = FiniteField(2^3, 'aa', impl='pari_ffelt')
>>>>>>> 744939e0
            sage: aa = F.multiplicative_generator()
            sage: gap(aa)  # indirect doctest
            Z(2^3)
            sage: b = F.multiplicative_generator()
            sage: a = b^3
            sage: gap(a)
            Z(2^3)^3
            sage: gap(a^3)
            Z(2^3)^2
            sage: F(gap('Z(8)^3'))
            aa + 1
            sage: F(libgap.Z(8)^3)
            aa + 1

        You can specify the instance of the Gap interpreter that is used::

<<<<<<< HEAD
            sage: F = FiniteField(next_prime(200)^2, 'a', implementation='pari_ffelt')
=======
            sage: # needs sage.libs.gap
            sage: F = FiniteField(next_prime(200)^2, 'a', impl='pari_ffelt')
>>>>>>> 744939e0
            sage: a = F.multiplicative_generator()
            sage: a._gap_ (gap)
            Z(211^2)
            sage: (a^20)._gap_(gap)
            Z(211^2)^20

        Gap only supports relatively small finite fields::

<<<<<<< HEAD
            sage: F = FiniteField(next_prime(1000)^2, 'a', implementation='pari_ffelt')
=======
            sage: # needs sage.libs.gap
            sage: F = FiniteField(next_prime(1000)^2, 'a', impl='pari_ffelt')
>>>>>>> 744939e0
            sage: a = F.multiplicative_generator()
            sage: a._gap_init_()
            Traceback (most recent call last):
            ...
            TypeError: order must be at most 65536
            sage: gap.coerce(a)
            Traceback (most recent call last):
            ...
            TypeError: no canonical coercion from Finite Field in a of size 1009^2 to Gap
        """
        F = self._parent
        if F.order() > 65536:
            raise TypeError("order must be at most 65536")

        if self == 0:
            return '0*Z(%s)'%F.order()
        assert F.degree() > 1
        g = F.multiplicative_generator()
        n = self.log(g)
        return 'Z(%s)^%s'%(F.order(), n)


def unpickle_FiniteFieldElement_pari_ffelt(parent, elem):
    """
    EXAMPLES::

<<<<<<< HEAD
        sage: k.<a> = GF(2^20, implementation='pari_ffelt')
=======
        sage: # needs sage.modules
        sage: k.<a> = GF(2^20, impl='pari_ffelt')
>>>>>>> 744939e0
        sage: e = k.random_element()
        sage: f = loads(dumps(e)) # indirect doctest
        sage: e == f
        True
    """
    return parent(elem)<|MERGE_RESOLUTION|>--- conflicted
+++ resolved
@@ -214,13 +214,8 @@
         sage: a.parent()
         Finite Field of size 13
 
-<<<<<<< HEAD
         sage: F = FiniteField(2^4, 'a', implementation='pari_ffelt')
-        sage: F(gap('Z(16)^3'))
-=======
-        sage: F = FiniteField(2^4, 'a', impl='pari_ffelt')
         sage: F(gap('Z(16)^3'))                                                         # needs sage.libs.gap
->>>>>>> 744939e0
         a^3
         sage: F(gap('Z(16)^2'))                                                         # needs sage.libs.gap
         a^2
@@ -616,12 +611,8 @@
 
         EXAMPLES::
 
-<<<<<<< HEAD
+            sage: # needs sage.modules
             sage: k.<a> = GF(2^20, implementation='pari_ffelt')
-=======
-            sage: # needs sage.modules
-            sage: k.<a> = GF(2^20, impl='pari_ffelt')
->>>>>>> 744939e0
             sage: e = k.random_element()
             sage: f = loads(dumps(e))
             sage: e is f
@@ -883,12 +874,8 @@
 
         TESTS::
 
-<<<<<<< HEAD
+            sage: # needs sage.modules
             sage: F.<a> = GF(13^64, implementation='pari_ffelt'); F
-=======
-            sage: # needs sage.modules
-            sage: F.<a> = GF(13^64, impl='pari_ffelt'); F
->>>>>>> 744939e0
             Finite Field in a of size 13^64
             sage: x = F.random_element()
             sage: x.pth_power(0) == x
@@ -900,12 +887,8 @@
             sage: x.pth_power(-1)**13 == x
             True
 
-<<<<<<< HEAD
+            sage: # needs sage.modules
             sage: F.<a> = GF(127^16, implementation='pari_ffelt'); F
-=======
-            sage: # needs sage.modules
-            sage: F.<a> = GF(127^16, impl='pari_ffelt'); F
->>>>>>> 744939e0
             Finite Field in a of size 127^16
             sage: x = F.random_element()
             sage: x.pth_power(0) == x
@@ -1387,12 +1370,8 @@
 
         EXAMPLES::
 
-<<<<<<< HEAD
+            sage: # needs sage.libs.gap
             sage: F = FiniteField(2^3, 'aa', implementation='pari_ffelt')
-=======
-            sage: # needs sage.libs.gap
-            sage: F = FiniteField(2^3, 'aa', impl='pari_ffelt')
->>>>>>> 744939e0
             sage: aa = F.multiplicative_generator()
             sage: gap(aa)  # indirect doctest
             Z(2^3)
@@ -1409,12 +1388,8 @@
 
         You can specify the instance of the Gap interpreter that is used::
 
-<<<<<<< HEAD
+            sage: # needs sage.libs.gap
             sage: F = FiniteField(next_prime(200)^2, 'a', implementation='pari_ffelt')
-=======
-            sage: # needs sage.libs.gap
-            sage: F = FiniteField(next_prime(200)^2, 'a', impl='pari_ffelt')
->>>>>>> 744939e0
             sage: a = F.multiplicative_generator()
             sage: a._gap_ (gap)
             Z(211^2)
@@ -1423,12 +1398,8 @@
 
         Gap only supports relatively small finite fields::
 
-<<<<<<< HEAD
+            sage: # needs sage.libs.gap
             sage: F = FiniteField(next_prime(1000)^2, 'a', implementation='pari_ffelt')
-=======
-            sage: # needs sage.libs.gap
-            sage: F = FiniteField(next_prime(1000)^2, 'a', impl='pari_ffelt')
->>>>>>> 744939e0
             sage: a = F.multiplicative_generator()
             sage: a._gap_init_()
             Traceback (most recent call last):
@@ -1455,12 +1426,8 @@
     """
     EXAMPLES::
 
-<<<<<<< HEAD
+        sage: # needs sage.modules
         sage: k.<a> = GF(2^20, implementation='pari_ffelt')
-=======
-        sage: # needs sage.modules
-        sage: k.<a> = GF(2^20, impl='pari_ffelt')
->>>>>>> 744939e0
         sage: e = k.random_element()
         sage: f = loads(dumps(e)) # indirect doctest
         sage: e == f
