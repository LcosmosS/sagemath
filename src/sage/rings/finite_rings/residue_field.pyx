--- conflicted
+++ resolved
@@ -160,12 +160,8 @@
 from sage.rings.finite_rings.finite_field_prime_modn import FiniteField_prime_modn
 from sage.rings.finite_rings.finite_field_pari_ffelt import FiniteField_pari_ffelt
 from sage.rings.ideal import is_Ideal
-<<<<<<< HEAD
-from sage.structure.element cimport Element, NumberFieldElement
-=======
 from sage.rings.number_field.number_field_element_base import NumberFieldElement_base
 from sage.structure.element cimport Element
->>>>>>> 0c894e0b
 
 from sage.rings.number_field.number_field_ideal import is_NumberFieldIdeal
 
@@ -299,11 +295,7 @@
             if not is_Ideal(p):
                 if isinstance(p, (int, Integer, Rational)):
                     p = ZZ.ideal(p)
-<<<<<<< HEAD
-                elif isinstance(p, NumberFieldElement):
-=======
                 elif isinstance(p, NumberFieldElement_base):
->>>>>>> 0c894e0b
                     if p.parent().is_field():
                         p = p.parent().ring_of_integers().ideal(p)
                     else:
