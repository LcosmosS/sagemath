--- conflicted
+++ resolved
@@ -462,19 +462,6 @@
 
     Conversions from numpy::
 
-<<<<<<< HEAD
-        sage: import numpy as np                                                                    # optional - numpy
-        sage: QQ(np.int8('-15'))                                                                    # optional - numpy
-        -15
-        sage: QQ(np.int16('-32'))                                                                   # optional - numpy
-        -32
-        sage: QQ(np.int32('-19'))                                                                   # optional - numpy
-        -19
-        sage: QQ(np.uint32('1412'))                                                                 # optional - numpy
-        1412
-
-        sage: QQ(np.float16('12'))                                                                  # optional - numpy
-=======
         sage: import numpy as np                                                        # optional - numpy
         sage: QQ(np.int8('-15'))                                                        # optional - numpy
         -15
@@ -486,7 +473,6 @@
         1412
 
         sage: QQ(np.float16('12'))                                                      # optional - numpy
->>>>>>> c215f040
         12
 
     Conversions from gmpy2::
